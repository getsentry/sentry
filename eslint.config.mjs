// @ts-check
/**
 * To get started with this ESLint Configuration list be sure to read at least
 * these sections of the docs:
 *  - https://eslint.org/docs/latest/use/configure/configuration-files#specifying-files-and-ignores
 *  - https://eslint.org/docs/latest/use/configure/configuration-files#configuration-objects
 *  - https://eslint.org/docs/latest/use/configure/configuration-files#cascading-configuration-objects
 *
 * This is your friend:
 * `npx eslint --inspect-config`
 */
import * as emotion from '@emotion/eslint-plugin';
import eslint from '@eslint/js';
import pluginQuery from '@tanstack/eslint-plugin-query';
import {globalIgnores} from 'eslint/config';
import prettier from 'eslint-config-prettier';
// @ts-expect-error TS(7016): Could not find a declaration file
import boundaries from 'eslint-plugin-boundaries';
// @ts-expect-error TS(7016): Could not find a declaration file
import importPlugin from 'eslint-plugin-import';
import jest from 'eslint-plugin-jest';
import jestDom from 'eslint-plugin-jest-dom';
import * as mdx from 'eslint-plugin-mdx';
import noRelativeImportPaths from 'eslint-plugin-no-relative-import-paths';
import react from 'eslint-plugin-react';
import reactHooks from 'eslint-plugin-react-hooks';
// @ts-expect-error TS(7016): Could not find a declaration file
import sentry from 'eslint-plugin-sentry';
import simpleImportSort from 'eslint-plugin-simple-import-sort';
import testingLibrary from 'eslint-plugin-testing-library';
// @ts-expect-error TS (7016): Could not find a declaration file
import typescriptSortKeys from 'eslint-plugin-typescript-sort-keys';
import unicorn from 'eslint-plugin-unicorn';
import globals from 'globals';
import invariant from 'invariant';
import {builtinModules} from 'node:module';
import typescript from 'typescript-eslint';

invariant(react.configs.flat, 'For typescript');
invariant(react.configs.flat.recommended, 'For typescript');
invariant(react.configs.flat['jsx-runtime'], 'For typescript');

// Some rules can be enabled/disabled via env vars.
// This is useful for CI, where we want to run the linter with the most strict
// and slowest settings, and for pre-commit, where we want to run the linter
// faster.
// Some output is provided to help people toggle these settings locally.
const enableTypeAwareLinting = (function () {
  // If we ask for something specific, use that.
  if (process.env.SENTRY_ESLINT_TYPEAWARE !== undefined) {
    return Boolean(JSON.parse(process.env.SENTRY_ESLINT_TYPEAWARE));
  }

  // If we're inside a pre-commit hook, defer to whether we're in CI.
  if (
    process.env.SENTRY_PRECOMMIT !== undefined &&
    Boolean(JSON.parse(process.env.SENTRY_PRECOMMIT))
  ) {
    return process.env.CI !== undefined && Boolean(JSON.parse(process.env.CI));
  }

  // By default, enable type-aware linting.
  return true;
})();

// Exclude MDX files from type-aware linting
// https://github.com/orgs/mdx-js/discussions/2454
const globMDX = '**/*.mdx';

const restrictedImportPaths = [
  {
    name: '@testing-library/react',
    message:
      'Please import from `sentry-test/reactTestingLibrary` instead so that we can ensure consistency throughout the codebase',
  },
  {
    name: '@testing-library/react-hooks',
    message:
      'Please import from `sentry-test/reactTestingLibrary` instead so that we can ensure consistency throughout the codebase',
  },
  {
    name: '@testing-library/user-event',
    message:
      'Please import from `sentry-test/reactTestingLibrary` instead so that we can ensure consistency throughout the codebase',
  },
  {
    name: '@sentry/browser',
    message:
      'Please import from `@sentry/react` to ensure consistency throughout the codebase.',
  },
  {
    name: 'marked',
    message:
      "Please import marked from 'app/utils/marked' so that we can ensure sanitation of marked output",
  },
  {
    name: 'lodash',
    message:
      "Please import lodash utilities individually. e.g. `import isEqual from 'lodash/isEqual';`. See https://github.com/getsentry/frontend-handbook#lodash from for information",
  },
  {
    name: 'lodash/get',
    message:
      'Optional chaining `?.` and nullish coalescing operators `??` are available and preferred over using `lodash/get`. See https://github.com/getsentry/frontend-handbook#new-syntax for more information',
  },
  {
    name: 'react-router',
    importNames: ['withRouter'],
    message:
      "Use 'useLocation', 'useParams', 'useNavigate', 'useRoutes' from sentry/utils instead.",
  },
  {
    name: 'react-select',
    message: "Use 'sentry/components/forms/controls/reactSelectWrapper' instead.",
  },
  {
    name: 'sentry/utils/withSentryRouter',
    message:
      "Use 'useLocation', 'useParams', 'useNavigate', 'useRoutes' from sentry/utils instead.",
  },
  {
    name: 'qs',
    message: 'Please use query-string instead of qs',
  },
  {
    name: 'moment',
    message: 'Please import moment-timezone instead of moment',
  },
  {
    name: 'sentry/views/insights/common/components/insightsTimeSeriesWidget',
    message:
      'Do not use this directly in your view component, see https://sentry.sentry.io/stories/?name=app%2Fviews%2Fdashboards%2Fwidgets%2FtimeSeriesWidget%2FtimeSeriesWidgetVisualization.stories.tsx&query=timeseries#deeplinking for more information',
  },
  {
    name: 'sentry/views/insights/common/components/insightsLineChartWidget',
    message:
      'Do not use this directly in your view component, see https://sentry.sentry.io/stories/?name=app%2Fviews%2Fdashboards%2Fwidgets%2FtimeSeriesWidget%2FtimeSeriesWidgetVisualization.stories.tsx&query=timeseries#deeplinking for more information',
  },
  {
    name: 'sentry/views/insights/common/components/insightsAreaChartWidget',
    message:
      'Do not use this directly in your view component, see https://sentry.sentry.io/stories/?name=app%2Fviews%2Fdashboards%2Fwidgets%2FtimeSeriesWidget%2FtimeSeriesWidgetVisualization.stories.tsx&query=timeseries#deeplinking for more information',
  },
];

// Used by both: `languageOptions` & `parserOptions`
const ecmaVersion = 'latest';

export default typescript.config([
  {
    // Main parser & linter options
    // Rules are defined below and inherit these properties
    // https://eslint.org/docs/latest/use/configure/configuration-files#configuration-objects
    name: 'eslint/global/languageOptions',
    languageOptions: {
      ecmaVersion,
      sourceType: 'module',
      globals: {
        // TODO(ryan953): globals.browser seems to have a bug with trailing whitespace
        ...Object.fromEntries(Object.keys(globals.browser).map(k => [k.trim(), false])),
        ...globals.jest,
        MockApiClient: true,
        tick: true,
      },
      parser: typescript.parser,
      parserOptions: {
        ecmaFeatures: {
          globalReturn: false,
        },
        ecmaVersion,

        // https://typescript-eslint.io/packages/parser/#emitdecoratormetadata
        emitDecoratorMetadata: undefined,

        // https://typescript-eslint.io/packages/parser/#experimentaldecorators
        experimentalDecorators: undefined,

        // https://typescript-eslint.io/packages/parser/#jsdocparsingmode
        jsDocParsingMode: 'none',

        // https://typescript-eslint.io/packages/parser/#project
        // `projectService` is recommended
        project: false,

        // https://typescript-eslint.io/packages/parser/#projectservice
        // Specifies using TypeScript APIs to generate type information for rules.
        projectService: enableTypeAwareLinting,
        tsconfigRootDir: import.meta.dirname,
      },
    },
    linterOptions: {
      noInlineConfig: false,
      reportUnusedDisableDirectives: enableTypeAwareLinting ? 'error' : 'off',
    },
    settings: {
      react: {
        version: '19.1.0',
        defaultVersion: '19.1',
      },
      'import/parsers': {'@typescript-eslint/parser': ['.ts', '.tsx']},
      'import/resolver': {typescript: {}},
      'import/extensions': ['.js', '.jsx'],
    },
  },
  {
    name: 'eslint/global/files',
    // Default file selection
    // https://eslint.org/docs/latest/use/configure/configuration-files#specifying-files-and-ignores
    files: ['**/*.js', '**/*.mjs', '**/*.ts', '**/*.jsx', '**/*.tsx'],
  },
  // Global ignores
  // https://eslint.org/docs/latest/use/configure/configuration-files#globally-ignoring-files-with-ignores
  globalIgnores([
    '.devenv/**/*',
    '.github/**/*',
    '.mypy_cache/**/*',
    '.pytest_cache/**/*',
    '.venv/**/*',
    '**/*.benchmark.ts',
    '**/*.d.ts',
    '**/dist/**/*',
    'tests/**/fixtures/**/*',
    '!tests/js/**/*',
    '**/vendor/**/*',
    'build-utils/**/*',
    'config/chartcuterie/config.js',
    'fixtures/artifact_bundle/**/*',
    'fixtures/artifact_bundle_debug_ids/**/*',
    'fixtures/artifact_bundle_duplicated_debug_ids/**/*',
    'fixtures/profiles/embedded.js',
    'jest.config.ts',
    'api-docs/**/*',
    'src/sentry/static/sentry/js/**/*',
    'src/sentry/templates/sentry/**/*',
    'stylelint.config.js',
    '.artifacts/**/*',
  ]),
  /**
   * Rules are grouped by plugin. If you want to override a specific rule inside
   * the recommended set, then it's recommended to spread the new rule on top
   * of the predefined ones.
   *
   * For example: if you want to enable a new plugin in the codebase and their
   * recommended rules (or a new rule that's part of an existing plugin)
   *
   * 1. First you'd setup a configuration object for that plugin:
   *    {
   *      name: 'my-plugin/recommended',
   *      ...myPlugin.configs.recommended,
   *    },
   *
   * 2. Second you'd override the rule you want to deal with, maybe making it a
   *    warning to start:
   *    {
   *      name: 'my-plugin/recommended',
   *      ...myPlugin.configs.recommended,
   *      rules: {
   *        ['a-rule-outside-the-recommended-list']: 'error',
   *
   *        ...myPlugin.configs.recommended.rules,
   *        ['a-recommended-rule']: 'warn',
   *      }
   *    },
   *
   * 3. Finally, once all warnings are fixed, update from 'warning' to 'error',
   *    or remove the override and rely on the recommended rules again.
   */
  {
    name: 'eslint/rules',
    // https://eslint.org/docs/latest/rules/
    rules: {
      'array-callback-return': 'error',
      'block-scoped-var': 'error',
      'consistent-return': 'error',
      'default-case': 'error',
      'dot-notation': 'error',
      eqeqeq: 'error',
      'guard-for-in': 'off', // TODO(ryan953): Fix violations and enable this rule
      'multiline-comment-style': ['error', 'separate-lines'],
      'no-alert': 'error',
      'no-caller': 'error',
      'no-console': 'error',
      'no-else-return': ['error', {allowElseIf: false}],
      'no-eval': 'error',
      'no-extend-native': 'error',
      'no-extra-bind': 'error',
      'no-floating-decimal': 'error',
      'no-implied-eval': 'error',
      'no-inner-declarations': 'error',
      'no-lone-blocks': 'error',
      'no-loop-func': 'error',
      'no-multi-str': 'error',
      'no-native-reassign': 'error',
      'no-new-func': 'error',
      'no-new-wrappers': 'error',
      'no-new': 'error',
      'no-octal-escape': 'error',
      'no-param-reassign': 'off', // TODO(ryan953): Fix violations and enable this rule
      'no-proto': 'error',
      'no-restricted-imports': [
        'error',
        {
          patterns: [
            {
              group: ['admin/*'],
              message: 'Do not import gsAdmin into sentry',
            },
            {
              group: ['getsentry/*'],
              message: 'Do not import gsApp into sentry',
            },
            {
              group: ['sentry/components/devtoolbar/*'],
              message: 'Do not depend on toolbar internals',
            },
            {
              group: ['sentry/utils/theme*', 'sentry/utils/theme'],
              importNames: ['lightTheme', 'darkTheme', 'default'],
              message:
                "Use 'useTheme' hook of withTheme HOC instead of importing theme directly. For tests, use ThemeFixture.",
            },
          ],
          paths: restrictedImportPaths,
        },
      ],
      'no-restricted-syntax': [
        'error',
        {
          selector:
            "ImportDeclaration[source.value='react'] > ImportSpecifier[imported.name='forwardRef']",
          message:
            'Since React 19, it is no longer necessary to use forwardRef - refs can be passed as a normal prop',
        },
        {
          selector:
            "CallExpression[callee.object.name='React'][callee.property.name='forwardRef']",
          message:
            'Since React 19, it is no longer necessary to use forwardRef - refs can be passed as a normal prop',
        },
        {
          selector:
            "CallExpression[callee.object.name='jest'][callee.property.name='mock'][arguments.0.value='sentry/utils/useProjects']",
          message:
            'Please do not mock useProjects. Use `ProjectsStore.loadInitialData([ProjectFixture()])` instead. It can be used before the component is mounted or in a beforeEach hook.',
        },
        {
          selector:
            "CallExpression[callee.object.name='jest'][callee.property.name='mock'][arguments.0.value='sentry/utils/useOrganization']",
          message:
            'Please do not mock useOrganization. Pass organization to the render options. `render(<Component />, {organization: OrganizationFixture({isSuperuser: true})})`',
        },
        {
          // Forces us to use type annotations for let variables that are initialized with a type,
          // except for those declared in for...of or for...in loops.
          selector:
            'VariableDeclaration[kind = "let"]:not(ForOfStatement > VariableDeclaration, ForInStatement > VariableDeclaration) > VariableDeclarator[init = null]:not([id.typeAnnotation])',
          message: 'Provide a type annotation',
        },
      ],
      'no-return-assign': 'error',
      'no-script-url': 'error',
      'no-self-compare': 'error',
      'no-sequences': 'error',
      'no-throw-literal': 'error',
      'object-shorthand': ['error', 'properties'],
      radix: 'error',
      'require-await': 'error', // Enabled in favor of @typescript-eslint/require-await, which requires type info
      'spaced-comment': [
        'error',
        'always',
        {
          line: {markers: ['/'], exceptions: ['-', '+']},
          block: {exceptions: ['*'], balanced: true},
        },
      ],
      strict: 'error',
      'vars-on-top': 'off',
      'wrap-iife': ['error', 'any'],
      yoda: 'error',

      // https://github.com/eslint/eslint/blob/main/packages/js/src/configs/eslint-recommended.js
      ...eslint.configs.recommended.rules,
      'no-cond-assign': ['error', 'always'],
      'no-prototype-builtins': 'off',
      'no-useless-escape': 'off',
    },
  },
  {
    // https://github.com/import-js/eslint-plugin-import/tree/main/docs/rules
    ...importPlugin.flatConfigs.recommended,
    name: 'plugin/import',
    rules: {
      // https://github.com/import-js/eslint-plugin-import/blob/main/config/recommended.js
      ...importPlugin.flatConfigs.recommended.rules,
      'import/newline-after-import': 'error', // https://prettier.io/docs/en/rationale.html#empty-lines
      'import/no-absolute-path': 'error',
      'import/no-amd': 'error',
      'import/no-anonymous-default-export': 'error',
      'import/no-duplicates': 'error',
      'import/no-named-default': 'error',
      'import/no-nodejs-modules': 'error',
      'import/no-webpack-loader-syntax': 'error',
      'import/default': 'off', // Disabled in favor of typescript-eslint
      'import/named': 'off', // Disabled in favor of typescript-eslint
      'import/namespace': 'off', // Disabled in favor of typescript-eslint
      'import/no-named-as-default-member': 'off', // Disabled in favor of typescript-eslint
      'import/no-named-as-default': 'off', // TODO(ryan953): Fix violations and enable this rule
      'import/no-unresolved': 'off', // Disabled in favor of typescript-eslint
    },
  },
  {
    name: 'plugin/no-relative-import-paths',
    // https://github.com/MelvinVermeer/eslint-plugin-no-relative-import-paths?tab=readme-ov-file#rule-options
    plugins: {'no-relative-import-paths': noRelativeImportPaths},
    rules: {
      'no-relative-import-paths/no-relative-import-paths': [
        'error',
        {
          prefix: 'sentry',
          rootDir: 'static/app',
          allowSameFolder: true, // TODO(ryan953): followup and investigate `allowSameFolder`, maybe exceptions for *.spec.tsx files?
        },
      ],
    },
  },
  {
    name: 'plugin/tanstack/query',
    plugins: {
      '@tanstack/query': pluginQuery,
    },
    rules: {
      ...pluginQuery.configs.recommended.rules,
      '@tanstack/query/no-rest-destructuring': 'error',
    },
  },
  {
    name: 'plugin/react',
    // https://github.com/jsx-eslint/eslint-plugin-react/tree/master/docs/rules
    plugins: {
      ...react.configs.flat.recommended.plugins,
      ...react.configs.flat['jsx-runtime'].plugins,
    },
    rules: {
      'react/function-component-definition': 'error',
      'react/jsx-boolean-value': ['error', 'never'],
      'react/jsx-fragments': ['error', 'element'],
      'react/jsx-handler-names': 'off', // TODO(ryan953): Fix violations and enable this rule
      'react/no-did-mount-set-state': 'error',
      'react/no-did-update-set-state': 'error',
      'react/no-redundant-should-component-update': 'error',
      'react/no-typos': 'error',
      'react/self-closing-comp': 'error',
      'react/sort-comp': 'error',

      // https://github.com/jsx-eslint/eslint-plugin-react/blob/master/index.js
      ...react.configs.flat.recommended.rules,
      ...react.configs.flat['jsx-runtime'].rules,
      'react/display-name': 'off', // TODO(ryan953): Fix violations and delete this line
      'react/no-unescaped-entities': 'off',
      'react/no-unknown-property': ['error', {ignore: ['css']}],
      'react/prop-types': 'off', // TODO(ryan953): Fix violations and delete this line
    },
  },
  {
    name: 'plugin/react-hooks',
    // https://github.com/facebook/react/tree/main/packages/eslint-plugin-react-hooks
    plugins: {'react-hooks': reactHooks},
    rules: {
      'react-hooks/exhaustive-deps': [
        'error',
        {additionalHooks: '(useEffectAfterFirstRender|useMemoWithPrevious)'},
      ],
      'react-hooks/rules-of-hooks': 'error',
    },
  },
  {
    name: 'plugin/typescript-eslint/type-aware-linting',
    ignores: [globMDX],
    // https://github.com/typescript-eslint/typescript-eslint/blob/main/packages/eslint-plugin/src/configs/flat/strict-type-checked.ts
    // https://github.com/typescript-eslint/typescript-eslint/blob/main/packages/eslint-plugin/src/configs/flat/stylistic-type-checked.ts
    rules: enableTypeAwareLinting
      ? {
          '@typescript-eslint/await-thenable': 'error',
          '@typescript-eslint/consistent-type-exports': 'error',
          '@typescript-eslint/consistent-type-imports': 'error',
          '@typescript-eslint/no-array-delete': 'error',
          '@typescript-eslint/no-base-to-string': 'error',
          '@typescript-eslint/no-for-in-array': 'error',
          '@typescript-eslint/no-unnecessary-type-assertion': 'error',
          '@typescript-eslint/prefer-optional-chain': 'error',
        }
      : {},
  },
  {
    name: 'plugin/typescript-eslint/custom',
    ignores: [globMDX],
    rules: {
      'no-shadow': 'off', // Disabled in favor of @typescript-eslint/no-shadow
      'no-use-before-define': 'off', // See also @typescript-eslint/no-use-before-define

      '@typescript-eslint/naming-convention': [
        'error',
        {selector: 'typeLike', format: ['PascalCase'], leadingUnderscore: 'allow'},
        {selector: 'enumMember', format: ['UPPER_CASE']},
      ],

      '@typescript-eslint/no-restricted-types': [
        'error',
        {
          types: {
            object: {
              message:
                'The `object` type is hard to use. Use `Record<PropertyKey, unknown>` instead. See: https://github.com/typescript-eslint/typescript-eslint/pull/848',
              fixWith: 'Record<PropertyKey, unknown>',
            },
            Buffer: {
              message:
                'Use Uint8Array instead. See: https://sindresorhus.com/blog/goodbye-nodejs-buffer',
              suggest: ['Uint8Array'],
            },
            '[]': "Don't use the empty array type `[]`. It only allows empty arrays. Use `SomeType[]` instead.",
            '[[]]':
              "Don't use `[[]]`. It only allows an array with a single element which is an empty array. Use `SomeType[][]` instead.",
            '[[[]]]': "Don't use `[[[]]]`. Use `SomeType[][][]` instead.",
          },
        },
      ],
      '@typescript-eslint/no-shadow': 'error',
      '@typescript-eslint/no-use-before-define': 'off', // Enabling this will cause a lot of thrash to the git history
      '@typescript-eslint/no-useless-empty-export': 'error',
    },
  },
  // https://github.com/typescript-eslint/typescript-eslint/blob/main/packages/eslint-plugin/src/configs/flat/base.ts
  // https://github.com/typescript-eslint/typescript-eslint/blob/main/packages/eslint-plugin/src/configs/eslint-recommended-raw.ts
  // https://github.com/typescript-eslint/typescript-eslint/blob/main/packages/eslint-plugin/src/configs/flat/recommended.ts
  // https://github.com/typescript-eslint/typescript-eslint/blob/main/packages/eslint-plugin/src/configs/flat/strict.ts
  // https://github.com/typescript-eslint/typescript-eslint/blob/main/packages/eslint-plugin/src/configs/flat/stylistic.ts
  ...typescript.configs.strict.map(c => ({...c, name: `plugin/${c.name}`})),
  ...typescript.configs.stylistic.map(c => ({...c, name: `plugin/${c.name}`})),
  {
    name: 'plugin/typescript-eslint/overrides',
    // https://typescript-eslint.io/rules/
    plugins: {'@typescript-eslint': typescript.plugin},
    rules: {
      'prefer-spread': 'off',
      '@typescript-eslint/prefer-enum-initializers': 'error',
      'no-unused-expressions': 'off', // Disabled in favor of @typescript-eslint/no-unused-expressions
      '@typescript-eslint/no-unused-expressions': ['error', {allowTernary: true}],

      // Recommended overrides
      '@typescript-eslint/no-empty-object-type': ['error', {allowInterfaces: 'always'}],
      '@typescript-eslint/no-explicit-any': 'off',
      '@typescript-eslint/no-namespace': 'off',
      '@typescript-eslint/no-non-null-asserted-optional-chain': 'off', // TODO(ryan953): Fix violations and delete this line
      '@typescript-eslint/no-require-imports': 'off', // TODO(ryan953): Fix violations and delete this line
      '@typescript-eslint/no-this-alias': 'off', // TODO(ryan953): Fix violations and delete this line

      // Strict overrides
      '@typescript-eslint/no-dynamic-delete': 'off', // TODO(ryan953): Fix violations and delete this line
      '@typescript-eslint/no-invalid-void-type': 'off', // TODO(ryan953): Fix violations and delete this line
      '@typescript-eslint/no-non-null-assertion': 'off', // TODO(ryan953): Fix violations and delete this line
      '@typescript-eslint/unified-signatures': 'off',

      // Stylistic overrides
      '@typescript-eslint/array-type': ['error', {default: 'array-simple'}],
      '@typescript-eslint/class-literal-property-style': 'off', // TODO(ryan953): Fix violations and delete this line
      '@typescript-eslint/consistent-generic-constructors': 'off', // TODO(ryan953): Fix violations and delete this line
      '@typescript-eslint/consistent-type-definitions': 'off', // TODO(ryan953): Fix violations and delete this line
      '@typescript-eslint/no-empty-function': 'off', // TODO(ryan953): Fix violations and delete this line

      // Customization
      '@typescript-eslint/no-unused-vars': [
        'error',
        {
          vars: 'all',
          args: 'all',
          // TODO(scttcper): We could enable this to enforce catch (error)
          // https://eslint.org/docs/latest/rules/no-unused-vars#caughterrors
          caughtErrors: 'none',

          // Ignore vars that start with an underscore
          // e.g. if you want to omit a property using object spread:
          //
          //   const {name: _name, ...props} = this.props;
          //
          varsIgnorePattern: '^_',
          argsIgnorePattern: '^_',
          destructuredArrayIgnorePattern: '^_',
        },
      ],
    },
  },
  {
    name: 'plugin/typescript-sort-keys',
    // https://github.com/infctr/eslint-plugin-typescript-sort-keys
    plugins: {'typescript-sort-keys': typescriptSortKeys},
    rules: {
      'typescript-sort-keys/interface': [
        'error',
        'asc',
        {caseSensitive: true, natural: false, requiredFirst: true},
      ],
    },
  },
  {
    name: 'plugin/simple-import-sort',
    // https://github.com/lydell/eslint-plugin-simple-import-sort
    plugins: {'simple-import-sort': simpleImportSort},
    rules: {
      'import/order': 'off',
      'sort-imports': 'off',
      'simple-import-sort/imports': [
        'error',
        {
          groups: [
            // Side effect imports.
            [String.raw`^\u0000`],

            // Node.js builtins.
            [`^(${builtinModules.join('|')})(/|$)`],

            // Packages. `react` related packages come first.
            ['^react', String.raw`^@?\w`],

            // Test should be separate from the app
            ['^(sentry-test|getsentry-test)(/.*|$)'],

            // Internal packages.
            ['^(sentry-locale|sentry-images)(/.*|$)'],

            ['^(app|sentry)(/.*|$)'],

            // Getsentry packages.
            ['^(admin|getsentry)(/.*|$)'],

            // Style imports.
            [String.raw`^.+\.less$`],

            // Parent imports. Put `..` last.
            [String.raw`^\.\.(?!/?$)`, String.raw`^\.\./?$`],

            // Other relative imports. Put same-folder imports and `.` last.
            [String.raw`^\./(?=.*/)(?!/?$)`, String.raw`^\.(?!/?$)`, String.raw`^\./?$`],
          ],
        },
      ],
    },
  },
  {
    name: 'plugin/sentry',
    // https://github.com/getsentry/eslint-config-sentry/tree/master/packages/eslint-plugin-sentry/docs/rules
    plugins: {sentry},
    rules: {
      'sentry/no-digits-in-tn': 'error',
      'sentry/no-dynamic-translations': 'error', // TODO(ryan953): There are no docs for this rule
      'sentry/no-styled-shortcut': 'error',
    },
  },
  {
    name: 'plugin/@emotion',
    // https://github.com/emotion-js/emotion/tree/main/packages/eslint-plugin/docs/rules
    plugins: {'@emotion': emotion},
    rules: {
      '@emotion/import-from-emotion': 'off', // Not needed, in v11 we import from @emotion/react
      '@emotion/jsx-import': 'off', // Not needed, handled by babel
      '@emotion/no-vanilla': 'error',
      '@emotion/pkg-renaming': 'off', // Not needed, we have migrated to v11 and the old package names cannot be used anymore
      '@emotion/styled-import': 'error',
      '@emotion/syntax-preference': ['error', 'string'],
    },
  },
  {
    name: 'plugin/unicorn',
    // https://github.com/sindresorhus/eslint-plugin-unicorn?tab=readme-ov-file#rules
    plugins: {unicorn},
    rules: {
      // The recommended rules are very opinionated. We don't need to enable them.

      'unicorn/custom-error-definition': 'error',
      'unicorn/error-message': 'error',
      'unicorn/filename-case': ['off', {case: 'camelCase'}], // TODO(ryan953): Fix violations and enable this rule
      'unicorn/new-for-builtins': 'error',
      'unicorn/no-abusive-eslint-disable': 'error',
      'unicorn/no-array-push-push': 'off', // TODO(ryan953): Fix violations and enable this rule
      'unicorn/no-await-in-promise-methods': 'error',
      'unicorn/no-instanceof-array': 'error',
      'unicorn/no-invalid-remove-event-listener': 'error',
      'unicorn/no-negated-condition': 'error',
      'unicorn/no-negation-in-equality-check': 'error',
      'unicorn/no-new-array': 'off', // TODO(ryan953): Fix violations and enable this rule
      'unicorn/no-single-promise-in-promise-methods': 'warn', // TODO(ryan953): Fix violations and enable this rule
      'unicorn/no-static-only-class': 'off', // TODO(ryan953): Fix violations and enable this rule
      'unicorn/no-this-assignment': 'off', // TODO(ryan953): Fix violations and enable this rule
      'unicorn/no-unnecessary-await': 'error',
      'unicorn/no-useless-fallback-in-spread': 'error',
      'unicorn/no-useless-length-check': 'error',
      'unicorn/no-useless-undefined': 'off', // TODO(ryan953): Fix violations and enable this rule
      'unicorn/no-zero-fractions': 'off', // TODO(ryan953): Fix violations and enable this rule
      'unicorn/prefer-array-find': 'error',
      'unicorn/prefer-array-flat-map': 'error',
      'unicorn/prefer-array-flat': 'off', // TODO(ryan953): Fix violations and enable this rule
      'unicorn/prefer-array-index-of': 'error',
      'unicorn/prefer-array-some': 'error',
      'unicorn/prefer-date-now': 'error',
      'unicorn/prefer-default-parameters': 'warn', // TODO(ryan953): Fix violations and enable this rule
      'unicorn/prefer-export-from': 'off', // TODO(ryan953): Fix violations and enable this rule
      'unicorn/prefer-includes': 'error',
      'unicorn/prefer-logical-operator-over-ternary': 'off', // TODO(ryan953): Fix violations and enable this rule
      'unicorn/prefer-native-coercion-functions': 'off', // TODO(ryan953): Fix violations and enable this rule
      'unicorn/prefer-negative-index': 'error',
      'unicorn/prefer-node-protocol': 'error',
      'unicorn/prefer-object-from-entries': 'off', // TODO(ryan953): Fix violations and enable this rule
      'unicorn/prefer-prototype-methods': 'warn', // TODO(ryan953): Fix violations and enable this rule
      'unicorn/prefer-regexp-test': 'off', // TODO(ryan953): Fix violations and enable this rule
      'unicorn/throw-new-error': 'off', // TODO(ryan953): Fix violations and enable this rule
    },
  },
  {
    name: 'plugin/jest',
    files: ['**/*.spec.{ts,js,tsx,jsx}', 'tests/js/**/*.{ts,js,tsx,jsx}'],
    // https://github.com/jest-community/eslint-plugin-jest/tree/main/docs/rules
    plugins: jest.configs['flat/recommended'].plugins,
    rules: {
      'jest/max-nested-describe': 'error',
      'jest/no-duplicate-hooks': 'error',
      'jest/no-large-snapshots': ['error', {maxSize: 2000}], // We don't recommend snapshots, but if there are any keep it small

      // https://github.com/jest-community/eslint-plugin-jest/blob/main/src/index.ts
      ...jest.configs['flat/recommended'].rules,
      ...jest.configs['flat/style'].rules,

      'jest/expect-expect': 'off', // Disabled as we have many tests which render as simple validations
      'jest/no-conditional-expect': 'off', // TODO(ryan953): Fix violations then delete this line
      'jest/no-disabled-tests': 'error', // `recommended` set this to warn, we've upgraded to error
    },
  },
  {
    name: 'plugin/jest-dom',
    files: ['**/*.spec.{ts,js,tsx,jsx}', 'tests/js/**/*.{ts,js,tsx,jsx}'],
    // https://github.com/testing-library/eslint-plugin-jest-dom/tree/main?tab=readme-ov-file#supported-rules
    ...jestDom.configs['flat/recommended'],
  },
  {
    name: 'plugin/testing-library',
    files: ['**/*.spec.{ts,js,tsx,jsx}', 'tests/js/**/*.{ts,js,tsx,jsx}'],
    // https://github.com/testing-library/eslint-plugin-testing-library/tree/main/docs/rules
    ...testingLibrary.configs['flat/react'],
    rules: {
      // https://github.com/testing-library/eslint-plugin-testing-library/blob/main/lib/configs/react.ts
      ...testingLibrary.configs['flat/react'].rules,
      'testing-library/no-unnecessary-act': 'off',
      'testing-library/render-result-naming-convention': 'off',
    },
  },
  {
    name: 'plugin/prettier',
    ...prettier,
  },
  {
    name: 'files/*.config.*',
    files: ['**/*.config.*'],
    languageOptions: {
      globals: {
        ...globals.commonjs,
        ...globals.node,
      },
    },

    rules: {
      'import/no-nodejs-modules': 'off',
    },
  },
  {
    name: 'files/scripts',
    files: ['scripts/**/*.{js,ts}', 'tests/js/test-balancer/index.js'],
    languageOptions: {
      sourceType: 'commonjs',
      globals: {
        ...globals.commonjs,
        ...globals.node,
      },
    },
    rules: {
      'no-console': 'off',

      'import/no-nodejs-modules': 'off',
    },
  },
  {
    name: 'files/jest related',
    files: [
      'tests/js/jest-pegjs-transform.js',
      'tests/js/sentry-test/echartsMock.js',
      'tests/js/sentry-test/importStyleMock.js',
      'tests/js/sentry-test/loadFixtures.ts',
      'tests/js/sentry-test/svgMock.js',
      'tests/js/setup.ts',
    ],
    languageOptions: {
      sourceType: 'commonjs',
      globals: {
        ...globals.commonjs,
      },
    },
    rules: {
      'import/no-nodejs-modules': 'off',
    },
  },
  {
    name: 'files/devtoolbar',
    files: ['static/app/components/devtoolbar/**/*.{ts,tsx}'],
    rules: {
      'no-restricted-imports': [
        'error',
        {
          patterns: [
            {
              group: ['admin/*'],
              message: 'Do not import gsAdmin into sentry',
            },
            {
              group: ['getsentry/*'],
              message: 'Do not import gsApp into sentry',
            },
            {
              group: ['sentry/utils/theme*', 'sentry/utils/theme'],
              importNames: ['lightTheme', 'darkTheme', 'default'],
              message:
                "Use 'useTheme' hook of withTheme HOC instead of importing theme directly. For tests, use ThemeFixture.",
            },
          ],
          paths: [
            ...restrictedImportPaths,
            {
              name: 'sentry/components/button',
              message:
                "Cannot depend on Button from inside the toolbar. Button depends on analytics tracking which isn't avaialble in the toolbar context",
            },
            {
              name: 'sentry/utils/queryClient',
              message:
                'Import from `@tanstack/react-query` and `./hooks/useFetchApiData` or `./hooks/useFetchInfiniteApiData` instead.',
            },
          ],
        },
      ],
    },
  },
  {
    name: 'files/insights-chart-widgets',
    files: ['static/app/views/insights/common/components/widgets/*.tsx'],
    rules: {
      'no-restricted-imports': [
        'error',
        {
          // Allow these imports only in the above widgets directory in `files`
          paths: restrictedImportPaths.filter(
            ({name}) =>
              ![
                'sentry/views/insights/common/components/insightsLineChartWidget',
                'sentry/views/insights/common/components/insightsAreaChartWidget',
                'sentry/views/insights/common/components/insightsTimeSeriesWidget',
              ].includes(name)
          ),
        },
      ],
    },
  },
  {
    name: 'files/sentry-test',
    files: ['**/*.spec.{ts,js,tsx,jsx}', 'tests/js/**/*.{ts,js,tsx,jsx}'],
    rules: {
      'no-loss-of-precision': 'off', // Sometimes we have wild numbers hard-coded in tests
      'no-restricted-imports': [
        'error',
        {
          patterns: [
            {
              group: ['admin/*'],
              message: 'Do not import gsAdmin into sentry',
            },
            {
              group: ['getsentry/*'],
              message: 'Do not import gsApp into sentry',
            },
            {
              group: ['sentry/components/devtoolbar/*'],
              message: 'Do not depend on toolbar internals',
            },
            {
              group: ['sentry/utils/theme*', 'sentry/utils/theme'],
              importNames: ['lightTheme', 'darkTheme', 'default'],
              message:
                "Use 'useTheme' hook of withTheme HOC instead of importing theme directly. For tests, use ThemeFixture.",
            },
          ],
          paths: [
            ...restrictedImportPaths,
            {
              name: 'sentry/locale',
              message: 'Translations are not needed in tests.',
            },
          ],
        },
      ],
    },
  },
  {
    name: 'files/sentry-stories',
    files: ['**/*.stories.tsx'],
    rules: {
      'no-loss-of-precision': 'off', // Sometimes we have wild numbers hard-coded in stories
    },
  },
  {
    // We specify rules explicitly for the sdk-loader here so we do not have
    // eslint ignore comments included in the source file, which is consumed
    // by users.
    name: 'files/js-sdk-loader.ts',
    files: ['**/js-sdk-loader.ts'],
    rules: {
      'no-console': 'off',
    },
  },
  {
    name: 'files/gsApp',
    files: ['static/gsApp/**/*.{js,mjs,ts,jsx,tsx}'],
    rules: {
      'no-relative-import-paths/no-relative-import-paths': [
        'error',
        {
          prefix: 'getsentry',
          rootDir: 'static/gsApp',
          allowSameFolder: true, // TODO(ryan953): followup and investigate `allowSameFolder`, maybe exceptions for *.spec.tsx files?
        },
      ],
      'no-restricted-imports': [
        'error',
        {
          patterns: [
            {
              group: ['admin/*'],
              message: 'Do not import gsAdmin into gsApp',
            },
            {
              group: ['sentry/components/devtoolbar/*'],
              message: 'Do not depend on toolbar internals',
            },
            {
              group: ['sentry/utils/theme*', 'sentry/utils/theme'],
              importNames: ['lightTheme', 'darkTheme', 'default'],
              message:
                "Use 'useTheme' hook of withTheme HOC instead of importing theme directly. For tests, use ThemeFixture.",
            },
          ],
          paths: restrictedImportPaths,
        },
      ],
    },
  },
  {
    name: 'files/gsAdmin',
    files: ['static/gsAdmin/**/*.{js,mjs,ts,jsx,tsx}'],
    rules: {
      'no-relative-import-paths/no-relative-import-paths': [
        'error',
        {
          prefix: 'admin',
          rootDir: 'static/gsAdmin',
          allowSameFolder: true, // TODO(ryan953): followup and investigate `allowSameFolder`, maybe exceptions for *.spec.tsx files?
        },
      ],
      'no-restricted-imports': [
        'error',
        {
          patterns: [
            {
              group: ['sentry/components/devtoolbar/*'],
              message: 'Do not depend on toolbar internals',
            },
            {
              group: ['sentry/utils/theme*', 'sentry/utils/theme'],
              importNames: ['lightTheme', 'darkTheme', 'default'],
              message:
                "Use 'useTheme' hook of withTheme HOC instead of importing theme directly. For tests, use ThemeFixture.",
            },
            {
              group: ['sentry/locale'],
              message: 'Do not import locale into gsAdmin. No translations required.',
            },
          ],
          paths: restrictedImportPaths,
        },
      ],
    },
  },
  {
    name: 'files/getsentry-test',
    files: ['tests/js/getsentry-test/**/*.{js,mjs,ts,jsx,tsx}'],
    rules: {
      // Allow imports from gsApp into getsentry-test fixtures
      'no-restricted-imports': 'off',
    },
  },
<<<<<<< HEAD
  {
    name: 'plugin/boundaries',
    plugins: {
      boundaries,
    },
    settings: {
      // order matters here because of nested directories
      'boundaries/elements': [
        // --- stories ---
        {
          type: 'story-files',
          pattern: 'static/**/*.stories.{ts,tsx}',
          mode: 'full',
        },
        {
          type: 'story-book',
          pattern: 'static/app/stories',
        },
        // --- tests ---
        {
          type: 'test-sentry',
          pattern: [
            'static/app/**/*.spec.{ts,js,tsx,jsx}',
            'tests/js/sentry-test/**/*.*',
            'static/app/**/*{t,T}estUtils*.{js,mjs,ts,tsx}',
          ],
          mode: 'full',
        },
        {
          type: 'test-getsentry',
          pattern: [
            'static/gsApp/**/*.spec.{ts,js,tsx,jsx}',
            'tests/js/getsentry-test/**/*.*',
          ],
          mode: 'full',
        },
        {
          type: 'test-gsAdmin',
          pattern: ['static/gsAdmin/**/*.spec.{ts,js,tsx,jsx}'],
          mode: 'full',
        },
        {
          type: 'test',
          pattern: 'tests/js',
        },
        // --- specifics ---
        {
          type: 'devtoolbar',
          pattern: 'sentry/components/devtoolbar',
        },
        {
          type: 'core-button',
          pattern: 'static/app/components/core/button',
        },
        {
          type: 'core',
          pattern: 'static/app/components/core',
        },
        // --- sentry ---
        {
          type: 'sentry-images',
          pattern: 'static/images',
        },
        {
          type: 'sentry-locale',
          pattern: '(static/app/locale.tsx|src/sentry/locale/**/*.*)',
          mode: 'full',
        },
        {
          type: 'sentry-logos',
          pattern: 'src/sentry/static/sentry/images/logos',
        },
        {
          type: 'sentry-fonts',
          pattern: 'static/fonts',
        },
        {
          type: 'sentry-fixture',
          pattern: 'tests/js/fixtures',
        },
        {
          type: 'sentry',
          pattern: 'static/app',
        },
        // --- getsentry ---
        {
          type: 'getsentry',
          pattern: 'static/gsApp',
        },
        // --- admin ---
        {
          type: 'gsAdmin',
          pattern: 'static/gsAdmin',
        },
        // --- configs ---
        {
          type: 'configs',
          pattern: '(package.json|config/**/*.*|*.config.{mjs,js,ts})',
          mode: 'full',
        },
        {
          type: 'build-utils',
          pattern: 'build-utils',
        },
        {
          type: 'scripts',
          pattern: 'scripts',
        },
      ],
    },
    rules: {
      ...boundaries.configs.strict.rules,
      'boundaries/no-ignored': 'off',
      'boundaries/no-private': 'off',
      'boundaries/element-types': [
        'warn',
        {
          default: 'disallow',
          message: '${file.type} is not allowed to import ${dependency.type}',
          rules: [
            {
              from: ['sentry*'],
              allow: ['core*', 'sentry*'],
            },
            {
              from: ['getsentry*'],
              allow: ['core*', 'getsentry*', 'sentry*'],
            },
            {
              from: ['gsAdmin*'],
              disallow: ['sentry-locale'],
              allow: ['core*', 'gsAdmin*', 'sentry*', 'getsentry*'],
            },
            {
              from: ['devtoolbar'],
              allow: ['devtoolbar', 'sentry*'],
            },
            {
              from: ['test-sentry'],
              allow: ['test-sentry', 'test', 'core*', 'sentry*'],
            },
            {
              // todo does test-gesentry need test-sentry?
              from: ['test-getsentry'],
              allow: [
                'test-getsentry',
                'test-sentry',
                'test',
                'core*',
                'getsentry*',
                'sentry*',
              ],
            },
            {
              from: ['test-gsAdmin'],
              allow: [
                'test-gsAdmin',
                'test-getsentry',
                'test-sentry',
                'test',
                'core*',
                'gsAdmin*',
                'sentry*',
                'getsentry*',
              ],
            },
            {
              from: ['test'],
              allow: ['test', 'test-sentry', 'sentry*'],
            },
            {
              from: ['configs'],
              allow: ['configs', 'build-utils'],
            },
            // --- stories ---
            {
              from: ['story-files', 'story-book'],
              allow: ['core*', 'sentry*', 'story-book'],
            },
            // --- core ---
            {
              from: ['core-button'],
              allow: ['core*'],
            },
            // todo: sentry* shouldn't be allowed
            {
              from: ['core'],
              allow: ['core*', 'sentry*'],
            },
          ],
        },
      ],
    },
=======

  // MDX Configuration
  {
    ...mdx.flat,
    name: 'files/mdx',
    files: ['**/*.mdx'],
>>>>>>> 7c3e2bd7
  },
]);<|MERGE_RESOLUTION|>--- conflicted
+++ resolved
@@ -1002,7 +1002,12 @@
       'no-restricted-imports': 'off',
     },
   },
-<<<<<<< HEAD
+  // MDX Configuration
+  {
+    ...mdx.flat,
+    name: 'files/mdx',
+    files: ['**/*.mdx'],
+  },
   {
     name: 'plugin/boundaries',
     plugins: {
@@ -1196,13 +1201,5 @@
         },
       ],
     },
-=======
-
-  // MDX Configuration
-  {
-    ...mdx.flat,
-    name: 'files/mdx',
-    files: ['**/*.mdx'],
->>>>>>> 7c3e2bd7
   },
 ]);