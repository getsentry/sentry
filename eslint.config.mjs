// @ts-check
/**
 * Understanding & making changes to this file:
 *
 * This is your friend:
 * `npx eslint --inspect-config`
 */
import * as emotion from '@emotion/eslint-plugin';
import {fixupPluginRules} from '@eslint/compat';
import importPlugin from 'eslint-plugin-import';
import jest from 'eslint-plugin-jest';
import jestDom from 'eslint-plugin-jest-dom';
import prettier from 'eslint-plugin-prettier/recommended';
import react from 'eslint-plugin-react';
import reactHooks from 'eslint-plugin-react-hooks';
import sentry from 'eslint-plugin-sentry';
import simpleImportSort from 'eslint-plugin-simple-import-sort';
import testingLibrary from 'eslint-plugin-testing-library';
import typescriptSortKeys from 'eslint-plugin-typescript-sort-keys';
import globals from 'globals';
import invariant from 'invariant';
// biome-ignore lint/correctness/noNodejsModules: Need to get the list of things!
import {builtinModules} from 'node:module';
import typescript from 'typescript-eslint';

invariant(react.configs.flat, 'For typescript');

const baseRules = {
  /**
   * Strict mode
   */
  // https://eslint.org/docs/rules/strict
  strict: ['error', 'global'],

  /**
   * Variables
   */
  // https://eslint.org/docs/rules/no-shadow-restricted-names
  'no-shadow-restricted-names': ['error'],

  /**
   * Possible errors
   */
  // https://eslint.org/docs/rules/no-cond-assign
  'no-cond-assign': ['error', 'always'],

  // https://eslint.org/docs/rules/no-alert
  'no-alert': ['error'],

  // https://eslint.org/docs/rules/no-constant-condition
  'no-constant-condition': ['warn'],

  // https://eslint.org/docs/rules/no-empty
  'no-empty': ['error'],

  // https://eslint.org/docs/rules/no-ex-assign
  'no-ex-assign': ['error'],

  // https://eslint.org/docs/rules/no-extra-boolean-cast
  'no-extra-boolean-cast': ['error'],

  // https://eslint.org/docs/rules/no-func-assign
  'no-func-assign': ['error'],

  // https://eslint.org/docs/rules/no-inner-declarations
  'no-inner-declarations': ['error'],

  // https://eslint.org/docs/rules/no-invalid-regexp
  'no-invalid-regexp': ['error'],

  // https://eslint.org/docs/rules/no-irregular-whitespace
  'no-irregular-whitespace': ['error'],

  // https://eslint.org/docs/rules/no-obj-calls
  'no-obj-calls': ['error'],

  // https://eslint.org/docs/rules/no-sparse-arrays
  'no-sparse-arrays': ['error'],

  // https://eslint.org/docs/rules/block-scoped-var
  'block-scoped-var': ['error'],

  /**
   * Best practices
   */
  // https://eslint.org/docs/rules/consistent-return
  'consistent-return': ['error'],

  // https://eslint.org/docs/rules/default-case
  'default-case': ['error'],

  // https://eslint.org/docs/rules/dot-notation
  'dot-notation': [
    'error',
    {
      allowKeywords: true,
    },
  ],

  // https://eslint.org/docs/rules/guard-for-in [REVISIT ME]
  'guard-for-in': ['off'],

  // https://eslint.org/docs/rules/no-caller
  'no-caller': ['error'],

  // https://eslint.org/docs/rules/no-eval
  'no-eval': ['error'],

  // https://eslint.org/docs/rules/no-extend-native
  'no-extend-native': ['error'],

  // https://eslint.org/docs/rules/no-extra-bind
  'no-extra-bind': ['error'],

  // https://eslint.org/docs/rules/no-fallthrough
  'no-fallthrough': ['error'],

  // https://eslint.org/docs/rules/no-floating-decimal
  'no-floating-decimal': ['error'],

  // https://eslint.org/docs/rules/no-implied-eval
  'no-implied-eval': ['error'],

  // https://eslint.org/docs/rules/no-lone-blocks
  'no-lone-blocks': ['error'],

  // https://eslint.org/docs/rules/no-loop-func
  'no-loop-func': ['error'],

  // https://eslint.org/docs/rules/no-multi-str
  'no-multi-str': ['error'],

  // https://eslint.org/docs/rules/no-native-reassign
  'no-native-reassign': ['error'],

  // https://eslint.org/docs/rules/no-new
  'no-new': ['error'],

  // https://eslint.org/docs/rules/no-new-func
  'no-new-func': ['error'],

  // https://eslint.org/docs/rules/no-new-wrappers
  'no-new-wrappers': ['error'],

  // https://eslint.org/docs/rules/no-octal
  'no-octal': ['error'],

  // https://eslint.org/docs/rules/no-octal-escape
  'no-octal-escape': ['error'],

  // https://eslint.org/docs/rules/no-param-reassign [REVISIT ME]
  'no-param-reassign': ['off'],

  // https://eslint.org/docs/rules/no-proto
  'no-proto': ['error'],

  // https://eslint.org/docs/rules/no-return-assign
  'no-return-assign': ['error'],

  // https://eslint.org/docs/rules/no-script-url
  'no-script-url': ['error'],

  // https://eslint.org/docs/rules/no-self-compare
  'no-self-compare': ['error'],

  // https://eslint.org/docs/rules/no-sequences
  'no-sequences': ['error'],

  // https://eslint.org/docs/rules/no-throw-literal
  'no-throw-literal': ['error'],

  // https://eslint.org/docs/rules/no-with
  'no-with': ['error'],

  // https://eslint.org/docs/rules/radix
  radix: ['error'],

  // https://eslint.org/docs/rules/object-shorthand
  'object-shorthand': ['error', 'properties'],

  // https://eslint.org/docs/rules/vars-on-top
  'vars-on-top': ['off'],

  // https://eslint.org/docs/rules/wrap-iife
  'wrap-iife': ['error', 'any'],

  // https://eslint.org/docs/rules/array-callback-return
  'array-callback-return': ['error'],

  // https://eslint.org/docs/rules/yoda
  yoda: ['error'],

  // https://eslint.org/docs/rules/no-else-return
  'no-else-return': ['error', {allowElseIf: false}],

  // https://eslint.org/docs/rules/require-await
  'require-await': ['error'],

  // https://eslint.org/docs/rules/multiline-comment-style
  'multiline-comment-style': ['error', 'separate-lines'],

  // https://eslint.org/docs/rules/spaced-comment
  'spaced-comment': [
    'error',
    'always',
    {
      line: {markers: ['/'], exceptions: ['-', '+']},
      block: {exceptions: ['*'], balanced: true},
    },
  ],
};

const reactReactRules = {
  // https://github.com/yannickcr/eslint-plugin-react/blob/master/docs/rules/display-name.md
  'react/display-name': ['off'],

  // https://github.com/yannickcr/eslint-plugin-react/blob/master/docs/rules/no-multi-comp.md
  'react/no-multi-comp': [
    'off',
    {
      ignoreStateless: true,
    },
  ],

  // https://github.com/yannickcr/eslint-plugin-react/blob/master/docs/rules/jsx-fragments.md
  'react/jsx-fragments': ['error', 'element'],

  // https://github.com/yannickcr/eslint-plugin-react/blob/master/docs/rules/jsx-handler-names.md
  // Ensures that any component or prop methods used to handle events are correctly prefixed.
  'react/jsx-handler-names': [
    'off',
    {
      eventHandlerPrefix: 'handle',
      eventHandlerPropPrefix: 'on',
    },
  ],

  // https://github.com/yannickcr/eslint-plugin-react/blob/master/docs/rules/jsx-key.md
  'react/jsx-key': ['error'],

  // https://github.com/yannickcr/eslint-plugin-react/blob/master/docs/rules/jsx-no-undef.md
  'react/jsx-no-undef': ['error'],

  // Disabled as we use the newer JSX transform babel plugin.
  // https://github.com/yannickcr/eslint-plugin-react/blob/master/docs/rules/jsx-uses-react.md
  'react/jsx-uses-react': ['off'],

  // https://github.com/yannickcr/eslint-plugin-react/blob/master/docs/rules/jsx-uses-vars.md
  'react/jsx-uses-vars': ['error'],

  /**
   * Deprecation related rules
   */
  // https://github.com/yannickcr/eslint-plugin-react/blob/master/docs/rules/no-deprecated.md
  'react/no-deprecated': ['error'],

  // Prevent usage of the return value of React.render
  // deprecation: https://facebook.github.io/react/docs/react-dom.html#render
  // https://github.com/yannickcr/eslint-plugin-react/blob/master/docs/rules/no-render-return-value.md
  'react/no-render-return-value': ['error'],

  // Children should always be actual children, not passed in as a prop.
  // When using JSX, the children should be nested between the opening and closing tags. When not using JSX, the children should be passed as additional arguments to React.createElement.
  // https://github.com/yannickcr/eslint-plugin-react/blob/master/docs/rules/no-children-prop.md
  'react/no-children-prop': ['error'],

  // This rule helps prevent problems caused by using children and the dangerouslySetInnerHTML prop at the same time.
  // React will throw a warning if this rule is ignored.
  // https://github.com/yannickcr/eslint-plugin-react/blob/master/docs/rules/no-danger-with-children.md
  'react/no-danger-with-children': ['error'],

  // Prevent direct mutation of this.state
  // https://github.com/yannickcr/eslint-plugin-react/blob/master/docs/rules/no-direct-mutation-state.md
  'react/no-direct-mutation-state': ['error'],

  // https://github.com/yannickcr/eslint-plugin-react/blob/master/docs/rules/no-did-mount-set-state.md
  'react/no-did-mount-set-state': ['error'],

  // https://github.com/yannickcr/eslint-plugin-react/blob/master/docs/rules/no-did-update-set-state.md"
  'react/no-did-update-set-state': ['error'],

  // https://github.com/yannickcr/eslint-plugin-react/blob/master/docs/rules/no-redundant-should-component-update.md
  'react/no-redundant-should-component-update': ['error'],

  // https://github.com/yannickcr/eslint-plugin-react/blob/master/docs/rules/no-typos.md
  'react/no-typos': ['error'],

  // Prevent invalid characters from appearing in markup
  // https://github.com/yannickcr/eslint-plugin-react/blob/master/docs/rules/no-unescaped-entities.md
  'react/no-unescaped-entities': ['off'],

  // https://github.com/yannickcr/eslint-plugin-react/blob/master/docs/rules/no-unknown-property.md
  'react/no-unknown-property': ['error', {ignore: ['css']}],

  // https://github.com/yannickcr/eslint-plugin-react/blob/master/docs/rules/no-unused-prop-types.md
  // Disabled since this currently fails to correctly detect a lot of
  // typescript prop type usage.
  'react/no-unused-prop-types': ['off'],

  // We do not need proptypes since we're using typescript
  'react/prop-types': ['off'],

  // When writing the render method in a component it is easy to forget to return the JSX content.
  // This rule will warn if the return statement is missing.
  // https://github.com/yannickcr/eslint-plugin-react/blob/master/docs/rules/require-render-return.md
  'react/require-render-return': ['error'],

  // Disabled as we are using the newer JSX transform babel plugin.
  // https://github.com/yannickcr/eslint-plugin-react/blob/master/docs/rules/react-in-jsx-scope.md
  'react/react-in-jsx-scope': ['off'],

  // https://github.com/yannickcr/eslint-plugin-react/blob/master/docs/rules/self-closing-comp.md
  'react/self-closing-comp': ['error'],

  // This also causes issues with typescript
  // See: https://github.com/yannickcr/eslint-plugin-react/issues/2066
  //
  // https://github.com/yannickcr/eslint-plugin-react/blob/master/docs/rules/sort-comp.md
  'react/sort-comp': ['warn'],

  // Consistent <Component booleanProp /> (never add ={true})
  // https://github.com/yannickcr/eslint-plugin-react/blob/master/docs/rules/jsx-boolean-value.md
  'react/jsx-boolean-value': ['error', 'never'],

  // Consistent function component declaration styles
  // https://github.com/jsx-eslint/eslint-plugin-react/blob/master/docs/rules/function-component-definition.md
  'react/function-component-definition': [
    'error',
    {namedComponents: 'function-declaration'},
  ],
};

const reactImportRules = {
  // Not recommended to be enabled with typescript-eslint
  // https://typescript-eslint.io/linting/troubleshooting/performance-troubleshooting/#eslint-plugin-import
  'import/no-unresolved': ['off'],
  'import/named': ['off'],
  'import/default': ['off'],
  'import/export': ['off'],
  'import/no-named-as-default-member': ['off'],

  // Redflags
  // do not allow a default import name to match a named export (airbnb: error)
  // Issue with `DefaultIssuePlugin` and `app/plugins/index`
  // https://github.com/benmosher/eslint-plugin-import/blob/master/docs/rules/no-named-as-default.md
  'import/no-named-as-default': ['off'],

  // disallow use of jsdoc-marked-deprecated imports
  // https://github.com/benmosher/eslint-plugin-import/blob/master/docs/rules/no-deprecated.md
  'import/no-deprecated': ['off'],

  // Forbid mutable exports (airbnb: error)
  // https://github.com/benmosher/eslint-plugin-import/blob/master/docs/rules/no-mutable-exports.md
  // TODO: enable?
  'import/no-mutable-exports': ['off'],

  // disallow require()
  // https://github.com/benmosher/eslint-plugin-import/blob/master/docs/rules/no-commonjs.md
  'import/no-commonjs': ['off'],

  // disallow AMD require/define
  // https://github.com/benmosher/eslint-plugin-import/blob/master/docs/rules/no-amd.md
  'import/no-amd': ['error'],

  // disallow duplicate imports
  // https://github.com/benmosher/eslint-plugin-import/blob/master/docs/rules/no-duplicates.md
  'import/no-duplicates': ['error'],

  // disallow namespace imports
  // https://github.com/benmosher/eslint-plugin-import/blob/master/docs/rules/no-namespace.md
  'import/no-namespace': ['off'],

  // Ensure consistent use of file extension within the import path
  // https://github.com/benmosher/eslint-plugin-import/blob/master/docs/rules/extensions.md
  // TODO this fucks up getsentry
  'import/extensions': [
    'off',
    'always',
    {
      js: 'never',
      jsx: 'never',
    },
  ],

  // Require a newline after the last import/require in a group
  // https://github.com/benmosher/eslint-plugin-import/blob/master/docs/rules/newline-after-import.md
  'import/newline-after-import': ['error'],

  // Require modules with a single export to use a default export (airbnb: error)
  // https://github.com/benmosher/eslint-plugin-import/blob/master/docs/rules/prefer-default-export.md
  'import/prefer-default-export': ['off'],

  // Restrict which files can be imported in a given folder
  // https://github.com/benmosher/eslint-plugin-import/blob/master/docs/rules/no-restricted-paths.md
  'import/no-restricted-paths': ['off'],

  // Forbid modules to have too many dependencies
  // https://github.com/benmosher/eslint-plugin-import/blob/master/docs/rules/max-dependencies.md
  'import/max-dependencies': ['off', {max: 10}],

  // Forbid import of modules using absolute paths
  // https://github.com/benmosher/eslint-plugin-import/blob/master/docs/rules/no-absolute-path.md
  'import/no-absolute-path': ['error'],

  // Forbid require() calls with expressions (airbnb: error)
  // https://github.com/benmosher/eslint-plugin-import/blob/master/docs/rules/no-dynamic-require.md
  'import/no-dynamic-require': ['off'],

  // Use webpack default chunk names
  'import/dynamic-import-chunkname': ['off'],

  // prevent importing the submodules of other modules
  // https://github.com/benmosher/eslint-plugin-import/blob/master/docs/rules/no-internal-modules.md
  'import/no-internal-modules': [
    'off',
    {
      allow: [],
    },
  ],

  // Warn if a module could be mistakenly parsed as a script by a consumer
  // leveraging Unambiguous JavaScript Grammar
  // https://github.com/benmosher/eslint-plugin-import/blob/master/docs/rules/unambiguous.md
  // this should not be enabled until this proposal has at least been *presented* to TC39.
  // At the moment, it"s not a thing.
  'import/unambiguous': ['off'],

  // Forbid Webpack loader syntax in imports
  // https://github.com/benmosher/eslint-plugin-import/blob/master/docs/rules/no-webpack-loader-syntax.md
  'import/no-webpack-loader-syntax': ['error'],

  // Prevent unassigned imports
  // https://github.com/benmosher/eslint-plugin-import/blob/master/docs/rules/no-unassigned-import.md
  // importing for side effects is perfectly acceptable, if you need side effects.
  'import/no-unassigned-import': ['off'],

  // Prevent importing the default as if it were named
  // https://github.com/benmosher/eslint-plugin-import/blob/master/docs/rules/no-named-default.md
  'import/no-named-default': ['error'],

  // Reports if a module"s default export is unnamed
  // https://github.com/benmosher/eslint-plugin-import/blob/d9b712ac7fd1fddc391f7b234827925c160d956f/docs/rules/no-anonymous-default-export.md
  'import/no-anonymous-default-export': [
    'error',
    {
      allowArray: false,
      allowArrowFunction: false,
      allowAnonymousClass: false,
      allowAnonymousFunction: false,
      allowCallExpression: true,
      allowLiteral: false,
      allowObject: false,
    },
  ],
};

const reactRules = {
  ...reactReactRules,
  ...reactImportRules,
  /**
   * React hooks
   */
  'react-hooks/exhaustive-deps': [
    'error',
    {additionalHooks: '(useEffectAfterFirstRender|useMemoWithPrevious)'},
  ],
  // Biome not yet enforcing all parts of this rule https://github.com/biomejs/biome/issues/1984
  'react-hooks/rules-of-hooks': 'error',

  /**
   * Custom
   */
  // highlights literals in JSX components w/o translation tags
  'getsentry/jsx-needs-il8n': ['off'],

  'typescript-sort-keys/interface': [
    'error',
    'asc',
    {caseSensitive: true, natural: false, requiredFirst: true},
  ],
};

const appRules = {
  /**
   * emotion rules for v10
   *
   * This probably aren't as necessary anymore, but let's remove when we move to v11
   */
  '@emotion/jsx-import': 'off',
  '@emotion/no-vanilla': 'error',
  '@emotion/import-from-emotion': 'error',
  '@emotion/styled-import': 'error',

  // no-undef is redundant with typescript as tsc will complain
  // A downside is that we won't get eslint errors about it, but your editors should
  // support tsc errors so....
  // https://eslint.org/docs/rules/no-undef
  'no-undef': 'off',

  // Let formatter handle this
  'arrow-body-style': 'off',

  /**
   * Need to use typescript version of these rules
   * https://eslint.org/docs/rules/no-shadow
   */
  'no-shadow': 'off',
  '@typescript-eslint/no-shadow': 'error',

  // This only override the `args` rule (which is "none"). There are too many errors and it's difficult to manually
  // fix them all, so we'll have to incrementally update.
  // https://eslint.org/docs/rules/no-unused-vars
  'no-unused-vars': 'off',
  '@typescript-eslint/no-unused-vars': [
    'error',
    {
      vars: 'all',
      args: 'all',
      // TODO(scttcper): We could enable this to enforce catch (error)
      // https://eslint.org/docs/latest/rules/no-unused-vars#caughterrors
      caughtErrors: 'none',

      // Ignore vars that start with an underscore
      // e.g. if you want to omit a property using object spread:
      //
      //   const {name: _name, ...props} = this.props;
      //
      varsIgnorePattern: '^_',
      argsIgnorePattern: '^_',
      destructuredArrayIgnorePattern: '^_',
    },
  ],

  // https://eslint.org/docs/rules/no-use-before-define
  'no-use-before-define': 'off',
  // This seems to have been turned on while previously it had been off
  '@typescript-eslint/no-use-before-define': ['off'],

  /**
   * Restricted imports, e.g. deprecated libraries, etc
   *
   * See: https://eslint.org/docs/rules/no-restricted-imports
   */
  'no-restricted-imports': [
    'error',
    {
      patterns: [
        {
          group: ['sentry/components/devtoolbar/*'],
          message: 'Do not depend on toolbar internals',
        },
        {
          group: ['*.spec*'],
          message:
            'Do not import from test files. This causes tests to be executed multiple times.',
        },
      ],
      paths: [
        {
          name: '@testing-library/react',
          message:
            'Please import from `sentry-test/reactTestingLibrary` instead so that we can ensure consistency throughout the codebase',
        },
        {
          name: '@testing-library/react-hooks',
          message:
            'Please import from `sentry-test/reactTestingLibrary` instead so that we can ensure consistency throughout the codebase',
        },
        {
          name: '@testing-library/user-event',
          message:
            'Please import from `sentry-test/reactTestingLibrary` instead so that we can ensure consistency throughout the codebase',
        },
        {
          name: '@sentry/browser',
          message:
            'Please import from `@sentry/react` to ensure consistency throughout the codebase.',
        },
        {
          name: 'marked',
          message:
            "Please import marked from 'app/utils/marked' so that we can ensure sanitation of marked output",
        },
        {
          name: 'lodash',
          message:
            "Please import lodash utilities individually. e.g. `import isEqual from 'lodash/isEqual';`. See https://github.com/getsentry/frontend-handbook#lodash from for information",
        },
        {
          name: 'lodash/get',
          message:
            'Optional chaining `?.` and nullish coalescing operators `??` are available and preferred over using `lodash/get`. See https://github.com/getsentry/frontend-handbook#new-syntax for more information',
        },
        {
          name: 'sentry/utils/theme',
          importNames: ['lightColors', 'darkColors'],
          message:
            "'lightColors' and 'darkColors' exports intended for use in Storybook only. Instead, use theme prop from emotion or the useTheme hook.",
        },
        {
          name: 'react-router',
          importNames: ['withRouter'],
          message:
            "Use 'useLocation', 'useParams', 'useNavigate', 'useRoutes' from sentry/utils instead.",
        },
        {
          name: 'sentry/utils/withSentryRouter',
          message:
            "Use 'useLocation', 'useParams', 'useNavigate', 'useRoutes' from sentry/utils instead.",
        },
        {
          name: 'qs',
          message: 'Please use query-string instead of qs',
        },
        {
          name: 'moment',
          message: 'Please import moment-timezone instead of moment',
        },
      ],
    },
  ],

  /**
   * Better import sorting
   */
  'sort-imports': 'off',
  'import/order': 'off',
  'simple-import-sort/imports': [
    'error',
    {
      groups: [
        // Side effect imports.
        ['^\\u0000'],

        // Node.js builtins.
        [`^(${builtinModules.join('|')})(/|$)`],

        // Packages. `react` related packages come first.
        ['^react', '^@?\\w'],

        // Test should be separate from the app
        ['^(sentry-test|getsentry-test)(/.*|$)'],

        // Internal packages.
        ['^(sentry-locale|sentry-images)(/.*|$)'],

        ['^(getsentry-images)(/.*|$)'],

        ['^(app|sentry)(/.*|$)'],

        // Getsentry packages.
        ['^(admin|getsentry)(/.*|$)'],

        // Style imports.
        ['^.+\\.less$'],

        // Parent imports. Put `..` last.
        ['^\\.\\.(?!/?$)', '^\\.\\./?$'],

        // Other relative imports. Put same-folder imports and `.` last.
        ['^\\./(?=.*/)(?!/?$)', '^\\.(?!/?$)', '^\\./?$'],
      ],
    },
  ],

  'sentry/no-digits-in-tn': ['error'],

  'sentry/no-dynamic-translations': ['error'],

  // https://github.com/xojs/eslint-config-xo-typescript/blob/9791a067d6a119a21a4db72c02f1da95e25ffbb6/index.js#L95
  '@typescript-eslint/no-restricted-types': [
    'error',
    {
      types: {
        // TODO(scttcper): Turn object on to make our types more strict
        // object: {
        //   message: 'The `object` type is hard to use. Use `Record<string, unknown>` instead. See: https://github.com/typescript-eslint/typescript-eslint/pull/848',
        //   fixWith: 'Record<string, unknown>'
        // },
        Buffer: {
          message:
            'Use Uint8Array instead. See: https://sindresorhus.com/blog/goodbye-nodejs-buffer',
          suggest: ['Uint8Array'],
        },
        '[]': "Don't use the empty array type `[]`. It only allows empty arrays. Use `SomeType[]` instead.",
        '[[]]':
          "Don't use `[[]]`. It only allows an array with a single element which is an empty array. Use `SomeType[][]` instead.",
        '[[[]]]': "Don't use `[[[]]]`. Use `SomeType[][][]` instead.",
      },
    },
  ],
  // TODO(scttcper): Turn no-empty-object-type on to make our types more strict
  // '@typescript-eslint/no-empty-object-type': 'error',
  // TODO(scttcper): Turn no-function on to make our types more strict
  // '@typescript-eslint/no-unsafe-function-type': 'error',
  '@typescript-eslint/no-wrapper-object-types': 'error',

  // Naming convention enforcements
  '@typescript-eslint/naming-convention': [
    'error',
    {
      selector: 'typeLike',
      format: ['PascalCase'],
      leadingUnderscore: 'allow',
    },
    {
      selector: 'enumMember',
      format: ['UPPER_CASE'],
    },
  ],
};

const strictRules = {
  // https://eslint.org/docs/rules/no-console
  'no-console': ['error'],

  // https://github.com/yannickcr/eslint-plugin-react/blob/master/docs/rules/no-is-mounted.md
  'react/no-is-mounted': ['error'],

  // https://github.com/yannickcr/eslint-plugin-react/blob/master/docs/rules/no-find-dom-node.md
  // Recommended to use callback refs instead
  'react/no-find-dom-node': ['error'],

  // https://github.com/yannickcr/eslint-plugin-react/blob/master/docs/rules/no-string-refs.md
  // This is now considered legacy, callback refs preferred
  'react/no-string-refs': ['error'],

  'sentry/no-styled-shortcut': ['error'],
};

// Used by both: `languageOptions` & `parserOptions`
const ecmaVersion = 6; // TODO(ryan953): change to 'latest'

/**
 * To get started with this ESLint Configuration list be sure to read at least
 * these sections of the docs:
 *  - https://eslint.org/docs/latest/use/configure/configuration-files#specifying-files-and-ignores
 *  - https://eslint.org/docs/latest/use/configure/configuration-files#cascading-configuration-objects
 */

export default typescript.config([
  {
    // Main parser & linter options
    // Rules are defined below and inherit these properties
    // https://eslint.org/docs/latest/use/configure/configuration-files#configuration-objects
    name: 'main',
    languageOptions: {
      ecmaVersion,
      sourceType: 'module',
      globals: {
        // TODO(ryan953): globals.browser seems to have a bug with trailing whitespace
        ...Object.fromEntries(
          Object.keys(globals.browser).map(key => [key.trim(), false])
        ),
        ...globals.jest,
        MockApiClient: true,
        tick: true,
      },
      parser: typescript.parser,
      parserOptions: {
        ecmaFeatures: {
          globalReturn: false,
        },
        ecmaVersion,

        // https://typescript-eslint.io/packages/parser/#emitdecoratormetadata
        emitDecoratorMetadata: undefined,

        // https://typescript-eslint.io/packages/parser/#experimentaldecorators
        experimentalDecorators: undefined,

        // https://typescript-eslint.io/packages/parser/#jsdocparsingmode
        jsDocParsingMode: process.env.SENTRY_DETECT_DEPRECATIONS ? 'all' : 'none',

        // https://typescript-eslint.io/packages/parser/#project
        project: './tsconfig.json',

        // https://typescript-eslint.io/packages/parser/#projectservice
        // `projectService` is recommended, but slower, with our current tsconfig files.
        // projectService: true,
        // tsconfigRootDir: import.meta.dirname,
      },
    },
    linterOptions: {
      noInlineConfig: false,
      reportUnusedDisableDirectives: 'error',
    },
    // TODO: move these potential overrides and plugin-specific rules into the
    // corresponding configuration object where the plugin is initially included
    plugins: {
      ...react.configs.flat.plugins,
      ...react.configs.flat['jsx-runtime'].plugins,
      '@emotion': emotion,
      '@typescript-eslint': typescript.plugin,
      'react-hooks': fixupPluginRules(reactHooks),
      'simple-import-sort': simpleImportSort,
      'typescript-sort-keys': typescriptSortKeys,
      sentry,
    },
    settings: {
      react: {
        version: '18.2.0',
        defaultVersion: '18.2',
      },
      'import/parsers': {
        '@typescript-eslint/parser': ['.ts', '.tsx'],
      },
      'import/resolver': {
        typescript: {},
      },
      'import/extensions': ['.js', '.jsx'],
    },
  },
  {
    // Default file selection
    // https://eslint.org/docs/latest/use/configure/configuration-files#specifying-files-and-ignores
    files: ['**/*.js', '**/*.ts', '**/*.jsx', '**/*.tsx'],
  },
  {
    // Global ignores
    // https://eslint.org/docs/latest/use/configure/configuration-files#globally-ignoring-files-with-ignores
    ignores: [
      '.devenv/**/*',
      '.github/**/*',
      '.mypy_cache/**/*',
      '.pytest_cache/**/*',
      '.venv/**/*',
      '**/*.benchmark.ts',
      '**/*.d.ts',
      '**/dist/**/*',
      '**/tests/**/fixtures/**/*',
      '**/vendor/**/*',
      'build-utils/**/*',
      'config/chartcuterie/config.js', // TODO: see if this file exists
      'fixtures/artifact_bundle/**/*',
      'fixtures/artifact_bundle_debug_ids/**/*',
      'fixtures/artifact_bundle_duplicated_debug_ids/**/*',
      'fixtures/profiles/embedded.js',
      'jest.config.ts',
      'api-docs/**/*',
      'src/sentry/static/sentry/js/**/*',
      'src/sentry/templates/sentry/**/*',
      'stylelint.config.js',
    ],
  },
  /**
   * Global Rules
   * Any ruleset that does not include `files` or `ignores` fields
   *
   * Plugins are configured within each configuration object.
   * https://eslint.org/docs/latest/use/configure/configuration-files#configuration-objects
   *
   * Rules are grouped by plugin. If you want to override a specific rule inside
   * the recommended set, then it's recommended to spread the new rule on top
   * of the predefined ones.
   *
   * For example: if you want to enable a new plugin in the codebase and their
   * recommended rules (or a new rule that's part of an existing plugin)
   * First you'd setup a configuration object for that plugin:
   * {
   *   name: 'my-plugin/recommended',
   *   ...myPlugin.configs.recommended,
   * },
   * Second you'd override the rule you want to deal with, maybe making it a
   * warning to start:
   * {
   *   name: 'my-plugin/recommended',
   *   ...myPlugin.configs.recommended,
   *   rules: {
   *     ...myPlugin.configs.recommended.rules,
   *     ['the-rule']: 'warning',
   *   }
   * },
   * Finally, once all warnings are fixed, update from 'warning' to 'error', or
   * remove the override and rely on the recommended rules again.
   */
  {
    name: 'import/recommended',
    ...importPlugin.flatConfigs.recommended,
  },
  {
    name: 'deprecations',
    rules: {
      '@typescript-eslint/no-deprecated': process.env.SENTRY_DETECT_DEPRECATIONS
        ? 'error'
        : 'off',
    },
  },
  {
    name: 'getsentry/sentry/custom',
    rules: {
      ...baseRules,
      ...reactRules,
      ...appRules,
      ...strictRules,
    },
  },
  {
    name: 'devtoolbar',
    files: ['static/app/components/devtoolbar/**/*.{ts,tsx}'],
    rules: {
      'no-restricted-imports': [
        'error',
        {
          paths: [
            // @ts-ignore
            ...appRules['no-restricted-imports'][1].paths,
            {
              name: 'sentry/utils/queryClient',
              message:
                'Import from `@tanstack/react-query` and `./hooks/useFetchApiData` or `./hooks/useFetchInfiniteApiData` instead.',
            },
          ],
        },
      ],
    },
  },
  {
    name: 'jest',
    files: ['**/*.spec.{ts,js,tsx,jsx}', 'tests/js/**/*.{ts,js,tsx,jsx}'],
    plugins: jest.configs['flat/recommended'].plugins,
    rules: {
      'jest/no-disabled-tests': 'error',

      // Disabled as we have many tests which render as simple validations
      'jest/expect-expect': 'off',

      // Disabled as we have some comment out tests that cannot be
      // uncommented due to typescript errors.
      'jest/no-commented-out-tests': 'off',

      // Disabled as we do sometimes have conditional expects
      'jest/no-conditional-expect': 'off',

      // Useful for exporting some test utilities
      'jest/no-export': 'off',

      // We don't recommend snapshots, but if there are any keep it small
      'jest/no-large-snapshots': ['error', {maxSize: 2000}],
    },
  },
  {
    name: 'jest-dom',
    files: ['**/*.spec.{ts,js,tsx,jsx}', 'tests/js/**/*.{ts,js,tsx,jsx}'],
    plugins: jestDom.configs['flat/recommended'].plugins,
  },
  {
    name: 'testing-library/react - ts files',
    files: ['**/*.spec.{ts,js,tsx,jsx}', 'tests/js/**/*.{ts,js,tsx,jsx}'],
    ...testingLibrary.configs['flat/react'],
    rules: {
      ...testingLibrary.configs['flat/react'].rules,
      'testing-library/render-result-naming-convention': 'off',
      'testing-library/no-unnecessary-act': 'off',
    },
  },
  {
    name: 'testing-library/react - tsx files',
    files: ['**/*.spec.{tsx,jsx}', 'tests/js/**/*.{tsx,jsx}'],
    ...testingLibrary.configs['flat/react'],
    rules: {
      'testing-library/no-await-sync-events': 'warn', // TODO(ryan953): Fix the violations, then delete this line
      'testing-library/no-container': 'warn', // TODO(ryan953): Fix the violations, then delete this line
      'testing-library/no-node-access': 'warn', // TODO(ryan953): Fix the violations, then delete this line
<<<<<<< HEAD
      'testing-library/no-render-in-lifecycle': 'warn', // TODO(ryan953): Fix the violations, then delete this line
      'testing-library/prefer-presence-queries': 'warn', // TODO(ryan953): Fix the violations, then delete this line
=======
      'testing-library/prefer-query-by-disappearance': 'warn', // TODO(ryan953): Fix the violations, then delete this line
>>>>>>> 8752fcdd
      'testing-library/prefer-screen-queries': 'warn', // TODO(ryan953): Fix the violations, then delete this line
    },
  },
  {
    // We specify rules explicitly for the sdk-loader here so we do not have
    // eslint ignore comments included in the source file, which is consumed
    // by users.
    name: 'js-sdk-loader.ts',
    files: ['**/js-sdk-loader.ts'],
    rules: {
      'no-console': 'off',
    },
  },
  {
    name: 'prettier/recommended',
    ...prettier,
  },
]);<|MERGE_RESOLUTION|>--- conflicted
+++ resolved
@@ -962,12 +962,6 @@
       'testing-library/no-await-sync-events': 'warn', // TODO(ryan953): Fix the violations, then delete this line
       'testing-library/no-container': 'warn', // TODO(ryan953): Fix the violations, then delete this line
       'testing-library/no-node-access': 'warn', // TODO(ryan953): Fix the violations, then delete this line
-<<<<<<< HEAD
-      'testing-library/no-render-in-lifecycle': 'warn', // TODO(ryan953): Fix the violations, then delete this line
-      'testing-library/prefer-presence-queries': 'warn', // TODO(ryan953): Fix the violations, then delete this line
-=======
-      'testing-library/prefer-query-by-disappearance': 'warn', // TODO(ryan953): Fix the violations, then delete this line
->>>>>>> 8752fcdd
       'testing-library/prefer-screen-queries': 'warn', // TODO(ryan953): Fix the violations, then delete this line
     },
   },
