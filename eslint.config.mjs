// @ts-check
/**
 * Understanding & making changes to this file:
 *
 * This is your friend:
 * `npx eslint --inspect-config`
 */
import * as emotion from '@emotion/eslint-plugin';
import importPlugin from 'eslint-plugin-import';
import jest from 'eslint-plugin-jest';
import jestDom from 'eslint-plugin-jest-dom';
import prettier from 'eslint-plugin-prettier/recommended';
import react from 'eslint-plugin-react';
import reactHooks from 'eslint-plugin-react-hooks';
import sentry from 'eslint-plugin-sentry';
import simpleImportSort from 'eslint-plugin-simple-import-sort';
import testingLibrary from 'eslint-plugin-testing-library';
import typescriptSortKeys from 'eslint-plugin-typescript-sort-keys';
import globals from 'globals';
import invariant from 'invariant';
// biome-ignore lint/correctness/noNodejsModules: Need to get the list of things!
import {builtinModules} from 'node:module';
import typescript from 'typescript-eslint';

invariant(react.configs.flat, 'For typescript');

const baseRules = {
  /**
   * Strict mode
   */
  // https://eslint.org/docs/rules/strict
  strict: ['error', 'global'],

  /**
   * Variables
   */
  // https://eslint.org/docs/rules/no-shadow-restricted-names
  'no-shadow-restricted-names': ['error'],

  /**
   * Possible errors
   */
  // https://eslint.org/docs/rules/no-cond-assign
  'no-cond-assign': ['error', 'always'],

  // https://eslint.org/docs/rules/no-alert
  'no-alert': ['error'],

  // https://eslint.org/docs/rules/no-constant-condition
  'no-constant-condition': ['warn'],

  // https://eslint.org/docs/rules/no-empty
  'no-empty': ['error'],

  // https://eslint.org/docs/rules/no-ex-assign
  'no-ex-assign': ['error'],

  // https://eslint.org/docs/rules/no-extra-boolean-cast
  'no-extra-boolean-cast': ['error'],

  // https://eslint.org/docs/rules/no-func-assign
  'no-func-assign': ['error'],

  // https://eslint.org/docs/rules/no-inner-declarations
  'no-inner-declarations': ['error'],

  // https://eslint.org/docs/rules/no-invalid-regexp
  'no-invalid-regexp': ['error'],

  // https://eslint.org/docs/rules/no-irregular-whitespace
  'no-irregular-whitespace': ['error'],

  // https://eslint.org/docs/rules/no-obj-calls
  'no-obj-calls': ['error'],

  // https://eslint.org/docs/rules/no-sparse-arrays
  'no-sparse-arrays': ['error'],

  // https://eslint.org/docs/rules/block-scoped-var
  'block-scoped-var': ['error'],

  /**
   * Best practices
   */
  // https://eslint.org/docs/rules/consistent-return
  'consistent-return': ['error'],

  // https://eslint.org/docs/rules/default-case
  'default-case': ['error'],

  // https://eslint.org/docs/rules/dot-notation
  'dot-notation': [
    'error',
    {
      allowKeywords: true,
    },
  ],

  // https://eslint.org/docs/rules/guard-for-in [REVISIT ME]
  'guard-for-in': ['off'],

  // https://eslint.org/docs/rules/no-caller
  'no-caller': ['error'],

  // https://eslint.org/docs/rules/no-eval
  'no-eval': ['error'],

  // https://eslint.org/docs/rules/no-extend-native
  'no-extend-native': ['error'],

  // https://eslint.org/docs/rules/no-extra-bind
  'no-extra-bind': ['error'],

  // https://eslint.org/docs/rules/no-fallthrough
  'no-fallthrough': ['error'],

  // https://eslint.org/docs/rules/no-floating-decimal
  'no-floating-decimal': ['error'],

  // https://eslint.org/docs/rules/no-implied-eval
  'no-implied-eval': ['error'],

  // https://eslint.org/docs/rules/no-lone-blocks
  'no-lone-blocks': ['error'],

  // https://eslint.org/docs/rules/no-loop-func
  'no-loop-func': ['error'],

  // https://eslint.org/docs/rules/no-multi-str
  'no-multi-str': ['error'],

  // https://eslint.org/docs/rules/no-native-reassign
  'no-native-reassign': ['error'],

  // https://eslint.org/docs/rules/no-new
  'no-new': ['error'],

  // https://eslint.org/docs/rules/no-new-func
  'no-new-func': ['error'],

  // https://eslint.org/docs/rules/no-new-wrappers
  'no-new-wrappers': ['error'],

  // https://eslint.org/docs/rules/no-octal
  'no-octal': ['error'],

  // https://eslint.org/docs/rules/no-octal-escape
  'no-octal-escape': ['error'],

  // https://eslint.org/docs/rules/no-param-reassign [REVISIT ME]
  'no-param-reassign': ['off'],

  // https://eslint.org/docs/rules/no-proto
  'no-proto': ['error'],

  // https://eslint.org/docs/rules/no-return-assign
  'no-return-assign': ['error'],

  // https://eslint.org/docs/rules/no-script-url
  'no-script-url': ['error'],

  // https://eslint.org/docs/rules/no-self-compare
  'no-self-compare': ['error'],

  // https://eslint.org/docs/rules/no-sequences
  'no-sequences': ['error'],

  // https://eslint.org/docs/rules/no-throw-literal
  'no-throw-literal': ['error'],

  // https://eslint.org/docs/rules/no-with
  'no-with': ['error'],

  // https://eslint.org/docs/rules/radix
  radix: ['error'],

  // https://eslint.org/docs/rules/object-shorthand
  'object-shorthand': ['error', 'properties'],

  // https://eslint.org/docs/rules/vars-on-top
  'vars-on-top': ['off'],

  // https://eslint.org/docs/rules/wrap-iife
  'wrap-iife': ['error', 'any'],

  // https://eslint.org/docs/rules/array-callback-return
  'array-callback-return': ['error'],

  // https://eslint.org/docs/rules/yoda
  yoda: ['error'],

  // https://eslint.org/docs/rules/no-else-return
  'no-else-return': ['error', {allowElseIf: false}],

  // https://eslint.org/docs/rules/require-await
  'require-await': ['error'],

  // https://eslint.org/docs/rules/multiline-comment-style
  'multiline-comment-style': ['error', 'separate-lines'],

  // https://eslint.org/docs/rules/spaced-comment
  'spaced-comment': [
    'error',
    'always',
    {
      line: {markers: ['/'], exceptions: ['-', '+']},
      block: {exceptions: ['*'], balanced: true},
    },
  ],
};

const reactImportRules = {
  // Not recommended to be enabled with typescript-eslint
  // https://typescript-eslint.io/linting/troubleshooting/performance-troubleshooting/#eslint-plugin-import
  'import/no-unresolved': ['off'],
  'import/named': ['off'],
  'import/default': ['off'],
  'import/export': ['off'],
  'import/no-named-as-default-member': ['off'],

  // Redflags
  // do not allow a default import name to match a named export (airbnb: error)
  // Issue with `DefaultIssuePlugin` and `app/plugins/index`
  // https://github.com/benmosher/eslint-plugin-import/blob/master/docs/rules/no-named-as-default.md
  'import/no-named-as-default': ['off'],

  // disallow use of jsdoc-marked-deprecated imports
  // https://github.com/benmosher/eslint-plugin-import/blob/master/docs/rules/no-deprecated.md
  'import/no-deprecated': ['off'],

  // Forbid mutable exports (airbnb: error)
  // https://github.com/benmosher/eslint-plugin-import/blob/master/docs/rules/no-mutable-exports.md
  // TODO: enable?
  'import/no-mutable-exports': ['off'],

  // disallow require()
  // https://github.com/benmosher/eslint-plugin-import/blob/master/docs/rules/no-commonjs.md
  'import/no-commonjs': ['off'],

  // disallow AMD require/define
  // https://github.com/benmosher/eslint-plugin-import/blob/master/docs/rules/no-amd.md
  'import/no-amd': ['error'],

  // disallow duplicate imports
  // https://github.com/benmosher/eslint-plugin-import/blob/master/docs/rules/no-duplicates.md
  'import/no-duplicates': ['error'],

  // disallow namespace imports
  // https://github.com/benmosher/eslint-plugin-import/blob/master/docs/rules/no-namespace.md
  'import/no-namespace': ['off'],

  // Ensure consistent use of file extension within the import path
  // https://github.com/benmosher/eslint-plugin-import/blob/master/docs/rules/extensions.md
  // TODO this fucks up getsentry
  'import/extensions': [
    'off',
    'always',
    {
      js: 'never',
      jsx: 'never',
    },
  ],

  // Require a newline after the last import/require in a group
  // https://github.com/benmosher/eslint-plugin-import/blob/master/docs/rules/newline-after-import.md
  'import/newline-after-import': ['error'],

  // Require modules with a single export to use a default export (airbnb: error)
  // https://github.com/benmosher/eslint-plugin-import/blob/master/docs/rules/prefer-default-export.md
  'import/prefer-default-export': ['off'],

  // Restrict which files can be imported in a given folder
  // https://github.com/benmosher/eslint-plugin-import/blob/master/docs/rules/no-restricted-paths.md
  'import/no-restricted-paths': ['off'],

  // Forbid modules to have too many dependencies
  // https://github.com/benmosher/eslint-plugin-import/blob/master/docs/rules/max-dependencies.md
  'import/max-dependencies': ['off', {max: 10}],

  // Forbid import of modules using absolute paths
  // https://github.com/benmosher/eslint-plugin-import/blob/master/docs/rules/no-absolute-path.md
  'import/no-absolute-path': ['error'],

  // Forbid require() calls with expressions (airbnb: error)
  // https://github.com/benmosher/eslint-plugin-import/blob/master/docs/rules/no-dynamic-require.md
  'import/no-dynamic-require': ['off'],

  // Use webpack default chunk names
  'import/dynamic-import-chunkname': ['off'],

  // prevent importing the submodules of other modules
  // https://github.com/benmosher/eslint-plugin-import/blob/master/docs/rules/no-internal-modules.md
  'import/no-internal-modules': [
    'off',
    {
      allow: [],
    },
  ],

  // Warn if a module could be mistakenly parsed as a script by a consumer
  // leveraging Unambiguous JavaScript Grammar
  // https://github.com/benmosher/eslint-plugin-import/blob/master/docs/rules/unambiguous.md
  // this should not be enabled until this proposal has at least been *presented* to TC39.
  // At the moment, it"s not a thing.
  'import/unambiguous': ['off'],

  // Forbid Webpack loader syntax in imports
  // https://github.com/benmosher/eslint-plugin-import/blob/master/docs/rules/no-webpack-loader-syntax.md
  'import/no-webpack-loader-syntax': ['error'],

  // Prevent unassigned imports
  // https://github.com/benmosher/eslint-plugin-import/blob/master/docs/rules/no-unassigned-import.md
  // importing for side effects is perfectly acceptable, if you need side effects.
  'import/no-unassigned-import': ['off'],

  // Prevent importing the default as if it were named
  // https://github.com/benmosher/eslint-plugin-import/blob/master/docs/rules/no-named-default.md
  'import/no-named-default': ['error'],

  // Reports if a module"s default export is unnamed
  // https://github.com/benmosher/eslint-plugin-import/blob/d9b712ac7fd1fddc391f7b234827925c160d956f/docs/rules/no-anonymous-default-export.md
  'import/no-anonymous-default-export': [
    'error',
    {
      allowArray: false,
      allowArrowFunction: false,
      allowAnonymousClass: false,
      allowAnonymousFunction: false,
      allowCallExpression: true,
      allowLiteral: false,
      allowObject: false,
    },
  ],
};

const reactRules = {
  ...reactImportRules,

  /**
   * Custom
   */
  // highlights literals in JSX components w/o translation tags
  'getsentry/jsx-needs-il8n': ['off'],

  'typescript-sort-keys/interface': [
    'error',
    'asc',
    {caseSensitive: true, natural: false, requiredFirst: true},
  ],
};

const appRules = {
  // no-undef is redundant with typescript as tsc will complain
  // A downside is that we won't get eslint errors about it, but your editors should
  // support tsc errors so....
  // https://eslint.org/docs/rules/no-undef
  'no-undef': 'off',

  // Let formatter handle this
  'arrow-body-style': 'off',

  /**
   * Need to use typescript version of these rules
   * https://eslint.org/docs/rules/no-shadow
   */
  'no-shadow': 'off',
  '@typescript-eslint/no-shadow': 'error',

  // This only override the `args` rule (which is "none"). There are too many errors and it's difficult to manually
  // fix them all, so we'll have to incrementally update.
  // https://eslint.org/docs/rules/no-unused-vars
  'no-unused-vars': 'off',
  '@typescript-eslint/no-unused-vars': [
    'error',
    {
      vars: 'all',
      args: 'all',
      // TODO(scttcper): We could enable this to enforce catch (error)
      // https://eslint.org/docs/latest/rules/no-unused-vars#caughterrors
      caughtErrors: 'none',

      // Ignore vars that start with an underscore
      // e.g. if you want to omit a property using object spread:
      //
      //   const {name: _name, ...props} = this.props;
      //
      varsIgnorePattern: '^_',
      argsIgnorePattern: '^_',
      destructuredArrayIgnorePattern: '^_',
    },
  ],

  // https://eslint.org/docs/rules/no-use-before-define
  'no-use-before-define': 'off',
  // This seems to have been turned on while previously it had been off
  '@typescript-eslint/no-use-before-define': ['off'],

  /**
   * Restricted imports, e.g. deprecated libraries, etc
   *
   * See: https://eslint.org/docs/rules/no-restricted-imports
   */
  'no-restricted-imports': [
    'error',
    {
      patterns: [
        {
          group: ['sentry/components/devtoolbar/*'],
          message: 'Do not depend on toolbar internals',
        },
        {
          group: ['*.spec*'],
          message:
            'Do not import from test files. This causes tests to be executed multiple times.',
        },
      ],
      paths: [
        {
          name: '@testing-library/react',
          message:
            'Please import from `sentry-test/reactTestingLibrary` instead so that we can ensure consistency throughout the codebase',
        },
        {
          name: '@testing-library/react-hooks',
          message:
            'Please import from `sentry-test/reactTestingLibrary` instead so that we can ensure consistency throughout the codebase',
        },
        {
          name: '@testing-library/user-event',
          message:
            'Please import from `sentry-test/reactTestingLibrary` instead so that we can ensure consistency throughout the codebase',
        },
        {
          name: '@sentry/browser',
          message:
            'Please import from `@sentry/react` to ensure consistency throughout the codebase.',
        },
        {
          name: 'marked',
          message:
            "Please import marked from 'app/utils/marked' so that we can ensure sanitation of marked output",
        },
        {
          name: 'lodash',
          message:
            "Please import lodash utilities individually. e.g. `import isEqual from 'lodash/isEqual';`. See https://github.com/getsentry/frontend-handbook#lodash from for information",
        },
        {
          name: 'lodash/get',
          message:
            'Optional chaining `?.` and nullish coalescing operators `??` are available and preferred over using `lodash/get`. See https://github.com/getsentry/frontend-handbook#new-syntax for more information',
        },
        {
          name: 'sentry/utils/theme',
          importNames: ['lightColors', 'darkColors'],
          message:
            "'lightColors' and 'darkColors' exports intended for use in Storybook only. Instead, use theme prop from emotion or the useTheme hook.",
        },
        {
          name: 'react-router',
          importNames: ['withRouter'],
          message:
            "Use 'useLocation', 'useParams', 'useNavigate', 'useRoutes' from sentry/utils instead.",
        },
        {
          name: 'sentry/utils/withSentryRouter',
          message:
            "Use 'useLocation', 'useParams', 'useNavigate', 'useRoutes' from sentry/utils instead.",
        },
        {
          name: 'qs',
          message: 'Please use query-string instead of qs',
        },
        {
          name: 'moment',
          message: 'Please import moment-timezone instead of moment',
        },
      ],
    },
  ],

  /**
   * Better import sorting
   */
  'sort-imports': 'off',
  'import/order': 'off',
  'simple-import-sort/imports': [
    'error',
    {
      groups: [
        // Side effect imports.
        ['^\\u0000'],

        // Node.js builtins.
        [`^(${builtinModules.join('|')})(/|$)`],

        // Packages. `react` related packages come first.
        ['^react', '^@?\\w'],

        // Test should be separate from the app
        ['^(sentry-test|getsentry-test)(/.*|$)'],

        // Internal packages.
        ['^(sentry-locale|sentry-images)(/.*|$)'],

        ['^(getsentry-images)(/.*|$)'],

        ['^(app|sentry)(/.*|$)'],

        // Getsentry packages.
        ['^(admin|getsentry)(/.*|$)'],

        // Style imports.
        ['^.+\\.less$'],

        // Parent imports. Put `..` last.
        ['^\\.\\.(?!/?$)', '^\\.\\./?$'],

        // Other relative imports. Put same-folder imports and `.` last.
        ['^\\./(?=.*/)(?!/?$)', '^\\.(?!/?$)', '^\\./?$'],
      ],
    },
  ],

  'sentry/no-digits-in-tn': ['error'],

  'sentry/no-dynamic-translations': ['error'],

  // https://github.com/xojs/eslint-config-xo-typescript/blob/9791a067d6a119a21a4db72c02f1da95e25ffbb6/index.js#L95
  '@typescript-eslint/no-restricted-types': [
    'error',
    {
      types: {
        // TODO(scttcper): Turn object on to make our types more strict
        // object: {
        //   message: 'The `object` type is hard to use. Use `Record<string, unknown>` instead. See: https://github.com/typescript-eslint/typescript-eslint/pull/848',
        //   fixWith: 'Record<string, unknown>'
        // },
        Buffer: {
          message:
            'Use Uint8Array instead. See: https://sindresorhus.com/blog/goodbye-nodejs-buffer',
          suggest: ['Uint8Array'],
        },
        '[]': "Don't use the empty array type `[]`. It only allows empty arrays. Use `SomeType[]` instead.",
        '[[]]':
          "Don't use `[[]]`. It only allows an array with a single element which is an empty array. Use `SomeType[][]` instead.",
        '[[[]]]': "Don't use `[[[]]]`. Use `SomeType[][][]` instead.",
      },
    },
  ],
  // TODO(scttcper): Turn no-empty-object-type on to make our types more strict
  // '@typescript-eslint/no-empty-object-type': 'error',
  // TODO(scttcper): Turn no-function on to make our types more strict
  // '@typescript-eslint/no-unsafe-function-type': 'error',
  '@typescript-eslint/no-wrapper-object-types': 'error',

  // Naming convention enforcements
  '@typescript-eslint/naming-convention': [
    'error',
    {
      selector: 'typeLike',
      format: ['PascalCase'],
      leadingUnderscore: 'allow',
    },
    {
      selector: 'enumMember',
      format: ['UPPER_CASE'],
    },
  ],
};

const strictRules = {
  // https://eslint.org/docs/rules/no-console
  'no-console': ['error'],

  'sentry/no-styled-shortcut': ['error'],
};

// Used by both: `languageOptions` & `parserOptions`
const ecmaVersion = 6; // TODO(ryan953): change to 'latest'

/**
 * To get started with this ESLint Configuration list be sure to read at least
 * these sections of the docs:
 *  - https://eslint.org/docs/latest/use/configure/configuration-files#specifying-files-and-ignores
 *  - https://eslint.org/docs/latest/use/configure/configuration-files#cascading-configuration-objects
 */

export default typescript.config([
  {
    // Main parser & linter options
    // Rules are defined below and inherit these properties
    // https://eslint.org/docs/latest/use/configure/configuration-files#configuration-objects
    name: 'main',
    languageOptions: {
      ecmaVersion,
      sourceType: 'module',
      globals: {
        // TODO(ryan953): globals.browser seems to have a bug with trailing whitespace
        ...Object.fromEntries(
          Object.keys(globals.browser).map(key => [key.trim(), false])
        ),
        ...globals.jest,
        MockApiClient: true,
        tick: true,
      },
      parser: typescript.parser,
      parserOptions: {
        ecmaFeatures: {
          globalReturn: false,
        },
        ecmaVersion,

        // https://typescript-eslint.io/packages/parser/#emitdecoratormetadata
        emitDecoratorMetadata: undefined,

        // https://typescript-eslint.io/packages/parser/#experimentaldecorators
        experimentalDecorators: undefined,

        // https://typescript-eslint.io/packages/parser/#jsdocparsingmode
        jsDocParsingMode: process.env.SENTRY_DETECT_DEPRECATIONS ? 'all' : 'none',

        // https://typescript-eslint.io/packages/parser/#project
        project: './tsconfig.json',

        // https://typescript-eslint.io/packages/parser/#projectservice
        // `projectService` is recommended, but slower, with our current tsconfig files.
        // projectService: true,
        // tsconfigRootDir: import.meta.dirname,
      },
    },
    linterOptions: {
      noInlineConfig: false,
      reportUnusedDisableDirectives: 'error',
    },
    // TODO: move these potential overrides and plugin-specific rules into the
    // corresponding configuration object where the plugin is initially included
    plugins: {
<<<<<<< HEAD
=======
      ...react.configs.flat.plugins,
      // @ts-ignore noUncheckedIndexedAccess
      ...react.configs.flat['jsx-runtime'].plugins,
>>>>>>> 4b1c7d38
      '@typescript-eslint': typescript.plugin,
      'simple-import-sort': simpleImportSort,
      'typescript-sort-keys': typescriptSortKeys,
      sentry,
    },
    settings: {
      react: {
        version: '18.2.0',
        defaultVersion: '18.2',
      },
      'import/parsers': {
        '@typescript-eslint/parser': ['.ts', '.tsx'],
      },
      'import/resolver': {
        typescript: {},
      },
      'import/extensions': ['.js', '.jsx'],
    },
  },
  {
    // Default file selection
    // https://eslint.org/docs/latest/use/configure/configuration-files#specifying-files-and-ignores
    files: ['**/*.js', '**/*.mjs', '**/*.ts', '**/*.jsx', '**/*.tsx'],
  },
  {
    // Global ignores
    // https://eslint.org/docs/latest/use/configure/configuration-files#globally-ignoring-files-with-ignores
    ignores: [
      '.devenv/**/*',
      '.github/**/*',
      '.mypy_cache/**/*',
      '.pytest_cache/**/*',
      '.venv/**/*',
      '**/*.benchmark.ts',
      '**/*.d.ts',
      '**/dist/**/*',
      '**/tests/**/fixtures/**/*',
      '**/vendor/**/*',
      'build-utils/**/*',
      'config/chartcuterie/config.js', // TODO: see if this file exists
      'fixtures/artifact_bundle/**/*',
      'fixtures/artifact_bundle_debug_ids/**/*',
      'fixtures/artifact_bundle_duplicated_debug_ids/**/*',
      'fixtures/profiles/embedded.js',
      'jest.config.ts',
      'api-docs/**/*',
      'src/sentry/static/sentry/js/**/*',
      'src/sentry/templates/sentry/**/*',
      'stylelint.config.js',
    ],
  },
  /**
   * Global Rules
   * Any ruleset that does not include `files` or `ignores` fields
   *
   * Plugins are configured within each configuration object.
   * https://eslint.org/docs/latest/use/configure/configuration-files#configuration-objects
   *
   * Rules are grouped by plugin. If you want to override a specific rule inside
   * the recommended set, then it's recommended to spread the new rule on top
   * of the predefined ones.
   *
   * For example: if you want to enable a new plugin in the codebase and their
   * recommended rules (or a new rule that's part of an existing plugin)
   * First you'd setup a configuration object for that plugin:
   * {
   *   name: 'my-plugin/recommended',
   *   ...myPlugin.configs.recommended,
   * },
   * Second you'd override the rule you want to deal with, maybe making it a
   * warning to start:
   * {
   *   name: 'my-plugin/recommended',
   *   ...myPlugin.configs.recommended,
   *   rules: {
   *     ...myPlugin.configs.recommended.rules,
   *     ['the-rule']: 'warning',
   *   }
   * },
   * Finally, once all warnings are fixed, update from 'warning' to 'error', or
   * remove the override and rely on the recommended rules again.
   */
  {
    name: 'import/recommended',
    ...importPlugin.flatConfigs.recommended,
  },
  {
    name: 'deprecations',
    rules: {
      '@typescript-eslint/no-deprecated': process.env.SENTRY_DETECT_DEPRECATIONS
        ? 'error'
        : 'off',
    },
  },
  {
    name: 'react',
    plugins: {
      ...react.configs.flat.recommended.plugins,
      ...react.configs.flat['jsx-runtime'].plugins,
    },
    rules: {
      ...react.configs.flat.recommended.rules,
      ...react.configs.flat['jsx-runtime'].rules,

      // https://github.com/yannickcr/eslint-plugin-react/blob/master/docs/rules/display-name.md
      'react/display-name': 'off',

      // https://github.com/yannickcr/eslint-plugin-react/blob/master/docs/rules/no-multi-comp.md
      'react/no-multi-comp': ['off', {ignoreStateless: true}],

      // https://github.com/yannickcr/eslint-plugin-react/blob/master/docs/rules/jsx-fragments.md
      'react/jsx-fragments': ['error', 'element'],

      // https://github.com/yannickcr/eslint-plugin-react/blob/master/docs/rules/jsx-handler-names.md
      // Ensures that any component or prop methods used to handle events are correctly prefixed.
      'react/jsx-handler-names': [
        'off',
        {eventHandlerPrefix: 'handle', eventHandlerPropPrefix: 'on'},
      ],

      // Disabled as we use the newer JSX transform babel plugin.
      // https://github.com/yannickcr/eslint-plugin-react/blob/master/docs/rules/jsx-uses-react.md
      'react/jsx-uses-react': 'off',

      // https://github.com/yannickcr/eslint-plugin-react/blob/master/docs/rules/no-did-mount-set-state.md
      'react/no-did-mount-set-state': 'error',

      // https://github.com/yannickcr/eslint-plugin-react/blob/master/docs/rules/no-did-update-set-state.md"
      'react/no-did-update-set-state': 'error',

      // https://github.com/yannickcr/eslint-plugin-react/blob/master/docs/rules/no-redundant-should-component-update.md
      'react/no-redundant-should-component-update': 'error',

      // https://github.com/yannickcr/eslint-plugin-react/blob/master/docs/rules/no-typos.md
      'react/no-typos': 'error',

      // Prevent invalid characters from appearing in markup
      // https://github.com/yannickcr/eslint-plugin-react/blob/master/docs/rules/no-unescaped-entities.md
      'react/no-unescaped-entities': 'off',

      // https://github.com/yannickcr/eslint-plugin-react/blob/master/docs/rules/no-unknown-property.md
      'react/no-unknown-property': ['error', {ignore: ['css']}],

      // We do not need proptypes since we're using typescript
      'react/prop-types': 'off',

      // Disabled as we are using the newer JSX transform babel plugin.
      // https://github.com/yannickcr/eslint-plugin-react/blob/master/docs/rules/react-in-jsx-scope.md
      'react/react-in-jsx-scope': 'off',

      // https://github.com/yannickcr/eslint-plugin-react/blob/master/docs/rules/self-closing-comp.md
      'react/self-closing-comp': 'error',

      // This also causes issues with typescript
      // See: https://github.com/yannickcr/eslint-plugin-react/issues/2066
      //
      // https://github.com/yannickcr/eslint-plugin-react/blob/master/docs/rules/sort-comp.md
      'react/sort-comp': 'warn',

      // Consistent <Component booleanProp /> (never add ={true})
      // https://github.com/yannickcr/eslint-plugin-react/blob/master/docs/rules/jsx-boolean-value.md
      'react/jsx-boolean-value': ['error', 'never'],

      // Consistent function component declaration styles
      // https://github.com/jsx-eslint/eslint-plugin-react/blob/master/docs/rules/function-component-definition.md
      'react/function-component-definition': [
        'error',
        {namedComponents: 'function-declaration'},
      ],
    },
  },
  {
    name: 'react/hooks',
    plugins: {
      'react-hooks': reactHooks,
    },
    rules: {
      'react-hooks/rules-of-hooks': 'error',
      'react-hooks/exhaustive-deps': [
        'error',
        {additionalHooks: '(useEffectAfterFirstRender|useMemoWithPrevious)'},
      ],
    },
  },
  {
    name: 'getsentry/sentry/custom',
    rules: {
      ...baseRules,
      ...reactRules,
      ...appRules,
      ...strictRules,
    },
  },
  {
    name: '@emotion',
    plugins: {
      '@emotion': emotion,
    },
    rules: {
      '@emotion/import-from-emotion': 'off', // Not needed, in v11 we import from @emotion/react
      '@emotion/jsx-import': 'off', // Not needed, handled by babel
      '@emotion/no-vanilla': 'error',
      '@emotion/pkg-renaming': 'off', // Not needed, we have migrated to v11 and the old package names cannot be used anymore
      '@emotion/styled-import': 'error',
      '@emotion/syntax-preference': ['off', 'string'], // TODO(ryan953): Enable this so `css={css``}` is required
    },
  },
  {
    name: 'devtoolbar',
    files: ['static/app/components/devtoolbar/**/*.{ts,tsx}'],
    rules: {
      'no-restricted-imports': [
        'error',
        {
          paths: [
            // @ts-ignore
            ...appRules['no-restricted-imports'][1].paths,
            {
              name: 'sentry/utils/queryClient',
              message:
                'Import from `@tanstack/react-query` and `./hooks/useFetchApiData` or `./hooks/useFetchInfiniteApiData` instead.',
            },
          ],
        },
      ],
    },
  },
  {
    name: 'jest',
    files: ['**/*.spec.{ts,js,tsx,jsx}', 'tests/js/**/*.{ts,js,tsx,jsx}'],
    plugins: jest.configs['flat/recommended'].plugins,
    rules: {
      'jest/no-disabled-tests': 'error',

      // Disabled as we have many tests which render as simple validations
      'jest/expect-expect': 'off',

      // Disabled as we have some comment out tests that cannot be
      // uncommented due to typescript errors.
      'jest/no-commented-out-tests': 'off',

      // Disabled as we do sometimes have conditional expects
      'jest/no-conditional-expect': 'off',

      // Useful for exporting some test utilities
      'jest/no-export': 'off',

      // We don't recommend snapshots, but if there are any keep it small
      'jest/no-large-snapshots': ['error', {maxSize: 2000}],
    },
  },
  {
    name: 'jest-dom',
    files: ['**/*.spec.{ts,js,tsx,jsx}', 'tests/js/**/*.{ts,js,tsx,jsx}'],
    plugins: jestDom.configs['flat/recommended'].plugins,
  },
  {
    name: 'testing-library/react',
    files: ['**/*.spec.{ts,js,tsx,jsx}', 'tests/js/**/*.{ts,js,tsx,jsx}'],
    ...testingLibrary.configs['flat/react'],
    rules: {
      ...testingLibrary.configs['flat/react'].rules,
      'testing-library/render-result-naming-convention': 'off',
      'testing-library/no-unnecessary-act': 'off',
    },
  },
  {
    name: 'testing-library/react - tsx files',
    files: ['**/*.spec.{tsx,jsx}', 'tests/js/**/*.{tsx,jsx}'],
    ...testingLibrary.configs['flat/react'],
    rules: {
      'testing-library/no-container': 'warn', // TODO(ryan953): Fix the violations, then delete this line
      'testing-library/no-node-access': 'warn', // TODO(ryan953): Fix the violations, then delete this line
    },
  },
  {
    // We specify rules explicitly for the sdk-loader here so we do not have
    // eslint ignore comments included in the source file, which is consumed
    // by users.
    name: 'js-sdk-loader.ts',
    files: ['**/js-sdk-loader.ts'],
    rules: {
      'no-console': 'off',
    },
  },
  {
    name: 'prettier/recommended',
    ...prettier,
  },
]);<|MERGE_RESOLUTION|>--- conflicted
+++ resolved
@@ -636,12 +636,6 @@
     // TODO: move these potential overrides and plugin-specific rules into the
     // corresponding configuration object where the plugin is initially included
     plugins: {
-<<<<<<< HEAD
-=======
-      ...react.configs.flat.plugins,
-      // @ts-ignore noUncheckedIndexedAccess
-      ...react.configs.flat['jsx-runtime'].plugins,
->>>>>>> 4b1c7d38
       '@typescript-eslint': typescript.plugin,
       'simple-import-sort': simpleImportSort,
       'typescript-sort-keys': typescriptSortKeys,
@@ -740,6 +734,7 @@
     name: 'react',
     plugins: {
       ...react.configs.flat.recommended.plugins,
+      // @ts-ignore noUncheckedIndexedAccess
       ...react.configs.flat['jsx-runtime'].plugins,
     },
     rules: {
