--- conflicted
+++ resolved
@@ -331,22 +331,8 @@
       ...react.configs.flat['jsx-runtime'].plugins,
     },
     rules: {
-<<<<<<< HEAD
       'react/function-component-definition': 'error',
       'react/jsx-boolean-value': ['error', 'never'],
-=======
-      ...(react.configs.flat.recommended?.rules ?? {}),
-      // @ts-ignore noUncheckedIndexedAccess
-      ...react.configs.flat['jsx-runtime'].rules,
-
-      // https://github.com/yannickcr/eslint-plugin-react/blob/master/docs/rules/display-name.md
-      'react/display-name': 'off',
-
-      // https://github.com/yannickcr/eslint-plugin-react/blob/master/docs/rules/no-multi-comp.md
-      'react/no-multi-comp': ['off', {ignoreStateless: true}],
-
-      // https://github.com/yannickcr/eslint-plugin-react/blob/master/docs/rules/jsx-fragments.md
->>>>>>> b6c9bd82
       'react/jsx-fragments': ['error', 'element'],
       'react/jsx-handler-names': 'off', // TODO(ryan953): Fix violations and enable this rule
       'react/no-did-mount-set-state': 'error',
@@ -357,7 +343,7 @@
       'react/sort-comp': 'error',
 
       // https://github.com/jsx-eslint/eslint-plugin-react/blob/master/index.js
-      ...react.configs.flat.recommended.rules,
+      ...(react.configs.flat.recommended?.rules ?? {}),
       // @ts-ignore noUncheckedIndexedAccess
       ...react.configs.flat['jsx-runtime'].rules,
       'react/display-name': 'off', // TODO(ryan953): Fix violations and delete this line
