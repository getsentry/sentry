Version 8.14 (Unreleased)
-------------------------

- Added new internal processing interface that supports multiple processing steps per stacktrace (for instance JavaScript + native)
- Add IE10 legacy browser filter
- Added data migration to merge legacy releases
- Added support for symbolizing inlined frames and added heuristics for fixing up native stacktraces.
- Removed instruction_offset as a frame attribute from stacktraces
- [BREAKING] Quotas must now instantiate RateLimited and NotRateLimited return values.
- [BREAKING] Redis quota implementations now return BasicRedisQuota instead of tuples.
- Commits using the ``Fixes SHORTID`` annotation will now be tracked appropriately.
- Release functionality is now detected at a project level to enable various features.
- Added basic encryption facilities (``sentry.utils.encryption``).
- Added support for "Fixes XXX, YYY" and "Fixes XXX YYY" notations.
- Aded bulk "Resolve in Next Release" to stream actions.
- Various visual improvements to notifications, including the addition of
  transactions.
- Plugins can now add tasks that run in sentry as celery workers.

API Changes
~~~~~~~~~~~

- Added OrganizationReleasesEndpoint.
- Added context type ``app`` for cocoa events.
- Added ``assignedTo`` param to ``/projects/{org}/{project}/issues/``.
- Split out filtered stats onto Inbound Data Filters page
- Added OrganizationReleasesEndpoint
- Added OrganizationReleaseFileEndpoint

Schema Changes
~~~~~~~~~~~~~~

- Added unique index on ``Release(organization_id, version)``
- Removed unique index on ``Release(project_id, version)``
- Added ``GroupCommitResolution`` model.
- Added ``Environment.organization_id`` column.
- Added ``EnvironmentProject`` model.
- Added ``Project.flags`` column.
- Added not null constraint to ``Environment.organization_id`` column.
- Removed not null constraint on ``Environment.project_id`` and ``ReleaseEnvironment.project_id`` columns

Version 8.13
------------

- Added individual filters for legacy browsers to improve customization of error filtering based on browser versions
- Support for setting a custom security header for javascript fetching.
- start using ReleaseProject and Release.organization instead of Release.project
- Project quotas are no longer available, and must now be configured via the organizational rate limits.
- Quotas implementation now requires a tuple of maximum rate and interval window.
- Added security emails for adding and removing MFA and password changes.
- Added the ability to download an apple compatible crash report for cocoa events.
- Add memory and storage information for apple devices
- The legacy API keys feature is now disabled by default.
- Show Images Loaded section for cocoa events with version number.
<<<<<<< HEAD
- Simplified management of secondary email addresses.
- Fixed an issue where changing primary email address would remove the pre-existing verified email.
- Disallow duplicating primary emails for users moving forward
=======
- Added registers to stacktrace for cocoa exceptions.
>>>>>>> 7daaa293
- Fixed bug where workflow notification subject may not include a custom email prefix.
- Added configurable subject templates for individual alert emails (`mail:subject_template` option).
- Added data migration to populate ReleaseProject.new_groups
- Moved organization settings to React.
- Added support for managing newsletter subscriptions with Sentry.io

Schema Changes
~~~~~~~~~~~~~~

- Added ``ReleaseProject.new_groups`` column.
- Moved organization settings to React.

Schema Changes
~~~~~~~~~~~~~~

- Added ``ReleaseProject.new_groups`` column.
- Added ``OrganizationAvatar`` model.

API Changes
~~~~~~~~~~~

- Added avatar and avatarType to ``/organizations/{org}/`` endpoint.
- Provide commit and author information associated with a given release
- Provide repository information for commits
- Added new internal processing interface that supports multiple processing steps per stacktrace (for instance JavaScript + native)

Version 8.12
------------

- Fix bug where some users would incorrectly not receive workflow notifications for projects they were subscribed to.
- restructured dSYM processing.  It now records errors in the symbolication process
  more accurately and will report system errors them to the internal logger.
- Added data migration to backfill legacy release data
- Added data migration to backfill legacy commit data
- Added data migration to backfill legacy release file and environment data
- Allow gziped/deflated JavaScript artifacts to be uploaded through the API.
- Shared issue view no longer shows SDK.
- Added ``activeSince`` to search (uses ``active_at``).
- Added ``firstSeen`` to search (uses ``first_seen``).
- Added ``lastSeen`` to search (uses ``last_seen``).
- Added ``firstRelease`` to search (uses ``first_release``).
- Fixed usage (and propagation) of ``Group.first_release``.
- The + and - datetime search helpers now work with ranges (e.g. ``<=``).
- Added the ability to download artifacts from releases.

SDKs
~~~~

- The `repos` interface has been added.

Schema Changes
~~~~~~~~~~~~~~
- Added ``Release.organization`` column.
- Added ``ReleaseProject`` model.
- Added ``ReleaseCommit.organization_id`` column.
- Added ``ReleaseFile.organization`` column.
- Added ``ReleaseEnvironment.organization_id`` column.

Version 8.11
------------

- Ignore a ``null`` ``Origin`` header for authentication.
- Added the ability to search for issues that you are subscribed to from the stream view.
- Added the ability to search issues by their last seen timestamp.
- Improved UI for password and API key fields used in integrations
- Fixed bug where API responses would include incorrect `isSubscribed` values for issues.
- Added support for switching to unsymbolicated tracebacks in cocoa.
- Invalidate user sessions when changing password and 2fa settings.
- Add configurable password validators to enforce password strength.
- Send email to specific email when adding a new email rather than sending to all unverified email addresses.
- Allow user to resend email verification to primary email address.
- Added additional detail to subscription help text when viewing a group.
- Add Asana to supported auth backends in social auth (for plugins)
- Cleaner install UI when creating a new project.
- Added support for recording symbols separately in frames independent of the function.
- Reduce noisy Postgres logs from inserting duplicate onboarding rows.
- Added device icons for Apple Watch and Apple TV
- Added export action to group tag details.
- Improved display of user tags.
- Added 'transaction' tag which automatically populates from explicit culprits.
- Added beginnings of repository management to UI (behind `organizations:repos` feature).

Schema Changes
~~~~~~~~~~~~~~

- Added ``User.session_nonce`` column.
- Added ``CommitFileChange`` model.
- Added ``Repository.url`` column.
- Added ``Repository.provider`` column.
- Added ``Repository.config`` column.
- Added ``Repository.external_id`` column.
- Added ``Repository.status`` column.

API Changes
~~~~~~~~~~~

- Added ``/organizations/{org}/config/repos/`` endpoint.
- Added ``/organizations/{org}/repos/{repo}/`` endpoint.

Version 8.10
------------

- New and improved UI.
- Removed previously deprecated ``sentry celery`` command.
- Replaced the ``events`` queue with ``events.{preprocess,process,save}_event``.
- Added Danger (danger/danger) for monitoring various PR requirements.
- Enabled organization weekly report emails for all organizations.
- Add S3 filestore backend.
- ``SENTRY_FILESTORE`` deprecated and replaced with ``filestore.backend``
- ``SENTRY_FILESTORE_OPTIONS`` deprecated and replaced with ``filestore.options``
- Add watchOS support for cocoa interface.
- Fix support for internationalized Origins and raven-js.
- SSO is now enforced to access data within any org that has it set as a requirement.
- Improved rendering of weekly report email on mobile devices.

API Changes
~~~~~~~~~~~

- Add ``/organizations/{org}/repos/`` endpoint.
- Add ``/organizations/{org}/repos/{repo}/commits/`` endpoint.
- Add ``/projects/{org}/{project}/releases/{version}/commits/`` endpoint.
- SSO restrictions are now applied across session-based API authentication.

Schema Changes
~~~~~~~~~~~~~~

- Added ``Repository`` model.
- Added ``Commit`` model.
- Added ``CommitAuthor`` model.
- Added ``ReleaseCommit`` model.
- Added index on ``GroupTagValue(project, key, value, last_seen)``.
- Dropped index on ``GroupTagValue(project, key, value)``.

Version 8.9
-----------

- Added support for Elixir.
- Improve performance for bulk deletions of Events and Groups.
- Fix rate limit logic for single organization mode.
- Added ``--no-repair`` flag for ``sentry upgrade`` for large installs.
- Fixed bug with merging counters yielding the wrong values.
- Require password confirmation when enabling/disabling 2fa.
- Collapse repeated frames in the stacktrace UI.
- Added weekly report emails behind feature flag.
- Rebrand Rules as Alerts / Alert Rules.
- Add frequency to Alerts.

Schema Changes
~~~~~~~~~~~~~~

- Added unique index on ``Authenticator(user_id, type)``

Version 8.8
-----------

- Added unique user frequency rule condition.
- Fixed a major performance regression from 8.7 on the ``GroupTagValue`` model.
- Various security fixes related to CSRF and XSS.
- Server side filtering of event ingest.

Schema Changes
~~~~~~~~~~~~~~

- Removed ``HelpPage`` model.
- Added ``OrganizationMember.token`` column.
- Removed ``OrganizationMember.counter`` column.

Version 8.7
-----------

- Removed "Replay Request" feature.
- Upgraded underlying redis library to resolve some networking issues.
- Added support for minified React exceptions.

Schema Changes
~~~~~~~~~~~~~~

- Remove index ``GroupTagValue(project_id)``.
- Added ``Rule.status`` column.
- Added ``GroupRelease`` model.
- Added ``Environment`` model.
- Added ``ReleaseEnvironment`` model.

Version 8.6
-----------

- The ``message`` attribute on Event/Group is now purely used for search storage.
- The ``sentry.interfaces.Message`` interface now contains a ``formatted`` attribute.
- ``SENTRY_MANAGED_USER_FIELDS`` now defaults to an empty list.
- Issues now render based on the type of data present, which are represented by
  the type and metadata attributes in API responses.
- Stacktrace rendering has been greatly simplified and unified across languages.
- Client's may now pass the 'contexts' attribute, which will eventually supercede 'extra'.
- Various named contexts are now automatically generated and summarized for Cocoa and JavaScript
  issues.
- Added JSON formatting for logs with ``system.logging-format``.
- Added a ``loglevel`` command line flag to most commands.
- Added two factor authentication support.
- Added support for setting IP address of an event automatically on event submission for all platforms.
- Added unsubscribe links to mails.
- Added email verification.
- Added ability to link/unlink Issues, support is dependent on plugins.
- Can now toggle between minified/original code in stacktraces where sourcemaps were applied.
- Can now upload release artifacts with tilde prefix (~) to omit protocol + host in URL lookups.

Schema Changes
~~~~~~~~~~~~~~

- Added ``User.is_password_expired`` column.
- Added ``User.last_password_change`` column.
- Added ``UserEmail`` model.
- Added unique index on ``GroupTagValue(group_id, key, value)``
- Remove unique index on ``GroupTagValue(project_id, group_id, key, value)``
- Added index on ``GroupTagValue(project_id, key, value)``
- Added ``GroupSubscription`` model.

Version 8.5.1
-------------

- Fixed issue with new Unsubscribe links in emails not working.
- Fixed bug with raven-js compatibility with IE8.
- Fixed bug handling IPv6 addresses.

Version 8.5
-----------

- Added option to upload a profile image as an alternative to Gravatar.
- Deprecated ``sentry celery`` subcommand in favor of ``sentry run {worker|cron}``.
- Breadcrumb interface now rendered in event UI.
- Project notification settings page now indicates if current user is subscribed to active project.
- User is now automatically redirected to login page if their session expires inside React client application.
- Added new auth tokens to deprecate the usage of the older API keys.

Schema Changes
~~~~~~~~~~~~~~

- Added ``ProjectPlatform`` model.
- Added index on``EventTag`` index.
- Added unique index on ``UserReport`` model.
- Added ``UserAvatar`` model.
- Added ``EventTag.group_id`` column.
- Added ``ApiToken`` model.
- Added ``Authenticator`` model.


Version 8.4.1
-------------

- Fixed issue in running 8.4 migrations on MySQL only.
- Fixed issue that caused an infinite loop in ``patch_context.py`` under a race condition.
- Silently ignore breadcrumb data coming from clients instead of showing an error in the UI.

Version 8.4
-----------

- Fixed bug that caused some email subjects to be generated without respecting the project subject prefix option.
- Organization's can now opt-in to early adopter features (via organization settings).
- User Feedback is now enabled by default.
- Deprecated ``sentry start`` in favor of new ``sentry run``.
- Access is no longer restricted by default to the domain matching ``system.url-prefix``. You must opt into this by setting ``ALLOWED_HOSTS`` explicitly.
- Replaced Gravatar mystery man with letter avatars
- Added 'Events Per Hour' graph to organization dashboard
- Moved organization activity stream to main column from sidebar

Schema Changes
~~~~~~~~~~~~~~

- Added ``DSymSymbol`` model.
- Added ``DSymSDK`` model.
- Added ``DSymObject`` model.
- Added ``DSymBundle`` model.

Version 8.3.3
-------------

- [SECURITY] Fixed a bug which allows API keys more permission than granted within the organization.

Version 8.3.2
-------------

- Fixed bug affecting only MySQL users, see `GH-3030 <https://github.com/getsentry/sentry/issues/3030>`_.

Version 8.3.1
-------------

- Fixed bug that, ironically, prevented saving a saved search.
- Fixed bug when merging groups and the counts are merged incorrectly.
- Fixed bug that caused the Installation Wizard to never go away if using a non-smtp email.backend setting.
- Fixed an ImproperlyConfigured issue from a cascading error.

Version 8.3.0
-------------

- Added initial support for per-project callsigns and short IDs.  This feature is not exposed to users yet.
- Improved static file delivery performance.
- Added CLI tool to monitor queue sizes. ``sentry queues --help``
- Moved email configuration into ``config.yml``.
- Added mailing list support (via ``List-Id`` header) for outbound email.
- URLs for issues that have been merged now redirect to the issue that absorbed the requested issue.
- Projects can now be bookmarked in the UI.
- Dashboard is now the default view for an organization.

Schema Changes
~~~~~~~~~~~~~~

- Added ``ProjectDSymFile`` model.
- Added ``Counter`` model.
- Added ``GlobalDSymFile`` model.
- Added ``Group.short_id`` column.
- Added ``sentry_increment_project_counter`` function for PostgreSQL.
- Added ``Project.forced_color`` column.
- Added ``GroupRedirect`` model.

Version 8.2.5
-------------

- [SECURITY] Fixed a bug which allows API keys more permission than granted within the organization.

Version 8.2.4
-------------

- [SECURITY] If being run in multi-organization mode, it was possible for a user to craft a URL which would allow them to view membership details of other users.

Version 8.2.3
-------------

- Fix compatibility with Redis 2.8.9.

Version 8.2.2
-------------

- [SECURITY] Fixed an issue where a superuser had the ability to inject data into audit logs through the admin UI.

Version 8.2.1
-------------

- Fix compatibility with setuptools 20.2

Version 8.2.0
-------------

- SENTRY_DISALLOWED_IPS is no longer configured by default. If you're exposing Sentry outside of your company you may wish to configure this.
- Do not require the documentation sync on repair to succeed.
- Added basic organization on-boarding.
- Project keys are no longer usable within the web API.
- Allow requiring data scrubbing security options as an organization wide setting.
- Added basic support for dsym symbol handling.  This feature might leave behind temporary files when used in this version.
- Added support for named Redis clusters for consistency in Redis connection management (GH-2693). This adds a ``redis.clusters`` section to ``config.yml`` (see documentation), and deprecates the ``SENTRY_REDIS_OPTIONS`` setting and per-backend configuration of Redis clusters.

Schema Changes
~~~~~~~~~~~~~~

- Added ``ProjectBookmark`` model.
- Added ``EventTag`` model.
- Added ``OrganizationOnboardingTask`` model.

Version 8.1.5
-------------

- [SECURITY] If being run in multi-organization mode, it was possible for a user to craft a URL which would allow them to view membership details of other users.

Version 8.1.4
-------------

- [SECURITY] Fixed an issue where a superuser had the ability to inject data into audit logs through the admin UI.

Version 8.1.3
-------------

- Fix compatibility with setuptools 20.2

Version 8.1.2
-------------

- [CRITICAL] Fix issue running ``sentry start`` with supervisord.
- Fix compatibility with older versions of djangorestframework.
- Updated member invitation emails.

Version 8.1.1
-------------

- Fix broken static files compiled from 8.1.0. :(

Version 8.1.0
-------------

- Default web server is now uWSGI (https://uwsgi-docs.readthedocs.io/en/latest/) to replace gunicorn.
- New "Saved Searches". See: http://blog.getsentry.com/2016/01/19/introducing-saved-searches.html

Schema Changes
~~~~~~~~~~~~~~
- Remove FK constraints from ``Event.group_id``, ``Event.project_id``, ``EventMapping.group_id``, and ``EventMapping.project_id``.
- Added ``SavedSearch.is_default`` column.
- Added new ``SavedSearchUserDefault`` model.

Version 8.0.6
-------------

- Fixed assignee dropdown not being clickable from touch devices.
- Don't ignore ``SENTRY_WEB_OPTIONS['workers']`` value if set.
- Fix Global Throughput dashboard in admin.
- Fix display for Release names when they include special characters.
- Added new ``sentry config generate-secret-key`` to help with regenerating a new SECRET_KEY value if needed.

Version 8.0.5
-------------

- [CRITICAL] Fixed another issue where performing a bulk merge could merge more than intended. We're pretty confident we got this all squared away now. :(
- Fixed a bug where Issue assignment emails weren't being delivered.

Version 8.0.4
-------------

- Fixed an issue where notification digests weren't sending on some systems.

Version 8.0.3
-------------

- [CRITICAL] Fixed an issue where performing a bulk merge would merge more than intended.
- Fixed saving the "Use Default Scrubbers" project setting
- Fix syncing documentation when behind an http proxy

Version 8.0.2
-------------

- Fix ``IntegrityError`` after merging groups.
- Be less noisy about ``Cannot digest timeline, timeline is not in the ready state.``
- Fix incorrect ``Install`` links.
- Fixed being able to select a Chinese locale.
- Multiple bulk deletion improvements and bug fixes.
- Clarify ``Forcing documentation sync`` error messaging.

Version 8.0.1
-------------

- Ignore ``blob:`` urls in hashing algorithms.
- Bump ``extra`` data size to 16k (previously 4k)
- Fixed some odd behavior where superusers appeared as members of a team when they weren't.
- By default, new superusers created through ``sentry createuser`` will be added as a member to a team, if there is only one team available.

Version 8.0.0
-------------

Version 8 of Sentry introduces a brand new frontend. Most of the application has been overhauled
and rewritten on top of React and our web API. Additionally many new features have been exposed
related to workflows (user assignment, snooze, resolution) and release tracking. This changelog
does not attempt to capture the six+ months of incremental features and improvements in this
release of Sentry.

A Note on MySQL
~~~~~~~~~~~~~~~

Due to numerous issues over the years and recent discoveries that nearly all schema migration was
broken in MySQL (due to some behavior in our migration tool), we've made the decision to no longer
support MySQL. It is possible to bring the schema up to date on a MySQL machine, but Sentry's
automated migrations will likely not work and require DBA assistance.

Postgres is now the only supported production database.

A Note on Workers
~~~~~~~~~~~~~~~~~

In the past it was supported to run Sentry's queue workers with the `-B` option to also spawn
a celery beat process within the worker.  This is no longer supported as it causes problems in
some queue setups (in particular if redis is being used).  Instead you should now spawn two
independent processes.  This is outlined in the installation documentation.

Changes to Quotas
~~~~~~~~~~~~~~~~~

Team and System based quotas are now longer available. A new organization-relative project quota replaces them
and can be configured via Rate Limits on the organization dashboard.

Notification Digests
~~~~~~~~~~~~~~~~~~~~

Email notifications will now automatically rollup if the rate of notifications exceeds a threshold. These can be
configured on a per project basis in Project Settings.

Configuration
~~~~~~~~~~~~~

An Install Wizard has been added to aid in configuring necessary first-run options. Notably your Admin Email,
and URL Prefix. The Installation Wizard will also help any future updates and aid when new options are introduced.

A new configuration backend is now utilized for several options. These options can now be
configured via the web UI.

- A new configuration file, `config.yml` has been introduced. This new file is generated during `sentry init`
  the first time, and expected to be pointed at a directory. `config.yml` is the home for new configuration options that will be moved from the existing python config file.

- ``SENTRY_URL_PREFIX`` has been deprecated, and moved to `system.url-prefix` inside of `config.yml` or it
  can be configured at runtime.

- ``INTERNAL_IPS``, if configured, will now restrict superuser access to only users with both ``is_superuser``
  and a matching IP.

CLI
~~~

The `sentry` CLI tooling has been rewritten to be faster and less confusing.

Static files
~~~~~~~~~~~~

Static files are now served with a far-futures Cache-Control header, and are versioned by default. If you were serving `/_static/` explicitly from your server config, you may need to update your rules or adjust the `STATIC_URL` setting accordingly.

General
~~~~~~~

- Source builds now require Node 0.12.x or newer.
- The ``public`` setting on projects has been removed
  - This also removes ``SENTRY_ALLOW_PUBLIC_PROJECTS``
- Clients which were only sending ``sentry_key`` and not using CORS will no
  longer be able to authenticate.
- All incoming events now log through ``sentry.api``, which will additionally
  capture far more events with improved console formatting.
- The 'sentry' user can no longer be removed.
- The Cassandra nodestore backend was broken, and this has been resolved.
- The ``has_perm`` plugin hook is no longer used.
- Do not unconditionally map sys.stdout to sys.stderr
- The HTTP interface's internal structure has greatly changed. Headers and Cookies are now lists. Body
  is now stored as a string.
- The internal metrics backend now supports both Datadog and a simple logging implementation (useful in DEBUG).
- Member roles can now view client keys (DSNs).
- Documentation for configuration wizards is now pulled from docs.getsentry.com as part
  of the ``upgrade`` and ``repair`` processes.
- The SSO flow for existing users has been greatly improved to avoid duplicate accounts.
- Deletions are delayed for one hour and can be cancelled by changing the status
  back to ``VISIBLE``.
- Membership permissions have been overhauled and have been flattened into a single tiered
  role. Additionally owners will no longer be automatically added to new teams.
- ``NotificationPlugin`` now requires ``is_configured`` to be declared.
- ``sentry.search`` should no longer be extended (``index`` and ``upgrade`` have been removed)

Client API
~~~~~~~~~~

- The ``culprit`` attribute will now automatically be filled when not present.
- The ``in_app`` attribute on frames will now be computed on event submission when not present.
- The ``ip_address`` value will always be stored on the user interface when possible.
- The user interface no longer accepts data missing one of the required identifiers.
- The ``fingerprint`` value is now stored in ``Event.data``.
- The ``environment`` attribute is now soft-accepted and tagged.

Schema Changes
~~~~~~~~~~~~~~

- Removed the ``Project.platform`` column.
- Removed the ``Project.organization`` column.
- Removed the ``AccessGroup`` table.
- Added ``EventUser`` table.
- Added ``user.{attribute}`` to search backends.
- Added ``Project.first_event`` column.
- Added ``Release.owner`` column.
- Added ``Organization.default_role`` column.
- Added ``OrganizationMember.role`` column.
- Added ``Broadcast.upstream_id`` column.
- Removed ``Broadcast.badge`` column.
- Added ``Broadcast.title`` column.
- Migrated blob data in ``File`` to ``FileBlob``.
- Removed ``File.storage`` column.
- Removed ``File.storage_options`` columns.
- Added ``OrganizationOption`` table.
- Added ``GroupSnooze`` table.
- Added ``GroupResolution`` table.
- Added ``GroupBookmark.date_added`` column.
- Removed ``User.last_name`` column.
- (App-only) Renamed ``User.first_name`` to ``User.name``.
- Removed ``Activity.event`` column.
- Removed ``Event.num_comments`` column.

Version 7.7.1
-------------

- Pin Kombu dependency due to incompatibility.

Version 7.7.0
-------------

- The behavior of ``create_or_update`` has changed. If you're using it please see the updated function.
- Added ``Group.first_release`` column.
- Added ``SavedSearch`` model for future features.
- Added ``Release.new_groups`` column.
- The explore feature is now deprecated and links have been hidden.
- Expanded various API endpoints for future usage.
- Initial prototype of embeddable crash reports. This adds the ``UserReport`` model.
- Added basic UI reporting for status checks.
- Added celery/beat alive check.
- Added celery app version check.
- Added queue overview to internal administration.
- Upped TSDB's storage of 10s to 60m of data.
- Added protocol version 7 to client spec.
  - Adds ``fingerprint`` attribute.
- The behavior of ``SENTRY_ENABLE_EXPLORE_USERS`` is now default and the setting has been removed.

Version 7.6.2
-------------

- Improved (fixed?) static bundling in various conditions.

Version 7.6.1
-------------

- [Security] An XSS vulnerability was addressed with low cardinality tags and the stream filter box:
  https://github.com/getsentry/sentry/commit/364b959811561de83f29893e105cc590224edbee

Version 7.6.0
-------------

This releases entirely removes Access Groups. If you're upgrading from an installation that had yet to migrate away from this system you should first upgrade to a previous version, run the migration wizard, and then continue the upgrade.

- The project-wide Alert system has been removed (to be re-implemented in the future).
- Access groups have been permanently removed.
- Added 'access_token' to data blacklist.
- The legacy (unused) search tables have been removed.
- Upgrades must now be applied manually via ``sentry upgrade`` or with ``sentry start --upgrade``.
  (Don't forget to use ``--noinput`` if you're doing this via automated tooling!)
- ``Event.checksum`` and ``Group.checksum`` have been removed.
- The ``cleanup`` task has been removed (the command is still available).
- Various optimizations to ``cleanup`` for Postgres users.
- Within single organization mode users will automatically be added to the default organization.
- Added ``Organization.merge_to()`` helper to assist with merging organizations.
  (i.e. in an on-premise install which wants to convert to a single organization)
- New ``import`` and ``export`` commands now exist for creating backups of critical metadata
  (i.e. api keys, projects, user settings)

Version 7.5.6
-------------

- Improved (fixed?) static bundling in various conditions.

Version 7.5.5
-------------

- [Security] An XSS vulnerability was addressed with low cardinality tags and the stream filter box:
  https://github.com/getsentry/sentry/commit/364b959811561de83f29893e105cc590224edbee

Version 7.5.4
-------------

- Yet another case where valid team membership was being excluded.

Version 7.5.3
-------------

- Fix another case where valid team membership was being excluded

Version 7.5.2
-------------

- Correctly support SENTRY_PROJECT.

Version 7.5.1
-------------

- Fix case where certain pages were not correctly including valid team membership
- Fix default user creation (regain automated signal)
- Fix sampling of internal metrics

Version 7.5.0
-------------

This release removes the ability to login or create accounts using a social auth backend.

If your install was based purely on social accounts you'll need to use the standard reset password flows to recover accounts.

Redis must be at least version 2.6.12.

- Interface.compute_hashes() now receives the platform of the event.
- Server-side data scrubbers were incorrectly filtering invalid interface aliases.
- The sensitive_fields option is now exposed in project settings.
- The default logger name is now an empty value.
- Celery has been upgraded to 3.1 and is now available at 'sentry.celery'.
- Facebook, Google, and Twitter identities are no longer available.
- Plugin's inheriting from TagPlugin are now based on v2 of the API.
- Metrics (counters) are now collected both in sentry.tsdb and an optionally configured statsd
  instance.
- Organizations can now toggle open membership which allows members to freely join/leave any team.
- ProjectKey.user has been removed.
- Organization API keys are now exposed in the UI.
- Team.owner has been removed.
- TeamMember has been removed.
- PendingTeamMember has been removed.
- Added OrganizationMember.counter.
- Added 'sentry.db.postgres' optimized Postgres backend.
- Added ReleaseTrackingPlugin and various release-focused endpoints.
- Dedicated configuration pages for Release Tracking and Issue Tracking integrations now exist.
- Several additions to the Release schema.
- Notification integrations are now present within project's notification settings.
- Fixed an issue with tag key deletion not following explicit constraints.

Version 7.4.3
-------------

- Corrected various issues involving sampled data. Things should now sample according to actual MATH.


Version 7.4.2
-------------

- Corrected invalid reference to SENTRY_ALLOW_REGISTRATION.


Version 7.4.1
-------------

- Correct an issue with AuthProvider's migrations on MySQL.


Version 7.4.0
-------------

- A new features subsystem was added, and many optional features are now run through it.
- The 'add_organization' permission is no longer used.
- The 'add_team' permission is no longer used.
- SENTRY_ALLOW_REGISTRATION is deprecated in favor of SENTRY_FEATURES['auth:register'].
- SOCIAL_AUTH_CREATE_USERS is deprecated in favor of SENTRY_FEATURES['social-auth:register'].
- SENTRY_SERVER_EMAIL is no longer used.
- Added first pass API at storing javascript artifacts via release APIs.
- Improved error reporting for JavaScript source/sourcemap errors.
- Improved configuration handling on sentry.cache.
- Added various release API endpoints.
- Added various organization API endpoints.
- Added various tag API endpoints.
- Sourcemaps will now always treat sourceRoot as a path.
- Changed many permissions to use new sentry.access abstractions which are now
  scoped based, shared with the API scopes.
- Initial first pass at the SSO subsystem.
- The Sentry internal client will now aggressively prevent recursive errors, but allow more
  internal errors to be recorded to itself.
- An XSS vulnerability with tag values not being escaped (on the group details page) has been resolved.


Version 7.3.2
-------------

- Fixed missing beacon task import.

Version 7.3.1
-------------

- Updated Gunicorn version and default configuration.
- Fixed periodic task for beacon.

Version 7.3.0
-------------

- The SENTRY_ADMIN_EMAIL setting now exists, and should be the technical contact for the install.
- Fixed an issue that would cause job fanout in deletions.
- Notifications are now sent when someone assigns you to an event.
- Release objects are now created automatically.
- Changed team-based API endpoints to use slugs.
- New API endpoints:
  - Help page list
  - Help page details
  - Group tag values
  - Project tag values
- Moved JavaScript sourcemap processing into language extension.
  - Sourcemap processing errors are now annotated into the frame.
- Refactored API to be scope-based permissions.
- Added backend support for organization API keys.
- Moved sentry_webhooks into builtins.
- Added reporting Beacon (see docs).

Version 7.2.0
-------------

- A py.test plugin now exists to make extension testing easier.
- A Mailgun webhook endpoint is now available for incoming email.
- Added security token for JS source expansion.
- Duct tape workaround for event navigation buttons repeating the same event.
- Origins now support custom protocols as well as relaxed support on other components.
- Minor optimizations for deletion tasks and endpoints.
- Minor optimizations for Redis buffer.
- Added the ability to enable/disable project keys.
- Added audit log entries for project keys.
- Added UI, API, and async task for deleting project tag keys.
- Various fixes/improvements to regression windows.
- Rules will no longer execute duplicate actions.
- EventFrequencyCondition will now fire a maximum of once every 30 minutes.

Version 7.1.4
-------------

- Fixed an issue with hourly rollups not expiring accurately in TSDB

If you've been running a 7.x series release for a while you may considering running a cleanup script to ensure erroneous values dont still exist in Redis:

  https://gist.github.com/dcramer/55a44904be883f8d03e1


Version 7.1.3
-------------

- Resolved an issue with migrations we created in 7.1.2.


Version 7.1.2
-------------

- Fix migrations to ensure org/teams arent created with empty slugs.


Version 7.1.1
-------------

- Suggest realip module over X-Forwarded-For


Version 7.1.0
-------------

Plugin v2
~~~~~~~~~

The beginnings of version 2 of the plugin interface have landed. This will expand over time but currently includes the following hooks:

- get_actions
- get_annotations
- get_event_preprocessors
- get_notifiers
- get_rules
- get_tags

Other Changes
~~~~~~~~~~~~~

- crossdomain.xml no longer supports projects-by-slug.
- A basic file storage abstraction is now available internally.
- The project group list API endpoint now has pagination.
- Several API endpoints have been added to public docs.
- X-Forwarded-For is now handled automatically (and we do not support non-proxy installs).
- Various tweaks to GroupMeta caching.
- The raven-python Sentry server-specific client code is now part of Sentry.
- Various improvements to tag rendering.
- Various improvements to bulk deletion strategies.
- Added NodeStore.multi_delete.


Version 7.0.0
-------------

Between version 6.4.x and 7.0 a significant number of changes have landed (approximately a years worth of commits). There are a large number of overall architecture changes, as well as various API compatibility changes. This document does not attempt to cover them all.

As many things have changed, it's strongly recommended that you regenerate your ``sentry.conf.py`` (using ``sentry init``) and merge in your custom settings.

Backwards Incompatible Changes
~~~~~~~~~~~~~~~~~~~~~~~~~~~~~~

- Django has been upgraded to 1.6
- The buffer API has been rewritten and the Redis buffer has had its performance greatly improved.
- The UDP server has been removed. Threaded/async models or a buffer proxy are the preferred replacement.
- The ``is_rate_limited`` plugin hook has been removed in favor of singular quota managers.
- The trends feature has been removed until it can be reimplemented in a more scalable way.
- Filters have been removed. Integrations should use the tagging infrastructure instead.
- ``NodeStore.generate_id()`` now returns a base64-encoded UUID.
- The API for interfaces has been rewritten.
- ``GroupMeta.objects.get_value`` no longer errors when a value is missing.
- ``sentry.plugins.sentry_sites`` has been removed.
- The Search API has been rewritten and now powers the entire stream.
- Removed Event.{logger,site,logger,level,culprit} references/columns. Legacy attributes for transitional behavior are available.
- Removed Project.owner.
- Removed Team.owner.
- ``is_new`` in ``Plugin.post_process`` will **only** be set if the event is brand new.
- Project-based URLs are changed to be organization scoped instead of team scoped.
- Static assets are no longer bundled as part of the repository and are instead compiled during the sdist/installation phases (as needed). See installation notes for further information.
- Graphs have been transitiong to ``sentry.tsdb`` (historical data is not preserved)
- Workers must now also run ``celerybeat``. This can be done either via passing -B to worker, or by running another process: ``sentry celerybeat``.
- Access Groups are now deprecated and will be removed in a version version.

Organizations
~~~~~~~~~~~~~

Organizations are the new top-level item of your Sentry install. All membership and team management has been moved into the new organization hub.

Generally for self-hosted installations you'll only have a single organization.

Migrations will happen automatically for this, and while these were able to applied cleanly and automatically on getsentry.com, we suggest considering snapshotting your database before running them. Additionally consider doing this at a period of the day where users generally wont be tweaking options to team membership.

TSDB
~~~~

A new time-series backend is now used (removing the legacy SQL-based graphing solutions). The only currently supported/bundled backend requires Redis. More information can be found in ``sentry.tsdb``.

Rules
~~~~~

A new system for basic controls around notifications (called Rules) has been added. These are per-project hooks for doing dynamic customization of "what happens when a new event is seen?".

Web API
~~~~~~~

The first offering a public API has landed. You'll find it with the new embedded docs (at /docs/).

Protocol Version 6
~~~~~~~~~~~~~~~~~~

Version 6 of the protocol has been introduced. The only change is the addition of the `release` attribute.

BIGINT
~~~~~~

All integer fields have been replaced with bigint's. This migration is *not* automated (due to it causing locking) and if you need it locally you will need to sort out the migration on your own, as well as set `SENTRY_USE_BIG_INTS = True` in your configuration.

Help Pages
~~~~~~~~~~

The beginnings of bundled documentation now exists. The defaults are generated from disk (see sentry/data/help_pages/).


Version 6.4.0
-------------

Some major backend changes are introduced in Sentry 6.4.0.

django.contrib.auth
~~~~~~~~~~~~~~~~~~~

The builtin Django authentication module is no more. The Group and Permission models are no
longer used, and the User model has been replaced with sentry.User.

Search
~~~~~~

Search has been abstracted from the simple search manager, and now lives within
``sentry.search``. Currently only the Django backend is supported, but some sample
code for Solr Cloud integration is also available.

Event Storage
~~~~~~~~~~~~~

A new application called ``nodestore`` now manages the event blob data. By default it
uses a Django-based backend (storing each node as a row in a table), however a Riak
backend is included and fully supported.

Additional Changes
~~~~~~~~~~~~~~~~~~

- Some initial support for time zones (user setting).
- You can now choose which tag annotations are applied to the event stream via Project Settings -> Tags.
- A new subsystem for handling email is available in ``sentry.utils.email``.
- You can now receive email notifications for notes.
- Charts now show tooltips describing the datapoint.
- JavaScript sourcemaps now support embedded sources.
- Stream annotations can now be customized to show any tags (not just number of users).
- Stacktrace frames now get truncated down to a maximum length of 50.

Protocol Version 5
~~~~~~~~~~~~~~~~~~

- sentry_version should be sent as '5'.
- The stacktrace interface now accepts a 'frames_omitted' tuple.

Version 6.3.0
-------------

- Most of the db utilities were refactored into ``sentry.db``.
- The user interface now accepts an ``ip_address`` attribute.
- User tracking will now use the ip_address attribute if available.
- ``time_spent`` is now expected to be sent as an integer in milliseconds.
- A new Notes feature is available for leaving comments on an event.

Version 6.2.0
-------------

- Added tracking to which users have seen which groups
- The stream now reflects if you've viewed an event since it was created or regressed.
- The group details page shows other users who have glanced at an event.
- Streams which have recorded user data will now show the number of unique users
  an event has happened to.
- Various stream polling fixes and improvements.

Version 6.1.1 (Security Release)
--------------------------------

Sentry 6.1.1 is a security release which patches a remote code execution exploit.

This only affects servers hosted public clients (e.g. raven.js).

The following commit demonstrates the exploit, as well as the patch:

https://github.com/getsentry/sentry/commit/5793c6cac19aeb7d2e19f9a09f4421b771af4306

Version 6.1.0
-------------

- Added Rate Limit controls.

Version 6.0.0
-------------

Say hello to our new logomark! Version 6 of Sentry includes many changes within
the core designed to improve future compatibility for various platforms.

It also includes quite a number of incompatible changes, so it's recommended
that plugin authors read through the notes carefully, and run some simply
sanity checks. It also introduces version 4 of the protocol.

Incompatible Changes
~~~~~~~~~~~~~~~~~~~~

- Django has been upgraded to 1.5.
- django.contrib.auth.models.User has been replaced with sentry.models.User.
- sentry_servers no longer exists, and the behavior is now always present. If
  you had it manually listed in INSTALLED_APPS, simply remove it.
- Filters have been deprecated, and most functionality removed. See notes below.
- TrackedUser, AffectedByUser, and Group.users_seen have been removed in favor
  of reusing the tagging architecture for user tracking.
- Suspension of team members is no longer available. The feature was rarely
  used, and removing it greatly simplifies the auth logic in the API.
- **The mail plugin can no longer be disabled, and all mail-specific options
  have been removed.**
- Nearly all data within an event now has a fixed max size. See client
  developer documentation for details.
- Project keys are no longer created for individuals by default
- sentry.conf.settings has been removed
- LOG_LEVELS, DEFAULT_LOG_LEVEL, and DEFAULT_LOGGER_NAME are no longer configurable.
- DEFAULT_ALERT_PROJECT_THRESHOLD and DEFAULT_ALERT_GROUP_THRESHOLD are no longer
  configurable.
- SENTRY_EMAIL_SUBJECT_PREFIX and SENTRY_SERVER_EMAIL are no longer used, and default to
  the appropriate Django options.
- SENTRY_CACHE_BACKEND is no longer configurable.
- SENTRY_AUTH_PROVIDERS is now AUTH_PROVIDERS.
- Existing account recovery tokens are no longer valid.
- sentry.utils.router has been removed.

Protocol Version 4
~~~~~~~~~~~~~~~~~~

- sentry_version should be sent as '4'.
- Aliases are now recommended instead of full interface names.
- The exception interface now supports a bound stacktrace, and all events
  (in all protocols) which contain both an exception and a stacktrace will
  be rolled up. This should be sent as the ``stacktrace`` attribute.
- The exception interface now supports chained exceptions, and should
  be sent as a list of exception values. Check the updated documentation for
  ordering details.

Alerts
~~~~~~

A basic alert system has been added.

- Configured at the project level.
- Signaled via Plugin.on_alert.

Filters
~~~~~~~

The outdated filter system has been mostly removed. You should rely on
tagged data for filter generation.

If you were previously defining ``SENTRY_FILTERS`` you should remove it
from your settings as it will be entirely obsolete in a future version.

Other Changes
~~~~~~~~~~~~~

- Activity feeds will now attempt to filter out some duplicates.
- Tags now show on the event details page.
- Corrected some invalid behavior when storing tags with an individual event.
- Plugin.get_tag_values was added.
- A new team select dashboard exists if you are a member of multiple teams.
- A new Sentry logo mark has replaced the simple text header.
- C# has been added to experimental clients.

Version 5.4.0
-------------

SENTRY_PUBLIC now dictates whether or not a Sentry install should be considered
accessible by all users or not. This should better solve the use-case of companies
hosting a Sentry instance internally and not necessarily needing the permissions
that teams give you.

If enabled, all teams and all projects will be accessible all members (for any endpoint
which does not require a certain level of access). Project.is_public now dictates the
implied state of all events, but will not allow a non-member to browse events.

Additionally, this includes the following other items:

- [Important!] The URLS for social authentication have been moved.
- Improved rendering of data values in all interfaces.
- django-compressor was replaced with django-static-compiler.
- A better defined public view of events (which removes several items from being visible).
- Improved SourceMap discovery.
- Most events will no longer cause a hard error when validation fails. Instead we attempt
  to drop any non-required data so that at least a partial event is stored.
- MessageCountByMinute was renamed to GroupCountByMinute.
- MessageFilterValue was renamed to GroupTag.
- Syntax highlighting was disabled (pending performance solutions).
- Added Team.date_added column.
- Lots of various design changes.
- Trending SQL queries can now be disabled by setting
  ``SENTRY_USE_TRENDING = False``


Version 5.3.0
-------------

A brand new Sentry design has landed.

Some things of note:

- An improved dashboard.
- Improved activity feeds on aggregate details.
- Similar event navigation links on aggregate details.
- Redesigned team management flow.

Additionally:

- Aggregates now happen on (project, checksum), which means events that have different
  levels or culprits can now be grouped together.
- Sentry now requires authentication for all pages.
- SENTRY_PUBLIC behavior has changed to signify the default state of projects.
- Project slug's are now only unique within a team.

Version 5.2.2
-------------

- [New] The dashboard will now stream updates to the new and trending event components.

Version 5.2.1
-------------

- [Fix] Trends sorting options on the Stream page work correctly again.

Version 5.2.0
-------------

- [New] A new activity stream exists on event pages.
- [New] Syntax highlighting now exists on all context frames.
- [New] Support for JavaScript Sourcemaps now exists.
- [New] The server will now fetch remote source files for JavaScript events.
- [New] Sentry will now ask for your project's platform.
- [Fix] Resolved -> Regressed state change is now atomic.
- [Fix] ``cleanup`` now runs with lower resource overhead.
- [Fix] Cookies will now be coerced to dicts if possible.
- More (storage only still) work on user tracking.
- Several indexes were added to speed up various queries.
- Removed savepoint use in plugin hooks (99% of the time there were no queries).

Additional, the following client protocol changes are part of this release:

- Cookies should be not be sent by default.
- POST data should not be sent by default.
- Recommended values regexp for sanitizing credit cards was updated.
- ``colno`` was added to the Stacktrace spec.
- Timestamps that are more than one minute in the future are now discarded.
- (Undocumented) Client-side support now exists for GET + Referrer store requests.

We've also reduced the test suite time down to 25% of what it originally was (thanks, Alex!)

Version 5.1.3
-------------

A new user's affected-tracking mechanism is present (storage only). This will
become available in the UX in a future version, and relies on the existing HTTP
and User interface datas.

- [Fix] Correct a bug with search queries.
- [New] Group.users_seen will now track unique users when possible.
- [New] Team and project owners can now change ownership (non-superuser).
- [Fix] Counts are now formatted correctly when number of visible digits > 3.

Version 5.1.2
-------------

- [Fix] Option schema (key length = 64).
- [Fix] Template interface now renders correctly.
- [Fix] Update design on admin status pages.
- [New] iOS client documentation.
- Improved client documentation visuals.

Version 5.1.1
-------------

Several schema changes are made in this upgrade:

- A new model: LostPasswordHash
- Two new fields on ProjectKey: date_added and user_added
- A new field on Event: platform
- A new field on Group: platform

The following changes are also part of this release:

- [New] A new plugin, sentry-interface-types will now automatically tag the available interface
  types in an event.
- [New] The platform value sent with an event is now recorded in the database.
- [New] A recover account flow has been added.
- [New] There is now a sticky nav on the event details pages.
- [New] getting started page now shows if there's no data for a project.
- [New] An API key management page now exists (under project settings).
- [New] A tag overview page now exists for group details pages.
- [Fix] Line numbers now show correctly in collapsed source context.
- [Fix] Pending members now show correctly on the team management page (under project settings).
- [Fix] The time since value now updates correctly when events change.
- Various changes to how event details components render.
- Various fixes for breadcrumbs and header styles.
- Most plugins will no longer default to enabled on new projects.

Version 5.1.0
-------------

Minor point releases now signify major changes (5.1.0 is a major release). Bugfix and smaller
releases will continue as normal.

This release includes a very large set of changes from 5.0.0, including a new client protocol
and an overhaul to the frontend code (specifically the JavaScript).

If you're a contributor, take note that there is now a JavaScript test suite. You can run all
test suites with the ``make test`` command.

Protocol Version 3
~~~~~~~~~~~~~~~~~~

Sentry 5.1 removes support for version 1.0 of the protocol, and maintains a compatibility layer
for version 2.0.

Additionally, the following changes apply to the new protocol:

- sentry_version should be sent as '3' (not 3.0).
- Signed messages are no longer supported (signatures are not calculated).
  - sentry_signature is no longer used.
  - sentry_timestamp is no longer used.
- Clients must pass sentry_secret for server-side requests as part of the auth
  header. This check runs in the event that there is no Origin header sent.
  - version 2.0 supports validation of this, version 3 requires it.
- The ``project`` attribute in the JSON packet is no longer required.
- The ``platform`` attribute is now recommended.
- The ``tags`` attribute is now recommended.

Other Changes
~~~~~~~~~~~~~

- Aggregation 'Views' have been removed.
- All streaming components are now powered by Backbone.js.
- Frontend has been updated to Bootstrap 2.1.
- The event stream now includes sparklines representing the last 24 hours of data for each event.
- Trends have greatly improved.
- Grouping events that have identical stacktraces other than the function name (e.g. dynamically generated
  functions) is not possible.
- SiteFilter has been removed, as has the sites plugin.
- If frames are included in a stacktrace that have the attribute ``in_app: false``, they will be hidden by default in
  the details view.
- crossdomain.xml support is now available (see documentation).
- The search feature now uses buffers to better handle write concurrency.
- Early support for WSGI (should be functional) exists as ``sentry.wsgi``.
- Many fixes around cache usage.

Version 5.0.0
-------------

- Variable versions of Django are no longer supported. Django 1.4.x must now be used.
- Public projects are restricted to viewing without being authenticated.
- The default behavior of Sentry is to now use timezone-aware datetimes everywhere.
- Permissions have been refactored to be more precise.


Version 4.10.0
--------------

- A new IssuePlugin base is available.
- Charts have been refactored to show 7 days worth of data.
- django.contrib.staticfiles is now supported.
- django.contrib.messages is now supported.

Version 4.9.0
-------------

Social authentication is now supported!

By configuring several options (documented in the getting started guide), you can allow users to signup and login
with accounts from several social services. Additionally users can associate their existing accounts (via a
new identities panel in their account settings) with any number of these services.

Currently, the following services are supported:

* GitHub
* Twitter
* Facebook
* Google

Version 4.8.0
-------------

Tags are now able to be created dynamically! See the documentation for more details on implementing it inside
of your client.

You can also configure which tags will show up as filters in the sidebar via your project's settings page. By
default all tags will show up.

Version 4.7.0
-------------

User options are now available to plugins. The builtin mail plugin also now takes advantage of them.

- sentry_mail will now use the alert_email option over your account email if specified.
- sentry_mail now allows you to choose which projects to receive alerts for.
- Numeric slugs will no longer return 404s.
- Corrected the repair command with the --owner argument.

Version 4.6.0
-------------

Improvements to the dashboard are trickling in, with this update including:

- Changing "Top Events" to "Trends" (if supported by your RDBMS)
- Time interval selections for both widgets

Plugins now have a new interface for registering themselves. Please see the developer documentation
for notes on how to use ``entry_points``.

Additionally:

- Signed messages are now deprecated. Save yourself some CPU cycles, and rely on SSL.
- A new plugin which tags user's email addresses.
- Several UI cleanups in various areas, such as improvements to the account dropdown and lists of projects/teams.
- Long awaited cleanup/fixes for applying the initial database migrations (sorry MySQL users).
- Initial support for arbitrary event tagging (coming soon to a client near you).

Version 4.5.0
-------------

Builtin plugins have been refactored to be more concise. This includes changes to the
servers, urls, and sites plugins. There is also a new builtin plugin::

  sentry.plugins.sentry_useragents

With these changes, it now makes it even easier to create a basic plugin that just handles extra
"tag"-like data. Take a look at one of the aforementioned plugins for an example.

Additionally:

- The mail plugin now sends additional Sentry-specific headers.
- Signatures are deprecated, and no longer required.
- Several fixes regarding CORS support.

Version 4.4.0
-------------

Two new columns were added to the ``Group`` model:

- ``resolved_at``: The datetime at which this event was marked as resolved.
- ``active_at``:  The datetime at which this event was marked as open.

The dashboard's "New Events" will now use the active_at date rather than the original
first seen date on an event.

Version 4.3.0
-------------

A new global dashboard now exists. The dashboard contains an event graph for all projects which
you have access to, as well as a list of the top events, and new events.

Additionally:

- API endpoints now properly send no-cache headers.
- Added a countdown to update buffers.

Version 4.2.0
-------------

Sentry now has support for buffering a majority of its counters via Redis. For more information, check
the buffer section of the configuration documentation.

- Nearly all race conditions are now handled correctly using distributed cache locks.

Version 4.1.0
-------------

Sentry now maintains full support for CORS requests from external hosts. This means that clients like
raven-js will now able to securely send messages to Sentry, without compromising their secret key.

In addition:

- Trusted domains were removed. These were not fully implemented.
- A new datepicker for selecting ranges of events.
- raven-javascript and raven-ruby are now officially supported clients.
- Added ``sentry repair``.

Version 4.0.0
-------------

Introducing Teams!

Projects are now assigned to a single team, and that team may consist of many members. Additionally
each team may own multiple projects. This makes it much easier to handle permissions across a single
organization that has many projects.

This update also includes initial changes to how filters work. ServerName Filter and SiteFilter are
no longer specified in the ``FILTERS`` setting, but instead are included automatically if you
load the respective ``sentry_servers`` and ``sentry_sites`` plugins.

Additional changes:

- Legacy data format is no longer supported (pre-Raven 1.x)
- API will now validate data before sending it into the queue, enabling better debugging for clients.

Version 3.8.0
-------------

Plugins are now configurable per-project. This makes it easy to install a plugin globally
and allow it to run only on selective projects.

Version 3.7.0
-------------

Several minor fixes, as well as a backwards incompatible change with filters.

All filters must now accept the project argument in the initializer. The signature is
now __init__(request, project).

Version 3.6.0
-------------

This version focuses on improving membership control. It includes the ability to revoke
project members access temporarily (by suspending them), as well as revoking users
(outside of Sentry) via the user.is_active flag.

Additionally, it brings the beginnings of an "invite user" flow, allowing you to
invite users who may or may not already have accounts in the system. We plan to improve
this flow in an upcoming release to allow invitees easy registration within the system
if they don't already have an account.

Version 3.5.0
-------------

Several improvements and additions have been made around the administration, including
performance improvements.

If you're utilizing the queue, the installation guide now recommends you switch off the
database backend, and move to something more efficient (such as Redis).

Version 3.4.0
-------------

Eventlet is no longer used as the default worker for gunicorn, and thus is no longer
installed by default. If you're using the udp worker, or ``send_fake_data`` you MUST
install eventlet yourself. The recommended worker class for gunicorn is now ``gevent``
as it corrects some issues with async queries in psycopg2.

Version 3.3.0
-------------

The queue has been changed from direct Kombu, to utilizing Celery entirely. If you were
already using the queue, the upgrade simply requires you to change "sentry start worker"
to "sentry celeryd".

Version 3.0.0
-------------

Version 3 of Sentry is centered around a restructure of the internal services and
the architecture for running those. It also includes improvements to the plugin architecture.

The upgrade process should be trivial, just be aware that if you were using --config before
you must change the way you pass it so that it's before the subcommand. For example
if you were doing ``sentry start --config...`` the command would now be changed to
``sentry --config... start``.

* Sentry no longer provides the ability to daemonize processes. This should now be
  done at the system level.
* All of Sentry's CLI is now handled through Logan (https://github.com/dcramer/logan),
  which simply pipes commands to Django's internal system utilizing custom configuration.
* Plugins now have a hook for managing some level of permissions (beyond the required defaults).
* The plugin interface (IPlugin) is now documented.
* It is now recommended that clients allow the Sentry server to compute checksums.

Version 2.9.0
-------------

* Plugins must now behave as singletons and be registered with a newly provided
  sentry.plugins.@register decorator.
* The Bugzilla and Redmine extensions are no longer part of Sentry core.
* Added a global overview of projects to the administration.

Version 2.8.0
-------------

* Added an Account Settings panel which allows users to change their name,
  email, and password.
* The default Sentry server now correctly wraps itself in its own middleware.
* Improved Real-time JavaScript.

Version 2.7.0
-------------

* Added first_seen and last_seen to all message filter values.
* Added a new "since" option to the dashboard with a default value of 3 days.

Version 2.6.0
-------------

* The built-in webserver is now powered by gunicorn.
* Cleaned up several admin pages and split them into sub-pages.

Version 2.5.0
-------------

* Corrected some queue behavior.
* Resolve Feed now only resolves items active within current filters.
* Handle unicode characters in POST body for replay request.
* Ensure client side requests run checks on HTTP_REFERER
* Adjust documentation for service settings.

Version 2.4.5
-------------

* Corrected indexing behavior to handle non strings.
* If queuing is enabled the indexer will now queue it's jobs.
* Moved group creation into a transaction.

Version 2.4.4
-------------

* Mail configuration value of send_to now correctly uses ',' as a separator
  (rather than ';').
* Changed rendering of sidebar widgets for all builtin extensions.
* Added an event details slot to the sidebar pane for individual events.

Version 2.4.3
-------------

* Correct some behavior with MySQL on the groups pane.
* Correct generated configuration behavior to use absolute
  paths for run and log folders.

Version 2.4.2
-------------

* Include DSN and member type on projects list grid.

Version 2.4.1
-------------

* Change appearance of resolve states.
* Adjust user management to link username (which is required) and not
  optional fields.

Version 2.4.0
-------------

* Added user management for admins.
* Resolved events should now appear differently.
* Default membership access is now configurable.

Version 2.3.2
-------------

* Maintaining *some* level of support for SQLite.

Version 2.3.1
-------------

* Correct rendering of sites, urls, and servers on details panes.

Version 2.3.0
-------------

* The polling API and JavaScript have been refactored.

  Events now stream in (they generally do not update if they already
  exist), and will maintain correct ordering in the feed.

  This API is available for most sort options, excluding trends.
* The builtin plugin's widgets have been fixed.
* Sampling rates are now configurable.
* Some minor design tweaks.

Version 2.2.5
-------------

* The \|date filter now forces things to UTC (it assumes local time).
* Event templates have been updated to resemble groups.

Version 2.2.4
-------------

* Improve error logging in API.
* Update Celery client code to use new send_encoded interfaces.
* Change JS datetimes to use UTC.
* Force clients which specify version 2.0 or newer to pass identification.
* Better default logging configuration.
* Adjust eventlet to monkey patch the world before any imports happen.
* Adjust default configuration to specify LOG and RUN directories.
* upgrade now correctly handles the delete ghosts argument.

Version 2.2.3
-------------

* Lower font size of counts on event list.
* Align actions to right side (vertical).
* Fix issue with long filters not transforming to selects.

Version 2.2.2
-------------

* Corrected event_id key to contain (project_id, event_id).
* Adjusted project form to default the user to the current user
  when accessed by an admin.
* Change sentry admin to be /manage/ to avoid any unintentional
  conflict with the Django admin.

Version 2.2.1
-------------

* Cleaned up several pages.

Version 2.2.0
-------------

* Sentry has a brand new design utilizing Bootstrap 2.
* Superusers can now create projects for users.

Version 2.1.3
-------------

* Ensure we truncate tokens to 128 characters for SearchDocument.
* Gracefully handle errors with indexing.
* Gracefully handle errors with post_process.
* Gracefully handle errors with regression_signal.
* Fixed priority sort option not activating.

Version 2.1.2
-------------

* Fixed an issue that was causing signals to not be registered.
* Made date the default sort order for aggregate stream.

Version 2.1.1
-------------

* Fixed an issue with indexing pre and post context on templates.

Version 2.1.0
-------------

* ``pytz`` is now a requirement.
* Changed default TIME_ZONE to be "UTC".
* Corrected some issues around how dates were localized.
* Initial implementation of full-text search.
* Fixed sending of regression_signal so it only happens if event
  has been marked as new.
* Changed ProjectMember.get_dsn() to use request.get_host() which
  corrects a bug in some webservers.

Version 2.0.2
-------------

* ``start`` no longer performs ``upgrade`` as its problematic.
* Initial queue usage (optional).
* Fix reference to bookmark_querystring.
* Added DSN to project member details page.

Version 2.0.1
-------------

* Skip logging of south in default server configuration as it proves to be problematic.
* Remove use of deprecated logging handler in default server configuration.
* Run ``upgrade`` as part of ``start``.
* Fix GroupBookmark related_name to be sentry namespaced.
* Correctly handle before_events() hook in polling responses.
* Removed integrated install documentation as it is no longer officially supported.
* Gracefully handle rendering errors with interfaces.
* Correct a bug with default email options.

Version 2.0
-----------

Sentry 2.0 is a major release which contains many new features as well as some large
rearchitecting of the codebase.

If you were previously extending Sentry, it would be wise
to test your extensions before upgrading.

* Added project scoping to all data in sentry.
* Added permissions to projects.
* The authorization header is now X-Sentry-Auth to avoid certain default behaviors such as
  mod_wsgi's "don't pass HTTP Authorization header".
* sentry.client has been removed
* The default key is now base64-encoded.
* sentry.interfaces are now used for coercing and rendering structured data.
* The store endpoint has a new API.
* The from_kwargs method has a new API.
* The ``class_name``, ``traceback``, an ``url`` fields have been removed.
* GroupedMessage was renamed to Group.
* Message was renamed to Event.
* Switched to Bootstrap framework.
* Added "Replay Request" action for events.
* Graphs can now be generated for Projects.
* There is now a trends sort option for aggregated events.
* Added ``sentry manage`` command.
* Sentry now has its own isolated queues (using Kombu).

Version 1.13.5
--------------

* Level filters are now precise (they no longer show their level + messages from higher levels).

Version 1.13.4
--------------

* Updated message details page to resemble look and feel of group details.

Version 1.13.3
--------------

* Added back in the "raw traceback" view.

Version 1.13.2
--------------

* Counts will now render differently with large values (e.g. 13000 will now be 13k)

Version 1.13.1
--------------

* Search by message_id will now display a list of results if there are multiple matches.

Version 1.13.0
--------------

* Deprecated the Sentry client, and added Raven to the as the default builtin.
* Removed Highstock and replaced it with an awesome OPEN SOURCE alternative, jQuery Flot.
* Default Sentry server options should now work out of the box.
* Packaged Google Web Font as part of Sentry.

Version 1.12.2
--------------

* Fixed infinite loop.

Version 1.12.1
--------------

* Stabilize migration schema (solves problem with index creation fail introduced in 1.12.0).

Version 1.12.0
--------------

* Adjusted message_id to include the checksum to avoid situations were the message_id
  that was generated did not exist due to sampling.

Version 1.11.4
--------------

* Several design improvements for group/message details panes.

Version 1.11.3
--------------

* Fixed a bug that was causing exception summary to not show.

Version 1.11.2
--------------

* Cleaned up message and group details pages (adding back some missing information).
* Cleaned up some design around odd margins/padding.

Version 1.11.1
--------------

* Fixed a bug that would cause the admin (and potentially other modules) to get loaded multiple times.

Version 1.11.0
--------------

* Added license headers.
* Removed ``sentry.helpers`` and ``sentry.routers``.
* Global module versions are now cached to avoid continuous path walking and
  import overhead.

Version 1.10.1
--------------

* Fixed an issue that was causing servers to show logger names.

Version 1.10.0
--------------

* You can now pass ``extra={'stack': True}`` to logging methods to capture
  the current frames and their locals.
* Code refactoring in various places related to stack extraction.
* Denormalized graph data in MessageCountByMinute (stores at 5m intervals).
* Denormalized filter counts into MessageFilterValue
* Added message sampling (adapted from Yuri Baburov's patch).
* Added SENTRY_MAIL_LEVEL setting.
* Added SENTRY_MAIL_INCLUDE_LOGGERS setting.
* Added SENTRY_MAIL_EXCLUDE_LOGGERS setting.
* Added the ``level`` argument to the cleanup command.
* The thrashed key is now set correctly in request.sentry.
* Added user information to all messages that have ``request``.
* Changed the hashing function for messages that include
  stacktraces to ignore the ``message`` and line numbers.
* Much improved test coverage.

Version 1.9.0
-------------

* Load the Frequency chart asynchronously.
* Frequency chart no longer shows for SQLite.
* Switch graphing library to Highstock from Highcharts.

Version 1.8.10
--------------

* Ensure dictionary keys are coerced to strings.
* Fixed path to missing_permissions.html.

Version 1.8.9
-------------

* Safely handle unpickling objects that may not have been stored in a
  valid format.

Version 1.8.8
-------------

* Changed ``sentry cleanup`` to use a range query.

Version 1.8.7
-------------

* Added "Clear Feed" option.
* Version information will be read from pkg_resources if possible.
* Cleared up documentation on configuration settings..
* Performance improvements to ``Client.send()``.
* Added default 404/500 pages.
* Added support for Django's LOGIN_URL setting.
* Fixed a memory leak in the client (thanks to Ben Bangert).

Version 1.8.6.2
---------------

* Reverted change which required distribute.
* Cleaned up configuration defaults.

Version 1.8.6.1
---------------

* Include distribute_setup.py in the MANIFEST to ship it in sdists.

Version 1.8.6
-------------

* Corrected an issue which was causing certain settings (like WEB_HOST) to
  not take affect in custom configuration files.
* The Sentry server will now pull in default server settings, as well as
  ~/.sentry/sentry.conf.py if --config is not passed to it.

Version 1.8.5.1
---------------

* Fixed a bug which caused thrashing prevention to not function correctly.
* Corrected an error in transform()'s recursion safety.
* Changed packaging to use Distribute.

Version 1.8.5
-------------

* Pulled test suite out of the Sentry namespace to avoid conflicts in projects.

Version 1.8.4.2
---------------

* Added missing invalid_message_id template.

Version 1.8.4.1
---------------

* Fixed an error that was causing LOG_LEVELS to not display correctly.

Version 1.8.4
-------------

* The Sentry base client will now pass along the timestamp from when the
  message was generated.

Version 1.8.3.1
---------------

* Fixed a case where the client may hit a transaction aborted error when
  transforming variables.

Version 1.8.3
-------------

* Added several settings which were Django specific so that they can be
  configured isolated to the Sentry instance.
* Graceful failover for when a cache backend isnt working properly and
  throttling is enabled.
* Better rendering of non-dict variables when passed within extra data.
* Graceful failover for searching on message_id's that aren't found.

Version 1.8.0
-------------

* Refactored Sentry server to run standalone (sentry --help).

Version 1.7.5
-------------

* Implemented new client/server storage API and signing methods.
* Fixed a bug where accessing __sentry__ would sometimes cause errors on
  certain code paths.

Version 1.7.4
-------------

* Fixed a bug with potential recursion issues.
* Fixed a bug with the storage API and unicode keys.

Version 1.7.3
-------------

* Storage API has better responses when data fails to decode, or
  you send a bad request.
* Documentation improvements for JSON storage API.

Version 1.7.2
-------------

* All strings, lists, tuples, and sets are now shortened before sending
  to the server. Iterable data structures are truncated to the first
  50 items, and strings are truncated to the first 200 characters.

  Both shorteners have configurable values in the settings.

Version 1.7.1
-------------

* Fixed a bug that slipped through with blocktrans usage.

Version 1.7.0
-------------

* Added ``score`` to ``GroupedMessage`` (schema change).
* Added ``MessageIndex`` (schema change).
* Added Async client (thanks to Yuri Baburov).
* Added support for raw_post_data (thanks to Matthew Schinckel).
* django-paging and django-indexer no longer need to be in INSTALLED_APPS.
* Added an index for GroupedMessages.times_seen.
* The ``score`` column will update atomically in PostgreSQL and MySQL.
* Added the frequency sort option.
* Better internationalization support.
* Fixed a bug with Oracle's date truncation support (changed to hh24).
* Respect TIME_ZONE by using auto_now_* on DateTimeField's.
* Tests required Haystack and Celery are now skipped if module is not found.

Version 1.6.10
--------------

* Added JSON support to storage API.
* Changed default client to use JSON format.

Version 1.6.9.1
---------------

* Fixed an issue with encoding to UTF-8 for Haystack.

Version 1.6.9
-------------

* Added URLs to default search parameters.
* Fixed a bug to ensure template information is only added if its the correct loader

Version 1.6.8.1
---------------

* Search will now show when unauthenticated (e.g. when SENTRY_PUBLIC is enabled)

Version 1.6.8
-------------

* Search no longer allows filters.
* Search no longer allows arbitrary queries without Haystack.
* Added logger, level, site, server, and url to search index.
* Haystack has been updated for further flexibility.
* SearchFilter is now unused (you should update your configs).

Version 1.6.7
-------------

* Moved static media into /static/.
* Added serve_static view to handle static media solely within Sentry.
* Added SENTRY_STATIC_URL_PREFIX setting.

Version 1.6.6
-------------

* setup.py install will no longer install example_project.
* Fixed an issue where __sentry__ would be called even if it wasn't a callable.
* Fixed an issue where transactions would attempt a rollback when not managed while creating
  the sort index.

Version 1.8.8
-------------

* Set a last_message_id so when thrashing is hit there is still a point of reference for tracing.
* Check correct permissions for Sentry.

Version 1.6.4
-------------

* Fixed a memory leak due to TextNode's being created from leading whitespace in realtime packets.

Version 1.6.3
-------------

* Fixed a critical bug in the Sentry JS namespace preventing it from loading.

Version 1.6.2
-------------

* LogHandler will attempt to pick up the request automatically using SentryLogMiddleware.
* Updated AJAX CSRF support for Django 1.2.5.
* request.sentry is now set in any event which has request as part of the parameters.

Version 1.6.0
-------------

* Added message references (uuid's) as message_id in Message
* Fixed css compatibility issues with TextWidget
* SearchFilter now allows searching by message reference id
* Added Sentry404CatchMiddleware
* Added SentryResponseErrorIdMiddleware
* The `request` argument can now be passed into any ``create_from_`` method.

(History beyond 1.6.0 is not present)<|MERGE_RESOLUTION|>--- conflicted
+++ resolved
@@ -16,6 +16,9 @@
 - Various visual improvements to notifications, including the addition of
   transactions.
 - Plugins can now add tasks that run in sentry as celery workers.
+- Simplified management of secondary email addresses.
+- Fixed an issue where changing primary email address would remove the pre-existing verified email.
+- Disallow duplicating primary emails for users moving forward.
 
 API Changes
 ~~~~~~~~~~~
@@ -52,13 +55,7 @@
 - Add memory and storage information for apple devices
 - The legacy API keys feature is now disabled by default.
 - Show Images Loaded section for cocoa events with version number.
-<<<<<<< HEAD
-- Simplified management of secondary email addresses.
-- Fixed an issue where changing primary email address would remove the pre-existing verified email.
-- Disallow duplicating primary emails for users moving forward
-=======
 - Added registers to stacktrace for cocoa exceptions.
->>>>>>> 7daaa293
 - Fixed bug where workflow notification subject may not include a custom email prefix.
 - Added configurable subject templates for individual alert emails (`mail:subject_template` option).
 - Added data migration to populate ReleaseProject.new_groups
