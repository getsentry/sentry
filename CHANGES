--- conflicted
+++ resolved
@@ -16,13 +16,10 @@
 - Various visual improvements to notifications, including the addition of
   transactions.
 - Plugins can now add tasks that run in sentry as celery workers.
-<<<<<<< HEAD
+- Added the ability to verify TLS connections when fetching artifacts.
 - Simplified management of secondary email addresses.
 - Fixed an issue where changing primary email address would remove the pre-existing verified email.
 - Disallow duplicating primary emails for users moving forward.
-=======
-- Added the ability to verify TLS connections when fetching artifacts.
->>>>>>> cf266711
 
 API Changes
 ~~~~~~~~~~~
