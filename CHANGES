Version 8.15 (Unreleased)
-------------------------

- Added overview for a release to view a breakdown of files changes, commit authors, new issues, and issues resolved
- Refactor usage of ``sentry.app`` to use individual modules.
- Implemented ``--concurrency`` on ``sentry cleanup``
- Added support for the new symbol server system to support native SDKs better.
- Added deploy email
- Added OAuth2 support to the web API.
<<<<<<< HEAD
- Simplified management of secondary email addresses.
- Fixed an issue where changing primary email address would remove the pre-existing verified email.
- Disallow duplicating primary emails for users moving forward.
=======
- Resolve issues when commits with ``Fixes SHORTID`` are included in releases
- Added support for associating debug symbols with iTunes applications and builds.
- Added the ability to claim unassigned issues when resolving them.
>>>>>>> b6c07b6b

API Changes
~~~~~~~~~~~

- Added CommitFileChangeEndpoint
- Added IssuesResolvedInReleaseEndpoint
- Added ReleaseDeploysEndpoint
- Added OrganizationReleaseCommitsEndpoint
- Added EventFileCommittersEndpoint

Schema Changes
~~~~~~~~~~~~~~

- Added ``Deploy`` model
- Added ``ApiApplication`` model
- Added ``ApiAuthorization`` model
- Added ``ApiGrant`` model
- Removed ``ApiToken.key`` column
- Added ``ApiToken.application`` column
- Added ``ApiToken.refresh_token`` column
- Added ``ApiToken.expires_at`` column
- Added ``ApiToken.scope_list`` column
- Added ``ApiKey.scope_list`` column
- Added ``ReleaseHeadCommit`` model

Security
~~~~~~~~

- Added encryption to the following fields:
  - AuthIdentity.data
  - AuthProvider.config
  - Option.value
  - OrganizationOption.value
  - ProjectOption.value
  - UserOption.value

Version 8.14.1
--------------

- Fixed issues related to migrations failing to finish for 8.14
- Fixed an issue where Release version names were erronously too restrictve.
- Fixed an issue where "New Issues" counts would have all been 0 for releases created in 8.14.

Version 8.14
------------

- Added new internal processing interface that supports multiple processing steps per stacktrace (for instance JavaScript + native)
- Add IE10 legacy browser filter
- Added data migration to merge legacy releases
- Added support for symbolizing inlined frames and added heuristics for fixing up native stacktraces.
- Removed instruction_offset as a frame attribute from stacktraces
- [BREAKING] Quotas must now instantiate RateLimited and NotRateLimited return values.
- [BREAKING] Redis quota implementations now return BasicRedisQuota instead of tuples.
- Commits using the ``Fixes SHORTID`` annotation will now be tracked appropriately.
- Release functionality is now detected at a project level to enable various features.
- Added basic encryption facilities (``sentry.utils.encryption``).
- Added support for "Fixes XXX, YYY" and "Fixes XXX YYY" notations.
- Added bulk "Resolve in Next Release" to stream actions.
- Various visual improvements to notifications, including the addition of
  transactions.
- Plugins can now add tasks that run in sentry as celery workers.
- Added the ability to verify TLS connections when fetching artifacts.
- Added data migration to merge environments across an organization
- Added ``timesSeen`` keyword to issue search.
- Added feature signals, such as first time release tracking is enabled.

API Changes
~~~~~~~~~~~

- Added OrganizationReleasesEndpoint.
- Added context type ``app`` for cocoa events.
- Added ``assignedTo`` param to ``/projects/{org}/{project}/issues/``.
- Split out filtered stats onto Inbound Data Filters page
- Added OrganizationReleasesEndpoint
- Added OrganizationReleaseFileEndpoint

Schema Changes
~~~~~~~~~~~~~~

- Added unique index on ``Release(organization_id, version)``
- Removed unique index on ``Release(project_id, version)``
- Added ``GroupCommitResolution`` model.
- Added ``Environment.organization_id`` column.
- Added ``EnvironmentProject`` model.
- Added ``Project.flags`` column.
- Added not null constraint to ``Environment.organization_id`` column.
- Removed not null constraint on ``Environment.project_id`` and ``ReleaseEnvironment.project_id`` columns

Version 8.13
------------

- Added individual filters for legacy browsers to improve customization of error filtering based on browser versions
- Support for setting a custom security header for javascript fetching.
- start using ReleaseProject and Release.organization instead of Release.project
- Project quotas are no longer available, and must now be configured via the organizational rate limits.
- Quotas implementation now requires a tuple of maximum rate and interval window.
- Added security emails for adding and removing MFA and password changes.
- Added the ability to download an apple compatible crash report for cocoa events.
- Add memory and storage information for apple devices
- The legacy API keys feature is now disabled by default.
- Show Images Loaded section for cocoa events with version number.
- Added registers to stacktrace for cocoa exceptions.
- Fixed bug where workflow notification subject may not include a custom email prefix.
- Added configurable subject templates for individual alert emails (`mail:subject_template` option).
- Added data migration to populate ReleaseProject.new_groups
- Moved organization settings to React.
- Added support for managing newsletter subscriptions with Sentry.io

Schema Changes
~~~~~~~~~~~~~~

- Added ``ReleaseProject.new_groups`` column.
- Moved organization settings to React.

Schema Changes
~~~~~~~~~~~~~~

- Added ``ReleaseProject.new_groups`` column.
- Added ``OrganizationAvatar`` model.

API Changes
~~~~~~~~~~~

- Added avatar and avatarType to ``/organizations/{org}/`` endpoint.
- Provide commit and author information associated with a given release
- Provide repository information for commits
- Added new internal processing interface that supports multiple processing steps per stacktrace (for instance JavaScript + native)

Version 8.12
------------

- Fix bug where some users would incorrectly not receive workflow notifications for projects they were subscribed to.
- restructured dSYM processing.  It now records errors in the symbolication process
  more accurately and will report system errors them to the internal logger.
- Added data migration to backfill legacy release data
- Added data migration to backfill legacy commit data
- Added data migration to backfill legacy release file and environment data
- Allow gziped/deflated JavaScript artifacts to be uploaded through the API.
- Shared issue view no longer shows SDK.
- Added ``activeSince`` to search (uses ``active_at``).
- Added ``firstSeen`` to search (uses ``first_seen``).
- Added ``lastSeen`` to search (uses ``last_seen``).
- Added ``firstRelease`` to search (uses ``first_release``).
- Fixed usage (and propagation) of ``Group.first_release``.
- The + and - datetime search helpers now work with ranges (e.g. ``<=``).
- Added the ability to download artifacts from releases.

SDKs
~~~~

- The `repos` interface has been added.

Schema Changes
~~~~~~~~~~~~~~
- Added ``Release.organization`` column.
- Added ``ReleaseProject`` model.
- Added ``ReleaseCommit.organization_id`` column.
- Added ``ReleaseFile.organization`` column.
- Added ``ReleaseEnvironment.organization_id`` column.

Version 8.11
------------

- Ignore a ``null`` ``Origin`` header for authentication.
- Added the ability to search for issues that you are subscribed to from the stream view.
- Added the ability to search issues by their last seen timestamp.
- Improved UI for password and API key fields used in integrations
- Fixed bug where API responses would include incorrect `isSubscribed` values for issues.
- Added support for switching to unsymbolicated tracebacks in cocoa.
- Invalidate user sessions when changing password and 2fa settings.
- Add configurable password validators to enforce password strength.
- Send email to specific email when adding a new email rather than sending to all unverified email addresses.
- Allow user to resend email verification to primary email address.
- Added additional detail to subscription help text when viewing a group.
- Add Asana to supported auth backends in social auth (for plugins)
- Cleaner install UI when creating a new project.
- Added support for recording symbols separately in frames independent of the function.
- Reduce noisy Postgres logs from inserting duplicate onboarding rows.
- Added device icons for Apple Watch and Apple TV
- Added export action to group tag details.
- Improved display of user tags.
- Added 'transaction' tag which automatically populates from explicit culprits.
- Added beginnings of repository management to UI (behind `organizations:repos` feature).

Schema Changes
~~~~~~~~~~~~~~

- Added ``User.session_nonce`` column.
- Added ``CommitFileChange`` model.
- Added ``Repository.url`` column.
- Added ``Repository.provider`` column.
- Added ``Repository.config`` column.
- Added ``Repository.external_id`` column.
- Added ``Repository.status`` column.

API Changes
~~~~~~~~~~~

- Added ``/organizations/{org}/config/repos/`` endpoint.
- Added ``/organizations/{org}/repos/{repo}/`` endpoint.

Version 8.10
------------

- New and improved UI.
- Removed previously deprecated ``sentry celery`` command.
- Replaced the ``events`` queue with ``events.{preprocess,process,save}_event``.
- Added Danger (danger/danger) for monitoring various PR requirements.
- Enabled organization weekly report emails for all organizations.
- Add S3 filestore backend.
- ``SENTRY_FILESTORE`` deprecated and replaced with ``filestore.backend``
- ``SENTRY_FILESTORE_OPTIONS`` deprecated and replaced with ``filestore.options``
- Add watchOS support for cocoa interface.
- Fix support for internationalized Origins and raven-js.
- SSO is now enforced to access data within any org that has it set as a requirement.
- Improved rendering of weekly report email on mobile devices.

API Changes
~~~~~~~~~~~

- Add ``/organizations/{org}/repos/`` endpoint.
- Add ``/organizations/{org}/repos/{repo}/commits/`` endpoint.
- Add ``/projects/{org}/{project}/releases/{version}/commits/`` endpoint.
- SSO restrictions are now applied across session-based API authentication.

Schema Changes
~~~~~~~~~~~~~~

- Added ``Repository`` model.
- Added ``Commit`` model.
- Added ``CommitAuthor`` model.
- Added ``ReleaseCommit`` model.
- Added index on ``GroupTagValue(project, key, value, last_seen)``.
- Dropped index on ``GroupTagValue(project, key, value)``.

Version 8.9
-----------

- Added support for Elixir.
- Improve performance for bulk deletions of Events and Groups.
- Fix rate limit logic for single organization mode.
- Added ``--no-repair`` flag for ``sentry upgrade`` for large installs.
- Fixed bug with merging counters yielding the wrong values.
- Require password confirmation when enabling/disabling 2fa.
- Collapse repeated frames in the stacktrace UI.
- Added weekly report emails behind feature flag.
- Rebrand Rules as Alerts / Alert Rules.
- Add frequency to Alerts.

Schema Changes
~~~~~~~~~~~~~~

- Added unique index on ``Authenticator(user_id, type)``

Version 8.8
-----------

- Added unique user frequency rule condition.
- Fixed a major performance regression from 8.7 on the ``GroupTagValue`` model.
- Various security fixes related to CSRF and XSS.
- Server side filtering of event ingest.

Schema Changes
~~~~~~~~~~~~~~

- Removed ``HelpPage`` model.
- Added ``OrganizationMember.token`` column.
- Removed ``OrganizationMember.counter`` column.

Version 8.7
-----------

- Removed "Replay Request" feature.
- Upgraded underlying redis library to resolve some networking issues.
- Added support for minified React exceptions.

Schema Changes
~~~~~~~~~~~~~~

- Remove index ``GroupTagValue(project_id)``.
- Added ``Rule.status`` column.
- Added ``GroupRelease`` model.
- Added ``Environment`` model.
- Added ``ReleaseEnvironment`` model.

Version 8.6
-----------

- The ``message`` attribute on Event/Group is now purely used for search storage.
- The ``sentry.interfaces.Message`` interface now contains a ``formatted`` attribute.
- ``SENTRY_MANAGED_USER_FIELDS`` now defaults to an empty list.
- Issues now render based on the type of data present, which are represented by
  the type and metadata attributes in API responses.
- Stacktrace rendering has been greatly simplified and unified across languages.
- Client's may now pass the 'contexts' attribute, which will eventually supercede 'extra'.
- Various named contexts are now automatically generated and summarized for Cocoa and JavaScript
  issues.
- Added JSON formatting for logs with ``system.logging-format``.
- Added a ``loglevel`` command line flag to most commands.
- Added two factor authentication support.
- Added support for setting IP address of an event automatically on event submission for all platforms.
- Added unsubscribe links to mails.
- Added email verification.
- Added ability to link/unlink Issues, support is dependent on plugins.
- Can now toggle between minified/original code in stacktraces where sourcemaps were applied.
- Can now upload release artifacts with tilde prefix (~) to omit protocol + host in URL lookups.

Schema Changes
~~~~~~~~~~~~~~

- Added ``User.is_password_expired`` column.
- Added ``User.last_password_change`` column.
- Added ``UserEmail`` model.
- Added unique index on ``GroupTagValue(group_id, key, value)``
- Remove unique index on ``GroupTagValue(project_id, group_id, key, value)``
- Added index on ``GroupTagValue(project_id, key, value)``
- Added ``GroupSubscription`` model.

Version 8.5.1
-------------

- Fixed issue with new Unsubscribe links in emails not working.
- Fixed bug with raven-js compatibility with IE8.
- Fixed bug handling IPv6 addresses.

Version 8.5
-----------

- Added option to upload a profile image as an alternative to Gravatar.
- Deprecated ``sentry celery`` subcommand in favor of ``sentry run {worker|cron}``.
- Breadcrumb interface now rendered in event UI.
- Project notification settings page now indicates if current user is subscribed to active project.
- User is now automatically redirected to login page if their session expires inside React client application.
- Added new auth tokens to deprecate the usage of the older API keys.

Schema Changes
~~~~~~~~~~~~~~

- Added ``ProjectPlatform`` model.
- Added index on``EventTag`` index.
- Added unique index on ``UserReport`` model.
- Added ``UserAvatar`` model.
- Added ``EventTag.group_id`` column.
- Added ``ApiToken`` model.
- Added ``Authenticator`` model.


Version 8.4.1
-------------

- Fixed issue in running 8.4 migrations on MySQL only.
- Fixed issue that caused an infinite loop in ``patch_context.py`` under a race condition.
- Silently ignore breadcrumb data coming from clients instead of showing an error in the UI.

Version 8.4
-----------

- Fixed bug that caused some email subjects to be generated without respecting the project subject prefix option.
- Organization's can now opt-in to early adopter features (via organization settings).
- User Feedback is now enabled by default.
- Deprecated ``sentry start`` in favor of new ``sentry run``.
- Access is no longer restricted by default to the domain matching ``system.url-prefix``. You must opt into this by setting ``ALLOWED_HOSTS`` explicitly.
- Replaced Gravatar mystery man with letter avatars
- Added 'Events Per Hour' graph to organization dashboard
- Moved organization activity stream to main column from sidebar

Schema Changes
~~~~~~~~~~~~~~

- Added ``DSymSymbol`` model.
- Added ``DSymSDK`` model.
- Added ``DSymObject`` model.
- Added ``DSymBundle`` model.

Version 8.3.3
-------------

- [SECURITY] Fixed a bug which allows API keys more permission than granted within the organization.

Version 8.3.2
-------------

- Fixed bug affecting only MySQL users, see `GH-3030 <https://github.com/getsentry/sentry/issues/3030>`_.

Version 8.3.1
-------------

- Fixed bug that, ironically, prevented saving a saved search.
- Fixed bug when merging groups and the counts are merged incorrectly.
- Fixed bug that caused the Installation Wizard to never go away if using a non-smtp email.backend setting.
- Fixed an ImproperlyConfigured issue from a cascading error.

Version 8.3.0
-------------

- Added initial support for per-project callsigns and short IDs.  This feature is not exposed to users yet.
- Improved static file delivery performance.
- Added CLI tool to monitor queue sizes. ``sentry queues --help``
- Moved email configuration into ``config.yml``.
- Added mailing list support (via ``List-Id`` header) for outbound email.
- URLs for issues that have been merged now redirect to the issue that absorbed the requested issue.
- Projects can now be bookmarked in the UI.
- Dashboard is now the default view for an organization.

Schema Changes
~~~~~~~~~~~~~~

- Added ``ProjectDSymFile`` model.
- Added ``Counter`` model.
- Added ``GlobalDSymFile`` model.
- Added ``Group.short_id`` column.
- Added ``sentry_increment_project_counter`` function for PostgreSQL.
- Added ``Project.forced_color`` column.
- Added ``GroupRedirect`` model.

Version 8.2.5
-------------

- [SECURITY] Fixed a bug which allows API keys more permission than granted within the organization.

Version 8.2.4
-------------

- [SECURITY] If being run in multi-organization mode, it was possible for a user to craft a URL which would allow them to view membership details of other users.

Version 8.2.3
-------------

- Fix compatibility with Redis 2.8.9.

Version 8.2.2
-------------

- [SECURITY] Fixed an issue where a superuser had the ability to inject data into audit logs through the admin UI.

Version 8.2.1
-------------

- Fix compatibility with setuptools 20.2

Version 8.2.0
-------------

- SENTRY_DISALLOWED_IPS is no longer configured by default. If you're exposing Sentry outside of your company you may wish to configure this.
- Do not require the documentation sync on repair to succeed.
- Added basic organization on-boarding.
- Project keys are no longer usable within the web API.
- Allow requiring data scrubbing security options as an organization wide setting.
- Added basic support for dsym symbol handling.  This feature might leave behind temporary files when used in this version.
- Added support for named Redis clusters for consistency in Redis connection management (GH-2693). This adds a ``redis.clusters`` section to ``config.yml`` (see documentation), and deprecates the ``SENTRY_REDIS_OPTIONS`` setting and per-backend configuration of Redis clusters.

Schema Changes
~~~~~~~~~~~~~~

- Added ``ProjectBookmark`` model.
- Added ``EventTag`` model.
- Added ``OrganizationOnboardingTask`` model.

Version 8.1.5
-------------

- [SECURITY] If being run in multi-organization mode, it was possible for a user to craft a URL which would allow them to view membership details of other users.

Version 8.1.4
-------------

- [SECURITY] Fixed an issue where a superuser had the ability to inject data into audit logs through the admin UI.

Version 8.1.3
-------------

- Fix compatibility with setuptools 20.2

Version 8.1.2
-------------

- [CRITICAL] Fix issue running ``sentry start`` with supervisord.
- Fix compatibility with older versions of djangorestframework.
- Updated member invitation emails.

Version 8.1.1
-------------

- Fix broken static files compiled from 8.1.0. :(

Version 8.1.0
-------------

- Default web server is now uWSGI (https://uwsgi-docs.readthedocs.io/en/latest/) to replace gunicorn.
- New "Saved Searches". See: http://blog.getsentry.com/2016/01/19/introducing-saved-searches.html

Schema Changes
~~~~~~~~~~~~~~
- Remove FK constraints from ``Event.group_id``, ``Event.project_id``, ``EventMapping.group_id``, and ``EventMapping.project_id``.
- Added ``SavedSearch.is_default`` column.
- Added new ``SavedSearchUserDefault`` model.

Version 8.0.6
-------------

- Fixed assignee dropdown not being clickable from touch devices.
- Don't ignore ``SENTRY_WEB_OPTIONS['workers']`` value if set.
- Fix Global Throughput dashboard in admin.
- Fix display for Release names when they include special characters.
- Added new ``sentry config generate-secret-key`` to help with regenerating a new SECRET_KEY value if needed.

Version 8.0.5
-------------

- [CRITICAL] Fixed another issue where performing a bulk merge could merge more than intended. We're pretty confident we got this all squared away now. :(
- Fixed a bug where Issue assignment emails weren't being delivered.

Version 8.0.4
-------------

- Fixed an issue where notification digests weren't sending on some systems.

Version 8.0.3
-------------

- [CRITICAL] Fixed an issue where performing a bulk merge would merge more than intended.
- Fixed saving the "Use Default Scrubbers" project setting
- Fix syncing documentation when behind an http proxy

Version 8.0.2
-------------

- Fix ``IntegrityError`` after merging groups.
- Be less noisy about ``Cannot digest timeline, timeline is not in the ready state.``
- Fix incorrect ``Install`` links.
- Fixed being able to select a Chinese locale.
- Multiple bulk deletion improvements and bug fixes.
- Clarify ``Forcing documentation sync`` error messaging.

Version 8.0.1
-------------

- Ignore ``blob:`` urls in hashing algorithms.
- Bump ``extra`` data size to 16k (previously 4k)
- Fixed some odd behavior where superusers appeared as members of a team when they weren't.
- By default, new superusers created through ``sentry createuser`` will be added as a member to a team, if there is only one team available.

Version 8.0.0
-------------

Version 8 of Sentry introduces a brand new frontend. Most of the application has been overhauled
and rewritten on top of React and our web API. Additionally many new features have been exposed
related to workflows (user assignment, snooze, resolution) and release tracking. This changelog
does not attempt to capture the six+ months of incremental features and improvements in this
release of Sentry.

A Note on MySQL
~~~~~~~~~~~~~~~

Due to numerous issues over the years and recent discoveries that nearly all schema migration was
broken in MySQL (due to some behavior in our migration tool), we've made the decision to no longer
support MySQL. It is possible to bring the schema up to date on a MySQL machine, but Sentry's
automated migrations will likely not work and require DBA assistance.

Postgres is now the only supported production database.

A Note on Workers
~~~~~~~~~~~~~~~~~

In the past it was supported to run Sentry's queue workers with the `-B` option to also spawn
a celery beat process within the worker.  This is no longer supported as it causes problems in
some queue setups (in particular if redis is being used).  Instead you should now spawn two
independent processes.  This is outlined in the installation documentation.

Changes to Quotas
~~~~~~~~~~~~~~~~~

Team and System based quotas are now longer available. A new organization-relative project quota replaces them
and can be configured via Rate Limits on the organization dashboard.

Notification Digests
~~~~~~~~~~~~~~~~~~~~

Email notifications will now automatically rollup if the rate of notifications exceeds a threshold. These can be
configured on a per project basis in Project Settings.

Configuration
~~~~~~~~~~~~~

An Install Wizard has been added to aid in configuring necessary first-run options. Notably your Admin Email,
and URL Prefix. The Installation Wizard will also help any future updates and aid when new options are introduced.

A new configuration backend is now utilized for several options. These options can now be
configured via the web UI.

- A new configuration file, `config.yml` has been introduced. This new file is generated during `sentry init`
  the first time, and expected to be pointed at a directory. `config.yml` is the home for new configuration options that will be moved from the existing python config file.

- ``SENTRY_URL_PREFIX`` has been deprecated, and moved to `system.url-prefix` inside of `config.yml` or it
  can be configured at runtime.

- ``INTERNAL_IPS``, if configured, will now restrict superuser access to only users with both ``is_superuser``
  and a matching IP.

CLI
~~~

The `sentry` CLI tooling has been rewritten to be faster and less confusing.

Static files
~~~~~~~~~~~~

Static files are now served with a far-futures Cache-Control header, and are versioned by default. If you were serving `/_static/` explicitly from your server config, you may need to update your rules or adjust the `STATIC_URL` setting accordingly.

General
~~~~~~~

- Source builds now require Node 0.12.x or newer.
- The ``public`` setting on projects has been removed
  - This also removes ``SENTRY_ALLOW_PUBLIC_PROJECTS``
- Clients which were only sending ``sentry_key`` and not using CORS will no
  longer be able to authenticate.
- All incoming events now log through ``sentry.api``, which will additionally
  capture far more events with improved console formatting.
- The 'sentry' user can no longer be removed.
- The Cassandra nodestore backend was broken, and this has been resolved.
- The ``has_perm`` plugin hook is no longer used.
- Do not unconditionally map sys.stdout to sys.stderr
- The HTTP interface's internal structure has greatly changed. Headers and Cookies are now lists. Body
  is now stored as a string.
- The internal metrics backend now supports both Datadog and a simple logging implementation (useful in DEBUG).
- Member roles can now view client keys (DSNs).
- Documentation for configuration wizards is now pulled from docs.getsentry.com as part
  of the ``upgrade`` and ``repair`` processes.
- The SSO flow for existing users has been greatly improved to avoid duplicate accounts.
- Deletions are delayed for one hour and can be cancelled by changing the status
  back to ``VISIBLE``.
- Membership permissions have been overhauled and have been flattened into a single tiered
  role. Additionally owners will no longer be automatically added to new teams.
- ``NotificationPlugin`` now requires ``is_configured`` to be declared.
- ``sentry.search`` should no longer be extended (``index`` and ``upgrade`` have been removed)

Client API
~~~~~~~~~~

- The ``culprit`` attribute will now automatically be filled when not present.
- The ``in_app`` attribute on frames will now be computed on event submission when not present.
- The ``ip_address`` value will always be stored on the user interface when possible.
- The user interface no longer accepts data missing one of the required identifiers.
- The ``fingerprint`` value is now stored in ``Event.data``.
- The ``environment`` attribute is now soft-accepted and tagged.

Schema Changes
~~~~~~~~~~~~~~

- Removed the ``Project.platform`` column.
- Removed the ``Project.organization`` column.
- Removed the ``AccessGroup`` table.
- Added ``EventUser`` table.
- Added ``user.{attribute}`` to search backends.
- Added ``Project.first_event`` column.
- Added ``Release.owner`` column.
- Added ``Organization.default_role`` column.
- Added ``OrganizationMember.role`` column.
- Added ``Broadcast.upstream_id`` column.
- Removed ``Broadcast.badge`` column.
- Added ``Broadcast.title`` column.
- Migrated blob data in ``File`` to ``FileBlob``.
- Removed ``File.storage`` column.
- Removed ``File.storage_options`` columns.
- Added ``OrganizationOption`` table.
- Added ``GroupSnooze`` table.
- Added ``GroupResolution`` table.
- Added ``GroupBookmark.date_added`` column.
- Removed ``User.last_name`` column.
- (App-only) Renamed ``User.first_name`` to ``User.name``.
- Removed ``Activity.event`` column.
- Removed ``Event.num_comments`` column.

Version 7.7.1
-------------

- Pin Kombu dependency due to incompatibility.

Version 7.7.0
-------------

- The behavior of ``create_or_update`` has changed. If you're using it please see the updated function.
- Added ``Group.first_release`` column.
- Added ``SavedSearch`` model for future features.
- Added ``Release.new_groups`` column.
- The explore feature is now deprecated and links have been hidden.
- Expanded various API endpoints for future usage.
- Initial prototype of embeddable crash reports. This adds the ``UserReport`` model.
- Added basic UI reporting for status checks.
- Added celery/beat alive check.
- Added celery app version check.
- Added queue overview to internal administration.
- Upped TSDB's storage of 10s to 60m of data.
- Added protocol version 7 to client spec.
  - Adds ``fingerprint`` attribute.
- The behavior of ``SENTRY_ENABLE_EXPLORE_USERS`` is now default and the setting has been removed.

Version 7.6.2
-------------

- Improved (fixed?) static bundling in various conditions.

Version 7.6.1
-------------

- [Security] An XSS vulnerability was addressed with low cardinality tags and the stream filter box:
  https://github.com/getsentry/sentry/commit/364b959811561de83f29893e105cc590224edbee

Version 7.6.0
-------------

This releases entirely removes Access Groups. If you're upgrading from an installation that had yet to migrate away from this system you should first upgrade to a previous version, run the migration wizard, and then continue the upgrade.

- The project-wide Alert system has been removed (to be re-implemented in the future).
- Access groups have been permanently removed.
- Added 'access_token' to data blacklist.
- The legacy (unused) search tables have been removed.
- Upgrades must now be applied manually via ``sentry upgrade`` or with ``sentry start --upgrade``.
  (Don't forget to use ``--noinput`` if you're doing this via automated tooling!)
- ``Event.checksum`` and ``Group.checksum`` have been removed.
- The ``cleanup`` task has been removed (the command is still available).
- Various optimizations to ``cleanup`` for Postgres users.
- Within single organization mode users will automatically be added to the default organization.
- Added ``Organization.merge_to()`` helper to assist with merging organizations.
  (i.e. in an on-premise install which wants to convert to a single organization)
- New ``import`` and ``export`` commands now exist for creating backups of critical metadata
  (i.e. api keys, projects, user settings)

Version 7.5.6
-------------

- Improved (fixed?) static bundling in various conditions.

Version 7.5.5
-------------

- [Security] An XSS vulnerability was addressed with low cardinality tags and the stream filter box:
  https://github.com/getsentry/sentry/commit/364b959811561de83f29893e105cc590224edbee

Version 7.5.4
-------------

- Yet another case where valid team membership was being excluded.

Version 7.5.3
-------------

- Fix another case where valid team membership was being excluded

Version 7.5.2
-------------

- Correctly support SENTRY_PROJECT.

Version 7.5.1
-------------

- Fix case where certain pages were not correctly including valid team membership
- Fix default user creation (regain automated signal)
- Fix sampling of internal metrics

Version 7.5.0
-------------

This release removes the ability to login or create accounts using a social auth backend.

If your install was based purely on social accounts you'll need to use the standard reset password flows to recover accounts.

Redis must be at least version 2.6.12.

- Interface.compute_hashes() now receives the platform of the event.
- Server-side data scrubbers were incorrectly filtering invalid interface aliases.
- The sensitive_fields option is now exposed in project settings.
- The default logger name is now an empty value.
- Celery has been upgraded to 3.1 and is now available at 'sentry.celery'.
- Facebook, Google, and Twitter identities are no longer available.
- Plugin's inheriting from TagPlugin are now based on v2 of the API.
- Metrics (counters) are now collected both in sentry.tsdb and an optionally configured statsd
  instance.
- Organizations can now toggle open membership which allows members to freely join/leave any team.
- ProjectKey.user has been removed.
- Organization API keys are now exposed in the UI.
- Team.owner has been removed.
- TeamMember has been removed.
- PendingTeamMember has been removed.
- Added OrganizationMember.counter.
- Added 'sentry.db.postgres' optimized Postgres backend.
- Added ReleaseTrackingPlugin and various release-focused endpoints.
- Dedicated configuration pages for Release Tracking and Issue Tracking integrations now exist.
- Several additions to the Release schema.
- Notification integrations are now present within project's notification settings.
- Fixed an issue with tag key deletion not following explicit constraints.

Version 7.4.3
-------------

- Corrected various issues involving sampled data. Things should now sample according to actual MATH.


Version 7.4.2
-------------

- Corrected invalid reference to SENTRY_ALLOW_REGISTRATION.


Version 7.4.1
-------------

- Correct an issue with AuthProvider's migrations on MySQL.


Version 7.4.0
-------------

- A new features subsystem was added, and many optional features are now run through it.
- The 'add_organization' permission is no longer used.
- The 'add_team' permission is no longer used.
- SENTRY_ALLOW_REGISTRATION is deprecated in favor of SENTRY_FEATURES['auth:register'].
- SOCIAL_AUTH_CREATE_USERS is deprecated in favor of SENTRY_FEATURES['social-auth:register'].
- SENTRY_SERVER_EMAIL is no longer used.
- Added first pass API at storing javascript artifacts via release APIs.
- Improved error reporting for JavaScript source/sourcemap errors.
- Improved configuration handling on sentry.cache.
- Added various release API endpoints.
- Added various organization API endpoints.
- Added various tag API endpoints.
- Sourcemaps will now always treat sourceRoot as a path.
- Changed many permissions to use new sentry.access abstractions which are now
  scoped based, shared with the API scopes.
- Initial first pass at the SSO subsystem.
- The Sentry internal client will now aggressively prevent recursive errors, but allow more
  internal errors to be recorded to itself.
- An XSS vulnerability with tag values not being escaped (on the group details page) has been resolved.


Version 7.3.2
-------------

- Fixed missing beacon task import.

Version 7.3.1
-------------

- Updated Gunicorn version and default configuration.
- Fixed periodic task for beacon.

Version 7.3.0
-------------

- The SENTRY_ADMIN_EMAIL setting now exists, and should be the technical contact for the install.
- Fixed an issue that would cause job fanout in deletions.
- Notifications are now sent when someone assigns you to an event.
- Release objects are now created automatically.
- Changed team-based API endpoints to use slugs.
- New API endpoints:
  - Help page list
  - Help page details
  - Group tag values
  - Project tag values
- Moved JavaScript sourcemap processing into language extension.
  - Sourcemap processing errors are now annotated into the frame.
- Refactored API to be scope-based permissions.
- Added backend support for organization API keys.
- Moved sentry_webhooks into builtins.
- Added reporting Beacon (see docs).

Version 7.2.0
-------------

- A py.test plugin now exists to make extension testing easier.
- A Mailgun webhook endpoint is now available for incoming email.
- Added security token for JS source expansion.
- Duct tape workaround for event navigation buttons repeating the same event.
- Origins now support custom protocols as well as relaxed support on other components.
- Minor optimizations for deletion tasks and endpoints.
- Minor optimizations for Redis buffer.
- Added the ability to enable/disable project keys.
- Added audit log entries for project keys.
- Added UI, API, and async task for deleting project tag keys.
- Various fixes/improvements to regression windows.
- Rules will no longer execute duplicate actions.
- EventFrequencyCondition will now fire a maximum of once every 30 minutes.

Version 7.1.4
-------------

- Fixed an issue with hourly rollups not expiring accurately in TSDB

If you've been running a 7.x series release for a while you may considering running a cleanup script to ensure erroneous values dont still exist in Redis:

  https://gist.github.com/dcramer/55a44904be883f8d03e1


Version 7.1.3
-------------

- Resolved an issue with migrations we created in 7.1.2.


Version 7.1.2
-------------

- Fix migrations to ensure org/teams arent created with empty slugs.


Version 7.1.1
-------------

- Suggest realip module over X-Forwarded-For


Version 7.1.0
-------------

Plugin v2
~~~~~~~~~

The beginnings of version 2 of the plugin interface have landed. This will expand over time but currently includes the following hooks:

- get_actions
- get_annotations
- get_event_preprocessors
- get_notifiers
- get_rules
- get_tags

Other Changes
~~~~~~~~~~~~~

- crossdomain.xml no longer supports projects-by-slug.
- A basic file storage abstraction is now available internally.
- The project group list API endpoint now has pagination.
- Several API endpoints have been added to public docs.
- X-Forwarded-For is now handled automatically (and we do not support non-proxy installs).
- Various tweaks to GroupMeta caching.
- The raven-python Sentry server-specific client code is now part of Sentry.
- Various improvements to tag rendering.
- Various improvements to bulk deletion strategies.
- Added NodeStore.multi_delete.


Version 7.0.0
-------------

Between version 6.4.x and 7.0 a significant number of changes have landed (approximately a years worth of commits). There are a large number of overall architecture changes, as well as various API compatibility changes. This document does not attempt to cover them all.

As many things have changed, it's strongly recommended that you regenerate your ``sentry.conf.py`` (using ``sentry init``) and merge in your custom settings.

Backwards Incompatible Changes
~~~~~~~~~~~~~~~~~~~~~~~~~~~~~~

- Django has been upgraded to 1.6
- The buffer API has been rewritten and the Redis buffer has had its performance greatly improved.
- The UDP server has been removed. Threaded/async models or a buffer proxy are the preferred replacement.
- The ``is_rate_limited`` plugin hook has been removed in favor of singular quota managers.
- The trends feature has been removed until it can be reimplemented in a more scalable way.
- Filters have been removed. Integrations should use the tagging infrastructure instead.
- ``NodeStore.generate_id()`` now returns a base64-encoded UUID.
- The API for interfaces has been rewritten.
- ``GroupMeta.objects.get_value`` no longer errors when a value is missing.
- ``sentry.plugins.sentry_sites`` has been removed.
- The Search API has been rewritten and now powers the entire stream.
- Removed Event.{logger,site,logger,level,culprit} references/columns. Legacy attributes for transitional behavior are available.
- Removed Project.owner.
- Removed Team.owner.
- ``is_new`` in ``Plugin.post_process`` will **only** be set if the event is brand new.
- Project-based URLs are changed to be organization scoped instead of team scoped.
- Static assets are no longer bundled as part of the repository and are instead compiled during the sdist/installation phases (as needed). See installation notes for further information.
- Graphs have been transitiong to ``sentry.tsdb`` (historical data is not preserved)
- Workers must now also run ``celerybeat``. This can be done either via passing -B to worker, or by running another process: ``sentry celerybeat``.
- Access Groups are now deprecated and will be removed in a version version.

Organizations
~~~~~~~~~~~~~

Organizations are the new top-level item of your Sentry install. All membership and team management has been moved into the new organization hub.

Generally for self-hosted installations you'll only have a single organization.

Migrations will happen automatically for this, and while these were able to applied cleanly and automatically on getsentry.com, we suggest considering snapshotting your database before running them. Additionally consider doing this at a period of the day where users generally wont be tweaking options to team membership.

TSDB
~~~~

A new time-series backend is now used (removing the legacy SQL-based graphing solutions). The only currently supported/bundled backend requires Redis. More information can be found in ``sentry.tsdb``.

Rules
~~~~~

A new system for basic controls around notifications (called Rules) has been added. These are per-project hooks for doing dynamic customization of "what happens when a new event is seen?".

Web API
~~~~~~~

The first offering a public API has landed. You'll find it with the new embedded docs (at /docs/).

Protocol Version 6
~~~~~~~~~~~~~~~~~~

Version 6 of the protocol has been introduced. The only change is the addition of the `release` attribute.

BIGINT
~~~~~~

All integer fields have been replaced with bigint's. This migration is *not* automated (due to it causing locking) and if you need it locally you will need to sort out the migration on your own, as well as set `SENTRY_USE_BIG_INTS = True` in your configuration.

Help Pages
~~~~~~~~~~

The beginnings of bundled documentation now exists. The defaults are generated from disk (see sentry/data/help_pages/).


Version 6.4.0
-------------

Some major backend changes are introduced in Sentry 6.4.0.

django.contrib.auth
~~~~~~~~~~~~~~~~~~~

The builtin Django authentication module is no more. The Group and Permission models are no
longer used, and the User model has been replaced with sentry.User.

Search
~~~~~~

Search has been abstracted from the simple search manager, and now lives within
``sentry.search``. Currently only the Django backend is supported, but some sample
code for Solr Cloud integration is also available.

Event Storage
~~~~~~~~~~~~~

A new application called ``nodestore`` now manages the event blob data. By default it
uses a Django-based backend (storing each node as a row in a table), however a Riak
backend is included and fully supported.

Additional Changes
~~~~~~~~~~~~~~~~~~

- Some initial support for time zones (user setting).
- You can now choose which tag annotations are applied to the event stream via Project Settings -> Tags.
- A new subsystem for handling email is available in ``sentry.utils.email``.
- You can now receive email notifications for notes.
- Charts now show tooltips describing the datapoint.
- JavaScript sourcemaps now support embedded sources.
- Stream annotations can now be customized to show any tags (not just number of users).
- Stacktrace frames now get truncated down to a maximum length of 50.

Protocol Version 5
~~~~~~~~~~~~~~~~~~

- sentry_version should be sent as '5'.
- The stacktrace interface now accepts a 'frames_omitted' tuple.

Version 6.3.0
-------------

- Most of the db utilities were refactored into ``sentry.db``.
- The user interface now accepts an ``ip_address`` attribute.
- User tracking will now use the ip_address attribute if available.
- ``time_spent`` is now expected to be sent as an integer in milliseconds.
- A new Notes feature is available for leaving comments on an event.

Version 6.2.0
-------------

- Added tracking to which users have seen which groups
- The stream now reflects if you've viewed an event since it was created or regressed.
- The group details page shows other users who have glanced at an event.
- Streams which have recorded user data will now show the number of unique users
  an event has happened to.
- Various stream polling fixes and improvements.

Version 6.1.1 (Security Release)
--------------------------------

Sentry 6.1.1 is a security release which patches a remote code execution exploit.

This only affects servers hosted public clients (e.g. raven.js).

The following commit demonstrates the exploit, as well as the patch:

https://github.com/getsentry/sentry/commit/5793c6cac19aeb7d2e19f9a09f4421b771af4306

Version 6.1.0
-------------

- Added Rate Limit controls.

Version 6.0.0
-------------

Say hello to our new logomark! Version 6 of Sentry includes many changes within
the core designed to improve future compatibility for various platforms.

It also includes quite a number of incompatible changes, so it's recommended
that plugin authors read through the notes carefully, and run some simply
sanity checks. It also introduces version 4 of the protocol.

Incompatible Changes
~~~~~~~~~~~~~~~~~~~~

- Django has been upgraded to 1.5.
- django.contrib.auth.models.User has been replaced with sentry.models.User.
- sentry_servers no longer exists, and the behavior is now always present. If
  you had it manually listed in INSTALLED_APPS, simply remove it.
- Filters have been deprecated, and most functionality removed. See notes below.
- TrackedUser, AffectedByUser, and Group.users_seen have been removed in favor
  of reusing the tagging architecture for user tracking.
- Suspension of team members is no longer available. The feature was rarely
  used, and removing it greatly simplifies the auth logic in the API.
- **The mail plugin can no longer be disabled, and all mail-specific options
  have been removed.**
- Nearly all data within an event now has a fixed max size. See client
  developer documentation for details.
- Project keys are no longer created for individuals by default
- sentry.conf.settings has been removed
- LOG_LEVELS, DEFAULT_LOG_LEVEL, and DEFAULT_LOGGER_NAME are no longer configurable.
- DEFAULT_ALERT_PROJECT_THRESHOLD and DEFAULT_ALERT_GROUP_THRESHOLD are no longer
  configurable.
- SENTRY_EMAIL_SUBJECT_PREFIX and SENTRY_SERVER_EMAIL are no longer used, and default to
  the appropriate Django options.
- SENTRY_CACHE_BACKEND is no longer configurable.
- SENTRY_AUTH_PROVIDERS is now AUTH_PROVIDERS.
- Existing account recovery tokens are no longer valid.
- sentry.utils.router has been removed.

Protocol Version 4
~~~~~~~~~~~~~~~~~~

- sentry_version should be sent as '4'.
- Aliases are now recommended instead of full interface names.
- The exception interface now supports a bound stacktrace, and all events
  (in all protocols) which contain both an exception and a stacktrace will
  be rolled up. This should be sent as the ``stacktrace`` attribute.
- The exception interface now supports chained exceptions, and should
  be sent as a list of exception values. Check the updated documentation for
  ordering details.

Alerts
~~~~~~

A basic alert system has been added.

- Configured at the project level.
- Signaled via Plugin.on_alert.

Filters
~~~~~~~

The outdated filter system has been mostly removed. You should rely on
tagged data for filter generation.

If you were previously defining ``SENTRY_FILTERS`` you should remove it
from your settings as it will be entirely obsolete in a future version.

Other Changes
~~~~~~~~~~~~~

- Activity feeds will now attempt to filter out some duplicates.
- Tags now show on the event details page.
- Corrected some invalid behavior when storing tags with an individual event.
- Plugin.get_tag_values was added.
- A new team select dashboard exists if you are a member of multiple teams.
- A new Sentry logo mark has replaced the simple text header.
- C# has been added to experimental clients.

Version 5.4.0
-------------

SENTRY_PUBLIC now dictates whether or not a Sentry install should be considered
accessible by all users or not. This should better solve the use-case of companies
hosting a Sentry instance internally and not necessarily needing the permissions
that teams give you.

If enabled, all teams and all projects will be accessible all members (for any endpoint
which does not require a certain level of access). Project.is_public now dictates the
implied state of all events, but will not allow a non-member to browse events.

Additionally, this includes the following other items:

- [Important!] The URLS for social authentication have been moved.
- Improved rendering of data values in all interfaces.
- django-compressor was replaced with django-static-compiler.
- A better defined public view of events (which removes several items from being visible).
- Improved SourceMap discovery.
- Most events will no longer cause a hard error when validation fails. Instead we attempt
  to drop any non-required data so that at least a partial event is stored.
- MessageCountByMinute was renamed to GroupCountByMinute.
- MessageFilterValue was renamed to GroupTag.
- Syntax highlighting was disabled (pending performance solutions).
- Added Team.date_added column.
- Lots of various design changes.
- Trending SQL queries can now be disabled by setting
  ``SENTRY_USE_TRENDING = False``


Version 5.3.0
-------------

A brand new Sentry design has landed.

Some things of note:

- An improved dashboard.
- Improved activity feeds on aggregate details.
- Similar event navigation links on aggregate details.
- Redesigned team management flow.

Additionally:

- Aggregates now happen on (project, checksum), which means events that have different
  levels or culprits can now be grouped together.
- Sentry now requires authentication for all pages.
- SENTRY_PUBLIC behavior has changed to signify the default state of projects.
- Project slug's are now only unique within a team.

Version 5.2.2
-------------

- [New] The dashboard will now stream updates to the new and trending event components.

Version 5.2.1
-------------

- [Fix] Trends sorting options on the Stream page work correctly again.

Version 5.2.0
-------------

- [New] A new activity stream exists on event pages.
- [New] Syntax highlighting now exists on all context frames.
- [New] Support for JavaScript Sourcemaps now exists.
- [New] The server will now fetch remote source files for JavaScript events.
- [New] Sentry will now ask for your project's platform.
- [Fix] Resolved -> Regressed state change is now atomic.
- [Fix] ``cleanup`` now runs with lower resource overhead.
- [Fix] Cookies will now be coerced to dicts if possible.
- More (storage only still) work on user tracking.
- Several indexes were added to speed up various queries.
- Removed savepoint use in plugin hooks (99% of the time there were no queries).

Additional, the following client protocol changes are part of this release:

- Cookies should be not be sent by default.
- POST data should not be sent by default.
- Recommended values regexp for sanitizing credit cards was updated.
- ``colno`` was added to the Stacktrace spec.
- Timestamps that are more than one minute in the future are now discarded.
- (Undocumented) Client-side support now exists for GET + Referrer store requests.

We've also reduced the test suite time down to 25% of what it originally was (thanks, Alex!)

Version 5.1.3
-------------

A new user's affected-tracking mechanism is present (storage only). This will
become available in the UX in a future version, and relies on the existing HTTP
and User interface datas.

- [Fix] Correct a bug with search queries.
- [New] Group.users_seen will now track unique users when possible.
- [New] Team and project owners can now change ownership (non-superuser).
- [Fix] Counts are now formatted correctly when number of visible digits > 3.

Version 5.1.2
-------------

- [Fix] Option schema (key length = 64).
- [Fix] Template interface now renders correctly.
- [Fix] Update design on admin status pages.
- [New] iOS client documentation.
- Improved client documentation visuals.

Version 5.1.1
-------------

Several schema changes are made in this upgrade:

- A new model: LostPasswordHash
- Two new fields on ProjectKey: date_added and user_added
- A new field on Event: platform
- A new field on Group: platform

The following changes are also part of this release:

- [New] A new plugin, sentry-interface-types will now automatically tag the available interface
  types in an event.
- [New] The platform value sent with an event is now recorded in the database.
- [New] A recover account flow has been added.
- [New] There is now a sticky nav on the event details pages.
- [New] getting started page now shows if there's no data for a project.
- [New] An API key management page now exists (under project settings).
- [New] A tag overview page now exists for group details pages.
- [Fix] Line numbers now show correctly in collapsed source context.
- [Fix] Pending members now show correctly on the team management page (under project settings).
- [Fix] The time since value now updates correctly when events change.
- Various changes to how event details components render.
- Various fixes for breadcrumbs and header styles.
- Most plugins will no longer default to enabled on new projects.

Version 5.1.0
-------------

Minor point releases now signify major changes (5.1.0 is a major release). Bugfix and smaller
releases will continue as normal.

This release includes a very large set of changes from 5.0.0, including a new client protocol
and an overhaul to the frontend code (specifically the JavaScript).

If you're a contributor, take note that there is now a JavaScript test suite. You can run all
test suites with the ``make test`` command.

Protocol Version 3
~~~~~~~~~~~~~~~~~~

Sentry 5.1 removes support for version 1.0 of the protocol, and maintains a compatibility layer
for version 2.0.

Additionally, the following changes apply to the new protocol:

- sentry_version should be sent as '3' (not 3.0).
- Signed messages are no longer supported (signatures are not calculated).
  - sentry_signature is no longer used.
  - sentry_timestamp is no longer used.
- Clients must pass sentry_secret for server-side requests as part of the auth
  header. This check runs in the event that there is no Origin header sent.
  - version 2.0 supports validation of this, version 3 requires it.
- The ``project`` attribute in the JSON packet is no longer required.
- The ``platform`` attribute is now recommended.
- The ``tags`` attribute is now recommended.

Other Changes
~~~~~~~~~~~~~

- Aggregation 'Views' have been removed.
- All streaming components are now powered by Backbone.js.
- Frontend has been updated to Bootstrap 2.1.
- The event stream now includes sparklines representing the last 24 hours of data for each event.
- Trends have greatly improved.
- Grouping events that have identical stacktraces other than the function name (e.g. dynamically generated
  functions) is not possible.
- SiteFilter has been removed, as has the sites plugin.
- If frames are included in a stacktrace that have the attribute ``in_app: false``, they will be hidden by default in
  the details view.
- crossdomain.xml support is now available (see documentation).
- The search feature now uses buffers to better handle write concurrency.
- Early support for WSGI (should be functional) exists as ``sentry.wsgi``.
- Many fixes around cache usage.

Version 5.0.0
-------------

- Variable versions of Django are no longer supported. Django 1.4.x must now be used.
- Public projects are restricted to viewing without being authenticated.
- The default behavior of Sentry is to now use timezone-aware datetimes everywhere.
- Permissions have been refactored to be more precise.


Version 4.10.0
--------------

- A new IssuePlugin base is available.
- Charts have been refactored to show 7 days worth of data.
- django.contrib.staticfiles is now supported.
- django.contrib.messages is now supported.

Version 4.9.0
-------------

Social authentication is now supported!

By configuring several options (documented in the getting started guide), you can allow users to signup and login
with accounts from several social services. Additionally users can associate their existing accounts (via a
new identities panel in their account settings) with any number of these services.

Currently, the following services are supported:

* GitHub
* Twitter
* Facebook
* Google

Version 4.8.0
-------------

Tags are now able to be created dynamically! See the documentation for more details on implementing it inside
of your client.

You can also configure which tags will show up as filters in the sidebar via your project's settings page. By
default all tags will show up.

Version 4.7.0
-------------

User options are now available to plugins. The builtin mail plugin also now takes advantage of them.

- sentry_mail will now use the alert_email option over your account email if specified.
- sentry_mail now allows you to choose which projects to receive alerts for.
- Numeric slugs will no longer return 404s.
- Corrected the repair command with the --owner argument.

Version 4.6.0
-------------

Improvements to the dashboard are trickling in, with this update including:

- Changing "Top Events" to "Trends" (if supported by your RDBMS)
- Time interval selections for both widgets

Plugins now have a new interface for registering themselves. Please see the developer documentation
for notes on how to use ``entry_points``.

Additionally:

- Signed messages are now deprecated. Save yourself some CPU cycles, and rely on SSL.
- A new plugin which tags user's email addresses.
- Several UI cleanups in various areas, such as improvements to the account dropdown and lists of projects/teams.
- Long awaited cleanup/fixes for applying the initial database migrations (sorry MySQL users).
- Initial support for arbitrary event tagging (coming soon to a client near you).

Version 4.5.0
-------------

Builtin plugins have been refactored to be more concise. This includes changes to the
servers, urls, and sites plugins. There is also a new builtin plugin::

  sentry.plugins.sentry_useragents

With these changes, it now makes it even easier to create a basic plugin that just handles extra
"tag"-like data. Take a look at one of the aforementioned plugins for an example.

Additionally:

- The mail plugin now sends additional Sentry-specific headers.
- Signatures are deprecated, and no longer required.
- Several fixes regarding CORS support.

Version 4.4.0
-------------

Two new columns were added to the ``Group`` model:

- ``resolved_at``: The datetime at which this event was marked as resolved.
- ``active_at``:  The datetime at which this event was marked as open.

The dashboard's "New Events" will now use the active_at date rather than the original
first seen date on an event.

Version 4.3.0
-------------

A new global dashboard now exists. The dashboard contains an event graph for all projects which
you have access to, as well as a list of the top events, and new events.

Additionally:

- API endpoints now properly send no-cache headers.
- Added a countdown to update buffers.

Version 4.2.0
-------------

Sentry now has support for buffering a majority of its counters via Redis. For more information, check
the buffer section of the configuration documentation.

- Nearly all race conditions are now handled correctly using distributed cache locks.

Version 4.1.0
-------------

Sentry now maintains full support for CORS requests from external hosts. This means that clients like
raven-js will now able to securely send messages to Sentry, without compromising their secret key.

In addition:

- Trusted domains were removed. These were not fully implemented.
- A new datepicker for selecting ranges of events.
- raven-javascript and raven-ruby are now officially supported clients.
- Added ``sentry repair``.

Version 4.0.0
-------------

Introducing Teams!

Projects are now assigned to a single team, and that team may consist of many members. Additionally
each team may own multiple projects. This makes it much easier to handle permissions across a single
organization that has many projects.

This update also includes initial changes to how filters work. ServerName Filter and SiteFilter are
no longer specified in the ``FILTERS`` setting, but instead are included automatically if you
load the respective ``sentry_servers`` and ``sentry_sites`` plugins.

Additional changes:

- Legacy data format is no longer supported (pre-Raven 1.x)
- API will now validate data before sending it into the queue, enabling better debugging for clients.

Version 3.8.0
-------------

Plugins are now configurable per-project. This makes it easy to install a plugin globally
and allow it to run only on selective projects.

Version 3.7.0
-------------

Several minor fixes, as well as a backwards incompatible change with filters.

All filters must now accept the project argument in the initializer. The signature is
now __init__(request, project).

Version 3.6.0
-------------

This version focuses on improving membership control. It includes the ability to revoke
project members access temporarily (by suspending them), as well as revoking users
(outside of Sentry) via the user.is_active flag.

Additionally, it brings the beginnings of an "invite user" flow, allowing you to
invite users who may or may not already have accounts in the system. We plan to improve
this flow in an upcoming release to allow invitees easy registration within the system
if they don't already have an account.

Version 3.5.0
-------------

Several improvements and additions have been made around the administration, including
performance improvements.

If you're utilizing the queue, the installation guide now recommends you switch off the
database backend, and move to something more efficient (such as Redis).

Version 3.4.0
-------------

Eventlet is no longer used as the default worker for gunicorn, and thus is no longer
installed by default. If you're using the udp worker, or ``send_fake_data`` you MUST
install eventlet yourself. The recommended worker class for gunicorn is now ``gevent``
as it corrects some issues with async queries in psycopg2.

Version 3.3.0
-------------

The queue has been changed from direct Kombu, to utilizing Celery entirely. If you were
already using the queue, the upgrade simply requires you to change "sentry start worker"
to "sentry celeryd".

Version 3.0.0
-------------

Version 3 of Sentry is centered around a restructure of the internal services and
the architecture for running those. It also includes improvements to the plugin architecture.

The upgrade process should be trivial, just be aware that if you were using --config before
you must change the way you pass it so that it's before the subcommand. For example
if you were doing ``sentry start --config...`` the command would now be changed to
``sentry --config... start``.

* Sentry no longer provides the ability to daemonize processes. This should now be
  done at the system level.
* All of Sentry's CLI is now handled through Logan (https://github.com/dcramer/logan),
  which simply pipes commands to Django's internal system utilizing custom configuration.
* Plugins now have a hook for managing some level of permissions (beyond the required defaults).
* The plugin interface (IPlugin) is now documented.
* It is now recommended that clients allow the Sentry server to compute checksums.

Version 2.9.0
-------------

* Plugins must now behave as singletons and be registered with a newly provided
  sentry.plugins.@register decorator.
* The Bugzilla and Redmine extensions are no longer part of Sentry core.
* Added a global overview of projects to the administration.

Version 2.8.0
-------------

* Added an Account Settings panel which allows users to change their name,
  email, and password.
* The default Sentry server now correctly wraps itself in its own middleware.
* Improved Real-time JavaScript.

Version 2.7.0
-------------

* Added first_seen and last_seen to all message filter values.
* Added a new "since" option to the dashboard with a default value of 3 days.

Version 2.6.0
-------------

* The built-in webserver is now powered by gunicorn.
* Cleaned up several admin pages and split them into sub-pages.

Version 2.5.0
-------------

* Corrected some queue behavior.
* Resolve Feed now only resolves items active within current filters.
* Handle unicode characters in POST body for replay request.
* Ensure client side requests run checks on HTTP_REFERER
* Adjust documentation for service settings.

Version 2.4.5
-------------

* Corrected indexing behavior to handle non strings.
* If queuing is enabled the indexer will now queue it's jobs.
* Moved group creation into a transaction.

Version 2.4.4
-------------

* Mail configuration value of send_to now correctly uses ',' as a separator
  (rather than ';').
* Changed rendering of sidebar widgets for all builtin extensions.
* Added an event details slot to the sidebar pane for individual events.

Version 2.4.3
-------------

* Correct some behavior with MySQL on the groups pane.
* Correct generated configuration behavior to use absolute
  paths for run and log folders.

Version 2.4.2
-------------

* Include DSN and member type on projects list grid.

Version 2.4.1
-------------

* Change appearance of resolve states.
* Adjust user management to link username (which is required) and not
  optional fields.

Version 2.4.0
-------------

* Added user management for admins.
* Resolved events should now appear differently.
* Default membership access is now configurable.

Version 2.3.2
-------------

* Maintaining *some* level of support for SQLite.

Version 2.3.1
-------------

* Correct rendering of sites, urls, and servers on details panes.

Version 2.3.0
-------------

* The polling API and JavaScript have been refactored.

  Events now stream in (they generally do not update if they already
  exist), and will maintain correct ordering in the feed.

  This API is available for most sort options, excluding trends.
* The builtin plugin's widgets have been fixed.
* Sampling rates are now configurable.
* Some minor design tweaks.

Version 2.2.5
-------------

* The \|date filter now forces things to UTC (it assumes local time).
* Event templates have been updated to resemble groups.

Version 2.2.4
-------------

* Improve error logging in API.
* Update Celery client code to use new send_encoded interfaces.
* Change JS datetimes to use UTC.
* Force clients which specify version 2.0 or newer to pass identification.
* Better default logging configuration.
* Adjust eventlet to monkey patch the world before any imports happen.
* Adjust default configuration to specify LOG and RUN directories.
* upgrade now correctly handles the delete ghosts argument.

Version 2.2.3
-------------

* Lower font size of counts on event list.
* Align actions to right side (vertical).
* Fix issue with long filters not transforming to selects.

Version 2.2.2
-------------

* Corrected event_id key to contain (project_id, event_id).
* Adjusted project form to default the user to the current user
  when accessed by an admin.
* Change sentry admin to be /manage/ to avoid any unintentional
  conflict with the Django admin.

Version 2.2.1
-------------

* Cleaned up several pages.

Version 2.2.0
-------------

* Sentry has a brand new design utilizing Bootstrap 2.
* Superusers can now create projects for users.

Version 2.1.3
-------------

* Ensure we truncate tokens to 128 characters for SearchDocument.
* Gracefully handle errors with indexing.
* Gracefully handle errors with post_process.
* Gracefully handle errors with regression_signal.
* Fixed priority sort option not activating.

Version 2.1.2
-------------

* Fixed an issue that was causing signals to not be registered.
* Made date the default sort order for aggregate stream.

Version 2.1.1
-------------

* Fixed an issue with indexing pre and post context on templates.

Version 2.1.0
-------------

* ``pytz`` is now a requirement.
* Changed default TIME_ZONE to be "UTC".
* Corrected some issues around how dates were localized.
* Initial implementation of full-text search.
* Fixed sending of regression_signal so it only happens if event
  has been marked as new.
* Changed ProjectMember.get_dsn() to use request.get_host() which
  corrects a bug in some webservers.

Version 2.0.2
-------------

* ``start`` no longer performs ``upgrade`` as its problematic.
* Initial queue usage (optional).
* Fix reference to bookmark_querystring.
* Added DSN to project member details page.

Version 2.0.1
-------------

* Skip logging of south in default server configuration as it proves to be problematic.
* Remove use of deprecated logging handler in default server configuration.
* Run ``upgrade`` as part of ``start``.
* Fix GroupBookmark related_name to be sentry namespaced.
* Correctly handle before_events() hook in polling responses.
* Removed integrated install documentation as it is no longer officially supported.
* Gracefully handle rendering errors with interfaces.
* Correct a bug with default email options.

Version 2.0
-----------

Sentry 2.0 is a major release which contains many new features as well as some large
rearchitecting of the codebase.

If you were previously extending Sentry, it would be wise
to test your extensions before upgrading.

* Added project scoping to all data in sentry.
* Added permissions to projects.
* The authorization header is now X-Sentry-Auth to avoid certain default behaviors such as
  mod_wsgi's "don't pass HTTP Authorization header".
* sentry.client has been removed
* The default key is now base64-encoded.
* sentry.interfaces are now used for coercing and rendering structured data.
* The store endpoint has a new API.
* The from_kwargs method has a new API.
* The ``class_name``, ``traceback``, an ``url`` fields have been removed.
* GroupedMessage was renamed to Group.
* Message was renamed to Event.
* Switched to Bootstrap framework.
* Added "Replay Request" action for events.
* Graphs can now be generated for Projects.
* There is now a trends sort option for aggregated events.
* Added ``sentry manage`` command.
* Sentry now has its own isolated queues (using Kombu).

Version 1.13.5
--------------

* Level filters are now precise (they no longer show their level + messages from higher levels).

Version 1.13.4
--------------

* Updated message details page to resemble look and feel of group details.

Version 1.13.3
--------------

* Added back in the "raw traceback" view.

Version 1.13.2
--------------

* Counts will now render differently with large values (e.g. 13000 will now be 13k)

Version 1.13.1
--------------

* Search by message_id will now display a list of results if there are multiple matches.

Version 1.13.0
--------------

* Deprecated the Sentry client, and added Raven to the as the default builtin.
* Removed Highstock and replaced it with an awesome OPEN SOURCE alternative, jQuery Flot.
* Default Sentry server options should now work out of the box.
* Packaged Google Web Font as part of Sentry.

Version 1.12.2
--------------

* Fixed infinite loop.

Version 1.12.1
--------------

* Stabilize migration schema (solves problem with index creation fail introduced in 1.12.0).

Version 1.12.0
--------------

* Adjusted message_id to include the checksum to avoid situations were the message_id
  that was generated did not exist due to sampling.

Version 1.11.4
--------------

* Several design improvements for group/message details panes.

Version 1.11.3
--------------

* Fixed a bug that was causing exception summary to not show.

Version 1.11.2
--------------

* Cleaned up message and group details pages (adding back some missing information).
* Cleaned up some design around odd margins/padding.

Version 1.11.1
--------------

* Fixed a bug that would cause the admin (and potentially other modules) to get loaded multiple times.

Version 1.11.0
--------------

* Added license headers.
* Removed ``sentry.helpers`` and ``sentry.routers``.
* Global module versions are now cached to avoid continuous path walking and
  import overhead.

Version 1.10.1
--------------

* Fixed an issue that was causing servers to show logger names.

Version 1.10.0
--------------

* You can now pass ``extra={'stack': True}`` to logging methods to capture
  the current frames and their locals.
* Code refactoring in various places related to stack extraction.
* Denormalized graph data in MessageCountByMinute (stores at 5m intervals).
* Denormalized filter counts into MessageFilterValue
* Added message sampling (adapted from Yuri Baburov's patch).
* Added SENTRY_MAIL_LEVEL setting.
* Added SENTRY_MAIL_INCLUDE_LOGGERS setting.
* Added SENTRY_MAIL_EXCLUDE_LOGGERS setting.
* Added the ``level`` argument to the cleanup command.
* The thrashed key is now set correctly in request.sentry.
* Added user information to all messages that have ``request``.
* Changed the hashing function for messages that include
  stacktraces to ignore the ``message`` and line numbers.
* Much improved test coverage.

Version 1.9.0
-------------

* Load the Frequency chart asynchronously.
* Frequency chart no longer shows for SQLite.
* Switch graphing library to Highstock from Highcharts.

Version 1.8.10
--------------

* Ensure dictionary keys are coerced to strings.
* Fixed path to missing_permissions.html.

Version 1.8.9
-------------

* Safely handle unpickling objects that may not have been stored in a
  valid format.

Version 1.8.8
-------------

* Changed ``sentry cleanup`` to use a range query.

Version 1.8.7
-------------

* Added "Clear Feed" option.
* Version information will be read from pkg_resources if possible.
* Cleared up documentation on configuration settings..
* Performance improvements to ``Client.send()``.
* Added default 404/500 pages.
* Added support for Django's LOGIN_URL setting.
* Fixed a memory leak in the client (thanks to Ben Bangert).

Version 1.8.6.2
---------------

* Reverted change which required distribute.
* Cleaned up configuration defaults.

Version 1.8.6.1
---------------

* Include distribute_setup.py in the MANIFEST to ship it in sdists.

Version 1.8.6
-------------

* Corrected an issue which was causing certain settings (like WEB_HOST) to
  not take affect in custom configuration files.
* The Sentry server will now pull in default server settings, as well as
  ~/.sentry/sentry.conf.py if --config is not passed to it.

Version 1.8.5.1
---------------

* Fixed a bug which caused thrashing prevention to not function correctly.
* Corrected an error in transform()'s recursion safety.
* Changed packaging to use Distribute.

Version 1.8.5
-------------

* Pulled test suite out of the Sentry namespace to avoid conflicts in projects.

Version 1.8.4.2
---------------

* Added missing invalid_message_id template.

Version 1.8.4.1
---------------

* Fixed an error that was causing LOG_LEVELS to not display correctly.

Version 1.8.4
-------------

* The Sentry base client will now pass along the timestamp from when the
  message was generated.

Version 1.8.3.1
---------------

* Fixed a case where the client may hit a transaction aborted error when
  transforming variables.

Version 1.8.3
-------------

* Added several settings which were Django specific so that they can be
  configured isolated to the Sentry instance.
* Graceful failover for when a cache backend isnt working properly and
  throttling is enabled.
* Better rendering of non-dict variables when passed within extra data.
* Graceful failover for searching on message_id's that aren't found.

Version 1.8.0
-------------

* Refactored Sentry server to run standalone (sentry --help).

Version 1.7.5
-------------

* Implemented new client/server storage API and signing methods.
* Fixed a bug where accessing __sentry__ would sometimes cause errors on
  certain code paths.

Version 1.7.4
-------------

* Fixed a bug with potential recursion issues.
* Fixed a bug with the storage API and unicode keys.

Version 1.7.3
-------------

* Storage API has better responses when data fails to decode, or
  you send a bad request.
* Documentation improvements for JSON storage API.

Version 1.7.2
-------------

* All strings, lists, tuples, and sets are now shortened before sending
  to the server. Iterable data structures are truncated to the first
  50 items, and strings are truncated to the first 200 characters.

  Both shorteners have configurable values in the settings.

Version 1.7.1
-------------

* Fixed a bug that slipped through with blocktrans usage.

Version 1.7.0
-------------

* Added ``score`` to ``GroupedMessage`` (schema change).
* Added ``MessageIndex`` (schema change).
* Added Async client (thanks to Yuri Baburov).
* Added support for raw_post_data (thanks to Matthew Schinckel).
* django-paging and django-indexer no longer need to be in INSTALLED_APPS.
* Added an index for GroupedMessages.times_seen.
* The ``score`` column will update atomically in PostgreSQL and MySQL.
* Added the frequency sort option.
* Better internationalization support.
* Fixed a bug with Oracle's date truncation support (changed to hh24).
* Respect TIME_ZONE by using auto_now_* on DateTimeField's.
* Tests required Haystack and Celery are now skipped if module is not found.

Version 1.6.10
--------------

* Added JSON support to storage API.
* Changed default client to use JSON format.

Version 1.6.9.1
---------------

* Fixed an issue with encoding to UTF-8 for Haystack.

Version 1.6.9
-------------

* Added URLs to default search parameters.
* Fixed a bug to ensure template information is only added if its the correct loader

Version 1.6.8.1
---------------

* Search will now show when unauthenticated (e.g. when SENTRY_PUBLIC is enabled)

Version 1.6.8
-------------

* Search no longer allows filters.
* Search no longer allows arbitrary queries without Haystack.
* Added logger, level, site, server, and url to search index.
* Haystack has been updated for further flexibility.
* SearchFilter is now unused (you should update your configs).

Version 1.6.7
-------------

* Moved static media into /static/.
* Added serve_static view to handle static media solely within Sentry.
* Added SENTRY_STATIC_URL_PREFIX setting.

Version 1.6.6
-------------

* setup.py install will no longer install example_project.
* Fixed an issue where __sentry__ would be called even if it wasn't a callable.
* Fixed an issue where transactions would attempt a rollback when not managed while creating
  the sort index.

Version 1.8.8
-------------

* Set a last_message_id so when thrashing is hit there is still a point of reference for tracing.
* Check correct permissions for Sentry.

Version 1.6.4
-------------

* Fixed a memory leak due to TextNode's being created from leading whitespace in realtime packets.

Version 1.6.3
-------------

* Fixed a critical bug in the Sentry JS namespace preventing it from loading.

Version 1.6.2
-------------

* LogHandler will attempt to pick up the request automatically using SentryLogMiddleware.
* Updated AJAX CSRF support for Django 1.2.5.
* request.sentry is now set in any event which has request as part of the parameters.

Version 1.6.0
-------------

* Added message references (uuid's) as message_id in Message
* Fixed css compatibility issues with TextWidget
* SearchFilter now allows searching by message reference id
* Added Sentry404CatchMiddleware
* Added SentryResponseErrorIdMiddleware
* The `request` argument can now be passed into any ``create_from_`` method.

(History beyond 1.6.0 is not present)<|MERGE_RESOLUTION|>--- conflicted
+++ resolved
@@ -7,15 +7,12 @@
 - Added support for the new symbol server system to support native SDKs better.
 - Added deploy email
 - Added OAuth2 support to the web API.
-<<<<<<< HEAD
 - Simplified management of secondary email addresses.
 - Fixed an issue where changing primary email address would remove the pre-existing verified email.
 - Disallow duplicating primary emails for users moving forward.
-=======
 - Resolve issues when commits with ``Fixes SHORTID`` are included in releases
 - Added support for associating debug symbols with iTunes applications and builds.
 - Added the ability to claim unassigned issues when resolving them.
->>>>>>> b6c07b6b
 
 API Changes
 ~~~~~~~~~~~
