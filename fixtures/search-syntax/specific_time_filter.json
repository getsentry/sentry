--- conflicted
+++ resolved
@@ -19,11 +19,7 @@
         "value": {
           "type": "valueIso8601Date",
           "value": "2018-01-01",
-<<<<<<< HEAD
-          "parsed":  { "value": "2018-01-01T00:00:00.000Z" }
-=======
           "parsed": {"value": "2018-01-01T00:00:00.000Z"}
->>>>>>> 7cc786a5
         }
       },
       {
