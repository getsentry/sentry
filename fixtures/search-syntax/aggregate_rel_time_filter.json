[
  {
    "query": "last_seen():+7d",
    "result": [
      {"type": "spaces", "value": ""},
      {
        "type": "filter",
        "filter": "aggregateRelativeDate",
        "negated": false,
        "key": {
          "type": "keyAggregate",
          "name": {"type": "keySimple", "value": "last_seen", "quoted": false},
          "args": null,
          "argsSpaceBefore": {"type": "spaces", "value": ""},
          "argsSpaceAfter": {"type": "spaces", "value": ""}
        },
        "operator": "",
        "value": {
          "type": "valueRelativeDate",
          "value": "7",
          "sign": "+",
          "unit": "d",
          "parsed": {
            "sign": "+",
            "unit": "d",
            "value": "2017-10-24T02:41:20.000Z"
          }
        }
      },
      {"type": "spaces", "value": ""}
    ]
  },
  {
    "query": "last_seen():-2w",
    "result": [
      {"type": "spaces", "value": ""},
      {
        "type": "filter",
        "filter": "aggregateRelativeDate",
        "negated": false,
        "key": {
          "type": "keyAggregate",
          "name": {"type": "keySimple", "value": "last_seen", "quoted": false},
          "args": null,
          "argsSpaceBefore": {"type": "spaces", "value": ""},
          "argsSpaceAfter": {"type": "spaces", "value": ""}
        },
        "operator": "",
<<<<<<< HEAD
        "value": {"type": "valueRelativeDate", "value": "2", "sign": "-", "unit": "w", "parsed": {
          "sign": "-",
          "unit": "w",
          "value": "2017-10-03T02:41:20.000Z"
        }}
=======
        "value": {
          "type": "valueRelativeDate",
          "value": "2",
          "sign": "-",
          "unit": "w",
          "parsed": {
            "sign": "-",
            "unit": "w",
            "value": "2017-10-03T02:41:20.000Z"
          }
        }
>>>>>>> ea98901f
      },
      {"type": "spaces", "value": ""}
    ]
  },
  {
    "query": "random:-2w",
    "result": [
      {"type": "spaces", "value": ""},
      {
        "type": "filter",
        "filter": "text",
        "negated": false,
        "key": {"type": "keySimple", "value": "random", "quoted": false},
        "operator": "",
        "value": {"type": "valueText", "value": "-2w", "quoted": false}
      },
      {"type": "spaces", "value": ""}
    ]
  }
]<|MERGE_RESOLUTION|>--- conflicted
+++ resolved
@@ -46,13 +46,6 @@
           "argsSpaceAfter": {"type": "spaces", "value": ""}
         },
         "operator": "",
-<<<<<<< HEAD
-        "value": {"type": "valueRelativeDate", "value": "2", "sign": "-", "unit": "w", "parsed": {
-          "sign": "-",
-          "unit": "w",
-          "value": "2017-10-03T02:41:20.000Z"
-        }}
-=======
         "value": {
           "type": "valueRelativeDate",
           "value": "2",
@@ -64,7 +57,6 @@
             "value": "2017-10-03T02:41:20.000Z"
           }
         }
->>>>>>> ea98901f
       },
       {"type": "spaces", "value": ""}
     ]
