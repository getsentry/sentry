[
  {
    "desc": "2m should mean 2 minutes for duration filters (as opposed to 2 million)",
    "query": "transaction.duration:>2m",
    "result": [
      {"type": "spaces", "value": ""},
      {
        "type": "filter",
        "filter": "duration",
        "negated": false,
        "key": {"type": "keySimple", "value": "transaction.duration", "quoted": false},
        "operator": ">",
<<<<<<< HEAD
        "value": {"type": "valueDuration", "value": "2", "unit": "m", "parsed": {"value": 2, "unit": "m"}}
=======
        "value": {
          "type": "valueDuration",
          "value": "2",
          "unit": "m",
          "parsed": {"value": 2, "unit": "m"}
        }
>>>>>>> 7cc786a5
      },
      {"type": "spaces", "value": ""}
    ]
  }
]<|MERGE_RESOLUTION|>--- conflicted
+++ resolved
@@ -10,16 +10,12 @@
         "negated": false,
         "key": {"type": "keySimple", "value": "transaction.duration", "quoted": false},
         "operator": ">",
-<<<<<<< HEAD
-        "value": {"type": "valueDuration", "value": "2", "unit": "m", "parsed": {"value": 2, "unit": "m"}}
-=======
         "value": {
           "type": "valueDuration",
           "value": "2",
           "unit": "m",
           "parsed": {"value": 2, "unit": "m"}
         }
->>>>>>> 7cc786a5
       },
       {"type": "spaces", "value": ""}
     ]
