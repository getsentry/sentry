--- conflicted
+++ resolved
@@ -31,11 +31,7 @@
           "type": "valueNumber",
           "value": "3.1415",
           "unit": null,
-<<<<<<< HEAD
-          "parsed": {"value":3.1415, "unit": null}
-=======
           "parsed": {"value": 3.1415, "unit": null}
->>>>>>> 7cc786a5
         }
       },
       {"type": "spaces", "value": ""}
@@ -73,11 +69,7 @@
           "type": "valueNumber",
           "value": "3.1415",
           "unit": null,
-<<<<<<< HEAD
-          "parsed": {"value":3.1415, "unit": null}
-=======
           "parsed": {"value": 3.1415, "unit": null}
->>>>>>> 7cc786a5
         }
       },
       {"type": "spaces", "value": ""}
@@ -115,11 +107,7 @@
           "type": "valueNumber",
           "value": "3.1415",
           "unit": null,
-<<<<<<< HEAD
-          "parsed": {"value":3.1415, "unit": null}
-=======
           "parsed": {"value": 3.1415, "unit": null}
->>>>>>> 7cc786a5
         }
       },
       {"type": "spaces", "value": ""}
@@ -153,16 +141,12 @@
           "argsSpaceAfter": {"type": "spaces", "value": ""}
         },
         "operator": "<",
-<<<<<<< HEAD
-        "value": {"type": "valueNumber", "value": "3", "unit": "k", "parsed": {"value":3000, "unit": "k"}}
-=======
         "value": {
           "type": "valueNumber",
           "value": "3",
           "unit": "k",
           "parsed": {"value": 3000, "unit": "k"}
         }
->>>>>>> 7cc786a5
       },
       {"type": "spaces", "value": ""}
     ]
@@ -195,16 +179,12 @@
           "argsSpaceAfter": {"type": "spaces", "value": ""}
         },
         "operator": "",
-<<<<<<< HEAD
-        "value": {"type": "valueNumber", "value": "2", "unit": "m", "parsed": {"value":2000000, "unit": "m"}}
-=======
         "value": {
           "type": "valueNumber",
           "value": "2",
           "unit": "m",
           "parsed": {"value": 2000000, "unit": "m"}
         }
->>>>>>> 7cc786a5
       },
       {"type": "spaces", "value": ""}
     ]
