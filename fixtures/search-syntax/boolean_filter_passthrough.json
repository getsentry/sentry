[
  {
    "query": "project_id:1",
    "result": [
      {"type": "spaces", "value": ""},
      {
        "type": "filter",
        "filter": "numeric",
        "negated": false,
        "key": {"type": "keySimple", "value": "project_id", "quoted": false},
        "operator": "",
<<<<<<< HEAD
        "value": {"type": "valueNumber", "value": "1", "unit": null, "parsed": {"value": 1, "unit": null}}
=======
        "value": {
          "type": "valueNumber",
          "value": "1",
          "unit": null,
          "parsed": {"value": 1, "unit": null}
        }
>>>>>>> ea98901f
      },
      {"type": "spaces", "value": ""}
    ]
  }
]<|MERGE_RESOLUTION|>--- conflicted
+++ resolved
@@ -9,16 +9,12 @@
         "negated": false,
         "key": {"type": "keySimple", "value": "project_id", "quoted": false},
         "operator": "",
-<<<<<<< HEAD
-        "value": {"type": "valueNumber", "value": "1", "unit": null, "parsed": {"value": 1, "unit": null}}
-=======
         "value": {
           "type": "valueNumber",
           "value": "1",
           "unit": null,
           "parsed": {"value": 1, "unit": null}
         }
->>>>>>> ea98901f
       },
       {"type": "spaces", "value": ""}
     ]
