--- conflicted
+++ resolved
@@ -9,16 +9,12 @@
         "negated": false,
         "key": {"type": "keySimple", "value": "spans.browser", "quoted": false},
         "operator": "",
-<<<<<<< HEAD
-        "value": {"type": "valueDuration", "value": "1.5", "unit": "s", "parsed": {"value": 1.5, "unit": "s"}}
-=======
         "value": {
           "type": "valueDuration",
           "value": "1.5",
           "unit": "s",
           "parsed": {"value": 1.5, "unit": "s"}
         }
->>>>>>> 7cc786a5
       },
       {"type": "spaces", "value": ""}
     ]
@@ -33,16 +29,12 @@
         "negated": false,
         "key": {"type": "keySimple", "value": "spans.browser", "quoted": false},
         "operator": ">",
-<<<<<<< HEAD
-        "value": {"type": "valueDuration", "value": "1.5", "unit": "s", "parsed": {"value": 1.5, "unit": "s"}}
-=======
         "value": {
           "type": "valueDuration",
           "value": "1.5",
           "unit": "s",
           "parsed": {"value": 1.5, "unit": "s"}
         }
->>>>>>> 7cc786a5
       },
       {"type": "spaces", "value": ""}
     ]
@@ -57,16 +49,12 @@
         "negated": false,
         "key": {"type": "keySimple", "value": "spans.browser", "quoted": false},
         "operator": "<",
-<<<<<<< HEAD
-        "value": {"type": "valueDuration", "value": "1.5", "unit": "s", "parsed": {"value": 1.5, "unit": "s"}}
-=======
         "value": {
           "type": "valueDuration",
           "value": "1.5",
           "unit": "s",
           "parsed": {"value": 1.5, "unit": "s"}
         }
->>>>>>> 7cc786a5
       },
       {"type": "spaces", "value": ""}
     ]
