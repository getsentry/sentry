[
  {
    "query": "avg(transaction.duration):>500s",
    "result": [
      {"type": "spaces", "value": ""},
      {
        "type": "filter",
        "filter": "aggregateDuration",
        "negated": false,
        "key": {
          "type": "keyAggregate",
          "name": {"type": "keySimple", "value": "avg", "quoted": false},
          "args": {
            "type": "keyAggregateArgs",
            "args": [
              {
                "separator": "",
                "value": {
                  "type": "keyAggregateParam",
                  "value": "transaction.duration",
                  "quoted": false
                }
              }
            ]
          },
          "argsSpaceBefore": {"type": "spaces", "value": ""},
          "argsSpaceAfter": {"type": "spaces", "value": ""}
        },
        "operator": ">",
<<<<<<< HEAD
        "value": {"type": "valueDuration", "value": "500", "unit": "s", "parsed": {"value": 500, "unit":"s"}}
=======
        "value": {
          "type": "valueDuration",
          "value": "500",
          "unit": "s",
          "parsed": {"value": 500, "unit": "s"}
        }
>>>>>>> ea98901f
      },
      {"type": "spaces", "value": ""}
    ]
  }
]<|MERGE_RESOLUTION|>--- conflicted
+++ resolved
@@ -27,16 +27,12 @@
           "argsSpaceAfter": {"type": "spaces", "value": ""}
         },
         "operator": ">",
-<<<<<<< HEAD
-        "value": {"type": "valueDuration", "value": "500", "unit": "s", "parsed": {"value": 500, "unit":"s"}}
-=======
         "value": {
           "type": "valueDuration",
           "value": "500",
           "unit": "s",
           "parsed": {"value": 500, "unit": "s"}
         }
->>>>>>> ea98901f
       },
       {"type": "spaces", "value": ""}
     ]
