--- conflicted
+++ resolved
@@ -9,16 +9,12 @@
         "negated": false,
         "key": {"type": "keySimple", "value": "transaction.duration", "quoted": false},
         "operator": ">",
-<<<<<<< HEAD
-        "value": {"type": "valueDuration", "value": "500", "unit": "s", "parsed": {"value": 500, "unit": "s"}}
-=======
         "value": {
           "type": "valueDuration",
           "value": "500",
           "unit": "s",
           "parsed": {"value": 500, "unit": "s"}
         }
->>>>>>> 7cc786a5
       },
       {"type": "spaces", "value": ""}
     ]
@@ -33,16 +29,12 @@
         "negated": true,
         "key": {"type": "keySimple", "value": "transaction.duration", "quoted": false},
         "operator": "",
-<<<<<<< HEAD
-        "value": {"type": "valueDuration", "value": "500", "unit": "s", "parsed": {"value": 500, "unit": "s"}}
-=======
         "value": {
           "type": "valueDuration",
           "value": "500",
           "unit": "s",
           "parsed": {"value": 500, "unit": "s"}
         }
->>>>>>> 7cc786a5
       },
       {"type": "spaces", "value": ""}
     ]
