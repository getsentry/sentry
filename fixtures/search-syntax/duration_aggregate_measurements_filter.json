[
  {
    "query": "percentile(measurements.fp, 0.5):3.3s",
    "result": [
      {"type": "spaces", "value": ""},
      {
        "type": "filter",
        "filter": "aggregateDuration",
        "negated": false,
        "key": {
          "type": "keyAggregate",
          "name": {"type": "keySimple", "value": "percentile", "quoted": false},
          "args": {
            "type": "keyAggregateArgs",
            "args": [
              {
                "separator": "",
                "value": {
                  "type": "keyAggregateParam",
                  "value": "measurements.fp",
                  "quoted": false
                }
              },
              {
                "separator": ", ",
                "value": {"type": "keyAggregateParam", "value": "0.5", "quoted": false}
              }
            ]
          },
          "argsSpaceBefore": {"type": "spaces", "value": ""},
          "argsSpaceAfter": {"type": "spaces", "value": ""}
        },
        "operator": "",
<<<<<<< HEAD
        "value": {"type": "valueDuration", "value": "3.3", "unit": "s", "parsed": {"value": 3.3, "unit": "s"}}
=======
        "value": {
          "type": "valueDuration",
          "value": "3.3",
          "unit": "s",
          "parsed": {"value": 3.3, "unit": "s"}
        }
>>>>>>> 7cc786a5
      },
      {"type": "spaces", "value": ""}
    ]
  },
  {
    "query": "percentile(measurements.fp, 0.5):>3.3s",
    "result": [
      {"type": "spaces", "value": ""},
      {
        "type": "filter",
        "filter": "aggregateDuration",
        "negated": false,
        "key": {
          "type": "keyAggregate",
          "name": {"type": "keySimple", "value": "percentile", "quoted": false},
          "args": {
            "type": "keyAggregateArgs",
            "args": [
              {
                "separator": "",
                "value": {
                  "type": "keyAggregateParam",
                  "value": "measurements.fp",
                  "quoted": false
                }
              },
              {
                "separator": ", ",
                "value": {"type": "keyAggregateParam", "value": "0.5", "quoted": false}
              }
            ]
          },
          "argsSpaceBefore": {"type": "spaces", "value": ""},
          "argsSpaceAfter": {"type": "spaces", "value": ""}
        },
        "operator": ">",
<<<<<<< HEAD
        "value": {"type": "valueDuration", "value": "3.3", "unit": "s", "parsed": {"value": 3.3, "unit": "s"}}
=======
        "value": {
          "type": "valueDuration",
          "value": "3.3",
          "unit": "s",
          "parsed": {"value": 3.3, "unit": "s"}
        }
>>>>>>> 7cc786a5
      },
      {"type": "spaces", "value": ""}
    ]
  },
  {
    "query": "percentile(measurements.fp, 0.5):<3.3s",
    "result": [
      {"type": "spaces", "value": ""},
      {
        "type": "filter",
        "filter": "aggregateDuration",
        "negated": false,
        "key": {
          "type": "keyAggregate",
          "name": {"type": "keySimple", "value": "percentile", "quoted": false},
          "args": {
            "type": "keyAggregateArgs",
            "args": [
              {
                "separator": "",
                "value": {
                  "type": "keyAggregateParam",
                  "value": "measurements.fp",
                  "quoted": false
                }
              },
              {
                "separator": ", ",
                "value": {"type": "keyAggregateParam", "value": "0.5", "quoted": false}
              }
            ]
          },
          "argsSpaceBefore": {"type": "spaces", "value": ""},
          "argsSpaceAfter": {"type": "spaces", "value": ""}
        },
        "operator": "<",
<<<<<<< HEAD
        "value": {"type": "valueDuration", "value": "3.3", "unit": "s", "parsed": {"value": 3.3, "unit": "s"}}
=======
        "value": {
          "type": "valueDuration",
          "value": "3.3",
          "unit": "s",
          "parsed": {"value": 3.3, "unit": "s"}
        }
>>>>>>> 7cc786a5
      },
      {"type": "spaces", "value": ""}
    ]
  }
]<|MERGE_RESOLUTION|>--- conflicted
+++ resolved
@@ -31,16 +31,12 @@
           "argsSpaceAfter": {"type": "spaces", "value": ""}
         },
         "operator": "",
-<<<<<<< HEAD
-        "value": {"type": "valueDuration", "value": "3.3", "unit": "s", "parsed": {"value": 3.3, "unit": "s"}}
-=======
         "value": {
           "type": "valueDuration",
           "value": "3.3",
           "unit": "s",
           "parsed": {"value": 3.3, "unit": "s"}
         }
->>>>>>> 7cc786a5
       },
       {"type": "spaces", "value": ""}
     ]
@@ -77,16 +73,12 @@
           "argsSpaceAfter": {"type": "spaces", "value": ""}
         },
         "operator": ">",
-<<<<<<< HEAD
-        "value": {"type": "valueDuration", "value": "3.3", "unit": "s", "parsed": {"value": 3.3, "unit": "s"}}
-=======
         "value": {
           "type": "valueDuration",
           "value": "3.3",
           "unit": "s",
           "parsed": {"value": 3.3, "unit": "s"}
         }
->>>>>>> 7cc786a5
       },
       {"type": "spaces", "value": ""}
     ]
@@ -123,16 +115,12 @@
           "argsSpaceAfter": {"type": "spaces", "value": ""}
         },
         "operator": "<",
-<<<<<<< HEAD
-        "value": {"type": "valueDuration", "value": "3.3", "unit": "s", "parsed": {"value": 3.3, "unit": "s"}}
-=======
         "value": {
           "type": "valueDuration",
           "value": "3.3",
           "unit": "s",
           "parsed": {"value": 3.3, "unit": "s"}
         }
->>>>>>> 7cc786a5
       },
       {"type": "spaces", "value": ""}
     ]
