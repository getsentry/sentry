import type {InjectedRouter} from 'react-router';
import {stringify} from 'query-string';
import {LocationFixture} from 'sentry-fixture/locationFixture';

export function RouterFixture(params = {}): InjectedRouter {
  return {
    push: jest.fn(),
    replace: jest.fn(),
    go: jest.fn(),
    goBack: jest.fn(),
    goForward: jest.fn(),
    setRouteLeaveHook: jest.fn(),
    isActive: jest.fn(),
    createHref: jest.fn().mockImplementation(to => {
      if (typeof to === 'string') {
        return to;
      }

      if (typeof to === 'object') {
        if (!to.query) {
          return to.pathname;
        }

        return `${to.pathname}?${stringify(to.query)}`;
      }

      return '';
    }),
    location: LocationFixture(),
    createPath: jest.fn(),
    routes: [],
    params: {},
    ...params,
  };
}

<<<<<<< HEAD
=======
// TODO(epurkhiser): Remove once removed from getsentry
>>>>>>> 5d08d3d6
export default RouterFixture;<|MERGE_RESOLUTION|>--- conflicted
+++ resolved
@@ -34,8 +34,4 @@
   };
 }
 
-<<<<<<< HEAD
-=======
-// TODO(epurkhiser): Remove once removed from getsentry
->>>>>>> 5d08d3d6
 export default RouterFixture;