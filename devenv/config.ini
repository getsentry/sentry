[devenv]
<<<<<<< HEAD
minimum_version = 1.11.0
=======
minimum_version = 1.13.0
>>>>>>> bae411ab

[venv.sentry]
python = 3.12.6
path = .venv
requirements = requirements-dev.txt
editable =
  .
# sourced by direnv
# bins =

[venv.getsentry]
python = 3.12.6
# technically these are conflicting paths but getsentry is special
# and would rather keep devenv config symlinked
path = .venv
editable = .
# ideally requirements-getsentry-overrides.txt is compiled into here
# but we'll just install it during sync as it's rarely populated
requirements = sentry-requirements-dev-frozen.txt

[python3.12.6]
darwin_x86_64 = https://github.com/indygreg/python-build-standalone/releases/download/20240909/cpython-3.12.6+20240909-x86_64-apple-darwin-install_only.tar.gz
darwin_x86_64_sha256 = 8c56da91436bee158b0d592aed3393c1fe3da3694ca35950ee1c52935ba8bfd5
darwin_arm64 = https://github.com/indygreg/python-build-standalone/releases/download/20240909/cpython-3.12.6+20240909-aarch64-apple-darwin-install_only.tar.gz
darwin_arm64_sha256 = 899f46eb592fcac4e834c064e4c901e8a4a6b5864e80b18efd2f0b7c3c050584
linux_x86_64 = https://github.com/indygreg/python-build-standalone/releases/download/20240909/cpython-3.12.6+20240909-x86_64-unknown-linux-gnu-install_only.tar.gz
linux_x86_64_sha256 = 68ff386c923c59a33a272bd984b8a33fe8117c56ad7f7552e0c2b21937ee3c0b
linux_arm64 = https://github.com/indygreg/python-build-standalone/releases/download/20240909/cpython-3.12.6+20240909-aarch64-unknown-linux-gnu-install_only.tar.gz
linux_arm64_sha256 = caac1033f68f69d8978dc8c6b6964cfb9d8a111abc55c03403bd4ece63f331f3

[node]
# upstream (https://nodejs.org/dist/) is not reliable enough so we've mirrored it to GCS
darwin_x86_64 = https://storage.googleapis.com/sentry-dev-infra-assets/node/node-v20.13.1-darwin-x64.tar.xz
darwin_x86_64_sha256 = c83bffeb4eb793da6cb61a44c422b399048a73d7a9c5eb735d9c7f5b0e8659b6
darwin_arm64 = https://storage.googleapis.com/sentry-dev-infra-assets/node/node-v20.13.1-darwin-arm64.tar.xz
darwin_arm64_sha256 = e8a8e78b91485bc95d20f2aa86201485593685c828ee609245ce21c5680d07ce
linux_x86_64 = https://storage.googleapis.com/sentry-dev-infra-assets/node/node-v20.13.1-linux-x64.tar.xz
linux_x86_64_sha256 = efc0f295dd878e510ab12ea36bbadc3db03c687ab30c07e86c7cdba7eed879a9
# used for autoupdate
version = v20.13.1
yarn_version = 1.22.22

[colima]
darwin_x86_64 = https://github.com/abiosoft/colima/releases/download/v0.7.5/colima-Darwin-x86_64
darwin_x86_64_sha256 = 53f78b4aaef5fb5dab65cae19fba4504047de1fdafa152fba90435d8a7569c2b
darwin_arm64 = https://github.com/abiosoft/colima/releases/download/v0.7.5/colima-Darwin-arm64
darwin_arm64_sha256 = 267696d6cb28eaf6daa3ea9622c626697b4baeb847b882d15b26c732e841913c
linux_x86_64 = https://github.com/abiosoft/colima/releases/download/v0.7.5/colima-Linux-x86_64
linux_x86_64_sha256 = a3d440033776b2fb0cdd6139a2dbebf6764aabf78a671d4aa13b45c26df21a8a
linux_arm64 = https://github.com/abiosoft/colima/releases/download/v0.7.5/colima-Linux-aarch64
linux_arm64_sha256 = 330e11a4b2e5ce69ee6253635308c9f0f49195f236da01718ede35cdb2729901
# used for autoupdate
version = v0.7.5

[lima]
# upstream github releases aren't built for macOS 14, so we use homebrew binaries
# from https://formulae.brew.sh/api/formula/lima.json
darwin_x86_64 = https://ghcr.io/v2/homebrew/core/lima/blobs/sha256:c2e69a572afa3a3cf895643ede988c87dc0622dae4aebc539d5564d820845841
darwin_x86_64_sha256 = c2e69a572afa3a3cf895643ede988c87dc0622dae4aebc539d5564d820845841
darwin_arm64 = https://ghcr.io/v2/homebrew/core/lima/blobs/sha256:be8e2b92961eca2f862f1a994dbef367e86d36705a705ebfa16d21c7f1366c35
darwin_arm64_sha256 = be8e2b92961eca2f862f1a994dbef367e86d36705a705ebfa16d21c7f1366c35
linux_x86_64 = https://ghcr.io/v2/homebrew/core/lima/blobs/sha256:741e9c7345e15f04b8feaf5034868f00fc3ff792226c485ab2e7679803411e0c
linux_x86_64_sha256 = 741e9c7345e15f04b8feaf5034868f00fc3ff792226c485ab2e7679803411e0c
# used for autoupdate
version = 0.23.2

# kept here only for compatibility with older `devenv`
[python]
version = 3.12.6
darwin_x86_64 = https://github.com/indygreg/python-build-standalone/releases/download/20240909/cpython-3.12.6+20240909-x86_64-apple-darwin-install_only.tar.gz
darwin_x86_64_sha256 = 8c56da91436bee158b0d592aed3393c1fe3da3694ca35950ee1c52935ba8bfd5
darwin_arm64 = https://github.com/indygreg/python-build-standalone/releases/download/20240909/cpython-3.12.6+20240909-aarch64-apple-darwin-install_only.tar.gz
darwin_arm64_sha256 = 899f46eb592fcac4e834c064e4c901e8a4a6b5864e80b18efd2f0b7c3c050584
linux_x86_64 = https://github.com/indygreg/python-build-standalone/releases/download/20240909/cpython-3.12.6+20240909-x86_64-unknown-linux-gnu-install_only.tar.gz
linux_x86_64_sha256 = 68ff386c923c59a33a272bd984b8a33fe8117c56ad7f7552e0c2b21937ee3c0b
linux_arm64 = https://github.com/indygreg/python-build-standalone/releases/download/20240909/cpython-3.12.6+20240909-aarch64-unknown-linux-gnu-install_only.tar.gz
linux_arm64_sha256 = caac1033f68f69d8978dc8c6b6964cfb9d8a111abc55c03403bd4ece63f331f3<|MERGE_RESOLUTION|>--- conflicted
+++ resolved
@@ -1,9 +1,5 @@
 [devenv]
-<<<<<<< HEAD
-minimum_version = 1.11.0
-=======
 minimum_version = 1.13.0
->>>>>>> bae411ab
 
 [venv.sentry]
 python = 3.12.6
