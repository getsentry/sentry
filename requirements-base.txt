--- conflicted
+++ resolved
@@ -34,11 +34,7 @@
 # If we bump it to 2.8.4 or greater then Python 3.6 & 3.8 would use the same version
 psycopg2-binary==2.7.7; python_version == '3.6'
 psycopg2-binary==2.8.6; python_version > '3.6'
-<<<<<<< HEAD
-pyjwt[crypto]==2.0.1
-=======
 PyJWT==2.1.0
->>>>>>> 238d2388
 python-dateutil==2.8.1
 python-memcached==1.59
 python-u2flib-server==5.0.0
