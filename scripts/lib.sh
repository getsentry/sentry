--- conflicted
+++ resolved
@@ -90,24 +90,11 @@
     cd "${HERE}/.." || exit
 
     echo "--> Installing Sentry (for development)"
-<<<<<<< HEAD
-    if query-apple-m1; then
-        # This installs pyscopg-binary2 since there's no arm64 wheel
-        # This saves having to install postgresql on the Developer's machine + using flags
-        # https://github.com/psycopg/psycopg2/issues/1286
-        pip install https://storage.googleapis.com/python-arm64-wheels/psycopg2_binary-2.8.6-cp38-cp38-macosx_11_0_arm64.whl
-        # The CPATH is needed for confluent-kafka --> https://github.com/confluentinc/confluent-kafka-python/issues/1190
-        export CPATH="$(brew --prefix librdkafka)/include"
-        # The LDFLAGS is needed for uWSGI --> https://github.com/unbit/uwsgi/issues/2361
-        export LDFLAGS="-L$(brew --prefix gettext)/lib"
-    fi
-=======
 
     # pip doesn't do well with swapping drop-ins
     pip uninstall -qqy uwsgi
 
     pip-install -r requirements-dev-frozen.txt
->>>>>>> 0c16a8e0
 
     # SENTRY_LIGHT_BUILD=1 disables webpacking during setup.py.
     # Webpacked assets are only necessary for devserver (which does it lazily anyways)
