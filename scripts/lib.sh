#!/bin/bash
# Module containing code shared across various shell scripts
# Execute functions from this module via the script do.sh
<<<<<<< HEAD

alias pip="python -m pip --disable-pip-version-check"
=======
>>>>>>> afd46356

# Check if a command is available
require() {
    command -v "$1" >/dev/null 2>&1
}

query_big_sur() {
    if require sw_vers && sw_vers -productVersion | grep -E "11\." > /dev/null; then
        return 0
    fi
    return 1
}

<<<<<<< HEAD
ensure-venv() {
    eval "${HERE}/ensure-venv.sh"
}

=======
>>>>>>> afd46356
upgrade-pip() {
    # pip versions before 20.1 do not have `pip cache` as a command which is necessary for the CI
    pip install --no-cache-dir --upgrade "pip>=20.1"
    # The Python version installed via pyenv does not come with wheel pre-installed
    # Installing wheel will speed up installation of Python dependencies
    require wheel || pip install wheel
}

install-py-dev() {
<<<<<<< HEAD
    ensure-venv
=======
>>>>>>> afd46356
    upgrade-pip
    # It places us within top src dir to be at the same path as setup.py
    # This helps when getsentry calls into this script
    cd "${HERE}/.." || exit
    echo "--> Installing Sentry (for development)"
    # In Big Sur, versions of pip before 20.3 require SYSTEM_VERSION_COMPAT set
    if query_big_sur && python -c 'from sys import exit; import pip; from pip._vendor.packaging.version import parse; exit(1 if parse(pip.__version__) < parse("20.3") else 0)'; then
        SENTRY_LIGHT_BUILD=1 SYSTEM_VERSION_COMPAT=1 pip install -e '.[dev]'
    else
        # SENTRY_LIGHT_BUILD=1 disables webpacking during setup.py.
        # Webpacked assets are only necessary for devserver (which does it lazily anyways)
        # and acceptance tests, which webpack automatically if run.
        SENTRY_LIGHT_BUILD=1 pip install -e '.[dev]'
    fi
}

<<<<<<< HEAD
=======
init-config() {
    sentry init --dev
}

run-dependent-services() {
    sentry devservices up
}

apply-migrations() {
    echo "--> Applying migrations"
    sentry upgrade
}

>>>>>>> afd46356
setup-git-config() {
    git config --local branch.autosetuprebase always
    git config --local core.ignorecase false
    git config --local blame.ignoreRevsFile .git-blame-ignore-revs
}

setup-git() {
<<<<<<< HEAD
=======
    setup-git-config
>>>>>>> afd46356
    echo "--> Installing git hooks"
    mkdir -p .git/hooks && cd .git/hooks && ln -sf ../../config/hooks/* ./ && cd - || exit
    # shellcheck disable=SC2016
    python3 -c '' || (echo 'Please run `make setup-pyenv` to install the required Python 3 version.'; exit 1)
    pip install -r requirements-pre-commit.txt
    pre-commit install --install-hooks
    echo ""
}

install-js-dev() {
    echo "--> Installing Yarn packages (for development)"
    # Use NODE_ENV=development so that yarn installs both dependencies + devDependencies
    NODE_ENV=development yarn install --frozen-lockfile
    # A common problem is with node packages not existing in `node_modules` even though `yarn install`
    # says everything is up to date. Even though `yarn install` is run already, it doesn't take into
    # account the state of the current filesystem (it only checks .yarn-integrity).
    # Add an additional check against `node_modules`
    yarn check --verify-tree || yarn install --check-files
}

<<<<<<< HEAD
init-config() {
    sentry init --dev
}

run-dependent-services() {
    sentry devservices up
}

create-db() {
    local CREATEDB
    CREATEDB=$(command -v createdb 2> /dev/null)
    if [ -z "${CREATEDB:+}" ]; then
        # This command works when sentry devservices have first been started
        CREATEDB=$(docker exec sentry_postgres createdb)
    fi
    echo "--> Creating 'sentry' database"
    "$CREATEDB" -h 127.0.0.1 -U postgres -E utf-8 sentry || true
}

apply-migrations() {
    echo "--> Applying migrations"
    sentry upgrade
}

build-platform-assets() {
    echo "--> Building platform assets"
    echo "from sentry.utils.integrationdocs import sync_docs; sync_docs(quiet=True)" | sentry exec
=======
develop() {
    setup-git
    install-js-dev
    install-py-dev
>>>>>>> afd46356
}<|MERGE_RESOLUTION|>--- conflicted
+++ resolved
@@ -1,11 +1,6 @@
 #!/bin/bash
 # Module containing code shared across various shell scripts
 # Execute functions from this module via the script do.sh
-<<<<<<< HEAD
-
-alias pip="python -m pip --disable-pip-version-check"
-=======
->>>>>>> afd46356
 
 # Check if a command is available
 require() {
@@ -19,13 +14,10 @@
     return 1
 }
 
-<<<<<<< HEAD
 ensure-venv() {
     eval "${HERE}/ensure-venv.sh"
 }
 
-=======
->>>>>>> afd46356
 upgrade-pip() {
     # pip versions before 20.1 do not have `pip cache` as a command which is necessary for the CI
     pip install --no-cache-dir --upgrade "pip>=20.1"
@@ -35,10 +27,7 @@
 }
 
 install-py-dev() {
-<<<<<<< HEAD
     ensure-venv
-=======
->>>>>>> afd46356
     upgrade-pip
     # It places us within top src dir to be at the same path as setup.py
     # This helps when getsentry calls into this script
@@ -55,22 +44,6 @@
     fi
 }
 
-<<<<<<< HEAD
-=======
-init-config() {
-    sentry init --dev
-}
-
-run-dependent-services() {
-    sentry devservices up
-}
-
-apply-migrations() {
-    echo "--> Applying migrations"
-    sentry upgrade
-}
-
->>>>>>> afd46356
 setup-git-config() {
     git config --local branch.autosetuprebase always
     git config --local core.ignorecase false
@@ -78,10 +51,7 @@
 }
 
 setup-git() {
-<<<<<<< HEAD
-=======
     setup-git-config
->>>>>>> afd46356
     echo "--> Installing git hooks"
     mkdir -p .git/hooks && cd .git/hooks && ln -sf ../../config/hooks/* ./ && cd - || exit
     # shellcheck disable=SC2016
@@ -102,7 +72,12 @@
     yarn check --verify-tree || yarn install --check-files
 }
 
-<<<<<<< HEAD
+develop() {
+    setup-git
+    install-js-dev
+    install-py-dev
+}
+
 init-config() {
     sentry init --dev
 }
@@ -130,10 +105,4 @@
 build-platform-assets() {
     echo "--> Building platform assets"
     echo "from sentry.utils.integrationdocs import sync_docs; sync_docs(quiet=True)" | sentry exec
-=======
-develop() {
-    setup-git
-    install-js-dev
-    install-py-dev
->>>>>>> afd46356
 }