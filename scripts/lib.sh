--- conflicted
+++ resolved
@@ -7,7 +7,22 @@
     command -v "$1" >/dev/null 2>&1
 }
 
-<<<<<<< HEAD
+configure-sentry-cli() {
+    if [ -n "${SENTRY_DSN+x}" ] && [ -z "${SENTRY_DEVENV_NO_REPORT+x}" ]; then
+        if ! require sentry-cli; then
+            curl -sL https://sentry.io/get-cli/ | bash
+        fi
+        eval "$(sentry-cli bash-hook)"
+    fi
+}
+
+query_big_sur() {
+    if require sw_vers && sw_vers -productVersion | grep -E "11\." > /dev/null; then
+        return 0
+    fi
+    return 1
+}
+
 sudo_askpass() {
   if [ -z "${SUDO_ASKPASS-x}" ]; then
     sudo --askpass "$@"
@@ -20,7 +35,7 @@
 # See: https://github.com/docker/for-mac/issues/2359#issuecomment-607154849 for why we need to do things below
 init_docker() {
   # Need to start docker if it was freshly installed (docker server is not running)
-  if ! command -v docker &>/dev/null && [ -d "/Applications/Docker.app" ]; then
+  if query_big_sur && ! require docker && [ -d "/Applications/Docker.app" ]; then
     echo "Making some changes to complete Docker initialization"
     # allow the app to run without confirmation
     xattr -d -r com.apple.quarantine /Applications/Docker.app
@@ -44,30 +59,6 @@
     # ensure_docker_server which waits for it to be ready
     open -g -a Docker.app
   fi
-}
-
-create_user() {
-  if [[ -n ${GITHUB_ACTIONS} ]]; then
-    sentry createuser --superuser --email foo@tbd.com --no-password
-  else
-    sentry createuser --superuser
-  fi
-=======
-configure-sentry-cli() {
-    if [ -n "${SENTRY_DSN+x}" ] && [ -z "${SENTRY_DEVENV_NO_REPORT+x}" ]; then
-        if ! require sentry-cli; then
-            curl -sL https://sentry.io/get-cli/ | bash
-        fi
-        eval "$(sentry-cli bash-hook)"
-    fi
->>>>>>> f4eabee7
-}
-
-query_big_sur() {
-    if require sw_vers && sw_vers -productVersion | grep -E "11\." > /dev/null; then
-        return 0
-    fi
-    return 1
 }
 
 upgrade-pip() {
@@ -156,7 +147,15 @@
 
 apply-migrations() {
     echo "--> Applying migrations"
-    sentry upgrade
+    sentry upgrade  --noinput
+}
+
+create_user() {
+  if [[ -n ${GITHUB_ACTIONS} ]]; then
+    sentry createuser --superuser --email foo@tbd.com --no-password
+  else
+    sentry createuser --superuser
+  fi
 }
 
 build-platform-assets() {
@@ -170,6 +169,7 @@
     run-dependent-services
     create-db
     apply-migrations
+    create-user
     build-platform-assets
 }
 
