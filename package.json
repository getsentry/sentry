--- conflicted
+++ resolved
@@ -188,19 +188,12 @@
     "@sentry/jest-environment": "6.0.0",
     "@sentry/profiling-node": "9.6.0-alpha.0",
     "@styled/typescript-styled-plugin": "^1.0.1",
-<<<<<<< HEAD
     "@swc/plugin-emotion": "^8.4.0",
-    "@testing-library/dom": "10.1.0",
-    "@testing-library/jest-dom": "6.4.5",
-    "@testing-library/react": "16.0.0",
-    "@testing-library/user-event": "14.5.2",
-=======
     "@tanstack/eslint-plugin-query": "^5.66.1",
     "@testing-library/dom": "10.4.0",
     "@testing-library/jest-dom": "6.6.3",
     "@testing-library/react": "16.2.0",
     "@testing-library/user-event": "14.6.1",
->>>>>>> 4f1e41d8
     "@types/eslint-config-prettier": "^6.11.3",
     "@types/node": "^22.9.1",
     "babel-gettext-extractor": "^4.1.3",
@@ -261,11 +254,8 @@
     "fix:prettier": "prettier \"**/*.md\" \"**/*.yaml\" \"**/*.[jt]s(x)?\" --write --log-level=error",
     "dev": "(yarn check --verify-tree || yarn install --check-files) && sentry devserver",
     "dev-ui": "SENTRY_UI_DEV_ONLY=1 SENTRY_WEBPACK_PROXY_PORT=7999 webpack serve",
-<<<<<<< HEAD
     "dev-ui-rspack": "SENTRY_UI_DEV_ONLY=1 SENTRY_WEBPACK_PROXY_PORT=7999 rspack serve",
-=======
     "dev-ui-storybook": "STORYBOOK_TYPES=1 yarn dev-ui",
->>>>>>> 4f1e41d8
     "dev-acceptance": "NO_DEV_SERVER=1 NODE_ENV=development webpack --watch",
     "dev-acceptance-rspack": "NO_DEV_SERVER=1 NODE_ENV=development rspack --watch",
     "webpack-profile": "NO_TS_FORK=1 webpack --profile --json > stats.json",
@@ -275,13 +265,9 @@
     "diff-docs": "yarn install-api-docs && ts-node api-docs/openapi-diff.ts",
     "deref-api-docs": "ts-node api-docs/index.ts tests/apidocs/openapi-spectacular.json tests/apidocs/openapi-derefed.json",
     "build-chartcuterie-config": "NODE_ENV=production webpack --config=config/webpack.chartcuterie.config.ts",
-<<<<<<< HEAD
     "build-chartcuterie-config-rspack": "NODE_ENV=production rspack --config=./config/rspack.chartcuterie.config.ts",
-    "build-acceptance": "IS_ACCEPTANCE_TEST=1 NODE_ENV=production webpack",
-    "build-acceptance-rspack": "IS_ACCEPTANCE_TEST=1 NODE_ENV=production rspack",
-=======
+    "build-acceptance-rspack": "CODECOV_ENABLE_BA=false IS_ACCEPTANCE_TEST=1 NODE_ENV=production rspack",
     "build-acceptance": "CODECOV_ENABLE_BA=false IS_ACCEPTANCE_TEST=1 NODE_ENV=production webpack",
->>>>>>> 4f1e41d8
     "build-production": "NODE_ENV=production webpack --mode production",
     "build-production-rspack": "NODE_ENV=production rspack --mode production",
     "build": "NODE_OPTIONS=--max-old-space-size=4096 webpack",
