--- conflicted
+++ resolved
@@ -74,20 +74,13 @@
   "APIMethod": "stub",
   "proxyURL": "http://localhost:8000",
   "scripts": {
-<<<<<<< HEAD
-    "test": "NODE_ENV=test node_modules/.bin/jest tests/js/spec",
-    "test-ci": "NODE_ENV=test node_modules/.bin/jest tests/js/spec --runInBand",
-    "test-watch": "NODE_ENV=test node_modules/.bin/jest tests/js/spec --watch",
-    "lint": "node_modules/.bin/eslint tests/js src/sentry/static/sentry/app --ext .jsx",
-    "storybook": "start-storybook -p 9001 -c .storybook",
-    "snapshot": "build-storybook && percy-storybook --widths=375,1280"
-=======
     "test": "npm run jest -- tests/js/spec",
     "test-ci": "npm run test -- --runInBand",
     "test-watch": "npm run test -- --watch",
     "jest": "NODE_ENV=test node_modules/.bin/jest",
-    "lint": "node_modules/.bin/eslint tests/js src/sentry/static/sentry/app --ext .jsx"
->>>>>>> 094aaf23
+    "lint": "node_modules/.bin/eslint tests/js src/sentry/static/sentry/app --ext .jsx",
+    "storybook": "start-storybook -p 9001 -c .storybook",
+    "snapshot": "build-storybook && percy-storybook --widths=375,1280"
   },
   "jest": {
     "moduleNameMapper": {
