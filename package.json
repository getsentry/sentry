--- conflicted
+++ resolved
@@ -178,12 +178,8 @@
     "stylelint-config-recommended": "^5.0.0",
     "stylelint-config-styled-components": "^0.1.1",
     "stylelint-processor-styled-components": "^1.10.0",
-<<<<<<< HEAD
     "tocbot": "^4.13.4",
-    "typescript-styled-plugin": "^0.18.0",
-=======
     "typescript-styled-plugin": "^0.18.1",
->>>>>>> 90fa55df
     "url-loader": "^4.1.0",
     "webpack-dev-server": "^3.11.2"
   },
