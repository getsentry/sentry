--- conflicted
+++ resolved
@@ -665,13 +665,8 @@
     return slug;
   };
 
-<<<<<<< HEAD
-  // Try and load certificates from mkcert if available. Use $ yarn mkcert-localhost
+  // Try and load certificates from mkcert if available. Use $ pnpm mkcert-localhost
   const certPath = path.join(import.meta.dirname, 'config');
-=======
-  // Try and load certificates from mkcert if available. Use $ pnpm mkcert-localhost
-  const certPath = path.join(__dirname, 'config');
->>>>>>> 90bee8a5
   const httpsOptions = fs.existsSync(path.join(certPath, 'localhost.pem'))
     ? {
         key: fs.readFileSync(path.join(certPath, 'localhost-key.pem')),
