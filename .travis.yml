dist: xenial
language: python
python: 2.7

branches:
  only:
    - master

cache:
  yarn: true
  directories:
    - "${HOME}/virtualenv/python$(python -c 'import platform; print(platform.python_version())')"
    - '$NODE_DIR'
    - node_modules
    - '${HOME}/google-cloud-sdk'

addons:
  apt:
    update: true
    packages:
      - libxmlsec1-dev
      - libmaxminddb-dev
  chrome: stable

env:
  global:
    - NODE_ENV=development
    - PIP_DISABLE_PIP_VERSION_CHECK=on
    - PIP_QUIET=1
    - SENTRY_LIGHT_BUILD=1
    - SENTRY_SKIP_BACKEND_VALIDATION=1
    - MIGRATIONS_TEST_MIGRATE=0
    # Use this to override the django version in the requirements file.
    - DJANGO_VERSION=">=1.11,<1.12"
    # node's version is pinned by .nvmrc and is autodetected by `nvm install`.
    - NODE_DIR="${HOME}/.nvm/versions/node/v$(< .nvmrc)"
    - NODE_OPTIONS=--max-old-space-size=4096
    - PYTEST_SENTRY_DSN=https://6fd5cfea2d4d46b182ad214ac7810508@sentry.io/2423079
    - SENTRY_KAFKA_HOSTS=localhost:9092
    - SENTRY_ZOOKEEPER_HOSTS=localhost:2181
    - PYTEST_ADDOPTS="--reruns 5"

base_install: &before_install_default |-
  pip install --no-cache-dir "pip>=20.0.2"
  docker run -d --network host --name sentry_zookeeper -e ZOOKEEPER_CLIENT_PORT=2181 confluentinc/cp-zookeeper:4.1.0
  docker run -d --network host --name sentry_kafka -e KAFKA_ZOOKEEPER_CONNECT=localhost:2181 -e KAFKA_ADVERTISED_LISTENERS=PLAINTEXT://localhost:9092 -e KAFKA_OFFSETS_TOPIC_REPLICATION_FACTOR=1 confluentinc/cp-kafka:4.1.0
  [ "$TRAVIS_PULL_REQUEST" != "false" ] || export PYTEST_SENTRY_ALWAYS_REPORT=1

# start the containers used by sentry
dev_services_containers_start: &dev_services_containers_start
  - pip install --no-cache-dir "pip>=20.0.2"
  - docker network create sentry
  - docker pull us.gcr.io/sentryio/relay:latest # pull relay we'll run and kill it for each test

  - > # zookeeper
    docker run
    --name sentry_zookeeper
    -d --network host
    -e ZOOKEEPER_CLIENT_PORT=2181
    confluentinc/cp-zookeeper:4.1.0

  - > # kafka
    docker run
    --name sentry_kafka
    -d --network host
<<<<<<< HEAD
=======
    -p 127.0.0.1:9092:9092/tcp
>>>>>>> c09ea903
    -v sentry_kafka:/var/lib/kafka
    -e KAFKA_ZOOKEEPER_CONNECT=127.0.0.1:2181
    -e KAFKA_LISTENERS=INTERNAL://0.0.0.0:9093,EXTERNAL://0.0.0.0:9092
    -e KAFKA_ADVERTISED_LISTENERS=INTERNAL://127.0.0.1:9093,EXTERNAL://127.0.0.1:9092
    -e KAFKA_LISTENER_SECURITY_PROTOCOL_MAP=INTERNAL:PLAINTEXT,EXTERNAL:PLAINTEXT
    -e KAFKA_INTER_BROKER_LISTENER_NAME=INTERNAL
    -e KAFKA_OFFSETS_TOPIC_REPLICATION_FACTOR=1
    confluentinc/cp-kafka:5.1.2

  - > # clickhouse
    docker run
    --name sentry_clickhouse
    -d --network host
<<<<<<< HEAD
=======
    -p 127.0.0.1:9000:9000/tcp
    -p 127.0.0.1:9009:9009/tcp
    -p 127.0.0.1:8123:8123/tcp
>>>>>>> c09ea903
    -v  sentry_clickhouse:/var/lib/clickhouse
    --ulimit nofile=262144:262144
    -e CLICKHOUSE_CONFIG=/etc/clickhouse-server/config.xml
    yandex/clickhouse-server:19.11

  - > # snuba
    docker run
    --name sentry_snuba
    -d --network host
    -p 127.0.0.1:1218:1218/tcp
    -e PYTHONUNBUFFERED=1
    -e SNUBA_SETTINGS=docker
    -e DEBUG=1
    -e CLICKHOUSE_HOST=127.0.0.1
    -e CLICKHOUSE_PORT=9000
    -e CLICKHOUSE_HTTP_PORT=8123
    -e REDIS_HOST=127.0.0.1
    -e REDIS_PORT=6379
    -e REDIS_DB=1
    getsentry/snuba devserver --no-workers

  - docker ps -a

  - > # careful quote with ' if you inline
    [ "$TRAVIS_PULL_REQUEST" != "false" ] || export PYTEST_SENTRY_ALWAYS_REPORT=1

script:
  # certain commands require sentry init to be run, but this is only true for
  # running things within Travis
  - make travis-test-$TEST_SUITE
  - make travis-scan-$TEST_SUITE
  # installing dependencies for after_* steps here ensures they get cached
  # since those steps execute after travis runs `store build cache`

after_failure:
  - dmesg | tail -n 100

after_script:
  - |
    coverage_files=$(ls .artifacts/*coverage.xml || true)
    if [[ -n "$coverage_files" || -f .artifacts/coverage/cobertura-coverage.xml ]]; then
      pip install -U codecov
      codecov -e TEST_SUITE
    fi
  - ./bin/yarn global add @zeus-ci/cli
  - $(./bin/yarn global bin)/zeus upload -t "text/xml+xunit" .artifacts/*junit.xml
  - $(./bin/yarn global bin)/zeus upload -t "text/xml+coverage" .artifacts/*coverage.xml
  - $(./bin/yarn global bin)/zeus upload -t "text/xml+coverage" .artifacts/coverage/cobertura-coverage.xml
  - $(./bin/yarn global bin)/zeus upload -t "text/html+pytest" .artifacts/*pytest.html
  - $(./bin/yarn global bin)/zeus upload -t "text/plain+pycodestyle" .artifacts/*pycodestyle.log
  - $(./bin/yarn global bin)/zeus upload -t "text/xml+checkstyle" .artifacts/*checkstyle.xml
  - $(./bin/yarn global bin)/zeus upload -t "application/webpack-stats+json" .artifacts/*webpack-stats.json

base_postgres: &postgres_default
  python: 2.7
  services:
    - memcached
    - redis-server
    - postgresql
  before_install:
    - *before_install_default
    - docker run -d --network host --name clickhouse-server --ulimit nofile=262144:262144 yandex/clickhouse-server:19.11
    - docker run -d --network host --name snuba --env SNUBA_SETTINGS=test --env CLICKHOUSE_SERVER=localhost:9000 getsentry/snuba
    - docker ps -a
  install:
    - python setup.py install_egg_info
    - pip install -U -e ".[dev]"
  before_script:
    - psql -c 'create database sentry;' -U postgres

base_acceptance: &acceptance_default
  python: 2.7
  services:
    - docker
    - memcached
    - redis-server
    - postgresql
  before_install:
    - *before_install_default
    - find "$NODE_DIR" -type d -empty -delete
    - nvm install
    - docker run -d --network host --name clickhouse-server --ulimit nofile=262144:262144 yandex/clickhouse-server:19.11
    - docker run -d --network host --name snuba --env SNUBA_SETTINGS=test --env CLICKHOUSE_SERVER=localhost:9000 getsentry/snuba
    - docker ps -a
  install:
    - ./bin/yarn install --frozen-lockfile
    - python setup.py install_egg_info
    - pip install -U -e ".[dev]"
    - |
      CHROME_MAJOR_VERSION="$(dpkg -s google-chrome-stable | sed -nr 's/Version: ([0-9]+).*/\1/p')"
      wget -N "https://chromedriver.storage.googleapis.com/$(curl https://chromedriver.storage.googleapis.com/LATEST_RELEASE_${CHROME_MAJOR_VERSION})/chromedriver_linux64.zip" -P ~/
    - unzip ~/chromedriver_linux64.zip -d ~/
    - rm ~/chromedriver_linux64.zip
    - sudo install -m755 ~/chromedriver /usr/local/bin/
  before_script:
    - psql -c 'create database sentry;' -U postgres

# each job in the matrix inherits `env/global` and uses everything above,
# but custom `services`, `before_install`, `install`, and `before_script` directives
# may be defined to define and setup individual job environments with more precision.
matrix:
  fast_finish: true
  include:
    # Lint python and javascript together
    - python: 2.7
      name: 'Linter'
      env: TEST_SUITE=lint
      install:
        - python setup.py install_egg_info
        - SENTRY_LIGHT_BUILD=1 pip install -U -e ".[dev]"
        - find "$NODE_DIR" -type d -empty -delete
        - nvm install
        - ./bin/yarn install --frozen-lockfile

    # Proactive linting on 3.7 during the porting process
    - python: 3.7
      name: 'Linter (Python 3.7)'
      # XXX: this must be synced with requirements-dev.txt
      install: pip install 'sentry-flake8==0.3.0'
      # configuration for flake8 can be found in setup.cfg
      script: flake8

    - <<: *postgres_default
      name: 'Backend with migrations [Postgres] (1/2)'
      env: TEST_SUITE=postgres DB=postgres TOTAL_TEST_GROUPS=2 TEST_GROUP=0 MIGRATIONS_TEST_MIGRATE=1
    - <<: *postgres_default
      name: 'Backend with migrations [Postgres] (2/2)'
      env: TEST_SUITE=postgres DB=postgres TOTAL_TEST_GROUPS=2 TEST_GROUP=1 MIGRATIONS_TEST_MIGRATE=1

    - <<: *acceptance_default
      name: 'Acceptance'
      env: TEST_SUITE=acceptance USE_SNUBA=1

    - <<: *acceptance_default
      name: 'Plugins'
      env: TEST_SUITE=plugins DB=postgres PERCY_TOKEN=${PLUGIN_PERCY_TOKEN}

    - python: 2.7
      name: 'Frontend'
      env: TEST_SUITE=js
      before_install:
        - *before_install_default
        - find "$NODE_DIR" -type d -empty -delete
        - nvm install
      install:
        - ./bin/yarn install --frozen-lockfile

    - python: 2.7
      name: 'Command Line'
      env: TEST_SUITE=cli
      services:
        - postgresql
        - redis-server
      install:
        - python setup.py install_egg_info
        - pip install -U -e .
      before_script:
        - psql -c 'create database sentry;' -U postgres

    - <<: *postgres_default
      name: 'Symbolicator Integration'
      env: TEST_SUITE=symbolicator
      before_install:
        - *before_install_default
        - docker run -d --network host --name clickhouse-server --ulimit nofile=262144:262144 yandex/clickhouse-server:19.11
        - docker run -d --network host --name snuba --env SNUBA_SETTINGS=test --env CLICKHOUSE_SERVER=localhost:9000 getsentry/snuba
        - docker run -d --network host --name symbolicator us.gcr.io/sentryio/symbolicator:latest run
        - docker ps -a

    - <<: *postgres_default
      name: 'Sentry-Relay integration tests'
      env: TEST_SUITE=relay-integration DB=postgres
      services:
        - docker
        - memcached
        - redis-server
        - postgresql
      before_install:
        - *dev_services_containers_start

    - python: 2.7
      name: 'Snuba Integration with migrations'
      env: TEST_SUITE=snuba USE_SNUBA=1 MIGRATIONS_TEST_MIGRATE=1
      services:
        - docker
        - memcached
        - redis-server
        - postgresql
      before_install:
        - *before_install_default
        - docker run -d --network host --name clickhouse-server --ulimit nofile=262144:262144 yandex/clickhouse-server:19.11
        - docker run -d --network host --name snuba --env SNUBA_SETTINGS=test --env CLICKHOUSE_SERVER=localhost:9000 getsentry/snuba
        - docker ps -a
      install:
        - python setup.py install_egg_info
        - pip install -U -e ".[dev]"
      before_script:
        - psql -c 'create database sentry;' -U postgres

    # XXX: this needs to be the same as postgres_default (other than python, name, env, and the rb package override)
    # NOTE: Migrations need to also be ported to py3.6, but the errors just clog up everything.
    #       So for now, we're unblocking that by not having MIGRATIONS_TEST_MIGRATE=1.
    # Allowed to fail!
    - python: 3.6
      name: 'Python 3.6 backend (no migrations) [Postgres]'
      env: TEST_SUITE=postgres DB=postgres SENTRY_PYTHON3=1 PYTEST_ADDOPTS="" PYTEST_SENTRY_ALWAYS_REPORT=no
      services:
        - memcached
        - redis-server
        - postgresql
      before_install:
        - *before_install_default
        - docker run -d --network host --name clickhouse-server --ulimit nofile=262144:262144 yandex/clickhouse-server:19.11
        - docker run -d --network host --name snuba --env SNUBA_SETTINGS=test --env CLICKHOUSE_SERVER=localhost:9000 getsentry/snuba
        - docker ps -a
      install:
        - python setup.py install_egg_info
        - pip install -U -e ".[dev]"
        - pip uninstall -y rb
        - pip install -e git+https://github.com/joshuarli/rb.git@505ad7665baba66c7c492b01b0e83d433ed2eb8e#egg=rb
      before_script:
        - psql -c 'create database sentry;' -U postgres

    # Deploy 'storybook' (component & style guide)
    - name: 'Storybook Deploy'
      language: node_js
      env: STORYBOOK_BUILD=1
      before_install:
        # travis pyenv will attempt to use .python-version, but the appropriate python version won't be installed.
        # since we don't need python here, we have to remove this.
        - rm .python-version
      install: ./bin/yarn install --frozen-lockfile
      script: ./bin/yarn run storybook-build
      after_success: .travis/deploy-storybook.sh
      after_failure: skip

  allow_failures:
    - name: 'Python 3.6 backend (no migrations) [Postgres]'

notifications:
  webhooks:
    urls:
      - https://zeus.ci/hooks/fa079cf6-8e6b-11e7-9155-0a580a28081c/public/provider/travis/webhook
    on_success: always
    on_failure: always
    on_start: always
    on_cancel: always
    on_error: always<|MERGE_RESOLUTION|>--- conflicted
+++ resolved
@@ -63,10 +63,6 @@
     docker run
     --name sentry_kafka
     -d --network host
-<<<<<<< HEAD
-=======
-    -p 127.0.0.1:9092:9092/tcp
->>>>>>> c09ea903
     -v sentry_kafka:/var/lib/kafka
     -e KAFKA_ZOOKEEPER_CONNECT=127.0.0.1:2181
     -e KAFKA_LISTENERS=INTERNAL://0.0.0.0:9093,EXTERNAL://0.0.0.0:9092
@@ -80,12 +76,6 @@
     docker run
     --name sentry_clickhouse
     -d --network host
-<<<<<<< HEAD
-=======
-    -p 127.0.0.1:9000:9000/tcp
-    -p 127.0.0.1:9009:9009/tcp
-    -p 127.0.0.1:8123:8123/tcp
->>>>>>> c09ea903
     -v  sentry_clickhouse:/var/lib/clickhouse
     --ulimit nofile=262144:262144
     -e CLICKHOUSE_CONFIG=/etc/clickhouse-server/config.xml
