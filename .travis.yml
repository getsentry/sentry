dist: xenial
language: python
python: 2.7

branches:
  only:
  - master

cache:
  yarn: true
  directories:
    - "${HOME}/virtualenv/python$(python -c 'import platform; print(platform.python_version())')"
    - "$NODE_DIR"
    - node_modules
    - "${HOME}/google-cloud-sdk"

addons:
  apt:
    update: true
    packages:
      - libxmlsec1-dev
      - libmaxminddb-dev
  chrome: stable

env:
  global:
    - NODE_ENV=development
    # PIP_VERSION causes issues because: https://github.com/pypa/pip/issues/4528
    # Note: this has to be synced with the pip version in the Makefile.
    - PYTHON_PIP_VERSION=19.2.3
    - PIP_USE_PEP517=off
    - PIP_DISABLE_PIP_VERSION_CHECK=on
    - PIP_QUIET=1
    - SENTRY_LIGHT_BUILD=1
    - SENTRY_SKIP_BACKEND_VALIDATION=1
    - MIGRATIONS_TEST_MIGRATE=0
    # Use this to override the django version in the requirements file.
    - DJANGO_VERSION=">=1.9,<1.10"
    # node's version is pinned by .nvmrc and is autodetected by `nvm install`.
    - NODE_DIR="${HOME}/.nvm/versions/node/v$(< .nvmrc)"
    - NODE_OPTIONS=--max-old-space-size=4096

before_install:
  - &pip_install pip install "pip==${PYTHON_PIP_VERSION}"

script:
  # certain commands require sentry init to be run, but this is only true for
  # running things within Travis
  - make travis-test-$TEST_SUITE
  - make travis-scan-$TEST_SUITE
  # installing dependencies for after_* steps here ensures they get cached
  # since those steps execute after travis runs `store build cache`

after_failure:
  - dmesg | tail -n 100

after_script:
  - |
      coverage_files=$(ls .artifacts/*coverage.xml || true)
      if [[ -n "$coverage_files" || -f .artifacts/coverage/cobertura-coverage.xml ]]; then
        pip install -U codecov
        codecov -e TEST_SUITE
      fi
  - ./bin/yarn global add @zeus-ci/cli
  - $(./bin/yarn global bin)/zeus upload -t "text/xml+xunit" .artifacts/*junit.xml
  - $(./bin/yarn global bin)/zeus upload -t "text/xml+coverage" .artifacts/*coverage.xml
  - $(./bin/yarn global bin)/zeus upload -t "text/xml+coverage" .artifacts/coverage/cobertura-coverage.xml
  - $(./bin/yarn global bin)/zeus upload -t "text/html+pytest" .artifacts/*pytest.html
  - $(./bin/yarn global bin)/zeus upload -t "text/plain+pycodestyle" .artifacts/*pycodestyle.log
  - $(./bin/yarn global bin)/zeus upload -t "text/xml+checkstyle" .artifacts/*checkstyle.xml
  - $(./bin/yarn global bin)/zeus upload -t "application/webpack-stats+json" .artifacts/*webpack-stats.json

base_postgres: &postgres_default
  python: 2.7
  services:
    - memcached
    - redis-server
    - postgresql
  before_install:
    - *pip_install
    - docker run -d --network host --name clickhouse-server --ulimit nofile=262144:262144 yandex/clickhouse-server:19.11
    - docker run -d --network host --name snuba --env SNUBA_SETTINGS=test --env CLICKHOUSE_SERVER=localhost:9000 getsentry/snuba
    - docker ps -a
  install:
    - python setup.py install_egg_info
    - pip install -U -e ".[dev]"
  before_script:
    - psql -c 'create database sentry;' -U postgres

base_acceptance: &acceptance_default
  python: 2.7
  services:
    - docker
    - memcached
    - redis-server
    - postgresql
  before_install:
    - *pip_install
    - find "$NODE_DIR" -type d -empty -delete
    - nvm install
    - docker run -d --network host --name clickhouse-server --ulimit nofile=262144:262144 yandex/clickhouse-server:19.11
    - docker run -d --network host --name snuba --env SNUBA_SETTINGS=test --env CLICKHOUSE_SERVER=localhost:9000 getsentry/snuba
    - docker ps -a
  install:
    - ./bin/yarn install --pure-lockfile
    - python setup.py install_egg_info
    - pip install -U -e ".[dev]"
    - |
      CHROME_MAJOR_VERSION="$(dpkg -s google-chrome-stable | sed -nr 's/Version: ([0-9]+).*/\1/p')"
      wget -N "https://chromedriver.storage.googleapis.com/$(curl https://chromedriver.storage.googleapis.com/LATEST_RELEASE_${CHROME_MAJOR_VERSION})/chromedriver_linux64.zip" -P ~/
    - unzip ~/chromedriver_linux64.zip -d ~/
    - rm ~/chromedriver_linux64.zip
    - sudo install -m755 ~/chromedriver /usr/local/bin/
  before_script:
    - psql -c 'create database sentry;' -U postgres


# each job in the matrix inherits `env/global` and uses everything above,
# but custom `services`, `before_install`, `install`, and `before_script` directives
# may be defined to define and setup individual job environments with more precision.
matrix:
  fast_finish: true
  include:
    # Lint python and javascript together
    - python: 2.7
      name: 'Linter'
      env: TEST_SUITE=lint
      install:
        - python setup.py install_egg_info
        - SENTRY_LIGHT_BUILD=1 pip install -U -e ".[dev]"
        - find "$NODE_DIR" -type d -empty -delete
        - nvm install
        - ./bin/yarn install --pure-lockfile

    # Proactive linting on 3.7 during the porting process
    - python: 3.7
      name: 'Linter (Python 3.7)'
      install: pip install 'sentry-flake8>=0.2.0,<0.3.0'
      # configuration for flake8 can be found in setup.cfg
      script: flake8

    - <<: *postgres_default
      name: 'Backend [Postgres] (1/2)'
      env: TEST_SUITE=postgres DB=postgres TOTAL_TEST_GROUPS=2 TEST_GROUP=0

    - <<: *postgres_default
      name: 'Backend [Postgres] (2/2)'
      env: TEST_SUITE=postgres DB=postgres TOTAL_TEST_GROUPS=2 TEST_GROUP=1

    - <<: *postgres_default
      name: 'Backend with migrations [Postgres] (1/2)'
      env: TEST_SUITE=postgres DB=postgres TOTAL_TEST_GROUPS=2 TEST_GROUP=0 MIGRATIONS_TEST_MIGRATE=1
    - <<: *postgres_default
      name: 'Backend with migrations [Postgres] (2/2)'
      env: TEST_SUITE=postgres DB=postgres TOTAL_TEST_GROUPS=2 TEST_GROUP=1 MIGRATIONS_TEST_MIGRATE=1

    - <<: *acceptance_default
      name: 'Acceptance'
      env: TEST_SUITE=acceptance USE_SNUBA=1

    # allowed to fail
    - <<: *acceptance_default
      name: 'Plugins'
      env: TEST_SUITE=plugins DB=postgres PERCY_TOKEN=${PLUGIN_PERCY_TOKEN}

    - python: 2.7
      name: 'Frontend'
      env: TEST_SUITE=js
      before_install:
        - *pip_install
        - find "$NODE_DIR" -type d -empty -delete
        - nvm install
      install:
        - ./bin/yarn install --pure-lockfile

    - python: 2.7
      name: 'Command Line'
      env: TEST_SUITE=cli
      services:
        - postgresql
        - redis-server
      install:
        - python setup.py install_egg_info
        - pip install -U -e .
      before_script:
        - psql -c 'create database sentry;' -U postgres

    - python: 2.7
      name: 'Distribution build'
      env: TEST_SUITE=dist
      before_install:
        - *pip_install
        - find "$NODE_DIR" -type d -empty -delete
        - nvm install

    - <<: *postgres_default
      name: 'Symbolicator Integration'
      env: TEST_SUITE=symbolicator
      before_install:
        - docker run -d --network host --name clickhouse-server --ulimit nofile=262144:262144 yandex/clickhouse-server:19.11
        - docker run -d --network host --name snuba --env SNUBA_SETTINGS=test --env CLICKHOUSE_SERVER=localhost:9000 getsentry/snuba
        - docker run -d --network host --name symbolicator us.gcr.io/sentryio/symbolicator:latest run
        - docker ps -a

    - python: 2.7
      name: 'Snuba Integration'
      env: TEST_SUITE=snuba USE_SNUBA=1 SENTRY_ZOOKEEPER_HOSTS=localhost:2181 SENTRY_KAFKA_HOSTS=localhost:9092
      services:
        - docker
        - memcached
        - redis-server
        - postgresql
      before_install:
        - *pip_install
        - docker run -d --network host --name zookeeper -e ZOOKEEPER_CLIENT_PORT=2181 confluentinc/cp-zookeeper:4.1.0
        - docker run -d --network host --name kafka -e KAFKA_ZOOKEEPER_CONNECT=localhost:2181 -e KAFKA_ADVERTISED_LISTENERS=PLAINTEXT://localhost:9092 -e KAFKA_OFFSETS_TOPIC_REPLICATION_FACTOR=1 confluentinc/cp-kafka:4.1.0
        - docker run -d --network host --name clickhouse-server --ulimit nofile=262144:262144 yandex/clickhouse-server:19.11
        - docker run -d --network host --name snuba --env SNUBA_SETTINGS=test --env CLICKHOUSE_SERVER=localhost:9000 getsentry/snuba
        - docker ps -a
      install:
        - python setup.py install_egg_info
        - pip install -U -e ".[dev]"
        - pip install confluent-kafka
      before_script:
        - psql -c 'create database sentry;' -U postgres

    # Deploy 'storybook' (component & style guide) - allowed to fail
    - name: 'Storybook Deploy'
      language: node_js
      env: STORYBOOK_BUILD=1
      before_install:
         # Decrypt the credentials we added to the repo using the key we added with the Travis command line tool
        - openssl aes-256-cbc -K $encrypted_020be61ef175_key -iv $encrypted_020be61ef175_iv -in .travis/storybook-credentials.tar.gz.enc -out credentials.tar.gz -d
        # If the SDK is not already cached, download it and unpack it
        - if [ ! -d ${HOME}/google-cloud-sdk ]; then curl https://sdk.cloud.google.com | bash; fi
        - tar -xzf credentials.tar.gz
        # Use the decrypted service account credentials to authenticate the command line tool
        - gcloud auth activate-service-account --key-file client-secret.json
      install:
        - ./bin/yarn install --pure-lockfile
        - gcloud version
      script: bash .travis/deploy-storybook.sh
      after_success: skip
      after_failure: skip

  allow_failures:
    - name: 'Storybook Deploy'
<<<<<<< HEAD
    - name: 'Django 1.9 Backend [Postgres] (1/2)'
    - name: 'Django 1.9 Backend [Postgres] (2/2)'
    - name: 'Django 1.9 Acceptance'
    - name: 'Django 1.9 Plugins'
=======
    - name: 'Plugins'
>>>>>>> 03ee9698

notifications:
  webhooks:
    urls:
      - https://zeus.ci/hooks/fa079cf6-8e6b-11e7-9155-0a580a28081c/public/provider/travis/webhook
    on_success: always
    on_failure: always
    on_start: always
    on_cancel: always
    on_error: always<|MERGE_RESOLUTION|>--- conflicted
+++ resolved
@@ -245,14 +245,6 @@
 
   allow_failures:
     - name: 'Storybook Deploy'
-<<<<<<< HEAD
-    - name: 'Django 1.9 Backend [Postgres] (1/2)'
-    - name: 'Django 1.9 Backend [Postgres] (2/2)'
-    - name: 'Django 1.9 Acceptance'
-    - name: 'Django 1.9 Plugins'
-=======
-    - name: 'Plugins'
->>>>>>> 03ee9698
 
 notifications:
   webhooks:
