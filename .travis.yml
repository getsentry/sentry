--- conflicted
+++ resolved
@@ -36,12 +36,9 @@
     - NODE_DIR="${HOME}/.nvm/versions/node/v$(< .nvmrc)"
     - NODE_OPTIONS=--max-old-space-size=4096
     - PYTEST_SENTRY_DSN=https://6fd5cfea2d4d46b182ad214ac7810508@sentry.io/2423079
-<<<<<<< HEAD
     - SENTRY_KAFKA_HOSTS=localhost:9092
     - SENTRY_ZOOKEEPER_HOSTS=localhost:2181
-=======
     - PYTEST_ADDOPTS="--reruns 5"
->>>>>>> 48f917e5
 
 before_install:
   - &base_install pip install --no-cache-dir "pip>=20.0.2"
