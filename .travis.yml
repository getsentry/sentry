dist: xenial
language: python
python: 2.7

branches:
  only:
  - master

cache:
  yarn: true
  directories:
    - "${HOME}/virtualenv/python$(python -c 'import platform; print(platform.python_version())')"
    - "$NODE_DIR"
    - node_modules
    - "${HOME}/google-cloud-sdk"

addons:
  apt:
    update: true
    packages:
      - libxmlsec1-dev
      - libmaxminddb-dev
  chrome: stable

env:
  global:
    - NODE_ENV=development
    # PIP_VERSION causes issues because: https://github.com/pypa/pip/issues/4528
    # Note: this has to be synced with the pip version in the Makefile.
    - PYTHON_PIP_VERSION=19.2.3
    - PIP_DISABLE_PIP_VERSION_CHECK=on
    - PIP_QUIET=1
    - SENTRY_LIGHT_BUILD=1
    - SENTRY_SKIP_BACKEND_VALIDATION=1
    - MIGRATIONS_TEST_MIGRATE=0
    # Use this to override the django version in the requirements file.
    - DJANGO_VERSION=">=1.10,<1.11"
    # node's version is pinned by .nvmrc and is autodetected by `nvm install`.
    - NODE_DIR="${HOME}/.nvm/versions/node/v$(< .nvmrc)"
    - NODE_OPTIONS=--max-old-space-size=4096

before_install:
  - &pip_install pip install "pip==${PYTHON_PIP_VERSION}"

script:
  # certain commands require sentry init to be run, but this is only true for
  # running things within Travis
  - make travis-test-$TEST_SUITE
  - make travis-scan-$TEST_SUITE
  # installing dependencies for after_* steps here ensures they get cached
  # since those steps execute after travis runs `store build cache`

after_failure:
  - dmesg | tail -n 100

after_script:
  - |
      coverage_files=$(ls .artifacts/*coverage.xml || true)
      if [[ -n "$coverage_files" || -f .artifacts/coverage/cobertura-coverage.xml ]]; then
        pip install -U codecov
        codecov -e TEST_SUITE
      fi
  - ./bin/yarn global add @zeus-ci/cli
  - $(./bin/yarn global bin)/zeus upload -t "text/xml+xunit" .artifacts/*junit.xml
  - $(./bin/yarn global bin)/zeus upload -t "text/xml+coverage" .artifacts/*coverage.xml
  - $(./bin/yarn global bin)/zeus upload -t "text/xml+coverage" .artifacts/coverage/cobertura-coverage.xml
  - $(./bin/yarn global bin)/zeus upload -t "text/html+pytest" .artifacts/*pytest.html
  - $(./bin/yarn global bin)/zeus upload -t "text/plain+pycodestyle" .artifacts/*pycodestyle.log
  - $(./bin/yarn global bin)/zeus upload -t "text/xml+checkstyle" .artifacts/*checkstyle.xml
  - $(./bin/yarn global bin)/zeus upload -t "application/webpack-stats+json" .artifacts/*webpack-stats.json

base_postgres: &postgres_default
  python: 2.7
  services:
    - memcached
    - redis-server
    - postgresql
  before_install:
    - *pip_install
    - docker run -d --network host --name clickhouse-server --ulimit nofile=262144:262144 yandex/clickhouse-server:19.11
    - docker run -d --network host --name snuba --env SNUBA_SETTINGS=test --env CLICKHOUSE_SERVER=localhost:9000 getsentry/snuba
    - docker ps -a
  install:
    - python setup.py install_egg_info
    - pip install -U -e ".[dev]"
  before_script:
    - psql -c 'create database sentry;' -U postgres

base_acceptance: &acceptance_default
  python: 2.7
  services:
    - docker
    - memcached
    - redis-server
    - postgresql
  before_install:
    - *pip_install
    - find "$NODE_DIR" -type d -empty -delete
    - nvm install
    - docker run -d --network host --name clickhouse-server --ulimit nofile=262144:262144 yandex/clickhouse-server:19.11
    - docker run -d --network host --name snuba --env SNUBA_SETTINGS=test --env CLICKHOUSE_SERVER=localhost:9000 getsentry/snuba
    - docker ps -a
  install:
    - ./bin/yarn install --pure-lockfile
    - python setup.py install_egg_info
    - pip install -U -e ".[dev]"
    - |
      CHROME_MAJOR_VERSION="$(dpkg -s google-chrome-stable | sed -nr 's/Version: ([0-9]+).*/\1/p')"
      wget -N "https://chromedriver.storage.googleapis.com/$(curl https://chromedriver.storage.googleapis.com/LATEST_RELEASE_${CHROME_MAJOR_VERSION})/chromedriver_linux64.zip" -P ~/
    - unzip ~/chromedriver_linux64.zip -d ~/
    - rm ~/chromedriver_linux64.zip
    - sudo install -m755 ~/chromedriver /usr/local/bin/
  before_script:
    - psql -c 'create database sentry;' -U postgres


# each job in the matrix inherits `env/global` and uses everything above,
# but custom `services`, `before_install`, `install`, and `before_script` directives
# may be defined to define and setup individual job environments with more precision.
matrix:
  fast_finish: true
  include:
    # Lint python and javascript together
    - python: 2.7
      name: 'Linter'
      env: TEST_SUITE=lint
      install:
        - python setup.py install_egg_info
        - SENTRY_LIGHT_BUILD=1 pip install -U -e ".[dev]"
        - find "$NODE_DIR" -type d -empty -delete
        - nvm install
        - ./bin/yarn install --pure-lockfile

    # Proactive linting on 3.7 during the porting process
    - python: 3.7
      name: 'Linter (Python 3.7)'
      install: pip install 'sentry-flake8>=0.2.0,<0.3.0'
      # configuration for flake8 can be found in setup.cfg
      script: flake8

    - <<: *postgres_default
      name: 'Backend with migrations [Postgres] (1/2)'
      env: TEST_SUITE=postgres DB=postgres TOTAL_TEST_GROUPS=2 TEST_GROUP=0 MIGRATIONS_TEST_MIGRATE=1
    - <<: *postgres_default
      name: 'Backend with migrations [Postgres] (2/2)'
      env: TEST_SUITE=postgres DB=postgres TOTAL_TEST_GROUPS=2 TEST_GROUP=1 MIGRATIONS_TEST_MIGRATE=1

    - <<: *acceptance_default
      name: 'Acceptance'
      env: TEST_SUITE=acceptance USE_SNUBA=1

<<<<<<< HEAD
    # allowed to fail
    - <<: *postgres_default
      name: '[Django 1.11] Backend with migrations [Postgres] (1/2)'
      env: DJANGO_VERSION=">=1.11,<1.12" TEST_SUITE=postgres DB=postgres TOTAL_TEST_GROUPS=2 TEST_GROUP=0 MIGRATIONS_TEST_MIGRATE=1

    # allowed to fail
    - <<: *postgres_default
      name: '[Django 1.11] Backend with migrations [Postgres] (2/2)'
      env: DJANGO_VERSION=">=1.11,<1.12" TEST_SUITE=postgres DB=postgres TOTAL_TEST_GROUPS=2 TEST_GROUP=1 MIGRATIONS_TEST_MIGRATE=1

    # allowed to fail
    - <<: *acceptance_default
      name: '[Django 1.11] Acceptance'
      env: DJANGO_VERSION=">=1.11,<1.12" TEST_SUITE=acceptance USE_SNUBA=1 PERCY_ENABLE=0

=======
>>>>>>> c1c9d67e
    - <<: *acceptance_default
      name: 'Plugins'
      env: TEST_SUITE=plugins DB=postgres PERCY_TOKEN=${PLUGIN_PERCY_TOKEN}

    - python: 2.7
      name: 'Frontend'
      env: TEST_SUITE=js
      before_install:
        - *pip_install
        - find "$NODE_DIR" -type d -empty -delete
        - nvm install
      install:
        - ./bin/yarn install --pure-lockfile

    - python: 2.7
      name: 'Command Line'
      env: TEST_SUITE=cli
      services:
        - postgresql
        - redis-server
      install:
        - python setup.py install_egg_info
        - pip install -U -e .
      before_script:
        - psql -c 'create database sentry;' -U postgres

    - python: 2.7
      name: 'Distribution build'
      env: TEST_SUITE=dist
      before_install:
        - *pip_install
        - find "$NODE_DIR" -type d -empty -delete
        - nvm install

    - <<: *postgres_default
      name: 'Symbolicator Integration'
      env: TEST_SUITE=symbolicator
      before_install:
        - docker run -d --network host --name clickhouse-server --ulimit nofile=262144:262144 yandex/clickhouse-server:19.11
        - docker run -d --network host --name snuba --env SNUBA_SETTINGS=test --env CLICKHOUSE_SERVER=localhost:9000 getsentry/snuba
        - docker run -d --network host --name symbolicator us.gcr.io/sentryio/symbolicator:latest run
        - docker ps -a

    - python: 2.7
      name: 'Snuba Integration with migrations'
      env: TEST_SUITE=snuba USE_SNUBA=1 SENTRY_ZOOKEEPER_HOSTS=localhost:2181 SENTRY_KAFKA_HOSTS=localhost:9092 MIGRATIONS_TEST_MIGRATE=1
      services:
        - docker
        - memcached
        - redis-server
        - postgresql
      before_install:
        - *pip_install
        - docker run -d --network host --name zookeeper -e ZOOKEEPER_CLIENT_PORT=2181 confluentinc/cp-zookeeper:4.1.0
        - docker run -d --network host --name kafka -e KAFKA_ZOOKEEPER_CONNECT=localhost:2181 -e KAFKA_ADVERTISED_LISTENERS=PLAINTEXT://localhost:9092 -e KAFKA_OFFSETS_TOPIC_REPLICATION_FACTOR=1 confluentinc/cp-kafka:4.1.0
        - docker run -d --network host --name clickhouse-server --ulimit nofile=262144:262144 yandex/clickhouse-server:19.11
        - docker run -d --network host --name snuba --env SNUBA_SETTINGS=test --env CLICKHOUSE_SERVER=localhost:9000 getsentry/snuba
        - docker ps -a
      install:
        - python setup.py install_egg_info
        - pip install -U -e ".[dev]"
        - pip install confluent-kafka
      before_script:
        - psql -c 'create database sentry;' -U postgres

<<<<<<< HEAD
    # allowed to fail
    - python: 2.7
      name: '[Django 1.11] Snuba Integration with migrations'
      env: DJANGO_VERSION=">=1.11,<1.12" TEST_SUITE=snuba USE_SNUBA=1 SENTRY_ZOOKEEPER_HOSTS=localhost:2181 SENTRY_KAFKA_HOSTS=localhost:9092 MIGRATIONS_TEST_MIGRATE=1
      services:
        - docker
        - memcached
        - redis-server
        - postgresql
      before_install:
        - *pip_install
        - docker run -d --network host --name zookeeper -e ZOOKEEPER_CLIENT_PORT=2181 confluentinc/cp-zookeeper:4.1.0
        - docker run -d --network host --name kafka -e KAFKA_ZOOKEEPER_CONNECT=localhost:2181 -e KAFKA_ADVERTISED_LISTENERS=PLAINTEXT://localhost:9092 -e KAFKA_OFFSETS_TOPIC_REPLICATION_FACTOR=1 confluentinc/cp-kafka:4.1.0
        - docker run -d --network host --name clickhouse-server --ulimit nofile=262144:262144 yandex/clickhouse-server:19.11
        - docker run -d --network host --name snuba --env SNUBA_SETTINGS=test --env CLICKHOUSE_SERVER=localhost:9000 getsentry/snuba
        - docker ps -a
      install:
        - python setup.py install_egg_info
        - pip install -U -e ".[dev]"
        - pip install confluent-kafka
      before_script:
        - psql -c 'create database sentry;' -U postgres

=======
>>>>>>> c1c9d67e
    # Deploy 'storybook' (component & style guide) - allowed to fail
    - name: 'Storybook Deploy'
      language: node_js
      env: STORYBOOK_BUILD=1
      before_install:
         # Decrypt the credentials we added to the repo using the key we added with the Travis command line tool
        - openssl aes-256-cbc -K $encrypted_020be61ef175_key -iv $encrypted_020be61ef175_iv -in .travis/storybook-credentials.tar.gz.enc -out credentials.tar.gz -d
        # If the SDK is not already cached, download it and unpack it
        - if [ ! -d ${HOME}/google-cloud-sdk ]; then curl https://sdk.cloud.google.com | bash; fi
        - tar -xzf credentials.tar.gz
        # Use the decrypted service account credentials to authenticate the command line tool
        - gcloud auth activate-service-account --key-file client-secret.json
      install:
        - ./bin/yarn install --pure-lockfile
        - gcloud version
      script: bash .travis/deploy-storybook.sh
      after_success: skip
      after_failure: skip

  allow_failures:
    - name: 'Storybook Deploy'
    - name: '[Django 1.11] Backend with migrations [Postgres] (1/2)'
    - name: '[Django 1.11] Backend with migrations [Postgres] (2/2)'
    - name: '[Django 1.11] Acceptance'
    - name: '[Django 1.11] Snuba Integration with migrations'

notifications:
  webhooks:
    urls:
      - https://zeus.ci/hooks/fa079cf6-8e6b-11e7-9155-0a580a28081c/public/provider/travis/webhook
    on_success: always
    on_failure: always
    on_start: always
    on_cancel: always
    on_error: always<|MERGE_RESOLUTION|>--- conflicted
+++ resolved
@@ -149,7 +149,6 @@
       name: 'Acceptance'
       env: TEST_SUITE=acceptance USE_SNUBA=1
 
-<<<<<<< HEAD
     # allowed to fail
     - <<: *postgres_default
       name: '[Django 1.11] Backend with migrations [Postgres] (1/2)'
@@ -165,8 +164,6 @@
       name: '[Django 1.11] Acceptance'
       env: DJANGO_VERSION=">=1.11,<1.12" TEST_SUITE=acceptance USE_SNUBA=1 PERCY_ENABLE=0
 
-=======
->>>>>>> c1c9d67e
     - <<: *acceptance_default
       name: 'Plugins'
       env: TEST_SUITE=plugins DB=postgres PERCY_TOKEN=${PLUGIN_PERCY_TOKEN}
@@ -232,7 +229,6 @@
       before_script:
         - psql -c 'create database sentry;' -U postgres
 
-<<<<<<< HEAD
     # allowed to fail
     - python: 2.7
       name: '[Django 1.11] Snuba Integration with migrations'
@@ -256,8 +252,6 @@
       before_script:
         - psql -c 'create database sentry;' -U postgres
 
-=======
->>>>>>> c1c9d67e
     # Deploy 'storybook' (component & style guide) - allowed to fail
     - name: 'Storybook Deploy'
       language: node_js
