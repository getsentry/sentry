dist: xenial
language: python
python: 2.7

branches:
  only:
    - master

cache:
  yarn: true
  directories:
    - "${HOME}/virtualenv/python$(python -c 'import platform; print(platform.python_version())')"
    - '$NODE_DIR'
    - node_modules
    - '${HOME}/google-cloud-sdk'

addons:
  apt:
    update: true
    packages:
      - libxmlsec1-dev
      - libmaxminddb-dev
  chrome: stable

env:
  global:
    - NODE_ENV=development
    - PIP_DISABLE_PIP_VERSION_CHECK=on
    - PIP_QUIET=1
    - SENTRY_LIGHT_BUILD=1
    - SENTRY_SKIP_BACKEND_VALIDATION=1
    - MIGRATIONS_TEST_MIGRATE=0
    # Use this to override the django version in the requirements file.
    - DJANGO_VERSION=">=1.11,<1.12"
    # node's version is pinned by .nvmrc and is autodetected by `nvm install`.
    - NODE_DIR="${HOME}/.nvm/versions/node/v$(< .nvmrc)"
    - NODE_OPTIONS=--max-old-space-size=4096
    - PYTEST_SENTRY_DSN=https://6fd5cfea2d4d46b182ad214ac7810508@sentry.io/2423079
    - SENTRY_KAFKA_HOSTS=localhost:9092
    - SENTRY_ZOOKEEPER_HOSTS=localhost:2181
    - PYTEST_ADDOPTS="--reruns 5"

base_install: &base_install |-
  pip install --no-cache-dir "pip>=20.0.2"

  docker run \
    --name sentry_zookeeper \
    -d --network host \
    -e ZOOKEEPER_CLIENT_PORT=2181 \
    confluentinc/cp-zookeeper:4.1.0

  docker run \
    --name sentry_kafka \
    -d --network host \
    -e KAFKA_ZOOKEEPER_CONNECT=127.0.0.1:2181 \
    -e KAFKA_LISTENERS=INTERNAL://0.0.0.0:9093,EXTERNAL://0.0.0.0:9092 \
    -e KAFKA_ADVERTISED_LISTENERS=INTERNAL://127.0.0.1:9093,EXTERNAL://127.0.0.1:9092 \
    -e KAFKA_LISTENER_SECURITY_PROTOCOL_MAP=INTERNAL:PLAINTEXT,EXTERNAL:PLAINTEXT \
    -e KAFKA_INTER_BROKER_LISTENER_NAME=INTERNAL \
    -e KAFKA_OFFSETS_TOPIC_REPLICATION_FACTOR=1 \
    confluentinc/cp-kafka:5.1.2

  [ "$TRAVIS_PULL_REQUEST" != "false" ] || export PYTEST_SENTRY_ALWAYS_REPORT=1

start_snuba: &start_snuba |-
  docker run \
    --name sentry_clickhouse \
    -d --network host \
    --ulimit nofile=262144:262144 \
    yandex/clickhouse-server:19.11 \

  docker run \
    --name sentry_snuba \
    -d --network host \
    -e SNUBA_SETTINGS=test \
    -e CLICKHOUSE_HOST=127.0.0.1 \
    -e CLICKHOUSE_PORT=9000 \
    getsentry/snuba

script:
  # certain commands require sentry init to be run, but this is only true for
  # running things within Travis
  - make travis-test-$TEST_SUITE
  # installing dependencies for after_* steps here ensures they get cached
  # since those steps execute after travis runs `store build cache`

after_failure:
  - dmesg | tail -n 100

after_script:
  - |
    coverage_files=$(ls .artifacts/*coverage.xml || true)
    if [[ -n "$coverage_files" || -f .artifacts/coverage/cobertura-coverage.xml ]]; then
      pip install -U codecov
      codecov -e TEST_SUITE
    fi
  - ./bin/yarn global add @zeus-ci/cli
  - $(./bin/yarn global bin)/zeus upload -t "text/xml+xunit" .artifacts/*junit.xml
  - $(./bin/yarn global bin)/zeus upload -t "text/xml+coverage" .artifacts/*coverage.xml
  - $(./bin/yarn global bin)/zeus upload -t "text/xml+coverage" .artifacts/coverage/cobertura-coverage.xml
  - $(./bin/yarn global bin)/zeus upload -t "text/html+pytest" .artifacts/*pytest.html
  - $(./bin/yarn global bin)/zeus upload -t "text/plain+pycodestyle" .artifacts/*pycodestyle.log
  - $(./bin/yarn global bin)/zeus upload -t "text/xml+checkstyle" .artifacts/*checkstyle.xml
  - $(./bin/yarn global bin)/zeus upload -t "application/webpack-stats+json" .artifacts/*webpack-stats.json

base_postgres: &postgres_default
  python: 2.7
  services:
    - memcached
    - redis-server
    - postgresql
  before_install:
    - *base_install
    - *start_snuba
    - docker ps -a
  install:
    - python setup.py install_egg_info
    - pip install -U -e ".[dev]"
  before_script:
    - psql -c 'create database sentry;' -U postgres

base_acceptance: &acceptance_default
  python: 2.7
  services:
    - docker
    - memcached
    - redis-server
    - postgresql
  before_install:
    - *base_install
    - *start_snuba
    - find "$NODE_DIR" -type d -empty -delete
    - nvm install
    - docker ps -a
  install:
    - ./bin/yarn install --frozen-lockfile
    - python setup.py install_egg_info
    - pip install -U -e ".[dev]"
    - |
      CHROME_MAJOR_VERSION="$(dpkg -s google-chrome-stable | sed -nr 's/Version: ([0-9]+).*/\1/p')"
      wget -N "https://chromedriver.storage.googleapis.com/$(curl https://chromedriver.storage.googleapis.com/LATEST_RELEASE_${CHROME_MAJOR_VERSION})/chromedriver_linux64.zip" -P ~/
    - unzip ~/chromedriver_linux64.zip -d ~/
    - rm ~/chromedriver_linux64.zip
    - sudo install -m755 ~/chromedriver /usr/local/bin/
  before_script:
    - psql -c 'create database sentry;' -U postgres

# each job in the matrix inherits `env/global` and uses everything above,
# but custom `services`, `before_install`, `install`, and `before_script` directives
# may be defined to define and setup individual job environments with more precision.
matrix:
  fast_finish: true
  include:
    - language: generic
      name: 'Linter (Javascript)'
      env: TEST_SUITE=lint-js
      install:
<<<<<<< HEAD
=======
        # XXX: Under a "generic" language environment, travis pyenv is still present.
        # .python-version will make it error because there is no pyenv python installed.
        - rm .python-version
>>>>>>> 426e3144
        - find "$NODE_DIR" -type d -empty -delete
        # Under a "generic" language environment, this will make travis pyenv error because there
        # is no pyenv python installed.
        - rm .python-version
        - nvm install
        - ./bin/yarn install --frozen-lockfile

    - python: 3.7
<<<<<<< HEAD
      name: 'pre-commit hooks (includes python formatting + linting) and dependency scanning'
      install:
        # XXX: fun fact, as of April 2020 travis preinstalls numpy 1.15.4 in their 3.7 environments
        # and the safety scanner won't like that (safety id 36810)
        # Previously we had 36810 ignored in bin/scan until it was removed because it was fixed in
        # travis 2.7. So this is isolated to at least travis 3.7.
        - pip uninstall -y numpy
        - SENTRY_NO_VIRTUALENV_CREATION=1 make setup-git
        # XXX: this must be synced with requirements-dev.txt
        - pip install 'sentry-flake8==0.3.0'
        - pip install safety
      script:
        # black is going to rewrite the files in-place.
        # i need to either define a second hook that only runs --check --diff and conditionally run that,
        # or i need to figure out how to pass additional args to a hook from the pre-commit invocation.
        - pre-commit run --all-files
        # XXX: ideally we don't have to install sentry in its entirety just to scan dependencies...
        # see the note in bin/scan on why this needs to be done for now.
        - SENTRY_LIGHT_BUILD=1 SENTRY_PYTHON3=1 pip install -e .
=======
      name: 'Linter (Python) and dependency scanning'
      install:
        # XXX: this must be synced with requirements-dev.txt
        - pip install 'sentry-flake8==0.3.0'
      # configuration for flake8 can be found in setup.cfg
      script:
        - flake8
        # If linting was good, then we scan dependencies.
        # Note that this isn't moved to an after_script since that would override what we already have.
        # XXX: force six to what sentry needs from what is installed by travis 3.7's virtualenv to avoid version conflict
        # This is fixed with make setup-git in https://github.com/getsentry/sentry/pull/18176
        - pip install "six>=1.10.0,<1.11.0"
        # XXX: ideally we don't have to install sentry in its entirety just to scan dependencies...
        # see the note in bin/scan on why this needs to be done for now.
        - SENTRY_LIGHT_BUILD=1 SENTRY_PYTHON3=1 pip install -e .
        - pip install safety
        # XXX: fun fact, as of April 2020 travis preinstalls numpy 1.15.4 in their 3.7 environments
        # and the safety scanner won't like that (safety id 36810)
        # Previously we had 36810 ignored in bin/scan until it was removed because it was fixed in
        # travis 2.7. So this is isolated to at least travis 3.7.
        - pip uninstall -y numpy
>>>>>>> 426e3144
        - bin/scan

    - <<: *postgres_default
      name: 'Backend with migrations [Postgres] (1/2)'
      env: TEST_SUITE=postgres DB=postgres TOTAL_TEST_GROUPS=2 TEST_GROUP=0 MIGRATIONS_TEST_MIGRATE=1
    - <<: *postgres_default
      name: 'Backend with migrations [Postgres] (2/2)'
      env: TEST_SUITE=postgres DB=postgres TOTAL_TEST_GROUPS=2 TEST_GROUP=1 MIGRATIONS_TEST_MIGRATE=1

    - <<: *acceptance_default
      name: 'Acceptance'
      env: TEST_SUITE=acceptance USE_SNUBA=1

    - <<: *acceptance_default
      name: 'Plugins'
      env: TEST_SUITE=plugins DB=postgres PERCY_TOKEN=${PLUGIN_PERCY_TOKEN}

    - python: 2.7
      name: 'Frontend [test]'
      env: TEST_SUITE=js
      before_install:
        - find "$NODE_DIR" -type d -empty -delete
        - nvm install
      install:
        - ./bin/yarn install --frozen-lockfile

    - python: 2.7
      name: 'Frontend [build]'
      env: TEST_SUITE=js-build
      before_install:
        - find "$NODE_DIR" -type d -empty -delete
        - nvm install
      install:
        - ./bin/yarn install --frozen-lockfile

    - python: 2.7
      name: 'Command Line'
      env: TEST_SUITE=cli
      services:
        - postgresql
        - redis-server
      install:
        - python setup.py install_egg_info
        - pip install -U -e .
      before_script:
        - psql -c 'create database sentry;' -U postgres

    - <<: *postgres_default
      name: 'Symbolicator Integration'
      env: TEST_SUITE=symbolicator
      before_install:
        - *base_install
        - *start_snuba
        - docker run -d --network host --name symbolicator us.gcr.io/sentryio/symbolicator:latest run
        - docker ps -a

    - <<: *postgres_default
      name: 'Sentry-Relay integration tests'
      env: TEST_SUITE=relay-integration DB=postgres
      services:
        - docker
        - memcached
        - redis-server
        - postgresql
      before_install:
        - *base_install
        - *start_snuba
        - docker pull us.gcr.io/sentryio/relay:latest # pull relay we'll run and kill it for each test
        - docker ps -a

    - python: 2.7
      name: 'Snuba Integration with migrations'
      env: TEST_SUITE=snuba USE_SNUBA=1 MIGRATIONS_TEST_MIGRATE=1
      services:
        - docker
        - memcached
        - redis-server
        - postgresql
      before_install:
        - *base_install
        - *start_snuba
        - docker ps -a
      install:
        - python setup.py install_egg_info
        - pip install -U -e ".[dev]"
      before_script:
        - psql -c 'create database sentry;' -U postgres

    # XXX: this needs to be the same as postgres_default (other than python, name, env, and the rb package override)
    # NOTE: Migrations need to also be ported to py3.6, but the errors just clog up everything.
    #       So for now, we're unblocking that by not having MIGRATIONS_TEST_MIGRATE=1.
    # Allowed to fail!
    - python: 3.6
      name: 'Python 3.6 backend (no migrations) [Postgres]'
      env: TEST_SUITE=postgres DB=postgres SENTRY_PYTHON3=1 PYTEST_ADDOPTS="" PYTEST_SENTRY_ALWAYS_REPORT=no
      services:
        - memcached
        - redis-server
        - postgresql
      before_install:
        - *base_install
        - *start_snuba
        - docker ps -a
      install:
        - python setup.py install_egg_info
        - pip install -U -e ".[dev]"
        - pip uninstall -y rb
        - pip install -e git+https://github.com/joshuarli/rb.git@505ad7665baba66c7c492b01b0e83d433ed2eb8e#egg=rb
      before_script:
        - psql -c 'create database sentry;' -U postgres

    # Deploy 'storybook' (component & style guide)
    - name: 'Storybook Deploy'
      language: node_js
      env: STORYBOOK_BUILD=1
      before_install:
        # travis pyenv will attempt to use .python-version, but the appropriate python version won't be installed.
        # since we don't need python here, we have to remove this.
        - rm .python-version
      install: ./bin/yarn install --frozen-lockfile
      script: ./bin/yarn run storybook-build
      after_success: .travis/deploy-storybook.sh
      after_failure: skip

  allow_failures:
    - name: 'Python 3.6 backend (no migrations) [Postgres]'

notifications:
  webhooks:
    urls:
      - https://zeus.ci/hooks/fa079cf6-8e6b-11e7-9155-0a580a28081c/public/provider/travis/webhook
    on_success: always
    on_failure: always
    on_start: always
    on_cancel: always
    on_error: always<|MERGE_RESOLUTION|>--- conflicted
+++ resolved
@@ -155,12 +155,6 @@
       name: 'Linter (Javascript)'
       env: TEST_SUITE=lint-js
       install:
-<<<<<<< HEAD
-=======
-        # XXX: Under a "generic" language environment, travis pyenv is still present.
-        # .python-version will make it error because there is no pyenv python installed.
-        - rm .python-version
->>>>>>> 426e3144
         - find "$NODE_DIR" -type d -empty -delete
         # Under a "generic" language environment, this will make travis pyenv error because there
         # is no pyenv python installed.
@@ -169,35 +163,17 @@
         - ./bin/yarn install --frozen-lockfile
 
     - python: 3.7
-<<<<<<< HEAD
-      name: 'pre-commit hooks (includes python formatting + linting) and dependency scanning'
-      install:
-        # XXX: fun fact, as of April 2020 travis preinstalls numpy 1.15.4 in their 3.7 environments
-        # and the safety scanner won't like that (safety id 36810)
-        # Previously we had 36810 ignored in bin/scan until it was removed because it was fixed in
-        # travis 2.7. So this is isolated to at least travis 3.7.
-        - pip uninstall -y numpy
-        - SENTRY_NO_VIRTUALENV_CREATION=1 make setup-git
+      name: 'Linter (Python) and dependency scanning'
+      install:
         # XXX: this must be synced with requirements-dev.txt
         - pip install 'sentry-flake8==0.3.0'
-        - pip install safety
+        - SENTRY_NO_VIRTUALENV_CREATION=1 make setup-git
       script:
         # black is going to rewrite the files in-place.
         # i need to either define a second hook that only runs --check --diff and conditionally run that,
         # or i need to figure out how to pass additional args to a hook from the pre-commit invocation.
         - pre-commit run --all-files
-        # XXX: ideally we don't have to install sentry in its entirety just to scan dependencies...
-        # see the note in bin/scan on why this needs to be done for now.
-        - SENTRY_LIGHT_BUILD=1 SENTRY_PYTHON3=1 pip install -e .
-=======
-      name: 'Linter (Python) and dependency scanning'
-      install:
-        # XXX: this must be synced with requirements-dev.txt
-        - pip install 'sentry-flake8==0.3.0'
-      # configuration for flake8 can be found in setup.cfg
-      script:
-        - flake8
-        # If linting was good, then we scan dependencies.
+        # If pre-commit was good, then we scan dependencies.
         # Note that this isn't moved to an after_script since that would override what we already have.
         # XXX: force six to what sentry needs from what is installed by travis 3.7's virtualenv to avoid version conflict
         # This is fixed with make setup-git in https://github.com/getsentry/sentry/pull/18176
@@ -211,7 +187,6 @@
         # Previously we had 36810 ignored in bin/scan until it was removed because it was fixed in
         # travis 2.7. So this is isolated to at least travis 3.7.
         - pip uninstall -y numpy
->>>>>>> 426e3144
         - bin/scan
 
     - <<: *postgres_default
