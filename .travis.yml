--- conflicted
+++ resolved
@@ -127,15 +127,13 @@
         - memcached
         - redis-server
         - postgresql
-<<<<<<< HEAD
     - python: 3.6
-      # env: TEST_SUITE=python-3
+      env: TEST_SUITE=python-3
       - pip install flake8
       # stop the build if there are Python 3 syntax errors or undefined names
       - flake8 . --count --select=E901,E999,F821,F822,F823 --show-source --statistics
       # exit-zero treats all errors as warnings.  The GitHub editor is 127 chars wide
       - flake8 . --count --exit-zero --max-complexity=10 --max-line-length=127 --statistics
-=======
     - python: 2.7
       env: TEST_SUITE=snuba SNUBA=http://localhost:8000
       services:
@@ -150,7 +148,6 @@
   allow_failures:
     - python: 2.7
       env: TEST_SUITE=snuba SNUBA=http://localhost:8000
->>>>>>> daddadde
 notifications:
   webhooks:
     urls:
