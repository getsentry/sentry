from __future__ import absolute_import

from django.conf import settings

from sentry.models import Project
from sentry.interfaces.contexts import ContextType
from sentry.plugins.base import Plugin2
from sentry.plugins.base.configuration import react_plugin_config
from sentry.exceptions import PluginError
from sentry.integrations import FeatureDescription, IntegrationFeatures
from sentry_plugins.base import CorePluginMixin

from .client import SessionStackClient, UnauthorizedError, InvalidWebsiteIdError, InvalidApiUrlError

UNAUTHORIZED_ERROR = (
    "Unauthorized: either the combination of your account email and "
    "access token is invalid or you do not have access"
)

INVALID_API_URL_ERROR = "The provided API URL is invalid"

INVALID_WEBSITE_ID_ERROR = "The provided website ID is invalid"

UNEXPECTED_ERROR = "Unexpected error occurred. Please try again."


class SessionStackPlugin(CorePluginMixin, Plugin2):
    description = "Watch SessionStack recordings in Sentry."
    title = "SessionStack"
    slug = "sessionstack"
    conf_title = title
    conf_key = slug
    required_field = "account_email"

    sessionstack_resource_links = [
        ("Documentation", "http://docs.sessionstack.com/integrations/sentry/")
    ]

<<<<<<< HEAD
    features = [
        FeatureDescription(
            """
            Watch the session replay of your users when they encounter an error in Sentry.
            """,
            IntegrationFeatures.SESSION_REPLAY,
        ),
=======
    feature_descriptions = [
        FeatureDescription(
            """
            Watch the SessionStack session replay of a user in a video widget embedded in the Sentry UI for an issue.
            """,
            IntegrationFeatures.SESSION_REPLAY,
        )
>>>>>>> 46f4273b
    ]

    def get_resource_links(self):
        return self.resource_links + self.sessionstack_resource_links

    def configure(self, project, request):
        return react_plugin_config(self, project, request)

    def has_project_conf(self):
        return True

    def get_custom_contexts(self):
        return [SessionStackContextType]

    def reset_options(self, project=None, user=None):
        self.disable(project)

        self.set_option("account_email", "", project)
        self.set_option("api_token", "", project)
        self.set_option("website_id", "", project)
        self.set_option("player_url", "", project)
        self.set_option("api_url", "", project)

    def is_testable(self, **kwargs):
        return False

    def validate_config(self, project, config, actor=None):
        sessionstack_client = SessionStackClient(
            account_email=config.get("account_email"),
            api_token=config.get("api_token"),
            website_id=config.get("website_id"),
            api_url=config.get("api_url"),
            player_url=config.get("player_url"),
        )

        try:
            sessionstack_client.validate_api_access()
        except UnauthorizedError:
            raise PluginError(UNAUTHORIZED_ERROR)
        except InvalidApiUrlError:
            raise PluginError(INVALID_API_URL_ERROR)
        except InvalidWebsiteIdError:
            raise PluginError(INVALID_WEBSITE_ID_ERROR)
        except Exception:
            raise PluginError(UNEXPECTED_ERROR)

        return config

    def get_config(self, project, **kwargs):
        account_email = self.get_option("account_email", project)
        api_token = self.get_option("api_token", project)
        website_id = self.get_option("website_id", project)
        api_url = self.get_option("api_url", project)
        player_url = self.get_option("player_url", project)

        configurations = [
            {
                "name": "account_email",
                "label": "Account Email",
                "default": account_email,
                "type": "text",
                "placeholder": 'e.g. "user@example.com"',
                "required": True,
            },
            {
                "name": "api_token",
                "label": "API Token",
                "default": api_token,
                "type": "text",
                "help": "SessionStack generated API token.",
                "required": True,
            },
            {
                "name": "website_id",
                "label": "Website ID",
                "default": website_id,
                "type": "number",
                "help": "ID of the corresponding website in SessionStack.",
                "required": True,
            },
        ]

        if settings.SENTRY_ONPREMISE:
            configurations.extend(
                [
                    {
                        "name": "api_url",
                        "label": "SessionStack API URL",
                        "default": api_url,
                        "type": "text",
                        "help": "URL to SessionStack's REST API. The default "
                        'value is "https://api.sessionstack.com/"',
                        "required": False,
                    },
                    {
                        "name": "player_url",
                        "label": "SessionStack Player URL",
                        "default": player_url,
                        "type": "text",
                        "help": "URL to SessionStack's session player. The default "
                        'value is "http://app.sessionstack.com/player/"',
                        "required": False,
                    },
                ]
            )

        return configurations

    def get_event_preprocessors(self, data, **kwargs):
        context = SessionStackContextType.primary_value_for_data(data)
        if not context:
            return []

        session_id = context.get("session_id")
        if not session_id:
            return []

        project = Project.objects.get_from_cache(id=data.get("project"))
        if not self.is_enabled(project):
            return []

        def preprocess_event(event):
            sessionstack_client = SessionStackClient(
                account_email=self.get_option("account_email", project),
                api_token=self.get_option("api_token", project),
                website_id=self.get_option("website_id", project),
                api_url=self.get_option("api_url", project),
                player_url=self.get_option("player_url", project),
            )

            session_url = sessionstack_client.get_session_url(
                session_id=session_id, event_timestamp=context.get("timestamp")
            )

            context["session_url"] = session_url

            contexts = event.get("contexts") or {}
            contexts["sessionstack"] = context
            event["contexts"] = contexts

            return event

        return [preprocess_event]


class SessionStackContextType(ContextType):
    type = "sessionstack"<|MERGE_RESOLUTION|>--- conflicted
+++ resolved
@@ -36,15 +36,6 @@
         ("Documentation", "http://docs.sessionstack.com/integrations/sentry/")
     ]
 
-<<<<<<< HEAD
-    features = [
-        FeatureDescription(
-            """
-            Watch the session replay of your users when they encounter an error in Sentry.
-            """,
-            IntegrationFeatures.SESSION_REPLAY,
-        ),
-=======
     feature_descriptions = [
         FeatureDescription(
             """
@@ -52,7 +43,6 @@
             """,
             IntegrationFeatures.SESSION_REPLAY,
         )
->>>>>>> 46f4273b
     ]
 
     def get_resource_links(self):
