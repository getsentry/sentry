from __future__ import absolute_import

import logging
import sentry
import six

from django import forms

from sentry_plugins.base import CorePluginMixin
from sentry.plugins.bases import notify
from sentry.utils import json
from sentry.integrations import FeatureDescription, IntegrationFeatures

from .client import OpsGenieApiClient


class OpsGenieOptionsForm(notify.NotificationConfigurationForm):
    api_key = forms.CharField(
        max_length=255,
        help_text="OpsGenie API key used for authenticating API requests",
        required=True,
    )
    recipients = forms.CharField(
        max_length=255,
        help_text="The user names of individual users or groups (comma seperated)",
        required=False,
    )
    alert_url = forms.CharField(
        max_length=255,
        label="OpsGenie Alert URL",
        widget=forms.TextInput(
            attrs={"class": "span6", "placeholder": "e.g. https://api.opsgenie.com/v2/alerts"}
        ),
        help_text="It must be visible to the Sentry server",
        required=True,
    )


class OpsGeniePlugin(CorePluginMixin, notify.NotificationPlugin):
    author = "Sentry Team"
    author_url = "https://github.com/getsentry"
    title = "OpsGenie"
    slug = "opsgenie"
    description = "Create OpsGenie alerts out of notifications."
    conf_key = "opsgenie"
    version = sentry.VERSION
    project_conf_form = OpsGenieOptionsForm
    required_field = "api_key"
    feature_descriptions = [
        FeatureDescription(
            """
            Configure rule based OpsGenie alerts to automatically be triggered in a specific service
            """,
            IntegrationFeatures.ALERT_RULE,
        )
    ]

    logger = logging.getLogger("sentry.plugins.opsgenie")

    def is_configured(self, project):
        return all((self.get_option(k, project) for k in ("api_key", "alert_url")))

    def get_form_initial(self, project=None):
        return {"alert_url": "https://api.opsgenie.com/v2/alerts"}

    def build_payload(self, group, event, triggering_rules):
        payload = {
            "message": event.message or event.title,
            "alias": "sentry: %d" % group.id,
            "source": "Sentry",
            "details": {
                "Sentry ID": six.text_type(group.id),
                "Sentry Group": getattr(group, "title", group.message).encode("utf-8"),
                "Project ID": group.project.slug,
                "Project Name": group.project.name,
                "Logger": group.logger,
                "Level": group.get_level_display(),
                "URL": group.get_absolute_url(),
                "Triggering Rules": json.dumps(triggering_rules),
            },
            "entity": group.culprit,
        }

        payload["tags"] = [
            "%s:%s" % (six.text_type(x).replace(",", ""), six.text_type(y).replace(",", ""))
            for x, y in event.tags
        ]

        return payload

    def notify_users(self, group, event, fail_silently=False, triggering_rules=None, **kwargs):
        if not self.is_configured(group.project):
            return

        client = self.get_client(group.project)
        payload = self.build_payload(group, event, triggering_rules)
<<<<<<< HEAD

        headers = {"Authorization": "GenieKey " + api_key}

        if recipients:
            payload["recipients"] = recipients

        http.safe_urlopen(alert_url, json=payload, headers=headers).raise_for_status()
=======
        try:
            client.trigger_incident(payload)
        except Exception as e:
            self.raise_error(e)

    def get_client(self, project):
        api_key = self.get_option("api_key", project)
        alert_url = self.get_option("alert_url", project)
        recipients = self.get_option("recipients", project)
        return OpsGenieApiClient(api_key, alert_url, recipients)
>>>>>>> ef69995c
<|MERGE_RESOLUTION|>--- conflicted
+++ resolved
@@ -94,15 +94,6 @@
 
         client = self.get_client(group.project)
         payload = self.build_payload(group, event, triggering_rules)
-<<<<<<< HEAD
-
-        headers = {"Authorization": "GenieKey " + api_key}
-
-        if recipients:
-            payload["recipients"] = recipients
-
-        http.safe_urlopen(alert_url, json=payload, headers=headers).raise_for_status()
-=======
         try:
             client.trigger_incident(payload)
         except Exception as e:
@@ -112,5 +103,4 @@
         api_key = self.get_option("api_key", project)
         alert_url = self.get_option("alert_url", project)
         recipients = self.get_option("recipients", project)
-        return OpsGenieApiClient(api_key, alert_url, recipients)
->>>>>>> ef69995c
+        return OpsGenieApiClient(api_key, alert_url, recipients)