--- conflicted
+++ resolved
@@ -15,11 +15,7 @@
         repos_added = event["repositories_added"]
 
         if repos_added:
-<<<<<<< HEAD
-            for org_id in integration.organizationintegrations.values_list(
-=======
             for org_id in integration.organizationintegration_set.values_list(
->>>>>>> 3e8de259
                 "organization_id", flat=True
             ):
                 for r in repos_added:
