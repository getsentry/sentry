import threading
import time
import zlib
from contextlib import contextmanager
from functools import wraps
from threading import Event, Lock, Thread
from typing import Any, Callable, Dict, List, Optional, Set, Tuple, Union

import sentry_sdk

from minimetrics.transport import MetricEnvelopeTransport, RelayStatsdEncoder
from minimetrics.types import (
    BucketKey,
    ExtractedMetric,
    Metric,
    MetricTagsExternal,
    MetricTagsInternal,
    MetricType,
    MetricUnit,
    MetricValue,
)
from sentry import options
from sentry.utils import metrics

# The thread local instance must be initialized globally in order to correctly use the state.
thread_local = threading.local()


<<<<<<< HEAD
=======
@contextmanager
def enter_minimetrics():
    try:
        old = thread_local.in_minimetrics
    except AttributeError:
        old = False

    thread_local.in_minimetrics = True
    try:
        yield
    finally:
        thread_local.in_minimetrics = old


def is_in_minimetrics():
    try:
        return thread_local.in_minimetrics
    except AttributeError:
        return False


def minimetrics_noop(f):
    @wraps(f)
    def new_function(*args, **kwargs):
        if is_in_minimetrics():
            return None

        with enter_minimetrics():
            return f(*args, **kwargs)

    return new_function


T = TypeVar("T")

# Unit of the metrics.
MetricUnit = Literal[
    None,
    "nanosecond",
    "microsecond",
    "millisecond",
    "second",
    "minute",
    "hour",
    "day",
    "week",
    "bit",
    "byte",
    "kilobyte",
    "kibibyte",
    "mebibyte",
    "gigabyte",
    "terabyte",
    "tebibyte",
    "petabyte",
    "pebibyte",
    "exabyte",
    "exbibyte",
    "ratio",
    "percent",
]
# Type of the metric.
MetricType = Literal["d", "s", "g", "c"]
# Value of the metric.
MetricValue = Union[int, float, str]
# Tag key of a metric.
MetricTagKey = str

# Internal representation of tags as a tuple of tuples (this is done in order to allow for the same key to exist
# multiple times).
MetricTagValueInternal = str
MetricTagsInternal = Tuple[Tuple[MetricTagKey, MetricTagValueInternal], ...]

# External representation of tags as a dictionary.
MetricTagValueExternal = Union[str, List[str], Tuple[str, ...]]
MetricTagsExternal = Mapping[MetricTagKey, MetricTagValueExternal]

# Value of a metric that was extracted after bucketing.
ExtractedMetricValue = Union[int, float, List[Union[int, float]]]


class ExtractedMetric(TypedDict):
    """
    Metric extracted from a bucket.
    """

    type: MetricType
    name: str
    value: ExtractedMetricValue
    timestamp: int
    width: int
    unit: NotRequired[MetricUnit]
    tags: NotRequired[MetricTagsInternal]


class BucketKey(NamedTuple):
    """
    Key of the bucket.
    """

    timestamp: int
    metric_type: MetricType
    metric_key: str
    metric_unit: MetricUnit
    metric_tags: MetricTagsInternal


class Metric(Generic[T]):
    @property
    def weight(self) -> int:
        return 1

    def add(self, value: T) -> None:
        raise NotImplementedError()

    def serialize_value(self) -> Any:
        raise NotImplementedError()


>>>>>>> 13b94437
class CounterMetric(Metric[float]):
    __slots__ = ("value",)

    def __init__(self, first: float) -> None:
        self.value = first

    def add(self, value: float) -> None:
        self.value += value

    def serialize_value(self) -> Any:
        return self.value


class GaugeMetric(Metric[float]):
    __slots__ = (
        "last",
        "min",
        "max",
        "sum",
        "count",
    )

    def __init__(self, first: float) -> None:
        self.last = first
        self.min = first
        self.max = first
        self.sum = first
        self.count = 1

    @property
    def weight(self) -> int:
        # Number of elements.
        return 5

    def add(self, value: float) -> None:
        self.last = value
        self.min = min(self.min, value)
        self.max = max(self.max, value)
        self.sum += value
        self.count += 1

    def serialize_value(self) -> Any:
        return {
            "last": self.last,
            "min": self.min,
            "max": self.max,
            "sum": self.sum,
            "count": self.count,
        }


class DistributionMetric(Metric[float]):
    __slots__ = ("value",)

    def __init__(self, first: float) -> None:
        self.value: List[float] = [first]

    @property
    def weight(self) -> int:
        return len(self.value)

    def add(self, value: float) -> None:
        self.value.append(float(value))

    def serialize_value(self) -> Any:
        return self.value


class SetMetric(Metric[Union[str, int]]):
    __slots__ = ("value",)

    def __init__(self, first: Union[str, int]) -> None:
        self.value: Set[Union[str, int]] = {first}

    @property
    def weight(self) -> int:
        return len(self.value)

    def add(self, value: Union[str, int]) -> None:
        self.value.add(value)

    def serialize_value(self) -> Any:
        def _hash(x: Any) -> int:
            if isinstance(x, str):
                return zlib.crc32(x.encode("utf-8")) & 0xFFFFFFFF
            return int(x)

        return [_hash(x) for x in self.value]


METRIC_TYPES: Dict[str, Callable[[Any], Metric[Any]]] = {
    "c": CounterMetric,
    "g": GaugeMetric,
    "d": DistributionMetric,
    "s": SetMetric,
}


class Aggregator:
    ROLLUP_IN_SECONDS = 10.0
    MAX_WEIGHT = 100000
    DEFAULT_SAMPLE_RATE = 1.0

    def __init__(self) -> None:
        # Buckets holding the grouped metrics.
        self.buckets: Dict[BucketKey, Metric[Any]] = {}
        # Stores the total weight of the in-memory buckets. Weight is determined on a per metric type basis and
        # represents how much weight is there to represent the metric (e.g., counter = 1, distribution = n).
        self._buckets_total_weight: int = 0
        # Transport layer used to send metrics.
        self._transport: MetricEnvelopeTransport[ExtractedMetric] = MetricEnvelopeTransport(
            RelayStatsdEncoder()
        )
        # Lock protecting concurrent access to variables by the flusher and the calling threads that call add or stop.
        self._lock: Lock = Lock()
        # Signals whether the loop of the flusher is running.
        self._running: bool = True
        # Used to maintain synchronization between the flusher and external callers.
        self._flush_event: Event = Event()
        # Use to signal whether we want to flush the buckets in the next loop iteration, irrespectively of the cutoff.
        self._force_flush: bool = False
        # Thread handling the flushing loop.
        self._flusher: Optional[Thread] = Thread(target=self._flush_loop)
        self._flusher.daemon = True
        self._flusher.start()

    def _flush_loop(self) -> None:
        while self._running or self._force_flush:
            self._flush()
            self._flush_event.wait(2.0)

    def _flush(self):
        with enter_minimetrics():
            with self._lock:
                cutoff = time.time() - self.ROLLUP_IN_SECONDS
                weight_to_remove = 0
                buckets = self.buckets
                force_flush = self._force_flush
                flushed_buckets = set()
                extracted_metrics = []

                for bucket_key, metric in buckets.items():
                    if not force_flush and bucket_key.timestamp > cutoff:
                        continue

                    extracted_metrics.append((bucket_key, metric))
                    flushed_buckets.add(bucket_key)
                    weight_to_remove += metric.weight

                # We remove all flushed buckets, in order to avoid memory leaks.
                for bucket_key in flushed_buckets:
                    buckets.pop(bucket_key)

                self._force_flush = False
                self._buckets_total_weight -= weight_to_remove

            if extracted_metrics:
                # You should emit metrics to `metrics` only inside this method, since we know that if we received
                # metrics the `sentry.utils.metrics` file was initialized. If we do it before, it will likely cause a
                # circular dependency since the methods in the `sentry.utils.metrics` depend on the backend
                # initialization, thus if you emit metrics when a backend is initialized Python will throw an error.
                self._emit(extracted_metrics, force_flush)

    @minimetrics_noop
    def add(
        self,
        ty: MetricType,
        key: str,
        value: MetricValue,
        unit: MetricUnit,
        tags: Optional[MetricTagsExternal],
        timestamp: Optional[float],
    ) -> None:
        if self._flusher is None:
            return

        if timestamp is None:
            timestamp = time.time()

        bucket_key = BucketKey(
            timestamp=int((timestamp // self.ROLLUP_IN_SECONDS) * self.ROLLUP_IN_SECONDS),
            metric_type=ty,
            metric_key=key,
            metric_unit=unit,
            # We have to convert tags into our own internal format, since we don't support lists as
            # tag values.
            metric_tags=self._to_internal_metric_tags(tags),
        )

        with self._lock:
            metric = self.buckets.get(bucket_key)
            if metric is not None:
                metric.add(value)
            else:
                metric = self.buckets[bucket_key] = METRIC_TYPES[ty](value)

            # We first change the weight by taking the old one and the new one.
            previous_weight = metric.weight
            self._buckets_total_weight += metric.weight - previous_weight
            # Given the new weight we consider whether we want to force flush.
            self.consider_force_flush()

        # We want to track how many times metrics are being added, so that we know the actual count of adds.
        metrics.incr(
            key="minimetrics.add",
            amount=1,
            tags={"metric_type": ty},
            sample_rate=self.DEFAULT_SAMPLE_RATE,
        )

    def stop(self):
        if self._flusher is None:
            return

        # Firstly we tell the flusher that we want to force flush.
        with self._lock:
            self._force_flush = True
            self._running = False

        # Secondly we notify the flusher to move on and we wait for its completion.
        self._flush_event.set()
        self._flusher.join()
        self._flusher = None

    def consider_force_flush(self):
        # It's important to acquire a lock around this method, since it will touch shared data structures.
        total_weight = len(self.buckets) + self._buckets_total_weight
        if total_weight >= self.MAX_WEIGHT:
            self._force_flush = True
            self._flush_event.set()

    def _emit(self, extracted_metrics: List[Tuple[BucketKey, Metric]], force_flush: bool) -> Any:
        # We obtain the counts for each metric type of how many buckets we have and how much weight is in each
        # bucket.
        stats_by_type: Dict[MetricType, Tuple[int, int]] = {}

        for bucket_key, metric in extracted_metrics:
            try:
                # We want to have a kill-switch for enabling/disabling envelope forwarding.
                if options.get("delightful_metrics.enable_envelope_forwarding") == 1.0:
                    self._transport.send(self._to_extracted_metric(bucket_key, metric))
            except Exception as e:
                sentry_sdk.capture_exception(e)

            (prev_buckets_count, prev_buckets_weight) = stats_by_type.get(
                bucket_key.metric_type, (0, 0)
            )
            stats_by_type[bucket_key.metric_type] = (
                prev_buckets_count + 1,
                prev_buckets_weight + metric.weight,
            )

        for metric_type, (buckets_count, buckets_weight) in stats_by_type.items():
            # We want to emit a metric on how many buckets and weight there was for a metric type.
<<<<<<< HEAD
            self._safe_emit_distribution_metric(
=======
            metrics.timing(
>>>>>>> 13b94437
                key="minimetrics.flushed_buckets",
                value=buckets_count,
                tags={"metric_type": metric_type, "force_flush": force_flush},
                sample_rate=cls.DEFAULT_SAMPLE_RATE,
            )
            metrics.incr(
                key="minimetrics.flushed_buckets_counter",
                amount=buckets_count,
                tags={"metric_type": metric_type, "force_flush": force_flush},
                sample_rate=cls.DEFAULT_SAMPLE_RATE,
            )
<<<<<<< HEAD
            self._safe_emit_distribution_metric(
=======
            metrics.timing(
>>>>>>> 13b94437
                key="minimetrics.flushed_buckets_weight",
                value=buckets_weight,
                tags={"metric_type": metric_type, "force_flush": force_flush},
                sample_rate=cls.DEFAULT_SAMPLE_RATE,
            )
            metrics.incr(
                key="minimetrics.flushed_buckets_weight_counter",
                amount=buckets_weight,
                tags={"metric_type": metric_type, "force_flush": force_flush},
                sample_rate=cls.DEFAULT_SAMPLE_RATE,
            )
<<<<<<< HEAD

    def _to_extracted_metric(self, bucket_key: BucketKey, metric: Metric) -> ExtractedMetric:
        extracted_metric: ExtractedMetric = {
            "type": bucket_key.metric_type,
            "name": bucket_key.metric_key,
            "value": metric.serialize_value(),
            "timestamp": bucket_key.timestamp,
            "width": int(self.ROLLUP_IN_SECONDS),
        }
        if bucket_key.metric_unit:
            extracted_metric["unit"] = bucket_key.metric_unit
        if bucket_key.metric_tags:
            # We need to be careful here, since we have a list of tuples where the first element of tuples
            # can be duplicated, thus converting to a dict will end up compressing and losing data.
            extracted_metric["tags"] = bucket_key.metric_tags

        return extracted_metric

    @classmethod
    def _safe_emit_count_metric(cls, key: str, amount: int, tags: Optional[Dict[str, Any]] = None):
        cls._safe_run(lambda: metrics.incr(key, amount=amount, tags=tags))

    @classmethod
    def _safe_emit_distribution_metric(
        cls, key: str, value: int, tags: Optional[Dict[str, Any]] = None
    ):
        cls._safe_run(lambda: metrics.timing(key, value=value, tags=tags))

    @classmethod
    def _safe_run(cls, block: Callable[[], None]):
        # In order to avoid an infinite recursion for metrics, we want to use a thread local variable that will
        # signal the downstream calls to only propagate the metric to the primary backend, otherwise if propagated to
        # minimetrics, it will cause unbounded recursion.
        thread_local.in_minimetrics = True
        block()
        thread_local.in_minimetrics = False
=======
>>>>>>> 13b94437

    @classmethod
    def _to_internal_metric_tags(cls, tags: Optional[MetricTagsExternal]) -> MetricTagsInternal:
        rv = []
        for key, value in (tags or {}).items():
            # If the value is a collection, we want to flatten it.
            if isinstance(value, (list, tuple)):
                for inner_value in value:
                    rv.append((key, inner_value))
            else:
                rv.append((key, value))

        # It's very important to sort the tags in order to obtain the same bucket key.
        return tuple(sorted(rv))


class MiniMetricsClient:
    def __init__(self) -> None:
        self.aggregator = Aggregator()

    def incr(
        self,
        key: str,
        value: float,
        unit: MetricUnit = "nanosecond",
        tags: Optional[MetricTagsExternal] = None,
        timestamp: Optional[float] = None,
    ) -> None:
        self.aggregator.add("c", key, value, unit, tags, timestamp)

    def timing(
        self,
        key: str,
        value: float,
        unit: MetricUnit = "second",
        tags: Optional[MetricTagsExternal] = None,
        timestamp: Optional[float] = None,
    ) -> None:
        self.aggregator.add("d", key, value, unit, tags, timestamp)

    def set(
        self,
        key: str,
        value: Union[str, int],
        unit: MetricUnit = "none",
        tags: Optional[MetricTagsExternal] = None,
        timestamp: Optional[float] = None,
    ) -> None:
        self.aggregator.add("s", key, value, unit, tags, timestamp)

    def gauge(
        self,
        key: str,
        value: float,
        unit: MetricUnit = "second",
        tags: Optional[MetricTagsExternal] = None,
        timestamp: Optional[float] = None,
    ) -> None:
        self.aggregator.add("g", key, value, unit, tags, timestamp)<|MERGE_RESOLUTION|>--- conflicted
+++ resolved
@@ -26,8 +26,6 @@
 thread_local = threading.local()
 
 
-<<<<<<< HEAD
-=======
 @contextmanager
 def enter_minimetrics():
     try:
@@ -61,93 +59,6 @@
     return new_function
 
 
-T = TypeVar("T")
-
-# Unit of the metrics.
-MetricUnit = Literal[
-    None,
-    "nanosecond",
-    "microsecond",
-    "millisecond",
-    "second",
-    "minute",
-    "hour",
-    "day",
-    "week",
-    "bit",
-    "byte",
-    "kilobyte",
-    "kibibyte",
-    "mebibyte",
-    "gigabyte",
-    "terabyte",
-    "tebibyte",
-    "petabyte",
-    "pebibyte",
-    "exabyte",
-    "exbibyte",
-    "ratio",
-    "percent",
-]
-# Type of the metric.
-MetricType = Literal["d", "s", "g", "c"]
-# Value of the metric.
-MetricValue = Union[int, float, str]
-# Tag key of a metric.
-MetricTagKey = str
-
-# Internal representation of tags as a tuple of tuples (this is done in order to allow for the same key to exist
-# multiple times).
-MetricTagValueInternal = str
-MetricTagsInternal = Tuple[Tuple[MetricTagKey, MetricTagValueInternal], ...]
-
-# External representation of tags as a dictionary.
-MetricTagValueExternal = Union[str, List[str], Tuple[str, ...]]
-MetricTagsExternal = Mapping[MetricTagKey, MetricTagValueExternal]
-
-# Value of a metric that was extracted after bucketing.
-ExtractedMetricValue = Union[int, float, List[Union[int, float]]]
-
-
-class ExtractedMetric(TypedDict):
-    """
-    Metric extracted from a bucket.
-    """
-
-    type: MetricType
-    name: str
-    value: ExtractedMetricValue
-    timestamp: int
-    width: int
-    unit: NotRequired[MetricUnit]
-    tags: NotRequired[MetricTagsInternal]
-
-
-class BucketKey(NamedTuple):
-    """
-    Key of the bucket.
-    """
-
-    timestamp: int
-    metric_type: MetricType
-    metric_key: str
-    metric_unit: MetricUnit
-    metric_tags: MetricTagsInternal
-
-
-class Metric(Generic[T]):
-    @property
-    def weight(self) -> int:
-        return 1
-
-    def add(self, value: T) -> None:
-        raise NotImplementedError()
-
-    def serialize_value(self) -> Any:
-        raise NotImplementedError()
-
-
->>>>>>> 13b94437
 class CounterMetric(Metric[float]):
     __slots__ = ("value",)
 
@@ -402,39 +313,30 @@
 
         for metric_type, (buckets_count, buckets_weight) in stats_by_type.items():
             # We want to emit a metric on how many buckets and weight there was for a metric type.
-<<<<<<< HEAD
-            self._safe_emit_distribution_metric(
-=======
             metrics.timing(
->>>>>>> 13b94437
                 key="minimetrics.flushed_buckets",
                 value=buckets_count,
                 tags={"metric_type": metric_type, "force_flush": force_flush},
-                sample_rate=cls.DEFAULT_SAMPLE_RATE,
+                sample_rate=self.DEFAULT_SAMPLE_RATE,
             )
             metrics.incr(
                 key="minimetrics.flushed_buckets_counter",
                 amount=buckets_count,
                 tags={"metric_type": metric_type, "force_flush": force_flush},
-                sample_rate=cls.DEFAULT_SAMPLE_RATE,
-            )
-<<<<<<< HEAD
-            self._safe_emit_distribution_metric(
-=======
+                sample_rate=self.DEFAULT_SAMPLE_RATE,
+            )
             metrics.timing(
->>>>>>> 13b94437
                 key="minimetrics.flushed_buckets_weight",
                 value=buckets_weight,
                 tags={"metric_type": metric_type, "force_flush": force_flush},
-                sample_rate=cls.DEFAULT_SAMPLE_RATE,
+                sample_rate=self.DEFAULT_SAMPLE_RATE,
             )
             metrics.incr(
                 key="minimetrics.flushed_buckets_weight_counter",
                 amount=buckets_weight,
                 tags={"metric_type": metric_type, "force_flush": force_flush},
-                sample_rate=cls.DEFAULT_SAMPLE_RATE,
-            )
-<<<<<<< HEAD
+                sample_rate=self.DEFAULT_SAMPLE_RATE,
+            )
 
     def _to_extracted_metric(self, bucket_key: BucketKey, metric: Metric) -> ExtractedMetric:
         extracted_metric: ExtractedMetric = {
@@ -454,27 +356,6 @@
         return extracted_metric
 
     @classmethod
-    def _safe_emit_count_metric(cls, key: str, amount: int, tags: Optional[Dict[str, Any]] = None):
-        cls._safe_run(lambda: metrics.incr(key, amount=amount, tags=tags))
-
-    @classmethod
-    def _safe_emit_distribution_metric(
-        cls, key: str, value: int, tags: Optional[Dict[str, Any]] = None
-    ):
-        cls._safe_run(lambda: metrics.timing(key, value=value, tags=tags))
-
-    @classmethod
-    def _safe_run(cls, block: Callable[[], None]):
-        # In order to avoid an infinite recursion for metrics, we want to use a thread local variable that will
-        # signal the downstream calls to only propagate the metric to the primary backend, otherwise if propagated to
-        # minimetrics, it will cause unbounded recursion.
-        thread_local.in_minimetrics = True
-        block()
-        thread_local.in_minimetrics = False
-=======
->>>>>>> 13b94437
-
-    @classmethod
     def _to_internal_metric_tags(cls, tags: Optional[MetricTagsExternal]) -> MetricTagsInternal:
         rv = []
         for key, value in (tags or {}).items():
