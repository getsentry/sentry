"""Views

Notes:
    * Some views are marked to avoid csrf token check because they rely
      on third party providers that (if using POST) won't be sending csrf
      token back.
"""


from django.conf import settings
from django.contrib import messages
from django.contrib.auth import REDIRECT_FIELD_NAME
from django.contrib.auth.decorators import login_required
from django.http import HttpResponse, HttpResponseRedirect
from django.utils.http import is_safe_url
from django.views.decorators.csrf import csrf_exempt

from social_auth.decorators import dsa_view
from social_auth.exceptions import AuthException
from social_auth.utils import backend_setting, clean_partial_pipeline, setting

DEFAULT_REDIRECT = setting("SOCIAL_AUTH_LOGIN_REDIRECT_URL", setting("LOGIN_REDIRECT_URL"))
ASSOCIATE_ERROR_URL = setting("SOCIAL_AUTH_ASSOCIATE_ERROR_URL")
PIPELINE_KEY = setting("SOCIAL_AUTH_PARTIAL_PIPELINE_KEY", "partial_pipeline")


@dsa_view(setting("SOCIAL_AUTH_COMPLETE_URL_NAME", "socialauth_associate_complete"))
def auth(request, backend):
    """Authenticate using social backend"""
    data = request.POST if request.method == "POST" else request.GET

    # Save extra data into session.
    for field_name in setting("SOCIAL_AUTH_FIELDS_STORED_IN_SESSION", []):
        if field_name in data:
            request.session[field_name] = data[field_name]

    # Save any defined next value into session
    if REDIRECT_FIELD_NAME in data:
        # Check and sanitize a user-defined GET/POST next field value
        redirect = data[REDIRECT_FIELD_NAME]
        # NOTE: django-sudo's `is_safe_url` is much better at catching bad
        # redirections to different domains than social_auth's
        # `sanitize_redirect` call.
<<<<<<< HEAD
        if not is_safe_url(redirect, allowed_hosts=request.get_host()):
=======
        if not is_safe_url(redirect, allowed_hosts=(request.get_host(),)):
>>>>>>> bb98cbb3
            redirect = DEFAULT_REDIRECT
        request.session[REDIRECT_FIELD_NAME] = redirect or DEFAULT_REDIRECT

    # Clean any partial pipeline info before starting the process
    clean_partial_pipeline(request)

    if backend.uses_redirect:
        return HttpResponseRedirect(backend.auth_url())
    else:
        return HttpResponse(backend.auth_html(), content_type="text/html;charset=UTF-8")


@csrf_exempt
@login_required
@dsa_view()
def complete(request, backend, *args, **kwargs):
    """Authentication complete process"""
    # pop redirect value before the session is trashed on login()
    redirect_value = request.session.get(REDIRECT_FIELD_NAME, "")

    backend_name = backend.AUTH_BACKEND.name

    try:
        user = auth_complete(request, backend, request.user, *args, **kwargs)
    except AuthException as exc:
        messages.add_message(request, messages.ERROR, str(exc))
        user = None
    else:
        messages.add_message(
            request,
            messages.SUCCESS,
            "You have linked your account with {}.".format(
                settings.AUTH_PROVIDER_LABELS.get(backend_name, backend_name)
            ),
        )

    if not user:
        url = redirect_value or ASSOCIATE_ERROR_URL or DEFAULT_REDIRECT
    elif isinstance(user, HttpResponse):
        return user
    else:
        url = (
            redirect_value
            or backend_setting(backend, "SOCIAL_AUTH_NEW_ASSOCIATION_REDIRECT_URL")
            or DEFAULT_REDIRECT
        )
    return HttpResponseRedirect(url)


def auth_complete(request, backend, user, *args, **kwargs):
    """Complete auth process. Return authenticated user or None."""
    if request.session.get(PIPELINE_KEY):
        data = request.session.pop(PIPELINE_KEY)
        kwargs = kwargs.copy()
        if user:
            kwargs["user"] = user
        idx, xargs, xkwargs = backend.from_session_dict(data, request=request, *args, **kwargs)
        if "backend" in xkwargs and xkwargs["backend"].name == backend.AUTH_BACKEND.name:
            return backend.continue_pipeline(pipeline_index=idx, *xargs, **xkwargs)
    return backend.auth_complete(user=user, request=request, *args, **kwargs)<|MERGE_RESOLUTION|>--- conflicted
+++ resolved
@@ -41,11 +41,7 @@
         # NOTE: django-sudo's `is_safe_url` is much better at catching bad
         # redirections to different domains than social_auth's
         # `sanitize_redirect` call.
-<<<<<<< HEAD
-        if not is_safe_url(redirect, allowed_hosts=request.get_host()):
-=======
         if not is_safe_url(redirect, allowed_hosts=(request.get_host(),)):
->>>>>>> bb98cbb3
             redirect = DEFAULT_REDIRECT
         request.session[REDIRECT_FIELD_NAME] = redirect or DEFAULT_REDIRECT
 
