<<<<<<< HEAD
try:
    from django.conf.urls import url
except ImportError:
    # for Django version less then 1.4
    from django.conf.urls.defaults import url
=======
from __future__ import absolute_import

from django.conf.urls import url
>>>>>>> 3c7e0947

from social_auth.views import auth, complete


urlpatterns = [
    # authentication
    url(
        r"^associate/complete/(?P<backend>[^/]+)/$", complete, name="socialauth_associate_complete"
    ),
    url(r"^associate/(?P<backend>[^/]+)/$", auth, name="socialauth_associate"),
]<|MERGE_RESOLUTION|>--- conflicted
+++ resolved
@@ -1,14 +1,6 @@
-<<<<<<< HEAD
-try:
-    from django.conf.urls import url
-except ImportError:
-    # for Django version less then 1.4
-    from django.conf.urls.defaults import url
-=======
 from __future__ import absolute_import
 
 from django.conf.urls import url
->>>>>>> 3c7e0947
 
 from social_auth.views import auth, complete
 
