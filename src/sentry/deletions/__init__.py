--- conflicted
+++ resolved
@@ -100,11 +100,8 @@
     from sentry.models.rulefirehistory import RuleFireHistory
     from sentry.monitors import models as monitor_models
     from sentry.sentry_apps.models.sentry_app import SentryApp
-<<<<<<< HEAD
+    from sentry.sentry_apps.models.sentry_app_installation import SentryAppInstallation
     from sentry.sentry_apps.models.sentry_app_installation_token import SentryAppInstallationToken
-=======
-    from sentry.sentry_apps.models.sentry_app_installation import SentryAppInstallation
->>>>>>> aafa8219
     from sentry.snuba import models as snuba_models
 
     from . import defaults
