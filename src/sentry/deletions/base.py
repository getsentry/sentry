from __future__ import annotations

import logging
import re
from collections.abc import Mapping, Sequence
from typing import TYPE_CHECKING, Any, Generic, TypeVar

from sentry.constants import ObjectStatus
from sentry.db.models.base import Model
from sentry.users.services.user.model import RpcUser
from sentry.users.services.user.service import user_service
from sentry.utils import metrics
from sentry.utils.query import bulk_delete_objects

_leaf_re = re.compile(r"^(UserReport|Event|Group)(.+)")


if TYPE_CHECKING:
    from sentry.deletions.manager import DeletionTaskManager


def _delete_children(
    manager: DeletionTaskManager,
    relations: Sequence[BaseRelation],
    transaction_id: str | None = None,
    actor_id: int | None = None,
) -> bool:
    # Ideally this runs through the deletion manager
    for relation in relations:
        task = manager.get(
            transaction_id=transaction_id,
            actor_id=actor_id,
            task=relation.task,
            **relation.params,
        )

        # If we want smaller tasks then this also has to return when has_more is true.
        # This could significant increase the number of tasks we spawn. Get better estimates
        # by collecting metrics.
        has_more = True
        while has_more:
            has_more = task.chunk()
            if has_more:
                metrics.incr("deletions.should_spawn", tags={"task": type(task).__name__})
    return False


class BaseRelation:
    def __init__(self, params: Mapping[str, Any], task: type[BaseDeletionTask[Any]] | None) -> None:
        self.task = task
        self.params = params

    def __repr__(self) -> str:
        class_type = type(self)
        return f"<{class_type.__module__}.{class_type.__name__}: task={self.task} params={self.params}>"


class ModelRelation(BaseRelation):
    def __init__(
        self,
        model: type[ModelT],
        query: Mapping[str, Any],
        task: type[BaseDeletionTask[Any]] | None = None,
        partition_key: str | None = None,
    ) -> None:
        params = {"model": model, "query": query}

        if partition_key:
            params["partition_key"] = partition_key

        super().__init__(params=params, task=task)


ModelT = TypeVar("ModelT", bound=Model)


class BaseDeletionTask(Generic[ModelT]):
    logger = logging.getLogger("sentry.deletions.async")

    DEFAULT_CHUNK_SIZE = 100

    def __init__(
        self,
        manager: DeletionTaskManager,
        skip_models: list[type[Model]] | None = None,
        transaction_id: str | None = None,
        actor_id: int | None = None,
        chunk_size: int | None = None,
    ):
        self.manager = manager
        self.skip_models = set(skip_models) if skip_models else None
        self.transaction_id = transaction_id
        self.actor_id = actor_id
        self.chunk_size = chunk_size if chunk_size is not None else self.DEFAULT_CHUNK_SIZE

    def __repr__(self) -> str:
        return "<{}: skip_models={} transaction_id={} actor_id={}>".format(
            type(self),
            self.skip_models,
            self.transaction_id,
            self.actor_id,
        )

    def chunk(self) -> bool:
        """
        Deletes a chunk of this instance's data. Return ``True`` if there is
        more work, or ``False`` if the entity has been removed.
        """
        raise NotImplementedError

    def should_proceed(self, instance: ModelT) -> bool:
        """
        Used by root tasks to ensure deletion is ok to proceed.
        This allows deletes to be undone by API endpoints without
        having to also update scheduled tasks.
        """
        return True

    def get_child_relations(self, instance: ModelT) -> list[BaseRelation]:
        # TODO(dcramer): it'd be nice if we collected the default relationships
        return [
            # ModelRelation(Model, {'parent_id': instance.id})
        ]

    def get_child_relations_bulk(self, instance_list: Sequence[ModelT]) -> list[BaseRelation]:
        return [
            # ModelRelation(Model, {'parent_id__in': [i.id for id in instance_list]})
        ]

    def filter_relations(self, child_relations: Sequence[BaseRelation]) -> list[BaseRelation]:
        if not self.skip_models or not child_relations:
            return list(child_relations)

        return list(
            rel for rel in child_relations if rel.params.get("model") not in self.skip_models
        )

    def delete_bulk(self, instance_list: Sequence[ModelT]) -> bool:
        """
        Delete a batch of objects bound to this task.

        This **should** not be called with arbitrary types, but rather should
        be used for only the base type this task was instantiated against.
        """
        self.mark_deletion_in_progress(instance_list)

        child_relations = self.get_child_relations_bulk(instance_list)
        child_relations = self.filter_relations(child_relations)
        if child_relations:
            has_more = self.delete_children(child_relations)
            if has_more:
                return has_more

        for instance in instance_list:
            child_relations = self.get_child_relations(instance)
            child_relations = self.filter_relations(child_relations)
            if child_relations:
                has_more = self.delete_children(child_relations)
                if has_more:
                    return has_more

        self.delete_instance_bulk(instance_list)

        return False

    def delete_instance(self, instance: ModelT) -> None:
        raise NotImplementedError

    def delete_instance_bulk(self, instance_list: Sequence[ModelT]) -> None:
        for instance in instance_list:
            self.delete_instance(instance)

    def delete_children(self, relations: list[BaseRelation]) -> bool:
        return _delete_children(self.manager, relations, self.transaction_id, self.actor_id)

    def mark_deletion_in_progress(self, instance_list: Sequence[ModelT]) -> None:
        pass


class ModelDeletionTask(BaseDeletionTask[ModelT]):
    DEFAULT_QUERY_LIMIT: int | None = None
    manager_name = "objects"

    def __init__(
        self,
        manager: DeletionTaskManager,
        model: type[ModelT],
        query: Mapping[str, Any],
        query_limit: int | None = None,
        order_by: str | None = None,
        **kwargs: Any,
    ):
        super().__init__(manager, **kwargs)
        self.model = model
        self.query = query
        self.query_limit = query_limit or self.DEFAULT_QUERY_LIMIT or self.chunk_size
        self.order_by = order_by

    def __repr__(self) -> str:
        return "<{}: model={} query={} order_by={} transaction_id={} actor_id={}>".format(
            type(self),
            self.model,
            self.query,
            self.order_by,
            self.transaction_id,
            self.actor_id,
        )

    def chunk(self) -> bool:
        """
        Deletes a chunk of this instance's data. Return ``True`` if there is
        more work, or ``False`` if all matching entities have been removed.
        """
        query_limit = self.query_limit
        remaining = self.chunk_size

        while remaining > 0:
            queryset = getattr(self.model, self.manager_name).filter(**self.query)
            if self.order_by:
                queryset = queryset.order_by(self.order_by)

            queryset = list(queryset[:query_limit])
            # If there are no more rows we are all done.
            if not queryset:
                return False

            self.delete_bulk(queryset)
            remaining = remaining - len(queryset)
<<<<<<< HEAD
=======

>>>>>>> b261124f
        # We have more work to do as we didn't run out of rows to delete.
        return True

    def delete_instance(self, instance: ModelT) -> None:
        instance_id = instance.id
        try:
            instance.delete()
        finally:
            # Don't log Group and Event child object deletions.
            model_name = type(instance).__name__
            if not _leaf_re.search(model_name):
                self.logger.info(
                    "object.delete.executed",
                    extra={
                        "object_id": instance_id,
                        "transaction_id": self.transaction_id,
                        "app_label": instance._meta.app_label,
                        "model": model_name,
                    },
                )

    def get_actor(self) -> RpcUser | None:
        if self.actor_id:
            return user_service.get_user(user_id=self.actor_id)
        return None

    def mark_deletion_in_progress(self, instance_list: Sequence[ModelT]) -> None:
        for instance in instance_list:
            status = getattr(instance, "status", None)
            if status not in (ObjectStatus.DELETION_IN_PROGRESS, None):
                instance.update(status=ObjectStatus.DELETION_IN_PROGRESS)


class BulkModelDeletionTask(ModelDeletionTask[ModelT]):
    """
    An efficient mechanism for deleting larger volumes of rows in one pass,
    but will hard fail if the relations have resident foreign relations.

    Note: Does NOT support child relations.
    """

    DEFAULT_CHUNK_SIZE = 10000

    def __init__(
        self,
        manager: DeletionTaskManager,
        model: type[ModelT],
        query: Mapping[str, Any],
        partition_key: str | None = None,
        **kwargs: Any,
    ):
        super().__init__(manager, model, query, **kwargs)

        self.partition_key = partition_key

    def chunk(self) -> bool:
        return self._delete_instance_bulk()

    def _delete_instance_bulk(self) -> bool:
        try:
            return bulk_delete_objects(
                model=self.model,
                limit=self.chunk_size,
                transaction_id=self.transaction_id,
                partition_key=self.partition_key,
                **self.query,
            )
        finally:
            # Don't log Group and Event child object deletions.
            model_name = self.model.__name__
            if not _leaf_re.search(model_name):
                self.logger.info(
                    "object.delete.bulk_executed",
                    extra=dict(
                        {
                            "transaction_id": self.transaction_id,
                            "app_label": self.model._meta.app_label,
                            "model": model_name,
                        },
                        **self.query,
                    ),
                )<|MERGE_RESOLUTION|>--- conflicted
+++ resolved
@@ -226,10 +226,7 @@
 
             self.delete_bulk(queryset)
             remaining = remaining - len(queryset)
-<<<<<<< HEAD
-=======
-
->>>>>>> b261124f
+
         # We have more work to do as we didn't run out of rows to delete.
         return True
 
