--- conflicted
+++ resolved
@@ -224,20 +224,15 @@
         error_group_ids = [group.id for group in error_groups]
         issue_platform_group_ids = [group.id for group in issue_platform_groups]
 
-<<<<<<< HEAD
-        delete_project_group_hashes(
-            instance_list[0].project_id, group_ids_filter=error_group_ids, seer_deletion=True
-        )
-        delete_project_group_hashes(
-            instance_list[0].project_id, group_ids_filter=issue_platform_group_ids
-        )
-=======
         # delete_children() will delete GroupHash rows and related GroupHashMetadata rows,
         # however, we have added multiple optimizations in this function that would need to
         # be ported to a custom deletion task.
-        delete_group_hashes(instance_list[0].project_id, error_group_ids, seer_deletion=True)
-        delete_group_hashes(instance_list[0].project_id, issue_platform_group_ids)
->>>>>>> ca8b8c8b
+        delete_project_group_hashes(
+            instance_list[0].project_id, group_ids_filter=error_group_ids, seer_deletion=True
+        )
+        delete_project_group_hashes(
+            instance_list[0].project_id, group_ids_filter=issue_platform_group_ids
+        )
 
         # If this isn't a retention cleanup also remove event data.
         if not os.environ.get("_SENTRY_CLEANUP"):
