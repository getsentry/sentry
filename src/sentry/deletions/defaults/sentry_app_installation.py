--- conflicted
+++ resolved
@@ -5,18 +5,11 @@
 class SentryAppInstallationDeletionTask(ModelDeletionTask):
     def get_child_relations(self, instance):
         from sentry.models.apigrant import ApiGrant
-<<<<<<< HEAD
-        from sentry.models.integrations.sentry_app_installation_token import (
-=======
-        from sentry.models.integrations.sentry_app_installation_for_provider import (
+        from sentry.sentry_apps.models.sentry_app_installation_for_provider import (
             SentryAppInstallationForProvider,
         )
         from sentry.sentry_apps.models.sentry_app_installation_token import (
->>>>>>> 460f9384
             SentryAppInstallationToken,
-        )
-        from sentry.sentry_apps.models.sentry_app_installation_for_provider import (
-            SentryAppInstallationForProvider,
         )
 
         return [
