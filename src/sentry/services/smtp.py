from __future__ import absolute_import, print_function

import asyncore
import email
import logging
from smtpd import SMTPServer, SMTPChannel

from email_reply_parser import EmailReplyParser

from sentry.services.base import Service
from sentry.tasks.email import process_inbound_email
from sentry.utils.email import email_to_group_id

logger = logging.getLogger(__name__)


# HACK(mattrobenolt): literally no idea what I'm doing. Mostly made this up.
# SMTPChannel doesn't support EHLO response, but nginx requires an EHLO.
# EHLO is available in python 3, so this is backported somewhat
def smtp_EHLO(self, arg):
    if not arg:
        self.push("501 Syntax: EHLO hostname")
        return
    if self._SMTPChannel__greeting:
        self.push("503 Duplicate HELO/EHLO")
    else:
        self._SMTPChannel__greeting = arg
        self.push("250 %s" % self._SMTPChannel__fqdn)


SMTPChannel.smtp_EHLO = smtp_EHLO

STATUS = {200: "200 Ok", 550: "550 Not found", 552: "552 Message too long"}


class SentrySMTPServer(Service, SMTPServer):
    name = "smtp"
    max_message_length = 20000  # This might be too conservative

    def __init__(self, host=None, port=None, debug=False, workers=None):
        from django.conf import settings

        self.host = host or getattr(settings, "SENTRY_SMTP_HOST", "0.0.0.0")
        self.port = port or getattr(settings, "SENTRY_SMTP_PORT", 1025)

    def process_message(self, peer, mailfrom, rcpttos, raw_message):
        logger.info("Incoming message received from %s", mailfrom)
        if not len(rcpttos):
            logger.info("Incoming email had no recipients. Ignoring.")
            return STATUS[550]

        if len(raw_message) > self.max_message_length:
            logger.info("Inbound email message was too long: %d", len(raw_message))
            return STATUS[552]

        try:
            group_id = email_to_group_id(rcpttos[0])
        except Exception:
            logger.info("%r is not a valid email address", rcpttos)
            return STATUS[550]

        message = email.message_from_string(raw_message)
        payload = None
        if message.is_multipart():
            for msg in message.walk():
<<<<<<< HEAD
                if msg.get_content_type() == 'text/plain':
                    payload = msg.get_payload(decode=True)
=======
                if msg.get_content_type() == "text/plain":
                    payload = msg.get_payload()
>>>>>>> 8e657c7c
                    break
            if payload is None:
                # No text/plain part, bailing
                return STATUS[200]
        else:
            payload = message.get_payload(decode=True)

        payload = EmailReplyParser.parse_reply(payload).strip()
        if not payload:
            # If there's no body, we don't need to go any further
            return STATUS[200]

        process_inbound_email.delay(mailfrom, group_id, payload)
        return STATUS[200]

    def run(self):
        SMTPServer.__init__(self, (self.host, self.port), None)
        try:
            asyncore.loop()
        except KeyboardInterrupt:
            pass<|MERGE_RESOLUTION|>--- conflicted
+++ resolved
@@ -63,13 +63,8 @@
         payload = None
         if message.is_multipart():
             for msg in message.walk():
-<<<<<<< HEAD
                 if msg.get_content_type() == 'text/plain':
                     payload = msg.get_payload(decode=True)
-=======
-                if msg.get_content_type() == "text/plain":
-                    payload = msg.get_payload()
->>>>>>> 8e657c7c
                     break
             if payload is None:
                 # No text/plain part, bailing
