# Please do not use
#     from __future__ import annotations
# in modules such as this one where hybrid cloud service classes and data models are
# defined, because we want to reflect on type annotations and avoid forward references.

from enum import Enum
from typing import TYPE_CHECKING, Optional, Union

<<<<<<< HEAD
from sentry.models.actor import get_actor_id_for_user
=======
from sentry.services.hybrid_cloud import RpcModel
>>>>>>> 0db87253
from sentry.services.hybrid_cloud.user import RpcUser

if TYPE_CHECKING:
    from sentry.models import Team, User


class ActorType(Enum):
    USER = "User"
    TEAM = "Team"


class RpcActor(RpcModel):
    """Can represent any model object with a foreign key to Actor."""

    id: int
    actor_id: Optional[int]
    actor_type: ActorType
    slug: Optional[str] = None
    is_superuser: bool = False

    def __post_init__(self) -> None:
        if (self.actor_type == ActorType.TEAM) == (self.slug is None):
            raise ValueError("Slugs are expected for teams only")

    def __hash__(self) -> int:
        return hash((self.id, self.actor_id, self.actor_type))

    @classmethod
    def from_object(cls, obj: Union["RpcActor", "User", "Team", "RpcUser"]) -> "RpcActor":
        from sentry.models import Team, User

        if isinstance(obj, cls):
            return obj
        if isinstance(obj, User):
            return cls.from_orm_user(obj)
        if isinstance(obj, Team):
            return cls.from_orm_team(obj)
        if isinstance(obj, RpcUser):
            return cls.from_rpc_user(obj)
        raise TypeError(f"Cannot build RpcActor from {type(obj)}")

    @classmethod
    def from_orm_user(cls, user: "User") -> "RpcActor":
        actor_id = get_actor_id_for_user(user)
        return cls(
            id=user.id,
            actor_id=actor_id,
            actor_type=ActorType.USER,
            is_superuser=user.is_superuser,
        )

    @classmethod
    def from_rpc_user(cls, user: RpcUser) -> "RpcActor":
        actor_id = get_actor_id_for_user(user)
        return cls(
            id=user.id,
            actor_id=actor_id,
            actor_type=ActorType.USER,
            is_superuser=user.is_superuser,
        )

    @classmethod
    def from_orm_team(cls, team: "Team") -> "RpcActor":
        return cls(id=team.id, actor_id=team.actor_id, actor_type=ActorType.TEAM, slug=team.slug)<|MERGE_RESOLUTION|>--- conflicted
+++ resolved
@@ -6,11 +6,8 @@
 from enum import Enum
 from typing import TYPE_CHECKING, Optional, Union
 
-<<<<<<< HEAD
 from sentry.models.actor import get_actor_id_for_user
-=======
 from sentry.services.hybrid_cloud import RpcModel
->>>>>>> 0db87253
 from sentry.services.hybrid_cloud.user import RpcUser
 
 if TYPE_CHECKING:
