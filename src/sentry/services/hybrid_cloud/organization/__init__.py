--- conflicted
+++ resolved
@@ -1,17 +1,12 @@
 from __future__ import annotations
 
 from abc import abstractmethod
-<<<<<<< HEAD
-from typing import TYPE_CHECKING, Any, List, Mapping, Optional
-=======
-from dataclasses import dataclass, field
+from dataclasses import dataclass
 from typing import Any, List, Mapping, Optional
->>>>>>> b361b24a
 
 from pydantic import Field
 
 from sentry.models.organization import OrganizationStatus
-<<<<<<< HEAD
 from sentry.roles import team_roles
 from sentry.services.hybrid_cloud import (
     InterfaceWithLifecycle,
@@ -19,11 +14,7 @@
     silo_mode_delegation,
     stubbed,
 )
-from sentry.services.hybrid_cloud.user import APIUser
-=======
-from sentry.services.hybrid_cloud import InterfaceWithLifecycle, silo_mode_delegation, stubbed
 from sentry.services.hybrid_cloud.user import RpcUser
->>>>>>> b361b24a
 from sentry.silo import SiloMode
 
 
@@ -153,12 +144,7 @@
     return int(TeamStatus.VISIBLE)
 
 
-<<<<<<< HEAD
-class ApiTeam(SiloDataInterface):
-=======
-@dataclass
-class RpcTeam:
->>>>>>> b361b24a
+class RpcTeam(SiloDataInterface):
     id: int = -1
     status: int = Field(default_factory=team_status_visible)
     organization_id: int = -1
@@ -170,15 +156,10 @@
         return "Team"
 
 
-<<<<<<< HEAD
-class ApiTeamMember(SiloDataInterface):
-=======
 ApiTeam = RpcTeam
 
 
-@dataclass
-class RpcTeamMember:
->>>>>>> b361b24a
+class RpcTeamMember(SiloDataInterface):
     id: int = -1
     is_active: bool = False
     role_id: str = ""
@@ -200,12 +181,7 @@
     return int(ProjectStatus.VISIBLE)
 
 
-<<<<<<< HEAD
-class ApiProject(SiloDataInterface):
-=======
-@dataclass
-class RpcProject:
->>>>>>> b361b24a
+class RpcProject(SiloDataInterface):
     id: int = -1
     slug: str = ""
     name: str = ""
@@ -213,15 +189,10 @@
     status: int = Field(default_factory=project_status_visible)
 
 
-<<<<<<< HEAD
-class ApiOrganizationMemberFlags(SiloDataInterface):
-=======
 ApiProject = RpcProject
 
 
-@dataclass
-class RpcOrganizationMemberFlags:
->>>>>>> b361b24a
+class RpcOrganizationMemberFlags(SiloDataInterface):
     sso__linked: bool = False
     sso__invalid: bool = False
     member_limit__restricted: bool = False
@@ -236,34 +207,20 @@
         return bool(getattr(self, item))
 
 
-<<<<<<< HEAD
-class ApiOrganizationMember(SiloDataInterface):
-=======
 ApiOrganizationMemberFlags = RpcOrganizationMemberFlags
 
 
-@dataclass
-class RpcOrganizationMember:
->>>>>>> b361b24a
+class RpcOrganizationMember(SiloDataInterface):
     id: int = -1
     organization_id: int = -1
     # This can be null when the user is deleted.
     user_id: Optional[int] = None
-<<<<<<< HEAD
-    member_teams: List[ApiTeamMember] = Field(default_factory=list)
+    member_teams: List[RpcTeamMember] = Field(default_factory=list)
     role: str = ""
     has_global_access: bool = False
     project_ids: List[int] = Field(default_factory=list)
     scopes: List[str] = Field(default_factory=list)
-    flags: ApiOrganizationMemberFlags = Field(default_factory=lambda: ApiOrganizationMemberFlags())
-=======
-    member_teams: List[RpcTeamMember] = field(default_factory=list)
-    role: str = ""
-    has_global_access: bool = False
-    project_ids: List[int] = field(default_factory=list)
-    scopes: List[str] = field(default_factory=list)
-    flags: RpcOrganizationMemberFlags = field(default_factory=lambda: RpcOrganizationMemberFlags())
->>>>>>> b361b24a
+    flags: RpcOrganizationMemberFlags = Field(default_factory=lambda: RpcOrganizationMemberFlags())
 
     def get_audit_log_metadata(self, user_email: str) -> Mapping[str, Any]:
         team_ids = [mt.team_id for mt in self.member_teams]
@@ -277,15 +234,10 @@
         }
 
 
-<<<<<<< HEAD
-class ApiOrganizationFlags(SiloDataInterface):
-=======
 ApiOrganizationMember = RpcOrganizationMember
 
 
-@dataclass
-class RpcOrganizationFlags:
->>>>>>> b361b24a
+class RpcOrganizationFlags(SiloDataInterface):
     allow_joinleave: bool = False
     enhanced_privacy: bool = False
     disable_shared_issues: bool = False
@@ -295,29 +247,21 @@
     require_email_verification: bool = False
 
 
-<<<<<<< HEAD
-class ApiOrganizationInvite(SiloDataInterface):
-=======
 ApiOrganizationFlags = RpcOrganizationFlags
 
 
 @dataclass
-class RpcOrganizationInvite:
->>>>>>> b361b24a
+class RpcOrganizationInvite(SiloDataInterface):
     id: int = -1
     token: str = ""
     email: str = ""
 
 
-<<<<<<< HEAD
-class ApiOrganizationSummary(SiloDataInterface):
-=======
 ApiOrganizationInvite = RpcOrganizationInvite
 
 
 @dataclass
-class RpcOrganizationSummary:
->>>>>>> b361b24a
+class RpcOrganizationSummary(SiloDataInterface):
     """
     The subset of organization metadata available from the control silo specifically.
     """
@@ -327,15 +271,6 @@
     name: str = ""
 
 
-<<<<<<< HEAD
-class ApiOrganization(ApiOrganizationSummary):
-    # Represents the full set of teams and projects associated with the org.  Note that these are not filtered by
-    # visibility, but you can apply a manual filter on the status attribute.
-    teams: List[ApiTeam] = Field(default_factory=list)
-    projects: List[ApiProject] = Field(default_factory=list)
-
-    flags: ApiOrganizationFlags = Field(default_factory=lambda: ApiOrganizationFlags())
-=======
 ApiOrganizationSummary = RpcOrganizationSummary
 
 
@@ -343,25 +278,19 @@
 class RpcOrganization(RpcOrganizationSummary):
     # Represents the full set of teams and projects associated with the org.  Note that these are not filtered by
     # visibility, but you can apply a manual filter on the status attribute.
-    teams: List[RpcTeam] = field(default_factory=list)
-    projects: List[RpcProject] = field(default_factory=list)
-
-    flags: RpcOrganizationFlags = field(default_factory=lambda: RpcOrganizationFlags())
->>>>>>> b361b24a
+    teams: List[RpcTeam] = Field(default_factory=list)
+    projects: List[RpcProject] = Field(default_factory=list)
+
+    flags: RpcOrganizationFlags = Field(default_factory=lambda: RpcOrganizationFlags())
     status: OrganizationStatus = OrganizationStatus.VISIBLE
 
     default_role: str = ""
 
 
-<<<<<<< HEAD
-class ApiUserOrganizationContext(SiloDataInterface):
-=======
 ApiOrganization = RpcOrganization
 
 
-@dataclass
-class RpcUserOrganizationContext:
->>>>>>> b361b24a
+class RpcUserOrganizationContext(SiloDataInterface):
     """
     This object wraps an organization result inside of its membership context in terms of an (optional) user id.
     This is due to the large number of callsites that require an organization and a user's membership at the
@@ -372,13 +301,8 @@
     # user_id is None iff the get_organization_by_id call is not provided a user_id context.
     user_id: Optional[int] = None
     # The organization is always non-null because the null wrapping is around this object instead.
-<<<<<<< HEAD
-    # A None organization => a None ApiUserOrganizationContext
-    organization: ApiOrganization = Field(default_factory=lambda: ApiOrganization())
-=======
     # A None organization => a None RpcUserOrganizationContext
-    organization: RpcOrganization = field(default_factory=lambda: RpcOrganization())
->>>>>>> b361b24a
+    organization: RpcOrganization = Field(default_factory=lambda: RpcOrganization())
     # member can be None when the given user_id does not have membership with the given organization.
     # Note that all related fields of this organization member are filtered by visibility and is_active=True.
     member: Optional[RpcOrganizationMember] = None
