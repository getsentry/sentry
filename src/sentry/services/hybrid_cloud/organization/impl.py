--- conflicted
+++ resolved
@@ -463,8 +463,9 @@
         # OrganizationMember objects produces outboxes.  In this case, it is safe to do the update directly because
         # the attribute we are changing never needs to produce an outbox.
         with in_test_psql_role_override("postgres"):
-<<<<<<< HEAD
-            OrganizationMember.objects.filter(user_id=user.id).update(user_is_active=user.is_active)
+            OrganizationMember.objects.filter(user_id=user.id).update(
+                user_is_active=user.is_active, user_email=user.email
+            )
 
     def get_option(self, *, organization_id: int, key: str) -> OptionValue:
         orm_organization = Organization.objects.get_from_cache(id=organization_id)
@@ -479,9 +480,4 @@
 
     def delete_option(self, *, organization_id: int, key: str) -> None:
         orm_organization = Organization.objects.get_from_cache(id=organization_id)
-        orm_organization.delete_option(key)
-=======
-            OrganizationMember.objects.filter(user_id=user.id).update(
-                user_is_active=user.is_active, user_email=user.email
-            )
->>>>>>> b8792bc8
+        orm_organization.delete_option(key)