--- conflicted
+++ resolved
@@ -303,12 +303,8 @@
         ), "Must set either user_id or email"
         if invite_status is None:
             invite_status = InviteStatus.APPROVED.value
-        org_member: OrganizationMember | None = None
 
         with transaction.atomic(), in_test_psql_role_override("postgres"):
-<<<<<<< HEAD
-            try:
-=======
             org_member: Optional[OrganizationMember] = None
             if user_id is not None:
                 org_member = OrganizationMember.objects.filter(
@@ -320,7 +316,6 @@
                 ).first()
 
             if org_member is None:
->>>>>>> 5db91c8d
                 org_member = OrganizationMember.objects.create(
                     organization_id=organization_id,
                     user_id=user_id,
@@ -330,24 +325,9 @@
                     inviter_id=inviter_id,
                     invite_status=invite_status,
                 )
-<<<<<<< HEAD
-                org_member.outbox_for_update().drain_shard(max_updates_to_drain=10)
-            except IntegrityError:
-                pass
-
-        if user_id is not None:
-            org_member = OrganizationMember.objects.get(
-                user_id=user_id, organization_id=organization_id
-            )
-        if email is not None:
-            org_member = OrganizationMember.objects.get(user_id=user_id, email__iexact=email)
-
-        assert org_member
-=======
 
             assert org_member
             org_member.outbox_for_update().drain_shard(max_updates_to_drain=10)
->>>>>>> 5db91c8d
         return serialize_member(org_member)
 
     def add_team_member(self, *, team_id: int, organization_member: RpcOrganizationMember) -> None:
