from __future__ import annotations

from typing import Any, Iterable, List, Optional, Set, cast

from django.db import IntegrityError, models, transaction

from sentry import roles
from sentry.api.serializers import serialize
from sentry.db.postgres.roles import in_test_psql_role_override
from sentry.models import (
    Activity,
    GroupAssignee,
    GroupBookmark,
    GroupSeen,
    GroupShare,
    GroupSubscription,
    Organization,
    OrganizationMember,
    OrganizationMemberTeam,
    OrganizationStatus,
    Team,
    outbox_context,
)
from sentry.models.organizationmember import InviteStatus
from sentry.services.hybrid_cloud import OptionValue, logger
from sentry.services.hybrid_cloud.organization import (
    OrganizationService,
    RpcOrganizationFlagsUpdate,
    RpcOrganizationInvite,
    RpcOrganizationMember,
    RpcOrganizationMemberFlags,
    RpcOrganizationSummary,
    RpcRegionUser,
    RpcUserInviteContext,
    RpcUserOrganizationContext,
)
from sentry.services.hybrid_cloud.organization.serial import (
    serialize_member,
    serialize_organization_summary,
    serialize_rpc_organization,
)
from sentry.services.hybrid_cloud.user import RpcUser
from sentry.services.hybrid_cloud.util import flags_to_bits


class DatabaseBackedOrganizationService(OrganizationService):
    def check_membership_by_id(
        self, organization_id: int, user_id: int
    ) -> Optional[RpcOrganizationMember]:
        from sentry.auth.access import get_cached_organization_member

        try:
            member = get_cached_organization_member(
                user_id=user_id, organization_id=organization_id
            )
        except OrganizationMember.DoesNotExist:
            return None

        return serialize_member(member)

    def serialize_organization(
        self, *, id: int, as_user: Optional[RpcUser] = None
    ) -> Optional[Any]:
        org = Organization.objects.filter(id=id).first()
        if org is None:
            return None
        return serialize(org, user=as_user)

    def get_organization_by_id(
        self, *, id: int, user_id: Optional[int] = None, slug: Optional[str] = None
    ) -> Optional[RpcUserOrganizationContext]:
        membership: Optional[RpcOrganizationMember] = None
        if user_id is not None:
            membership = self.check_membership_by_id(organization_id=id, user_id=user_id)

        try:
            query = Organization.objects.filter(id=id)
            if slug is not None:
                query = query.filter(slug=slug)
            org = query.get()
        except Organization.DoesNotExist:
            return None

        return RpcUserOrganizationContext(
            user_id=user_id, organization=serialize_rpc_organization(org), member=membership
        )

    def get_org_by_slug(
        self,
        *,
        slug: str,
        user_id: Optional[int] = None,
    ) -> Optional[RpcOrganizationSummary]:
        query = Organization.objects.filter(slug=slug)
        if user_id is not None:
            query = query.filter(
                status=OrganizationStatus.ACTIVE,
                member_set__user_id=user_id,
            )
        try:
            return serialize_organization_summary(query.get())
        except Organization.DoesNotExist:
            return None

    def check_membership_by_email(
        self, organization_id: int, email: str
    ) -> Optional[RpcOrganizationMember]:
        try:
            member = OrganizationMember.objects.get(
                organization_id=organization_id, email__iexact=email
            )
        except OrganizationMember.DoesNotExist:
            return None

        return serialize_member(member)

    def get_invite_by_id(
        self,
        *,
        organization_id: int,
        organization_member_id: Optional[int] = None,
        user_id: Optional[int] = None,
        email: Optional[str] = None,
    ) -> Optional[RpcUserInviteContext]:
        """
        Query for an organization member by its id.
        """
        query = Organization.objects.filter(id=organization_id)

        try:
            org = query.get()
        except Organization.DoesNotExist:
            return None

        return self._get_invite(
            organization_member_id=organization_member_id,
            org=org,
            user_id=user_id,
            email=email,
        )

    def get_invite_by_slug(
        self,
        *,
        slug: str,
        organization_member_id: Optional[int] = None,
        user_id: Optional[int] = None,
        email: Optional[str] = None,
    ) -> Optional[RpcUserInviteContext]:
        """
        Query for an organization member by its slug.
        """
        query = Organization.objects.filter(slug=slug)

        try:
            org = query.get()
        except Organization.DoesNotExist:
            return None

        return self._get_invite(
            organization_member_id=organization_member_id,
            org=org,
            user_id=user_id,
            email=email,
        )

    def _get_invite(
        self,
        *,
        organization_member_id: Optional[int] = None,
        org: Organization,
        user_id: Optional[int] = None,
        email: Optional[str] = None,
    ) -> Optional[RpcUserInviteContext]:
        """
        Query for an organization member by its id and organization
        """

        member: RpcOrganizationMember | None = None
        if user_id is not None:
            member = OrganizationMember.objects.filter(
                organization_id=org.id, user_id=user_id
            ).first()
        if member is None and email is not None:
            member = OrganizationMember.objects.filter(
                organization_id=org.id, email__iexact=email
            ).first()
        if member is None and organization_member_id is not None:
            member = OrganizationMember.objects.filter(
                organization_id=org.id, id=organization_member_id
            ).first()

        if member is None:
            return None

        return RpcUserInviteContext(
            user_id=member.user_id,
            organization=serialize_rpc_organization(org),
            member=serialize_member(member),
            invite_organization_member_id=organization_member_id,
        )

    def delete_organization_member(
        self, *, organization_id: int, organization_member_id: int
    ) -> bool:
        try:
            member = OrganizationMember.objects.get(id=organization_member_id)
        except OrganizationMember.DoesNotExist:
            return False
        num_deleted, _deleted = member.delete()
        return num_deleted > 0

    def set_user_for_organization_member(
        self,
        *,
        organization_member_id: int,
        organization_id: int,
        user_id: int,
    ) -> Optional[RpcOrganizationMember]:
        with transaction.atomic():
            try:
                org_member = OrganizationMember.objects.get(
                    user_id=user_id, organization_id=organization_id
                )
                return serialize_member(org_member)
            except OrganizationMember.DoesNotExist:
                try:
                    org_member = OrganizationMember.objects.get(
                        id=organization_member_id, organization_id=organization_id
                    )
                    org_member.set_user(user_id)
                    org_member.save()
<<<<<<< HEAD
=======

                    transaction.on_commit(
                        lambda: org_member.outbox_for_update().drain_shard(max_updates_to_drain=10)
                    )
>>>>>>> d8648609
                except OrganizationMember.DoesNotExist:
                    return None
        return serialize_member(org_member)

    def check_organization_by_slug(self, *, slug: str, only_visible: bool) -> Optional[int]:
        try:
            org = Organization.objects.get_from_cache(slug=slug)
            if only_visible and org.status != OrganizationStatus.ACTIVE:
                raise Organization.DoesNotExist
            return cast(int, org.id)
        except Organization.DoesNotExist:
            logger.info("Organization by slug [%s] not found", slug)

        return None

    def get_organizations(
        self,
        *,
        user_id: Optional[int],
        scope: Optional[str],
        only_visible: bool,
        organization_ids: Optional[List[int]] = None,
    ) -> List[RpcOrganizationSummary]:
        # This needs to query the control tables for organization data and not the region ones, because spanning out
        # would be very expansive.
        if user_id is not None:
            organizations = self._query_organizations(user_id, scope, only_visible)
        elif organization_ids is not None:
            qs = Organization.objects.filter(id__in=organization_ids)
            if only_visible:
                qs = qs.filter(status=OrganizationStatus.ACTIVE)
            organizations = list(qs)
        else:
            organizations = []
        return [serialize_organization_summary(o) for o in organizations]

    def _query_organizations(
        self, user_id: int, scope: Optional[str], only_visible: bool
    ) -> List[Organization]:
        from django.conf import settings

        if settings.SENTRY_PUBLIC and scope is None:
            if only_visible:
                return list(Organization.objects.filter(status=OrganizationStatus.ACTIVE))
            else:
                return list(Organization.objects.filter())

        qs = OrganizationMember.objects.filter(user_id=user_id)

        qs = qs.select_related("organization")
        if only_visible:
            qs = qs.filter(organization__status=OrganizationStatus.ACTIVE)

        results = list(qs)

        if scope is not None:
            return [r.organization for r in results if scope in r.get_scopes()]

        return [r.organization for r in results]

    def update_flags(self, *, organization_id: int, flags: RpcOrganizationFlagsUpdate) -> None:
        updates = models.F("flags")
        for (name, value) in flags.items():
            if value is True:
                updates = updates.bitor(Organization.flags[name])
            elif value is False:
                updates = updates.bitand(~Organization.flags[name])
            else:
                raise TypeError(f"Invalid value received for update_flags: {name}={value!r}")

        Organization.objects.filter(id=organization_id).update(flags=updates)

    @staticmethod
    def _deserialize_member_flags(flags: RpcOrganizationMemberFlags) -> int:
        return flags_to_bits(flags.sso__linked, flags.sso__invalid, flags.member_limit__restricted)

    def add_organization_member(
        self,
        *,
        organization_id: int,
        default_org_role: str,
        user_id: int | None = None,
        email: str | None = None,
        flags: Optional[RpcOrganizationMemberFlags] = None,
        role: str | None = None,
        inviter_id: int | None = None,
        invite_status: int | None = None,
    ) -> RpcOrganizationMember:
        assert (user_id is None and email) or (
            user_id and email is None
        ), "Must set either user_id or email"
        if invite_status is None:
            invite_status = InviteStatus.APPROVED.value

        with outbox_context(transaction.atomic()):
            org_member: Optional[OrganizationMember] = None
            if user_id is not None:
                org_member = OrganizationMember.objects.filter(
                    organization_id=organization_id, user_id=user_id
                ).first()
            elif email is not None:
                org_member = OrganizationMember.objects.filter(
                    organization_id=organization_id, email=email
                ).first()

            if org_member is None:
                org_member = OrganizationMember.objects.create(
                    organization_id=organization_id,
                    user_id=user_id,
                    email=email,
                    flags=self._deserialize_member_flags(flags) if flags else 0,
                    role=role or default_org_role,
                    inviter_id=inviter_id,
                    invite_status=invite_status,
                )
        return serialize_member(org_member)

    def add_team_member(self, *, team_id: int, organization_member: RpcOrganizationMember) -> None:
        OrganizationMemberTeam.objects.create(
            team_id=team_id, organizationmember_id=organization_member.id
        )
        # It might be nice to return an RpcTeamMember to represent what we just
        # created, but doing so would require a list of project IDs. We can implement
        # that if a return value is needed in the future.

    def get_team_members(self, *, team_id: int) -> Iterable[RpcOrganizationMember]:
        team_members = OrganizationMemberTeam.objects.filter(team_id=team_id)
        return [serialize_member(team_member.organizationmember) for team_member in team_members]

    def update_membership_flags(self, *, organization_member: RpcOrganizationMember) -> None:
        model = OrganizationMember.objects.get(id=organization_member.id)
        model.flags = self._deserialize_member_flags(organization_member.flags)
        model.save()

    @classmethod
    def _serialize_invite(cls, om: OrganizationMember) -> RpcOrganizationInvite:
        return RpcOrganizationInvite(id=om.id, token=om.token, email=om.email)

    def get_all_org_roles(
        self,
        organization_member: Optional[RpcOrganizationMember] = None,
        member_id: Optional[int] = None,
    ) -> List[str]:
        if member_id:
            member = OrganizationMember.objects.get(id=member_id)
            organization_member = serialize_member(member)

        org_roles: List[str] = []
        if organization_member:
            team_ids = [mt.team_id for mt in organization_member.member_teams]
            all_roles: Set[str] = set(
                Team.objects.filter(id__in=team_ids)
                .exclude(org_role=None)
                .values_list("org_role", flat=True)
            )
            all_roles.add(organization_member.role)
            org_roles.extend(list(all_roles))
        return org_roles

    def get_top_dog_team_member_ids(self, organization_id: int) -> List[int]:
        owner_teams = list(
            Team.objects.filter(
                organization_id=organization_id, org_role=roles.get_top_dog().id
            ).values_list("id", flat=True)
        )
        return list(
            OrganizationMemberTeam.objects.filter(team_id__in=owner_teams).values_list(
                "organizationmember_id", flat=True
            )
        )

    def update_default_role(
        self, *, organization_id: int, default_role: str
    ) -> RpcOrganizationMember:
        org = Organization.objects.get(id=organization_id)
        org.default_role = default_role
        org.save()
        return serialize_rpc_organization(org)

    def remove_user(self, *, organization_id: int, user_id: int) -> RpcOrganizationMember:
        with outbox_context(transaction.atomic()):
            org_member = OrganizationMember.objects.get(
                organization_id=organization_id, user_id=user_id
            )
            org_member.remove_user()
            org_member.save()
        return serialize_member(org_member)

    def merge_users(self, *, organization_id: int, from_user_id: int, to_user_id: int) -> None:
        to_member: Optional[OrganizationMember] = OrganizationMember.objects.filter(
            organization_id=organization_id, user_id=to_user_id
        ).first()

        from_member: Optional[OrganizationMember] = OrganizationMember.objects.filter(
            organization_id=organization_id, user_id=from_user_id
        ).first()

        if from_member is None:
            return

        if to_member is None:
            to_member = OrganizationMember.objects.create(
                organization_id=organization_id,
                user_id=to_user_id,
                role=from_member.role,
                flags=from_member.flags,
                has_global_access=from_member.has_global_access,
            )
        else:
            if roles.get(from_member.role).priority > roles.get(to_member.role).priority:
                to_member.role = from_member.role
            to_member.save()

        assert to_member

        for team in from_member.teams.all():
            try:
                with transaction.atomic():
                    OrganizationMemberTeam.objects.create(organizationmember=to_member, team=team)
            except IntegrityError:
                pass

        model_list = (
            GroupAssignee,
            GroupBookmark,
            GroupSeen,
            GroupShare,
            GroupSubscription,
            Activity,
        )

        for model in model_list:
            for obj in model.objects.filter(
                user_id=from_user_id, project__organization_id=organization_id
            ):
                try:
                    with transaction.atomic():
                        obj.update(user_id=to_user_id)
                except IntegrityError:
                    pass

    def reset_idp_flags(self, *, organization_id: int) -> None:
        with in_test_psql_role_override("postgres"):
            # Flags are not replicated -- these updates are safe without outbox application.
            OrganizationMember.objects.filter(
                organization_id=organization_id,
                flags=models.F("flags").bitor(OrganizationMember.flags["idp:provisioned"]),
            ).update(
                flags=models.F("flags")
                .bitand(~OrganizationMember.flags["idp:provisioned"])
                .bitand(~OrganizationMember.flags["idp:role-restricted"])
            )

    def update_region_user(self, *, user: RpcRegionUser, region_name: str) -> None:
        # Normally, calling update on a QS for organization member fails because we need to ensure that updates to
        # OrganizationMember objects produces outboxes.  In this case, it is safe to do the update directly because
        # the attribute we are changing never needs to produce an outbox.
        with in_test_psql_role_override("postgres"):
            OrganizationMember.objects.filter(user_id=user.id).update(
                user_is_active=user.is_active, user_email=user.email
            )

    def get_option(self, *, organization_id: int, key: str) -> OptionValue:
        orm_organization = Organization.objects.get_from_cache(id=organization_id)
        value = orm_organization.get_option(key)
        if value is not None and not isinstance(value, (str, int, bool)):
            raise TypeError
        return value

    def update_option(self, *, organization_id: int, key: str, value: OptionValue) -> bool:
        orm_organization = Organization.objects.get_from_cache(id=organization_id)
        return orm_organization.update_option(key, value)  # type: ignore[no-any-return]

    def delete_option(self, *, organization_id: int, key: str) -> None:
        orm_organization = Organization.objects.get_from_cache(id=organization_id)
        orm_organization.delete_option(key)<|MERGE_RESOLUTION|>--- conflicted
+++ resolved
@@ -230,13 +230,6 @@
                     )
                     org_member.set_user(user_id)
                     org_member.save()
-<<<<<<< HEAD
-=======
-
-                    transaction.on_commit(
-                        lambda: org_member.outbox_for_update().drain_shard(max_updates_to_drain=10)
-                    )
->>>>>>> d8648609
                 except OrganizationMember.DoesNotExist:
                     return None
         return serialize_member(org_member)
