--- conflicted
+++ resolved
@@ -6,11 +6,7 @@
 import inspect
 import logging
 import threading
-<<<<<<< HEAD
-from abc import ABC, abstractmethod
 from enum import Enum
-=======
->>>>>>> 1570663a
 from typing import (
     Any,
     Callable,
