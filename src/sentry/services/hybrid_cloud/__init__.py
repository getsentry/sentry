from __future__ import annotations

import contextlib
import datetime
import functools
import logging
import threading
from enum import Enum
from typing import (
    Any,
    Callable,
    Dict,
    Generator,
    Generic,
    Iterable,
    Mapping,
    Optional,
    Tuple,
    Type,
    TypeVar,
    Union,
    cast,
)

import pydantic
import sentry_sdk
from django.db import router, transaction
from django.db.models import Model
from typing_extensions import Self

from sentry.silo import SiloMode
from sentry.utils.env import in_test_environment

logger = logging.getLogger(__name__)

T = TypeVar("T")

ArgumentDict = Mapping[str, Any]

OptionValue = Union[str, int, bool, None]

IDEMPOTENCY_KEY_LENGTH = 48
REGION_NAME_LENGTH = 48

DEFAULT_DATE = datetime.datetime(2000, 1, 1)


def report_pydantic_type_validation_error(
    field: pydantic.fields.ModelField,
    value: Any,
    errors: pydantic.error_wrappers.ErrorList,
    model_class: Optional[Type[Any]],
) -> None:
    with sentry_sdk.push_scope() as scope:
        scope.set_context(
            "pydantic_validation",
            {
                "field": field.name,
                "value_type": str(type(value)),
                "errors": str(errors),
                "model_class": str(model_class),
            },
        )
        sentry_sdk.capture_message("Pydantic type validation error")


def _hack_pydantic_type_validation() -> None:
    """Disable strict type checking on Pydantic models.

    This is a temporary measure to ensure stability while we represent RpcModel
    objects as Pydantic models. Previously, those objects were dataclasses whose type
    annotations were checked statically but not at runtime. There may be bugs where
    those objects are constructed with the wrong type (typically None on a
    non-Optional field), but otherwise everything works.

    To prevent these from being hard errors, override Pydantic's validation behavior.
    Unfortunately, there is no way (that we know of) to do this only on RpcModel and
    its subclasses. We have to kludge it by tampering with Pydantic's global
    ModelField class, which would affect the behavior of all types extending
    pydantic.BaseModel in the code base. (As of this writing, there are no such
    classes other than RpcModel, but be warned.)

    See https://github.com/pydantic/pydantic/issues/897

    TODO: Remove this kludge when we are reasonably confident it is no longer
          producing any warnings
    """

    if in_test_environment():
        return

    builtin_validate = pydantic.fields.ModelField.validate

    def validate(
        field: pydantic.fields.ModelField,
        value: Any,
        *args: Any,
        cls: Optional[Type[Union[pydantic.BaseModel, pydantic.dataclasses.Dataclass]]] = None,
        **kwargs: Any,
    ) -> Tuple[Optional[Any], Optional[pydantic.error_wrappers.ErrorList]]:
        result, errors = builtin_validate(field, value, *args, cls=cls, **kwargs)
        if errors:
            report_pydantic_type_validation_error(field, value, errors, cls)
        return result, None

    functools.update_wrapper(validate, builtin_validate)
    pydantic.fields.ModelField.validate = validate  # type: ignore


_hack_pydantic_type_validation()


class ValueEqualityEnum(Enum):
    def __eq__(self, other):
        value = other
        if isinstance(other, Enum):
            value = other.value
        return self.value == value

    def __hash__(self):
        return hash(self.value)


class RpcModel(pydantic.BaseModel):
    """A serializable object that may be part of an RPC schema."""

    class Config:
        orm_mode = True
        use_enum_values = True

    @classmethod
    def get_field_names(cls) -> Iterable[str]:
        return iter(cls.__fields__.keys())

    @classmethod
    def serialize_by_field_name(
        cls,
        obj: Any,
        name_transform: Callable[[str], str] | None = None,
        value_transform: Callable[[Any], Any] | None = None,
    ) -> Self:
        """Serialize an object with field names matching this model class.

        This class method may be called only on an instantiable subclass. The
        returned value is an instance of that subclass. The optional "transform"
        arguments, if present, modify each field name or attribute value before it is
        passed through to the serialized object. Raises AttributeError if the
        argument does not have an attribute matching each field name (after
        transformation, if any) of this RpcModel class.

        This method should not necessarily be used for every serialization operation.
        It is useful for model types, such as "flags" objects, where new fields may
        be added in the future and we'd like them to be serialized automatically. For
        more stable or more complex models, it is more suitable to list the fields
        out explicitly in a constructor call.
        """

        fields = {}

        for rpc_field_name in cls.get_field_names():
            if name_transform is not None:
                obj_field_name = name_transform(rpc_field_name)
            else:
                obj_field_name = rpc_field_name

            try:
                value = getattr(obj, obj_field_name)
            except AttributeError as e:
                msg = (
                    f"While serializing to {cls.__name__}, could not extract "
                    f"{obj_field_name!r} from {type(obj).__name__}"
                )
                if name_transform is not None:
                    msg += f" (transformed from {rpc_field_name!r})"
                raise AttributeError(msg) from e

            if value_transform is not None:
                value = value_transform(value)
            fields[rpc_field_name] = value

        return cls(**fields)


ServiceInterface = TypeVar("ServiceInterface")


class DelegatedBySiloMode(Generic[ServiceInterface]):
    """
    Using a mapping of silo modes to backing type classes that match the same ServiceInterface,
    delegate method calls to a singleton that is managed based on the current SiloMode.get_current_mode().
    This delegator is dynamic -- it knows to swap the backing implementation even when silo mode is overwritten
    during run time, or even via the stubbing methods in this module.

    It also supports lifecycle management by invoking close() on the backing implementation anytime either this
    service is closed, or when the backing service implementation changes.
    """

    _constructors: Mapping[SiloMode, Callable[[], ServiceInterface]]
    _singleton: Dict[SiloMode, ServiceInterface | None]
    _lock: threading.RLock

    def __init__(self, mapping: Mapping[SiloMode, Callable[[], ServiceInterface]]):
        self._constructors = mapping
        self._singleton = {}
        self._lock = threading.RLock()

    @contextlib.contextmanager
    def with_replacement(
        self, service: ServiceInterface | None, silo_mode: SiloMode
    ) -> Generator[None, None, None]:
        with self._lock:
            prev = self._singleton.get(silo_mode, None)
            self._singleton[silo_mode] = service
        try:
            yield
        finally:
            with self._lock:
                self._singleton[silo_mode] = prev

    def __getattr__(self, item: str) -> Any:
        cur_mode = SiloMode.get_current_mode()

        with self._lock:
            if impl := self._singleton.get(cur_mode, None):
                return getattr(impl, item)
            if con := self._constructors.get(cur_mode, None):
                self._singleton[cur_mode] = inst = con()
                return getattr(inst, item)

        raise KeyError(f"No implementation found for {cur_mode}.")


<<<<<<< HEAD
=======
class DelegatedByOpenTransaction(Generic[ServiceInterface]):
    """
    It is possible to run monolith mode in a split database scenario -- in this case, the silo mode does not help
    select the correct implementation to ensure non mingled transactions.  This helper picks a backing implementation
    by checking if an open transaction exists for the routing of the given model for a backend implementation.

    If no transactions are open, it uses a given default implementation instead.
    """

    _constructors: Mapping[Type[Model], Callable[[], ServiceInterface]]
    _default: Callable[[], ServiceInterface]

    def __init__(
        self,
        mapping: Mapping[Type[Model], Callable[[], ServiceInterface]],
        default: Callable[[], ServiceInterface],
    ):
        self._constructors = mapping
        self._default = default

    def __getattr__(self, item: str) -> Any:
        for model, constructor in self._constructors.items():
            if in_test_environment():
                from sentry.testutils.hybrid_cloud import simulated_transaction_watermarks

                open_transaction = (
                    simulated_transaction_watermarks.connection_transaction_depth_above_watermark(
                        using=router.db_for_write(model)
                    )
                    > 0
                )
            else:
                open_transaction = transaction.get_connection(
                    router.db_for_write(model)
                ).in_atomic_block

            if open_transaction:
                return getattr(constructor(), item)
        return getattr(self._default(), item)


hc_test_stub: Any = threading.local()


def CreateStubFromBase(
    base: Type[ServiceInterface], target_mode: SiloMode
) -> Type[ServiceInterface]:
    """
    Using a concrete implementation class of a service, creates a new concrete implementation class suitable for a test
    stub.  It retains parity with the given base by passing through all of its abstract method implementations to the
    given base class, but wraps it to run in the target silo mode, allowing tests written for monolith mode to largely
    work symmetrically.  In the future, however, when monolith mode separate is deprecated, this logic should be
    replaced by true mocking utilities, for say, target RPC endpoints.

    This implementation will not work outside of test contexts.
    """

    def __init__(self: Any, backing_service: ServiceInterface) -> None:
        self.backing_service = backing_service

    def make_method(method_name: str) -> Any:
        def method(self: Any, *args: Any, **kwds: Any) -> Any:
            in_test_assert_no_transaction(
                f"remote service method {base.__name__}.{method_name} called inside transaction!  Move service calls to outside of transactions."
            )
            from sentry.services.hybrid_cloud.auth import AuthenticationContext

            with SiloMode.exit_single_process_silo_context():
                if cb := getattr(hc_test_stub, "cb", None):
                    cb(self.backing_service, method_name, *args, **kwds)
                method = getattr(self.backing_service, method_name)
                call_args = inspect.getcallargs(method, *args, **kwds)

                auth_context: AuthenticationContext = AuthenticationContext()
                if "auth_context" in call_args:
                    auth_context = call_args["auth_context"] or auth_context

                try:
                    with auth_context.applied_to_request(), SiloMode.enter_single_process_silo_context(
                        target_mode
                    ):
                        return method(*args, **kwds)
                except Exception as e:
                    raise RuntimeError(f"Service call failed: {base.__name__}.{method_name}") from e

        return method

    methods = {}
    for Super in base.__bases__:
        for name in dir(Super):
            if getattr(getattr(Super, name), "__isabstractmethod__", False):
                methods[name] = make_method(name)

    methods["__init__"] = __init__

    return cast(
        Type[ServiceInterface], type(f"Stub{base.__bases__[0].__name__}", base.__bases__, methods)
    )


def stubbed(f: Callable[[], ServiceInterface], mode: SiloMode) -> Callable[[], ServiceInterface]:
    def factory() -> ServiceInterface:
        backing = f()
        return cast(ServiceInterface, cast(Any, CreateStubFromBase(type(backing), mode))(backing))

    return factory


>>>>>>> 20d4a8f5
def silo_mode_delegation(
    mapping: Mapping[SiloMode, Callable[[], ServiceInterface]]
) -> ServiceInterface:
    """
    Simply creates a DelegatedBySiloMode from a mapping object, but casts it as a ServiceInterface matching
    the mapping values.

    In split database mode, it will also inject DelegatedByOpenTransaction in for the monolith mode implementation.
    """

    return cast(ServiceInterface, DelegatedBySiloMode(get_delegated_constructors(mapping)))


def get_delegated_constructors(
    mapping: Mapping[SiloMode, Callable[[], ServiceInterface]]
) -> Mapping[SiloMode, Callable[[], ServiceInterface]]:
    """
    Creates a new constructor mapping by replacing the monolith constructor with a DelegatedByOpenTransaction
    that intelligently selects the correct service implementation based on the call site.
    """

    def delegator() -> ServiceInterface:
        from sentry.models import Organization, User

        return cast(
            ServiceInterface,
            DelegatedByOpenTransaction(
                {
                    User: mapping[SiloMode.CONTROL],
                    Organization: mapping[SiloMode.REGION],
                },
                mapping[SiloMode.MONOLITH],
            ),
        )

    # We need to retain a closure around the original mapping passed in, so we'll use a new variable here
    final_mapping: Mapping[SiloMode, Callable[[], ServiceInterface]] = {
        SiloMode.MONOLITH: delegator,
        **({k: v for k, v in mapping.items() if k != SiloMode.MONOLITH}),
    }
    return final_mapping


def coerce_id_from(m: object | int | None) -> int | None:
    if m is None:
        return None
    if isinstance(m, int):
        return m
    if hasattr(m, "id"):
        return m.id
    raise ValueError(f"Cannot coerce {m!r} into id!")


def extract_id_from(m: object | int) -> int:
    if isinstance(m, int):
        return m
    if hasattr(m, "id"):
        return m.id
    raise ValueError(f"Cannot extract {m!r} from id!")<|MERGE_RESOLUTION|>--- conflicted
+++ resolved
@@ -230,8 +230,6 @@
         raise KeyError(f"No implementation found for {cur_mode}.")
 
 
-<<<<<<< HEAD
-=======
 class DelegatedByOpenTransaction(Generic[ServiceInterface]):
     """
     It is possible to run monolith mode in a split database scenario -- in this case, the silo mode does not help
@@ -273,74 +271,6 @@
         return getattr(self._default(), item)
 
 
-hc_test_stub: Any = threading.local()
-
-
-def CreateStubFromBase(
-    base: Type[ServiceInterface], target_mode: SiloMode
-) -> Type[ServiceInterface]:
-    """
-    Using a concrete implementation class of a service, creates a new concrete implementation class suitable for a test
-    stub.  It retains parity with the given base by passing through all of its abstract method implementations to the
-    given base class, but wraps it to run in the target silo mode, allowing tests written for monolith mode to largely
-    work symmetrically.  In the future, however, when monolith mode separate is deprecated, this logic should be
-    replaced by true mocking utilities, for say, target RPC endpoints.
-
-    This implementation will not work outside of test contexts.
-    """
-
-    def __init__(self: Any, backing_service: ServiceInterface) -> None:
-        self.backing_service = backing_service
-
-    def make_method(method_name: str) -> Any:
-        def method(self: Any, *args: Any, **kwds: Any) -> Any:
-            in_test_assert_no_transaction(
-                f"remote service method {base.__name__}.{method_name} called inside transaction!  Move service calls to outside of transactions."
-            )
-            from sentry.services.hybrid_cloud.auth import AuthenticationContext
-
-            with SiloMode.exit_single_process_silo_context():
-                if cb := getattr(hc_test_stub, "cb", None):
-                    cb(self.backing_service, method_name, *args, **kwds)
-                method = getattr(self.backing_service, method_name)
-                call_args = inspect.getcallargs(method, *args, **kwds)
-
-                auth_context: AuthenticationContext = AuthenticationContext()
-                if "auth_context" in call_args:
-                    auth_context = call_args["auth_context"] or auth_context
-
-                try:
-                    with auth_context.applied_to_request(), SiloMode.enter_single_process_silo_context(
-                        target_mode
-                    ):
-                        return method(*args, **kwds)
-                except Exception as e:
-                    raise RuntimeError(f"Service call failed: {base.__name__}.{method_name}") from e
-
-        return method
-
-    methods = {}
-    for Super in base.__bases__:
-        for name in dir(Super):
-            if getattr(getattr(Super, name), "__isabstractmethod__", False):
-                methods[name] = make_method(name)
-
-    methods["__init__"] = __init__
-
-    return cast(
-        Type[ServiceInterface], type(f"Stub{base.__bases__[0].__name__}", base.__bases__, methods)
-    )
-
-
-def stubbed(f: Callable[[], ServiceInterface], mode: SiloMode) -> Callable[[], ServiceInterface]:
-    def factory() -> ServiceInterface:
-        backing = f()
-        return cast(ServiceInterface, cast(Any, CreateStubFromBase(type(backing), mode))(backing))
-
-    return factory
-
-
->>>>>>> 20d4a8f5
 def silo_mode_delegation(
     mapping: Mapping[SiloMode, Callable[[], ServiceInterface]]
 ) -> ServiceInterface:
