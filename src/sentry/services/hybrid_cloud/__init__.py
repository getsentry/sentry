--- conflicted
+++ resolved
@@ -272,9 +272,6 @@
         return m
     if hasattr(m, "id"):
         return m.id  # type: ignore
-<<<<<<< HEAD
-    raise ValueError(f"Cannot coerce {m!r} into id!")
-=======
     raise ValueError(f"Cannot coerce {m!r} into id!")
 
 
@@ -283,5 +280,4 @@
         return m
     if hasattr(m, "id"):
         return m.id  # type: ignore
-    raise ValueError(f"Cannot extract {m!r} from id!")
->>>>>>> 74e838ad
+    raise ValueError(f"Cannot extract {m!r} from id!")