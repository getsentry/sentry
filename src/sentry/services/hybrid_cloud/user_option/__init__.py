# Please do not use
#     from __future__ import annotations
# in modules such as this one where hybrid cloud service classes and data models are
# defined, because we want to reflect on type annotations and avoid forward references.

from abc import abstractmethod
from typing import Any, Iterable, List, Optional, TypedDict, cast

<<<<<<< HEAD
from sentry.services.hybrid_cloud import RpcModel
from sentry.services.hybrid_cloud.filter_query import FilterQueryInterface
from sentry.services.hybrid_cloud.rpc import RpcService, rpc_method
=======
from sentry.services.hybrid_cloud import InterfaceWithLifecycle, silo_mode_delegation, stubbed
from sentry.services.hybrid_cloud.auth import AuthenticationContext
from sentry.services.hybrid_cloud.filter_query import OpaqueSerializedResponse
from sentry.services.hybrid_cloud.user import RpcUser
>>>>>>> 8241d48d
from sentry.silo import SiloMode


class RpcUserOption(RpcModel):
    id: int = -1
    user_id: int = -1
    value: Any = None
    key: str = ""
    project_id: Optional[int] = None
    organization_id: Optional[int] = None


def get_option_from_list(
    options: List[RpcUserOption],
    *,
    key: Optional[str] = None,
    user_id: Optional[int] = None,
    default: Any = None,
) -> Any:
    for option in options:
        if key is not None and option.key != key:
            continue
        if user_id is not None and option.user_id != user_id:
            continue
        return option.value
    return default


class UserOptionFilterArgs(TypedDict, total=False):
    user_ids: Iterable[int]
    keys: List[str]
    key: str
    project_id: Optional[int]
    organization_id: Optional[int]


<<<<<<< HEAD
class UserOptionService(
    FilterQueryInterface[UserOptionFilterArgs, RpcUserOption, None], RpcService
):
    name = "user_option"
    local_mode = SiloMode.CONTROL

    @classmethod
    def get_local_implementation(cls) -> RpcService:
        from sentry.services.hybrid_cloud.user_option.impl import DatabaseBackedUserOptionService

        return DatabaseBackedUserOptionService()

    @rpc_method
=======
class UserOptionService(InterfaceWithLifecycle):
    @abstractmethod
    def serialize_many(
        self,
        *,
        filter: UserOptionFilterArgs,
        as_user: Optional[RpcUser] = None,
        auth_context: Optional[AuthenticationContext] = None,
    ) -> List[OpaqueSerializedResponse]:
        pass

    @abstractmethod
    def get_many(self, *, filter: UserOptionFilterArgs) -> List[RpcUserOption]:
        pass

>>>>>>> 8241d48d
    @abstractmethod
    def delete_options(self, *, option_ids: List[int]) -> None:
        pass

    @rpc_method
    @abstractmethod
    def set_option(
        self,
        *,
        user_id: int,
        value: Any,
        key: str,
        project_id: Optional[int] = None,
        organization_id: Optional[int] = None,
    ) -> None:
        pass


user_option_service: UserOptionService = cast(
    UserOptionService, UserOptionService.resolve_to_delegation()
)<|MERGE_RESOLUTION|>--- conflicted
+++ resolved
@@ -6,16 +6,11 @@
 from abc import abstractmethod
 from typing import Any, Iterable, List, Optional, TypedDict, cast
 
-<<<<<<< HEAD
 from sentry.services.hybrid_cloud import RpcModel
-from sentry.services.hybrid_cloud.filter_query import FilterQueryInterface
-from sentry.services.hybrid_cloud.rpc import RpcService, rpc_method
-=======
-from sentry.services.hybrid_cloud import InterfaceWithLifecycle, silo_mode_delegation, stubbed
 from sentry.services.hybrid_cloud.auth import AuthenticationContext
 from sentry.services.hybrid_cloud.filter_query import OpaqueSerializedResponse
+from sentry.services.hybrid_cloud.rpc import RpcService, rpc_method
 from sentry.services.hybrid_cloud.user import RpcUser
->>>>>>> 8241d48d
 from sentry.silo import SiloMode
 
 
@@ -52,10 +47,7 @@
     organization_id: Optional[int]
 
 
-<<<<<<< HEAD
-class UserOptionService(
-    FilterQueryInterface[UserOptionFilterArgs, RpcUserOption, None], RpcService
-):
+class UserOptionService(RpcService):
     name = "user_option"
     local_mode = SiloMode.CONTROL
 
@@ -66,8 +58,6 @@
         return DatabaseBackedUserOptionService()
 
     @rpc_method
-=======
-class UserOptionService(InterfaceWithLifecycle):
     @abstractmethod
     def serialize_many(
         self,
@@ -78,11 +68,12 @@
     ) -> List[OpaqueSerializedResponse]:
         pass
 
+    @rpc_method
     @abstractmethod
     def get_many(self, *, filter: UserOptionFilterArgs) -> List[RpcUserOption]:
         pass
 
->>>>>>> 8241d48d
+    @rpc_method
     @abstractmethod
     def delete_options(self, *, option_ids: List[int]) -> None:
         pass
