--- conflicted
+++ resolved
@@ -13,12 +13,7 @@
 from sentry.silo import SiloMode
 
 
-<<<<<<< HEAD
-class ApiUserOption(SiloDataInterface):
-=======
-@dataclass
-class RpcUserOption:
->>>>>>> b361b24a
+class RpcUserOption(SiloDataInterface):
     id: int = -1
     user_id: int = -1
     value: Any = None
