--- conflicted
+++ resolved
@@ -4,8 +4,6 @@
 from typing import TYPE_CHECKING, Any, Callable, Generic, List, Optional, TypeVar
 
 from django.db.models import QuerySet
-
-from sentry.services.hybrid_cloud.rpc import rpc_method
 
 if TYPE_CHECKING:
     from sentry.api.serializers import Serializer
@@ -30,39 +28,6 @@
 #   * Filter argument validation: an arbitrary function can be used to ensure that proper filters are applied
 #     e.g. we don't want to just query for every row if no filters are passed
 #   * A standard interface across most of our simple rpc services
-<<<<<<< HEAD
-
-# This class should be inherited from to add this functionality to the public interface for a service.
-# E.g. class UserService(FilterQueryInterface[
-#        UserQueryArgs, RpcUser, Union[UserSerializerResponse, UserSerializerResponseSelf]
-#      ], InterfaceWithLifecycle):
-#         ...
-class FilterQueryInterface(Generic[FILTER_ARGS, RPC_RESPONSE, SERIALIZER_ENUM], abc.ABC):
-    @rpc_method
-    @abc.abstractmethod
-    def serialize_many(
-        self,
-        *,
-        filter: FILTER_ARGS,
-        as_user: Optional[RpcUser] = None,
-        auth_context: Optional[AuthenticationContext] = None,
-        serializer: Optional[SERIALIZER_ENUM] = None,
-    ) -> List[OpaqueSerializedResponse]:
-        pass
-
-    @rpc_method
-    @abc.abstractmethod
-    def get_many(self, *, filter: FILTER_ARGS) -> List[RPC_RESPONSE]:
-        pass
-
-
-# This class should be inherited from to add this functionality to the database implementation for a service.
-# E.g. class DatabaseBackedUserService(
-#         FilterQueryDatabaseImpl[User, UserFilterArgs, RpcUser, UserSerializeType],
-#         UserService,
-#      ):
-#       ...
-=======
 #
 # A singleton instance of a subclass can be delegated to, to add this functionality to the public interface for a service.
 # E.g.
@@ -74,7 +39,6 @@
 #        ...
 #
 #     _FQ = _UserFilterQuery()
->>>>>>> 8241d48d
 class FilterQueryDatabaseImpl(
     Generic[BASE_MODEL, FILTER_ARGS, RPC_RESPONSE, SERIALIZER_ENUM], abc.ABC
 ):
