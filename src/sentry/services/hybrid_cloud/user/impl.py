from __future__ import annotations

from dataclasses import fields
from typing import Any, Callable, FrozenSet, Iterable, List, Optional

from django.db.models import QuerySet

from sentry.api.serializers import (
    DetailedSelfUserSerializer,
    DetailedUserSerializer,
    UserSerializer,
)
from sentry.api.serializers.base import Serializer
from sentry.db.models import BaseQuerySet
from sentry.db.models.query import in_iexact
from sentry.models import Project
from sentry.models.group import Group
from sentry.models.user import User
from sentry.services.hybrid_cloud.filter_query import FilterQueryDatabaseImpl
from sentry.services.hybrid_cloud.user import (
    APIAvatar,
    APIUser,
    APIUserEmail,
    UserFilterArgs,
    UserSerializeType,
    UserService,
)


class DatabaseBackedUserService(
    FilterQueryDatabaseImpl[User, UserFilterArgs, APIUser, UserSerializeType],
    UserService,
):
    def get_many_by_email(
        self, emails: List[str], is_active: bool = True, is_verified: bool = True
    ) -> List[APIUser]:
        query = self._base_query()
        if is_verified:
            query = query.filter(emails__is_verified=is_verified)
        if is_active:
            query = query.filter(is_active=is_active)
        return [
            self._serialize_rpc(user) for user in query.filter(in_iexact("emails__email", emails))
        ]

    def get_by_username(
        self, username: str, with_valid_password: bool = True, is_active: bool | None = None
    ) -> List[APIUser]:
        qs = User.objects

        if is_active is not None:
            qs = qs.filter(is_active=is_active)

        if with_valid_password:
            qs = qs.exclude(password="!")

        try:
            # First, assume username is an iexact match for username
            user = qs.get(username__iexact=username)
            return [user]
        except User.DoesNotExist:
            # If not, we can take a stab at guessing it's an email address
            if "@" in username:
                # email isn't guaranteed unique
                return list(qs.filter(email__iexact=username))
        return []

    def _apply_filters(
        self,
        query: BaseQuerySet,
        filters: UserFilterArgs,
    ) -> List[User]:
        query = self._base_query()
        if "user_ids" in filters:
            query = query.filter(id__in=filters["user_ids"])
        if "is_active" in filters:
            query = query.filter(is_active=filters["is_active"])
        if "organization_id" in filters:
            query = query.filter(sentry_orgmember_set__organization_id=filters["organization_id"])
        if "is_active_memberteam" in filters:
            query = query.filter(
                sentry_orgmember_set__organizationmemberteam__is_active=filters[
                    "is_active_memberteam"
                ],
            )
        if "project_ids" in filters:
            query = query.filter(
                sentry_orgmember_set__organizationmemberteam__team__projectteam__project_id__in=filters[
                    "project_ids"
                ]
            )
        if "team_ids" in filters:
            query = query.filter(
                sentry_orgmember_set__organizationmemberteam__team_id__in=filters["team_ids"],
            )
        if "emails" in filters:
            query = query.filter(in_iexact("emails__email", filters["emails"]))
<<<<<<< HEAD
        if "actor_ids" in filters:
            query = query.filter(actor_id__in=filters["actor_ids"])

        if "actor_ids" in filters:
            query = query.filter(actor_id__in=filters["actor_ids"])
=======
>>>>>>> ff78a3da

        return list(query)

    def get_from_group(self, group: Group) -> List[APIUser]:
        return [
            self._serialize_rpc(u)
            for u in self._base_query().filter(
                sentry_orgmember_set__organization=group.organization,
                sentry_orgmember_set__teams__in=group.project.teams.all(),
                is_active=True,
            )
        ]

    def get_from_project(self, project_id: int) -> List[APIUser]:
        try:
            project = Project.objects.get(id=project_id)
        except Project.DoesNotExist:
            return []
        return self.get_many(
            filter=dict(user_ids=project.member_set.values_list("user_id", flat=True))
        )

    def get_by_actor_ids(self, *, actor_ids: List[int]) -> List[APIUser]:
        return [self._serialize_rpc(u) for u in self._base_query().filter(actor_id__in=actor_ids)]

    def close(self) -> None:
        pass

    def _base_query(self) -> QuerySet:
        return User.objects.select_related("avatar").extra(
            select={
                "permissions": "select array_agg(permission) from sentry_userpermission where user_id=auth_user.id",
                "roles": """
                    SELECT array_agg(permissions)
                    FROM sentry_userrole
                    JOIN sentry_userrole_users
                      ON sentry_userrole_users.role_id=sentry_userrole.id
                   WHERE user_id=auth_user.id""",
                "useremails": "select array_agg(row_to_json(sentry_useremail)) from sentry_useremail where user_id=auth_user.id",
            }
        )

    def _filter_arg_validator(self) -> Callable[[UserFilterArgs], Optional[str]]:
        return self._filter_has_any_key_validator(
            "user_ids", "organization_id", "team_ids", "project_ids", "emails"
        )

    def _serialize_api(self, serializer_type: Optional[UserSerializeType]) -> Serializer:
        serializer: Serializer = UserSerializer()
        if serializer_type == UserSerializeType.DETAILED:
            serializer = DetailedUserSerializer()
        if serializer_type == UserSerializeType.SELF_DETAILED:
            serializer = DetailedSelfUserSerializer()
        return serializer

    def _serialize_rpc(self, user: User) -> APIUser:
        return serialize_rpc_user(user)


def serialize_rpc_user(user: User) -> APIUser:
    args = {
        field.name: getattr(user, field.name)
        for field in fields(APIUser)
        if hasattr(user, field.name)
    }
    args["pk"] = user.pk
    args["display_name"] = user.get_display_name()
    args["label"] = user.get_label()
    args["is_superuser"] = user.is_superuser
    args["is_sentry_app"] = user.is_sentry_app
    args["password_usable"] = user.has_usable_password()
    args["emails"] = frozenset([email.email for email in user.get_verified_emails()])

    # And process the _base_user_query special data additions
    permissions: FrozenSet[str] = frozenset({})
    if hasattr(user, "permissions") and user.permissions is not None:
        permissions = frozenset(user.permissions)
    args["permissions"] = permissions

    roles: FrozenSet[str] = frozenset({})
    if hasattr(user, "roles") and user.roles is not None:
        roles = frozenset(flatten(user.roles))
    args["roles"] = roles

    useremails: FrozenSet[APIUserEmail] = frozenset({})
    if hasattr(user, "useremails") and user.useremails is not None:
        useremails = frozenset(
            {
                APIUserEmail(
                    id=e["id"],
                    email=e["email"],
                    is_verified=e["is_verified"],
                )
                for e in user.useremails
            }
        )
    args["useremails"] = useremails
    avatar = user.avatar.first()
    if avatar is not None:
        avatar = APIAvatar(
            id=avatar.id,
            file_id=avatar.file_id,
            ident=avatar.ident,
            avatar_type=avatar.avatar_type,
        )
    args["avatar"] = avatar
    return APIUser(**args)


def flatten(iter: Iterable[Any]) -> List[Any]:
    return (
        ((flatten(iter[0]) + flatten(iter[1:])) if len(iter) > 0 else [])
        if type(iter) is list or isinstance(iter, BaseQuerySet)
        else [iter]
    )<|MERGE_RESOLUTION|>--- conflicted
+++ resolved
@@ -95,14 +95,8 @@
             )
         if "emails" in filters:
             query = query.filter(in_iexact("emails__email", filters["emails"]))
-<<<<<<< HEAD
         if "actor_ids" in filters:
             query = query.filter(actor_id__in=filters["actor_ids"])
-
-        if "actor_ids" in filters:
-            query = query.filter(actor_id__in=filters["actor_ids"])
-=======
->>>>>>> ff78a3da
 
         return list(query)
 
