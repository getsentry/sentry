--- conflicted
+++ resolved
@@ -38,13 +38,6 @@
     UserUpdateArgs,
 )
 from sentry.services.hybrid_cloud.user.model import (
-<<<<<<< HEAD
-    RpcUserContact,
-    RpcVerifyUserEmail,
-    UserIdEmailArgs,
-)
-from sentry.services.hybrid_cloud.user.serial import serialize_rpc_user, serialize_user_avatar
-=======
     RpcUserProfile,
     RpcVerifyUserEmail,
     UserIdEmailArgs,
@@ -54,7 +47,6 @@
     serialize_rpc_user_profile,
     serialize_user_avatar,
 )
->>>>>>> b22d1d19
 from sentry.services.hybrid_cloud.user.service import UserService
 from sentry.signals import user_signup
 
@@ -302,10 +294,6 @@
             return None
 
         return serialize_user_avatar(avatar=possible_avatar)
-
-    def get_bulk_contact_info(self, *, user_ids: list[int]) -> list[RpcUserContact]:
-        users = User.objects.filter(id__in=user_ids).values_list("id", "name", "email")
-        return [RpcUserContact(id=id, name=name, email=email) for (id, name, email) in users]
 
     class _UserFilterQuery(
         FilterQueryDatabaseImpl[User, UserFilterArgs, RpcUser, UserSerializeType],
