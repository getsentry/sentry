--- conflicted
+++ resolved
@@ -108,11 +108,7 @@
         self,
         user_ids: List[int],
         *,
-<<<<<<< HEAD
-        detailed: UserSerializeType,
-=======
         detailed: UserSerializeType = UserSerializeType.SIMPLE,
->>>>>>> 4eee8e15
         auth_context: AuthenticationContext | None = None,
     ) -> List[Any]:
         """
