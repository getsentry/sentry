# Please do not use
#     from __future__ import annotations
# in modules such as this one where hybrid cloud service classes and data models are
# defined, because we want to reflect on type annotations and avoid forward references.

import datetime
from abc import abstractmethod
from enum import IntEnum
from typing import TYPE_CHECKING, Any, FrozenSet, List, Optional, TypedDict, cast

from pydantic.fields import Field

from sentry.services.hybrid_cloud import IdValueRpcModel, RpcModel
from sentry.services.hybrid_cloud.filter_query import FilterQueryInterface
from sentry.services.hybrid_cloud.rpc import RpcService, rpc_method
from sentry.silo import SiloMode

if TYPE_CHECKING:
    from sentry.models import Group


class RpcAvatar(RpcModel):
    id: int = 0
    file_id: int = 0
    ident: str = ""
    avatar_type: str = "letter_avatar"


class RpcUserEmail(RpcModel):
    id: int = 0
    email: str = ""
    is_verified: bool = False


class RpcAuthenticator(RpcModel):
    id: int = 0
    user_id: int = -1
    created_at: datetime.datetime = datetime.datetime(2000, 1, 1)
    last_used_at: datetime.datetime = datetime.datetime(2000, 1, 1)
    type: int = -1
    config: Any = None


class RpcUser(IdValueRpcModel):
    id: int = -1
    pk: int = -1
    name: str = ""
    email: str = ""
    emails: FrozenSet[str] = frozenset()
    username: str = ""
    actor_id: int = -1
    display_name: str = ""
    label: str = ""
    is_superuser: bool = False
    is_authenticated: bool = False
    is_anonymous: bool = False
    is_active: bool = False
    is_staff: bool = False
    last_active: Optional[datetime.datetime] = None
    is_sentry_app: bool = False
    password_usable: bool = False
    is_password_expired: bool = False
    session_nonce: str = ""

    roles: FrozenSet[str] = frozenset()
    permissions: FrozenSet[str] = frozenset()
    avatar: Optional[RpcAvatar] = None
    useremails: List[RpcUserEmail] = Field(default_factory=list)
    authenticators: List[RpcAuthenticator] = Field(default_factory=list)

    def has_usable_password(self) -> bool:
        return self.password_usable

    def get_display_name(self) -> str:  # API compatibility with ORM User
        return self.display_name

    def get_label(self) -> str:  # API compatibility with ORM User
        return self.label

    def get_full_name(self) -> str:
        return self.name

    def get_short_name(self) -> str:
        return self.username

    def get_avatar_type(self) -> str:
        if self.avatar is not None:
            return self.avatar.avatar_type
        return "letter_avatar"

    def class_name(self) -> str:
        return "User"

    def has_2fa(self) -> bool:
        return len(self.authenticators) > 0


class UserSerializeType(IntEnum):  # annoying
    SIMPLE = 0
    DETAILED = 1
    SELF_DETAILED = 2


class UserFilterArgs(TypedDict, total=False):
    user_ids: List[int]
    is_active: bool
    organization_id: int
    project_ids: List[int]
    team_ids: List[int]
    is_active_memberteam: bool
    emails: List[str]


<<<<<<< HEAD
class UserService(FilterQueryInterface[UserFilterArgs, RpcUser, UserSerializeType], RpcService):
    name = "user"
    local_mode = SiloMode.CONTROL

    @classmethod
    def get_local_implementation(cls) -> RpcService:
        from sentry.services.hybrid_cloud.user.impl import DatabaseBackedUserService

        return DatabaseBackedUserService()

    @rpc_method
=======
class UserUpdateArgs(TypedDict, total=False):
    avatar_url: str
    avatar_type: int


class UserService(
    FilterQueryInterface[UserFilterArgs, RpcUser, UserSerializeType], InterfaceWithLifecycle
):
>>>>>>> f08e1200
    @abstractmethod
    def get_many_by_email(
        self,
        emails: List[str],
        is_active: bool = True,
        is_verified: bool = True,
        is_project_member: bool = False,
        project_id: Optional[int] = None,
    ) -> List[RpcUser]:
        """
        Return a list of users matching the filters
        :param email:
        A case insensitive email to match
        :return:
        """
        pass

    @rpc_method
    @abstractmethod
    def get_by_username(
        self, username: str, with_valid_password: bool = True, is_active: Optional[bool] = None
    ) -> List[RpcUser]:
        """
        Return a list of users that match a username and falling back to email
        :param username:
        A case insensitive username/email to match
        :param with_valid_password:
        filter to ensure a password is set
        :param is_active:
        filter for only active users
        :return:
        """
        pass

    @rpc_method
    @abstractmethod
    def get_from_group(self, group: "Group") -> List[RpcUser]:
        """Get all users in all teams in a given Group's project."""
        pass

    @rpc_method
    @abstractmethod
    def get_by_actor_ids(self, *, actor_ids: List[int]) -> List[RpcUser]:
        pass

    @abstractmethod
    def update_user(
        self,
        *,
        user_id: int,
        attrs: UserUpdateArgs,
    ) -> Any:
        # Returns a serialized user
        pass

    def get_user(self, user_id: int) -> Optional[RpcUser]:
        """
        This method returns a User object given an ID
        :param user_id:
        A user ID to fetch
        :return:
        """
        users = self.get_many(filter=dict(user_ids=[user_id]))
        if len(users) > 0:
            return users[0]
        else:
            return None


user_service: UserService = cast(UserService, UserService.resolve_to_delegation())<|MERGE_RESOLUTION|>--- conflicted
+++ resolved
@@ -111,7 +111,11 @@
     emails: List[str]
 
 
-<<<<<<< HEAD
+class UserUpdateArgs(TypedDict, total=False):
+    avatar_url: str
+    avatar_type: int
+
+
 class UserService(FilterQueryInterface[UserFilterArgs, RpcUser, UserSerializeType], RpcService):
     name = "user"
     local_mode = SiloMode.CONTROL
@@ -123,16 +127,6 @@
         return DatabaseBackedUserService()
 
     @rpc_method
-=======
-class UserUpdateArgs(TypedDict, total=False):
-    avatar_url: str
-    avatar_type: int
-
-
-class UserService(
-    FilterQueryInterface[UserFilterArgs, RpcUser, UserSerializeType], InterfaceWithLifecycle
-):
->>>>>>> f08e1200
     @abstractmethod
     def get_many_by_email(
         self,
