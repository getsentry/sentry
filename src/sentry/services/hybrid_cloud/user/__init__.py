--- conflicted
+++ resolved
@@ -84,10 +84,6 @@
     is_verified: bool = False
 
 
-<<<<<<< HEAD
-APIUserEmail = RpcUserEmail
-
-
 @dataclass(frozen=True, eq=True)
 class RpcAuthenticator:
     id: int = 0
@@ -98,8 +94,6 @@
     config: Any = None
 
 
-=======
->>>>>>> cda307a2
 class UserSerializeType(IntEnum):  # annoying
     SIMPLE = 0
     DETAILED = 1
