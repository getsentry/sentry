# Please do not use
#     from __future__ import annotations
# in modules such as this one where hybrid cloud service classes and data models are
# defined, because we want to reflect on type annotations and avoid forward references.

import datetime
from abc import abstractmethod
from dataclasses import dataclass
from enum import IntEnum
from typing import TYPE_CHECKING, Any, FrozenSet, List, Optional, TypedDict

from sentry.services.hybrid_cloud import InterfaceWithLifecycle, silo_mode_delegation, stubbed
from sentry.services.hybrid_cloud.filter_query import OpaqueSerializedResponse
from sentry.silo import SiloMode

if TYPE_CHECKING:
    from sentry.models import Group
    from sentry.services.hybrid_cloud.auth import AuthenticationContext


@dataclass(frozen=True, eq=True)
class RpcAvatar:
    id: int = 0
    file_id: int = 0
    ident: str = ""
    avatar_type: str = "letter_avatar"


@dataclass(frozen=True, eq=True)
class RpcUserEmail:
    id: int = 0
    email: str = ""
    is_verified: bool = False


@dataclass(frozen=True, eq=True)
class RpcAuthenticator:
    id: int = 0
    user_id: int = -1
    created_at: datetime.datetime = datetime.datetime(2000, 1, 1)
    last_used_at: datetime.datetime = datetime.datetime(2000, 1, 1)
    type: int = -1
    config: Any = None


@dataclass(frozen=True, eq=True)
class RpcUser:
    id: int = -1
    pk: int = -1
    name: str = ""
    email: str = ""
    emails: FrozenSet[str] = frozenset()
    username: str = ""
    actor_id: int = -1
    display_name: str = ""
    label: str = ""
    is_superuser: bool = False
    is_authenticated: bool = False
    is_anonymous: bool = False
    is_active: bool = False
    is_staff: bool = False
    last_active: Optional[datetime.datetime] = None
    is_sentry_app: bool = False
    password_usable: bool = False
    is_password_expired: bool = False
    session_nonce: str = ""

    roles: FrozenSet[str] = frozenset()
    permissions: FrozenSet[str] = frozenset()
    avatar: Optional[RpcAvatar] = None
    useremails: FrozenSet[RpcUserEmail] = frozenset()
    authenticators: FrozenSet[RpcAuthenticator] = frozenset()

    def has_usable_password(self) -> bool:
        return self.password_usable

    def get_display_name(self) -> str:  # API compatibility with ORM User
        return self.display_name

    def get_label(self) -> str:  # API compatibility with ORM User
        return self.label

    def get_full_name(self) -> str:
        return self.name

    def get_short_name(self) -> str:
        return self.username

    def get_avatar_type(self) -> str:
        if self.avatar is not None:
            return self.avatar.avatar_type
        return "letter_avatar"

    def class_name(self) -> str:
        return "User"

    def has_2fa(self) -> bool:
        return len(self.authenticators) > 0


class UserSerializeType(IntEnum):  # annoying
    SIMPLE = 0
    DETAILED = 1
    SELF_DETAILED = 2


class UserFilterArgs(TypedDict, total=False):
    user_ids: List[int]
    is_active: bool
    organization_id: int
    project_ids: List[int]
    team_ids: List[int]
    is_active_memberteam: bool
    emails: List[str]


<<<<<<< HEAD
class UserService(InterfaceWithLifecycle):
    @abstractmethod
    def serialize_many(
        self,
        *,
        filter: UserFilterArgs,
        as_user: Optional[RpcUser] = None,
        auth_context: Optional["AuthenticationContext"] = None,
        serializer: Optional[UserSerializeType] = None,
    ) -> List[OpaqueSerializedResponse]:
        pass

    @abstractmethod
    def get_many(self, *, filter: UserFilterArgs) -> List[RpcUser]:
        pass

=======
class UserUpdateArgs(TypedDict, total=False):
    avatar_url: str
    avatar_type: int


class UserService(
    FilterQueryInterface[UserFilterArgs, RpcUser, UserSerializeType], InterfaceWithLifecycle
):
>>>>>>> fcb96775
    @abstractmethod
    def get_many_by_email(
        self,
        emails: List[str],
        is_active: bool = True,
        is_verified: bool = True,
        is_project_member: bool = False,
        project_id: Optional[int] = None,
    ) -> List[RpcUser]:
        """
        Return a list of users matching the filters
        :param email:
        A case insensitive email to match
        :return:
        """
        pass

    @abstractmethod
    def get_by_username(
        self, username: str, with_valid_password: bool = True, is_active: Optional[bool] = None
    ) -> List[RpcUser]:
        """
        Return a list of users that match a username and falling back to email
        :param username:
        A case insensitive username/email to match
        :param with_valid_password:
        filter to ensure a password is set
        :param is_active:
        filter for only active users
        :return:
        """
        pass

    @abstractmethod
    def get_from_group(self, group: "Group") -> List[RpcUser]:
        """Get all users in all teams in a given Group's project."""
        pass

    @abstractmethod
    def get_by_actor_ids(self, *, actor_ids: List[int]) -> List[RpcUser]:
        pass

    @abstractmethod
    def update_user(
        self,
        *,
        user_id: int,
        attrs: UserUpdateArgs,
    ) -> Any:
        # Returns a serialized user
        pass

    def get_user(self, user_id: int) -> Optional[RpcUser]:
        """
        This method returns a User object given an ID
        :param user_id:
        A user ID to fetch
        :return:
        """
        users = self.get_many(filter=dict(user_ids=[user_id]))
        if len(users) > 0:
            return users[0]
        else:
            return None


def impl_with_db() -> UserService:
    from sentry.services.hybrid_cloud.user.impl import DatabaseBackedUserService

    return DatabaseBackedUserService()


user_service: UserService = silo_mode_delegation(
    {
        SiloMode.MONOLITH: impl_with_db,
        SiloMode.REGION: stubbed(impl_with_db, SiloMode.CONTROL),
        SiloMode.CONTROL: impl_with_db,
    }
)<|MERGE_RESOLUTION|>--- conflicted
+++ resolved
@@ -114,7 +114,11 @@
     emails: List[str]
 
 
-<<<<<<< HEAD
+class UserUpdateArgs(TypedDict, total=False):
+    avatar_url: str
+    avatar_type: int
+
+
 class UserService(InterfaceWithLifecycle):
     @abstractmethod
     def serialize_many(
@@ -131,16 +135,6 @@
     def get_many(self, *, filter: UserFilterArgs) -> List[RpcUser]:
         pass
 
-=======
-class UserUpdateArgs(TypedDict, total=False):
-    avatar_url: str
-    avatar_type: int
-
-
-class UserService(
-    FilterQueryInterface[UserFilterArgs, RpcUser, UserSerializeType], InterfaceWithLifecycle
-):
->>>>>>> fcb96775
     @abstractmethod
     def get_many_by_email(
         self,
