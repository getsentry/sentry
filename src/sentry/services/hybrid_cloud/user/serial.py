--- conflicted
+++ resolved
@@ -1,6 +1,6 @@
 from __future__ import annotations
 
-from typing import Any, FrozenSet, Iterable, List, Optional
+from typing import Any, FrozenSet, Iterable, List
 
 from sentry.db.models import BaseQuerySet
 from sentry.models.avatars.user_avatar import UserAvatar
@@ -8,11 +8,7 @@
 from sentry.services.hybrid_cloud.user import RpcAuthenticator, RpcAvatar, RpcUser, RpcUserEmail
 
 
-<<<<<<< HEAD
-def serialize_generic_user(user: Any) -> Optional[RpcUser]:
-=======
 def serialize_generic_user(user: Any) -> RpcUser | None:
->>>>>>> 936fa473
     """Serialize a user-representing object of unknown type to an RpcUser.
 
     Return None if the user is anonymous (not logged in).
