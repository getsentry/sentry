--- conflicted
+++ resolved
@@ -4,7 +4,7 @@
 # defined, because we want to reflect on type annotations and avoid forward references.
 
 from abc import abstractmethod
-from typing import TYPE_CHECKING, Any, List, Optional, cast
+from typing import Any, List, Optional, cast
 
 from sentry.services.hybrid_cloud.auth import AuthenticationContext
 from sentry.services.hybrid_cloud.filter_query import OpaqueSerializedResponse
@@ -16,13 +16,6 @@
     UserUpdateArgs,
 )
 from sentry.silo import SiloMode
-
-if TYPE_CHECKING:
-<<<<<<< HEAD
-    from sentry.services.hybrid_cloud.auth import AuthenticationContext
-=======
-    from sentry.models import Group
->>>>>>> a149a91d
 
 
 class UserService(RpcService):
