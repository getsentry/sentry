--- conflicted
+++ resolved
@@ -26,12 +26,7 @@
             raise ValueError("Unexpected project key role enum")
 
 
-<<<<<<< HEAD
-class ApiProjectKey(SiloDataInterface):
-=======
-@dataclass
-class RpcProjectKey:
->>>>>>> b361b24a
+class RpcProjectKey(SiloDataInterface):
     dsn_public: str = ""
 
 
