# Please do not use
#     from __future__ import annotations
# in modules such as this one where hybrid cloud service classes and data models are
# defined, because we want to reflect on type annotations and avoid forward references.

from abc import abstractmethod
from datetime import datetime
<<<<<<< HEAD
from typing import Optional, cast
=======
from typing import Optional, TypedDict
>>>>>>> 322500ae

from django.utils import timezone

from sentry.models import Organization
from sentry.models.user import User
<<<<<<< HEAD
from sentry.services.hybrid_cloud import PatchableMixin, RpcModel, Unset, UnsetVal
from sentry.services.hybrid_cloud.rpc import RpcService, rpc_method
=======
from sentry.services.hybrid_cloud import InterfaceWithLifecycle, silo_mode_delegation, stubbed
>>>>>>> 322500ae
from sentry.silo import SiloMode


class RpcOrganizationMapping(RpcModel):
    organization_id: int = -1
    slug: str = ""
    name: str = ""
    region_name: str = ""
    date_created: datetime = timezone.now()
    verified: bool = False
    customer_id: Optional[str] = None


<<<<<<< HEAD
class RpcOrganizationMappingUpdate(RpcModel, PatchableMixin["Organization"]):
    organization_id: int = -1
    name: Unset[str] = UnsetVal
    customer_id: Unset[str] = UnsetVal
=======
class RpcOrganizationMappingUpdate(TypedDict):
    """A set of values to be updated on an OrganizationMapping.

    An absent key indicates that the attribute should not be updated. (Compare to a
    `"customer_id": None` entry, which indicates that `customer_id` should be
    overwritten with a null value.)
    """

    name: str
    customer_id: Optional[str]
>>>>>>> 322500ae


def update_organization_mapping_from_instance(
    organization: Organization,
) -> RpcOrganizationMappingUpdate:
    attributes = {
        attr_name: getattr(organization, attr_name)
        for attr_name in RpcOrganizationMappingUpdate.__annotations__.keys()
    }
    return RpcOrganizationMappingUpdate(**attributes)  # type: ignore


class OrganizationMappingService(RpcService):
    name = "organization_mapping"
    local_mode = SiloMode.CONTROL

    @classmethod
    def get_local_implementation(cls) -> RpcService:
        from sentry.services.hybrid_cloud.organization_mapping.impl import (
            DatabaseBackedOrganizationMappingService,
        )

        return DatabaseBackedOrganizationMappingService()

    @rpc_method
    @abstractmethod
    def create(
        self,
        *,
        user: User,
        organization_id: int,
        slug: str,
        name: str,
        region_name: str,
        idempotency_key: Optional[str] = "",
        customer_id: Optional[str],
    ) -> RpcOrganizationMapping:
        """
        This method returns a new or recreated OrganizationMapping object.
        If a record already exists with the same slug, the organization_id can only be
        updated IF the idempotency key is identical.
        Will raise IntegrityError if the slug already exists.

        :param organization_id:
        The org id to create the slug for
        :param slug:
        A slug to reserve for this organization
        :param customer_id:
        A unique per customer billing identifier
        :return:
        """
        pass

    def close(self) -> None:
        pass

    @rpc_method
    @abstractmethod
    def update(self, organization_id: int, update: RpcOrganizationMappingUpdate) -> None:
        pass

    @rpc_method
    @abstractmethod
    def verify_mappings(self, organization_id: int, slug: str) -> None:
        pass

    @rpc_method
    @abstractmethod
    def delete(self, organization_id: int) -> None:
        pass


organization_mapping_service: OrganizationMappingService = cast(
    OrganizationMappingService, OrganizationMappingService.resolve_to_delegation()
)<|MERGE_RESOLUTION|>--- conflicted
+++ resolved
@@ -5,22 +5,14 @@
 
 from abc import abstractmethod
 from datetime import datetime
-<<<<<<< HEAD
-from typing import Optional, cast
-=======
-from typing import Optional, TypedDict
->>>>>>> 322500ae
+from typing import Optional, TypedDict, cast
 
 from django.utils import timezone
 
 from sentry.models import Organization
 from sentry.models.user import User
-<<<<<<< HEAD
-from sentry.services.hybrid_cloud import PatchableMixin, RpcModel, Unset, UnsetVal
+from sentry.services.hybrid_cloud import RpcModel
 from sentry.services.hybrid_cloud.rpc import RpcService, rpc_method
-=======
-from sentry.services.hybrid_cloud import InterfaceWithLifecycle, silo_mode_delegation, stubbed
->>>>>>> 322500ae
 from sentry.silo import SiloMode
 
 
@@ -34,12 +26,6 @@
     customer_id: Optional[str] = None
 
 
-<<<<<<< HEAD
-class RpcOrganizationMappingUpdate(RpcModel, PatchableMixin["Organization"]):
-    organization_id: int = -1
-    name: Unset[str] = UnsetVal
-    customer_id: Unset[str] = UnsetVal
-=======
 class RpcOrganizationMappingUpdate(TypedDict):
     """A set of values to be updated on an OrganizationMapping.
 
@@ -50,7 +36,6 @@
 
     name: str
     customer_id: Optional[str]
->>>>>>> 322500ae
 
 
 def update_organization_mapping_from_instance(
