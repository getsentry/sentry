from typing import cast

from sentry.models import Organization, OrganizationMapping
from sentry.services.hybrid_cloud.organization_mapping import (
    RpcOrganizationMapping,
    RpcOrganizationMappingUpdate,
)
<<<<<<< HEAD
from sentry.types.region import get_local_region
=======
from sentry.types.region import Region
>>>>>>> 5c8d3852


def update_organization_mapping_from_instance(
    organization: Organization,
    region: Region,
) -> RpcOrganizationMappingUpdate:
    return RpcOrganizationMappingUpdate(
<<<<<<< HEAD
        slug=organization.slug,
        region_name=get_local_region().name,
        name=organization.name,
        customer_id=organization.customer_id,
        status=organization.status,
=======
        name=organization.name,
        customer_id=organization.customer_id,
        status=organization.status,
        slug=organization.slug,
        region_name=region.name,
>>>>>>> 5c8d3852
    )


def serialize_organization_mapping(org_mapping: OrganizationMapping) -> RpcOrganizationMapping:
    return cast(RpcOrganizationMapping, RpcOrganizationMapping.serialize_by_field_name(org_mapping))<|MERGE_RESOLUTION|>--- conflicted
+++ resolved
@@ -5,11 +5,7 @@
     RpcOrganizationMapping,
     RpcOrganizationMappingUpdate,
 )
-<<<<<<< HEAD
-from sentry.types.region import get_local_region
-=======
 from sentry.types.region import Region
->>>>>>> 5c8d3852
 
 
 def update_organization_mapping_from_instance(
@@ -17,19 +13,11 @@
     region: Region,
 ) -> RpcOrganizationMappingUpdate:
     return RpcOrganizationMappingUpdate(
-<<<<<<< HEAD
-        slug=organization.slug,
-        region_name=get_local_region().name,
-        name=organization.name,
-        customer_id=organization.customer_id,
-        status=organization.status,
-=======
         name=organization.name,
         customer_id=organization.customer_id,
         status=organization.status,
         slug=organization.slug,
         region_name=region.name,
->>>>>>> 5c8d3852
     )
 
 
