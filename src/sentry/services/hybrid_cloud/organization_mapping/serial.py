from sentry.models import Organization, OrganizationMapping
from sentry.services.hybrid_cloud.organization_mapping import (
    RpcOrganizationMapping,
    RpcOrganizationMappingUpdate,
)
from sentry.types.region import Region


def update_organization_mapping_from_instance(
    organization: Organization,
    region: Region,
) -> RpcOrganizationMappingUpdate:
    return RpcOrganizationMappingUpdate(
        name=organization.name,
        customer_id=organization.customer_id,
        status=organization.status,
        slug=organization.slug,
        region_name=region.name,
    )


def serialize_organization_mapping(org_mapping: OrganizationMapping) -> RpcOrganizationMapping:
<<<<<<< HEAD
    return RpcOrganizationMapping(
        id=org_mapping.organization_id,
        slug=org_mapping.slug,
        name=org_mapping.name,
        region_name=org_mapping.region_name,
        date_created=org_mapping.date_created,
        customer_id=org_mapping.customer_id,
    )
=======
    return RpcOrganizationMapping.serialize_by_field_name(org_mapping)
>>>>>>> 4369b61b
<|MERGE_RESOLUTION|>--- conflicted
+++ resolved
@@ -20,15 +20,4 @@
 
 
 def serialize_organization_mapping(org_mapping: OrganizationMapping) -> RpcOrganizationMapping:
-<<<<<<< HEAD
-    return RpcOrganizationMapping(
-        id=org_mapping.organization_id,
-        slug=org_mapping.slug,
-        name=org_mapping.name,
-        region_name=org_mapping.region_name,
-        date_created=org_mapping.date_created,
-        customer_id=org_mapping.customer_id,
-    )
-=======
-    return RpcOrganizationMapping.serialize_by_field_name(org_mapping)
->>>>>>> 4369b61b
+    return RpcOrganizationMapping.serialize_by_field_name(org_mapping)