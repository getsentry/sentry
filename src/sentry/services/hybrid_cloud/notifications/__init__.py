--- conflicted
+++ resolved
@@ -85,10 +85,7 @@
     ) -> None:
         pass
 
-<<<<<<< HEAD
-=======
     @abstractmethod
->>>>>>> 3e8de259
     def remove_notification_settings(self, *, actor_id: int, provider: ExternalProviders) -> None:
         """
         Delete notification settings based on an actor_id
