from __future__ import annotations

from typing import Iterable, List, Mapping, Optional, Sequence

from django.db import transaction
from django.db.models import Q

from sentry.models import NotificationSetting, User
from sentry.notifications.helpers import get_scope_type
from sentry.notifications.types import (
    NotificationScopeType,
    NotificationSettingOptionValues,
    NotificationSettingTypes,
)
from sentry.services.hybrid_cloud.actor import ActorType, RpcActor
from sentry.services.hybrid_cloud.notifications import NotificationsService, RpcNotificationSetting
from sentry.services.hybrid_cloud.notifications.serial import serialize_notification_setting
from sentry.services.hybrid_cloud.user import RpcUser
from sentry.types.integrations import ExternalProviders


class DatabaseBackedNotificationsService(NotificationsService):
    def uninstall_slack_settings(self, organization_id: int, project_ids: List[int]) -> None:
        provider = ExternalProviders.SLACK
        users = User.objects.get_users_with_only_one_integration_for_provider(
            provider, organization_id
        )

        NotificationSetting.objects.remove_parent_settings_for_organization(
            organization_id, project_ids, provider
        )
        NotificationSetting.objects.disable_settings_for_users(provider, users)

    def update_settings(
        self,
        *,
        external_provider: ExternalProviders,
        notification_type: NotificationSettingTypes,
        setting_option: NotificationSettingOptionValues,
        actor: RpcActor,
        project_id: Optional[int] = None,
        organization_id: Optional[int] = None,
    ) -> None:
        NotificationSetting.objects.update_settings(
            provider=external_provider,
            type=notification_type,
            value=setting_option,
            actor=actor,
            project=project_id,
            organization=organization_id,
        )

    def bulk_update_settings(
        self,
        *,
        notification_type_to_value_map: Mapping[
            NotificationSettingTypes, NotificationSettingOptionValues
        ],
        external_provider: ExternalProviders,
        actor: RpcActor,
    ) -> None:
        with transaction.atomic():
            for notification_type, setting_option in notification_type_to_value_map.items():
                self.update_settings(
                    external_provider=external_provider,
                    actor=actor,
                    notification_type=notification_type,
                    setting_option=setting_option,
                )

    def get_settings_for_users(
        self,
        *,
        types: List[NotificationSettingTypes],
        users: List[RpcUser],
        value: NotificationSettingOptionValues,
    ) -> List[RpcNotificationSetting]:
        settings = NotificationSetting.objects.filter(
            user_id__in=[u.id for u in users],
            type__in=types,
            value=value.value,
            scope_type=NotificationScopeType.USER.value,
        )
        return [serialize_notification_setting(u) for u in settings]

    def get_settings_for_recipient_by_parent(
        self, *, type: NotificationSettingTypes, parent_id: int, recipients: Sequence[RpcActor]
    ) -> List[RpcNotificationSetting]:
        team_ids = [r.id for r in recipients if r.actor_type == ActorType.TEAM]
        user_ids = [r.id for r in recipients if r.actor_type == ActorType.USER]

        parent_specific_scope_type = get_scope_type(type)
        notification_settings = NotificationSetting.objects.filter(
            Q(
                scope_type=parent_specific_scope_type.value,
                scope_identifier=parent_id,
            )
            | Q(
                scope_type=NotificationScopeType.USER.value,
                scope_identifier__in=user_ids,
            )
            | Q(
                scope_type=NotificationScopeType.TEAM.value,
                scope_identifier__in=team_ids,
            ),
            (Q(team_id__in=team_ids) | Q(user_id__in=user_ids)),
            type=type.value,
        )

        return [serialize_notification_setting(s) for s in notification_settings]

    def get_settings_for_user_by_projects(
        self, *, type: NotificationSettingTypes, user_id: int, parent_ids: List[int]
    ) -> List[RpcNotificationSetting]:
        try:
            User.objects.get(id=user_id)
        except User.DoesNotExist:
            return []

        scope_type = get_scope_type(type)
        return [
            serialize_notification_setting(s)
            for s in NotificationSetting.objects.filter(
                Q(
                    scope_type=scope_type.value,
                    scope_identifier__in=parent_ids,
                )
                | Q(
                    scope_type=NotificationScopeType.USER.value,
                    scope_identifier=user_id,
                ),
                type=type.value,
                user_id=user_id,
            )
        ]

    def remove_notification_settings(
        self, *, team_id: Optional[int], user_id: Optional[int], provider: ExternalProviders
    ) -> None:
        """
        Delete notification settings based on an actor_id
        There is no foreign key relationship so we have to manually cascade.
        """
        assert (team_id and not user_id) or (
            user_id and not team_id
        ), "Can only remove settings for team or user"
        team_ids = [team_id] if team_id else None
        user_ids = [user_id] if user_id else None
        NotificationSetting.objects._filter(
            team_ids=team_ids, user_ids=user_ids, provider=provider
        ).delete()

    def remove_notification_settings_for_team(
        self, *, team_id: int, provider: ExternalProviders
    ) -> None:
        self.remove_notification_settings(team_id=team_id, user_id=None, provider=provider)

    def remove_notification_settings_for_user(
        self, *, user_id: int, provider: ExternalProviders
    ) -> None:
<<<<<<< HEAD
        self.remove_notification_settings(team_id=None, user_id=user_id, provider=provider)

    def close(self) -> None:
        pass

    def filter(
        self,
        *,
        provider: Optional[ExternalProviders] = None,
        type: Optional[NotificationSettingTypes] = None,
        scope_type: Optional[NotificationScopeType] = None,
        scope_identifier: Optional[int] = None,
        user_ids: Optional[Iterable[int]] = None,
        team_ids: Optional[Iterable[int]] = None,
    ) -> Iterable[RpcNotificationSetting]:
        return [
            serialize_notification_setting(n)
            for n in NotificationSetting.objects._filter(
                provider=provider,
                type=type,
                scope_type=scope_type,
                scope_identifier=scope_identifier,
                user_ids=user_ids,
                team_ids=team_ids,
            )
        ]
=======
        self.remove_notification_settings(team_id=None, user_id=user_id, provider=provider)
>>>>>>> 5707ce99
<|MERGE_RESOLUTION|>--- conflicted
+++ resolved
@@ -1,6 +1,6 @@
 from __future__ import annotations
 
-from typing import Iterable, List, Mapping, Optional, Sequence
+from typing import List, Mapping, Optional, Sequence
 
 from django.db import transaction
 from django.db.models import Q
@@ -158,33 +158,4 @@
     def remove_notification_settings_for_user(
         self, *, user_id: int, provider: ExternalProviders
     ) -> None:
-<<<<<<< HEAD
-        self.remove_notification_settings(team_id=None, user_id=user_id, provider=provider)
-
-    def close(self) -> None:
-        pass
-
-    def filter(
-        self,
-        *,
-        provider: Optional[ExternalProviders] = None,
-        type: Optional[NotificationSettingTypes] = None,
-        scope_type: Optional[NotificationScopeType] = None,
-        scope_identifier: Optional[int] = None,
-        user_ids: Optional[Iterable[int]] = None,
-        team_ids: Optional[Iterable[int]] = None,
-    ) -> Iterable[RpcNotificationSetting]:
-        return [
-            serialize_notification_setting(n)
-            for n in NotificationSetting.objects._filter(
-                provider=provider,
-                type=type,
-                scope_type=scope_type,
-                scope_identifier=scope_identifier,
-                user_ids=user_ids,
-                team_ids=team_ids,
-            )
-        ]
-=======
-        self.remove_notification_settings(team_id=None, user_id=user_id, provider=provider)
->>>>>>> 5707ce99
+        self.remove_notification_settings(team_id=None, user_id=user_id, provider=provider)