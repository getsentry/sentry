from __future__ import annotations

from typing import Callable, List, Mapping, MutableMapping, Optional, Tuple

from django.db import router, transaction
from django.db.models import QuerySet

from sentry.api.serializers.base import Serializer
from sentry.api.serializers.models.notification_setting import NotificationSettingsSerializer
from sentry.models.notificationsetting import NotificationSetting
from sentry.models.notificationsettingoption import NotificationSettingOption
from sentry.models.notificationsettingprovider import NotificationSettingProvider
from sentry.models.user import User
from sentry.notifications.notificationcontroller import NotificationController
from sentry.notifications.types import (
    NotificationScopeEnum,
    NotificationSettingEnum,
    NotificationSettingOptionValues,
    NotificationSettingsOptionEnum,
    NotificationSettingTypes,
)
from sentry.services.hybrid_cloud.actor import ActorType, RpcActor
from sentry.services.hybrid_cloud.auth.model import AuthenticationContext
from sentry.services.hybrid_cloud.filter_query import (
    FilterQueryDatabaseImpl,
    OpaqueSerializedResponse,
)
from sentry.services.hybrid_cloud.notifications import NotificationsService, RpcNotificationSetting
from sentry.services.hybrid_cloud.notifications.model import NotificationSettingFilterArgs
from sentry.services.hybrid_cloud.notifications.serial import serialize_notification_setting
from sentry.services.hybrid_cloud.user import RpcUser
from sentry.services.hybrid_cloud.user.service import user_service
from sentry.types.integrations import ExternalProviders


class DatabaseBackedNotificationsService(NotificationsService):
    def uninstall_slack_settings(self, organization_id: int, project_ids: List[int]) -> None:
        provider = ExternalProviders.SLACK
        users = User.objects.get_users_with_only_one_integration_for_provider(
            provider, organization_id
        )

        NotificationSetting.objects.remove_parent_settings_for_organization(
            organization_id, project_ids, provider
        )
        NotificationSetting.objects.disable_settings_for_users(provider, users)

    def update_settings(
        self,
        *,
        external_provider: ExternalProviders,
        notification_type: NotificationSettingTypes,
        setting_option: NotificationSettingOptionValues,
        actor: RpcActor,
        project_id: Optional[int] = None,
        organization_id: Optional[int] = None,
        skip_provider_updates: bool = False,
        organization_id_for_team: Optional[int] = None,
    ) -> None:
        NotificationSetting.objects.update_settings(
            provider=external_provider,
            type=notification_type,
            value=setting_option,
            project=project_id,
            organization=organization_id,
            actor=actor,
            skip_provider_updates=skip_provider_updates,
        )

    def bulk_update_settings(
        self,
        *,
        notification_type_to_value_map: Mapping[
            NotificationSettingTypes, NotificationSettingOptionValues
        ],
        external_provider: ExternalProviders,
        user_id: int,
    ) -> None:
        with transaction.atomic(router.db_for_write(NotificationSetting)):
            for notification_type, setting_option in notification_type_to_value_map.items():
                self.update_settings(
                    external_provider=external_provider,
                    actor=RpcActor(id=user_id, actor_type=ActorType.USER),
                    notification_type=notification_type,
                    setting_option=setting_option,
                    skip_provider_updates=True,
                )
            # update the providers at the end
            NotificationSetting.objects.update_provider_settings(user_id, None)

<<<<<<< HEAD
=======
    def update_notification_options(
        self,
        *,
        actor: RpcActor,
        type: NotificationSettingEnum,
        scope_type: NotificationScopeEnum,
        scope_identifier: int,
        value: NotificationSettingsOptionEnum,
    ):
        kwargs = {}
        if actor.actor_type == ActorType.USER:
            kwargs["user_id"] = actor.id
        else:
            kwargs["team_id"] = actor.id
        NotificationSettingOption.objects.create_or_update(
            type=type.value,
            scope_type=scope_type.value,
            scope_identifier=scope_identifier,
            values={"value": value.value},
            **kwargs,
        )

    # TODO(snigdha): This can be removed in V2.
    def get_settings_for_users(
        self,
        *,
        types: List[NotificationSettingTypes],
        users: List[RpcUser],
        value: NotificationSettingOptionValues,
    ) -> List[RpcNotificationSetting]:
        settings = NotificationSetting.objects.filter(
            user_id__in=[u.id for u in users],
            type__in=types,
            value=value.value,
            scope_type=NotificationScopeType.USER.value,
        )
        return [serialize_notification_setting(u) for u in settings]

    def get_settings_for_recipient_by_parent(
        self, *, type: NotificationSettingTypes, parent_id: int, recipients: Sequence[RpcActor]
    ) -> List[RpcNotificationSetting]:
        team_ids = [r.id for r in recipients if r.actor_type == ActorType.TEAM]
        user_ids = [r.id for r in recipients if r.actor_type == ActorType.USER]

        parent_specific_scope_type = get_scope_type(type)
        notification_settings = NotificationSetting.objects.filter(
            Q(
                scope_type=parent_specific_scope_type.value,
                scope_identifier=parent_id,
            )
            | Q(
                scope_type=NotificationScopeType.USER.value,
                scope_identifier__in=user_ids,
            )
            | Q(
                scope_type=NotificationScopeType.TEAM.value,
                scope_identifier__in=team_ids,
            ),
            (Q(team_id__in=team_ids) | Q(user_id__in=user_ids)),
            type=type.value,
        )

        return [serialize_notification_setting(s) for s in notification_settings]

    def get_settings_for_user_by_projects(
        self, *, type: NotificationSettingTypes, user_id: int, parent_ids: List[int]
    ) -> List[RpcNotificationSetting]:
        try:
            User.objects.get(id=user_id)
        except User.DoesNotExist:
            return []

        scope_type = get_scope_type(type)
        return [
            serialize_notification_setting(s)
            for s in NotificationSetting.objects.filter(
                Q(
                    scope_type=scope_type.value,
                    scope_identifier__in=parent_ids,
                )
                | Q(
                    scope_type=NotificationScopeType.USER.value,
                    scope_identifier=user_id,
                ),
                type=type.value,
                user_id=user_id,
            )
        ]

>>>>>>> cfd77bb7
    def remove_notification_settings(
        self, *, team_id: Optional[int], user_id: Optional[int], provider: ExternalProviders
    ) -> None:
        """
        Delete notification settings based on an actor_id
        There is no foreign key relationship so we have to manually cascade.
        """
        assert (team_id and not user_id) or (
            user_id and not team_id
        ), "Can only remove settings for team or user"
        team_ids = [team_id] if team_id else None
        user_ids = [user_id] if user_id else None
        NotificationSetting.objects._filter(
            team_ids=team_ids, user_ids=user_ids, provider=provider
        ).delete()
        # delete all options for team/user
        query_args = {"team_id": team_id, "user_id": user_id}
        NotificationSettingOption.objects.filter(**query_args).delete()
        NotificationSettingProvider.objects.filter(**query_args).delete()

    def remove_notification_settings_for_team(
        self, *, team_id: int, provider: ExternalProviders
    ) -> None:
        self.remove_notification_settings(team_id=team_id, user_id=None, provider=provider)

    def get_many(self, *, filter: NotificationSettingFilterArgs) -> List[RpcNotificationSetting]:
        return self._FQ.get_many(filter)

    def remove_notification_settings_for_organization(self, *, organization_id: int) -> None:
        assert organization_id, "organization_id must be a positive integer"
        NotificationSetting.objects.remove_for_organization(organization_id=organization_id)
        NotificationSettingOption.objects.filter(
            scope_type=NotificationScopeEnum.ORGANIZATION.value,
            scope_identifier=organization_id,
        ).delete()
        NotificationSettingProvider.objects.filter(
            scope_type=NotificationScopeEnum.ORGANIZATION.value,
            scope_identifier=organization_id,
        ).delete()

    def remove_notification_settings_for_project(self, *, project_id: int) -> None:
        NotificationSetting.objects.remove_for_project(project_id=project_id)
        NotificationSettingOption.objects.filter(
            scope_type=NotificationScopeEnum.PROJECT.value,
            scope_identifier=project_id,
        ).delete()
        NotificationSettingProvider.objects.filter(
            scope_type=NotificationScopeEnum.PROJECT.value,
            scope_identifier=project_id,
        ).delete()

    def serialize_many(
        self,
        *,
        filter: NotificationSettingFilterArgs,
        as_user: Optional[RpcUser] = None,
        auth_context: Optional[AuthenticationContext] = None,
    ) -> List[OpaqueSerializedResponse]:
        return self._FQ.serialize_many(filter, as_user, auth_context)

    def get_subscriptions_for_projects(
        self,
        *,
        user_id: int,
        project_ids: List[int],
        type: NotificationSettingEnum,
    ) -> Mapping[int, Tuple[bool, bool, bool]]:
        """
        Returns a mapping of project_id to a tuple of (is_disabled, is_active, has_only_inactive_subscriptions)
        """
        user = user_service.get_user(user_id)
        if not user:
            return {}

        controller = NotificationController(
            recipients=[user],
            project_ids=project_ids,
            type=type,
        )
        return {
            project: (s.is_disabled, s.is_active, s.has_only_inactive_subscriptions)
            for project, s in controller.get_subscriptions_status_for_projects(
                user=user, project_ids=project_ids, type=type
            ).items()
        }

    def get_participants(
        self,
        *,
        recipients: List[RpcActor],
        type: NotificationSettingEnum,
        project_ids: Optional[List[int]] = None,
        organization_id: Optional[int] = None,
    ) -> MutableMapping[
        int, MutableMapping[int, str]
    ]:  # { actor_id : { provider_str: value_str } }
        controller = NotificationController(
            recipients=recipients,
            project_ids=project_ids,
            organization_id=organization_id,
            type=type,
        )
        participants = controller.get_participants()
        return {
            actor.id: {provider.value: value.value for provider, value in providers.items()}
            for actor, providers in participants.items()
        }

    def get_users_for_weekly_reports(
        self, *, organization_id: int, user_ids: List[int]
    ) -> List[int]:
        users = User.objects.filter(id__in=user_ids)
        controller = NotificationController(
            recipients=users,
            organization_id=organization_id,
            type=NotificationSettingEnum.REPORTS,
        )
        return controller.get_users_for_weekly_reports()

    def get_notification_recipients(
        self,
        *,
        recipients: List[RpcActor],
        type: NotificationSettingEnum,
        organization_id: Optional[int] = None,
        project_ids: Optional[List[int]] = None,
        actor_type: Optional[ActorType] = None,
    ) -> Mapping[str, set[RpcActor]]:
        controller = NotificationController(
            recipients=recipients,
            organization_id=organization_id,
            project_ids=project_ids,
            type=type,
        )
        raw_output = controller.get_notification_recipients(type=type, actor_type=actor_type)
        return {str(provider.name): actors for provider, actors in raw_output.items()}

    class _NotificationSettingsQuery(
        FilterQueryDatabaseImpl[
            NotificationSetting, NotificationSettingFilterArgs, RpcNotificationSetting, None
        ],
    ):
        def apply_filters(
            self, query: QuerySet[NotificationSetting], filters: NotificationSettingFilterArgs
        ) -> QuerySet[NotificationSetting]:
            if "provider" in filters and filters["provider"] is not None:
                query = query.filter(provider=filters["provider"])
            if "type" in filters and filters["type"] is not None:
                query = query.filter(type=filters["type"].value)
            if "scope_type" in filters and filters["scope_type"] is not None:
                query = query.filter(scope_type=filters["scope_type"])
            if "scope_identifier" in filters and filters["scope_identifier"] is not None:
                query = query.filter(scope_identifier=filters["scope_identifier"])
            if "user_ids" in filters and len(filters["user_ids"]) > 0:
                query = query.filter(user_id__in=filters["user_ids"])
            if "team_ids" in filters and len(filters["team_ids"]) > 0:
                query = query.filter(team_id__in=filters["team_ids"])
            return query.all()

        def base_query(self, ids_only: bool = False) -> QuerySet[NotificationSetting]:
            return NotificationSetting.objects

        def filter_arg_validator(self) -> Callable[[NotificationSettingFilterArgs], Optional[str]]:
            return self._filter_has_any_key_validator("user_ids", "team_ids")

        def serialize_api(self, serializer_type: Optional[None]) -> Serializer:
            return NotificationSettingsSerializer()

        def serialize_rpc(
            self, notification_setting: NotificationSetting
        ) -> RpcNotificationSetting:
            return serialize_notification_setting(notification_setting)

    _FQ = _NotificationSettingsQuery()<|MERGE_RESOLUTION|>--- conflicted
+++ resolved
@@ -88,8 +88,6 @@
             # update the providers at the end
             NotificationSetting.objects.update_provider_settings(user_id, None)
 
-<<<<<<< HEAD
-=======
     def update_notification_options(
         self,
         *,
@@ -112,74 +110,6 @@
             **kwargs,
         )
 
-    # TODO(snigdha): This can be removed in V2.
-    def get_settings_for_users(
-        self,
-        *,
-        types: List[NotificationSettingTypes],
-        users: List[RpcUser],
-        value: NotificationSettingOptionValues,
-    ) -> List[RpcNotificationSetting]:
-        settings = NotificationSetting.objects.filter(
-            user_id__in=[u.id for u in users],
-            type__in=types,
-            value=value.value,
-            scope_type=NotificationScopeType.USER.value,
-        )
-        return [serialize_notification_setting(u) for u in settings]
-
-    def get_settings_for_recipient_by_parent(
-        self, *, type: NotificationSettingTypes, parent_id: int, recipients: Sequence[RpcActor]
-    ) -> List[RpcNotificationSetting]:
-        team_ids = [r.id for r in recipients if r.actor_type == ActorType.TEAM]
-        user_ids = [r.id for r in recipients if r.actor_type == ActorType.USER]
-
-        parent_specific_scope_type = get_scope_type(type)
-        notification_settings = NotificationSetting.objects.filter(
-            Q(
-                scope_type=parent_specific_scope_type.value,
-                scope_identifier=parent_id,
-            )
-            | Q(
-                scope_type=NotificationScopeType.USER.value,
-                scope_identifier__in=user_ids,
-            )
-            | Q(
-                scope_type=NotificationScopeType.TEAM.value,
-                scope_identifier__in=team_ids,
-            ),
-            (Q(team_id__in=team_ids) | Q(user_id__in=user_ids)),
-            type=type.value,
-        )
-
-        return [serialize_notification_setting(s) for s in notification_settings]
-
-    def get_settings_for_user_by_projects(
-        self, *, type: NotificationSettingTypes, user_id: int, parent_ids: List[int]
-    ) -> List[RpcNotificationSetting]:
-        try:
-            User.objects.get(id=user_id)
-        except User.DoesNotExist:
-            return []
-
-        scope_type = get_scope_type(type)
-        return [
-            serialize_notification_setting(s)
-            for s in NotificationSetting.objects.filter(
-                Q(
-                    scope_type=scope_type.value,
-                    scope_identifier__in=parent_ids,
-                )
-                | Q(
-                    scope_type=NotificationScopeType.USER.value,
-                    scope_identifier=user_id,
-                ),
-                type=type.value,
-                user_id=user_id,
-            )
-        ]
-
->>>>>>> cfd77bb7
     def remove_notification_settings(
         self, *, team_id: Optional[int], user_id: Optional[int], provider: ExternalProviders
     ) -> None:
