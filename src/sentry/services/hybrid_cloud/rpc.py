from __future__ import annotations

import abc
import hashlib
import hmac
import inspect
import logging
from abc import abstractmethod
from collections.abc import Iterable
from contextlib import contextmanager
from dataclasses import dataclass
from typing import TYPE_CHECKING, Any, Callable, Dict, Iterator, Mapping, Tuple, Type, TypeVar, cast

import django.urls
import pydantic
import requests
import sentry_sdk
from django.conf import settings

from sentry.services.hybrid_cloud import ArgumentDict, DelegatedBySiloMode, RpcModel
from sentry.silo import SiloMode
from sentry.types.region import Region, RegionMappingNotFound
from sentry.utils import json, metrics
from sentry.utils.env import in_test_environment

if TYPE_CHECKING:
    from sentry.services.hybrid_cloud.region import RegionResolutionStrategy

logger = logging.getLogger(__name__)

_T = TypeVar("_T")

_IS_RPC_METHOD_ATTR = "__is_rpc_method"
_REGION_RESOLUTION_ATTR = "__region_resolution"
_REGION_RESOLUTION_OPTIONAL_RETURN_ATTR = "__region_resolution_optional_return"


class RpcServiceSetupException(Exception):
    """Indicates an error in declaring the properties of RPC services."""


class RpcServiceUnimplementedException(Exception):
    """Indicates that an RPC service is not yet able to complete a remote call.

    This is a temporary measure while the RPC services are being developed. It
    signals that a remote call in a testing or development environment should fall
    back to a monolithic implementation. When RPC services are production-ready,
    these should become hard failures.
    """


class RpcMethodSignature:
    """Represent the set of parameters expected for one RPC method.

    This class is responsible for serializing and deserializing arguments. If the
    base service runs in the region silo, this class is also responsible for
    resolving the arguments to the correct region for a remote call.
    """

    def __init__(self, base_service_cls: Type[RpcService], base_method: Callable[..., Any]) -> None:
        super().__init__()
        self._base_service_cls = base_service_cls
        self._base_method = base_method
        self._parameter_model = self._create_parameter_model()
        self._return_model = self._create_return_model()
        self._region_resolution = self._extract_region_resolution()

    @property
    def service_name(self) -> str:
        return self._base_service_cls.__name__

    @property
    def method_name(self) -> str:
        return self._base_method.__name__

    @staticmethod
    def _validate_type_token(token: Any) -> None:
        """Check whether a type token is usable.

        Strings as type annotations, which Mypy can use if their types are imported
        in an `if TYPE_CHECKING` block, can't be used for (de)serialization. Raise an
        exception if the given token is one of these.

        We can check only on a best-effort basis. String tokens may still be nested
        in type parameters (e.g., `Optional["RpcThing"]`), which this won't catch.
        Such a state would cause an exception when we attempt to use the signature
        object to (de)serialize something.
        """
        if isinstance(token, str):
            raise RpcServiceSetupException(
                "Type annotations on RPC methods must be actual type tokens, not strings"
            )

    def _create_parameter_model(self) -> Type[pydantic.BaseModel]:
        """Dynamically create a Pydantic model class representing the parameters."""

        def create_field(param: inspect.Parameter) -> Tuple[Any, Any]:
            if param.annotation is param.empty:
                raise RpcServiceSetupException("Type annotations are required on RPC methods")
            self._validate_type_token(param.annotation)

            default_value = ... if param.default is param.empty else param.default
            return param.annotation, default_value

        name = f"{self.service_name}__{self.method_name}__ParameterModel"
        parameters = list(inspect.signature(self._base_method).parameters.values())
        parameters = parameters[1:]  # exclude `self` argument
        field_definitions = {p.name: create_field(p) for p in parameters}
        return pydantic.create_model(name, **field_definitions)  # type: ignore

    _RETURN_MODEL_ATTR = "value"

    def _create_return_model(self) -> Type[pydantic.BaseModel] | None:
        """Dynamically create a Pydantic model class representing the return value.

        The created model has a single attribute containing the return value. This
        extra abstraction is necessary in order to have Pydantic handle generic
        return annotations such as `Optional[RpcOrganization]` or `List[RpcUser]`,
        where we can't directly access an RpcModel class on which to call `parse_obj`.
        """
        name = f"{self.service_name}__{self.method_name}__ReturnModel"
        return_type = inspect.signature(self._base_method).return_annotation
        if return_type is None:
            return None
        self._validate_type_token(return_type)

        field_definitions = {self._RETURN_MODEL_ATTR: (return_type, ...)}
        return pydantic.create_model(name, **field_definitions)  # type: ignore

    def _extract_region_resolution(self) -> RegionResolutionStrategy | None:
        region_resolution = getattr(self._base_method, _REGION_RESOLUTION_ATTR, None)

        is_region_service = self._base_service_cls.local_mode == SiloMode.REGION
        if not is_region_service and region_resolution is not None:
            raise RpcServiceSetupException(
                "@regional_rpc_method should be used only on a service with "
                "`local_mode = SiloMode.REGION`"
                f" ({self.service_name} is {self._base_service_cls.local_mode})"
            )
        if is_region_service and region_resolution is None:
            # Use RpcServiceUnimplementedException as a placeholder if needed
            raise RpcServiceSetupException(
                f"Method {self.service_name}.{self.method_name} needs @regional_rpc_method"
            )

        return region_resolution

    def serialize_arguments(self, raw_arguments: ArgumentDict) -> ArgumentDict:
        model_instance = self._parameter_model(**raw_arguments)
        return model_instance.dict()

    def deserialize_arguments(self, serial_arguments: ArgumentDict) -> pydantic.BaseModel:
        try:
            return self._parameter_model.parse_obj(serial_arguments)
        except Exception as e:
            # TODO: Parse Pydantic's exception object(s) and produce more useful
            #  error messages that can be put into the body of the HTTP 400 response
            raise RpcArgumentException from e

    def deserialize_return_value(self, value: Any) -> Any:
        if self._return_model is None:
            if value is not None:
                raise RpcResponseException(f"Expected None but got {type(value)}")
            return None

        parsed = self._return_model.parse_obj({self._RETURN_MODEL_ATTR: value})
        return getattr(parsed, self._RETURN_MODEL_ATTR)

    def resolve_to_region(self, arguments: ArgumentDict) -> _RegionResolutionResult:
        if self._region_resolution is None:
            raise RpcServiceSetupException(f"{self.service_name} does not run on the region silo")

        try:
            try:
                region = self._region_resolution.resolve(arguments)
                return _RegionResolutionResult(region)
            except RegionMappingNotFound:
                if getattr(self._base_method, _REGION_RESOLUTION_OPTIONAL_RETURN_ATTR, False):
                    return _RegionResolutionResult(None, is_early_halt=True)
                else:
                    raise
        except Exception as e:
            raise RpcServiceUnimplementedException("Error while resolving region") from e


@dataclass(frozen=True)
class _RegionResolutionResult:
    region: Region | None
    is_early_halt: bool = False

    def __post_init__(self) -> None:
        if (self.region is None) != self.is_early_halt:
            raise ValueError("region must be supplied if and only if not halting early")


class DelegatingRpcService(DelegatedBySiloMode["RpcService"]):
    def __init__(
        self,
        base_service_cls: Type[RpcService],
        constructors: Mapping[SiloMode, Callable[[], RpcService]],
        signatures: Mapping[str, RpcMethodSignature],
    ) -> None:
        super().__init__(constructors)
        self._base_service_cls = base_service_cls
        self._signatures = signatures

    @property
    def local_mode(self) -> SiloMode:
        return self._base_service_cls.local_mode

    def deserialize_rpc_arguments(
        self, method_name: str, serial_arguments: ArgumentDict
    ) -> pydantic.BaseModel:
        signature = self._signatures[method_name]
        return signature.deserialize_arguments(serial_arguments)

    def deserialize_rpc_response(self, method_name: str, serial_response: Any) -> Any:
        signature = self._signatures[method_name]
        return signature.deserialize_return_value(serial_response)


def rpc_method(method: Callable[..., _T]) -> Callable[..., _T]:
    """Decorate methods to be exposed as part of the RPC interface.

    Should be applied only to methods of an RpcService subclass.
    """

    setattr(method, _IS_RPC_METHOD_ATTR, True)
    return method


def regional_rpc_method(
    resolve: RegionResolutionStrategy,
    return_none_if_mapping_not_found: bool = False,
) -> Callable[[Callable[..., _T]], Callable[..., _T]]:
    """Decorate methods to be exposed as part of the RPC interface.

    In addition, resolves the region based on the resolve callback function.
    Should be applied only to methods of an RpcService subclass.

    The `return_none_if_mapping_not_found` option indicates that, if we fail to find
    a region in which to look for the queried object, the decorated method should
    return `None` indicating that the queried object does not exist. This should be
    set only on methods with an `Optional[...]` return type.
    """

    def decorator(method: Callable[..., _T]) -> Callable[..., _T]:
        setattr(method, _REGION_RESOLUTION_ATTR, resolve)
        setattr(method, _REGION_RESOLUTION_OPTIONAL_RETURN_ATTR, return_none_if_mapping_not_found)
        return rpc_method(method)

    return decorator


_global_service_registry: Dict[str, DelegatingRpcService] = {}


class RpcService(abc.ABC):
    """A set of methods to be exposed as part of the RPC interface.

    Extend this class to declare a "base service" where the method interfaces are
    declared and decorated by `@rpc_service`. Then extend that base service class
    with the local (database-backed) implementation.

    The base service should provide two class-level constants: `key` (the slug that
    maps to the service in a URL) and `local_mode` (the silo mode in which to use the
    local implementation).
    """

    key: str
    local_mode: SiloMode

    _signatures: Mapping[str, RpcMethodSignature]

    def __init_subclass__(cls) -> None:
        if cls._has_rpc_methods():
            # These class attributes are required on any RpcService subclass that has
            # at least one method decorated by `@rpc_method`. (They can be left off
            # if and when we make an intermediate abstract class.)
            if not isinstance(getattr(cls, "key", None), str):
                raise RpcServiceSetupException("`key` class attribute (str) is required")
            if not isinstance(getattr(cls, "local_mode", None), SiloMode):
                raise RpcServiceSetupException(
                    "`local_mode` class attribute (SiloMode) is required"
                )
        cls._signatures = cls._create_signatures()

    @classmethod
    def _get_all_rpc_methods(cls) -> Iterator[Callable[..., Any]]:
        for attr_name in dir(cls):
            attr = getattr(cls, attr_name, None)
            if callable(attr) and getattr(attr, _IS_RPC_METHOD_ATTR, False):
                yield attr

    @classmethod
    def _has_rpc_methods(cls) -> bool:
        for _ in cls._get_all_rpc_methods():
            return True
        else:
            return False

    @classmethod
    @abstractmethod
    def get_local_implementation(cls) -> RpcService:
        """Return a service object that runs locally.

        The returned service object is (generally) the database-backed instance that
        is called when we either receive a remote call from outside, or want to call
        it within the same silo.

        A base service class generally should override this class method, making a
        forward reference to its own database-backed subclass.
        """

        raise NotImplementedError

    @classmethod
    def _create_signatures(cls) -> Mapping[str, RpcMethodSignature]:
        model_table = {}
        for base_method in cls._get_all_rpc_methods():
            try:
                signature = RpcMethodSignature(cls, base_method)
            except Exception as e:
                raise RpcServiceSetupException(
                    f"Error on parameter model for {cls.__name__}.{base_method.__name__}: {e}"
                ) from e
            else:
                model_table[base_method.__name__] = signature
        return model_table

    @classmethod
    def _create_remote_implementation(cls, use_test_client: bool | None = None) -> RpcService:
        """Create a service object that makes remote calls to another silo.

        The service object will implement each abstract method with an RPC method
        decorator by making a remote call to another silo. Non-abstract methods with
        an RPC method decorator are not overridden and are executed locally as normal
        (but are still available as part of the RPC interface for external clients).
        """
        if use_test_client is None:
            use_test_client = in_test_environment()

        def create_remote_method(method_name: str) -> Callable[..., Any]:
            signature = cls._signatures[method_name]

            def remote_method(service_obj: RpcService, **kwargs: Any) -> Any:
                if signature is None:
                    raise RpcServiceUnimplementedException(
                        f"Signature was not initialized for {cls.__name__}.{method_name}"
                    )

                if cls.local_mode == SiloMode.REGION:
                    result = signature.resolve_to_region(kwargs)
                    if result.is_early_halt:
                        return None
                    region = result.region
                else:
                    region = None

                serial_arguments = signature.serialize_arguments(kwargs)
                return dispatch_remote_call(
                    region, cls.key, method_name, serial_arguments, use_test_client=use_test_client
                )

            return remote_method

        overrides = {
            service_method.__name__: create_remote_method(service_method.__name__)
            for service_method in cls._get_all_rpc_methods()
            if getattr(service_method, "__isabstractmethod__", False)
        }
        remote_service_class = type(f"{cls.__name__}__RemoteDelegate", (cls,), overrides)
        return cast(RpcService, remote_service_class())

    @classmethod
    def create_delegation(cls, use_test_client: bool | None = None) -> DelegatingRpcService:
        """Instantiate a base service class for the current mode."""
        constructors = {
            mode: (
                cls.get_local_implementation
                if mode == SiloMode.MONOLITH or mode == cls.local_mode
                else lambda: cls._create_remote_implementation(use_test_client=use_test_client)
            )
            for mode in SiloMode
        }
        service = DelegatingRpcService(cls, constructors, cls._signatures)
        _global_service_registry[cls.key] = service
        return service


class RpcResolutionException(Exception):
    """Indicate that an RPC service or method name could not be resolved."""


class RpcArgumentException(Exception):
    """Indicate that the serial arguments to an RPC service were invalid."""


class RpcResponseException(Exception):
    """Indicate that the response from a remote RPC service violated expectations."""


def _look_up_service_method(
    service_name: str, method_name: str
) -> Tuple[DelegatingRpcService, Callable[..., Any]]:
    try:
        service = _global_service_registry[service_name]
    except KeyError:
        raise RpcResolutionException(f"Not a service name: {service_name!r}")

    try:
        method = getattr(service, method_name)
    except AttributeError:
        raise RpcResolutionException(f"Not a method name on {service_name!r}: {method_name!r}")

    return service, method


def dispatch_to_local_service(
    service_name: str, method_name: str, serial_arguments: ArgumentDict
) -> Any:
    service, method = _look_up_service_method(service_name, method_name)
    raw_arguments = service.deserialize_rpc_arguments(method_name, serial_arguments)
    result = method(**raw_arguments.__dict__)

    def result_to_dict(value: Any) -> Any:
        if isinstance(value, RpcModel):
            return value.dict()

        if isinstance(value, dict):
            return {key: result_to_dict(val) for key, val in value.items()}

        if isinstance(value, Iterable) and not isinstance(value, str):
            return [result_to_dict(item) for item in value]

        return value

    return {
        "meta": {},  # reserved for future use
        "value": result_to_dict(result),
    }


_RPC_CONTENT_CHARSET = "utf-8"


def dispatch_remote_call(
    region: Region | None,
    service_name: str,
    method_name: str,
    serial_arguments: ArgumentDict,
    use_test_client: bool = False,
) -> Any:
    service, _ = _look_up_service_method(service_name, method_name)
<<<<<<< HEAD
    if SiloMode.get_current_mode() == SiloMode.MONOLITH:
        # Pass the response through json.loads and json.dumps to force testing the serialization of services
        # in monolith mode -- if this throws an exception, it means the types of an rpc service have an issue.
        # do not remove!
        serial_response = json.loads(
            json.dumps(dispatch_to_local_service(service_name, method_name, serial_arguments))
        )
    else:
        serial_response = _SiloServiceDispatch(
            method_name, service_name, region, serial_arguments
        ).dispatch(use_test_client)
=======
    serial_response = _dispatch_to_silo_service(
        method_name, region, serial_arguments, service_name, use_test_client
    )
>>>>>>> d652721b

    return_value = serial_response["value"]
    return (
        None
        if return_value is None
        else service.deserialize_rpc_response(method_name, return_value)
    )


@dataclass(frozen=True)
class _SiloServiceDispatch:
    method_name: str
    service_name: str
    region: Region | None
    serial_arguments: ArgumentDict

    def __post_init__(self) -> None:
        if not (self.address and settings.RPC_SHARED_SECRET):
            raise RpcSendException("Not configured for RPC network requests")

    @property
    def address(self) -> str:
        if self.region is None:
            return settings.SENTRY_CONTROL_ADDRESS
        else:
            return self.region.address

    @property
    def path(self) -> str:
        return django.urls.reverse(
            "sentry-api-0-rpc-service",
            kwargs={"service_name": self.service_name, "method_name": self.method_name},
        )

    def dispatch(self, use_test_client: bool) -> Any:
        request_body = {
            "meta": {},  # reserved for future use
            "args": self.serial_arguments,
        }
        data = json.dumps(request_body).encode(_RPC_CONTENT_CHARSET)
        signature = generate_request_signature(self.path, data)
        headers = {
            "Content-Type": f"application/json; charset={_RPC_CONTENT_CHARSET}",
            "Authorization": f"Rpcsignature {signature}",
        }

        with self._open_request_context():
            if self.use_test_client:
                response = self._fire_test_request(headers, data)
            else:
                response = self._fire_request(headers, data)
            metrics.incr(
                "hybrid_cloud.dispatch_rpc.response_code", tags={"status": response.status_code}
            )

            self._raise_from_response_status_error(response)
            serial_response = response.json()
        return serial_response

    @contextmanager
    def _open_request_context(self):
        timer = metrics.timer(
            "hybrid_cloud.dispatch_rpc.duration",
            tags={"service": self.service_name, "method": self.method_name},
        )
        span = sentry_sdk.start_span(
            op="hybrid_cloud.dispatch_rpc",
            description=f"rpc to {self.service_name}.{self.method_name}",
        )
        with span, timer:
            yield

    def _raise_from_response_status_error(self, response: requests.Response) -> None:
        if response.status_code == 200:
            return
        if in_test_environment():
            if response.status_code == 500:
                raise Exception(
                    f"Error invoking rpc at {self.path}: check error logs for more details"
                )
            raise Exception(f"Error invoking rpc at {self.path}: {response.json()['detail']}")
        # Careful not to reveal too much information in production
        if response.status_code == 403:
            raise Exception("Unauthorized service access")
        if response.status_code == 400:
            raise Exception("Invalid service request")
        raise Exception("Service unavailable")

    def _fire_test_request(self, headers: Mapping[str, str], data: bytes) -> Any:
        from django.test import Client

        from sentry.db.postgres.transactions import in_test_assert_no_transaction

        in_test_assert_no_transaction(
            f"remote service method to {self.path} called inside transaction!  Move service calls to outside of transactions."
        )

        with SiloMode.exit_single_process_silo_context():
            if self.region:
                target_mode = SiloMode.REGION
            else:
                target_mode = SiloMode.CONTROL

            with SiloMode.enter_single_process_silo_context(target_mode, self.region):
                return Client().post(
                    self.path,
                    data,
                    content_type=f"application/json; charset={_RPC_CONTENT_CHARSET}",
                    **{f"HTTP_{k.replace('-', '_').upper()}": v for k, v in headers.items()},
                )

    def _fire_request(self, headers: Mapping[str, str], data: bytes) -> requests.Response:
        # TODO: Performance considerations (persistent connections, pooling, etc.)?
        url = self.address + self.path
        return requests.post(url, headers=headers, data=data)


def compare_signature(url: str, body: bytes, signature: str) -> bool:
    """
    Compare request data + signature signed by one of the shared secrets.

    Once a key has been able to validate the signature other keys will
    not be attempted. We should only have multiple keys during key rotations.
    """
    if not settings.RPC_SHARED_SECRET:
        raise RpcServiceSetupException(
            "Cannot validate RPC request signatures without RPC_SHARED_SECRET"
        )

    if not signature.startswith("rpc0:"):
        return False

    # We aren't using the version bits currently, but might use them in the future.
    _, signature_data = signature.split(":", 2)
    signature_input = b"%s:%s" % (
        url.encode("utf8"),
        body,
    )

    for key in settings.RPC_SHARED_SECRET:
        computed = hmac.new(key.encode("utf-8"), signature_input, hashlib.sha256).hexdigest()

        is_valid = hmac.compare_digest(computed.encode("utf-8"), signature_data.encode("utf-8"))
        if is_valid:
            return True

    return False


def generate_request_signature(url_path: str, body: bytes) -> str:
    """
    Generate a signature for the request body
    with the first shared secret. If there are other
    shared secrets in the list they are only to be used
    by control silo for verfication during key rotation.
    """
    if not settings.RPC_SHARED_SECRET:
        raise RpcServiceSetupException("Cannot sign RPC requests without RPC_SHARED_SECRET")

    signature_input = b"%s:%s" % (
        url_path.encode("utf8"),
        body,
    )
    secret = settings.RPC_SHARED_SECRET[0]
    signature = hmac.new(secret.encode("utf-8"), signature_input, hashlib.sha256).hexdigest()
    return f"rpc0:{signature}"


@dataclass(frozen=True)
class RpcSenderCredentials:
    """Credentials for sending remote procedure calls.

    This implementation is for dev environments only, and presumes that the
    credentials can be picked up from Django settings. A production implementation
    will likely look different.
    """

    is_allowed: bool = False
    control_silo_api_token: str | None = None
    control_silo_address: str | None = None

    @classmethod
    def read_from_settings(cls) -> RpcSenderCredentials:
        setting_values = settings.DEV_HYBRID_CLOUD_RPC_SENDER
        if isinstance(setting_values, str):
            setting_values = json.loads(setting_values)
        return cls(**setting_values) if setting_values else cls()


class RpcSendException(RpcServiceUnimplementedException):
    """Indicates the system is not configured to send RPCs."""<|MERGE_RESOLUTION|>--- conflicted
+++ resolved
@@ -452,23 +452,9 @@
     use_test_client: bool = False,
 ) -> Any:
     service, _ = _look_up_service_method(service_name, method_name)
-<<<<<<< HEAD
-    if SiloMode.get_current_mode() == SiloMode.MONOLITH:
-        # Pass the response through json.loads and json.dumps to force testing the serialization of services
-        # in monolith mode -- if this throws an exception, it means the types of an rpc service have an issue.
-        # do not remove!
-        serial_response = json.loads(
-            json.dumps(dispatch_to_local_service(service_name, method_name, serial_arguments))
-        )
-    else:
-        serial_response = _SiloServiceDispatch(
-            method_name, service_name, region, serial_arguments
-        ).dispatch(use_test_client)
-=======
-    serial_response = _dispatch_to_silo_service(
-        method_name, region, serial_arguments, service_name, use_test_client
-    )
->>>>>>> d652721b
+    serial_response = _SiloServiceDispatch(
+        method_name, service_name, region, serial_arguments
+    ).dispatch(use_test_client)
 
     return_value = serial_response["value"]
     return (
