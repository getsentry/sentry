from __future__ import annotations

import inspect
import logging
import urllib.response
from abc import abstractmethod
from collections.abc import Iterable
from dataclasses import dataclass
from typing import TYPE_CHECKING, Any, Callable, Dict, Iterator, Mapping, Tuple, Type, TypeVar, cast
from urllib.request import Request, urlopen

import django.urls
import pydantic
from django.conf import settings

from sentry.services.hybrid_cloud import (
    ArgumentDict,
    DelegatedBySiloMode,
    InterfaceWithLifecycle,
    RpcModel,
    stubbed,
)
from sentry.silo import SiloMode
from sentry.types.region import Region
from sentry.utils import json

if TYPE_CHECKING:
    from sentry.services.hybrid_cloud.region import RegionResolution

logger = logging.getLogger(__name__)

_T = TypeVar("_T")

_IS_RPC_METHOD_ATTR = "__is_rpc_method"
_REGION_RESOLUTION_ATTR = "__region_resolution"


class RpcServiceSetupException(Exception):
    """Indicates an error in declaring the properties of RPC services."""


class RpcServiceUnimplementedException(Exception):
    """Indicates that an RPC service is not yet able to complete a remote call.

    This is a temporary measure while the RPC services are being developed. It
    signals that a remote call in a testing or development environment should fall
    back to a monolithic implementation. When RPC services are production-ready,
    these should become hard failures.
    """


class RpcMethodSignature:
    """Represent the set of parameters expected for one RPC method.

    This class is responsible for serializing and deserializing arguments. If the
    base service runs in the region silo, this class is also responsible for
    resolving the arguments to the correct region for a remote call.
    """

    def __init__(self, base_service_cls: Type[RpcService], base_method: Callable[..., Any]) -> None:
        super().__init__()
        self._base_service_cls = base_service_cls
        self._base_method = base_method
        self._parameter_model = self._create_parameter_model()
        self._return_model = self._create_return_model()
        self._region_resolution = self._extract_region_resolution()

    @property
    def service_name(self) -> str:
        return self._base_service_cls.__name__

    @property
    def method_name(self) -> str:
        return self._base_method.__name__

    @staticmethod
    def _validate_type_token(token: Any) -> None:
        """Check whether a type token is usable.

        Strings as type annotations, which Mypy can use if their types are imported
        in an `if TYPE_CHECKING` block, can't be used for (de)serialization. Raise an
        exception if the given token is one of these.

        We can check only on a best-effort basis. String tokens may still be nested
        in type parameters (e.g., `Optional["RpcThing"]`), which this won't catch.
        Such a state would cause an exception when we attempt to use the signature
        object to (de)serialize something.
        """
        if isinstance(token, str):
            raise RpcServiceSetupException(
                "Type annotations on RPC methods must be actual type tokens, not strings"
            )

    def _create_parameter_model(self) -> Type[pydantic.BaseModel]:
        """Dynamically create a Pydantic model class representing the parameters."""

        def create_field(param: inspect.Parameter) -> Tuple[Any, Any]:
            if param.annotation is param.empty:
                raise RpcServiceSetupException("Type annotations are required on RPC methods")
            self._validate_type_token(param.annotation)

            default_value = ... if param.default is param.empty else param.default
            return param.annotation, default_value

        name = f"{self.service_name}__{self.method_name}__ParameterModel"
        parameters = list(inspect.signature(self._base_method).parameters.values())
        parameters = parameters[1:]  # exclude `self` argument
        field_definitions = {p.name: create_field(p) for p in parameters}
        return pydantic.create_model(name, **field_definitions)  # type: ignore

    _RETURN_MODEL_ATTR = "value"

    def _create_return_model(self) -> Type[pydantic.BaseModel] | None:
        """Dynamically create a Pydantic model class representing the return value.

        The created model has a single attribute containing the return value. This
        extra abstraction is necessary in order to have Pydantic handle generic
        return annotations such as `Optional[RpcOrganization]` or `List[RpcUser]`,
        where we can't directly access an RpcModel class on which to call `parse_obj`.
        """
        name = f"{self.service_name}__{self.method_name}__ReturnModel"
        return_type = inspect.signature(self._base_method).return_annotation
        if return_type is None:
            return None
        self._validate_type_token(return_type)

        field_definitions = {self._RETURN_MODEL_ATTR: (return_type, ...)}
        return pydantic.create_model(name, **field_definitions)  # type: ignore

    def _extract_region_resolution(self) -> RegionResolution | None:
        region_resolution = getattr(self._base_method, _REGION_RESOLUTION_ATTR, None)

        is_region_service = self._base_service_cls.local_mode == SiloMode.REGION
        if not is_region_service and region_resolution is not None:
            raise RpcServiceSetupException(
                "@regional_rpc_method should be used only on a service with "
                "`local_mode = SiloMode.REGION`"
                f" ({self.service_name} is {self._base_service_cls.local_mode})"
            )
        if is_region_service and region_resolution is None:
            # Use RpcServiceUnimplementedException as a placeholder if needed
            raise RpcServiceSetupException(
                f"Method {self.service_name}.{self.method_name} needs @regional_rpc_method"
            )

        return region_resolution

    def serialize_arguments(self, raw_arguments: ArgumentDict) -> ArgumentDict:
        model_instance = self._parameter_model(**raw_arguments)
        return model_instance.dict()

    def deserialize_arguments(self, serial_arguments: ArgumentDict) -> pydantic.BaseModel:
        try:
            return self._parameter_model.parse_obj(serial_arguments)
        except Exception as e:
            # TODO: Parse Pydantic's exception object(s) and produce more useful
            #  error messages that can be put into the body of the HTTP 400 response
            raise RpcArgumentException from e

    def deserialize_return_value(self, value: Any) -> Any:
        if self._return_model is None:
            if value is not None:
                raise RpcResponseException(f"Expected None but got {type(value)}")
            return None

        parsed = self._return_model.parse_obj({self._RETURN_MODEL_ATTR: value})
        return getattr(parsed, self._RETURN_MODEL_ATTR)

    def resolve_to_region(self, arguments: ArgumentDict) -> Region:
        if self._region_resolution is None:
            raise RpcServiceSetupException(f"{self.service_name} does not run on the region silo")

        try:
            return self._region_resolution.resolve(arguments)
        except Exception as e:
            raise RpcServiceUnimplementedException("Error while resolving region") from e


class DelegatingRpcService(DelegatedBySiloMode["RpcService"]):
    def __init__(
        self,
        base_service_cls: Type[RpcService],
        constructors: Mapping[SiloMode, Callable[[], RpcService]],
        signatures: Mapping[str, RpcMethodSignature],
    ) -> None:
        super().__init__(constructors)
        self._base_service_cls = base_service_cls
        self._signatures = signatures

    @property
    def local_mode(self) -> SiloMode:
        return self._base_service_cls.local_mode

    def deserialize_rpc_arguments(
        self, method_name: str, serial_arguments: ArgumentDict
    ) -> pydantic.BaseModel:
        signature = self._signatures[method_name]
        return signature.deserialize_arguments(serial_arguments)

    def deserialize_rpc_response(self, method_name: str, serial_response: Any) -> Any:
        signature = self._signatures[method_name]
        return signature.deserialize_return_value(serial_response)


def rpc_method(method: Callable[..., _T]) -> Callable[..., _T]:
    """Decorate methods to be exposed as part of the RPC interface.

    Should be applied only to methods of an RpcService subclass.
    """

    setattr(method, _IS_RPC_METHOD_ATTR, True)
    return method


def regional_rpc_method(
    resolve: RegionResolution,
) -> Callable[[Callable[..., _T]], Callable[..., _T]]:
    """Decorate methods to be exposed as part of the RPC interface.

    In addition, resolves the region based on the resolve callback function.

    Should be applied only to methods of an RpcService subclass.
    """

    def decorator(method: Callable[..., _T]) -> Callable[..., _T]:
        setattr(method, _REGION_RESOLUTION_ATTR, resolve)
        return rpc_method(method)

    return decorator


_global_service_registry: Dict[str, DelegatingRpcService] = {}


class RpcService(InterfaceWithLifecycle):
    """A set of methods to be exposed as part of the RPC interface.

    Extend this class to declare a "base service" where the method interfaces are
    declared and decorated by `@rpc_service`. Then extend that base service class
    with the local (database-backed) implementation.

    The base service should provide two class-level constants: `key` (the slug that
    maps to the service in a URL) and `local_mode` (the silo mode in which to use the
    local implementation).
    """

    key: str
    local_mode: SiloMode

    _signatures: Mapping[str, RpcMethodSignature]

    def __init_subclass__(cls) -> None:
        if cls._has_rpc_methods():
            # These class attributes are required on any RpcService subclass that has
            # at least one method decorated by `@rpc_method`. (They can be left off
            # if and when we make an intermediate abstract class.)
            if not isinstance(getattr(cls, "key", None), str):
                raise RpcServiceSetupException("`key` class attribute (str) is required")
            if not isinstance(getattr(cls, "local_mode", None), SiloMode):
                raise RpcServiceSetupException(
                    "`local_mode` class attribute (SiloMode) is required"
                )
        cls._signatures = cls._create_signatures()

    @classmethod
    def _get_all_rpc_methods(cls) -> Iterator[Callable[..., Any]]:
        for attr_name in dir(cls):
            attr = getattr(cls, attr_name, None)
            if callable(attr) and getattr(attr, _IS_RPC_METHOD_ATTR, False):
                yield attr

    @classmethod
    def _has_rpc_methods(cls) -> bool:
        for _ in cls._get_all_rpc_methods():
            return True
        else:
            return False

    @classmethod
    @abstractmethod
    def get_local_implementation(cls) -> RpcService:
        """Return a service object that runs locally.

        The returned service object is (generally) the database-backed instance that
        is called when we either receive a remote call from outside, or want to call
        it within the same silo.

        A base service class generally should override this class method, making a
        forward reference to its own database-backed subclass.
        """

        raise NotImplementedError

    @classmethod
    def _create_signatures(cls) -> Mapping[str, RpcMethodSignature]:
        model_table = {}
        for base_method in cls._get_all_rpc_methods():
            try:
                signature = RpcMethodSignature(cls, base_method)
            except Exception as e:
                # While remote services are under development, swallow these errors
                # and leave empty spots in the parameter model table. This will cause
                # an RpcServiceUnimplementedException when the method is called.
                # TODO: Make this a hard failure when all parameter models are stable
                if SiloMode.get_current_mode() != SiloMode.MONOLITH:
                    logger.warning(
                        f"Error on parameter model for {cls.__name__}.{base_method.__name__}: {e}"
                    )
            else:
                model_table[base_method.__name__] = signature
        return model_table

    @classmethod
    def _create_remote_implementation(cls) -> RpcService:
        """Create a service object that makes remote calls to another silo.

        The service object will implement each abstract method with an RPC method
        decorator by making a remote call to another silo. Non-abstract methods with
        an RPC method decorator are not overridden and are executed locally as normal
        (but are still available as part of the RPC interface for external clients).
        """

        def create_remote_method(method_name: str) -> Callable[..., Any]:
            signature = cls._signatures.get(method_name)
            fallback = stubbed(cls.get_local_implementation, cls.local_mode)

            def remote_method(service_obj: RpcService, **kwargs: Any) -> Any:
                if signature is None:
                    raise RpcServiceUnimplementedException(
                        f"Signature was not initialized for {cls.__name__}.{method_name}"
                    )

                if cls.local_mode == SiloMode.REGION:
                    region = signature.resolve_to_region(kwargs)
                else:
                    region = None

                try:
                    serial_arguments = signature.serialize_arguments(kwargs)
                except Exception as e:
                    raise RpcServiceUnimplementedException(
                        f"Could not serialize arguments for {cls.__name__}.{method_name}"
                    ) from e

                return dispatch_remote_call(region, cls.key, method_name, serial_arguments)

            def remote_method_with_fallback(service_obj: RpcService, **kwargs: Any) -> Any:
                # See RpcServiceUnimplementedException documentation
                # TODO: Remove this when RPC services are production-ready
                try:
                    return remote_method(service_obj, **kwargs)
                except RpcServiceUnimplementedException as e:
                    logger.info(f"Could not remotely call {cls.__name__}.{method_name}: {e}")
                    # Drop out of the except block, so that we don't get a spurious
                    #     "During handling of the above exception, another exception occurred"
                    # message in case the fallback method raises an unrelated exception.

                service = fallback()
                method = getattr(service, method_name)
                return method(**kwargs)

            return remote_method_with_fallback

        overrides = {
            service_method.__name__: create_remote_method(service_method.__name__)
            for service_method in cls._get_all_rpc_methods()
            if getattr(service_method, "__isabstractmethod__", False)
        }
        remote_service_class = type(f"{cls.__name__}__RemoteDelegate", (cls,), overrides)
        return cast(RpcService, remote_service_class())

    @classmethod
    def create_delegation(cls) -> DelegatingRpcService:
        """Instantiate a base service class for the current mode."""
        constructors = {
            mode: (
                cls.get_local_implementation
                if mode == SiloMode.MONOLITH or mode == cls.local_mode
                else cls._create_remote_implementation
            )
            for mode in SiloMode
        }
        service = DelegatingRpcService(cls, constructors, cls._signatures)
        _global_service_registry[cls.key] = service
        return service

    def close(self) -> None:
        pass


class RpcResolutionException(Exception):
    """Indicate that an RPC service or method name could not be resolved."""


class RpcArgumentException(Exception):
    """Indicate that the serial arguments to an RPC service were invalid."""


class RpcResponseException(Exception):
    """Indicate that the response from a remote RPC service violated expectations."""


def _look_up_service_method(
    service_name: str, method_name: str
) -> Tuple[DelegatingRpcService, Callable[..., Any]]:
    try:
        service = _global_service_registry[service_name]
    except KeyError:
        raise RpcResolutionException(f"Not a service name: {service_name!r}")

    try:
        method = getattr(service, method_name)
    except AttributeError:
        raise RpcResolutionException(f"Not a method name on {service_name!r}: {method_name!r}")

    return service, method


def dispatch_to_local_service(
    service_name: str, method_name: str, serial_arguments: ArgumentDict
) -> Any:
    service, method = _look_up_service_method(service_name, method_name)
    raw_arguments = service.deserialize_rpc_arguments(method_name, serial_arguments)
    result = method(**raw_arguments.__dict__)

<<<<<<< HEAD
    if isinstance(result, RpcModel):
        return result.dict()
    if isinstance(result, list):
        output = []
        for item in result:
            if isinstance(item, RpcModel):
                output.append(item.dict())
            else:
                output.append(item)
        return output
    return result
=======
    def result_to_dict(value: Any) -> Any:
        if isinstance(value, RpcModel):
            return value.dict()

        if isinstance(value, Iterable) and not isinstance(value, str):
            output = []
            for item in value:
                output.append(result_to_dict(item))
            return output

        return value

    return result_to_dict(result)
>>>>>>> a9f19f45


_RPC_CONTENT_CHARSET = "utf-8"


def dispatch_remote_call(
    region: Region | None, service_name: str, method_name: str, serial_arguments: ArgumentDict
) -> Any:
    service, _ = _look_up_service_method(service_name, method_name)

    creds = RpcSenderCredentials.read_from_settings()
    if not creds.is_allowed:
        raise RpcSendException("RPC calls are not globally enabled")

    if region is None:
        address = creds.control_silo_address
        api_token = creds.control_silo_api_token
        if not (address and api_token):
            raise RpcSendException("Not configured to remotely access control silo")
    else:
        address = region.address
        api_token = region.api_token
        if not (address and api_token):
            raise RpcSendException(f"Not configured to remotely access region: {region.name}")

    path = django.urls.reverse(
        "sentry-api-0-rpc-service",
        kwargs={"service_name": service_name, "method_name": method_name},
    )
    url = address + path

    request_body = {
        "meta": {},  # reserved for future use
        "args": serial_arguments,
    }

    with _fire_request(url, request_body, api_token) as response:
        charset = response.headers.get_content_charset() or _RPC_CONTENT_CHARSET
        response_body = response.read().decode(charset)
    serial_response = json.loads(response_body)
    return service.deserialize_rpc_response(method_name, serial_response)


def _fire_request(url: str, body: Any, api_token: str) -> urllib.response.addinfourl:
    # TODO: Performance considerations (persistent connections, pooling, etc.)?
    data = json.dumps(body).encode(_RPC_CONTENT_CHARSET)

    request = Request(url)
    request.add_header("Content-Type", f"application/json; charset={_RPC_CONTENT_CHARSET}")
    request.add_header("Content-Length", str(len(data)))
    # TODO(hybridcloud) Re-enable this when we've implemented RPC authentication
    # request.add_header("Authorization", f"Bearer {api_token}")
    return urlopen(request, data)  # type: ignore


@dataclass(frozen=True)
class RpcSenderCredentials:
    """Credentials for sending remote procedure calls.

    This implementation is for dev environments only, and presumes that the
    credentials can be picked up from Django settings. A production implementation
    will likely look different.
    """

    is_allowed: bool = False
    control_silo_api_token: str | None = None
    control_silo_address: str | None = None

    @classmethod
    def read_from_settings(cls) -> RpcSenderCredentials:
        setting_values = settings.DEV_HYBRID_CLOUD_RPC_SENDER
        if isinstance(setting_values, str):
            setting_values = json.loads(setting_values)
        return cls(**setting_values) if setting_values else cls()


class RpcSendException(RpcServiceUnimplementedException):
    """Indicates the system is not configured to send RPCs."""<|MERGE_RESOLUTION|>--- conflicted
+++ resolved
@@ -423,24 +423,17 @@
     raw_arguments = service.deserialize_rpc_arguments(method_name, serial_arguments)
     result = method(**raw_arguments.__dict__)
 
-<<<<<<< HEAD
-    if isinstance(result, RpcModel):
-        return result.dict()
-    if isinstance(result, list):
-        output = []
-        for item in result:
-            if isinstance(item, RpcModel):
-                output.append(item.dict())
-            else:
-                output.append(item)
-        return output
-    return result
-=======
     def result_to_dict(value: Any) -> Any:
         if isinstance(value, RpcModel):
             return value.dict()
 
-        if isinstance(value, Iterable) and not isinstance(value, str):
+        if isinstance(value, dict):
+            output = {}
+            for key, val in value.items():
+                output[key] = result_to_dict(val)
+            return output
+
+        if isinstance(value, Iterable) and not isinstance(value, (str, dict)):
             output = []
             for item in value:
                 output.append(result_to_dict(item))
@@ -449,7 +442,6 @@
         return value
 
     return result_to_dict(result)
->>>>>>> a9f19f45
 
 
 _RPC_CONTENT_CHARSET = "utf-8"
