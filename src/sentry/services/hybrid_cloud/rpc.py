from __future__ import annotations

import abc
import contextlib
import hashlib
import hmac
import inspect
import logging
from abc import abstractmethod
from collections.abc import Iterable
from contextlib import contextmanager
from dataclasses import dataclass
from typing import (
    TYPE_CHECKING,
    Any,
    Callable,
    Dict,
    Iterator,
    Mapping,
    NoReturn,
    Tuple,
    Type,
    TypeVar,
    cast,
)

import django.urls
import pydantic
import requests
import sentry_sdk
from django.conf import settings

from sentry.services.hybrid_cloud import ArgumentDict, DelegatedBySiloMode, RpcModel
from sentry.silo import SiloMode
from sentry.types.region import Region, RegionMappingNotFound
from sentry.utils import json, metrics
from sentry.utils.env import in_test_environment

if TYPE_CHECKING:
    from sentry.services.hybrid_cloud.region import RegionResolutionStrategy

logger = logging.getLogger(__name__)

_T = TypeVar("_T")

_IS_RPC_METHOD_ATTR = "__is_rpc_method"
_REGION_RESOLUTION_ATTR = "__region_resolution"
_REGION_RESOLUTION_OPTIONAL_RETURN_ATTR = "__region_resolution_optional_return"


class RpcServiceSetupException(Exception):
    """Indicates an error in declaring the properties of RPC services."""


class RpcServiceUnimplementedException(Exception):
    """Indicates that an RPC service is not yet able to complete a remote call.

    This is a temporary measure while the RPC services are being developed. It
    signals that a remote call in a testing or development environment should fall
    back to a monolithic implementation. When RPC services are production-ready,
    these should become hard failures.
    """


class RpcMethodSignature:
    """Represent the set of parameters expected for one RPC method.

    This class is responsible for serializing and deserializing arguments. If the
    base service runs in the region silo, this class is also responsible for
    resolving the arguments to the correct region for a remote call.
    """

    def __init__(self, base_service_cls: Type[RpcService], base_method: Callable[..., Any]) -> None:
        super().__init__()
        self._base_service_cls = base_service_cls
        self._base_method = base_method
        self._parameter_model = self._create_parameter_model()
        self._return_model = self._create_return_model()
        self._region_resolution = self._extract_region_resolution()

    @property
    def service_name(self) -> str:
        return self._base_service_cls.__name__

    @property
    def method_name(self) -> str:
        return self._base_method.__name__

    @staticmethod
    def _validate_type_token(token: Any) -> None:
        """Check whether a type token is usable.

        Strings as type annotations, which Mypy can use if their types are imported
        in an `if TYPE_CHECKING` block, can't be used for (de)serialization. Raise an
        exception if the given token is one of these.

        We can check only on a best-effort basis. String tokens may still be nested
        in type parameters (e.g., `Optional["RpcThing"]`), which this won't catch.
        Such a state would cause an exception when we attempt to use the signature
        object to (de)serialize something.
        """
        if isinstance(token, str):
            raise ValueError(
                "Type annotations on RPC methods must be actual type tokens, not strings"
            )

    def _create_parameter_model(self) -> Type[pydantic.BaseModel]:
        """Dynamically create a Pydantic model class representing the parameters."""

        def create_field(param: inspect.Parameter) -> Tuple[Any, Any]:
            if param.annotation is param.empty:
                raise RpcServiceSetupException("Type annotations are required on RPC methods")
            try:
                self._validate_type_token(param.annotation)
            except ValueError as e:
                raise RpcServiceSetupException(
                    f"Type annotations param '{param.name}' of {self._base_service_cls.__name__}.{self._base_method.__name__} must be actual type tokens, not strings"
                ) from e

            default_value = ... if param.default is param.empty else param.default
            return param.annotation, default_value

        name = f"{self.service_name}__{self.method_name}__ParameterModel"
        parameters = list(inspect.signature(self._base_method).parameters.values())
        parameters = parameters[1:]  # exclude `self` argument
        field_definitions = {p.name: create_field(p) for p in parameters}
        return pydantic.create_model(name, **field_definitions)  # type: ignore[call-overload]

    _RETURN_MODEL_ATTR = "value"

    def _create_return_model(self) -> Type[pydantic.BaseModel] | None:
        """Dynamically create a Pydantic model class representing the return value.

        The created model has a single attribute containing the return value. This
        extra abstraction is necessary in order to have Pydantic handle generic
        return annotations such as `Optional[RpcOrganization]` or `List[RpcUser]`,
        where we can't directly access an RpcModel class on which to call `parse_obj`.
        """
        name = f"{self.service_name}__{self.method_name}__ReturnModel"
        return_type = inspect.signature(self._base_method).return_annotation
        if return_type is None:
            return None
        self._validate_type_token(return_type)

        field_definitions = {self._RETURN_MODEL_ATTR: (return_type, ...)}
        return pydantic.create_model(name, **field_definitions)  # type: ignore[call-overload]

    def _extract_region_resolution(self) -> RegionResolutionStrategy | None:
        region_resolution = getattr(self._base_method, _REGION_RESOLUTION_ATTR, None)

        is_region_service = self._base_service_cls.local_mode == SiloMode.REGION
        if not is_region_service and region_resolution is not None:
            raise RpcServiceSetupException(
                "@regional_rpc_method should be used only on a service with "
                "`local_mode = SiloMode.REGION`"
                f" ({self.service_name} is {self._base_service_cls.local_mode})"
            )
        if is_region_service and region_resolution is None:
            # Use RpcServiceUnimplementedException as a placeholder if needed
            raise RpcServiceSetupException(
                f"Method {self.service_name}.{self.method_name} needs @regional_rpc_method"
            )

        return region_resolution

    def serialize_arguments(self, raw_arguments: ArgumentDict) -> ArgumentDict:
        model_instance = self._parameter_model(**raw_arguments)
        return model_instance.dict()

    def deserialize_arguments(self, serial_arguments: ArgumentDict) -> pydantic.BaseModel:
        try:
            return self._parameter_model.parse_obj(serial_arguments)
        except Exception as e:
            # TODO: Parse Pydantic's exception object(s) and produce more useful
            #  error messages that can be put into the body of the HTTP 400 response
            raise RpcArgumentException from e

    def deserialize_return_value(self, value: Any) -> Any:
        if self._return_model is None:
            if value is not None:
                raise RpcResponseException(f"Expected None but got {type(value)}")
            return None

        parsed = self._return_model.parse_obj({self._RETURN_MODEL_ATTR: value})
        return getattr(parsed, self._RETURN_MODEL_ATTR)

    def resolve_to_region(self, arguments: ArgumentDict) -> _RegionResolutionResult:
        if self._region_resolution is None:
            raise RpcServiceSetupException(f"{self.service_name} does not run on the region silo")

        try:
            try:
                region = self._region_resolution.resolve(arguments)
                return _RegionResolutionResult(region)
            except RegionMappingNotFound:
                if getattr(self._base_method, _REGION_RESOLUTION_OPTIONAL_RETURN_ATTR, False):
                    return _RegionResolutionResult(None, is_early_halt=True)
                else:
                    raise
        except Exception as e:
            raise RpcServiceUnimplementedException("Error while resolving region") from e


@dataclass(frozen=True)
class _RegionResolutionResult:
    region: Region | None
    is_early_halt: bool = False

    def __post_init__(self) -> None:
        if (self.region is None) != self.is_early_halt:
            raise ValueError("region must be supplied if and only if not halting early")


class DelegatingRpcService(DelegatedBySiloMode["RpcService"]):
    def __init__(
        self,
        base_service_cls: Type[RpcService],
        constructors: Mapping[SiloMode, Callable[[], RpcService]],
        signatures: Mapping[str, RpcMethodSignature],
    ) -> None:
        super().__init__(constructors)
        self._base_service_cls = base_service_cls
        self._signatures = signatures

    @property
    def local_mode(self) -> SiloMode:
        return self._base_service_cls.local_mode

    def deserialize_rpc_arguments(
        self, method_name: str, serial_arguments: ArgumentDict
    ) -> pydantic.BaseModel:
        signature = self._signatures[method_name]
        return signature.deserialize_arguments(serial_arguments)

    def deserialize_rpc_response(self, method_name: str, serial_response: Any) -> Any:
        signature = self._signatures[method_name]
        return signature.deserialize_return_value(serial_response)


def rpc_method(method: Callable[..., _T]) -> Callable[..., _T]:
    """Decorate methods to be exposed as part of the RPC interface.

    Should be applied only to methods of an RpcService subclass.
    """

    setattr(method, _IS_RPC_METHOD_ATTR, True)
    return method


def regional_rpc_method(
    resolve: RegionResolutionStrategy,
    return_none_if_mapping_not_found: bool = False,
) -> Callable[[Callable[..., _T]], Callable[..., _T]]:
    """Decorate methods to be exposed as part of the RPC interface.

    In addition, resolves the region based on the resolve callback function.
    Should be applied only to methods of an RpcService subclass.

    The `return_none_if_mapping_not_found` option indicates that, if we fail to find
    a region in which to look for the queried object, the decorated method should
    return `None` indicating that the queried object does not exist. This should be
    set only on methods with an `Optional[...]` return type.
    """

    def decorator(method: Callable[..., _T]) -> Callable[..., _T]:
        setattr(method, _REGION_RESOLUTION_ATTR, resolve)
        setattr(method, _REGION_RESOLUTION_OPTIONAL_RETURN_ATTR, return_none_if_mapping_not_found)
        return rpc_method(method)

    return decorator


_global_service_registry: Dict[str, DelegatingRpcService] = {}


class RpcService(abc.ABC):
    """A set of methods to be exposed as part of the RPC interface.

    Extend this class to declare a "base service" where the method interfaces are
    declared and decorated by `@rpc_service`. Then extend that base service class
    with the local (database-backed) implementation.

    The base service should provide two class-level constants: `key` (the slug that
    maps to the service in a URL) and `local_mode` (the silo mode in which to use the
    local implementation).
    """

    key: str
    local_mode: SiloMode

    _signatures: Mapping[str, RpcMethodSignature]

    def __init_subclass__(cls) -> None:
        if cls._has_rpc_methods():
            # These class attributes are required on any RpcService subclass that has
            # at least one method decorated by `@rpc_method`. (They can be left off
            # if and when we make an intermediate abstract class.)
            if not isinstance(getattr(cls, "key", None), str):
                raise RpcServiceSetupException("`key` class attribute (str) is required")
            if not isinstance(getattr(cls, "local_mode", None), SiloMode):
                raise RpcServiceSetupException(
                    "`local_mode` class attribute (SiloMode) is required"
                )
        cls._signatures = cls._create_signatures()

    @classmethod
    def _get_all_rpc_methods(cls) -> Iterator[Callable[..., Any]]:
        for attr_name in dir(cls):
            attr = getattr(cls, attr_name, None)
            if callable(attr) and getattr(attr, _IS_RPC_METHOD_ATTR, False):
                yield attr

    @classmethod
    def _get_abstract_rpc_methods(cls) -> Iterator[Callable[..., Any]]:
        return (m for m in cls._get_all_rpc_methods() if getattr(m, "__isabstractmethod__", False))

    @classmethod
    def _has_rpc_methods(cls) -> bool:
        for _ in cls._get_all_rpc_methods():
            return True
        else:
            return False

    @classmethod
    @abstractmethod
    def get_local_implementation(cls) -> RpcService:
        """Return a service object that runs locally.

        The returned service object is (generally) the database-backed instance that
        is called when we either receive a remote call from outside, or want to call
        it within the same silo.

        A base service class generally should override this class method, making a
        forward reference to its own database-backed subclass.
        """

        raise NotImplementedError

    @classmethod
    def _create_signatures(cls) -> Mapping[str, RpcMethodSignature]:
        model_table = {}
        for base_method in cls._get_all_rpc_methods():
            try:
                signature = RpcMethodSignature(cls, base_method)
            except Exception as e:
                raise RpcServiceSetupException(
                    f"Error on parameter model for {cls.__name__}.{base_method.__name__}"
                ) from e
            else:
                model_table[base_method.__name__] = signature
        return model_table

    @classmethod
<<<<<<< HEAD
    def _create_remote_implementation(cls, use_test_client: bool | None = None) -> RpcService:
=======
    def _get_and_validate_local_implementation(cls) -> RpcService:
        def get_parameters(method: Callable[..., Any]) -> set[str]:
            """Get the expected set of parameter names.

            The `inspect.signature` also gives us type annotations (on parameters and
            the return value) but it's tricky to compare those, because of
            semantically equivalent annotations represented with unequal type tokens,
            such as `Optional[int]` versus `int | None`.
            """
            sig = inspect.signature(method)
            param_names = list(sig.parameters.keys())
            if param_names and param_names[0] == "self":
                del param_names[0]
            return set(param_names)

        impl = cls.get_local_implementation()
        for method_sig in cls._get_abstract_rpc_methods():
            method_impl = getattr(impl, method_sig.__name__)

            if getattr(method_impl, "__isabstractmethod__", False):
                raise RpcServiceSetupException(
                    f"{type(impl).__name__} must provide a concrete implementation of `{method_sig.__name__}`"
                )

            sig_params = get_parameters(method_sig)
            impl_params = get_parameters(method_impl)
            if not sig_params == impl_params:
                raise RpcServiceSetupException(
                    f"{type(impl).__name__}.{method_sig.__name__} does not match specified parameters "
                    f"(expected: {sig_params!r}; actual: {impl_params!r})"
                )

        return impl

    @classmethod
    def _create_remote_implementation(cls) -> RpcService:
>>>>>>> 2d89bde9
        """Create a service object that makes remote calls to another silo.

        The service object will implement each abstract method with an RPC method
        decorator by making a remote call to another silo. Non-abstract methods with
        an RPC method decorator are not overridden and are executed locally as normal
        (but are still available as part of the RPC interface for external clients).
        """
        if use_test_client is None:
            use_test_client = in_test_environment()

        def create_remote_method(method_name: str) -> Callable[..., Any]:
            signature = cls._signatures[method_name]

            def remote_method(service_obj: RpcService, **kwargs: Any) -> Any:
                if signature is None:
                    raise RpcServiceUnimplementedException(
                        f"Signature was not initialized for {cls.__name__}.{method_name}"
                    )

                if cls.local_mode == SiloMode.REGION:
                    result = signature.resolve_to_region(kwargs)
                    if result.is_early_halt:
                        return None
                    region = result.region
                else:
                    region = None

                serial_arguments = signature.serialize_arguments(kwargs)
                return dispatch_remote_call(
                    region, cls.key, method_name, serial_arguments, use_test_client=use_test_client
                )

            return remote_method

        overrides = {
            service_method.__name__: create_remote_method(service_method.__name__)
            for service_method in cls._get_abstract_rpc_methods()
        }
        remote_service_class = type(f"{cls.__name__}__RemoteDelegate", (cls,), overrides)
        return cast(RpcService, remote_service_class())

    @classmethod
    def create_delegation(cls, use_test_client: bool | None = None) -> DelegatingRpcService:
        """Instantiate a base service class for the current mode."""
        constructors = {
            mode: (
                cls._get_and_validate_local_implementation
                if mode == SiloMode.MONOLITH or mode == cls.local_mode
                else lambda: cls._create_remote_implementation(use_test_client=use_test_client)
            )
            for mode in SiloMode
        }
        service = DelegatingRpcService(cls, constructors, cls._signatures)
        _global_service_registry[cls.key] = service
        return service


class RpcResolutionException(Exception):
    """Indicate that an RPC service or method name could not be resolved."""


class RpcArgumentException(Exception):
    """Indicate that the serial arguments to an RPC service were invalid."""


class RpcRemoteException(Exception):
    """Indicate that an RPC service returned an error status code."""


class RpcResponseException(Exception):
    """Indicate that the response from a remote RPC service violated expectations."""


def _look_up_service_method(
    service_name: str, method_name: str
) -> Tuple[DelegatingRpcService, Callable[..., Any]]:
    try:
        service = _global_service_registry[service_name]
    except KeyError:
        raise RpcResolutionException(f"Not a service name: {service_name!r}")

    try:
        method = getattr(service, method_name)
    except AttributeError:
        raise RpcResolutionException(f"Not a method name on {service_name!r}: {method_name!r}")

    return service, method


def dispatch_to_local_service(
    service_name: str, method_name: str, serial_arguments: ArgumentDict
) -> Any:
    service, method = _look_up_service_method(service_name, method_name)
    raw_arguments = service.deserialize_rpc_arguments(method_name, serial_arguments)
    result = method(**raw_arguments.__dict__)

    def result_to_dict(value: Any) -> Any:
        if isinstance(value, RpcModel):
            return value.dict()

        if isinstance(value, dict):
            return {key: result_to_dict(val) for key, val in value.items()}

        if isinstance(value, Iterable) and not isinstance(value, str):
            return [result_to_dict(item) for item in value]

        return value

    return {
        "meta": {},  # reserved for future use
        "value": result_to_dict(result),
    }


_RPC_CONTENT_CHARSET = "utf-8"


def dispatch_remote_call(
    region: Region | None,
    service_name: str,
    method_name: str,
    serial_arguments: ArgumentDict,
    use_test_client: bool = False,
) -> Any:
    remote_silo_call = _RemoteSiloCall(region, service_name, method_name, serial_arguments)
    return remote_silo_call.dispatch(use_test_client)


@dataclass(frozen=True)
class _RemoteSiloCall:
    region: Region | None
    service_name: str
    method_name: str
    serial_arguments: ArgumentDict

    @property
    def address(self) -> str:
        if self.region is None:
            if not settings.SENTRY_CONTROL_ADDRESS:
                raise RpcServiceSetupException("Control silo address is not configured")
            return settings.SENTRY_CONTROL_ADDRESS
        else:
            if not self.region.address:
                raise RpcServiceSetupException(
                    f"Address for region {self.region.name!r} is not configured"
                )
            return self.region.address

    @property
    def path(self) -> str:
        return django.urls.reverse(
            "sentry-api-0-rpc-service",
            kwargs={"service_name": self.service_name, "method_name": self.method_name},
        )

    def dispatch(self, use_test_client: bool = False) -> Any:
        serial_response = self._send_to_remote_silo(use_test_client)

        return_value = serial_response["value"]
        service, _ = _look_up_service_method(self.service_name, self.method_name)
        return (
            None
            if return_value is None
            else service.deserialize_rpc_response(self.method_name, return_value)
        )

    def _send_to_remote_silo(self, use_test_client: bool) -> Any:
        request_body = {
            "meta": {},  # reserved for future use
            "args": self.serial_arguments,
        }
        data = json.dumps(request_body).encode(_RPC_CONTENT_CHARSET)
        signature = generate_request_signature(self.path, data)
        headers = {
            "Content-Type": f"application/json; charset={_RPC_CONTENT_CHARSET}",
            "Authorization": f"Rpcsignature {signature}",
        }

        with self._open_request_context():
            if use_test_client:
                response = self._fire_test_request(headers, data)
            else:
                response = self._fire_request(headers, data)
            metrics.incr(
                "hybrid_cloud.dispatch_rpc.response_code", tags={"status": response.status_code}
            )

            if response.status_code == 200:
                return response.json()
            self._raise_from_response_status_error(response)

    @contextmanager
    def _open_request_context(self):
        timer = metrics.timer(
            "hybrid_cloud.dispatch_rpc.duration",
            tags={"service": self.service_name, "method": self.method_name},
        )
        span = sentry_sdk.start_span(
            op="hybrid_cloud.dispatch_rpc",
            description=f"rpc to {self.service_name}.{self.method_name}",
        )
        with span, timer:
            yield

    def _raise_from_response_status_error(self, response: requests.Response) -> NoReturn:
        if in_test_environment():
            if response.status_code == 500:
                raise RpcRemoteException(
                    f"Error invoking rpc at {self.path!r}: check error logs for more details"
                )
            detail = response.json()["detail"]
            raise RpcRemoteException(
                f"Error ({response.status_code} status) invoking rpc at {self.path!r}: {detail}"
            )
        # Careful not to reveal too much information in production
        if response.status_code == 403:
            raise RpcRemoteException("Unauthorized service access")
        if response.status_code == 400:
            raise RpcRemoteException("Invalid service request")
        raise RpcRemoteException(f"Service unavailable ({response.status_code} status)")

    def _fire_test_request(self, headers: Mapping[str, str], data: bytes) -> Any:
        from django.test import Client

        from sentry.db.postgres.transactions import in_test_assert_no_transaction

        in_test_assert_no_transaction(
            f"remote service method to {self.path} called inside transaction!  Move service calls to outside of transactions."
        )

        with SiloMode.exit_single_process_silo_context():
            if self.region:
                target_mode = SiloMode.REGION
            else:
                target_mode = SiloMode.CONTROL

            with contextlib.ExitStack() as stack:
                if not SiloMode.single_process_silo_mode():
                    stack.enter_context(
                        SiloMode.enter_single_process_silo_context(target_mode, self.region)
                    )
                content_type = f"application/json; charset={_RPC_CONTENT_CHARSET}"
                extra: Mapping[str, Any] = {
                    f"HTTP_{k.replace('-', '_').upper()}": v for k, v in headers.items()
                }
                return Client().post(self.path, data, content_type, **extra)

    def _fire_request(self, headers: Mapping[str, str], data: bytes) -> requests.Response:
        # TODO: Performance considerations (persistent connections, pooling, etc.)?
        url = self.address + self.path
        return requests.post(url, headers=headers, data=data)


def compare_signature(url: str, body: bytes, signature: str) -> bool:
    """
    Compare request data + signature signed by one of the shared secrets.

    Once a key has been able to validate the signature other keys will
    not be attempted. We should only have multiple keys during key rotations.
    """
    if not settings.RPC_SHARED_SECRET:
        raise RpcServiceSetupException(
            "Cannot validate RPC request signatures without RPC_SHARED_SECRET"
        )

    if not signature.startswith("rpc0:"):
        return False

    # We aren't using the version bits currently, but might use them in the future.
    _, signature_data = signature.split(":", 2)
    signature_input = b"%s:%s" % (
        url.encode("utf8"),
        body,
    )

    for key in settings.RPC_SHARED_SECRET:
        computed = hmac.new(key.encode("utf-8"), signature_input, hashlib.sha256).hexdigest()

        is_valid = hmac.compare_digest(computed.encode("utf-8"), signature_data.encode("utf-8"))
        if is_valid:
            return True

    return False


def generate_request_signature(url_path: str, body: bytes) -> str:
    """
    Generate a signature for the request body
    with the first shared secret. If there are other
    shared secrets in the list they are only to be used
    by control silo for verfication during key rotation.
    """
    if not settings.RPC_SHARED_SECRET:
        raise RpcServiceSetupException("Cannot sign RPC requests without RPC_SHARED_SECRET")

    signature_input = b"%s:%s" % (
        url_path.encode("utf8"),
        body,
    )
    secret = settings.RPC_SHARED_SECRET[0]
    signature = hmac.new(secret.encode("utf-8"), signature_input, hashlib.sha256).hexdigest()
    return f"rpc0:{signature}"<|MERGE_RESOLUTION|>--- conflicted
+++ resolved
@@ -351,9 +351,6 @@
         return model_table
 
     @classmethod
-<<<<<<< HEAD
-    def _create_remote_implementation(cls, use_test_client: bool | None = None) -> RpcService:
-=======
     def _get_and_validate_local_implementation(cls) -> RpcService:
         def get_parameters(method: Callable[..., Any]) -> set[str]:
             """Get the expected set of parameter names.
@@ -389,8 +386,7 @@
         return impl
 
     @classmethod
-    def _create_remote_implementation(cls) -> RpcService:
->>>>>>> 2d89bde9
+    def _create_remote_implementation(cls, use_test_client: bool | None = None) -> RpcService:
         """Create a service object that makes remote calls to another silo.
 
         The service object will implement each abstract method with an RPC method
