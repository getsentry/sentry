--- conflicted
+++ resolved
@@ -641,30 +641,4 @@
     )
     secret = settings.RPC_SHARED_SECRET[0]
     signature = hmac.new(secret.encode("utf-8"), signature_input, hashlib.sha256).hexdigest()
-    return f"rpc0:{signature}"
-
-
-<<<<<<< HEAD
-@dataclass(frozen=True)
-class RpcSenderCredentials:
-    """Credentials for sending remote procedure calls.
-
-    This implementation is for dev environments only, and presumes that the
-    credentials can be picked up from Django settings. A production implementation
-    will likely look different.
-    """
-
-    is_allowed: bool = False
-    control_silo_api_token: str | None = None
-    control_silo_address: str | None = None
-
-    @classmethod
-    def read_from_settings(cls) -> RpcSenderCredentials:
-        setting_values = settings.DEV_HYBRID_CLOUD_RPC_SENDER
-        if isinstance(setting_values, str):
-            setting_values = json.loads(setting_values)
-        return cls(**setting_values) if setting_values else cls()
-=======
-class RpcSendException(RpcServiceUnimplementedException):
-    """Indicates the system is not configured to send RPCs."""
->>>>>>> 936fa473
+    return f"rpc0:{signature}"