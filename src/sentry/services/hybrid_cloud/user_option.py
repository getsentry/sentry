from abc import abstractmethod
from typing import Iterable, List, Optional

from sentry.models.options.user_option import UserOption
from sentry.models.project import Project
from sentry.services.hybrid_cloud import (
    CreateStubFromBase,
    InterfaceWithLifecycle,
    silo_mode_delegation,
)
from sentry.silo import SiloMode


class UserOptionService(InterfaceWithLifecycle):
    @abstractmethod
    def get(
        self,
        user_ids: Iterable[int],
        key: str,
        project: Optional[Project],
    ) -> List[UserOption]:
        """
        This method returns UserOption objects based on the passed in filters
        :param user_ids:
        A list of user IDs to fetch
        :param project:
        Filter options to a specific project
        :param key:
        Filter options to a specific key
        :return:
        """
        pass


class DatabaseBackedUserOptionService(UserOptionService):
    def get(
        self,
        user_ids: Iterable[int],
        key: str,
        project: Optional[Project],
    ) -> List[UserOption]:
<<<<<<< HEAD
        queryset = UserOption.objects.filter(user_id__in=user_ids, key=key)
=======
        queryset = UserOption.objects.filter(user__in=user_ids, key=key)  # type: ignore
>>>>>>> 8c9fc5ef
        if project is not None:
            queryset = queryset.filter(project=project)
        return list(queryset)

    def close(self) -> None:
        pass


StubUserOptionService = CreateStubFromBase(DatabaseBackedUserOptionService)

user_option_service: UserOptionService = silo_mode_delegation(
    {
        SiloMode.MONOLITH: lambda: DatabaseBackedUserOptionService(),
        SiloMode.REGION: lambda: StubUserOptionService(),
        SiloMode.CONTROL: lambda: DatabaseBackedUserOptionService(),
    }
)<|MERGE_RESOLUTION|>--- conflicted
+++ resolved
@@ -39,11 +39,7 @@
         key: str,
         project: Optional[Project],
     ) -> List[UserOption]:
-<<<<<<< HEAD
-        queryset = UserOption.objects.filter(user_id__in=user_ids, key=key)
-=======
-        queryset = UserOption.objects.filter(user__in=user_ids, key=key)  # type: ignore
->>>>>>> 8c9fc5ef
+        queryset = UserOption.objects.filter(user_id__in=user_ids, key=key)  # type: ignore
         if project is not None:
             queryset = queryset.filter(project=project)
         return list(queryset)
