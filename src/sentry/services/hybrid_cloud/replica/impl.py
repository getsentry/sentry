from typing import Any, Iterator, List, Mapping, Optional, Type, Union

from django.db import router, transaction

from sentry.db.models import BaseModel, FlexibleForeignKey
from sentry.db.models.fields.hybrid_cloud_foreign_key import HybridCloudForeignKey
from sentry.db.models.outboxes import ReplicatedControlModel, ReplicatedRegionModel
from sentry.db.postgres.transactions import enforce_constraints
from sentry.hybridcloud.models import ApiKeyReplica
from sentry.models import (
    ApiKey,
    AuthIdentity,
    AuthIdentityReplica,
    AuthProvider,
    AuthProviderReplica,
    Organization,
    OrganizationMemberTeam,
    OrganizationMemberTeamReplica,
    OutboxCategory,
    Team,
    User,
)
from sentry.models.teamreplica import TeamReplica
from sentry.services.hybrid_cloud.auth import RpcApiKey, RpcAuthIdentity, RpcAuthProvider
from sentry.services.hybrid_cloud.organization import RpcOrganizationMemberTeam, RpcTeam
from sentry.services.hybrid_cloud.organization_provisioning import RpcOrganizationSlugReservation
from sentry.services.hybrid_cloud.replica.service import ControlReplicaService, RegionReplicaService


def get_foreign_key_columns(
    destination: BaseModel,
    *source_models: Type[BaseModel],
) -> Iterator[str]:
    destination_model: Type[BaseModel] = type(destination)
    found_one = False
    for field in destination_model._meta.get_fields():
        if isinstance(field, HybridCloudForeignKey):
            if field.foreign_model in source_models:
                yield field.name
                found_one = True
        elif isinstance(field, FlexibleForeignKey):
            if field.related_model in source_models:
                yield field.name
                found_one = True

    if not found_one:
        raise TypeError(
            f"replication to {destination_model} lacking required HybridCloudForeignKey to {source_models}"
        )


def get_foreign_key_column(
    destination: BaseModel,
    source_model: Type[BaseModel],
) -> str:
    return next(get_foreign_key_columns(destination, source_model))


def get_conflicting_unique_columns(
    destination: BaseModel,
    fk: str,
    category: OutboxCategory,
) -> Iterator[List[str]]:
    destination_model: Type[BaseModel] = type(destination)

    uniques = list(destination_model._meta.unique_together) + [
        (field.name,)
        for field in destination_model._meta.get_fields()
        if getattr(field, "unique", False) and not getattr(field, "primary_key", False)
    ]
    if not uniques:
        return

    scope = category.get_scope()
    scope_controlled_columns: List[str]
    if scope == scope.USER_SCOPE:
        scope_controlled_columns = [get_foreign_key_column(destination, User)]
    elif scope == scope.ORGANIZATION_SCOPE:
        scope_controlled_columns = list(
            get_foreign_key_columns(destination, Organization, AuthProvider)
        )
    else:
        raise TypeError(
            f"replication to {destination_model} includes unique index that is not scoped by shard!"
        )
    scope_controlled_columns.append(fk)

    for columns in uniques:
        if not any(c in columns for c in scope_controlled_columns):
            raise TypeError(
                f"replication to {destination_model} includes unique index that is not scoped by shard: {columns}!"
            )
        yield list(columns)


def handle_replication(
    source_model: Union[Type[ReplicatedControlModel], Type[ReplicatedRegionModel]],
    destination: BaseModel,
    fk: Optional[str] = None,
):
    category: OutboxCategory = source_model.category
    destination_model: Type[BaseModel] = type(destination)
    fk = fk or get_foreign_key_column(destination, source_model)
    dest_filter: Mapping[str, Any] = {fk: getattr(destination, fk)}

    with enforce_constraints(transaction.atomic(router.db_for_write(destination_model))):
        for columns in get_conflicting_unique_columns(destination, fk, category):
            destination_model.objects.filter(
                **{c: getattr(destination, c) for c in columns}
            ).exclude(**dest_filter).delete()
        existing = destination_model.objects.filter(**dest_filter).first()
        if existing:
            update: Mapping[str, Any] = {
                field.name: getattr(destination, field.name)
                for field in destination_model._meta.get_fields()
                if field.editable and field.name not in ("id", "date_added")
            }
            existing.update(**update)
        else:
            destination.save()


class DatabaseBackedRegionReplicaService(RegionReplicaService):
    def upsert_replicated_auth_provider(
        self, *, auth_provider: RpcAuthProvider, region_name: str
    ) -> None:
        try:
            organization = Organization.objects.get(id=auth_provider.organization_id)
        except Organization.DoesNotExist:
            return

        destination = AuthProviderReplica(
            auth_provider_id=auth_provider.id,
            provider=auth_provider.provider,
            organization_id=organization.id,
            config=auth_provider.config,  # type: ignore
            default_role=auth_provider.default_role,
            default_global_access=auth_provider.default_global_access,
            allow_unlinked=auth_provider.flags.allow_unlinked,
            scim_enabled=auth_provider.flags.scim_enabled,
        )

        handle_replication(AuthProvider, destination)

    def upsert_replicated_auth_identity(
        self, *, auth_identity: RpcAuthIdentity, region_name: str
    ) -> None:

        destination = AuthIdentityReplica(
            auth_identity_id=auth_identity.id,
            user_id=auth_identity.user_id,
            auth_provider_id=auth_identity.auth_provider_id,
            ident=auth_identity.ident,
            data=auth_identity.data,  # type: ignore
            last_verified=auth_identity.last_verified,
        )

        handle_replication(AuthIdentity, destination)

<<<<<<< HEAD
    def upsert_replicated_api_key(self, *, api_key: RpcApiKey, region_name: str) -> None:
        try:
            organization = Organization.objects.get(id=api_key.organization_id)
        except Organization.DoesNotExist:
            return

        destination = ApiKeyReplica(
            apikey_id=api_key.id,
            organization_id=organization.id,
            label=api_key.label,
            key=api_key.key,
            status=api_key.status,
            allowed_origins="\n".join(api_key.allowed_origins),
        )

        handle_replication(ApiKey, destination)
=======
    def upsert_replicated_org_slug_reservation(
        self, *, slug_reservation: RpcOrganizationSlugReservation, region_name: str
    ) -> None:
        pass
        # TODO(Gabe): Enable this when the replica model is online
        # with enforce_constraints(
        #     transaction.atomic(router.db_for_write(OrganizationSlugReservationReplica))
        # ):
        #     OrganizationSlugReservationReplica.objects.filter(slug=slug_reservation.slug).delete()
        #     OrganizationSlugReservationReplica.objects.create(**slug_reservation.dict())

    def delete_replicated_org_slug_reservation(self, *, slug: str, organization_id: int) -> None:
        pass
        # TODO(Gabe): Enable this when the replica model is online
        # with enforce_constraints(
        #     transaction.atomic(router.db_for_write(OrganizationSlugReservationReplica))
        # ):
        #     org_slug_qs = OrganizationSlugReservationReplica.objects.filter(
        #         slug=slug, organization_id=organization_id
        #     )
        #     org_slug_qs.delete()
>>>>>>> eb656502


class DatabaseBackedControlReplicaService(ControlReplicaService):
    def remove_replicated_organization_member_team(
        self, *, organization_id: int, organization_member_team_id: int
    ) -> None:
        OrganizationMemberTeamReplica.objects.filter(
            organization_id=organization_id, organizationmemberteam_id=organization_member_team_id
        ).delete()

    def upsert_replicated_organization_member_team(self, *, omt: RpcOrganizationMemberTeam) -> None:
        destination = OrganizationMemberTeamReplica(
            team_id=omt.team_id,
            role=omt.role,
            organization_id=omt.organization_id,
            organizationmember_id=omt.organizationmember_id,
            organizationmemberteam_id=omt.id,
            is_active=omt.is_active,
        )

        handle_replication(OrganizationMemberTeam, destination, fk="organizationmemberteam_id")

    def upsert_replicated_team(self, *, team: RpcTeam) -> None:
        destination = TeamReplica(
            team_id=team.id,
            organization_id=team.organization_id,
            slug=team.slug,
            name=team.name,
            status=team.status,
            org_role=team.org_role,
        )

        handle_replication(Team, destination)<|MERGE_RESOLUTION|>--- conflicted
+++ resolved
@@ -157,7 +157,6 @@
 
         handle_replication(AuthIdentity, destination)
 
-<<<<<<< HEAD
     def upsert_replicated_api_key(self, *, api_key: RpcApiKey, region_name: str) -> None:
         try:
             organization = Organization.objects.get(id=api_key.organization_id)
@@ -174,7 +173,7 @@
         )
 
         handle_replication(ApiKey, destination)
-=======
+
     def upsert_replicated_org_slug_reservation(
         self, *, slug_reservation: RpcOrganizationSlugReservation, region_name: str
     ) -> None:
@@ -196,7 +195,6 @@
         #         slug=slug, organization_id=organization_id
         #     )
         #     org_slug_qs.delete()
->>>>>>> eb656502
 
 
 class DatabaseBackedControlReplicaService(ControlReplicaService):
