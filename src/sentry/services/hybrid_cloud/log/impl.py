--- conflicted
+++ resolved
@@ -1,17 +1,10 @@
 from __future__ import annotations
 
-<<<<<<< HEAD
 import datetime
 
 from django.db import IntegrityError, router
 
-from sentry.db.postgres.transactions import django_test_transaction_water_mark
 from sentry.models import AuditLogEntry, OutboxCategory, OutboxScope, RegionOutbox, User, UserIP
-=======
-from django.db import IntegrityError
-
-from sentry.models import AuditLogEntry, OutboxCategory, OutboxScope, RegionOutbox, UserIP
->>>>>>> d16d615d
 from sentry.services.hybrid_cloud.log import AuditLogEvent, LogService, UserIpEvent
 from sentry.silo import unguarded_write
 
@@ -32,26 +25,7 @@
                 raise
 
     def record_user_ip(self, *, event: UserIpEvent) -> None:
-<<<<<<< HEAD
-        with django_test_transaction_water_mark(router.db_for_write(RegionOutbox)):
-            UserIP.objects.create_or_update(
-                user_id=event.user_id,
-                ip_address=event.ip_address,
-                values=dict(
-                    last_seen=event.last_seen,
-                    country_code=event.country_code,
-                    region_code=event.region_code,
-                ),
-            )
-            with unguarded_write(router.db_for_write(User)):
-                # It greatly simplifies testing not to be too aggressive on updating the last_active due to many
-                # comparisons with serializers.
-                User.objects.filter(
-                    id=event.user_id,
-                    last_active__lt=(event.last_seen - datetime.timedelta(minutes=1)),
-                ).update(last_active=event.last_seen)
-=======
-        updated, created = UserIP.objects.create_or_update(
+        UserIP.objects.create_or_update(
             user_id=event.user_id,
             ip_address=event.ip_address,
             values=dict(
@@ -60,13 +34,13 @@
                 region_code=event.region_code,
             ),
         )
-        if not created and not updated:
-            # This happens when there is an integrity error adding the UserIP -- such as when user is deleted,
-            # or the ip address does not match the db validation.  This is expected and not an error condition
-            # in low quantities.
-            # TODO: Break the foreign key and simply remove this code path.
-            metrics.incr("hybrid_cloud.audit_log.user_ip_event.stale_event")
->>>>>>> d16d615d
+        with unguarded_write(router.db_for_write(User)):
+            # It greatly simplifies testing not to be too aggressive on updating the last_active due to many
+            # comparisons with serializers.
+            User.objects.filter(
+                id=event.user_id,
+                last_active__lt=(event.last_seen - datetime.timedelta(minutes=1)),
+            ).update(last_active=event.last_seen)
 
     def find_last_log(
         self, *, organization_id: int | None, target_object_id: int | None, event: int | None
