from __future__ import annotations

import abc
import datetime
from dataclasses import dataclass, field
<<<<<<< HEAD
from typing import TYPE_CHECKING, Any, List, Mapping, Optional, Protocol, TypedDict
=======
from typing import List
>>>>>>> c24c55d8

from sentry.constants import SentryAppInstallationStatus
from sentry.services.hybrid_cloud import InterfaceWithLifecycle, silo_mode_delegation, stubbed
from sentry.services.hybrid_cloud.filter_query import FilterQueryInterface
from sentry.silo import SiloMode

<<<<<<< HEAD
if TYPE_CHECKING:
    from sentry.mediators.external_requests.alert_rule_action_requester import AlertRuleActionResult

=======
>>>>>>> c24c55d8

@dataclass
class RpcSentryAppService:
    title: str = ""
    slug: str = ""
    service_type: str = "sentry_app"


@dataclass
class RpcSentryAppInstallation:
    id: int = -1
    organization_id: int = -1
    status: int = SentryAppInstallationStatus.PENDING
    sentry_app: RpcSentryApp = field(default_factory=lambda: RpcSentryApp())
    date_deleted: Optional[datetime.datetime] = None
    uuid: str = ""


@dataclass
class RpcSentryAppComponent:
    uuid: str = ""
    sentry_app_id: int = -1
    type: str = ""
    schema: Mapping[str, Any] = field(default_factory=dict)


ApiSentryAppInstallation = RpcSentryAppInstallation


@dataclass
class RpcSentryApp:
    id: int = -1
    scope_list: List[str] = field(default_factory=list)
    application_id: int = -1
    proxy_user_id: int | None = None  # can be null on deletion.
    owner_id: int = -1  # relation to an organization
    name: str = ""
    slug: str = ""
    uuid: str = ""
    events: List[str] = field(default_factory=list)


ApiSentryApp = RpcSentryApp


class SentryAppEventDataInterface(Protocol):
    """Protocol representing"""

    id: str
    label: str

    @property
    def actionType(self) -> str:
        pass

    def is_enabled(self) -> bool:
        pass


@dataclass
class RpcSentryAppEventData(SentryAppEventDataInterface):
    id: str = ""
    label: str = ""
    action_type: str = ""
    enabled: bool = True

    @property
    def actionType(self) -> str:
        return self.action_type

    def is_enabled(self) -> bool:
        return self.enabled

    @classmethod
    def from_event(cls, data_interface: SentryAppEventDataInterface) -> RpcSentryAppEventData:
        return RpcSentryAppEventData(
            id=data_interface.id,
            label=data_interface.label,
            action_type=data_interface.actionType,
            enabled=data_interface.is_enabled(),
        )


class SentryAppInstallationFilterArgs(TypedDict, total=False):
    installation_ids: List[int]
    app_ids: List[int]
    organization_id: int
    uuids: List[str]


class AppService(
    FilterQueryInterface[SentryAppInstallationFilterArgs, RpcSentryAppInstallation, None],
    InterfaceWithLifecycle,
):
    @abc.abstractmethod
    def find_installation_by_proxy_user(
        self, *, proxy_user_id: int, organization_id: int
    ) -> RpcSentryAppInstallation | None:
        pass

    @abc.abstractmethod
<<<<<<< HEAD
    def find_alertable_services(self, *, organization_id: int) -> List[RpcSentryAppService]:
=======
    def get_installed_for_organization(
        self,
        *,
        organization_id: int,
    ) -> List[RpcSentryAppInstallation]:
>>>>>>> c24c55d8
        pass

    def serialize_sentry_app(self, app: SentryApp) -> RpcSentryApp:
        return RpcSentryApp(
            id=app.id,
            scope_list=app.scope_list,
            application_id=app.application_id,
            proxy_user_id=app.proxy_user_id,
            owner_id=app.owner_id,
            name=app.name,
            slug=app.slug,
            uuid=app.uuid,
            events=app.events,
        )

    @abc.abstractmethod
    def get_custom_alert_rule_actions(
        self, *, event_data: RpcSentryAppEventData, organization_id: int, project_slug: str | None
    ) -> List[Mapping[str, Any]]:
        pass

    @abc.abstractmethod
    def find_app_components(self, *, app_id: int) -> List[RpcSentryAppComponent]:
        pass

    @abc.abstractmethod
    def get_related_sentry_app_components(
        self,
        *,
        organization_ids: List[int],
        sentry_app_ids: List[int],
        type: str,
        group_by: str = "sentry_app_id",
    ) -> Mapping[str, Any]:
        pass

    def serialize_sentry_app_installation(
        self, installation: SentryAppInstallation, app: SentryApp | None = None
    ) -> RpcSentryAppInstallation:
        if app is None:
            app = installation.sentry_app

        return RpcSentryAppInstallation(
            id=installation.id,
            organization_id=installation.organization_id,
            status=installation.status,
            sentry_app=self.serialize_sentry_app(app),
            date_deleted=installation.date_deleted,
            uuid=app.uuid,
        )

    @abc.abstractmethod
    def trigger_sentry_app_action_creators(
        self, *, fields: List[Mapping[str, Any]], install_uuid: str | None
    ) -> AlertRuleActionResult:
        pass


def impl_with_db() -> AppService:
    from sentry.services.hybrid_cloud.app.impl import DatabaseBackedAppService

    return DatabaseBackedAppService()


app_service: AppService = silo_mode_delegation(
    {
        SiloMode.MONOLITH: impl_with_db,
        SiloMode.CONTROL: impl_with_db,
        SiloMode.REGION: stubbed(impl_with_db, SiloMode.CONTROL),
    }
)


<<<<<<< HEAD
=======
@dataclass
class RpcSentryAppInstallation:
    id: int = -1
    organization_id: int = -1
    status: int = SentryAppInstallationStatus.PENDING
    sentry_app: RpcSentryApp = field(default_factory=lambda: RpcSentryApp())


ApiSentryAppInstallation = RpcSentryAppInstallation


@dataclass
class RpcSentryApp:
    id: int = -1
    scope_list: List[str] = field(default_factory=list)
    application_id: int = -1
    proxy_user_id: int | None = None  # can be null on deletion.
    owner_id: int = -1  # relation to an organization
    name: str = ""
    slug: str = ""
    uuid: str = ""
    events: List[str] = field(default_factory=list)


ApiSentryApp = RpcSentryApp

>>>>>>> c24c55d8
from sentry.models import SentryApp, SentryAppInstallation<|MERGE_RESOLUTION|>--- conflicted
+++ resolved
@@ -3,23 +3,17 @@
 import abc
 import datetime
 from dataclasses import dataclass, field
-<<<<<<< HEAD
 from typing import TYPE_CHECKING, Any, List, Mapping, Optional, Protocol, TypedDict
-=======
-from typing import List
->>>>>>> c24c55d8
 
 from sentry.constants import SentryAppInstallationStatus
+from sentry.models import SentryApp, SentryAppInstallation
 from sentry.services.hybrid_cloud import InterfaceWithLifecycle, silo_mode_delegation, stubbed
 from sentry.services.hybrid_cloud.filter_query import FilterQueryInterface
 from sentry.silo import SiloMode
 
-<<<<<<< HEAD
 if TYPE_CHECKING:
     from sentry.mediators.external_requests.alert_rule_action_requester import AlertRuleActionResult
 
-=======
->>>>>>> c24c55d8
 
 @dataclass
 class RpcSentryAppService:
@@ -121,15 +115,15 @@
         pass
 
     @abc.abstractmethod
-<<<<<<< HEAD
-    def find_alertable_services(self, *, organization_id: int) -> List[RpcSentryAppService]:
-=======
     def get_installed_for_organization(
         self,
         *,
         organization_id: int,
     ) -> List[RpcSentryAppInstallation]:
->>>>>>> c24c55d8
+        pass
+
+    @abc.abstractmethod
+    def find_alertable_services(self, *, organization_id: int) -> List[RpcSentryAppService]:
         pass
 
     def serialize_sentry_app(self, app: SentryApp) -> RpcSentryApp:
@@ -203,8 +197,6 @@
 )
 
 
-<<<<<<< HEAD
-=======
 @dataclass
 class RpcSentryAppInstallation:
     id: int = -1
@@ -229,7 +221,4 @@
     events: List[str] = field(default_factory=list)
 
 
-ApiSentryApp = RpcSentryApp
-
->>>>>>> c24c55d8
-from sentry.models import SentryApp, SentryAppInstallation+ApiSentryApp = RpcSentryApp