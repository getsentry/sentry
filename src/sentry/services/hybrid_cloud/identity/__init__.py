from __future__ import annotations

from abc import abstractmethod
from typing import List

from sentry.services.hybrid_cloud import (
    InterfaceWithLifecycle,
    RpcModel,
    silo_mode_delegation,
    stubbed,
)
from sentry.silo import SiloMode


class RpcIdentityProvider(RpcModel):
    id: int
    type: str
    external_id: str


<<<<<<< HEAD
APIIdentityProvider = RpcIdentityProvider


class RpcIdentity(RpcModel):
=======
@dataclass(frozen=True)
class RpcIdentity:
>>>>>>> 675dfa53
    id: int
    idp_id: int
    user_id: int
    external_id: str


class IdentityService(InterfaceWithLifecycle):
    def _serialize_identity_provider(
        self, identity_provider: IdentityProvider
    ) -> RpcIdentityProvider:
        return RpcIdentityProvider(
            id=identity_provider.id,
            type=identity_provider.type,
            external_id=identity_provider.external_id,
        )

    def _serialize_identity(self, identity: Identity) -> RpcIdentity:
        return RpcIdentity(
            id=identity.id,
            idp_id=identity.idp_id,
            user_id=identity.user_id,
            external_id=identity.external_id,
        )

    @abstractmethod
    def get_provider(
        self,
        *,
        provider_id: int | None = None,
        provider_type: str | None = None,
        provider_ext_id: str | None = None,
    ) -> RpcIdentityProvider | None:
        """
        Returns an RpcIdentityProvider either by using the idp.id (provider_id), or a combination
        of idp.type (provider_type) and idp.external_id (provider_ext_id)
        """
        pass

    @abstractmethod
    def get_identity(
        self,
        *,
        provider_id: int,
        user_id: int | None = None,
        identity_ext_id: str | None = None,
    ) -> RpcIdentity | None:
        """
        Returns an RpcIdentity using the idp.id (provider_id) and either the user.id (user_id)
        or identity.external_id (identity_ext_id)
        """
        pass

    @abstractmethod
    def get_user_identities_by_provider_type(
        self,
        *,
        user_id: int,
        provider_type: str,
        exclude_matching_external_ids: bool = False,
    ) -> List[RpcIdentity]:
        """
        Returns a list of APIIdentities for a given user based on idp.type (provider_type).
        If exclude_matching_external_ids is True, excludes entries with
        identity.external_id == idp.external_id
        """
        pass


def impl_with_db() -> IdentityService:
    from sentry.services.hybrid_cloud.identity.impl import DatabaseBackedIdentityService

    return DatabaseBackedIdentityService()


identity_service: IdentityService = silo_mode_delegation(
    {
        SiloMode.MONOLITH: impl_with_db,
        SiloMode.REGION: stubbed(impl_with_db, SiloMode.CONTROL),
        SiloMode.CONTROL: impl_with_db,
    }
)

from sentry.models.identity import Identity, IdentityProvider<|MERGE_RESOLUTION|>--- conflicted
+++ resolved
@@ -18,15 +18,7 @@
     external_id: str
 
 
-<<<<<<< HEAD
-APIIdentityProvider = RpcIdentityProvider
-
-
 class RpcIdentity(RpcModel):
-=======
-@dataclass(frozen=True)
-class RpcIdentity:
->>>>>>> 675dfa53
     id: int
     idp_id: int
     user_id: int
