# Please do not use
#     from __future__ import annotations
# in modules such as this one where hybrid cloud service classes and data models are
# defined, because we want to reflect on type annotations and avoid forward references.

from abc import abstractmethod
<<<<<<< HEAD
from dataclasses import dataclass
from typing import TYPE_CHECKING, List, Optional

from sentry.services.hybrid_cloud import InterfaceWithLifecycle, silo_mode_delegation, stubbed
=======
from typing import List, Optional, cast

from sentry.models.identity import Identity, IdentityProvider
from sentry.services.hybrid_cloud import RpcModel
from sentry.services.hybrid_cloud.rpc import RpcService, rpc_method
>>>>>>> ea9e2e29
from sentry.silo import SiloMode

if TYPE_CHECKING:
    from sentry.models.identity import Identity, IdentityProvider


class RpcIdentityProvider(RpcModel):
    id: int
    type: str
    external_id: str


class RpcIdentity(RpcModel):
    id: int
    idp_id: int
    user_id: int
    external_id: str


class IdentityService(RpcService):
    key = "identity"
    local_mode = SiloMode.CONTROL

    @classmethod
    def get_local_implementation(cls) -> RpcService:
        from sentry.services.hybrid_cloud.identity.impl import DatabaseBackedIdentityService

        return DatabaseBackedIdentityService()

    def _serialize_identity_provider(
        self, identity_provider: "IdentityProvider"
    ) -> RpcIdentityProvider:
        return RpcIdentityProvider(
            id=identity_provider.id,
            type=identity_provider.type,
            external_id=identity_provider.external_id,
        )

    def _serialize_identity(self, identity: "Identity") -> RpcIdentity:
        return RpcIdentity(
            id=identity.id,
            idp_id=identity.idp_id,
            user_id=identity.user_id,
            external_id=identity.external_id,
        )

    @rpc_method
    @abstractmethod
    def get_provider(
        self,
        *,
        provider_id: Optional[int] = None,
        provider_type: Optional[str] = None,
        provider_ext_id: Optional[str] = None,
    ) -> Optional[RpcIdentityProvider]:
        """
        Returns an RpcIdentityProvider either by using the idp.id (provider_id), or a combination
        of idp.type (provider_type) and idp.external_id (provider_ext_id)
        """
        pass

    @rpc_method
    @abstractmethod
    def get_identity(
        self,
        *,
        provider_id: int,
        user_id: Optional[int] = None,
        identity_ext_id: Optional[str] = None,
    ) -> Optional[RpcIdentity]:
        """
        Returns an RpcIdentity using the idp.id (provider_id) and either the user.id (user_id)
        or identity.external_id (identity_ext_id)
        """
        pass

    @rpc_method
    @abstractmethod
    def get_user_identities_by_provider_type(
        self,
        *,
        user_id: int,
        provider_type: str,
        exclude_matching_external_ids: bool = False,
    ) -> List[RpcIdentity]:
        """
        Returns a list of APIIdentities for a given user based on idp.type (provider_type).
        If exclude_matching_external_ids is True, excludes entries with
        identity.external_id == idp.external_id
        """
        pass


identity_service: IdentityService = cast(IdentityService, IdentityService.create_delegation())<|MERGE_RESOLUTION|>--- conflicted
+++ resolved
@@ -4,18 +4,10 @@
 # defined, because we want to reflect on type annotations and avoid forward references.
 
 from abc import abstractmethod
-<<<<<<< HEAD
-from dataclasses import dataclass
-from typing import TYPE_CHECKING, List, Optional
+from typing import TYPE_CHECKING, List, Optional, cast
 
-from sentry.services.hybrid_cloud import InterfaceWithLifecycle, silo_mode_delegation, stubbed
-=======
-from typing import List, Optional, cast
-
-from sentry.models.identity import Identity, IdentityProvider
 from sentry.services.hybrid_cloud import RpcModel
 from sentry.services.hybrid_cloud.rpc import RpcService, rpc_method
->>>>>>> ea9e2e29
 from sentry.silo import SiloMode
 
 if TYPE_CHECKING:
