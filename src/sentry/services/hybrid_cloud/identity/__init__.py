--- conflicted
+++ resolved
@@ -4,22 +4,15 @@
 # defined, because we want to reflect on type annotations and avoid forward references.
 
 from abc import abstractmethod
-<<<<<<< HEAD
-from typing import List
+from typing import List, Optional
 
+from sentry.models.identity import Identity, IdentityProvider
 from sentry.services.hybrid_cloud import (
     InterfaceWithLifecycle,
     RpcModel,
     silo_mode_delegation,
     stubbed,
 )
-=======
-from dataclasses import dataclass
-from typing import List, Optional
-
-from sentry.models.identity import Identity, IdentityProvider
-from sentry.services.hybrid_cloud import InterfaceWithLifecycle, silo_mode_delegation, stubbed
->>>>>>> d60cc354
 from sentry.silo import SiloMode
 
 
