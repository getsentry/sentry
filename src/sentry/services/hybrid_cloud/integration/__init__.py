# Please do not use
#     from __future__ import annotations
# in modules such as this one where hybrid cloud service classes and data models are
# defined, because we want to reflect on type annotations and avoid forward references.

from abc import abstractmethod
from datetime import datetime
from typing import Any, Dict, Iterable, List, Mapping, Optional, Tuple, Union, cast

from sentry.constants import ObjectStatus
from sentry.integrations.base import (
    IntegrationFeatures,
    IntegrationInstallation,
    IntegrationProvider,
)
from sentry.models.integrations import Integration, OrganizationIntegration
from sentry.services.hybrid_cloud import RpcModel
from sentry.services.hybrid_cloud.organization import RpcOrganizationSummary
from sentry.services.hybrid_cloud.pagination import RpcPaginationArgs, RpcPaginationResult
from sentry.services.hybrid_cloud.rpc import RpcService, rpc_method
from sentry.silo import SiloMode


class RpcIntegration(RpcModel):
    id: int
    provider: str
    external_id: str
    name: str
    metadata: Dict[str, Any]
    status: int

    def __hash__(self) -> int:
        return hash(self.id)

    def get_provider(self) -> IntegrationProvider:
        from sentry import integrations

        return integrations.get(self.provider)  # type: ignore

    def get_status_display(self) -> str:
        for status_id, display in ObjectStatus.as_choices():
            if status_id == self.status:
                return display
        return "disabled"


class RpcOrganizationIntegration(RpcModel):
    id: int
    default_auth_id: Optional[int]
    organization_id: int
    integration_id: int
    config: Dict[str, Any]
    status: int  # As ObjectStatus
    grace_period_end: Optional[datetime]

    def __hash__(self) -> int:
        return hash(self.id)

    def get_status_display(self) -> str:
        for status_id, display in ObjectStatus.as_choices():
            if status_id == self.status:
                return display
        return "disabled"


class IntegrationService(RpcService):
    key = "integration"
    local_mode = SiloMode.CONTROL

    @classmethod
    def get_local_implementation(cls) -> RpcService:
        from sentry.services.hybrid_cloud.integration.impl import DatabaseBackedIntegrationService

        return DatabaseBackedIntegrationService()

    def _serialize_integration(self, integration: Integration) -> RpcIntegration:
        return RpcIntegration(
            id=integration.id,
            provider=integration.provider,
            external_id=integration.external_id,
            name=integration.name,
            metadata=integration.metadata,
            status=integration.status,
        )

    def _serialize_organization_integration(
        self, oi: OrganizationIntegration
    ) -> RpcOrganizationIntegration:
        return RpcOrganizationIntegration(
            id=oi.id,
            default_auth_id=oi.default_auth_id,
            organization_id=oi.organization_id,
            integration_id=oi.integration_id,
            config=oi.config,
            status=oi.status,
            grace_period_end=oi.grace_period_end,
        )

    @rpc_method
    @abstractmethod
    def page_integration_ids(
        self,
        *,
        provider_keys: List[str],
        organization_id: int,
        args: RpcPaginationArgs,
    ) -> RpcPaginationResult:
        pass

    @rpc_method
    @abstractmethod
    def send_message(
        self,
        *,
        integration_id: int,
        organization_id: int,
        channel: str,
        message: str,
    ) -> bool:
        pass

    @rpc_method
    @abstractmethod
    def page_organization_integrations_ids(
        self,
        *,
        organization_id: int,
        statuses: List[int],
        provider_key: Optional[str] = None,
        args: RpcPaginationArgs,
    ) -> RpcPaginationResult:
        pass

    @rpc_method
    @abstractmethod
    def get_integrations(
        self,
        *,
        integration_ids: Optional[Iterable[int]] = None,
        organization_id: Optional[int] = None,
        status: Optional[int] = None,
        providers: Optional[List[str]] = None,
        org_integration_status: Optional[int] = None,
        limit: Optional[int] = None,
        organization_integration_id: Optional[int] = None,
    ) -> List[RpcIntegration]:
        """
        Returns all APIIntegrations matching the provided kwargs.
        """
        pass

    @rpc_method
    @abstractmethod
    def get_integration(
        self,
        *,
        integration_id: Optional[int] = None,
        provider: Optional[str] = None,
        external_id: Optional[str] = None,
        organization_integration_id: Optional[int] = None,
    ) -> Optional[RpcIntegration]:
        """
        Returns an RpcIntegration using either the id or a combination of the provider and external_id
        """
        pass

    @rpc_method
    @abstractmethod
    def get_organization_integrations(
        self,
        *,
        org_integration_ids: Optional[List[int]] = None,
        integration_id: Optional[int] = None,
        organization_id: Optional[int] = None,
        organization_ids: Optional[List[int]] = None,
        status: Optional[int] = None,
        providers: Optional[List[str]] = None,
        has_grace_period: Optional[bool] = None,
        limit: Optional[int] = None,
    ) -> List[RpcOrganizationIntegration]:
        """
        Returns all APIOrganizationIntegrations from the matching kwargs.
        If providers is set, it will also be filtered by the integration providers set in the list.
        If has_grace_period is set, it will filter by whether the grace_period is null or not.
        """
        pass

    @rpc_method
    def get_organization_integration(
        self, *, integration_id: int, organization_id: int
    ) -> Optional[RpcOrganizationIntegration]:
        """
        Returns an RpcOrganizationIntegration from the integration and organization ids.
        """
        ois = self.get_organization_integrations(
            integration_id=integration_id, organization_id=organization_id, limit=1
        )
        return self._serialize_organization_integration(ois[0]) if len(ois) > 0 else None

    @rpc_method
    @abstractmethod
    def get_organization_context(
        self,
        *,
        organization_id: int,
        integration_id: Optional[int] = None,
        provider: Optional[str] = None,
        external_id: Optional[str] = None,
    ) -> Tuple[Optional[RpcIntegration], Optional[RpcOrganizationIntegration]]:
        """
        Returns a tuple of RpcIntegration and RpcOrganizationIntegration. The integration is selected
        by either integration_id, or a combination of provider and external_id.
        """
        pass

    @rpc_method
    @abstractmethod
    def get_organization_contexts(
        self,
        *,
        organization_id: Optional[int] = None,
        integration_id: Optional[int] = None,
        provider: Optional[str] = None,
        external_id: Optional[str] = None,
    ) -> Tuple[Optional[RpcIntegration], List[RpcOrganizationIntegration]]:
        """
        Returns a tuple of RpcIntegration and RpcOrganizationIntegrations. The integrations are selected
        by either integration_id, or a combination of provider and external_id.
        """
        pass

    @rpc_method
    @abstractmethod
    def update_integrations(
        self,
        *,
        integration_ids: List[int],
        name: Optional[str] = None,
        metadata: Optional[Dict[str, Any]] = None,
        status: Optional[int] = None,
    ) -> List[RpcIntegration]:
        """
        Returns a list of APIIntegrations after updating the fields provided.
        To set a field as null, use the `set_{FIELD}_null` keyword argument.
        """
        pass

    @rpc_method
    @abstractmethod
    def update_integration(
        self,
        *,
        integration_id: int,
        name: Optional[str] = None,
        metadata: Optional[Dict[str, Any]] = None,
        status: Optional[int] = None,
    ) -> Optional[RpcIntegration]:
        """
        Returns an RpcIntegration after updating the fields provided.
        To set a field as null, use the `set_{FIELD}_null` keyword argument.
        """
        pass

    @rpc_method
    @abstractmethod
    def update_organization_integrations(
        self,
        *,
        org_integration_ids: List[int],
        config: Optional[Dict[str, Any]] = None,
        status: Optional[int] = None,
        grace_period_end: Optional[datetime] = None,
        set_grace_period_end_null: Optional[bool] = None,
    ) -> List[RpcOrganizationIntegration]:
        """
        Returns a list of APIOrganizationIntegrations after updating the fields provided.
        To set a field as null, use the `set_{FIELD}_null` keyword argument.
        """
        pass

    @rpc_method
    @abstractmethod
    def update_organization_integration(
        self,
        *,
        org_integration_id: int,
        config: Optional[Dict[str, Any]] = None,
        status: Optional[int] = None,
        grace_period_end: Optional[datetime] = None,
        set_grace_period_end_null: Optional[bool] = None,
    ) -> Optional[RpcOrganizationIntegration]:
        """
        Returns an RpcOrganizationIntegration after updating the fields provided.
        To set a field as null, use the `set_{FIELD}_null` keyword argument.
        """
        pass

    # The following methods replace instance methods of the ORM objects!

    def get_installation(
        self,
        *,
        integration: Union[RpcIntegration, Integration],
        organization_id: int,
    ) -> IntegrationInstallation:
        """
        Returns the IntegrationInstallation class for a given integration.
        Intended to replace calls of `integration.get_installation`.
        See src/sentry/models/integrations/integration.py
        """
        from sentry import integrations

        provider = integrations.get(integration.provider)
        installation: IntegrationInstallation = provider.get_installation(
            model=integration,
            organization_id=organization_id,
        )
        return installation

<<<<<<< HEAD
    def has_feature(self, *, provider: str, feature: "IntegrationFeatures") -> bool:
=======
    @rpc_method
    def has_feature(self, *, provider: str, feature: IntegrationFeatures) -> bool:
>>>>>>> 9c3bab95
        """
        Returns True if the IntegrationProvider subclass contains a given feature
        Intended to replace calls of `integration.has_feature`.
        See src/sentry/models/integrations/integration.py
        """
        from sentry import integrations

        int_provider: IntegrationProvider = integrations.get(provider)
        return feature in int_provider.features

    @rpc_method
    @abstractmethod
    def send_incident_alert_notification(
        self,
        *,
        sentry_app_id: int,
        action_id: int,
        incident_id: int,
        organization: RpcOrganizationSummary,
        new_status: int,
        incident_attachment: Mapping[str, str],
        metric_value: Optional[str] = None,
    ) -> None:
        pass

    @rpc_method
    @abstractmethod
    def send_msteams_incident_alert_notification(
        self, *, integration_id: int, channel: Optional[str], attachment: Dict[str, Any]
    ) -> None:
        raise NotImplementedError


integration_service: IntegrationService = cast(
    IntegrationService, IntegrationService.create_delegation()
)<|MERGE_RESOLUTION|>--- conflicted
+++ resolved
@@ -317,12 +317,7 @@
         )
         return installation
 
-<<<<<<< HEAD
-    def has_feature(self, *, provider: str, feature: "IntegrationFeatures") -> bool:
-=======
-    @rpc_method
     def has_feature(self, *, provider: str, feature: IntegrationFeatures) -> bool:
->>>>>>> 9c3bab95
         """
         Returns True if the IntegrationProvider subclass contains a given feature
         Intended to replace calls of `integration.has_feature`.
