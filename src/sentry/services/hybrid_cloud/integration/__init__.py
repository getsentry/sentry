--- conflicted
+++ resolved
@@ -161,23 +161,6 @@
         """
         pass
 
-    @rpc_method
-    @abstractmethod
-<<<<<<< HEAD
-=======
-    def send_message(
-        self,
-        *,
-        integration_id: int,
-        organization_id: int,
-        channel: str,
-        message: str,
-    ) -> bool:
-        pass
-
-    @rpc_method
-    @abstractmethod
->>>>>>> ea9e2e29
     def get_organization_integrations(
         self,
         *,
