from __future__ import annotations

import logging
from typing import TYPE_CHECKING, Any, Dict, Iterable, List, Mapping, Optional, Tuple

from sentry import analytics
from sentry.api.paginator import OffsetPaginator
from sentry.api.serializers import AppPlatformEvent
from sentry.constants import SentryAppInstallationStatus
from sentry.incidents.models import INCIDENT_STATUS, IncidentStatus
from sentry.integrations.mixins import NotifyBasicMixin
from sentry.integrations.msteams import MsTeamsClient
from sentry.models import SentryApp, SentryAppInstallation
from sentry.models.integrations import Integration, OrganizationIntegration
from sentry.rules.actions.notify_event_service import find_alert_rule_action_ui_component
from sentry.services.hybrid_cloud.integration import (
    IntegrationService,
    RpcIntegration,
    RpcOrganizationIntegration,
)
from sentry.services.hybrid_cloud.integration.serial import (
    serialize_integration,
    serialize_organization_integration,
)
from sentry.services.hybrid_cloud.organization import RpcOrganizationSummary
from sentry.services.hybrid_cloud.pagination import RpcPaginationArgs, RpcPaginationResult
from sentry.shared_integrations.exceptions import ApiError
from sentry.utils import metrics
from sentry.utils.sentry_apps import send_and_save_webhook_request

if TYPE_CHECKING:
    from datetime import datetime


logger = logging.getLogger(__name__)


class DatabaseBackedIntegrationService(IntegrationService):
    def send_message(
        self, *, integration_id: int, organization_id: int, channel: str, message: str
    ) -> bool:
        integration = Integration.objects.filter(id=integration_id).first()
        if integration is None:
            return False
        install = integration.get_installation(organization_id=organization_id)
        if isinstance(install, NotifyBasicMixin):
            install.send_message(channel_id=channel, message=message)
            return True

        return False

    def page_integration_ids(
        self,
        *,
        provider_keys: List[str],
        organization_id: int,
        args: RpcPaginationArgs,
    ) -> RpcPaginationResult:
        return args.do_hybrid_cloud_pagination(
            description="page_integration_ids",
            paginator_cls=OffsetPaginator,
            order_by="name",
            queryset=Integration.objects.filter(
                organizationintegration__organization_id=organization_id,
                provider__in=provider_keys,
            ),
        )

    def page_organization_integrations_ids(
        self,
        *,
        organization_id: int,
        statuses: List[int],
        provider_key: str | None = None,
        args: RpcPaginationArgs,
    ) -> RpcPaginationResult:
        queryset = OrganizationIntegration.objects.filter(
            organization_id=organization_id,
            status__in=statuses,
        )

        if provider_key:
            queryset = queryset.filter(integration__provider=provider_key.lower())

        return args.do_hybrid_cloud_pagination(
            description="page_organization_integrations_ids",
            paginator_cls=OffsetPaginator,
            order_by="integration__name",
            queryset=queryset,
        )

    def get_integrations(
        self,
        *,
        integration_ids: Iterable[int] | None = None,
        organization_id: int | None = None,
        status: int | None = None,
        providers: List[str] | None = None,
        org_integration_status: int | None = None,
        organization_integration_id: Optional[int] = None,
        limit: int | None = None,
    ) -> List[RpcIntegration]:
        integration_kwargs: Dict[str, Any] = {}
        if integration_ids is not None:
            integration_kwargs["id__in"] = integration_ids
        if organization_id is not None:
            integration_kwargs["organizationintegration__organization_id"] = organization_id
        if status is not None:
            integration_kwargs["status"] = status
        if providers is not None:
            integration_kwargs["provider__in"] = providers
        if org_integration_status is not None:
            integration_kwargs["organizationintegration__status"] = org_integration_status
        if organization_integration_id is not None:
            integration_kwargs["organizationintegration__id"] = organization_integration_id

        if not integration_kwargs:
            return []

        integrations = Integration.objects.filter(**integration_kwargs)

        if limit is not None:
            integrations = integrations[:limit]

        return [serialize_integration(integration) for integration in integrations]

    def get_integration(
        self,
        *,
        integration_id: int | None = None,
        provider: str | None = None,
        external_id: str | None = None,
        organization_id: int | None = None,
        organization_integration_id: Optional[int] = None,
    ) -> RpcIntegration | None:
        integration_kwargs: Dict[str, Any] = {}
        if integration_id is not None:
            integration_kwargs["id"] = integration_id
        if provider is not None:
            integration_kwargs["provider"] = provider
        if external_id is not None:
            integration_kwargs["external_id"] = external_id
        if organization_id is not None:
            integration_kwargs["organizationintegration__organization_id"] = organization_id
        if organization_integration_id is not None:
            integration_kwargs["organizationintegration__id"] = organization_integration_id

        if not integration_kwargs:
            return None

        try:
            integration = Integration.objects.get(**integration_kwargs)
        except Integration.DoesNotExist:
            return None
        except Integration.MultipleObjectsReturned:
            return None
        return serialize_integration(integration)

    def get_organization_integrations(
        self,
        *,
        org_integration_ids: List[int] | None = None,
        integration_id: int | None = None,
        organization_id: int | None = None,
        organization_ids: Optional[List[int]] = None,
        status: int | None = None,
        providers: List[str] | None = None,
        has_grace_period: bool | None = None,
        limit: int | None = None,
    ) -> List[RpcOrganizationIntegration]:
        oi_kwargs: Dict[str, Any] = {}
        if org_integration_ids is not None:
            oi_kwargs["id__in"] = org_integration_ids
        if integration_id is not None:
            oi_kwargs["integration_id"] = integration_id
        if organization_id is not None:
            organization_ids = [organization_id]
        if organization_ids is not None:
            oi_kwargs["organization_id__in"] = organization_ids
        if status is not None:
            oi_kwargs["status"] = status
        if providers is not None:
            oi_kwargs["integration__provider__in"] = providers
        if has_grace_period is not None:
            oi_kwargs["grace_period_end__isnull"] = not has_grace_period

        if not oi_kwargs:
            return []

        ois = OrganizationIntegration.objects.filter(**oi_kwargs).select_related("integration")

        if limit is not None:
            ois = ois[:limit]

        return [serialize_organization_integration(oi) for oi in ois]

    def get_organization_context(
        self,
        *,
        organization_id: int,
        integration_id: int | None = None,
        provider: str | None = None,
        external_id: str | None = None,
    ) -> Tuple[RpcIntegration | None, RpcOrganizationIntegration | None]:
        integration, installs = self.get_organization_contexts(
            organization_id=organization_id,
            integration_id=integration_id,
            provider=provider,
            external_id=external_id,
        )

        return integration, installs[0] if installs else None

    def get_organization_contexts(
        self,
        *,
        organization_id: int | None = None,
        integration_id: int | None = None,
        provider: str | None = None,
        external_id: str | None = None,
    ) -> Tuple[RpcIntegration | None, List[RpcOrganizationIntegration]]:
        integration = self.get_integration(
            organization_id=organization_id,
            integration_id=integration_id,
            provider=provider,
            external_id=external_id,
        )
        if not integration:
            return (None, [])
        organization_integrations = self.get_organization_integrations(
            integration_id=integration.id,
            organization_id=organization_id,
        )
        return (integration, organization_integrations)

    def update_integrations(
        self,
        *,
        integration_ids: List[int],
        name: str | None = None,
        metadata: Dict[str, Any] | None = None,
        status: int | None = None,
    ) -> List[RpcIntegration]:
        integrations = Integration.objects.filter(id__in=integration_ids)
        if not integrations.exists():
            return []

        integration_kwargs: Dict[str, Any] = {}
        if name is not None:
            integration_kwargs["name"] = name
        if metadata is not None:
            integration_kwargs["metadata"] = metadata
        if status is not None:
            integration_kwargs["status"] = status

        if not integration_kwargs:
            return []

        integrations.update(**integration_kwargs)

        return [serialize_integration(integration) for integration in integrations]

    def update_integration(
        self,
        *,
        integration_id: int,
        name: str | None = None,
        metadata: Dict[str, Any] | None = None,
        status: int | None = None,
    ) -> RpcIntegration | None:
        integrations = self.update_integrations(
            integration_ids=[integration_id],
            name=name,
            status=status,
            metadata=metadata,
        )
        return integrations[0] if len(integrations) > 0 else None

    def update_organization_integrations(
        self,
        *,
        org_integration_ids: List[int],
        config: Dict[str, Any] | None = None,
        status: int | None = None,
        grace_period_end: datetime | None = None,
        set_grace_period_end_null: bool | None = None,
    ) -> List[RpcOrganizationIntegration]:
        ois = OrganizationIntegration.objects.filter(id__in=org_integration_ids)
        if not ois.exists():
            return []

        oi_kwargs: Dict[str, Any] = {}

        if config is not None:
            oi_kwargs["config"] = config
        if status is not None:
            oi_kwargs["status"] = status
        if grace_period_end is not None or set_grace_period_end_null:
            gpe_value = grace_period_end if not set_grace_period_end_null else None
            oi_kwargs["grace_period_end"] = gpe_value

        if not oi_kwargs:
            return []

        ois.update(**oi_kwargs)

        return [serialize_organization_integration(oi) for oi in ois]

    def update_organization_integration(
        self,
        *,
        org_integration_id: int,
        config: Dict[str, Any] | None = None,
        status: int | None = None,
        grace_period_end: datetime | None = None,
        set_grace_period_end_null: bool | None = None,
    ) -> RpcOrganizationIntegration | None:
        ois = self.update_organization_integrations(
            org_integration_ids=[org_integration_id],
            config=config,
            status=status,
            grace_period_end=grace_period_end,
            set_grace_period_end_null=set_grace_period_end_null,
        )
        return ois[0] if len(ois) > 0 else None

    def add_organization(
        self, *, integration_id: int, org_ids: List[int]
    ) -> Optional[RpcIntegration]:
        integration = Integration.objects.filter(id=integration_id).first()
        if not integration:
<<<<<<< HEAD
            return
        for org_id in org_ids:
            integration.add_organization(organization_id=org_id)
        return serialize_integration(integration)
=======
            return None
        for org in rpc_organizations:
            integration.add_organization(organization=org)
        return integration
>>>>>>> bbfe5e1c

    def send_incident_alert_notification(
        self,
        *,
        sentry_app_id: int,
        action_id: int,
        incident_id: int,
        organization: RpcOrganizationSummary,
        new_status: int,
        incident_attachment: Mapping[str, str],
        metric_value: Optional[str] = None,
    ) -> None:
        sentry_app = SentryApp.objects.get(id=sentry_app_id)

        metrics.incr("notifications.sent", instance=sentry_app.slug, skip_internal=False)

        try:
            install = SentryAppInstallation.objects.get(
                organization_id=organization.id,
                sentry_app=sentry_app,
                status=SentryAppInstallationStatus.INSTALLED,
            )
        except SentryAppInstallation.DoesNotExist:
            logger.info(
                "metric_alert_webhook.missing_installation",
                extra={
                    "action": action_id,
                    "incident": incident_id,
                    "organization": organization.slug,
                    "sentry_app_id": sentry_app.id,
                },
                exc_info=True,
            )
            return None

        app_platform_event = AppPlatformEvent(
            resource="metric_alert",
            action=INCIDENT_STATUS[IncidentStatus(new_status)].lower(),
            install=install,
            data=incident_attachment,
        )

        # Can raise errors if client returns >= 400
        send_and_save_webhook_request(
            sentry_app,
            app_platform_event,
        )

        # On success, record analytic event for Metric Alert Rule UI Component
        alert_rule_action_ui_component = find_alert_rule_action_ui_component(app_platform_event)

        if alert_rule_action_ui_component:
            analytics.record(
                "alert_rule_ui_component_webhook.sent",
                organization_id=organization.id,
                sentry_app_id=sentry_app.id,
                event=f"{app_platform_event.resource}.{app_platform_event.action}",
            )

    def send_msteams_incident_alert_notification(
        self, *, integration_id: int, channel: str, attachment: Dict[str, Any]
    ) -> None:
        integration = Integration.objects.get(id=integration_id)
        client = MsTeamsClient(integration)
        try:
            client.send_card(channel, attachment)
        except ApiError:
            logger.info("rule.fail.msteams_post", exc_info=True)

    def delete_integration(self, *, integration_id: int) -> None:
        integration = Integration.objects.filter(id=integration_id).first()
        if integration is None:
            return
        integration.delete()<|MERGE_RESOLUTION|>--- conflicted
+++ resolved
@@ -329,17 +329,10 @@
     ) -> Optional[RpcIntegration]:
         integration = Integration.objects.filter(id=integration_id).first()
         if not integration:
-<<<<<<< HEAD
-            return
+            return None
         for org_id in org_ids:
             integration.add_organization(organization_id=org_id)
         return serialize_integration(integration)
-=======
-            return None
-        for org in rpc_organizations:
-            integration.add_organization(organization=org)
-        return integration
->>>>>>> bbfe5e1c
 
     def send_incident_alert_notification(
         self,
