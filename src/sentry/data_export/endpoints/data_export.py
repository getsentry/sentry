--- conflicted
+++ resolved
@@ -18,10 +18,7 @@
 
 
 class DataExportQuerySerializer(serializers.Serializer):
-<<<<<<< HEAD
     limit = serializers.IntegerField(allow_null=True, required=False)
-=======
->>>>>>> 964bd9d1
     query_type = serializers.ChoiceField(choices=ExportQueryType.as_str_choices(), required=True)
     query_info = serializers.JSONField(required=True)
 
@@ -34,23 +31,14 @@
         Create a new asynchronous file export task, and
         email user upon completion,
         """
-<<<<<<< HEAD
-
-        # Ensure new data-exports features are enabled
-=======
         # Ensure new data-export features are enabled
->>>>>>> 964bd9d1
         if not features.has("organizations:data-export", organization):
             return Response(status=404)
 
         limit = request.data.get("limit")
-<<<<<<< HEAD
-        serializer = DataExportQuerySerializer(data=request.data)
-=======
         serializer = DataExportQuerySerializer(
             data=request.data, context={"organization": organization, "user": request.user}
         )
->>>>>>> 964bd9d1
         try:
             environment_id = self._get_environment_id_from_request(request, organization.id)
         except Environment.DoesNotExist as error:
@@ -65,10 +53,7 @@
             "organizations:discover-basic", organization, actor=request.user
         ):
             return Response({"detail": "You do not have access to discover features"}, status=403)
-<<<<<<< HEAD
 
-=======
->>>>>>> 964bd9d1
         try:
             # If this user has sent a sent a request with the same payload and organization,
             # we return them the latest one that is NOT complete (i.e. don't start another)
