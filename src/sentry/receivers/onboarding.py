--- conflicted
+++ resolved
@@ -118,11 +118,7 @@
             organization_id=project.organization_id,
             project_id=project.id,
         )
-<<<<<<< HEAD
-        try_mark_onboarding_complete(project.organization_id, user)
-=======
         try_mark_onboarding_complete(project.organization_id, user if user else default_user)
->>>>>>> f17e20e4
 
 
 @first_event_received.connect(weak=False)
