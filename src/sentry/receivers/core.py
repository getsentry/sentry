from __future__ import absolute_import

import logging

from click import echo
from django.conf import settings
from django.db import connections, transaction
from django.db.utils import OperationalError, ProgrammingError
from django.db.models.signals import post_syncdb, post_save
from functools import wraps
from pkg_resources import parse_version as Version

from sentry import buffer, options
from sentry.models import (
    Organization, OrganizationMember, Project, User,
    Team, ProjectKey, TagKey, TagValue, GroupTagValue, GroupTagKey
)
from sentry.signals import buffer_incr_complete
from sentry.utils import db

PROJECT_SEQUENCE_FIX = """
SELECT setval('sentry_project_id_seq', (
    SELECT GREATEST(MAX(id) + 1, nextval('sentry_project_id_seq')) - 1
    FROM sentry_project))
"""


def handle_db_failure(func):
    @wraps(func)
    def wrapped(*args, **kwargs):
        try:
            with transaction.atomic():
                return func(*args, **kwargs)
        except (ProgrammingError, OperationalError):
            logging.exception('Failed processing signal %s', func.__name__)
            return
    return wrapped


def create_default_projects(created_models, verbosity=2, **kwargs):
    if Project not in created_models:
        return

    create_default_project(
        id=settings.SENTRY_PROJECT,
        name='Internal',
        slug='internal',
        verbosity=verbosity,
    )

    if settings.SENTRY_FRONTEND_PROJECT:
        create_default_project(
            id=settings.SENTRY_FRONTEND_PROJECT,
            name='Frontend',
            slug='frontend',
            verbosity=verbosity,
        )


def create_default_project(id, name, slug, verbosity=2, **kwargs):
    if Project.objects.filter(id=id).exists():
        return

    try:
        user = User.objects.filter(is_superuser=True)[0]
    except IndexError:
        user = None

    org, _ = Organization.objects.get_or_create(
        slug='sentry',
        defaults={
            'name': 'Sentry',
        }
    )

    if user:
        OrganizationMember.objects.get_or_create(
            user=user,
            organization=org,
            role='owner',
        )

    team, _ = Team.objects.get_or_create(
        organization=org,
        slug='sentry',
        defaults={
            'name': 'Sentry',
        }
    )

    project = Project.objects.create(
        id=id,
        public=False,
        name=name,
        slug=slug,
        team=team,
        organization=team.organization,
        **kwargs
    )

    # HACK: manually update the ID after insert due to Postgres
    # sequence issues. Seriously, fuck everything about this.
    if db.is_postgres(project._state.db):
        connection = connections[project._state.db]
        cursor = connection.cursor()
        cursor.execute(PROJECT_SEQUENCE_FIX)

    project.update_option('sentry:origins', ['*'])

    if verbosity > 0:
        echo('Created internal Sentry project (slug=%s, id=%s)' % (project.slug, project.id))

    return project


def set_sentry_version(latest=None, **kwargs):
    import sentry
    current = sentry.VERSION

    version = options.get('sentry:latest_version')

    for ver in (current, version):
        if Version(ver) >= Version(latest):
            latest = ver

    if latest == version:
        return

    options.set('sentry:latest_version', (latest or current))


def create_keys_for_project(instance, created, **kwargs):
    if not created or kwargs.get('raw'):
        return

    if not ProjectKey.objects.filter(project=instance).exists():
        ProjectKey.objects.create(
            project=instance,
            label='Default',
        )


@buffer_incr_complete.connect(sender=TagValue, weak=False)
def record_project_tag_count(filters, created, **kwargs):
    if not created:
        return

    # TODO(dcramer): remove in 7.6.x
    project_id = filters.get('project_id')
    if not project_id:
        project_id = filters['project'].id

    buffer.incr(TagKey, {
        'values_seen': 1,
    }, {
        'project_id': project_id,
        'key': filters['key'],
    })


@buffer_incr_complete.connect(sender=GroupTagValue, weak=False)
<<<<<<< HEAD
def record_group_tag_count(filters, created, **kwargs):
=======
def record_group_tag_count(filters, created, extra, **kwargs):
    from sentry import app

>>>>>>> cefdeb7a
    if not created:
        return

    # TODO(dcramer): remove in 7.6.x
    project_id = filters.get('project_id')
    if not project_id:
        project_id = extra['project']

    group_id = filters.get('group_id')
    if not group_id:
        group_id = filters['group'].id

    buffer.incr(GroupTagKey, {
        'values_seen': 1,
    }, {
        'project_id': project_id,
        'group_id': group_id,
        'key': filters['key'],
    })


# Anything that relies on default objects that may not exist with default
# fields should be wrapped in handle_db_failure
post_syncdb.connect(
    handle_db_failure(create_default_projects),
    dispatch_uid="create_default_project",
    weak=False,
)
post_save.connect(
    handle_db_failure(create_keys_for_project),
    sender=Project,
    dispatch_uid="create_keys_for_project",
    weak=False,
)<|MERGE_RESOLUTION|>--- conflicted
+++ resolved
@@ -159,13 +159,7 @@
 
 
 @buffer_incr_complete.connect(sender=GroupTagValue, weak=False)
-<<<<<<< HEAD
-def record_group_tag_count(filters, created, **kwargs):
-=======
 def record_group_tag_count(filters, created, extra, **kwargs):
-    from sentry import app
-
->>>>>>> cefdeb7a
     if not created:
         return
 
