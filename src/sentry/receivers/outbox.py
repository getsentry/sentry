from __future__ import annotations

import random
import sys
from typing import Any, Protocol, Type, TypeVar

from django.dispatch import receiver

from sentry import options
from sentry.models import (
    Organization,
    OrganizationMember,
    OutboxBase,
    OutboxCategory,
    User,
    process_region_outbox,
)
from sentry.services.hybrid_cloud.log import AuditLogEvent, UserIpEvent
from sentry.services.hybrid_cloud.log.impl import DatabaseBackedLogService
from sentry.services.hybrid_cloud.organization_mapping import (
    ApiOrganizationMappingUpdate,
    organization_mapping_service,
)
from sentry.services.hybrid_cloud.tombstone import ApiTombstone, tombstone_service


def maybe_write_outbox(outbox: OutboxBase):
    if random.random() < float(options.get("hybrid_cloud.outbox_rate")) or "pytest" in sys.modules:
        outbox.save()


class ModelLike(Protocol):
    objects: Any


T = TypeVar("T", bound=ModelLike)


def _maybe_process_tombstone(model: Type[T], object_identifier: int) -> T | None:
    if instance := model.objects.filter(id=object_identifier).last():
        return instance

    tombstone_service.record_remote_tombstone(
        ApiTombstone(table_name=model._meta.db_table, identifier=object_identifier)
    )
    return None


@receiver(process_region_outbox, sender=OutboxCategory.USER_UPDATE)
def process_user_updates(object_identifier: int, **kwds: Any):
    if (user := _maybe_process_tombstone(User, object_identifier)) is None:
        return
    user  # Currently we do not sync any other user changes, but if we did, you can use this variable.


@receiver(process_region_outbox, sender=OutboxCategory.ORGANIZATION_UPDATE)
def process_organization_updates(object_identifier: int, **kwds: Any):
    if (org := _maybe_process_tombstone(Organization, object_identifier)) is None:
        return

    update = ApiOrganizationMappingUpdate.from_instance(org)
    organization_mapping_service.update(update)


@receiver(process_region_outbox, sender=OutboxCategory.ORGANIZATION_MEMBER_UPDATE)
def process_organization_member_updates(object_identifier: int, **kwds: Any):
    if (org_member := _maybe_process_tombstone(OrganizationMember, object_identifier)) is None:
        return
    org_member  # TODO: When we get the org member mapping table in place, here is where we'll sync it.


<<<<<<< HEAD
@receiver(process_region_outbox, sender=OutboxCategory.USER_IP_EVENT)
def process_user_ip_event(payload: Any, **kwds: Any):
    # TODO: This will become explicit rpc
    if payload is not None:
        DatabaseBackedLogService().record_user_ip(event=UserIpEvent(**payload))


@receiver(process_region_outbox, sender=OutboxCategory.AUDIT_LOG_EVENT)
def process_audit_log_event(payload: Any, **kwds: Any):
    # TODO: This will become explicit rpc
    if payload is not None:
        DatabaseBackedLogService().record_audit_log(event=AuditLogEvent(**payload))
=======
@receiver(process_region_outbox, sender=OutboxCategory.VERIFY_ORGANIZATION_MAPPING)
def process_organization_mapping_verifications(object_identifier: int, **kwds: Any):
    if (org := _maybe_process_tombstone(Organization, object_identifier)) is None:
        return

    organization_mapping_service.verify_mappings(org.id, org.slug)
>>>>>>> 0d05e78d
<|MERGE_RESOLUTION|>--- conflicted
+++ resolved
@@ -69,7 +69,6 @@
     org_member  # TODO: When we get the org member mapping table in place, here is where we'll sync it.
 
 
-<<<<<<< HEAD
 @receiver(process_region_outbox, sender=OutboxCategory.USER_IP_EVENT)
 def process_user_ip_event(payload: Any, **kwds: Any):
     # TODO: This will become explicit rpc
@@ -82,11 +81,11 @@
     # TODO: This will become explicit rpc
     if payload is not None:
         DatabaseBackedLogService().record_audit_log(event=AuditLogEvent(**payload))
-=======
+
+
 @receiver(process_region_outbox, sender=OutboxCategory.VERIFY_ORGANIZATION_MAPPING)
 def process_organization_mapping_verifications(object_identifier: int, **kwds: Any):
     if (org := _maybe_process_tombstone(Organization, object_identifier)) is None:
         return
 
-    organization_mapping_service.verify_mappings(org.id, org.slug)
->>>>>>> 0d05e78d
+    organization_mapping_service.verify_mappings(org.id, org.slug)