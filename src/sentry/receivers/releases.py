--- conflicted
+++ resolved
@@ -134,10 +134,7 @@
                             group=group,
                             reason=GroupSubscriptionReason.status_change,
                         )
-<<<<<<< HEAD
-=======
-
->>>>>>> 8c9fc5ef
+
                 activity_kwargs = {
                     "project_id": group.project_id,
                     "group": group,
@@ -149,10 +146,7 @@
                     activity_kwargs["user_id"] = acting_user.id
 
                 Activity.objects.create(**activity_kwargs)
-<<<<<<< HEAD
-=======
-
->>>>>>> 8c9fc5ef
+
                 Group.objects.filter(id=group.id).update(
                     status=GroupStatus.RESOLVED, resolved_at=current_datetime
                 )
