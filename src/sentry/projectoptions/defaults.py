from sentry.projectoptions import register

# This controls what sentry:option-epoch value is given to a project when it is created
# The epoch of a project will determine what options are valid options for that specific project
LATEST_EPOCH = 12

# grouping related configs
#
# The default values are hardcoded because some grouping configs might
# only exists temporarily for testing purposes.  If we delete them from
# the codebase and a customer still has them set in the options we want to
# fall back to the oldest config.
#
# TODO: we might instead want to fall back to the latest of the project's
# epoch instead.
LEGACY_GROUPING_CONFIG = "legacy:2019-03-12"
DEFAULT_GROUPING_CONFIG = "newstyle:2023-01-11"
# NOTE: this is empty for now to migrate projects off the deprecated
# `mobile` strategy via grouping auto-updates.
BETA_GROUPING_CONFIG = ""
# This registers the option as a valid project option
register(
    key="sentry:grouping_config",
    epoch_defaults={
        1: LEGACY_GROUPING_CONFIG,
        3: "newstyle:2019-05-08",
        4: DEFAULT_GROUPING_CONFIG,
    },
)

register(key="sentry:grouping_enhancements", default="")

# server side fingerprinting defaults.
register(key="sentry:fingerprinting_rules", default="")

# Secondary grouping setup to run in addition for transition phase.
#
# To ensure we minimize unnecessary load, we ttl the secondary grouping setup
# to 90 days, as that's when all groups should have hashes associated with
# them.
register(key="sentry:secondary_grouping_expiry", default=0)
register(key="sentry:secondary_grouping_config", default=None)

<<<<<<< HEAD
=======
# is auto upgrading enabled?
register(key="sentry:grouping_auto_update", default=True)

# Has this project had its issues backfilled into the Seer database, and if so, when did the
# backfill complete? (This is a temporary way to flag projects as we roll out Seer grouping, because
# it can be flipped on in the backfill script, unlike inclusion in a getsentry feature handler.)
register(key="sentry:similarity_backfill_completed", default=None)


>>>>>>> 68c6cf5f
# The JavaScript loader version that is the project default.  This option
# is expected to be never set but the epoch defaults are used if no
# version is set on a project's DSN.
register(
    key="sentry:default_loader_version", epoch_defaults={1: "4.x", 2: "5.x", 7: "6.x", 8: "7.x"}
)

# Default symbol sources.  The ios source does not exist by default and
# will be skipped later.  The microsoft source exists by default and is
# unlikely to be disabled.
register(
    key="sentry:builtin_symbol_sources",
    epoch_defaults={
        1: ["ios"],
        2: ["ios", "microsoft"],
        5: ["ios", "microsoft", "android"],
        9: ["ios", "microsoft", "android", "nuget"],
    },
)

# Default legacy-browsers filter
register(key="filters:legacy-browsers", epoch_defaults={1: "0"})

# Default web crawlers filter
register(key="filters:web-crawlers", epoch_defaults={1: "1", 6: "0"})

# Default browser extensions filter
register(key="filters:browser-extensions", epoch_defaults={1: "0"})

# Default localhost filter
register(key="filters:localhost", epoch_defaults={1: "0"})

# Default react hydration errors filter
register(key="filters:react-hydration-errors", epoch_defaults={1: "1"})

# Default NextJS chunk load error filter
register(key="filters:chunk-load-error", epoch_defaults={1: "1"})

# Default breakdowns config
register(
    key="sentry:breakdowns",
    epoch_defaults={
        1: {
            "span_ops": {
                "type": "spanOperations",
                "matches": ["http", "db", "browser", "resource", "ui"],
            }
        },
    },
)

# NOTE: this is the HealthCheck filter, the name should match Relay reason (which is filtered-transaction)
register(key="filters:filtered-transaction", default="1")

# Which user-defined tags should be copied from transaction events to the
# extracted performance metrics.
register(key="sentry:transaction_metrics_custom_tags", epoch_defaults={1: []})

DEFAULT_PROJECT_PERFORMANCE_DETECTION_SETTINGS = {
    "uncompressed_assets_detection_enabled": True,
    "consecutive_http_spans_detection_enabled": True,
    "large_http_payload_detection_enabled": True,
    "n_plus_one_db_queries_detection_enabled": True,
    "n_plus_one_api_calls_detection_enabled": True,
    "db_on_main_thread_detection_enabled": True,
    "file_io_on_main_thread_detection_enabled": True,
    "consecutive_db_queries_detection_enabled": True,
    "large_render_blocking_asset_detection_enabled": True,
    "slow_db_queries_detection_enabled": True,
    "http_overhead_detection_enabled": True,
    "transaction_duration_regression_detection_enabled": True,
}

DEFAULT_PROJECT_PERFORMANCE_GENERAL_SETTINGS = {
    "enable_images": False,
}

# A dict containing all the specific detection thresholds and rates.
register(
    key="sentry:performance_issue_settings",
    default=DEFAULT_PROJECT_PERFORMANCE_DETECTION_SETTINGS,
)

register(
    key="sentry:performance_general_settings",
    default=DEFAULT_PROJECT_PERFORMANCE_GENERAL_SETTINGS,
)

register(
    key="sentry:replay_rage_click_issues",
    default=True,
)

register(
    key="sentry:replay_hydration_error_issues",
    default=True,
)

register(
    key="sentry:feedback_user_report_notifications",
    epoch_defaults={12: True},
)

register(
    key="sentry:feedback_ai_spam_detection",
    default=True,
)


# Replacement rules for transaction names discovered by the transaction clusterer.
# Contains a mapping from rule to last seen timestamp,
# for example `{"/organizations/*/**": 1334318402}`
register(key="sentry:transaction_name_cluster_rules", default={})

# Replacement rules for span descriptions discovered by the clusterer.
# Contains a mapping from rule to last seen timestamp. Example:
# `{"**/organizations/*/**": 1334318402}`
register(key="sentry:span_description_cluster_rules", default={})

# The JavaScript loader dynamic SDK options that are the project defaults.
register(
    key="sentry:default_loader_options",
    epoch_defaults={
        10: {
            "hasPerformance": True,
            "hasReplay": True,
        }
    },
)

# The available loader SDK versions
# todo: v8 add version
register(
    key="sentry:loader_available_sdk_versions",
    epoch_defaults={1: ["7.x", "6.x", "5.x", "4.x"], 11: ["7.x"]},
)<|MERGE_RESOLUTION|>--- conflicted
+++ resolved
@@ -41,18 +41,12 @@
 register(key="sentry:secondary_grouping_expiry", default=0)
 register(key="sentry:secondary_grouping_config", default=None)
 
-<<<<<<< HEAD
-=======
-# is auto upgrading enabled?
-register(key="sentry:grouping_auto_update", default=True)
-
 # Has this project had its issues backfilled into the Seer database, and if so, when did the
 # backfill complete? (This is a temporary way to flag projects as we roll out Seer grouping, because
 # it can be flipped on in the backfill script, unlike inclusion in a getsentry feature handler.)
 register(key="sentry:similarity_backfill_completed", default=None)
 
 
->>>>>>> 68c6cf5f
 # The JavaScript loader version that is the project default.  This option
 # is expected to be never set but the epoch defaults are used if no
 # version is set on a project's DSN.
