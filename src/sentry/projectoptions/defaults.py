--- conflicted
+++ resolved
@@ -123,11 +123,7 @@
     "http_overhead_detection_enabled": True,
     "transaction_duration_regression_detection_enabled": True,
     "function_duration_regression_detection_enabled": True,
-<<<<<<< HEAD
-    "database_query_injection_detection_enabled": False,
-=======
     "database_query_injection_detection_enabled": True,
->>>>>>> 19b864d3
 }
 
 DEFAULT_PROJECT_PERFORMANCE_GENERAL_SETTINGS = {
