--- conflicted
+++ resolved
@@ -46,11 +46,7 @@
                     "sentry_app_slug": self.install.sentry_app.slug,
                 },
             )
-<<<<<<< HEAD
-            raise SentryAppSentryError(message="Failed to create external issue obj") from e
-=======
             raise SentryAppSentryError(
                 message="Failed to create external issue obj",
                 webhook_context={"error": str(e)},
-            ) from e
->>>>>>> e9f43d86
+            ) from e