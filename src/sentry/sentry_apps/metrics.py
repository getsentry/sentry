from collections.abc import Mapping
from dataclasses import dataclass
from enum import StrEnum
from typing import Any

from sentry.integrations.types import EventLifecycleOutcome
from sentry.integrations.utils.metrics import EventLifecycleMetric


class SentryAppInteractionType(StrEnum):
    """Actions that Sentry Apps can do"""

    # Webhook actions
    PREPARE_WEBHOOK = "prepare_webhook"
    SEND_WEBHOOK = "send_webhook"


@dataclass
class SentryAppInteractionEvent(EventLifecycleMetric):
    """An event under the Sentry App umbrella"""

    operation_type: SentryAppInteractionType
    event_type: str

    def get_metric_key(self, outcome: EventLifecycleOutcome) -> str:
        tokens = ("sentry_app", self.operation_type, str(outcome))
        return ".".join(tokens)

    def get_metric_tags(self) -> Mapping[str, str]:
        return {
            "operation_type": self.operation_type,
            "event_type": self.event_type,
        }

    def get_extras(self) -> Mapping[str, Any]:
        return {
            "event_type": self.event_type,
            "operation_type": self.operation_type,
        }


class SentryAppWebhookFailureReason(StrEnum):
    """Reasons why sentry app webhooks can fail"""

    # Preparation fail
    MISSING_SENTRY_APP = "missing_sentry_app"
    MISSING_INSTALLATION = "missing_installation"
    MISSING_EVENT = "missing_event"
    INVALID_EVENT = "invalid_event"
    MISSING_SERVICEHOOK = "missing_servicehook"
    EVENT_NOT_IN_SERVCEHOOK = "event_not_in_servicehook"
<<<<<<< HEAD
    MISSING_ISSUE_OCCURRENCE = "missing_issue_occurrence"
=======
    MISSING_USER = "missing_user"
>>>>>>> dbbb8e78


class SentryAppWebhookHaltReason(StrEnum):
    """Reasons why sentry app webhooks can halt"""

    GOT_CLIENT_ERROR = "got_client_error"
    INTEGRATOR_ERROR = "integrator_error"


class SentryAppEventType(StrEnum):
    """Events/features that Sentry Apps can do"""

    # event webhooks
    ERROR_CREATED = "error.created"
    ISSUE_CREATED = "issue.created"

    # issue alert webhooks
    EVENT_ALERT_TRIGGERED = "event_alert.triggered"

    # external request webhooks
    EXTERNAL_ISSUE_CREATED = "external_issue.created"
    EXTERNAL_ISSUE_LINKED = "external_issue.linked"
    SELECT_OPTIONS_REQUESTED = "select_options.requested"

    # metric alert webhooks
    METRIC_ALERT_OPEN = "metric_alert.open"
    METRIC_ALERT_RESOLVED = "metric_alert.resolved"
    METRIC_ALERT_CRITICAL = "metric_alert.critical"
    METRIC_ALERT_WARNING = "metric_alert.warning"

    # comment webhooks
    COMMENT_CREATED = "comment.created"
    COMMENT_UPDATED = "comment.updated"
    COMMENT_DELETED = "comment.deleted"

    # installation webhooks
    INSTALLATION_CREATED = "installation.created"
    INSTALLATION_DELETED = "installation.deleted"

    # workflow notification
    ISSUE_IGNORED = "issue.ignored"
    ISSUE_ARCHIVED = "issue.archived"
    ISSUE_UNRESOLVED = "issue.unresolved"
    ISSUE_RESOLVED = "issue.resolved"
    ISSUE_ASSIGNED = "issue.assigned"<|MERGE_RESOLUTION|>--- conflicted
+++ resolved
@@ -49,11 +49,8 @@
     INVALID_EVENT = "invalid_event"
     MISSING_SERVICEHOOK = "missing_servicehook"
     EVENT_NOT_IN_SERVCEHOOK = "event_not_in_servicehook"
-<<<<<<< HEAD
     MISSING_ISSUE_OCCURRENCE = "missing_issue_occurrence"
-=======
     MISSING_USER = "missing_user"
->>>>>>> dbbb8e78
 
 
 class SentryAppWebhookHaltReason(StrEnum):
