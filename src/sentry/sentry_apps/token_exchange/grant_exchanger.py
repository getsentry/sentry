import logging
from dataclasses import dataclass
from datetime import datetime, timezone

from django.db import router, transaction
from django.utils.functional import cached_property

from sentry import analytics
from sentry.locks import locks
from sentry.models.apiapplication import ApiApplication
from sentry.models.apigrant import ApiGrant
from sentry.models.apitoken import ApiToken
from sentry.sentry_apps.metrics import (
    SentryAppEventType,
    SentryAppInteractionEvent,
    SentryAppInteractionType,
)
from sentry.sentry_apps.models.sentry_app import SentryApp
from sentry.sentry_apps.models.sentry_app_installation import SentryAppInstallation
from sentry.sentry_apps.token_exchange.util import SENSITIVE_CHARACTER_LIMIT, token_expiration
from sentry.sentry_apps.token_exchange.validator import Validator
from sentry.sentry_apps.utils.errors import SentryAppIntegratorError, SentryAppSentryError
from sentry.silo.safety import unguarded_write
from sentry.users.models.user import User

logger = logging.getLogger("sentry.token-exchange")


@dataclass
class GrantExchanger:
    """
    Exchanges a Grant Code for an Access Token
    """

    install: SentryAppInstallation
    code: str
    client_id: str
    user: User

    def run(self):
<<<<<<< HEAD
        event = SentryAppEventType("grant_exchanger")
        with SentryAppInteractionEvent(
            operation_type=SentryAppInteractionType.AUTHORIZATIONS,
            event_type=event,
        ).capture() as lifecycle:

            with transaction.atomic(using=router.db_for_write(ApiToken)):
                try:
                    lifecycle.add_extras(
                        {
                            "application_id": self.application.id,
                            "grant_id": self.grant.id,
                            "installation_id": self.install.id,
                            "organization_id": self.install.organization_id,
                            "user_id": self.user.id,
                        }
                    )
=======
        with transaction.atomic(using=router.db_for_write(ApiToken)):
            try:
                lock = locks.get(
                    ApiGrant.get_lock_key(self.grant.id),
                    duration=10,
                    name="api_grant",
                )

                # we use a lock to prevent race conditions when creating the ApiToken
                # an attacker could send two requests to create an access/refresh token pair
                # at the same time, using the same grant, and get two different tokens
                with lock.acquire():
>>>>>>> 55cd0d4b
                    self._validate()
                    token = self._create_token()

                    # Once it's exchanged it's no longer valid and should not be
                    # exchangeable, so we delete it.
                    self._delete_grant()
<<<<<<< HEAD
                except SentryAppIntegratorError as e:
                    lifecycle.record_halt(halt_reason=e)
                    raise

=======
            except SentryAppIntegratorError:
                logger.info(
                    "grant-exchanger.context",
                    extra={
                        "application_id": self.application.id,
                        "grant_id": self.grant.id,
                    },
                )
                raise
>>>>>>> 55cd0d4b
        self.record_analytics()

        return token

    def record_analytics(self) -> None:
        analytics.record(
            "sentry_app.token_exchanged",
            sentry_app_installation_id=self.install.id,
            exchange_type="authorization",
        )

    def _validate(self) -> None:
        Validator(install=self.install, client_id=self.client_id, user=self.user).run()

        if not self._grant_belongs_to_install() or not self._sentry_app_user_owns_grant():
            raise SentryAppIntegratorError(message="Forbidden grant", status_code=401)

        if not self._grant_is_active():
            raise SentryAppIntegratorError("Grant has already expired", status_code=401)

    def _grant_belongs_to_install(self) -> bool:
        return self.grant.sentry_app_installation.id == self.install.id

    def _sentry_app_user_owns_grant(self) -> bool:
        return self.grant.application.owner == self.user

    def _grant_is_active(self) -> bool:
        return self.grant.expires_at > datetime.now(timezone.utc)

    def _delete_grant(self) -> None:
        # This will cause a set null to trigger which does not need to cascade an outbox
        with unguarded_write(router.db_for_write(ApiGrant)):
            self.grant.delete()

    def _create_token(self) -> ApiToken:
        token = ApiToken.objects.create(
            user=self.user,
            application=self.application,
            scope_list=self.sentry_app.scope_list,
            expires_at=token_expiration(),
        )
        try:
            SentryAppInstallation.objects.get(id=self.install.id).update(api_token=token)
        except SentryAppInstallation.DoesNotExist:
            pass

        return token

    @cached_property
    def grant(self) -> ApiGrant:
        try:
            return (
                ApiGrant.objects.select_related("sentry_app_installation")
                .select_related("application")
                .select_related("application__sentry_app")
                .get(code=self.code)
            )
        except ApiGrant.DoesNotExist:
            raise SentryAppIntegratorError(
                "Could not find grant for given code",
                webhook_context={"code": self.code, "installation_uuid": self.install.uuid},
                status_code=401,
            )

    @property
    def application(self) -> ApiApplication:
        try:
            return self.grant.application
        except ApiApplication.DoesNotExist:
            raise SentryAppSentryError(
                "Could not find application from grant",
                status_code=401,
                webhook_context={
                    "code": self.code[:SENSITIVE_CHARACTER_LIMIT],
                    "grant_id": self.grant.id,
                },
            )

    @property
    def sentry_app(self) -> SentryApp:
        try:
            return self.application.sentry_app
        except SentryApp.DoesNotExist:
            raise SentryAppSentryError(
                "Could not find integration from application",
                status_code=401,
                webhook_context={"application_id": self.application.id},
            )<|MERGE_RESOLUTION|>--- conflicted
+++ resolved
@@ -38,7 +38,6 @@
     user: User
 
     def run(self):
-<<<<<<< HEAD
         event = SentryAppEventType("grant_exchanger")
         with SentryAppInteractionEvent(
             operation_type=SentryAppInteractionType.AUTHORIZATIONS,
@@ -56,42 +55,26 @@
                             "user_id": self.user.id,
                         }
                     )
-=======
-        with transaction.atomic(using=router.db_for_write(ApiToken)):
-            try:
-                lock = locks.get(
-                    ApiGrant.get_lock_key(self.grant.id),
-                    duration=10,
-                    name="api_grant",
-                )
+                    lock = locks.get(
+                        ApiGrant.get_lock_key(self.grant.id),
+                        duration=10,
+                        name="api_grant",
+                    )
 
-                # we use a lock to prevent race conditions when creating the ApiToken
-                # an attacker could send two requests to create an access/refresh token pair
-                # at the same time, using the same grant, and get two different tokens
-                with lock.acquire():
->>>>>>> 55cd0d4b
-                    self._validate()
-                    token = self._create_token()
+                    # we use a lock to prevent race conditions when creating the ApiToken
+                    # an attacker could send two requests to create an access/refresh token pair
+                    # at the same time, using the same grant, and get two different tokens
+                    with lock.acquire():
+                        self._validate()
+                        token = self._create_token()
 
-                    # Once it's exchanged it's no longer valid and should not be
-                    # exchangeable, so we delete it.
-                    self._delete_grant()
-<<<<<<< HEAD
+                        # Once it's exchanged it's no longer valid and should not be
+                        # exchangeable, so we delete it.
+                        self._delete_grant()
                 except SentryAppIntegratorError as e:
                     lifecycle.record_halt(halt_reason=e)
                     raise
 
-=======
-            except SentryAppIntegratorError:
-                logger.info(
-                    "grant-exchanger.context",
-                    extra={
-                        "application_id": self.application.id,
-                        "grant_id": self.grant.id,
-                    },
-                )
-                raise
->>>>>>> 55cd0d4b
         self.record_analytics()
 
         return token
