import logging
from dataclasses import dataclass
from datetime import datetime, timezone

from django.db import router, transaction
from django.utils.functional import cached_property

from sentry import analytics
from sentry.coreapi import APIUnauthorized
from sentry.models.apiapplication import ApiApplication
from sentry.models.apigrant import ApiGrant
from sentry.models.apitoken import ApiToken
from sentry.sentry_apps.models.sentry_app import SentryApp
from sentry.sentry_apps.models.sentry_app_installation import SentryAppInstallation
from sentry.sentry_apps.services.app import RpcSentryAppInstallation
from sentry.sentry_apps.token_exchange.util import token_expiration
from sentry.sentry_apps.token_exchange.validator import Validator
from sentry.silo.safety import unguarded_write
from sentry.users.models.user import User

logger = logging.getLogger("sentry.token-exchange")


@dataclass
class GrantExchanger:
    """
    Exchanges a Grant Code for an Access Token
    """

    install: RpcSentryAppInstallation
    code: str
    client_id: str
    user: User

    def run(self):
        with transaction.atomic(using=router.db_for_write(ApiToken)):
<<<<<<< HEAD
            if self._validate():
=======
            try:
                self._validate()
>>>>>>> cda56cbd
                token = self._create_token()

                # Once it's exchanged it's no longer valid and should not be
                # exchangeable, so we delete it.
                self._delete_grant()
<<<<<<< HEAD
        self.record_analytics()
=======
            except APIUnauthorized:
                logger.info(
                    "grant-exchanger.context",
                    extra={
                        "application_id": self.application.id,
                        "grant_id": self.grant.id,
                    },
                )
                raise
        self.record_analytics()

>>>>>>> cda56cbd
        return token

    def record_analytics(self) -> None:
        analytics.record(
            "sentry_app.token_exchanged",
            sentry_app_installation_id=self.install.id,
            exchange_type="authorization",
        )

    def _validate(self) -> bool:
        is_valid = Validator(install=self.install, client_id=self.client_id, user=self.user).run()

        if not self._grant_belongs_to_install() or not self._sentry_app_user_owns_grant():
            raise APIUnauthorized("Forbidden grant")

        if not self._grant_is_active():
<<<<<<< HEAD
            raise APIUnauthorized("Grant has already expired.")
        return is_valid
=======
            raise APIUnauthorized("Grant has already expired")
>>>>>>> cda56cbd

    def _grant_belongs_to_install(self) -> bool:
        return self.grant.sentry_app_installation.id == self.install.id

    def _sentry_app_user_owns_grant(self) -> bool:
        return self.grant.application.owner == self.user

    def _grant_is_active(self) -> bool:
        return self.grant.expires_at > datetime.now(timezone.utc)

    def _delete_grant(self) -> None:
        # This will cause a set null to trigger which does not need to cascade an outbox
        with unguarded_write(router.db_for_write(ApiGrant)):
            self.grant.delete()

    def _create_token(self) -> ApiToken:
        token = ApiToken.objects.create(
            user=self.user,
            application=self.application,
            scope_list=self.sentry_app.scope_list,
            expires_at=token_expiration(),
        )
        try:
            SentryAppInstallation.objects.get(id=self.install.id).update(api_token=token)
        except SentryAppInstallation.DoesNotExist:
            pass

        return token

    @cached_property
    def grant(self) -> ApiGrant:
        try:
            return (
                ApiGrant.objects.select_related("sentry_app_installation")
                .select_related("application")
                .select_related("application__sentry_app")
                .get(code=self.code)
            )
        except ApiGrant.DoesNotExist:
            raise APIUnauthorized("Could not find grant")

    @property
    def application(self) -> ApiApplication:
        try:
            return self.grant.application
        except ApiApplication.DoesNotExist:
            raise APIUnauthorized("Could not find application")

    @property
    def sentry_app(self) -> SentryApp:
        try:
            return self.application.sentry_app
        except SentryApp.DoesNotExist:
            raise APIUnauthorized("Could not find sentry app")<|MERGE_RESOLUTION|>--- conflicted
+++ resolved
@@ -34,20 +34,13 @@
 
     def run(self):
         with transaction.atomic(using=router.db_for_write(ApiToken)):
-<<<<<<< HEAD
-            if self._validate():
-=======
             try:
                 self._validate()
->>>>>>> cda56cbd
                 token = self._create_token()
 
                 # Once it's exchanged it's no longer valid and should not be
                 # exchangeable, so we delete it.
                 self._delete_grant()
-<<<<<<< HEAD
-        self.record_analytics()
-=======
             except APIUnauthorized:
                 logger.info(
                     "grant-exchanger.context",
@@ -59,7 +52,6 @@
                 raise
         self.record_analytics()
 
->>>>>>> cda56cbd
         return token
 
     def record_analytics(self) -> None:
@@ -69,19 +61,14 @@
             exchange_type="authorization",
         )
 
-    def _validate(self) -> bool:
-        is_valid = Validator(install=self.install, client_id=self.client_id, user=self.user).run()
+    def _validate(self) -> None:
+        Validator(install=self.install, client_id=self.client_id, user=self.user).run()
 
         if not self._grant_belongs_to_install() or not self._sentry_app_user_owns_grant():
             raise APIUnauthorized("Forbidden grant")
 
         if not self._grant_is_active():
-<<<<<<< HEAD
-            raise APIUnauthorized("Grant has already expired.")
-        return is_valid
-=======
             raise APIUnauthorized("Grant has already expired")
->>>>>>> cda56cbd
 
     def _grant_belongs_to_install(self) -> bool:
         return self.grant.sentry_app_installation.id == self.install.id
