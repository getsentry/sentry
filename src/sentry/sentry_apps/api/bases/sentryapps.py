from __future__ import annotations

import logging
from collections.abc import Sequence
from functools import wraps
from typing import Any

import sentry_sdk
from rest_framework.request import Request
from rest_framework.response import Response

from sentry.api.authentication import ClientIdSecretAuthentication
from sentry.api.base import Endpoint
from sentry.api.permissions import SentryIsAuthenticated, StaffPermissionMixin
from sentry.auth.staff import is_active_staff
from sentry.auth.superuser import is_active_superuser, superuser_has_permission
from sentry.coreapi import APIError
from sentry.integrations.api.bases.integration import PARANOID_GET
from sentry.models.organization import OrganizationStatus
from sentry.organizations.services.organization import (
    RpcUserOrganizationContext,
    organization_service,
)
from sentry.sentry_apps.models.sentry_app import SentryApp
from sentry.sentry_apps.services.app import RpcSentryApp, app_service
from sentry.sentry_apps.utils.errors import (
    SentryAppError,
    SentryAppIntegratorError,
    SentryAppSentryError,
)
from sentry.users.models.user import User
from sentry.users.services.user import RpcUser
from sentry.users.services.user.service import user_service
from sentry.utils.sdk import Scope
from sentry.utils.strings import to_single_line_str

COMPONENT_TYPES = ["stacktrace-link", "issue-link"]

logger = logging.getLogger(__name__)


def catch_raised_errors(func):
    @wraps(func)
    def wrapped(self, *args, **kwargs):
        try:
            return func(self, *args, **kwargs)
        except APIError as e:
            return Response({"detail": e.msg}, status=400)

    return wrapped


def ensure_scoped_permission(request: Request, allowed_scopes: Sequence[str] | None) -> bool:
    """
    Verifies the User making the request has at least one required scope for
    the endpoint being requested.

    If no scopes were specified in a ``scope_map``, it means the endpoint should
    not be accessible. That is, this function expects every accessible endpoint
    to have a list of scopes.

    That list of scopes may be empty, implying that the User does not need any
    specific scope and the endpoint is public.
    """
    # If no scopes were found at all, the endpoint should not be accessible.
    if allowed_scopes is None:
        return False

    # If there are no scopes listed, it implies a public endpoint.
    if len(allowed_scopes) == 0:
        return True

    return any(request.access.has_scope(s) for s in set(allowed_scopes))


<<<<<<< HEAD
def add_integration_platform_metric_tag(func):
    @wraps(func)
    def wrapped(self, *args, **kwargs):
        add_request_metric_tags(self.request, integration_platform=True)
        return func(self, *args, **kwargs)

    return wrapped


class SentryAppsPermission(SentryIsAuthenticated):
=======
class SentryAppsPermission(SentryPermission):
>>>>>>> 672a5e72
    scope_map = {
        "GET": PARANOID_GET,
        "POST": ("org:write", "org:admin"),
    }

    def has_object_permission(self, request: Request, view, context: RpcUserOrganizationContext):
        if not hasattr(request, "user") or not request.user:
            return False

        self.determine_access(request, context)

        if superuser_has_permission(request):
            return True

        # User must be a part of the Org they're trying to create the app in.
        if context.organization.status != OrganizationStatus.ACTIVE or not context.member:
            raise SentryAppError(
                message="User must be a part of the Org they're trying to create the app in",
                status_code=401,
            )

        assert request.method, "method must be present in request to get permissions"
        return ensure_scoped_permission(request, self.scope_map.get(request.method))


class SentryAppsAndStaffPermission(StaffPermissionMixin, SentryAppsPermission):
    """Allows staff to access the GET method of sentry apps endpoints."""

    staff_allowed_methods = {"GET"}


class IntegrationPlatformEndpoint(Endpoint):
    def handle_exception_with_details(self, request, exc, handler_context=None, scope=None):
        return self._handle_sentry_app_exception(
            exception=exc
        ) or super().handle_exception_with_details(request, exc, handler_context, scope)

    def _handle_sentry_app_exception(self, exception: Exception):
        if isinstance(exception, SentryAppIntegratorError) or isinstance(exception, SentryAppError):
            response_body: dict[str, Any] = {"detail": exception.message}

            if public_context := exception.public_context:
                response_body.update({"context": public_context})

            response = Response(response_body, status=exception.status_code)
            response.exception = True
            return response

        elif isinstance(exception, SentryAppSentryError):
            error_id = sentry_sdk.capture_exception(exception)
            return Response(
                {
                    "detail": f"An issue occured during the integration platform process. Sentry error ID: {error_id}"
                },
                status=500,
            )
        # If not an audited sentry app error then default to using default error handler
        return None


class SentryAppsBaseEndpoint(IntegrationPlatformEndpoint):
    permission_classes: tuple[type[SentryIsAuthenticated], ...] = (SentryAppsAndStaffPermission,)

    def _get_organization_slug(self, request: Request):
        organization_slug = request.data.get("organization")
        if not organization_slug or not isinstance(organization_slug, str):
            error_message = "Please provide a valid value for the 'organization' field."
            raise SentryAppError(message=error_message, status_code=404)
        return organization_slug

    def _get_organization_for_superuser_or_staff(
        self, user: RpcUser | User, organization_slug: str
    ) -> RpcUserOrganizationContext:
        context = organization_service.get_organization_by_slug(
            slug=organization_slug, only_visible=False, user_id=user.id
        )

        if context is None:
            error_message = f"Organization '{organization_slug}' does not exist."
            raise SentryAppError(message=error_message, status_code=404)

        return context

    def _get_organization_for_user(
        self, user: RpcUser | User, organization_slug: str
    ) -> RpcUserOrganizationContext:
        context = organization_service.get_organization_by_slug(
            slug=organization_slug, only_visible=True, user_id=user.id
        )
        if context is None or context.member is None:
            error_message = f"User does not belong to the '{organization_slug}' organization."
            raise SentryAppError(message=to_single_line_str(error_message), status_code=403)
        return context

    def _get_org_context(self, request: Request) -> RpcUserOrganizationContext:
        organization_slug = self._get_organization_slug(request)
        assert request.user.is_authenticated, "User must be authenticated to get organization"

        if is_active_superuser(request) or is_active_staff(request):
            return self._get_organization_for_superuser_or_staff(request.user, organization_slug)
        else:
            return self._get_organization_for_user(request.user, organization_slug)

    def convert_args(self, request: Request, *args, **kwargs):
        """
        This baseclass is the SentryApp collection endpoints:

              [GET, POST] /sentry-apps

        The GET endpoint is public and doesn't require (or handle) any query
        params or request body.

        The POST endpoint is for creating a Sentry App. Part of that creation
        is associating it with the Organization that it's created within.

        So in the case of POST requests, we want to pull the Organization out
        of the request body so that we can ensure the User making the request
        has access to it.

        Since ``convert_args`` is conventionally where you materialize model
        objects from URI params, we're applying the same logic for a param in
        the request body.
        """
        if not request.data:
            return (args, kwargs)

        context = self._get_org_context(request)
        self.check_object_permissions(request, context)
        kwargs["organization"] = context.organization

        return (args, kwargs)


class SentryAppPermission(SentryIsAuthenticated):
    unpublished_scope_map = {
        "GET": ("org:read", "org:integrations", "org:write", "org:admin"),
        "PUT": ("org:write", "org:admin"),
        "POST": ("org:admin",),  # used for publishing an app
        "DELETE": ("org:admin",),
    }

    published_scope_map = {
        "GET": PARANOID_GET,
        "PUT": ("org:write", "org:admin"),
        "POST": ("org:admin",),
        "DELETE": ("org:admin",),
    }

    @property
    def scope_map(self):
        return self.published_scope_map

    def has_object_permission(self, request: Request, view, sentry_app: RpcSentryApp | SentryApp):
        if not hasattr(request, "user") or not request.user:
            return False

        owner_app = organization_service.get_organization_by_id(
            id=sentry_app.owner_id, user_id=request.user.id
        )
        assert owner_app, f"owner organization for {sentry_app.name} was not found"
        self.determine_access(request, owner_app)

        if superuser_has_permission(request):
            return True

        organizations = (
            user_service.get_organizations(user_id=request.user.id)
            if request.user.id is not None
            else ()
        )
        # if app is unpublished, user must be in the Org who owns the app.
        if not sentry_app.is_published:
            if not any(sentry_app.owner_id == org.id for org in organizations):
                raise SentryAppError(
                    message="User must be in the app owner's organization for unpublished apps",
                    status_code=403,
                    public_context={
                        "integration": sentry_app.slug,
                        "user_organizations": [org.slug for org in organizations],
                    },
                )

        # TODO(meredith): make a better way to allow for public
        # endpoints. we can't use ensure_scoped_permission now
        # that the public endpoint isn't denoted by '()'
        if sentry_app.is_published and request.method == "GET":
            return True

        return ensure_scoped_permission(
            request, self._scopes_for_sentry_app(sentry_app).get(request.method)
        )

    def _scopes_for_sentry_app(self, sentry_app):
        if sentry_app.is_published:
            return self.published_scope_map
        else:
            return self.unpublished_scope_map


class SentryAppAndStaffPermission(StaffPermissionMixin, SentryAppPermission):
    """Allows staff to access sentry app endpoints. Note that this is used for
    endpoints acting on a single sentry app only."""

    pass


class SentryAppBaseEndpoint(IntegrationPlatformEndpoint):
    permission_classes: tuple[type[SentryIsAuthenticated], ...] = (SentryAppPermission,)

    def convert_args(
        self, request: Request, sentry_app_id_or_slug: int | str, *args: Any, **kwargs: Any
    ):
        try:
            sentry_app = SentryApp.objects.get(slug__id_or_slug=sentry_app_id_or_slug)
        except SentryApp.DoesNotExist:
            raise SentryAppError(message="Could not find the requested sentry app", status_code=404)

        self.check_object_permissions(request, sentry_app)

        Scope.get_isolation_scope().set_tag("sentry_app", sentry_app.slug)

        kwargs["sentry_app"] = sentry_app
        return (args, kwargs)


class RegionSentryAppBaseEndpoint(IntegrationPlatformEndpoint):
    def convert_args(
        self, request: Request, sentry_app_id_or_slug: int | str, *args: Any, **kwargs: Any
    ):
        if str(sentry_app_id_or_slug).isdecimal():
            sentry_app = app_service.get_sentry_app_by_id(id=int(sentry_app_id_or_slug))
        else:
            sentry_app = app_service.get_sentry_app_by_slug(slug=sentry_app_id_or_slug)
        if sentry_app is None:
            raise SentryAppError(message="Could not find the requested sentry app", status_code=404)

        self.check_object_permissions(request, sentry_app)

        Scope.get_isolation_scope().set_tag("sentry_app", sentry_app.slug)

        kwargs["sentry_app"] = sentry_app
        return (args, kwargs)


class SentryAppInstallationsPermission(SentryIsAuthenticated):
    scope_map = {
        "GET": ("org:read", "org:integrations", "org:write", "org:admin"),
        "POST": ("org:integrations", "org:write", "org:admin"),
    }

    def has_object_permission(self, request: Request, view, organization):
        if not hasattr(request, "user") or not request.user:
            return False

        self.determine_access(request, organization)

        if superuser_has_permission(request):
            return True

        organizations = (
            user_service.get_organizations(user_id=request.user.id)
            if request.user.id is not None
            else ()
        )
        if not any(organization.id == org.id for org in organizations):
            raise SentryAppError(
                message="User must belong to the given organization",
                status_code=403,
                public_context={"user_organizations": [org.slug for org in organizations]},
            )
        assert request.method, "method must be present in request to get permissions"
        return ensure_scoped_permission(request, self.scope_map.get(request.method))


class SentryAppInstallationsBaseEndpoint(IntegrationPlatformEndpoint):
    permission_classes = (SentryAppInstallationsPermission,)

    def convert_args(self, request: Request, organization_id_or_slug, *args, **kwargs):
        extra_args = {}
        # We need to pass user_id if the user is not a superuser
        if not is_active_superuser(request):
            extra_args["user_id"] = request.user.id

        if str(organization_id_or_slug).isdecimal():
            organization = organization_service.get_org_by_id(
                id=int(organization_id_or_slug), **extra_args
            )
        else:
            organization = organization_service.get_org_by_slug(
                slug=str(organization_id_or_slug), **extra_args
            )

        if organization is None:
            raise SentryAppError(message="Could not find requested organization", status_code=404)
        self.check_object_permissions(request, organization)

        kwargs["organization"] = organization
        return (args, kwargs)


class SentryAppInstallationPermission(SentryIsAuthenticated):
    scope_map = {
        "GET": ("org:read", "org:integrations", "org:write", "org:admin"),
        "DELETE": ("org:integrations", "org:write", "org:admin"),
        # NOTE(mn): The only POST endpoint right now is to create External
        # Issues, which uses this baseclass since it's nested under an
        # installation.
        #
        # The scopes below really only make sense for that endpoint. Any other
        # nested endpoints will probably need different scopes - figure out how
        # to deal with that when it happens.
        "POST": ("org:integrations", "event:write", "event:admin"),
    }

    def has_permission(self, request: Request, *args, **kwargs):
        # To let the app mark the installation as installed, we don't care about permissions
        if (
            hasattr(request, "user")
            and hasattr(request.user, "is_sentry_app")
            and request.user.is_sentry_app
            and request.method == "PUT"
        ):
            return True
        return super().has_permission(request, *args, **kwargs)

    def has_object_permission(self, request: Request, view, installation):
        if not hasattr(request, "user") or not request.user or not request.user.is_authenticated:
            return False

        self.determine_access(request, installation.organization_id)

        if superuser_has_permission(request):
            return True

        # if user is an app, make sure it's for that same app
        if request.user.is_sentry_app:
            return request.user.id == installation.sentry_app.proxy_user_id

        org_context = organization_service.get_organization_by_id(
            id=installation.organization_id,
            user_id=request.user.id,
            include_teams=False,
            include_projects=False,
        )
        if (
            not org_context
            or not org_context.member
            or org_context.organization.status != OrganizationStatus.ACTIVE
        ):
            raise SentryAppError(message="Given organization is not valid", status_code=404)

        assert request.method, "method must be present in request to get permissions"
        return ensure_scoped_permission(request, self.scope_map.get(request.method))


class SentryAppInstallationBaseEndpoint(IntegrationPlatformEndpoint):
    permission_classes: tuple[type[SentryIsAuthenticated], ...] = (SentryAppInstallationPermission,)

    def convert_args(self, request: Request, uuid, *args, **kwargs):
        installations = app_service.get_many(filter=dict(uuids=[uuid]))
        installation = installations[0] if installations else None
        if installation is None:
            raise SentryAppError(
                message="Could not find given sentry app installation",
                status_code=404,
            )

        self.check_object_permissions(request, installation)

        Scope.get_isolation_scope().set_tag("sentry_app_installation", installation.uuid)

        kwargs["installation"] = installation
        return (args, kwargs)


class SentryAppInstallationExternalIssuePermission(SentryAppInstallationPermission):
    scope_map = {
        "POST": ("event:read", "event:write", "event:admin"),
        "DELETE": ("event:admin",),
    }


class SentryAppInstallationExternalIssueBaseEndpoint(SentryAppInstallationBaseEndpoint):
    permission_classes = (SentryAppInstallationExternalIssuePermission,)


class SentryAppAuthorizationsPermission(SentryIsAuthenticated):
    def has_object_permission(self, request: Request, view, installation):
        if not hasattr(request, "user") or not request.user:
            return False

        installation_org_context = organization_service.get_organization_by_id(
            id=installation.organization_id, user_id=request.user.id
        )
        assert installation_org_context, "organization for installation was not found"
        self.determine_access(request, installation_org_context)

        if not request.user.is_authenticated or not request.user.is_sentry_app:
            return False

        # Request must be made as the app's Proxy User, using their Client ID
        # and Secret.
        return request.user.id == installation.sentry_app.proxy_user_id


class SentryAppAuthorizationsBaseEndpoint(SentryAppInstallationBaseEndpoint):
    authentication_classes = (ClientIdSecretAuthentication,)
    permission_classes: tuple[type[SentryIsAuthenticated], ...] = (
        SentryAppAuthorizationsPermission,
    )


class SentryInternalAppTokenPermission(SentryIsAuthenticated):
    scope_map = {
        "GET": ("org:write", "org:admin"),
        "POST": ("org:write", "org:admin"),
        "DELETE": ("org:write", "org:admin"),
    }

    def has_object_permission(self, request: Request, view, sentry_app):
        if not hasattr(request, "user") or not request.user:
            return False

        owner_app = organization_service.get_organization_by_id(
            id=sentry_app.owner_id, user_id=request.user.id
        )

        assert owner_app, "Failed to get organization/owner_app to check in has_object_permission"
        self.determine_access(request, owner_app)

        if superuser_has_permission(request):
            return True

        assert request.method, "method must be present in request to get permissions"
        return ensure_scoped_permission(request, self.scope_map.get(request.method))


class SentryAppStatsPermission(SentryIsAuthenticated):
    scope_map = {
        "GET": ("org:read", "org:integrations", "org:write", "org:admin"),
        # Anyone logged in can increment the stats, so leave the scopes empty
        # Note: this only works for session-based auth so you cannot increment stats through API
        "POST": (),
    }

    def has_object_permission(self, request: Request, view, sentry_app: SentryApp | RpcSentryApp):
        if not hasattr(request, "user") or not request.user:
            return False

        owner_app = organization_service.get_organization_by_id(
            id=sentry_app.owner_id, user_id=request.user.id
        )
        if owner_app is None:
            logger.error(
                "sentry_app_stats.permission_org_not_found",
                extra={
                    "sentry_app_id": sentry_app.id,
                    "owner_org_id": sentry_app.owner_id,
                    "user_id": request.user.id,
                },
            )
            return False
        self.determine_access(request, owner_app)

        if is_active_superuser(request):
            return True

        assert request.method, "method must be present in request to get permissions"
        return ensure_scoped_permission(request, self.scope_map.get(request.method))<|MERGE_RESOLUTION|>--- conflicted
+++ resolved
@@ -73,20 +73,7 @@
     return any(request.access.has_scope(s) for s in set(allowed_scopes))
 
 
-<<<<<<< HEAD
-def add_integration_platform_metric_tag(func):
-    @wraps(func)
-    def wrapped(self, *args, **kwargs):
-        add_request_metric_tags(self.request, integration_platform=True)
-        return func(self, *args, **kwargs)
-
-    return wrapped
-
-
 class SentryAppsPermission(SentryIsAuthenticated):
-=======
-class SentryAppsPermission(SentryPermission):
->>>>>>> 672a5e72
     scope_map = {
         "GET": PARANOID_GET,
         "POST": ("org:write", "org:admin"),
