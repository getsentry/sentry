from enum import Enum
from typing import Any, TypedDict

import sentry_sdk

import sentry_sdk
from rest_framework.response import Response


class SentryAppErrorType(Enum):
    CLIENT = "client"
    INTEGRATOR = "integrator"
    SENTRY = "sentry"


class SentryAppPublicErrorBody(TypedDict, total=False):
    detail: str
    context: dict[str, Any]


class SentryAppBaseError(Exception):
    error_type: SentryAppErrorType
    status_code: int

    def __init__(
        self,
        message: str,
        status_code: int | None = None,
        public_context: dict[str, Any] | None = None,
        webhook_context: dict[str, Any] | None = None,
    ) -> None:
        self.status_code = status_code or self.status_code
        # Info that gets sent only to the integrator via webhook
        self.public_context = public_context or {}
        # Info that gets sent to the end user via endpoint Response AND sent to integrator
        self.webhook_context = webhook_context or {}
        self.message = message

<<<<<<< HEAD
    def to_public_dict(self) -> SentryAppPublicErrorBody:
        error_body: SentryAppPublicErrorBody = {"detail": self.message}
        if public_context := self.public_context:
            error_body.update({"context": public_context})

        return error_body
=======
    def response_from_exception(self) -> Response:
        response: dict[str, Any] = {"detail": self.message}
        if public_context := self.public_context:
            response.update({"context": public_context})
        return Response(response, status=self.status_code)
>>>>>>> 95bb25ee


# Represents a user/client error that occured during a Sentry App process
class SentryAppError(SentryAppBaseError):
    error_type = SentryAppErrorType.CLIENT
    status_code = 400


# Represents an error caused by a 3p integrator during a Sentry App process
class SentryAppIntegratorError(SentryAppBaseError):
    error_type = SentryAppErrorType.INTEGRATOR
    status_code = 400


# Represents an error that's our (sentry's) fault
class SentryAppSentryError(SentryAppBaseError):
    error_type = SentryAppErrorType.SENTRY
    status_code = 500

<<<<<<< HEAD
    def to_public_dict(self) -> SentryAppPublicErrorBody:
        error_id = sentry_sdk.capture_exception(self)
        return {
            "detail": f"An issue occured during the integration platform process. Sentry error ID: {error_id}"
        }
=======
    def response_from_exception(self) -> Response:
        sentry_sdk.capture_exception(self)
        response: dict[str, Any] = {
            "detail": "Something went wrong during the custom integration process!"
        }
        if public_context := self.public_context:
            response.update({"context": public_context})
        return Response(response, status=self.status_code)
>>>>>>> 95bb25ee
<|MERGE_RESOLUTION|>--- conflicted
+++ resolved
@@ -1,7 +1,5 @@
 from enum import Enum
 from typing import Any, TypedDict
-
-import sentry_sdk
 
 import sentry_sdk
 from rest_framework.response import Response
@@ -36,20 +34,18 @@
         self.webhook_context = webhook_context or {}
         self.message = message
 
-<<<<<<< HEAD
     def to_public_dict(self) -> SentryAppPublicErrorBody:
         error_body: SentryAppPublicErrorBody = {"detail": self.message}
         if public_context := self.public_context:
             error_body.update({"context": public_context})
 
         return error_body
-=======
+
     def response_from_exception(self) -> Response:
         response: dict[str, Any] = {"detail": self.message}
         if public_context := self.public_context:
             response.update({"context": public_context})
         return Response(response, status=self.status_code)
->>>>>>> 95bb25ee
 
 
 # Represents a user/client error that occured during a Sentry App process
@@ -69,13 +65,12 @@
     error_type = SentryAppErrorType.SENTRY
     status_code = 500
 
-<<<<<<< HEAD
     def to_public_dict(self) -> SentryAppPublicErrorBody:
         error_id = sentry_sdk.capture_exception(self)
         return {
             "detail": f"An issue occured during the integration platform process. Sentry error ID: {error_id}"
         }
-=======
+
     def response_from_exception(self) -> Response:
         sentry_sdk.capture_exception(self)
         response: dict[str, Any] = {
@@ -83,5 +78,4 @@
         }
         if public_context := self.public_context:
             response.update({"context": public_context})
-        return Response(response, status=self.status_code)
->>>>>>> 95bb25ee
+        return Response(response, status=self.status_code)