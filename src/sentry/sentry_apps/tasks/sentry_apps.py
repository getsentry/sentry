--- conflicted
+++ resolved
@@ -276,31 +276,6 @@
                 project_id=project_id, group_id=group_id, event_id=str(instance_id), data=nodedata
             )
 
-<<<<<<< HEAD
-        for installation in installations:
-            try:
-                service_hook = ServiceHook.objects.get(
-                    organization_id=org.id,
-                    installation_id=installation.id,
-                )
-            except ServiceHook.DoesNotExist:
-                logger.info(
-                    "send_webhooks.missing_servicehook",
-                    extra={"installation_id": installation.id, "event": event},
-                )
-                continue
-
-            # Check if service hook is limited to specific projects.
-            # (applies to all projects if there are no ServiceHookProject records)
-            if ServiceHookProject.objects.filter(service_hook_id=service_hook.id).exists():
-                project_allowed = ServiceHookProject.objects.filter(
-                    service_hook_id=service_hook.id, project_id=instance.project_id
-                ).exists()
-
-                if not project_allowed:
-                    continue
-
-=======
         # By default, use Celery's `current_task` but allow a value to be passed for the
         # bound Task.
         retryer = retryer or current_task
@@ -330,7 +305,6 @@
                 )
                 if event in installation.sentry_app.events
             ]
->>>>>>> d4374c8b
             data = {}
             if isinstance(instance, (Event, GroupEvent)):
                 assert instance.group_id, "group id is required to create webhook event data"
@@ -339,6 +313,28 @@
                 data[name] = serialize(instance)
 
             for installation in installations:
+                try:
+                    service_hook = ServiceHook.objects.get(
+                        organization_id=org.id,
+                        installation_id=installation.id,
+                    )
+                except ServiceHook.DoesNotExist:
+                    logger.info(
+                        "send_webhooks.missing_servicehook",
+                        extra={"installation_id": installation.id, "event": event},
+                    )
+                    continue
+
+                # Check if service hook is limited to specific projects.
+                # (applies to all projects if there are no ServiceHookProject records)
+                if ServiceHookProject.objects.filter(service_hook_id=service_hook.id).exists():
+                    project_allowed = ServiceHookProject.objects.filter(
+                        service_hook_id=service_hook.id, project_id=instance.project_id
+                    ).exists()
+
+                    if not project_allowed:
+                        continue
+
                 # Trigger a new task for each webhook
                 send_resource_change_webhook.delay(
                     installation_id=installation.id, event=str(event), data=data
@@ -576,45 +572,6 @@
 
 
 def send_webhooks(installation: RpcSentryAppInstallation, event: str, **kwargs: Any) -> None:
-<<<<<<< HEAD
-    servicehook: ServiceHook
-    try:
-        servicehook = ServiceHook.objects.get(
-            organization_id=installation.organization_id, actor_id=installation.id
-        )
-    except ServiceHook.DoesNotExist:
-        logger.info(
-            "send_webhooks.missing_servicehook",
-            extra={"installation_id": installation.id, "event": event},
-        )
-        return None
-
-    if event not in servicehook.events:
-        return None
-
-    # TODO(nola): This is disabled for now, because it could potentially affect internal integrations w/ error.created
-    # # If the event is error.created & the request is going out to the Org that owns the Sentry App,
-    # # Make sure we don't send the request, to prevent potential infinite loops
-    # if (
-    #     event == "error.created"
-    #     and installation.organization_id == installation.sentry_app.owner_id
-    # ):
-    #     # We just want to exclude error.created from the project that the integration lives in
-    #     # Need to first implement project mapping for integration partners
-    #     metrics.incr(
-    #         "webhook_request.dropped",
-    #         tags={"sentry_app": installation.sentry_app.id, "event": event},
-    #     )
-    #     return
-
-    resource, action = event.split(".")
-
-    kwargs["resource"] = resource
-    kwargs["action"] = action
-    kwargs["install"] = installation
-
-    request_data = AppPlatformEvent(**kwargs)
-=======
     with SentryAppInteractionEvent(
         operation_type=SentryAppInteractionType.SEND_WEBHOOK,
         event_type=SentryAppEventType(event),
@@ -641,11 +598,6 @@
             raise SentryAppSentryError(
                 message=SentryAppWebhookFailureReason.EVENT_NOT_IN_SERVCEHOOK
             )
-
-        # The service hook applies to all projects if there are no
-        # ServiceHookProject records. Otherwise we want check if
-        # the event is within the allowed projects.
-        project_limited = ServiceHookProject.objects.filter(service_hook_id=servicehook.id).exists()
 
         # TODO(nola): This is disabled for now, because it could potentially affect internal integrations w/ error.created
         # # If the event is error.created & the request is going out to the Org that owns the Sentry App,
@@ -662,16 +614,14 @@
         #     )
         #     return
 
-        if not project_limited:
-            resource, action = event.split(".")
-
-            kwargs["resource"] = resource
-            kwargs["action"] = action
-            kwargs["install"] = installation
-
-            request_data = AppPlatformEvent(**kwargs)
-
->>>>>>> d4374c8b
+        resource, action = event.split(".")
+
+        kwargs["resource"] = resource
+        kwargs["action"] = action
+        kwargs["install"] = installation
+
+        request_data = AppPlatformEvent(**kwargs)
+
     send_and_save_webhook_request(
         installation.sentry_app,
         request_data,
