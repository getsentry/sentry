import logging
from collections.abc import Sequence
from dataclasses import dataclass, field
from typing import Annotated, Any, TypedDict
from urllib.parse import urlencode, urlparse, urlunparse
from uuid import uuid4

from django.utils.functional import cached_property
from jsonschema import ValidationError

from sentry.coreapi import APIError
from sentry.http import safe_urlread
from sentry.sentry_apps.external_requests.utils import send_and_save_sentry_app_request, validate
from sentry.sentry_apps.services.app import RpcSentryAppInstallation
from sentry.sentry_apps.services.app.model import RpcSentryApp
from sentry.utils import json

logger = logging.getLogger("sentry.sentry_apps.external_requests")


class SelectRequesterResult(TypedDict, total=False):
    # Each contained Sequence of strings is of length 2 i.e ["label", "value"]
    choices: Sequence[Annotated[Sequence[str], 2]]
    defaultValue: str


@dataclass
class SelectRequester:
    """
    1. Makes a GET request to another service to fetch data needed to populate
    the SelectField dropdown in the UI.

    `installationId` and `project` are included in the params of the request

    2. Validates and formats the response.
    """

    install: RpcSentryAppInstallation
    uri: str
    project_slug: str | None = field(default=None)
    query: str | None = field(default=None)
    dependent_data: str | None = field(default=None)

    def run(self) -> SelectRequesterResult:
        response: list[dict[str, str]] = []
        try:
            url = self._build_url()
            body = safe_urlread(
                send_and_save_sentry_app_request(
                    url,
                    self.sentry_app,
                    self.install.organization_id,
                    "select_options.requested",
                    headers=self._build_headers(),
                )
            )

            response = json.loads(body)
        except Exception as e:
            extra = {
                "sentry_app_slug": self.sentry_app.slug,
                "install_uuid": self.install.uuid,
                "project_slug": self.project_slug,
                "error_message": str(e),
            }

            if not url:
                extra.update(
                    {
                        "uri": self.uri,
                        "dependent_data": self.dependent_data,
                        "webhook_url": self.sentry_app.webhook_url,
                    }
                )
                message = "select-requester.missing-url"
            else:
                extra.update({"url": url})
                message = "select-requester.request-failed"

            logger.info(message, extra=extra)
            raise APIError(
                f"Something went wrong while getting SelectFields from {self.sentry_app.slug}"
<<<<<<< HEAD
            )
=======
            ) from e
>>>>>>> 65062666

        if not self._validate_response(response):
            logger.info(
                "select-requester.invalid-response",
                extra={
                    "response": response,
                    "sentry_app_slug": self.sentry_app.slug,
                    "install_uuid": self.install.uuid,
                    "project_slug": self.project_slug,
                    "url": url,
                },
            )
            raise ValidationError(
                f"Invalid response format for SelectField in {self.sentry_app.slug} from uri: {self.uri}"
            )
        return self._format_response(response)

    def _build_url(self) -> str:
        urlparts: list[str] = [url_part for url_part in urlparse(self.sentry_app.webhook_url)]
        urlparts[2] = self.uri

        query = {"installationId": self.install.uuid}

        if self.project_slug:
            query["projectSlug"] = self.project_slug

        if self.query:
            query["query"] = self.query

        if self.dependent_data:
            query["dependentData"] = self.dependent_data

        urlparts[4] = urlencode(query)
        return str(urlunparse(urlparts))

    # response format must be:
    # https://docs.sentry.io/organization/integrations/integration-platform/ui-components/formfield/#uri-response-format
    def _validate_response(self, resp: Sequence[dict[str, Any]]) -> bool:
        return validate(instance=resp, schema_type="select")

    def _format_response(self, resp: Sequence[dict[str, Any]]) -> SelectRequesterResult:
        # the UI expects the following form:
        # choices: [[label, value]]
        # default: [label, value]
        response: SelectRequesterResult = {}
        choices: list[list[str]] = []

        for option in resp:
            if not ("value" in option and "label" in option):
                logger.info(
                    "select-requester.invalid-response",
                    extra={
                        "resposnse": resp,
                        "error_msg": "Missing `value` or `label` in option data for SelectField",
                    },
                )
                raise ValidationError("Missing `value` or `label` in option data for SelectField")

            choices.append([option["value"], option["label"]])

            if option.get("default"):
                response["defaultValue"] = option["value"]

        response["choices"] = choices
        return response

    def _build_headers(self) -> dict[str, str]:
        request_uuid = uuid4().hex

        return {
            "Content-Type": "application/json",
            "Request-ID": request_uuid,
            "Sentry-App-Signature": self.sentry_app.build_signature(""),
        }

    @cached_property
    def sentry_app(self) -> RpcSentryApp:
        return self.install.sentry_app<|MERGE_RESOLUTION|>--- conflicted
+++ resolved
@@ -80,11 +80,7 @@
             logger.info(message, extra=extra)
             raise APIError(
                 f"Something went wrong while getting SelectFields from {self.sentry_app.slug}"
-<<<<<<< HEAD
-            )
-=======
             ) from e
->>>>>>> 65062666
 
         if not self._validate_response(response):
             logger.info(
@@ -98,7 +94,7 @@
                 },
             )
             raise ValidationError(
-                f"Invalid response format for SelectField in {self.sentry_app.slug} from uri: {self.uri}"
+                f"Invalid response format for SelectField in {self.sentry_app.slug.slug} from uri: {self.uri}"
             )
         return self._format_response(response)
 
