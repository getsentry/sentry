--- conflicted
+++ resolved
@@ -22,18 +22,17 @@
     print(f"hello {name}")  # noqa
 
 
-<<<<<<< HEAD
 @demotasks.register(name="demos.say_hello_with_retries", retry=Retry(times=3))
 def say_hello_with_retries(name):
     # logger.info("hello %s", name) need to fix logging now that we are running this in another process
     print(f"hello {name}")  # noqa
-=======
+
+
 @demotasks.register(name="demos.variable_time")
 def variable_time(wait=None, taskno=None):
     logger.info("running task %s with %s delay", taskno, wait)
     if wait is not None:
         time.sleep(wait)
->>>>>>> 652e5eb1
 
 
 @demotasks.register(name="demos.broken", retry=Retry(times=5, on=(KeyError,)))
