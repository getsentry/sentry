--- conflicted
+++ resolved
@@ -106,20 +106,11 @@
     return results
 
 
-<<<<<<< HEAD
-    results = raw_snql_query(request, request.tenant_ids["referrer"], use_cache=True)
-    # TODO: find a way to communicate outside the new adjusted interval.
-    results["start"] = metrics_query.start  # type:ignore
-    results["end"] = metrics_query.end  # type:ignore
-
-    return results
-=======
 RELEASE_HEALTH_ENTITIES = {
     "c": EntityKey.MetricsCounters,
     "d": EntityKey.MetricsDistributions,
     "s": EntityKey.MetricsSets,
 }
->>>>>>> 53c05311
 
 GENERIC_ENTITIES = {
     "c": EntityKey.GenericMetricsCounters,
