--- conflicted
+++ resolved
@@ -177,15 +177,12 @@
         # using it.
         if metrics_query.scope.use_case_id == UseCaseID.SESSIONS.value:
             request.dataset = Dataset.Metrics.value
-<<<<<<< HEAD
+        else:
+            request.dataset = Dataset.PerformanceMetrics.value
         indexer_mappings = _lookup_indexer_resolve(metrics_query, request.dataset)
         mappings.update(indexer_mappings)
         request.query = metrics_query.set_indexer_mappings(mappings)
         request.tenant_ids["use_case_id"] = metrics_query.scope.use_case_id
-=======
-        else:
-            request.dataset = Dataset.PerformanceMetrics.value
->>>>>>> a45bd310
     except Exception as e:
         metrics.incr(
             "metrics_layer.query",
