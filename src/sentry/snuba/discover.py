import logging
import math
from collections import namedtuple

import sentry_sdk

from sentry import options
from sentry.discover.arithmetic import is_equation, resolve_equation_list, strip_equation
from sentry.models import Group
from sentry.models.transaction_threshold import ProjectTransactionThreshold
from sentry.search.events.builder import QueryBuilder
from sentry.search.events.constants import CONFIGURABLE_AGGREGATES, DEFAULT_PROJECT_THRESHOLD
from sentry.search.events.fields import (
    FIELD_ALIASES,
    InvalidSearchQuery,
    get_function_alias,
    get_json_meta_type,
    is_function,
    resolve_field_list,
)
from sentry.search.events.filter import get_filter
from sentry.tagstore.base import TOP_VALUES_DEFAULT_LIMIT
from sentry.utils.compat import filter
from sentry.utils.math import mean, nice_int
from sentry.utils.snuba import (
    SNUBA_AND,
    SNUBA_OR,
    Dataset,
    SnubaTSResult,
    get_array_column_alias,
    get_array_column_field,
    get_measurement_name,
    get_span_op_breakdown_name,
    is_measurement,
    is_span_op_breakdown,
    naiveify_datetime,
    raw_query,
    raw_snql_query,
    resolve_column,
    resolve_snuba_aliases,
    to_naive_timestamp,
)

__all__ = (
    "PaginationResult",
    "InvalidSearchQuery",
    "query",
    "prepare_discover_query",
    "timeseries_query",
    "top_events_timeseries",
    "get_facets",
    "transform_data",
    "zerofill",
    "histogram_query",
    "check_multihistogram_fields",
)


logger = logging.getLogger(__name__)

PreparedQuery = namedtuple("query", ["filter", "columns", "fields"])
PaginationResult = namedtuple("PaginationResult", ["next", "previous", "oldest", "latest"])
FacetResult = namedtuple("FacetResult", ["key", "value", "count"])

resolve_discover_column = resolve_column(Dataset.Discover)


def is_real_column(col):
    """
    Return true if col corresponds to an actual column to be fetched
    (not an aggregate function or field alias)
    """
    if is_function(col):
        return False

    if col in FIELD_ALIASES:
        return False

    return True


def resolve_discover_aliases(snuba_filter, function_translations=None):
    """
    Resolve the public schema aliases to the discover dataset.

    Returns a copy of the input structure, and includes a
    `translated_columns` key containing the selected fields that need to
    be renamed in the result set.
    """
    return resolve_snuba_aliases(
        snuba_filter, resolve_discover_column, function_translations=function_translations
    )


def zerofill(data, start, end, rollup, orderby):
    rv = []
    start = int(to_naive_timestamp(naiveify_datetime(start)) / rollup) * rollup
    end = (int(to_naive_timestamp(naiveify_datetime(end)) / rollup) * rollup) + rollup
    data_by_time = {}

    for obj in data:
        if obj["time"] in data_by_time:
            data_by_time[obj["time"]].append(obj)
        else:
            data_by_time[obj["time"]] = [obj]

    for key in range(start, end, rollup):
        if key in data_by_time and len(data_by_time[key]) > 0:
            rv = rv + data_by_time[key]
            data_by_time[key] = []
        else:
            rv.append({"time": key})

    if "-time" in orderby:
        return list(reversed(rv))

    return rv


def transform_results(results, function_alias_map, translated_columns, snuba_filter):
    results = transform_data(results, translated_columns, snuba_filter)
    results["meta"] = transform_meta(results, function_alias_map)
    return results


def transform_meta(results, function_alias_map):
    meta = {
        value["name"]: get_json_meta_type(
            value["name"], value.get("type"), function_alias_map.get(value["name"])
        )
        for value in results["meta"]
    }
    # Ensure all columns in the result have types.
    if results["data"]:
        for key in results["data"][0]:
            if key not in meta:
                meta[key] = "string"
    return meta


def transform_data(result, translated_columns, snuba_filter):
    """
    Transform internal names back to the public schema ones.

    When getting timeseries results via rollup, this function will
    zerofill the output results.
    """
    for col in result["meta"]:
        # Translate back column names that were converted to snuba format
        col["name"] = translated_columns.get(col["name"], col["name"])

    def get_row(row):
        transformed = {}
        for key, value in row.items():
            if isinstance(value, float):
                # 0 for nan, and none for inf were chosen arbitrarily, nan and inf are invalid json
                # so needed to pick something valid to use instead
                if math.isnan(value):
                    value = 0
                elif math.isinf(value):
                    value = None
            transformed[translated_columns.get(key, key)] = value

        return transformed

    result["data"] = [get_row(row) for row in result["data"]]

    rollup = snuba_filter.rollup
    if rollup and rollup > 0:
        with sentry_sdk.start_span(
            op="discover.discover", description="transform_results.zerofill"
        ) as span:
            span.set_data("result_count", len(result.get("data", [])))
            result["data"] = zerofill(
                result["data"], snuba_filter.start, snuba_filter.end, rollup, snuba_filter.orderby
            )

    return result


def query(
    selected_columns,
    query,
    params,
    equations=None,
    orderby=None,
    offset=None,
    limit=50,
    referrer=None,
    auto_fields=False,
    auto_aggregations=False,
    use_aggregate_conditions=False,
    conditions=None,
    functions_acl=None,
    use_snql=False,
):
    """
    High-level API for doing arbitrary user queries against events.

    This function operates on the Discover public event schema and
    virtual fields/aggregate functions for selected columns and
    conditions are supported through this function.

    The resulting list will have all internal field names mapped
    back into their public schema names.

    selected_columns (Sequence[str]) List of public aliases to fetch.
    query (str) Filter query string to create conditions from.
    params (Dict[str, str]) Filtering parameters with start, end, project_id, environment
    equations (Sequence[str]) List of equations to calculate for the query
    orderby (None|str|Sequence[str]) The field to order results by.
    offset (None|int) The record offset to read.
    limit (int) The number of records to fetch.
    referrer (str|None) A referrer string to help locate the origin of this query.
    auto_fields (bool) Set to true to have project + eventid fields automatically added.
    auto_aggregations (bool) Whether aggregates should be added automatically if they're used
                    in conditions, and there's at least one aggregate already.
    use_aggregate_conditions (bool) Set to true if aggregates conditions should be used at all.
    conditions (Sequence[any]) List of conditions that are passed directly to snuba without
                    any additional processing.
    use_snql (bool) Whether to directly build the query in snql, instead of using the older
                    json construction
    """
    if not selected_columns:
        raise InvalidSearchQuery("No columns selected")

    if use_snql:
        builder = QueryBuilder(
            Dataset.Discover,
            params,
            query=query,
            selected_columns=selected_columns,
            orderby=orderby,
            auto_aggregations=auto_aggregations,
            use_aggregate_conditions=use_aggregate_conditions,
            limit=limit,
            offset=offset,
        )
        snql_query = builder.get_snql_query()

        results = raw_snql_query(snql_query, referrer)
        return results

    # We clobber this value throughout this code, so copy the value
    selected_columns = selected_columns[:]

    snuba_query = prepare_discover_query(
        selected_columns,
        query,
        params,
        equations,
        orderby,
        auto_fields,
        auto_aggregations,
        use_aggregate_conditions,
        conditions,
        functions_acl,
    )
    snuba_filter = snuba_query.filter

    with sentry_sdk.start_span(op="discover.discover", description="query.snuba_query"):
        result = raw_query(
            start=snuba_filter.start,
            end=snuba_filter.end,
            groupby=snuba_filter.groupby,
            conditions=snuba_filter.conditions,
            aggregations=snuba_filter.aggregations,
            selected_columns=snuba_filter.selected_columns,
            filter_keys=snuba_filter.filter_keys,
            having=snuba_filter.having,
            orderby=snuba_filter.orderby,
            dataset=Dataset.Discover,
            limit=limit,
            offset=offset,
            referrer=referrer,
        )

    with sentry_sdk.start_span(
        op="discover.discover", description="query.transform_results"
    ) as span:
        span.set_data("result_count", len(result.get("data", [])))
        return transform_results(
            result,
            snuba_query.fields["functions"],
            snuba_query.columns,
            snuba_filter,
        )


def prepare_discover_query(
    selected_columns,
    query,
    params,
    equations=None,
    orderby=None,
    auto_fields=False,
    auto_aggregations=False,
    use_aggregate_conditions=False,
    conditions=None,
    functions_acl=None,
):
    with sentry_sdk.start_span(
        op="discover.discover", description="query.filter_transform"
    ) as span:
        span.set_data("query", query)

        snuba_filter = get_filter(query, params)
        if not use_aggregate_conditions:
            assert (
                not auto_aggregations
            ), "Auto aggregations cannot be used without enabling aggregate conditions"
            snuba_filter.having = []

    with sentry_sdk.start_span(op="discover.discover", description="query.field_translations"):
        if equations is not None:
            resolved_equations, _ = resolve_equation_list(equations, selected_columns)
        else:
            resolved_equations = []

        if orderby is not None:
            orderby = list(orderby) if isinstance(orderby, (list, tuple)) else [orderby]
            snuba_filter.orderby = [get_function_alias(o) for o in orderby]

        resolved_fields = resolve_field_list(
            selected_columns,
            snuba_filter,
            auto_fields=auto_fields,
            auto_aggregations=auto_aggregations,
            functions_acl=functions_acl,
            resolved_equations=resolved_equations,
        )

        snuba_filter.update_with(resolved_fields)

        # Resolve the public aliases into the discover dataset names.
        snuba_filter, translated_columns = resolve_discover_aliases(snuba_filter)

        # Make sure that any aggregate conditions are also in the selected columns
        for having_clause in snuba_filter.having:
            # The first element of the having can be an alias, or a nested array of functions. Loop through to make sure
            # any referenced functions are in the aggregations.
            error_extra = ", and could not be automatically added" if auto_aggregations else ""
            if isinstance(having_clause[0], (list, tuple)):
                # Functions are of the form [fn, [args]]
                args_to_check = [[having_clause[0]]]
                conditions_not_in_aggregations = []
                while len(args_to_check) > 0:
                    args = args_to_check.pop()
                    for arg in args:
                        if arg[0] in [SNUBA_AND, SNUBA_OR]:
                            args_to_check.extend(arg[1])
                        # Only need to iterate on arg[1] if its a list
                        elif isinstance(arg[1], (list, tuple)):
                            alias = arg[1][0]
                            found = any(
                                alias == agg_clause[-1] for agg_clause in snuba_filter.aggregations
                            )
                            if not found:
                                conditions_not_in_aggregations.append(alias)

                if len(conditions_not_in_aggregations) > 0:
                    raise InvalidSearchQuery(
                        "Aggregate(s) {} used in a condition but are not in the selected columns{}.".format(
                            ", ".join(conditions_not_in_aggregations),
                            error_extra,
                        )
                    )
            else:
                found = any(
                    having_clause[0] == agg_clause[-1] for agg_clause in snuba_filter.aggregations
                )
                if not found:
                    raise InvalidSearchQuery(
                        "Aggregate {} used in a condition but is not a selected column{}.".format(
                            having_clause[0],
                            error_extra,
                        )
                    )

        if conditions is not None:
            snuba_filter.conditions.extend(conditions)

    return PreparedQuery(snuba_filter, translated_columns, resolved_fields)


def get_timeseries_snuba_filter(selected_columns, query, params):
    snuba_filter = get_filter(query, params)
    if not snuba_filter.start and not snuba_filter.end:
        raise InvalidSearchQuery("Cannot get timeseries result without a start and end.")

    columns = []
    equations = []

    for column in selected_columns:
        if is_equation(column):
            equations.append(strip_equation(column))
        else:
            columns.append(column)

    if len(equations) > 0:
        resolved_equations, updated_columns = resolve_equation_list(
            equations, columns, aggregates_only=True, auto_add=True
        )
    else:
        resolved_equations = []
        updated_columns = columns

    # For the new apdex, we need to add project threshold config as a selected
    # column which means the group by for the time series won't work.
    # As a temporary solution, we will calculate the mean of all the project
    # level thresholds in the request and use the legacy apdex, user_misery
    # or count_miserable calculation.
    # TODO(snql): Alias the project_threshold_config column so it doesn't
    # have to be in the SELECT statement and group by to be able to use new apdex,
    # user_misery and count_miserable.
    threshold = None
    for agg in CONFIGURABLE_AGGREGATES:
        if agg not in updated_columns:
            continue

        if threshold is None:
            project_ids = params.get("project_id")
            threshold_configs = list(
                ProjectTransactionThreshold.objects.filter(
                    organization_id=params["organization_id"],
                    project_id__in=project_ids,
                ).values_list("threshold", flat=True)
            )

            projects_without_threshold = len(project_ids) - len(threshold_configs)
            threshold_configs.extend([DEFAULT_PROJECT_THRESHOLD] * projects_without_threshold)
            threshold = int(mean(threshold_configs))

        updated_columns.remove(agg)
        updated_columns.append(CONFIGURABLE_AGGREGATES[agg].format(threshold=threshold))

    snuba_filter.update_with(
        resolve_field_list(
            updated_columns, snuba_filter, auto_fields=False, resolved_equations=resolved_equations
        )
    )

    # Resolve the public aliases into the discover dataset names.
    snuba_filter, translated_columns = resolve_discover_aliases(snuba_filter)
    if not snuba_filter.aggregations:
        raise InvalidSearchQuery("Cannot get timeseries result with no aggregation.")

    return snuba_filter, translated_columns


def timeseries_query(selected_columns, query, params, rollup, referrer=None, zerofill_results=True):
    """
    High-level API for doing arbitrary user timeseries queries against events.

    This function operates on the public event schema and
    virtual fields/aggregate functions for selected columns and
    conditions are supported through this function.

    This function is intended to only get timeseries based
    results and thus requires the `rollup` parameter.

    Returns a SnubaTSResult object that has been zerofilled in
    case of gaps.

    selected_columns (Sequence[str]) List of public aliases to fetch.
    query (str) Filter query string to create conditions from.
    params (Dict[str, str]) Filtering parameters with start, end, project_id, environment,
    rollup (int) The bucket width in seconds
    referrer (str|None) A referrer string to help locate the origin of this query.
    """
    with sentry_sdk.start_span(
        op="discover.discover", description="timeseries.filter_transform"
    ) as span:
        span.set_data("query", query)
        snuba_filter, _ = get_timeseries_snuba_filter(selected_columns, query, params)

    with sentry_sdk.start_span(op="discover.discover", description="timeseries.snuba_query"):
        result = raw_query(
            # Hack cause equations on aggregates have to go in selected columns instead of aggregations
            selected_columns=[
                column
                for column in snuba_filter.selected_columns
                # Check that the column is a list with 3 items, and the alias in the third item is an equation
                if isinstance(column, list)
                and len(column) == 3
                and column[-1].startswith("equation[")
            ],
            aggregations=snuba_filter.aggregations,
            conditions=snuba_filter.conditions,
            filter_keys=snuba_filter.filter_keys,
            start=snuba_filter.start,
            end=snuba_filter.end,
            rollup=rollup,
            orderby="time",
            groupby=["time"],
            dataset=Dataset.Discover,
            limit=10000,
            referrer=referrer,
        )

    with sentry_sdk.start_span(
        op="discover.discover", description="timeseries.transform_results"
    ) as span:
        span.set_data("result_count", len(result.get("data", [])))
        result = (
            zerofill(result["data"], snuba_filter.start, snuba_filter.end, rollup, "time")
            if zerofill_results
            else result["data"]
        )

        return SnubaTSResult({"data": result}, snuba_filter.start, snuba_filter.end, rollup)


def create_result_key(result_row, fields, issues):
    values = []
    for field in fields:
        if field == "issue.id":
            values.append(issues.get(result_row["issue.id"], "unknown"))
        else:
            value = result_row.get(field)
            if isinstance(value, list):
                if len(value) > 0:
                    value = value[-1]
                else:
                    value = ""
            values.append(str(value))
    return ",".join(values)


def top_events_timeseries(
    timeseries_columns,
    selected_columns,
    user_query,
    params,
    orderby,
    rollup,
    limit,
    organization,
    equations=None,
    referrer=None,
    top_events=None,
    allow_empty=True,
    zerofill_results=True,
    include_other=False,
):
    """
    High-level API for doing arbitrary user timeseries queries for a limited number of top events

    Returns a dictionary of SnubaTSResult objects that have been zerofilled in
    case of gaps. Each value of the dictionary should match the result of a timeseries query

    timeseries_columns (Sequence[str]) List of public aliases to fetch for the timeseries query,
                    usually matches the y-axis of the graph
    selected_columns (Sequence[str]) List of public aliases to fetch for the events query,
                    this is to determine what the top events are
    user_query (str) Filter query string to create conditions from. needs to be user_query
                    to not conflict with the function query
    params (Dict[str, str]) Filtering parameters with start, end, project_id, environment,
    orderby (Sequence[str]) The fields to order results by.
    rollup (int) The bucket width in seconds
    limit (int) The number of events to get timeseries for
    organization (Organization) Used to map group ids to short ids
    referrer (str|None) A referrer string to help locate the origin of this query.
    top_events (dict|None) A dictionary with a 'data' key containing a list of dictionaries that
                    represent the top events matching the query. Useful when you have found
                    the top events earlier and want to save a query.
    """
    if top_events is None:
        with sentry_sdk.start_span(op="discover.discover", description="top_events.fetch_events"):
            top_events = query(
                selected_columns,
                query=user_query,
                params=params,
                equations=equations,
                orderby=orderby,
                limit=limit,
                referrer=referrer,
                auto_aggregations=True,
                use_aggregate_conditions=True,
            )

    with sentry_sdk.start_span(
        op="discover.discover", description="top_events.filter_transform"
    ) as span:
        span.set_data("query", user_query)
        snuba_filter, translated_columns = get_timeseries_snuba_filter(
            list(sorted(set(timeseries_columns + selected_columns))),
            user_query,
            params,
        )
        other_conditions = snuba_filter.conditions[:]

        for field in selected_columns:
            # If we have a project field, we need to limit results by project so we don't hit the result limit
            if field in ["project", "project.id"] and top_events["data"]:
                snuba_filter.project_ids = [event["project.id"] for event in top_events["data"]]
                continue
            if field in FIELD_ALIASES:
                field = FIELD_ALIASES[field].alias
            # Note that because orderby shouldn't be an array field its not included in the values
            values = list(
                {
                    event.get(field)
                    for event in top_events["data"]
                    if field in event and not isinstance(event.get(field), list)
                }
            )
            if values:
                # timestamp fields needs special handling, creating a big OR instead
                if field == "timestamp" or field.startswith("timestamp.to_"):
                    snuba_filter.conditions.append(
                        [[field, "=", value] for value in sorted(values)]
                    )
                    other_conditions.append([[field, "!=", value] for value in sorted(values)])
                elif None in values:
                    non_none_values = [value for value in values if value is not None]
                    condition = [[["isNull", [resolve_discover_column(field)]], "=", 1]]
                    other_condition = [[["isNull", [resolve_discover_column(field)]], "!=", 1]]
                    if non_none_values:
                        condition.append([resolve_discover_column(field), "IN", non_none_values])
                        other_condition.append(
                            [resolve_discover_column(field), "NOT IN", non_none_values]
                        )
                    snuba_filter.conditions.append(condition)
                    other_conditions.append(other_condition)
                elif field in FIELD_ALIASES:
                    snuba_filter.conditions.append([field, "IN", values])
                    other_conditions.append([field, "NOT IN", values])
                else:
                    snuba_filter.conditions.append([resolve_discover_column(field), "IN", values])
                    other_conditions.append([resolve_discover_column(field), "NOT IN", values])

    with sentry_sdk.start_span(op="discover.discover", description="top_events.snuba_query"):
        result = raw_query(
            aggregations=snuba_filter.aggregations,
            conditions=snuba_filter.conditions,
            filter_keys=snuba_filter.filter_keys,
            selected_columns=snuba_filter.selected_columns,
            start=snuba_filter.start,
            end=snuba_filter.end,
            rollup=rollup,
            orderby=["time"] + snuba_filter.groupby,
            groupby=["time"] + snuba_filter.groupby,
            dataset=Dataset.Discover,
            limit=10000,
            referrer=referrer,
        )
        if len(top_events["data"]) == limit and len(result.get("data", [])) and include_other:
<<<<<<< HEAD
=======
            # TODO(wmak): Conditions are incorrect in some cases, need to properly apply Demorgan's Law
>>>>>>> 0ecda217
            other_result = raw_query(
                aggregations=snuba_filter.aggregations,
                conditions=other_conditions,
                filter_keys=snuba_filter.filter_keys,
                start=snuba_filter.start,
                end=snuba_filter.end,
                rollup=rollup,
                orderby=["time"],
                groupby=["time"],
                dataset=Dataset.Discover,
                limit=10000,
                referrer=referrer + ".other",
            )
        else:
            other_result = {"data": []}

<<<<<<< HEAD
    if not allow_empty and not len(result.get("data", [])) + len(other_result.get("data", [])):
=======
    if (
        not allow_empty
        and not len(result.get("data", []))
        and not len(other_result.get("data", []))
    ):
>>>>>>> 0ecda217
        return SnubaTSResult(
            {
                "data": zerofill([], snuba_filter.start, snuba_filter.end, rollup, "time")
                if zerofill_results
                else [],
            },
            snuba_filter.start,
            snuba_filter.end,
            rollup,
        )

    with sentry_sdk.start_span(
        op="discover.discover", description="top_events.transform_results"
    ) as span:
        span.set_data("result_count", len(result.get("data", [])))
        result = transform_data(result, translated_columns, snuba_filter)

        if "project" in selected_columns:
            translated_columns["project_id"] = "project"
        translated_groupby = [
            translated_columns.get(groupby, groupby) for groupby in snuba_filter.groupby
        ]

        issues = {}
        if "issue" in selected_columns:
            issues = Group.issues_mapping(
                {event["issue.id"] for event in top_events["data"]},
                params["project_id"],
                organization,
            )
        # so the result key is consistent
        translated_groupby.sort()

        results = (
            {"Other": {"order": limit + 1, "data": other_result["data"]}}
            if len(other_result.get("data", []))
            else {}
        )
        # Using the top events add the order to the results
        for index, item in enumerate(top_events["data"]):
            result_key = create_result_key(item, translated_groupby, issues)
            results[result_key] = {"order": index, "data": []}
        for row in result["data"]:
            result_key = create_result_key(row, translated_groupby, issues)
            if result_key in results:
                results[result_key]["data"].append(row)
            else:
                logger.warning(
                    "discover.top-events.timeseries.key-mismatch",
                    extra={"result_key": result_key, "top_event_keys": list(results.keys())},
                )
        for key, item in results.items():
            results[key] = SnubaTSResult(
                {
                    "data": zerofill(
                        item["data"], snuba_filter.start, snuba_filter.end, rollup, "time"
                    )
                    if zerofill_results
                    else item["data"],
                    "order": item["order"],
                },
                snuba_filter.start,
                snuba_filter.end,
                rollup,
            )

    return results


def get_id(result):
    if result:
        return result[1]


def get_facets(query, params, limit=10, referrer=None):
    """
    High-level API for getting 'facet map' results.

    Facets are high frequency tags and attribute results that
    can be used to further refine user queries. When many projects
    are requested sampling will be enabled to help keep response times low.

    query (str) Filter query string to create conditions from.
    params (Dict[str, str]) Filtering parameters with start, end, project_id, environment
    limit (int) The number of records to fetch.
    referrer (str|None) A referrer string to help locate the origin of this query.

    Returns Sequence[FacetResult]
    """
    with sentry_sdk.start_span(
        op="discover.discover", description="facets.filter_transform"
    ) as span:
        span.set_data("query", query)
        snuba_filter = get_filter(query, params)

        # Resolve the public aliases into the discover dataset names.
        snuba_filter, translated_columns = resolve_discover_aliases(snuba_filter)

    # Exclude tracing tags as they are noisy and generally not helpful.
    # TODO(markus): Tracing tags are no longer written but may still reside in DB.
    excluded_tags = ["tags_key", "NOT IN", ["trace", "trace.ctx", "trace.span", "project"]]

    # Sampling keys for multi-project results as we don't need accuracy
    # with that much data.
    sample = len(snuba_filter.filter_keys["project_id"]) > 2

    with sentry_sdk.start_span(op="discover.discover", description="facets.frequent_tags"):
        # Get the most frequent tag keys
        key_names = raw_query(
            aggregations=[["count", None, "count"]],
            start=snuba_filter.start,
            end=snuba_filter.end,
            conditions=snuba_filter.conditions,
            filter_keys=snuba_filter.filter_keys,
            orderby=["-count", "tags_key"],
            groupby="tags_key",
            having=[excluded_tags],
            dataset=Dataset.Discover,
            limit=limit,
            referrer=referrer,
            turbo=sample,
        )
        top_tags = [r["tags_key"] for r in key_names["data"]]
        if not top_tags:
            return []

    # TODO(mark) Make the sampling rate scale based on the result size and scaling factor in
    # sentry.options. To test the lowest acceptable sampling rate, we use 0.1 which
    # is equivalent to turbo. We don't use turbo though as we need to re-scale data, and
    # using turbo could cause results to be wrong if the value of turbo is changed in snuba.
    sampling_enabled = options.get("discover2.tags_facet_enable_sampling")
    sample_rate = 0.1 if (sampling_enabled and key_names["data"][0]["count"] > 10000) else None
    # Rescale the results if we're sampling
    multiplier = 1 / sample_rate if sample_rate is not None else 1

    fetch_projects = False
    if len(params.get("project_id", [])) > 1:
        if len(top_tags) == limit:
            top_tags.pop()
        fetch_projects = True

    results = []
    if fetch_projects:
        with sentry_sdk.start_span(op="discover.discover", description="facets.projects"):
            project_values = raw_query(
                aggregations=[["count", None, "count"]],
                start=snuba_filter.start,
                end=snuba_filter.end,
                conditions=snuba_filter.conditions,
                filter_keys=snuba_filter.filter_keys,
                groupby="project_id",
                orderby="-count",
                dataset=Dataset.Discover,
                referrer=referrer,
                sample=sample_rate,
                # Ensures Snuba will not apply FINAL
                turbo=sample_rate is not None,
            )
            results.extend(
                [
                    FacetResult("project", r["project_id"], int(r["count"]) * multiplier)
                    for r in project_values["data"]
                ]
            )

    # Get tag counts for our top tags. Fetching them individually
    # allows snuba to leverage promoted tags better and enables us to get
    # the value count we want.
    max_aggregate_tags = options.get("discover2.max_tags_to_combine")
    individual_tags = []
    aggregate_tags = []
    for i, tag in enumerate(top_tags):
        if tag == "environment":
            # Add here tags that you want to be individual
            individual_tags.append(tag)
        elif i >= len(top_tags) - max_aggregate_tags:
            aggregate_tags.append(tag)
        else:
            individual_tags.append(tag)

    with sentry_sdk.start_span(
        op="discover.discover", description="facets.individual_tags"
    ) as span:
        span.set_data("tag_count", len(individual_tags))
        for tag_name in individual_tags:
            tag = f"tags[{tag_name}]"
            tag_values = raw_query(
                aggregations=[["count", None, "count"]],
                conditions=snuba_filter.conditions,
                start=snuba_filter.start,
                end=snuba_filter.end,
                filter_keys=snuba_filter.filter_keys,
                orderby=["-count"],
                groupby=[tag],
                limit=TOP_VALUES_DEFAULT_LIMIT,
                dataset=Dataset.Discover,
                referrer=referrer,
                sample=sample_rate,
                # Ensures Snuba will not apply FINAL
                turbo=sample_rate is not None,
            )
            results.extend(
                [
                    FacetResult(tag_name, r[tag], int(r["count"]) * multiplier)
                    for r in tag_values["data"]
                ]
            )

    if aggregate_tags:
        with sentry_sdk.start_span(op="discover.discover", description="facets.aggregate_tags"):
            conditions = snuba_filter.conditions
            conditions.append(["tags_key", "IN", aggregate_tags])
            tag_values = raw_query(
                aggregations=[["count", None, "count"]],
                conditions=conditions,
                start=snuba_filter.start,
                end=snuba_filter.end,
                filter_keys=snuba_filter.filter_keys,
                orderby=["tags_key", "-count"],
                groupby=["tags_key", "tags_value"],
                dataset=Dataset.Discover,
                referrer=referrer,
                sample=sample_rate,
                # Ensures Snuba will not apply FINAL
                turbo=sample_rate is not None,
                limitby=[TOP_VALUES_DEFAULT_LIMIT, "tags_key"],
            )
            results.extend(
                [
                    FacetResult(r["tags_key"], r["tags_value"], int(r["count"]) * multiplier)
                    for r in tag_values["data"]
                ]
            )

    return results


HistogramParams = namedtuple(
    "HistogramParams", ["num_buckets", "bucket_size", "start_offset", "multiplier"]
)


def histogram_query(
    fields,
    user_query,
    params,
    num_buckets,
    precision=0,
    min_value=None,
    max_value=None,
    data_filter=None,
    referrer=None,
    group_by=None,
    order_by=None,
    limit_by=None,
    histogram_rows=None,
    extra_conditions=None,
    normalize_results=True,
):
    """
    API for generating histograms for numeric columns.

    A multihistogram is possible only if the columns are all array columns.
    Array columns are columns whose values are nested arrays.
    Measurements and span op breakdowns are examples of array columns.
    The resulting histograms will have their bins aligned.

    :param [str] fields: The list of fields for which you want to generate histograms for.
    :param str user_query: Filter query string to create conditions from.
    :param {str: str} params: Filtering parameters with start, end, project_id, environment
    :param int num_buckets: The number of buckets the histogram should contain.
    :param int precision: The number of decimal places to preserve, default 0.
    :param float min_value: The minimum value allowed to be in the histogram.
        If left unspecified, it is queried using `user_query` and `params`.
    :param float max_value: The maximum value allowed to be in the histogram.
        If left unspecified, it is queried using `user_query` and `params`.
    :param str data_filter: Indicate the filter strategy to be applied to the data.
    :param [str] group_by: Allows additional grouping to serve multifacet histograms.
    :param [str] order_by: Allows additional ordering within each alias to serve multifacet histograms.
    :param [str] limit_by: Allows limiting within a group when serving multifacet histograms.
    :param int histogram_rows: Used to modify the limit when fetching multiple rows of buckets (performance facets).
    :param [str] extra_conditions: Adds any additional conditions to the histogram query that aren't received from params.
    :param bool normalize_results: Indicate whether to normalize the results by column into bins.
    """

    multiplier = int(10 ** precision)
    if max_value is not None:
        # We want the specified max_value to be exclusive, and the queried max_value
        # to be inclusive. So we adjust the specified max_value using the multiplier.
        max_value -= 0.1 / multiplier
    min_value, max_value = find_histogram_min_max(
        fields, min_value, max_value, user_query, params, data_filter
    )

    key_column = None
    array_column = None
    histogram_function = None
    conditions = []
    if len(fields) > 1:
        array_column = check_multihistogram_fields(fields)
        if array_column == "measurements":
            key_column = "array_join(measurements_key)"
            histogram_function = get_measurement_name
        elif array_column == "span_op_breakdowns":
            key_column = "array_join(span_op_breakdowns_key)"
            histogram_function = get_span_op_breakdown_name
        else:
            raise InvalidSearchQuery(
                "multihistogram expected either all measurements or all breakdowns"
            )

        key_alias = get_function_alias(key_column)
        field_names = [histogram_function(field) for field in fields]
        conditions.append([key_alias, "IN", field_names])

    if extra_conditions:
        conditions.extend(extra_conditions)

    histogram_params = find_histogram_params(num_buckets, min_value, max_value, multiplier)
    histogram_column = get_histogram_column(fields, key_column, histogram_params, array_column)
    histogram_alias = get_function_alias(histogram_column)

    if min_value is None or max_value is None:
        return normalize_histogram_results(
            fields, key_column, histogram_params, {"data": []}, array_column
        )
    # make sure to bound the bins to get the desired range of results
    if min_value is not None:
        min_bin = histogram_params.start_offset
        conditions.append([histogram_alias, ">=", min_bin])
    if max_value is not None:
        max_bin = histogram_params.start_offset + histogram_params.bucket_size * num_buckets
        conditions.append([histogram_alias, "<=", max_bin])

    columns = [] if key_column is None else [key_column]
    groups = len(fields) if histogram_rows is None else histogram_rows
    limit = groups * num_buckets

    histogram_query = prepare_discover_query(
        selected_columns=columns + [histogram_column, "count()"],
        conditions=conditions,
        query=user_query,
        params=params,
        orderby=(order_by if order_by else []) + [histogram_alias],
        functions_acl=["array_join", "histogram"],
    )

    snuba_filter = histogram_query.filter

    if group_by:
        snuba_filter.groupby += group_by

    result = raw_query(
        start=snuba_filter.start,
        end=snuba_filter.end,
        groupby=snuba_filter.groupby,
        conditions=snuba_filter.conditions,
        aggregations=snuba_filter.aggregations,
        selected_columns=snuba_filter.selected_columns,
        filter_keys=snuba_filter.filter_keys,
        having=snuba_filter.having,
        orderby=snuba_filter.orderby,
        dataset=Dataset.Discover,
        limitby=limit_by,
        limit=limit,
        referrer=referrer,
    )

    results = transform_results(
        result,
        histogram_query.fields["functions"],
        histogram_query.columns,
        snuba_filter,
    )

    if not normalize_results:
        return results

    return normalize_histogram_results(fields, key_column, histogram_params, results, array_column)


def get_histogram_column(fields, key_column, histogram_params, array_column):
    """
    Generate the histogram column string.

    :param [str] fields: The list of fields for which you want to generate the histograms for.
    :param str key_column: The column for the key name. This is only set when generating a
        multihistogram of array values. Otherwise, it should be `None`.
    :param HistogramParms histogram_params: The histogram parameters used.
    :param str array_column: Array column prefix
    """
    field = fields[0] if key_column is None else f"{array_column}_value"
    return f"histogram({field}, {histogram_params.bucket_size:d}, {histogram_params.start_offset:d}, {histogram_params.multiplier:d})"


def find_histogram_params(num_buckets, min_value, max_value, multiplier):
    """
    Compute the parameters to use for the histogram. Using the provided
    arguments, ensure that the generated histogram encapsolates the desired range.

    :param int num_buckets: The number of buckets the histogram should contain.
    :param float min_value: The minimum value allowed to be in the histogram inclusive.
    :param float max_value: The maximum value allowed to be in the histogram inclusive.
    :param int multipler: The multiplier we should use to preserve the desired precision.
    """

    scaled_min = 0 if min_value is None else multiplier * min_value
    scaled_max = 0 if max_value is None else multiplier * max_value

    # align the first bin with the minimum value
    start_offset = int(scaled_min)

    # finding the bounds might result in None if there isn't sufficient data
    if min_value is None or max_value is None:
        return HistogramParams(num_buckets, 1, start_offset, multiplier)

    bucket_size = nice_int((scaled_max - scaled_min) / float(num_buckets))

    if bucket_size == 0:
        bucket_size = 1

    # adjust the first bin to a nice value
    start_offset = int(scaled_min / bucket_size) * bucket_size

    # Sometimes the max value lies on the bucket boundary, and since the end
    # of the bucket is exclusive, it gets excluded. To account for that, we
    # increase the width of the buckets to cover the max value.
    if start_offset + num_buckets * bucket_size <= scaled_max:
        bucket_size = nice_int(bucket_size + 1)

    # compute the bin for max value and adjust the number of buckets accordingly
    # to minimize unnecessary empty bins at the tail
    last_bin = int((scaled_max - start_offset) / bucket_size) * bucket_size + start_offset
    num_buckets = (last_bin - start_offset) // bucket_size + 1

    return HistogramParams(num_buckets, bucket_size, start_offset, multiplier)


def find_histogram_min_max(fields, min_value, max_value, user_query, params, data_filter=None):
    """
    Find the min/max value of the specified fields. If either min/max is already
    specified, it will be used and not queried for.

    :param [str] fields: The list of fields for which you want to generate the histograms for.
    :param float min_value: The minimum value allowed to be in the histogram.
        If left unspecified, it is queried using `user_query` and `params`.
    :param float max_value: The maximum value allowed to be in the histogram.
        If left unspecified, it is queried using `user_query` and `params`.
    :param str user_query: Filter query string to create conditions from.
    :param {str: str} params: Filtering parameters with start, end, project_id, environment
    :param str data_filter: Indicate the filter strategy to be applied to the data.
    """

    if min_value is not None and max_value is not None:
        return min_value, max_value

    min_columns = []
    max_columns = []
    quartiles = []
    for field in fields:
        if min_value is None:
            min_columns.append(f"min({field})")
        if max_value is None:
            max_columns.append(f"max({field})")
        if data_filter == "exclude_outliers":
            quartiles.append(f"percentile({field}, 0.25)")
            quartiles.append(f"percentile({field}, 0.75)")

    results = query(
        selected_columns=min_columns + max_columns + quartiles,
        query=user_query,
        params=params,
        limit=1,
        referrer="api.organization-events-histogram-min-max",
    )

    data = results.get("data")

    # there should be exactly 1 row in the results, but if something went wrong here,
    # we force the min/max to be None to coerce an empty histogram
    if data is None or len(data) != 1:
        return None, None

    row = data[0]

    if min_value is None:
        min_values = [row[get_function_alias(column)] for column in min_columns]
        min_values = list(filter(lambda v: v is not None, min_values))
        min_value = min(min_values) if min_values else None
        if max_value is not None and min_value is not None:
            # max_value was provided by the user, and min_value was queried.
            # If min_value > max_value, then we adjust min_value with respect to
            # max_value. The rationale is that if the user provided max_value,
            # then any and all data above max_value should be ignored since it is
            # and upper bound.
            min_value = min([max_value, min_value])

    if max_value is None:
        max_values = [row[get_function_alias(column)] for column in max_columns]
        max_values = list(filter(lambda v: v is not None, max_values))
        max_value = max(max_values) if max_values else None

        fences = []
        if data_filter == "exclude_outliers":
            for field in fields:
                q1_alias = get_function_alias(f"percentile({field}, 0.25)")
                q3_alias = get_function_alias(f"percentile({field}, 0.75)")

                first_quartile = row[q1_alias]
                third_quartile = row[q3_alias]

                if (
                    first_quartile is None
                    or third_quartile is None
                    or math.isnan(first_quartile)
                    or math.isnan(third_quartile)
                ):
                    continue

                interquartile_range = abs(third_quartile - first_quartile)
                upper_outer_fence = third_quartile + 3 * interquartile_range
                fences.append(upper_outer_fence)

        max_fence_value = max(fences) if fences else None

        candidates = [max_fence_value, max_value]
        candidates = list(filter(lambda v: v is not None, candidates))
        max_value = min(candidates) if candidates else None
        if max_value is not None and min_value is not None:
            # min_value may be either queried or provided by the user. max_value was queried.
            # If min_value > max_value, then max_value should be adjusted with respect to
            # min_value, since min_value is a lower bound, and any and all data below
            # min_value should be ignored.
            max_value = max([max_value, min_value])

    return min_value, max_value


def normalize_histogram_results(fields, key_column, histogram_params, results, array_column):
    """
    Normalizes the histogram results by renaming the columns to key and bin
    and make sure to zerofill any missing values.

    :param [str] fields: The list of fields for which you want to generate the
        histograms for.
    :param str key_column: The column of the key name.
    :param HistogramParms histogram_params: The histogram parameters used.
    :param any results: The results from the histogram query that may be missing
        bins and needs to be normalized.
    :param str array_column: Array column prefix
    """

    # `key_name` is only used when generating a multi histogram of measurement values.
    # It contains the name of the corresponding measurement for that row.
    key_name = None if key_column is None else get_function_alias(key_column)
    histogram_column = get_histogram_column(fields, key_column, histogram_params, array_column)
    bin_name = get_function_alias(histogram_column)

    # zerofill and rename the columns while making sure to adjust for precision
    bucket_maps = {field: {} for field in fields}
    for row in results["data"]:
        # Fall back to the first field name if there is no `key_name`,
        # otherwise, this is an array value name and format it as such.
        key = (
            fields[0]
            if key_name is None
            else f"{get_array_column_alias(array_column)}.{get_array_column_field(array_column, row[key_name])}"
        )
        # we expect the bin the be an integer, this is because all floating
        # point values are rounded during the calculation
        bucket = int(row[bin_name])
        # ignore unexpected keys
        if key in bucket_maps:
            bucket_maps[key][bucket] = row["count"]

    new_data = {field: [] for field in fields}
    for i in range(histogram_params.num_buckets):
        bucket = histogram_params.start_offset + histogram_params.bucket_size * i
        for field in fields:
            row = {
                "bin": bucket,
                "count": bucket_maps[field].get(bucket, 0),
            }
            # make sure to adjust for the precision if necessary
            if histogram_params.multiplier > 1:
                row["bin"] /= float(histogram_params.multiplier)
            new_data[field].append(row)

    return new_data


def check_multihistogram_fields(fields):
    """
    Returns multihistogram type if all the given fields are of the same histogram type.
    Return false otherwise, or if any of the fields are not a compatible histogram type.
    Possible histogram types: measurements, span_op_breakdowns

    :param [str] fields: The list of fields for which you want to generate histograms for.
    """
    histogram_type = False
    for field in fields:
        if histogram_type is False:
            if is_measurement(field):
                histogram_type = "measurements"
            elif is_span_op_breakdown(field):
                histogram_type = "span_op_breakdowns"
            else:
                return False
        elif histogram_type == "measurements" and not is_measurement(field):
            return False
        elif histogram_type == "span_op_breakdowns" and not is_span_op_breakdown(field):
            return False
    return histogram_type<|MERGE_RESOLUTION|>--- conflicted
+++ resolved
@@ -646,10 +646,7 @@
             referrer=referrer,
         )
         if len(top_events["data"]) == limit and len(result.get("data", [])) and include_other:
-<<<<<<< HEAD
-=======
             # TODO(wmak): Conditions are incorrect in some cases, need to properly apply Demorgan's Law
->>>>>>> 0ecda217
             other_result = raw_query(
                 aggregations=snuba_filter.aggregations,
                 conditions=other_conditions,
@@ -666,15 +663,11 @@
         else:
             other_result = {"data": []}
 
-<<<<<<< HEAD
-    if not allow_empty and not len(result.get("data", [])) + len(other_result.get("data", [])):
-=======
     if (
         not allow_empty
         and not len(result.get("data", []))
         and not len(other_result.get("data", []))
     ):
->>>>>>> 0ecda217
         return SnubaTSResult(
             {
                 "data": zerofill([], snuba_filter.start, snuba_filter.end, rollup, "time")
