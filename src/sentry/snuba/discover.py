--- conflicted
+++ resolved
@@ -5,7 +5,6 @@
 from collections import namedtuple
 from copy import deepcopy
 
-<<<<<<< HEAD
 from sentry.api.event_search import (
     get_filter,
     resolve_field_list,
@@ -14,10 +13,8 @@
     FIELD_ALIASES,
     VALID_AGGREGATES,
 )
-=======
-from sentry.api.event_search import TAG_KEY_RE, get_filter, resolve_field_list, InvalidSearchQuery
 from sentry import eventstore
->>>>>>> d09d47dc
+
 from sentry.models import Project, ProjectStatus
 from sentry.utils.snuba import (
     Dataset,
