--- conflicted
+++ resolved
@@ -1002,7 +1002,6 @@
     return normalize_histogram_results(fields, key_column, histogram_params, results)
 
 
-<<<<<<< HEAD
 def get_histogram_column(fields, key_column, histogram_params):
     """
     Generate the histogram column string.
@@ -1019,11 +1018,6 @@
         histogram_params.bucket_size,
         histogram_params.start_offset,
         histogram_params.multiplier,
-=======
-def get_measurements_histogram_col(params):
-    return u"histogram(measurements_value, {:d}, {:d}, {:d})".format(
-        params.bucket_size, params.start_offset, params.multiplier
->>>>>>> 1622d695
     )
 
 
