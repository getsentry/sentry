--- conflicted
+++ resolved
@@ -4,34 +4,21 @@
 from snuba_sdk.column import Column
 from snuba_sdk.conditions import Condition, Op
 
-<<<<<<< HEAD
-from sentry.search.events.builder import QueryBuilder
-from sentry.search.events.fields import InvalidSearchQuery
-from sentry.search.events.types import ParamsType, SnubaParams, WhereType
-from sentry.snuba.discover import transform_tips
-from sentry.utils.snuba import Dataset
-=======
 from sentry.search.events.builder import QueryBuilder, TimeseriesQueryBuilder
 from sentry.search.events.datasets.profiles import ProfilesDatasetConfig
 from sentry.search.events.fields import InvalidSearchQuery, get_json_meta_type
-from sentry.search.events.types import ParamsType, WhereType
+from sentry.search.events.types import ParamsType, SnubaParams, WhereType
 from sentry.snuba.discover import transform_tips, zerofill
 from sentry.utils.snuba import Dataset, SnubaTSResult
->>>>>>> 1dab08bf
 
 
 def query(
     selected_columns: List[str],
     query: Optional[str],
     params: ParamsType,
-<<<<<<< HEAD
     snuba_params: Optional[SnubaParams] = None,
-    equations: Optional[Sequence[str]] = None,
-    orderby: Optional[Sequence[str]] = None,
-=======
     equations: Optional[List[str]] = None,
     orderby: Optional[List[str]] = None,
->>>>>>> 1dab08bf
     offset: int = 0,
     limit: int = 50,
     referrer: str = "",
