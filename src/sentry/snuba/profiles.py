--- conflicted
+++ resolved
@@ -3,11 +3,7 @@
 
 from sentry.search.events.builder import ProfilesQueryBuilder, ProfilesTimeseriesQueryBuilder
 from sentry.search.events.fields import InvalidSearchQuery, get_json_meta_type
-<<<<<<< HEAD
 from sentry.search.events.types import ParamsType, SnubaParams, WhereType
-=======
-from sentry.search.events.types import ParamsType
->>>>>>> c265d028
 from sentry.snuba.discover import transform_tips, zerofill
 from sentry.utils.snuba import Dataset, SnubaTSResult
 
@@ -95,7 +91,6 @@
         params["start"],
         params["end"],
         rollup,
-<<<<<<< HEAD
     )
 
 
@@ -147,7 +142,4 @@
 
 
 class ProfilesTimeseriesQueryBuilder(ProfilesQueryBuilderMixin, TimeseriesQueryBuilder):
-    pass
-=======
-    )
->>>>>>> c265d028
+    pass