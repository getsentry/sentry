--- conflicted
+++ resolved
@@ -343,7 +343,7 @@
                 Condition(
                     Column(resolve_tag_key(UseCaseKey.RELEASE_HEALTH, self.org_id, "environment")),
                     Op.EQ,
-                    resolve_weak(UseCaseKey.RELEASE_HEALTH, self.org_id, environment.name),
+                    resolve_tag_value(UseCaseKey.RELEASE_HEALTH, self.org_id, environment.name),
                 )
             )
         qb.add_conditions(extra_conditions)
@@ -415,13 +415,11 @@
             translated_data: Dict[str, Any] = {}
             session_status = resolve_tag_key(UseCaseKey.RELEASE_HEALTH, org_id, "session.status")
             for row in data:
-<<<<<<< HEAD
-                tag_value = reverse_resolve_tag_value(row[session_status])
+                tag_value = reverse_resolve_tag_value(
+                    UseCaseKey.RELEASE_HEALTH, row[session_status]
+                )
                 if not tag_value:
                     raise MetricIndexNotFound()
-=======
-                tag_value = reverse_resolve(UseCaseKey.RELEASE_HEALTH, row[session_status])
->>>>>>> 3d49d342
                 translated_data[tag_value] = row[value_col_name]
 
             total_session_count = translated_data.get("init", 0)
@@ -503,47 +501,12 @@
         aggregated_results = [{col_name: crash_free_rate}]
         return aggregated_results
 
-<<<<<<< HEAD
-    def build_query_builder(
-        self,
-        query: str,
-        project_ids: Sequence[int],
-        environment: Optional[Environment],
-        params: Optional[MutableMapping[str, Any]] = None,
-    ) -> QueryBuilder:
-        from sentry.search.events.builder import AlertMetricsQueryBuilder
-
-        if params is None:
-            params = {}
-
-        params["project_id"] = project_ids
-        qb = AlertMetricsQueryBuilder(
-            query=query,
-            selected_columns=self.get_snql_aggregations(),
-            params=params,
-            offset=None,
-            skip_time_conditions=True,
-            granularity=self.get_granularity(),
-        )
-        extra_conditions = [
-            Condition(Column("metric_id"), Op.EQ, resolve(self.org_id, self.metric_key.value)),
-            *self.get_snql_extra_conditions(),
-        ]
-        if environment:
-            extra_conditions.append(
-                Condition(
-                    Column(resolve_tag_key(self.org_id, "environment")),
-                    Op.EQ,
-                    resolve_tag_value(self.org_id, environment.name),
-                )
-=======
     def get_snql_extra_conditions(self) -> List[Condition]:
         return [
             Condition(
                 Column("metric_id"),
                 Op.EQ,
                 resolve(UseCaseKey.RELEASE_HEALTH, self.org_id, self.metric_key.value),
->>>>>>> 3d49d342
             )
         ]
 
@@ -563,16 +526,10 @@
             Condition(
                 Column(self.session_status),
                 Op.IN,
-<<<<<<< HEAD
-                resolve_tag_values(self.org_id, ["crashed", "init"]),
-            ),
-        ]
-=======
-                resolve_many_weak(UseCaseKey.RELEASE_HEALTH, self.org_id, ["crashed", "init"]),
+                resolve_tag_values(UseCaseKey.RELEASE_HEALTH, self.org_id, ["crashed", "init"]),
             )
         )
         return extra_conditions
->>>>>>> 3d49d342
 
 
 class MetricsSetsEntitySubscription(BaseCrashRateMetricsEntitySubscription):
