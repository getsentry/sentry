from __future__ import annotations

import re
from abc import ABC, abstractmethod
from dataclasses import dataclass
from typing import (
    TYPE_CHECKING,
    Any,
    Dict,
    List,
    Mapping,
    MutableMapping,
    Optional,
    Sequence,
    Tuple,
    Type,
    TypedDict,
    Union,
)

from snuba_sdk import Column, Condition, Op

from sentry.constants import CRASH_RATE_ALERT_AGGREGATE_ALIAS, CRASH_RATE_ALERT_SESSION_COUNT_ALIAS
from sentry.exceptions import InvalidQuerySubscription, UnsupportedQuerySubscription
from sentry.models import Environment
from sentry.sentry_metrics.configuration import UseCaseKey
from sentry.sentry_metrics.utils import (
    MetricIndexNotFound,
    resolve,
    resolve_many_weak,
    resolve_tag_key,
    resolve_weak,
    reverse_resolve,
)
from sentry.snuba.dataset import EntityKey
from sentry.snuba.metrics.naming_layer.mri import SessionMRI
from sentry.snuba.models import QueryDatasets, SnubaQuery, SnubaQueryEventType
from sentry.utils import metrics
from sentry.utils.snuba import Dataset

if TYPE_CHECKING:
    from sentry.search.events.builder import QueryBuilder


# TODO: If we want to support security events here we'll need a way to
# differentiate within the dataset. For now we can just assume all subscriptions
# created within this dataset are just for errors.
DATASET_CONDITIONS: Mapping[QueryDatasets, str] = {
    QueryDatasets.EVENTS: "event.type:error",
    QueryDatasets.TRANSACTIONS: "event.type:transaction",
}
ENTITY_TIME_COLUMNS: Mapping[EntityKey, str] = {
    EntityKey.Events: "timestamp",
    EntityKey.Sessions: "started",
    EntityKey.Transactions: "finish_ts",
    EntityKey.MetricsCounters: "timestamp",
    EntityKey.MetricsSets: "timestamp",
}
CRASH_RATE_ALERT_AGGREGATE_RE = (
    r"^percentage\([ ]*(sessions_crashed|users_crashed)[ ]*\,[ ]*(sessions|users)[ ]*\)"
)
ALERT_BLOCKED_FIELDS = {
    "start",
    "end",
    "last_seen()",
    "time",
    "timestamp",
    "timestamp.to_hour",
    "timestamp.to_day",
}


def apply_dataset_query_conditions(
    dataset: QueryDatasets,
    query: str,
    event_types: Optional[List[SnubaQueryEventType]],
    discover: bool = False,
) -> str:
    """
    Applies query dataset conditions to a query. This essentially turns a query like
    'release:123 or release:456' into '(event.type:error) AND (release:123 or release:456)'.
    :param dataset: The `QueryDataset` that the query applies to
    :param query: A string containing query to apply conditions to
    :param event_types: A list of EventType(s) to apply to the query
    :param discover: Whether this is intended for use with the discover dataset or not.
    When False, we won't modify queries for `QueryDatasets.TRANSACTIONS` at all. This is
    because the discover dataset requires that we always specify `event.type` so we can
    differentiate between errors and transactions, but the TRANSACTIONS dataset doesn't
    need it specified, and `event.type` ends up becoming a tag search.
    """
    if not discover and dataset == QueryDatasets.TRANSACTIONS:
        return query

    if event_types:
        event_type_conditions = " OR ".join(
            f"event.type:{event_type.name.lower()}" for event_type in event_types
        )
    elif dataset in DATASET_CONDITIONS:
        event_type_conditions = DATASET_CONDITIONS[dataset]
    else:
        return query

    if query:
        return f"({event_type_conditions}) AND ({query})"

    return event_type_conditions


class _EntitySpecificParams(TypedDict, total=False):
    org_id: int
    event_types: Optional[List[SnubaQueryEventType.EventType]]


@dataclass
class _EntitySubscription:
    dataset: QueryDatasets


class BaseEntitySubscription(ABC, _EntitySubscription):
    """
    An abstraction layer for all different entity subscriptions. It is important to note that
    this abstraction layer was added because the subscription logic was too coupled to the
    events and transactions entities, which was fine initially but now as we are adding more
    entities to support subscriptions (alerts), we need to decouple this logic.
    """

    def __init__(
        self, aggregate: str, time_window: int, extra_fields: Optional[_EntitySpecificParams] = None
    ):
        pass

    @abstractmethod
    def get_entity_extra_params(self) -> Mapping[str, Any]:
        raise NotImplementedError

    @abstractmethod
    def aggregate_query_results(
        self, data: List[Dict[str, Any]], alias: Optional[str] = None
    ) -> List[Dict[str, Any]]:
        """
        Method that serves the purpose of receiving query results and applying any necessary
        aggregations on them
        """
        raise NotImplementedError

    def build_query_builder(
        self,
        query: str,
        project_ids: Sequence[int],
        environment: Optional[Environment],
        params: Optional[MutableMapping[str, Any]] = None,
    ) -> QueryBuilder:
        pass


class BaseEventsAndTransactionEntitySubscription(BaseEntitySubscription, ABC):
    def __init__(
        self, aggregate: str, time_window: int, extra_fields: Optional[_EntitySpecificParams] = None
    ):
        super().__init__(aggregate, time_window, extra_fields)
        self.aggregate = aggregate
        self.event_types = None
        if extra_fields:
            self.event_types = extra_fields.get("event_types")

    def build_query_builder(
        self,
        query: str,
        project_ids: Sequence[int],
        environment: Optional[Environment],
        params: Optional[MutableMapping[str, Any]] = None,
    ) -> QueryBuilder:
        from sentry.search.events.builder import QueryBuilder

        if params is None:
            params = {}

        params["project_id"] = project_ids

        query = apply_dataset_query_conditions(QueryDatasets(self.dataset), query, self.event_types)
        if environment:
            params["environment"] = environment.name

        return QueryBuilder(
            dataset=Dataset(self.dataset.value),
            query=query,
            selected_columns=[self.aggregate],
            params=params,
            offset=None,
            limit=None,
            skip_time_conditions=True,
            parser_config_overrides={"blocked_keys": ALERT_BLOCKED_FIELDS},
        )

    def get_entity_extra_params(self) -> Mapping[str, Any]:
        return {}

    def aggregate_query_results(
        self, data: List[Dict[str, Any]], alias: Optional[str] = None
    ) -> List[Dict[str, Any]]:
        return data


class EventsEntitySubscription(BaseEventsAndTransactionEntitySubscription):
    dataset = QueryDatasets.EVENTS


class PerformanceTransactionsEntitySubscription(BaseEventsAndTransactionEntitySubscription):
    dataset = QueryDatasets.TRANSACTIONS


class SessionsEntitySubscription(BaseEntitySubscription):
    dataset = QueryDatasets.SESSIONS

    def __init__(
        self, aggregate: str, time_window: int, extra_fields: Optional[_EntitySpecificParams] = None
    ):
        super().__init__(aggregate, time_window, extra_fields)
        self.aggregate = aggregate
        if not extra_fields or "org_id" not in extra_fields:
            raise InvalidQuerySubscription(
                "org_id is a required param when "
                "building snuba filter for a metrics subscription"
            )
        self.org_id = extra_fields["org_id"]

    def get_entity_extra_params(self) -> Mapping[str, Any]:
        return {"organization": self.org_id}

    def aggregate_query_results(
        self, data: List[Dict[str, Any]], alias: Optional[str] = None
    ) -> List[Dict[str, Any]]:
        assert len(data) == 1
        col_name = alias if alias else CRASH_RATE_ALERT_AGGREGATE_ALIAS
        if data[0][col_name] is not None:
            data[0][col_name] = round((1 - data[0][col_name]) * 100, 3)
        else:
            metrics.incr(
                "incidents.entity_subscription.sessions.aggregate_query_results.no_session_data"
            )
        return data

    def build_query_builder(
        self,
        query: str,
        project_ids: Sequence[int],
        environment: Optional[Environment],
        params: Optional[MutableMapping[str, Any]] = None,
    ) -> QueryBuilder:
        from sentry.search.events.builder import SessionsQueryBuilder

        aggregations = [self.aggregate]
        # This aggregation is added to return the total number of sessions in crash
        # rate alerts that is used to identify if we are below a general minimum alert threshold
        count_col = re.search(r"(sessions|users)", self.aggregate)
        if not count_col:
            raise UnsupportedQuerySubscription(
                "Only crash free percentage queries are supported for subscriptions"
                "over the sessions dataset"
            )
        count_col_matched = count_col.group()

        aggregations += [f"identity({count_col_matched}) AS {CRASH_RATE_ALERT_SESSION_COUNT_ALIAS}"]

        if params is None:
            params = {}

        params["project_id"] = project_ids

        if environment:
            params["environment"] = environment.name

        return SessionsQueryBuilder(
            dataset=Dataset(self.dataset.value),
            query=query,
            selected_columns=aggregations,
            params=params,
            offset=None,
            limit=None,
            functions_acl=["identity"],
            skip_time_conditions=True,
            parser_config_overrides={"blocked_keys": ALERT_BLOCKED_FIELDS},
        )


class BaseMetricsEntitySubscription(BaseEntitySubscription, ABC):
    dataset = QueryDatasets.METRICS

    def __init__(
        self, aggregate: str, time_window: int, extra_fields: Optional[_EntitySpecificParams] = None
    ):
        super().__init__(aggregate, time_window, extra_fields)
        self.aggregate = aggregate
        if not extra_fields or "org_id" not in extra_fields:
            raise InvalidQuerySubscription(
                "org_id is a required param when "
                "building snuba filter for a metrics subscription"
            )
        self.org_id = extra_fields["org_id"]
<<<<<<< HEAD
        self.session_status = resolve_tag_key(
            UseCaseKey.RELEASE_HEALTH, self.org_id, "session.status"
        )
=======
>>>>>>> a3f3f254
        self.time_window = time_window

    @abstractmethod
    def get_snql_aggregations(self) -> List[str]:
        raise NotImplementedError

    @abstractmethod
    def get_snql_extra_conditions(self) -> List[Condition]:
        raise NotImplementedError

    def get_granularity(self) -> int:
        # Both time_window and granularity are in seconds
        # Time windows <= 1h -> Granularity 10s
        # Time windows > 1h & <= 4h -> Granularity 60s
        # Time windows > 4h and <= 24h -> Granularity 1 hour
        # Time windows > 24h -> Granularity 1 day
        if self.time_window <= 3600:
            granularity = 10
        elif self.time_window <= 4 * 3600:
            granularity = 60
        elif 4 * 3600 < self.time_window <= 24 * 3600:
            granularity = 3600
        else:
            granularity = 24 * 3600
        return granularity

    def get_entity_extra_params(self) -> Mapping[str, Any]:
        return {
            "organization": self.org_id,
            "granularity": self.get_granularity(),
        }

    def build_query_builder(
        self,
        query: str,
        project_ids: Sequence[int],
        environment: Optional[Environment],
        params: Optional[MutableMapping[str, Any]] = None,
    ) -> QueryBuilder:
        from sentry.search.events.builder import AlertMetricsQueryBuilder

        if params is None:
            params = {}

        params["project_id"] = project_ids
        qb = AlertMetricsQueryBuilder(
            query=query,
            selected_columns=self.get_snql_aggregations(),
            params=params,
            offset=None,
            skip_time_conditions=True,
            granularity=self.get_granularity(),
        )
        extra_conditions = self.get_snql_extra_conditions()
        if environment:
            extra_conditions.append(
                Condition(
                    Column(resolve_tag_key(self.org_id, "environment")),
                    Op.EQ,
                    resolve_weak(self.org_id, environment.name),
                )
            )
        qb.add_conditions(extra_conditions)

        return qb


class PerformanceMetricsEntitySubscription(BaseMetricsEntitySubscription):
    def get_snql_aggregations(self) -> List[str]:
        return [self.aggregate]

    def get_snql_extra_conditions(self) -> List[Condition]:
        return []

    def aggregate_query_results(
        self, data: List[Dict[str, Any]], alias: Optional[str] = None
    ) -> List[Dict[str, Any]]:
        return data


class BaseCrashRateMetricsEntitySubscription(BaseMetricsEntitySubscription):
    metric_key: SessionMRI

    def __init__(
        self, aggregate: str, time_window: int, extra_fields: Optional[_EntitySpecificParams] = None
    ):
        super().__init__(aggregate, time_window, extra_fields)
        self.session_status = resolve_tag_key(self.org_id, "session.status")

    @staticmethod
    def translate_sessions_tag_keys_and_values(
        data: List[Dict[str, Any]], org_id: int, alias: Optional[str] = None
    ) -> Tuple[int, int]:
        value_col_name = alias if alias else "value"
        try:
            translated_data: Dict[str, Any] = {}
            session_status = resolve_tag_key(UseCaseKey.RELEASE_HEALTH, org_id, "session.status")
            for row in data:
                tag_value = reverse_resolve(UseCaseKey.RELEASE_HEALTH, row[session_status])
                translated_data[tag_value] = row[value_col_name]

            total_session_count = translated_data.get("init", 0)
            crash_count = translated_data.get("crashed", 0)
        except MetricIndexNotFound:
            metrics.incr("incidents.entity_subscription.metric_index_not_found")
            total_session_count = crash_count = 0
        return total_session_count, crash_count

    @staticmethod
    def is_crash_rate_format_v2(data: List[Dict[str, Any]]) -> bool:
        """Check if this is the new update format.
        This function can be removed once all subscriptions have been updated.
        """
        return bool(data) and "crashed" in data[0]

    def aggregate_query_results(
        self, data: List[Dict[str, Any]], alias: Optional[str] = None
    ) -> List[Dict[str, Any]]:
        """Handle both update formats. Once all subscriptions have been updated
        to v2, we can remove v1 and replace this function with current v2.
        """
        if self.is_crash_rate_format_v2(data):
            version = "v2"
            result = self._aggregate_query_results_v2(data, alias)
        else:
            version = "v1"
            result = self._aggregate_query_results_v1(data, alias)

        metrics.incr(
            "incidents.entity_subscription.aggregate_query_results",
            tags={"format": version},
            sample_rate=1.0,
        )
        return result

    def _aggregate_query_results_v1(
        self, data: List[Dict[str, Any]], alias: Optional[str] = None
    ) -> List[Dict[str, Any]]:
        aggregated_results: List[Dict[str, Any]]
        total_session_count, crash_count = self.translate_sessions_tag_keys_and_values(
            org_id=self.org_id, data=data, alias=alias
        )
        if total_session_count == 0:
            metrics.incr(
                "incidents.entity_subscription.metrics.aggregate_query_results.no_session_data"
            )
            crash_free_rate = None
        else:
            crash_free_rate = round((1 - crash_count / total_session_count) * 100, 3)

        col_name = alias if alias else CRASH_RATE_ALERT_AGGREGATE_ALIAS
        aggregated_results = [{col_name: crash_free_rate}]
        return aggregated_results

    def _aggregate_query_results_v2(
        self, data: List[Dict[str, Any]], alias: Optional[str] = None
    ) -> List[Dict[str, Any]]:
        aggregated_results: List[Dict[str, Any]]
        if not data:
            total_count = 0
            crash_count = 0
        else:
            assert len(data) == 1
            row = data[0]
            total_count = row["count"]

            crash_count = row["crashed"]

        if total_count == 0:
            metrics.incr(
                "incidents.entity_subscription.metrics.aggregate_query_results.no_session_data"
            )
            crash_free_rate = None
        else:
            crash_free_rate = round((1 - crash_count / total_count) * 100, 3)

        col_name = alias if alias else CRASH_RATE_ALERT_AGGREGATE_ALIAS
        aggregated_results = [{col_name: crash_free_rate}]
        return aggregated_results

<<<<<<< HEAD
    def build_query_builder(
        self,
        query: str,
        project_ids: Sequence[int],
        environment: Optional[Environment],
        params: Optional[MutableMapping[str, Any]] = None,
    ) -> QueryBuilder:
        from sentry.search.events.builder import AlertMetricsQueryBuilder

        if params is None:
            params = {}

        params["project_id"] = project_ids
        qb = AlertMetricsQueryBuilder(
            query=query,
            selected_columns=self.get_snql_aggregations(),
            params=params,
            offset=None,
            skip_time_conditions=True,
            granularity=self.get_granularity(),
        )
        extra_conditions = [
            Condition(
                Column("metric_id"),
                Op.EQ,
                resolve(UseCaseKey.RELEASE_HEALTH, self.org_id, self.metric_key.value),
            ),
            *self.get_snql_extra_conditions(),
        ]
        if environment:
            extra_conditions.append(
                Condition(
                    Column(resolve_tag_key(UseCaseKey.RELEASE_HEALTH, self.org_id, "environment")),
                    Op.EQ,
                    resolve_weak(UseCaseKey.RELEASE_HEALTH, self.org_id, environment.name),
                )
            )
        qb.add_conditions(extra_conditions)

        return qb
=======
    def get_snql_extra_conditions(self) -> List[Condition]:
        return [Condition(Column("metric_id"), Op.EQ, resolve(self.org_id, self.metric_key.value))]
>>>>>>> a3f3f254


class MetricsCountersEntitySubscription(BaseCrashRateMetricsEntitySubscription):
    metric_key: SessionMRI = SessionMRI.SESSION

    def get_snql_aggregations(self) -> List[str]:
        return [
            "sumIf(session.status, init) as count",
            "sumIf(session.status, crashed) as crashed",
        ]

    def get_snql_extra_conditions(self) -> List[Condition]:
        extra_conditions = super().get_snql_extra_conditions()
        extra_conditions.append(
            Condition(
                Column(self.session_status),
                Op.IN,
<<<<<<< HEAD
                resolve_many_weak(UseCaseKey.RELEASE_HEALTH, self.org_id, ["crashed", "init"]),
            ),
        ]
=======
                resolve_many_weak(self.org_id, ["crashed", "init"]),
            )
        )
        return extra_conditions
>>>>>>> a3f3f254


class MetricsSetsEntitySubscription(BaseCrashRateMetricsEntitySubscription):
    metric_key: SessionMRI = SessionMRI.USER

    def get_snql_aggregations(self) -> List[str]:
        return [
            "uniq() as count",
            "uniqIf(session.status, crashed) as crashed",
        ]


EntitySubscription = Union[
    EventsEntitySubscription,
    MetricsCountersEntitySubscription,
    MetricsSetsEntitySubscription,
    PerformanceTransactionsEntitySubscription,
    PerformanceMetricsEntitySubscription,
    SessionsEntitySubscription,
]


def get_entity_subscription(
    query_type: SnubaQuery.Type,
    dataset: QueryDatasets,
    aggregate: str,
    time_window: int,
    extra_fields: Optional[_EntitySpecificParams] = None,
) -> EntitySubscription:
    """
    Function that routes to the correct instance of `EntitySubscription` based on the query type and
    dataset, and additionally does validation on aggregate for the sessions and metrics datasets
    then returns the instance of `EntitySubscription`
    """
    entity_subscription_cls: Optional[Type[EntitySubscription]] = None
    if query_type == SnubaQuery.Type.ERROR:
        entity_subscription_cls = EventsEntitySubscription
    if query_type == SnubaQuery.Type.PERFORMANCE:
        if dataset == QueryDatasets.TRANSACTIONS:
            entity_subscription_cls = PerformanceTransactionsEntitySubscription
        elif dataset == QueryDatasets.METRICS:
            entity_subscription_cls = PerformanceMetricsEntitySubscription
    if query_type == SnubaQuery.Type.CRASH_RATE:
        entity_key = determine_crash_rate_alert_entity(aggregate)
        if dataset == QueryDatasets.METRICS:
            if entity_key == EntityKey.MetricsCounters:
                entity_subscription_cls = MetricsCountersEntitySubscription
            if entity_key == EntityKey.MetricsSets:
                entity_subscription_cls = MetricsSetsEntitySubscription
        else:
            entity_subscription_cls = SessionsEntitySubscription

    if entity_subscription_cls is None:
        raise UnsupportedQuerySubscription(
            f"Couldn't determine entity subscription for query type {query_type} with dataset {dataset}"
        )

    return entity_subscription_cls(aggregate, time_window, extra_fields)


def determine_crash_rate_alert_entity(aggregate: str) -> EntityKey:
    match = re.match(CRASH_RATE_ALERT_AGGREGATE_RE, aggregate)
    if not match:
        raise UnsupportedQuerySubscription(
            "Only crash free percentage queries are supported for crash rate alerts"
        )
    count_col_matched = match.group(2)
    return EntityKey.MetricsCounters if count_col_matched == "sessions" else EntityKey.MetricsSets


def get_entity_key_from_query_builder(query_builder: QueryBuilder) -> EntityKey:
    return EntityKey(query_builder.get_snql_query().query.match.name)


def get_entity_subscription_from_snuba_query(
    snuba_query: SnubaQuery, organization_id: int
) -> EntitySubscription:
    query_dataset = QueryDatasets(snuba_query.dataset)
    return get_entity_subscription(
        SnubaQuery.Type(snuba_query.type),
        query_dataset,
        snuba_query.aggregate,
        snuba_query.time_window,
        extra_fields={
            "org_id": organization_id,
            "event_types": snuba_query.event_types,
        },
    )


def get_entity_key_from_snuba_query(
    snuba_query: SnubaQuery, organization_id: int, project_id: int
) -> EntityKey:
    entity_subscription = get_entity_subscription_from_snuba_query(
        snuba_query,
        organization_id,
    )
    query_builder = entity_subscription.build_query_builder(
        snuba_query.query,
        [project_id],
        None,
        {"organization_id": organization_id},
    )
    return get_entity_key_from_query_builder(query_builder)<|MERGE_RESOLUTION|>--- conflicted
+++ resolved
@@ -297,12 +297,6 @@
                 "building snuba filter for a metrics subscription"
             )
         self.org_id = extra_fields["org_id"]
-<<<<<<< HEAD
-        self.session_status = resolve_tag_key(
-            UseCaseKey.RELEASE_HEALTH, self.org_id, "session.status"
-        )
-=======
->>>>>>> a3f3f254
         self.time_window = time_window
 
     @abstractmethod
@@ -483,7 +477,7 @@
         aggregated_results = [{col_name: crash_free_rate}]
         return aggregated_results
 
-<<<<<<< HEAD
+
     def build_query_builder(
         self,
         query: str,
@@ -524,10 +518,6 @@
         qb.add_conditions(extra_conditions)
 
         return qb
-=======
-    def get_snql_extra_conditions(self) -> List[Condition]:
-        return [Condition(Column("metric_id"), Op.EQ, resolve(self.org_id, self.metric_key.value))]
->>>>>>> a3f3f254
 
 
 class MetricsCountersEntitySubscription(BaseCrashRateMetricsEntitySubscription):
@@ -545,16 +535,10 @@
             Condition(
                 Column(self.session_status),
                 Op.IN,
-<<<<<<< HEAD
                 resolve_many_weak(UseCaseKey.RELEASE_HEALTH, self.org_id, ["crashed", "init"]),
-            ),
-        ]
-=======
-                resolve_many_weak(self.org_id, ["crashed", "init"]),
             )
         )
         return extra_conditions
->>>>>>> a3f3f254
 
 
 class MetricsSetsEntitySubscription(BaseCrashRateMetricsEntitySubscription):
