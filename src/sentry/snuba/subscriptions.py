--- conflicted
+++ resolved
@@ -175,7 +175,9 @@
 def _create_in_snuba(
     project, dataset, query, aggregation, time_window, resolution, environment_names
 ):
-    conditions = get_filter(query).conditions
+    conditions = resolve_discover_aliases({"conditions": get_filter(query).conditions})[0][
+        "conditions"
+    ]
     if environment_names:
         conditions.append(["environment", "IN", environment_names])
     response = _snuba_pool.urlopen(
@@ -188,13 +190,7 @@
                 # We only care about conditions here. Filter keys only matter for
                 # filtering to project and groups. Projects are handled with an
                 # explicit param, and groups can't be queried here.
-<<<<<<< HEAD
                 "conditions": conditions,
-=======
-                "conditions": resolve_discover_aliases(
-                    {"conditions": get_filter(query).conditions}
-                )[0]["conditions"],
->>>>>>> 775fb739
                 "aggregations": [query_aggregation_to_snuba[aggregation]],
                 "time_window": int(time_window.total_seconds()),
                 "resolution": int(resolution.total_seconds()),
