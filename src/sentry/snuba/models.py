--- conflicted
+++ resolved
@@ -21,16 +21,10 @@
 
 
 class QueryDatasets(Enum):
-    # This maps to what an `Entity` is on snuba. Following that logic, the relationship between
-    # `Dataset` and `QueryDatasets` is a one-to-many relationship
     EVENTS = "events"
     TRANSACTIONS = "transactions"
     SESSIONS = "sessions"
-<<<<<<< HEAD
-    METRICS_COUNTERS = "metrics_counters"
-=======
     METRICS = "metrics"
->>>>>>> d50caff9
 
 
 class SnubaQuery(Model):
