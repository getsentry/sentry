--- conflicted
+++ resolved
@@ -248,19 +248,12 @@
     `fields` and `groupby` definitions as [`ColumnDefinition`] objects.
     """
 
-<<<<<<< HEAD
-    def __init__(
-        self,
-        query,
-        params,
-        allowed_resolution: AllowedResolution,
-        allow_session_status_query: bool = False,
+    def __init__(self, query, params, 
+
+query_config: SessionsQueryConfig,
         limit: Optional[int] = 0,
         offset: Optional[int] = 0,
-    ):
-=======
-    def __init__(self, query, params, query_config: SessionsQueryConfig):
->>>>>>> 7ec5d8b1
+                 ):
         self.query = query.get("query", "")
         self.raw_fields = raw_fields = query.getlist("field", [])
         self.raw_groupby = raw_groupby = query.getlist("groupBy", [])
