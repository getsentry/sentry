--- conflicted
+++ resolved
@@ -677,11 +677,7 @@
 
     # Private fields.
     _metric_type: str
-<<<<<<< HEAD
-    _arguments: Optional[Sequence[str]]
-=======
     _arguments: Sequence[str]
->>>>>>> 67bef469
 
     def __init__(self, field: str, query: str):
         self.field = field
@@ -694,11 +690,7 @@
 
         self.op = op
         self._metric_type = metric_type
-<<<<<<< HEAD
-        self._arguments = arguments
-=======
         self._arguments = arguments or []
->>>>>>> 67bef469
 
     @property
     def field_to_extract(self):
@@ -745,14 +737,10 @@
         elif self.op == "on_demand_apdex":
             return f"{self.op}:{self._arguments[0]}"
 
-<<<<<<< HEAD
-        return self._arguments
-=======
         if not self._arguments:
             return None
 
         return self._arguments[0]
->>>>>>> 67bef469
 
     def _query_for_hash(self):
         # In order to reduce the amount of metric being extracted, we perform a sort of the conditions tree. This
@@ -793,11 +781,7 @@
 
         return metric_spec
 
-<<<<<<< HEAD
     def _process_field(self) -> Tuple[MetricOperationType, str, Optional[list[str]]]:
-=======
-    def _process_field(self) -> Tuple[MetricOperationType, str, Optional[Sequence[str]]]:
->>>>>>> 67bef469
         parsed_field = self._parse_field(self.field)
         if parsed_field is None:
             raise Exception(f"Unable to parse the field {self.field}")
@@ -853,11 +837,7 @@
     @staticmethod
     def _parse_arguments(
         op: MetricOperationType, metric_type: str, parsed_field: FieldParsingResult
-<<<<<<< HEAD
     ) -> Optional[list[str]]:
-=======
-    ) -> Optional[Sequence[str]]:
->>>>>>> 67bef469
         requires_arguments = metric_type in ["s", "d"] or op in ["on_demand_apdex"]
         if not requires_arguments:
             return None
