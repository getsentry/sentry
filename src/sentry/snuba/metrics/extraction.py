import hashlib
import logging
import re
from dataclasses import dataclass
from typing import (
    Any,
    Callable,
    Dict,
    List,
    Literal,
    Optional,
    Sequence,
    Tuple,
    Type,
    TypedDict,
    TypeVar,
    Union,
    cast,
)

from django.utils.functional import cached_property
from typing_extensions import NotRequired

from sentry.api import event_search
<<<<<<< HEAD
from sentry.api.event_search import ParenExpression, SearchFilter, SearchKey, SearchValue
from sentry.constants import DataCategory
=======
from sentry.api.event_search import AggregateFilter, ParenExpression, SearchFilter
from sentry.discover.arithmetic import is_equation
>>>>>>> f475e1b5
from sentry.exceptions import InvalidSearchQuery
from sentry.models import TRANSACTION_METRICS, Project, ProjectTransactionThreshold
from sentry.search.events import fields
from sentry.snuba.dataset import Dataset
from sentry.snuba.metrics.utils import MetricOperationType
from sentry.snuba.models import SnubaQuery
from sentry.utils.snuba import is_measurement, is_span_op_breakdown, resolve_column

logger = logging.getLogger(__name__)

# Name component of MRIs used for custom alert metrics.
CUSTOM_ALERT_METRIC_NAME = "transactions/on_demand"
QUERY_HASH_KEY = "query_hash"

# Base type for conditions to evaluate on payloads.
# TODO: Streamline with dynamic sampling.
RuleCondition = Union["LogicalRuleCondition", "ComparingRuleCondition", "NotRuleCondition"]

# Maps from Discover's field names to event protocol paths. See Relay's
# ``FieldValueProvider`` for supported fields. All fields need to be prefixed
# with "event.".
# List of UI supported search fields is defined in sentry/static/app/utils/fields/index.ts
_SEARCH_TO_PROTOCOL_FIELDS = {
    # Top-level fields
    "release": "release",
    "dist": "dist",
    "environment": "environment",
    "transaction": "transaction",
    "platform": "platform",
    # Top-level structures ("interfaces")
    "user.email": "user.email",
    "user.id": "user.id",
    "user.ip_address": "user.ip_address",
    "user.name": "user.name",
    "user.segment": "user.segment",
    "geo.city": "user.geo.city",
    "geo.country_code": "user.geo.country_code",
    "geo.region": "user.geo.region",
    "geo.subdivision": "user.geo.subdivision",
    "http.method": "request.method",
    # Subset of context fields
    "device.name": "contexts.device.name",
    "device.family": "contexts.device.family",
    "os.name": "contexts.os.name",
    "os.version": "contexts.os.version",
    "browser.name": "contexts.browser.name",
    "transaction.op": "contexts.trace.op",
    "transaction.status": "contexts.trace.status",
    "http.status_code": "contexts.response.status_code",
    # Computed fields
    "transaction.duration": "duration",
    "transaction.lcp": "lcp",
    "release.build": "release.build",
    "release.package": "release.package",
    "release.version": "release.version.short",
    # Tags, measurements, and breakdowns are mapped by the converter
}

# Maps from Discover's syntax to Relay rule condition operators.
_SEARCH_TO_RELAY_OPERATORS: Dict[str, "CompareOp"] = {
    "=": "eq",
    "!=": "eq",  # combined with external negation
    "<": "lt",
    "<=": "lte",
    ">": "gt",
    ">=": "gte",
    "IN": "eq",
    "NOT IN": "eq",  # combined with external negation
}

# Maps from parsed count_if condition args to Relay rule condition operators.
_COUNTIF_TO_RELAY_OPERATORS: Dict[str, "CompareOp"] = {
    "equals": "eq",
    "notEquals": "eq",
    "less": "lt",
    "greater": "gt",
    "lessOrEquals": "lte",
    "greaterOrEquals": "gte",
}

# Maps plain Discover functions to metric aggregation functions. Derived metrics
# are not part of this mapping.
_SEARCH_TO_METRIC_AGGREGATES: Dict[str, MetricOperationType] = {
    "count": "sum",
    "count_if": "sum",
    "avg": "avg",
    "min": "min",
    "max": "max",
    "p50": "p50",
    "p75": "p75",
    "p95": "p95",
    "p99": "p99",
    "failure_rate": "on_demand_failure_rate",
    "apdex": "on_demand_apdex",
    # generic percentile is not supported by metrics layer.
}

# Mapping to infer metric type from Discover function.
_AGGREGATE_TO_METRIC_TYPE = {
    "count": "c",
    "count_if": "c",
    "avg": "d",
    "max": "d",
    "p50": "d",
    "p75": "d",
    "p95": "d",
    "p99": "d",
    # With on demand metrics, evaluated metrics are actually stored, thus we have to choose a concrete metric type.
    "failure_rate": "c",
    "apdex": "c",
}

# Query fields that on their own do not require on-demand metric extraction but if present in an on-demand query
# will be converted to metric extraction conditions.
_STANDARD_METRIC_FIELDS = [
    "release",
    "dist",
    "environment",
    "transaction",
    "platform",
    "transaction.status",
    "transaction.op",
    "http.method",
    "http.status_code",
    "browser.name",
    "os.name",
    "geo.country_code",
    # These fields are skipped during on demand spec generation and will not be converted to metric extraction conditions
    "event.type",
    "project",
]

# Operators used in ``ComparingRuleCondition``.
CompareOp = Literal["eq", "gt", "gte", "lt", "lte", "glob"]

QueryOp = Literal["AND", "OR"]
QueryToken = Union[SearchFilter, QueryOp, ParenExpression]

Variables = Dict[str, Any]


class ComparingRuleCondition(TypedDict):
    """RuleCondition that compares a named field to a reference value."""

    op: CompareOp
    name: str
    value: Any


class LogicalRuleCondition(TypedDict):
    """RuleCondition that applies a logical operator to a sequence of conditions."""

    op: Literal["and", "or"]
    inner: List[RuleCondition]


class NotRuleCondition(TypedDict):
    """RuleCondition that negates an inner condition."""

    op: Literal["not"]
    inner: RuleCondition


class TagSpec(TypedDict):
    """
    Configuration for a tag to add to a metric.

    Tags values can be static if defined through `value` or dynamically queried
    from the payload if defined through `field`. These two options are mutually
    exclusive, behavior is undefined if both are specified.
    """

    key: str
    field: NotRequired[str]
    value: NotRequired[str]
    condition: NotRequired[RuleCondition]


class MetricSpec(TypedDict):
    """
    Specification for a metric to extract from some data.

    The metric type is given as part of the MRI (metric reference identifier)
    which must follow the form: `<type>:<namespace>/<name>@<unit>`.

    How the metric's value is obtained depends on the metric type:
     - Counter metrics are a special case, since the default product counters do
       not count any specific field but rather the occurrence of the event. As
       such, there is no value expression, and the field is set to `None`.
       Semantics of specifying remain undefined at this point.
     - Distribution metrics require a numeric value.
     - Set metrics require a string value, which is then emitted into the set as
       unique value. Insertion of numbers and other types is undefined.
    """

    category: Literal["transaction"]
    mri: str
    field: NotRequired[Optional[str]]
    condition: NotRequired[RuleCondition]
    tags: NotRequired[Sequence[TagSpec]]


def is_on_demand_snuba_query(snuba_query: SnubaQuery) -> bool:
    """Returns ``True`` if the snuba query can't be supported by standard metrics."""
    return is_on_demand_metric_query(snuba_query.dataset, snuba_query.aggregate, snuba_query.query)


def is_on_demand_metric_query(
    dataset: Optional[Union[str, Dataset]], aggregate: str, query: Optional[str]
) -> bool:
    """Returns ``True`` if the dataset is performance metrics and query contains non-standard search fields."""
<<<<<<< HEAD
=======
    return should_use_on_demand_metrics(dataset, aggregate, query)


@dataclass(frozen=True)
class SupportedBy:
    """Result of a check for standard and on-demand metric support."""

    standard_metrics: bool
    on_demand_metrics: bool

    @classmethod
    def neither(cls):
        return cls(standard_metrics=False, on_demand_metrics=False)

    @classmethod
    def both(cls):
        return cls(standard_metrics=True, on_demand_metrics=True)

    @classmethod
    def combine(cls, *supported_by):
        return cls(
            standard_metrics=all(s.standard_metrics for s in supported_by),
            on_demand_metrics=all(s.on_demand_metrics for s in supported_by),
        )


def should_use_on_demand_metrics(
    dataset: Optional[Union[str, Dataset]], aggregate: str, query: Optional[str]
) -> bool:
    """On-demand metrics are used if the aggregate and query are supported by on-demand metrics but not standard"""

>>>>>>> f475e1b5
    if not dataset or Dataset(dataset) != Dataset.PerformanceMetrics:
        return False

    aggregate_supported_by = _get_aggregate_supported_by(aggregate)
    query_supported_by = _get_query_supported_by(query)

    supported_by = SupportedBy.combine(aggregate_supported_by, query_supported_by)

    return not supported_by.standard_metrics and supported_by.on_demand_metrics


def _get_aggregate_supported_by(aggregate: str) -> SupportedBy:
    try:
        if is_equation(aggregate):
            # TODO(Ogi): Implement support for equations
            return SupportedBy.neither()

        function, args, _ = fields.parse_function(aggregate)

        function_support = _get_function_support(function)
        args_support = _get_args_support(args)

        return SupportedBy.combine(function_support, args_support)

    except InvalidSearchQuery:
        logger.error(f"Failed to parse aggregate: {aggregate}", exc_info=True)

    return SupportedBy.neither()


def _get_function_support(function: str) -> SupportedBy:
    return SupportedBy(
        standard_metrics=True,
        on_demand_metrics=function in _SEARCH_TO_METRIC_AGGREGATES
        and function in _AGGREGATE_TO_METRIC_TYPE,
    )


def _get_args_support(args: Sequence[str]) -> SupportedBy:
    if len(args) == 0:
        return SupportedBy.both()

    arg = args[0]

    standard_metrics = _is_standard_metrics_search_term(arg) or arg == "transaction.duration"
    on_demand_metrics = _is_on_demand_supported_field(arg)

    return SupportedBy(standard_metrics=standard_metrics, on_demand_metrics=on_demand_metrics)


def _get_query_supported_by(query: Optional[str]) -> SupportedBy:
    try:
        parsed_query = event_search.parse_search_query(query)

        standard_metrics = _is_standard_metrics_query(parsed_query)
        on_demand_metrics = _is_on_demand_supported_query(parsed_query)

        return SupportedBy(standard_metrics=standard_metrics, on_demand_metrics=on_demand_metrics)
    except InvalidSearchQuery:
        logger.error(f"Failed to parse search query: {query}", exc_info=True)
        return SupportedBy.neither()


def is_standard_metrics_compatible(
    dataset: Optional[Union[str, Dataset]], aggregate: str, query: Optional[str]
) -> bool:
    """Returns ``True`` if the query can be supported by standard metrics."""

    if not dataset or Dataset(dataset) not in [Dataset.Metrics, Dataset.PerformanceMetrics]:
        return False

    aggregate_supported_by = _get_aggregate_supported_by(aggregate)
    query_supported_by = _get_query_supported_by(query)

    return SupportedBy.combine(aggregate_supported_by, query_supported_by).standard_metrics


def _get_aggregate_fields(aggregate: str) -> Sequence[str]:
    """
    Returns any fields referenced by the arguments of supported aggregate
    functions, otherwise ``None``.
    """
    _SUPPORTED_AGG_FNS = ("count_if", "count_unique")

    if not aggregate.startswith(_SUPPORTED_AGG_FNS):
        return []

    try:
        function, arguments, _ = fields.parse_function(aggregate)
        if function in _SUPPORTED_AGG_FNS and arguments:
            return [arguments[0]]
    except InvalidSearchQuery:
        logger.error(f"Failed to parse aggregate: {aggregate}", exc_info=True)

    return []


def _is_standard_metrics_query(tokens: Sequence[QueryToken]) -> bool:
    """
    Recursively checks if any of the supplied token contain search filters that can't be handled by standard metrics.
    """

    for token in tokens:
        if not _is_standard_metrics_search_filter(token):
            return False

    return True


def _is_standard_metrics_search_filter(token: QueryToken) -> bool:
    if isinstance(token, SearchFilter):
        return _is_standard_metrics_search_term(token.key.name)

    if isinstance(token, ParenExpression):
        return _is_standard_metrics_query(token.children)

    return True


def _is_on_demand_supported_query(tokens: Sequence[QueryToken]) -> bool:
    """
    Recursively checks if any of the supplied token contain search filters that can't be handled by standard metrics.
    """

    for token in tokens:
        if not _is_on_demand_supported_search_filter(token):
            return False

    return True


def _is_on_demand_supported_search_filter(token: QueryToken) -> bool:
    if isinstance(token, AggregateFilter):
        return False

    if isinstance(token, SearchFilter):
        if not _SEARCH_TO_RELAY_OPERATORS.get(token.operator):
            return False

        return _is_on_demand_supported_field(token.key.name)

    if isinstance(token, ParenExpression):
        return _is_on_demand_supported_query(token.children)

    return True


def _is_standard_metrics_field(field: str) -> bool:
    return _is_standard_metrics_field(field) or is_measurement(field) or is_span_op_breakdown(field)


def _is_standard_metrics_search_term(field: str) -> bool:
    return field in _STANDARD_METRIC_FIELDS


def _is_on_demand_supported_field(field: str) -> bool:
    try:
        _map_field_name(field)
        return True
    except ValueError:
        return False


def to_standard_metrics_query(query: str) -> str:
    """
    Converts a query containing on demand search fields to a query that can be
    run using only standard metrics.

    This is done by removing conditions requiring on-demand metrics.

    NOTE: This does **NOT** create an equivalent query. It only creates the best
    approximation available using only standard metrics. It is used for approximating
    the volume of an on-demand metrics query using a combination of indexed and metrics data.

    Examples:
        "environment:dev AND transaction.duration:>=1s" -> "environment:dev"
        "environment:dev OR transaction.duration:>=1s" -> "environment:dev"
        "transaction.duration:>=1s OR browser.version:1" -> ""
        "transaction.duration:>=1s AND browser.version:1" -> ""
    """
    try:
        tokens = event_search.parse_search_query(query)
    except InvalidSearchQuery:
        logger.error(f"Failed to parse search query: {query}", exc_info=True)
        raise

    cleaned_query = to_standard_metrics_tokens(tokens)
    return query_tokens_to_string(cleaned_query)


def to_standard_metrics_tokens(tokens: Sequence[QueryToken]) -> Sequence[QueryToken]:
    """
    Converts a query in token form containing on-demand search fields to a query
    that has all on-demand filters removed and can be run using only standard metrics.
    """
    remaining_tokens = _remove_on_demand_search_filters(tokens)
    cleaned_query = cleanup_query(remaining_tokens)
    return cleaned_query


def query_tokens_to_string(tokens: Sequence[QueryToken]) -> str:
    """
    Converts a list of tokens into a query string.
    """
    ret_val = ""
    for token in tokens:
        if isinstance(token, str):
            ret_val += f" {token}"
        else:
            ret_val += f" {token.to_query_string()}"
    return ret_val.strip()


def _remove_on_demand_search_filters(tokens: Sequence[QueryToken]) -> Sequence[QueryToken]:
    """
    removes tokens that contain filters that can only be handled by on demand metrics.
    """
    ret_val: List[QueryToken] = []
    for token in tokens:
        if isinstance(token, SearchFilter):
            if _is_standard_metrics_search_filter(token):
                ret_val.append(token)
        elif isinstance(token, ParenExpression):
            ret_val.append(ParenExpression(_remove_on_demand_search_filters(token.children)))
        else:
            ret_val.append(token)
    return ret_val


def cleanup_query(tokens: Sequence[QueryToken]) -> Sequence[QueryToken]:
    """
    Recreates a valid query from an original query that has had on demand search filters removed.

    When removing filters from a query it is possible to create invalid queries.
    For example removing the on demand filters from "transaction.duration:>=1s OR browser.version:1 AND environment:dev"
    would result in "OR AND environment:dev" which is not a valid query this should be cleaned to "environment:dev.

    "release:internal and browser.version:1 or os.name:android" => "release:internal or and os.name:android" which would be
    cleaned to "release:internal or os.name:android"
    """
    tokens = list(tokens)

    # remove empty parens
    removed_empty_parens: List[QueryToken] = []
    for token in tokens:
        if not isinstance(token, ParenExpression):
            removed_empty_parens.append(token)
        else:
            children = cleanup_query(token.children)
            if len(children) > 0:
                removed_empty_parens.append(ParenExpression(children))
    # remove AND and OR operators at the start of the query
    while len(removed_empty_parens) > 0 and isinstance(removed_empty_parens[0], str):
        removed_empty_parens.pop(0)

    # remove AND and OR operators at the end of the query
    while len(removed_empty_parens) > 0 and isinstance(removed_empty_parens[-1], str):
        removed_empty_parens.pop()

    # remove AND and OR operators that are next to each other
    ret_val = []
    previous_token: Optional[QueryToken] = None

    for token in removed_empty_parens:
        # this loop takes care of removing consecutive AND/OR operators (keeping only one of them)
        if isinstance(token, str) and isinstance(previous_token, str):
            token = cast(QueryOp, token.upper())
            # this handles two AND/OR operators next to each other, we must drop one of them
            # if we have an AND do nothing (AND will be merged in the previous token see comment below)
            # if we have an OR the resulting operator will be an OR
            # AND OR => OR
            # OR OR => OR
            # OR AND => OR
            # AND AND => AND
            if token == "OR":
                previous_token = "OR"
            continue
        elif previous_token is not None:
            ret_val.append(previous_token)
        previous_token = token
    # take care of the last token (if any)
    if previous_token is not None:
        ret_val.append(previous_token)

    return ret_val


<<<<<<< HEAD
def _is_on_demand_supported_query(tokens: Sequence[QueryToken]) -> bool:
    """
    Recursively checks if any of the supplied token contain search filters that can't be handled by standard metrics.
    """

    for token in tokens:
        if not _is_on_demand_supported_search_filter(token):
            return False

    return True


def _is_on_demand_supported_search_filter(token: QueryToken) -> bool:
    if isinstance(token, SearchFilter):
        return _is_on_demand_supported_field(token.key.name)

    if isinstance(token, ParenExpression):
        return _is_on_demand_supported_query(token.children)

    return True


def _is_standard_metrics_field(field: str) -> bool:
    return field in _STANDARD_METRIC_FIELDS


def _is_on_demand_supported_field(field: str) -> bool:
    try:
        _map_field_name(field)
        return True
    except ValueError:
        return False


def _deep_sorted(value: Union[Any, Dict[Any, Any]]) -> Union[Any, Dict[Any, Any]]:
    if isinstance(value, dict):
        return {key: _deep_sorted(value) for key, value in sorted(value.items())}
    else:
        return value


TagsSpecsGenerator = Callable[[Project, Optional[str]], List[TagSpec]]


def failure_rate_tag_spec(_1: Project, _2: Optional[str]) -> List[TagSpec]:
    return [
        {
            "key": "failure",
            "value": "true",
            "condition": {
                "inner": {
                    "name": "event.contexts.trace.status",
                    "op": "eq",
                    "value": ["ok", "cancelled", "unknown"],
                },
                "op": "not",
            },
        }
    ]


def apdex_tag_spec(project: Project, argument: Optional[str]) -> List[TagSpec]:
    _, metric = _get_apdex_project_transaction_threshold(project)

    if argument is None:
        raise Exception("apdex requires a threshold parameter.")

    field = _map_field_name(metric)
    apdex_threshold = int(argument)

    return [
        {
            "key": "satisfaction",
            "value": "satisfactory",
            "condition": {"name": field, "op": "lte", "value": apdex_threshold},
        },
        {
            "key": "satisfaction",
            "value": "tolerable",
            "condition": {
                "inner": [
                    {"name": field, "op": "gt", "value": apdex_threshold},
                    {"name": field, "op": "lte", "value": apdex_threshold * 4},
                ],
                "op": "and",
            },
        },
        {
            "key": "satisfaction",
            "value": "frustrated",
            "condition": {"name": field, "op": "gt", "value": apdex_threshold * 4},
        },
    ]


_DERIVED_METRICS: Dict[MetricOperationType, TagsSpecsGenerator] = {
    "on_demand_failure_rate": failure_rate_tag_spec,
    "on_demand_apdex": apdex_tag_spec,
}
=======
class OndemandMetricSpec:
    """
    Contains the information required to query or extract an on-demand metric.
    """
>>>>>>> f475e1b5


def is_derived_metric(op: MetricOperationType) -> bool:
    return op in _DERIVED_METRICS


@dataclass(frozen=True)
class FieldParsingResult:
    function: str
    arguments: List[str]
    alias: str


@dataclass(frozen=True)
class QueryParsingResult:
    conditions: Sequence[QueryToken]


@dataclass
class OnDemandMetricSpec:
    # Base fields from outside.
    field: str
    query: str

    # Public fields.
    op: MetricOperationType

    # Private fields.
    _metric_type: str
    _argument: Optional[str]

    def __init__(self, field: str, query: str):
        self.field = field
        self.query = self._cleanup_query(query)

        self._eager_process()

    def _eager_process(self):
        op, metric_type, argument = self._process_field()

        self.op = op
        self._metric_type = metric_type
        self._argument = argument

    @property
    def field_to_extract(self):
        if self.op == "on_demand_apdex":
            return None

        return self._argument

    @cached_property
    def mri(self) -> str:
        """The unique identifier of the on-demand metric."""
        return f"{self._metric_type}:{CUSTOM_ALERT_METRIC_NAME}@none"

    @cached_property
    def query_hash(self) -> str:
        """Returns a hash of the query and field to be used as a unique identifier for the on-demand metric."""
        str_to_hash = f"{self._field_for_hash()};{self._query_for_hash()}"
        return hashlib.shake_128(bytes(str_to_hash, encoding="ascii")).hexdigest(4)

    def _field_for_hash(self) -> Optional[str]:
        # Since derived metrics are a special case, we want to make sure that the hashing is different from the other
        # metrics.
        #
        # More specifically the hashing implementation will depend on the derived metric type:
        # - failure rate -> hash the op
        # - apdex -> hash the op + value
        #
        # The rationale for different hashing is complex to explain but the main idea is that if we hash the argument
        # and the conditions, we might have a case in which `count()` with condition `f` has the same hash as `apdex()`
        # with condition `f` and this will create a problem, since we might already have data for the `count()` and when
        # `apdex()` is created in the UI, we will use that metric but that metric didn't extract in the past the tags
        # that are used for apdex calculation, effectively causing problems with the data.
        if self.op == "on_demand_failure_rate":
            return self.op
        elif self.op == "on_demand_apdex":
            return f"{self.op}:{self._argument}"

        return self._argument

    def _query_for_hash(self):
        # In order to reduce the amount of metric being extracted, we perform a sort of the conditions tree. This
        # heuristic allows us to perform some de-duplication to minimize the number of metrics extracted for
        # semantically identical queries.
        return str(_deep_sorted(self.condition))

    @cached_property
    def condition(self) -> RuleCondition:
        """Returns a parent condition containing a list of other conditions which determine whether of not the metric
        is extracted."""
        return self._process_query()

    def tags_conditions(self, project: Project) -> List[TagSpec]:
        """Returns a list of tag conditions that will specify how tags are injected into metrics by Relay."""
        tags_specs_generator = _DERIVED_METRICS.get(self.op)
        if tags_specs_generator is None:
            return []

        return tags_specs_generator(project, self._argument)

    def to_metric_spec(self, project: Project) -> MetricSpec:
        """Converts the OndemandMetricSpec into a MetricSpec that Relay can understand."""
        # Tag conditions are always computed based on the project.
        extended_tags_conditions = self.tags_conditions(project).copy()
        extended_tags_conditions.append({"key": QUERY_HASH_KEY, "value": self.query_hash})

        return {
            "category": DataCategory.TRANSACTION.api_name(),
            "mri": self.mri,
            "field": self.field_to_extract,
            "condition": self.condition,
            "tags": extended_tags_conditions,
        }

    def _process_field(self) -> Tuple[MetricOperationType, str, Optional[str]]:
        parsed_field = self._parse_field(self.field)
        if parsed_field is None:
            raise Exception(f"Unable to parse the field {self.field}")

        op = self._get_op(parsed_field.function)
        metric_type = self._get_metric_type(parsed_field.function)

        return op, metric_type, self._parse_argument(op, metric_type, parsed_field)

    def _process_query(self) -> RuleCondition:
        parsed_field = self._parse_field(self.field)
        if parsed_field is None:
            raise Exception(f"Unable to parse the field {self.field}")

        # We have to handle the special case for the "count_if" function, however it may be better to build some
        # better abstracted code to handle third-party rule conditions injection.
        count_if_rule_condition = None
        if parsed_field.function == "count_if":
            key, op, value = parsed_field.arguments
            count_if_rule_condition = _convert_countif_filter(key, op, value)

        # First step is to parse the query string into our internal AST format.
        parsed_query = self._parse_query(self.query)
        # An on demand metric must have at least a condition, otherwise we can just use a classic metric.
        if parsed_query is None or len(parsed_query.conditions) == 0:
            if count_if_rule_condition is None:
                raise Exception("This query should not use on demand metrics")

            return count_if_rule_condition

        # Second step is to generate the actual Relay rule that contains all rules nested.
        rule_condition = SearchQueryConverter(parsed_query.conditions, {}).convert()
        if not count_if_rule_condition:
            return rule_condition

        # In case we have a top level rule which is not an "and" we have to wrap it.
        if rule_condition["op"] != "and":
            return {"op": "and", "inner": [rule_condition, count_if_rule_condition]}

        # In the other case, we can just flatten the conditions.
        rule_condition["inner"].append(count_if_rule_condition)
        return rule_condition

    @staticmethod
    def _parse_argument(
        op: MetricOperationType, metric_type: str, parsed_field: FieldParsingResult
    ) -> Optional[str]:
        requires_single_argument = metric_type in ["s", "d"] or op in ["on_demand_apdex"]
        if not requires_single_argument:
            return None

        if len(parsed_field.arguments) != 1:
            raise Exception(f"The operation {op} supports only a single parameter")

        argument = parsed_field.arguments[0]
        map_argument = op not in ["on_demand_apdex"]

        return _map_field_name(argument) if map_argument else argument

    @staticmethod
    def _get_op(function: str) -> MetricOperationType:
        op = _SEARCH_TO_METRIC_AGGREGATES.get(function)
        if op is not None:
            return op

        raise Exception(f"Unsupported aggregate function {function}")

    @staticmethod
    def _get_metric_type(function: str) -> str:
        metric_type = _AGGREGATE_TO_METRIC_TYPE.get(function)
        if metric_type is not None:
            return metric_type

        raise Exception(f"Unsupported aggregate function {function}")

    @staticmethod
    def _cleanup_query(query: str) -> str:
        regexes = [r"event\.type:transaction\s*", r"project:[\w\"]+\s*"]

        new_query = query
        for regex in regexes:
            new_query = re.sub(regex, "", new_query)

        return new_query

    @staticmethod
    def _parse_field(value: str) -> Optional[FieldParsingResult]:
        try:
            function, arguments, alias = fields.parse_function(value)
            return FieldParsingResult(function=function, arguments=arguments, alias=alias)
        except InvalidSearchQuery:
            return None

    @staticmethod
    def _parse_query(value: str) -> Optional[QueryParsingResult]:
        try:
            conditions = event_search.parse_search_query(value)
            return QueryParsingResult(conditions=conditions)
        except InvalidSearchQuery:
            return None


def _convert_countif_filter(key: str, op: str, value: str) -> RuleCondition:
    """Maps ``count_if`` arguments to a ``RuleCondition``."""
    assert op in _COUNTIF_TO_RELAY_OPERATORS, f"Unsupported `count_if` operator {op}"

    condition: RuleCondition = {
        "op": _COUNTIF_TO_RELAY_OPERATORS[op],
        "name": _map_field_name(key),
        "value": fields.normalize_count_if_value({"column": key, "value": value}),
    }

    if op == "notEquals":
        condition = {"op": "not", "inner": condition}

    return condition


def _map_field_name(search_key: str) -> str:
    """
    <<<<<<< HEAD
        Maps the name of a field in a search query to the event protocol path.
    =======
        Maps a name of a field in a search query to the event protocol path.
    >>>>>>> master

        Raises an exception if the field is not supported.
    """
    # Map known fields using a static mapping.
    if field := _SEARCH_TO_PROTOCOL_FIELDS.get(search_key):
        return f"event.{field}"

    # Measurements support generic access.
    if search_key.startswith("measurements."):
        return f"event.{search_key}"

    # Run a schema-aware check for tags. Always use the resolver output,
    # since it accounts for passing `tags[foo]` as key.
    resolved = (resolve_column(Dataset.Transactions))(search_key)
    if resolved.startswith("tags["):
        return f"event.tags.{resolved[5:-1]}"

    raise ValueError(f"Unsupported query field {search_key}")


def _get_apdex_project_transaction_threshold(project: Project) -> Tuple[int, str]:
    result = ProjectTransactionThreshold.filter(
        organization_id=project.organization.id,
        project_ids=[project.id],
        order_by=[],
        value_list=["threshold", "metric"],
    )

    # We expect to find only 1 entry, if we find many or none, we throw an error.
    if len(result) == 0:
        raise Exception(f"No apdex threshold found for apdex in project {project.id}")
    elif len(result) > 1:
        raise Exception(f"Multiple thresholds found for apdex in project {project.id}")

    # We will extract the threshold from the apdex(x) field where x is the threshold.
    threshold, metric = result[0]
    metric_id = TRANSACTION_METRICS[metric]

    return threshold, f"transaction.{metric_id}"


T = TypeVar("T")


class SearchQueryConverter:
    """
    A converter from search query token stream to rule conditions.

    Pass a token stream obtained from `parse_search_query` to the constructor.
    The converter can be used exactly once.
    """

    def __init__(self, tokens: Sequence[QueryToken], variables: Variables):
        self._tokens = tokens
        # TODO: decide whether we want to inject variables in `convert` or keep them instance based.
        self._variables = variables
        self._position = 0

    def convert(self) -> RuleCondition:
        """
        Converts the token stream into a rule condition.

        This function can raise an exception if the token stream is structurally
        invalid or contains fields that are not supported by the rule engine.
        """
        condition = self._expr()

        if self._position < len(self._tokens):
            raise ValueError("Unexpected trailing tokens")

        return condition

    def _peek(self) -> Optional[QueryToken]:
        """Returns the next token without consuming it."""

        if self._position < len(self._tokens):
            return self._tokens[self._position]
        else:
            return None

    def _consume(self, pattern: Union[str, Type[T]]) -> Optional[T]:
        """
        Consumes the next token if it matches the given pattern.

        The pattern can be:
         - a literal string, in which case the token must be equal to the string
         - a type, in which case the token must be an instance of the type

        Returns the token if it matches, or ``None`` otherwise.
        """
        token = self._peek()

        if isinstance(pattern, str) and token != pattern:
            return None
        elif isinstance(pattern, type) and not isinstance(token, pattern):
            return None

        self._position += 1
        return cast(T, token)

    def _expr(self) -> RuleCondition:
        terms = [self._term()]

        while self._consume("OR") is not None:
            terms.append(self._term())

        if len(terms) == 1:
            return terms[0]
        else:
            return {"op": "or", "inner": terms}

    def _term(self) -> RuleCondition:
        factors = [self._factor()]

        while self._peek() not in ("OR", None):
            self._consume("AND")  # AND is optional and implicit, ignore if present.
            factors.append(self._factor())

        if len(factors) == 1:
            return factors[0]
        else:
            return {"op": "and", "inner": factors}

    def _factor(self) -> RuleCondition:
        if filt := self._consume(SearchFilter):
            return self._filter(filt)
        elif paren := self._consume(ParenExpression):
            return SearchQueryConverter(paren.children, self._variables).convert()
        elif token := self._peek():
            raise ValueError(f"Unexpected token {token}")
        else:
            raise ValueError("Unexpected end of query")

    def _filter(self, token: SearchFilter) -> RuleCondition:
        operator = _SEARCH_TO_RELAY_OPERATORS.get(token.operator)
        if not operator:
            raise ValueError(f"Unsupported operator {token.operator}")

        # We propagate the filter in order to give as output a better error message with more context.
        key: str = self._eval_search_key(token.key)
        value: Any = self._eval_search_value(token.value)
        if operator == "eq" and token.value.is_wildcard():
            condition: RuleCondition = {
                "op": "glob",
                "name": _map_field_name(key),
                "value": [value],
            }
        else:
            # Special case: `x != ""` is the result of a `has:x` query, which
            # needs to be translated as `not(x == null)`.
            if token.operator == "!=" and value == "":
                value = None

            if isinstance(value, str):
                value = event_search.translate_escape_sequences(value)

            condition = {
                "op": operator,
                "name": _map_field_name(key),
                "value": value,
            }

        # In case we have negation operators, we have to wrap them in the `not` condition.
        if token.operator == "!=" or token.operator == "NOT IN":
            condition = {"op": "not", "inner": condition}

        return condition

    @staticmethod
    def _eval_search_key(
        search_key: SearchKey,
    ) -> str:
        return search_key.name

    @staticmethod
    def _eval_search_value(search_value: SearchValue) -> Any:
        return search_value.raw_value<|MERGE_RESOLUTION|>--- conflicted
+++ resolved
@@ -22,13 +22,15 @@
 from typing_extensions import NotRequired
 
 from sentry.api import event_search
-<<<<<<< HEAD
-from sentry.api.event_search import ParenExpression, SearchFilter, SearchKey, SearchValue
+from sentry.api.event_search import (
+    AggregateFilter,
+    ParenExpression,
+    SearchFilter,
+    SearchKey,
+    SearchValue,
+)
 from sentry.constants import DataCategory
-=======
-from sentry.api.event_search import AggregateFilter, ParenExpression, SearchFilter
 from sentry.discover.arithmetic import is_equation
->>>>>>> f475e1b5
 from sentry.exceptions import InvalidSearchQuery
 from sentry.models import TRANSACTION_METRICS, Project, ProjectTransactionThreshold
 from sentry.search.events import fields
@@ -240,8 +242,6 @@
     dataset: Optional[Union[str, Dataset]], aggregate: str, query: Optional[str]
 ) -> bool:
     """Returns ``True`` if the dataset is performance metrics and query contains non-standard search fields."""
-<<<<<<< HEAD
-=======
     return should_use_on_demand_metrics(dataset, aggregate, query)
 
 
@@ -272,8 +272,6 @@
     dataset: Optional[Union[str, Dataset]], aggregate: str, query: Optional[str]
 ) -> bool:
     """On-demand metrics are used if the aggregate and query are supported by on-demand metrics but not standard"""
-
->>>>>>> f475e1b5
     if not dataset or Dataset(dataset) != Dataset.PerformanceMetrics:
         return False
 
@@ -559,41 +557,6 @@
         ret_val.append(previous_token)
 
     return ret_val
-
-
-<<<<<<< HEAD
-def _is_on_demand_supported_query(tokens: Sequence[QueryToken]) -> bool:
-    """
-    Recursively checks if any of the supplied token contain search filters that can't be handled by standard metrics.
-    """
-
-    for token in tokens:
-        if not _is_on_demand_supported_search_filter(token):
-            return False
-
-    return True
-
-
-def _is_on_demand_supported_search_filter(token: QueryToken) -> bool:
-    if isinstance(token, SearchFilter):
-        return _is_on_demand_supported_field(token.key.name)
-
-    if isinstance(token, ParenExpression):
-        return _is_on_demand_supported_query(token.children)
-
-    return True
-
-
-def _is_standard_metrics_field(field: str) -> bool:
-    return field in _STANDARD_METRIC_FIELDS
-
-
-def _is_on_demand_supported_field(field: str) -> bool:
-    try:
-        _map_field_name(field)
-        return True
-    except ValueError:
-        return False
 
 
 def _deep_sorted(value: Union[Any, Dict[Any, Any]]) -> Union[Any, Dict[Any, Any]]:
@@ -661,12 +624,6 @@
     "on_demand_failure_rate": failure_rate_tag_spec,
     "on_demand_apdex": apdex_tag_spec,
 }
-=======
-class OndemandMetricSpec:
-    """
-    Contains the information required to query or extract an on-demand metric.
-    """
->>>>>>> f475e1b5
 
 
 def is_derived_metric(op: MetricOperationType) -> bool:
