--- conflicted
+++ resolved
@@ -266,7 +266,6 @@
     prefilling: bool = False,
 ) -> bool:
     """On-demand metrics are used if the aggregate and query are supported by on-demand metrics but not standard"""
-<<<<<<< HEAD
     supported_datasets = [Dataset.PerformanceMetrics]
     # In case we are running a prefill, we want to support also transactions, since our goal is to start extracting
     # metrics that will be needed after a query is converted from using transactions to metrics.
@@ -274,9 +273,6 @@
         supported_datasets.append(Dataset.Transactions)
 
     if not dataset or Dataset(dataset) not in supported_datasets:
-=======
-    if not dataset or Dataset(dataset) != Dataset.PerformanceMetrics:
->>>>>>> beea9757
         return False
 
     aggregate_supported_by = _get_aggregate_supported_by(aggregate)
