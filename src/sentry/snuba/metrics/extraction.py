from __future__ import annotations

import hashlib
import logging
from dataclasses import dataclass
from typing import (
    Any,
    Callable,
    Dict,
    List,
    Literal,
    Optional,
    Sequence,
    Tuple,
    Type,
    TypedDict,
    TypeVar,
    Union,
    cast,
)

from django.utils.functional import cached_property
from typing_extensions import NotRequired

from sentry.api import event_search
from sentry.api.event_search import AggregateFilter, ParenExpression, SearchFilter
from sentry.constants import APDEX_THRESHOLD_DEFAULT, DataCategory
from sentry.discover.arithmetic import is_equation
from sentry.exceptions import InvalidSearchQuery
from sentry.models.project import Project
from sentry.models.transaction_threshold import ProjectTransactionThreshold, TransactionMetric
from sentry.search.events import fields
from sentry.search.events.builder import UnresolvedQuery
from sentry.search.events.constants import VITAL_THRESHOLDS
from sentry.snuba.dataset import Dataset
from sentry.snuba.metrics.utils import MetricOperationType
from sentry.utils.snuba import is_measurement, is_span_op_breakdown, resolve_column

logger = logging.getLogger(__name__)

# Name component of MRIs used for custom alert metrics.
CUSTOM_ALERT_METRIC_NAME = "transactions/on_demand"
QUERY_HASH_KEY = "query_hash"

# Base type for conditions to evaluate on payloads.
# TODO: Streamline with dynamic sampling.
RuleCondition = Union["LogicalRuleCondition", "ComparingRuleCondition", "NotRuleCondition"]

# Maps from Discover's field names to event protocol paths. See Relay's
# ``FieldValueProvider`` for supported fields. All fields need to be prefixed
# with "event.".
# List of UI supported search fields is defined in sentry/static/app/utils/fields/index.ts
_SEARCH_TO_PROTOCOL_FIELDS = {
    # Top-level fields
    "release": "release",
    "dist": "dist",
    "environment": "environment",
    "transaction": "transaction",
    "platform": "platform",
    # Top-level structures ("interfaces")
    "user.email": "user.email",
    "user.id": "user.id",
    "user.ip_address": "user.ip_address",
    "user.name": "user.name",
    "user.segment": "user.segment",
    "geo.city": "user.geo.city",
    "geo.country_code": "user.geo.country_code",
    "geo.region": "user.geo.region",
    "geo.subdivision": "user.geo.subdivision",
    "http.method": "request.method",
    # Subset of context fields
    "device.name": "contexts.device.name",
    "device.family": "contexts.device.family",
    "os.name": "contexts.os.name",
    "os.version": "contexts.os.version",
    "browser.name": "contexts.browser.name",
    "transaction.op": "contexts.trace.op",
    "transaction.status": "contexts.trace.status",
    "http.status_code": "contexts.response.status_code",
    # Computed fields
    "transaction.duration": "duration",
    "release.build": "release.build",
    "release.package": "release.package",
    "release.version": "release.version.short",
    # Tags, measurements, and breakdowns are mapped by the converter
}

# Maps from Discover's syntax to Relay rule condition operators.
_SEARCH_TO_RELAY_OPERATORS: Dict[str, CompareOp] = {
    "=": "eq",
    "!=": "eq",  # combined with external negation
    "<": "lt",
    "<=": "lte",
    ">": "gt",
    ">=": "gte",
    "IN": "eq",
    "NOT IN": "eq",  # combined with external negation
}

# Maps from parsed count_if condition args to Relay rule condition operators.
_COUNTIF_TO_RELAY_OPERATORS: Dict[str, CompareOp] = {
    "equals": "eq",
    "notEquals": "eq",
    "less": "lt",
    "greater": "gt",
    "lessOrEquals": "lte",
    "greaterOrEquals": "gte",
}

# Maps plain Discover functions to metric aggregation functions.
_SEARCH_TO_METRIC_AGGREGATES: Dict[str, MetricOperationType] = {
    "count": "sum",
    "count_if": "sum",
    "avg": "avg",
    "min": "min",
    "max": "max",
    "p50": "p50",
    "p75": "p75",
    "p95": "p95",
    "p99": "p99",
    # generic percentile is not supported by metrics layer.
}

# Maps plain Discover functions to derived metric functions which are understood by the metrics layer.
_SEARCH_TO_DERIVED_METRIC_AGGREGATES: Dict[str, MetricOperationType] = {
    "failure_count": "on_demand_failure_count",
    "failure_rate": "on_demand_failure_rate",
    "apdex": "on_demand_apdex",
    "count_web_vitals": "on_demand_count_web_vitals",
    "epm": "on_demand_epm",
    "eps": "on_demand_eps",
    "user_misery": "on_demand_user_misery",
}

# Mapping to infer metric type from Discover function.
_AGGREGATE_TO_METRIC_TYPE = {
    "count": "c",
    "count_if": "c",
    "avg": "d",
    "max": "d",
    "p50": "d",
    "p75": "d",
    "p95": "d",
    "p99": "d",
    # With on demand metrics, evaluated metrics are actually stored, thus we have to choose a concrete metric type.
    "failure_count": "c",
    "failure_rate": "c",
    "count_web_vitals": "c",
    "apdex": "c",
    "epm": "c",
    "eps": "c",
    "user_misery": "s",
}


_NO_ARG_METRICS = [
    "on_demand_epm",
    "on_demand_eps",
    "on_demand_failure_count",
    "on_demand_failure_rate",
]
<<<<<<< HEAD
_MULTIPLE_ARGS_METRICS = ["on_demand_apdex", "on_demand_count_web_vitals"]
=======
_MULTIPLE_ARGS_METRICS = ["on_demand_apdex", "on_demand_user_misery"]
>>>>>>> 0fdb3a56

# Query fields that on their own do not require on-demand metric extraction but if present in an on-demand query
# will be converted to metric extraction conditions.
_STANDARD_METRIC_FIELDS = [
    "release",
    "dist",
    "environment",
    "transaction",
    "platform",
    "transaction.status",
    "transaction.op",
    "http.method",
    "http.status_code",
    "browser.name",
    "os.name",
    "geo.country_code",
    # These are skipped during on demand spec generation and will not be converted to metric extraction conditions
    "event.type",
    "project",
]

# Operators used in ``ComparingRuleCondition``.
CompareOp = Literal["eq", "gt", "gte", "lt", "lte", "glob"]

QueryOp = Literal["AND", "OR"]
QueryToken = Union[SearchFilter, QueryOp, ParenExpression]

Variables = Dict[str, Any]

query_builder = UnresolvedQuery(
    dataset=Dataset.Discover, params={}
)  # Workaround to get all updated discover functions instead of using the deprecated events fields.


class ComparingRuleCondition(TypedDict):
    """RuleCondition that compares a named field to a reference value."""

    op: CompareOp
    name: str
    value: Any


class LogicalRuleCondition(TypedDict):
    """RuleCondition that applies a logical operator to a sequence of conditions."""

    op: Literal["and", "or"]
    inner: List[RuleCondition]


class NotRuleCondition(TypedDict):
    """RuleCondition that negates an inner condition."""

    op: Literal["not"]
    inner: RuleCondition


class TagSpec(TypedDict):
    """
    Configuration for a tag to add to a metric.

    Tags values can be static if defined through `value` or dynamically queried
    from the payload if defined through `field`. These two options are mutually
    exclusive, behavior is undefined if both are specified.
    """

    key: str
    field: NotRequired[str]
    value: NotRequired[str]
    condition: NotRequired[RuleCondition]


class MetricSpec(TypedDict):
    """
    Specification for a metric to extract from some data.

    The metric type is given as part of the MRI (metric reference identifier)
    which must follow the form: `<type>:<namespace>/<name>@<unit>`.

    How the metric's value is obtained depends on the metric type:
     - Counter metrics are a special case, since the default product counters do
       not count any specific field but rather the occurrence of the event. As
       such, there is no value expression, and the field is set to `None`.
       Semantics of specifying remain undefined at this point.
     - Distribution metrics require a numeric value.
     - Set metrics require a string value, which is then emitted into the set as
       unique value. Insertion of numbers and other types is undefined.
    """

    category: Literal["transaction"]
    mri: str
    field: NotRequired[Optional[str]]
    condition: NotRequired[RuleCondition]
    tags: NotRequired[Sequence[TagSpec]]


@dataclass(frozen=True)
class SupportedBy:
    """Result of a check for standard and on-demand metric support."""

    standard_metrics: bool
    on_demand_metrics: bool

    @classmethod
    def neither(cls):
        return cls(standard_metrics=False, on_demand_metrics=False)

    @classmethod
    def both(cls):
        return cls(standard_metrics=True, on_demand_metrics=True)

    @classmethod
    def combine(cls, *supported_by):
        return cls(
            standard_metrics=all(s.standard_metrics for s in supported_by),
            on_demand_metrics=all(s.on_demand_metrics for s in supported_by),
        )


def should_use_on_demand_metrics(
    dataset: Optional[Union[str, Dataset]],
    aggregate: str,
    query: Optional[str],
    prefilling: bool = False,
) -> bool:
    """On-demand metrics are used if the aggregate and query are supported by on-demand metrics but not standard"""
    supported_datasets = [Dataset.PerformanceMetrics]
    # In case we are running a prefill, we want to support also transactions, since our goal is to start extracting
    # metrics that will be needed after a query is converted from using transactions to metrics.
    if prefilling:
        supported_datasets.append(Dataset.Transactions)

    if not dataset or Dataset(dataset) not in supported_datasets:
        return False

    aggregate_supported_by = _get_aggregate_supported_by(aggregate)
    query_supported_by = _get_query_supported_by(query)

    supported_by = SupportedBy.combine(aggregate_supported_by, query_supported_by)

    return not supported_by.standard_metrics and supported_by.on_demand_metrics


def _get_aggregate_supported_by(aggregate: str) -> SupportedBy:
    try:
        if is_equation(aggregate):
            # TODO(Ogi): Implement support for equations
            return SupportedBy.neither()

        match = fields.is_function(aggregate)

        if not match:
            raise InvalidSearchQuery(f"Invalid characters in field {aggregate}")

        function, _, args, _ = query_builder.parse_function(match)
        function_support = _get_function_support(function)
        args_support = _get_args_support(function, args)

        return SupportedBy.combine(function_support, args_support)

    except InvalidSearchQuery:
        logger.error(f"Failed to parse aggregate: {aggregate}", exc_info=True)

    return SupportedBy.neither()


def _get_function_support(function: str) -> SupportedBy:
    return SupportedBy(
        standard_metrics=True,
        on_demand_metrics=(
            function in _SEARCH_TO_METRIC_AGGREGATES
            or function in _SEARCH_TO_DERIVED_METRIC_AGGREGATES
        )
        and function in _AGGREGATE_TO_METRIC_TYPE,
    )


def _get_args_support(function: str, args: Sequence[str]) -> SupportedBy:
    if len(args) == 0:
        return SupportedBy.both()

    # apdex can have two variations, either apdex() or apdex(value).
    if function == "apdex":
        return SupportedBy(on_demand_metrics=True, standard_metrics=False)

    arg = args[0]

    standard_metrics = _is_standard_metrics_field(arg)
    on_demand_metrics = _is_on_demand_supported_field(arg)

    return SupportedBy(standard_metrics=standard_metrics, on_demand_metrics=on_demand_metrics)


def _get_query_supported_by(query: Optional[str]) -> SupportedBy:
    try:
        parsed_query = event_search.parse_search_query(query)

        standard_metrics = _is_standard_metrics_query(parsed_query)
        on_demand_metrics = _is_on_demand_supported_query(parsed_query)

        return SupportedBy(standard_metrics=standard_metrics, on_demand_metrics=on_demand_metrics)
    except InvalidSearchQuery:
        logger.error(f"Failed to parse search query: {query}", exc_info=True)
        return SupportedBy.neither()


def _is_standard_metrics_query(tokens: Sequence[QueryToken]) -> bool:
    """
    Recursively checks if any of the supplied token contain search filters that can't be handled by standard metrics.
    """

    for token in tokens:
        if not _is_standard_metrics_search_filter(token):
            return False

    return True


def _is_standard_metrics_search_filter(token: QueryToken) -> bool:
    if isinstance(token, SearchFilter):
        return _is_standard_metrics_search_term(token.key.name)

    if isinstance(token, ParenExpression):
        return _is_standard_metrics_query(token.children)

    return True


def _is_on_demand_supported_query(tokens: Sequence[QueryToken]) -> bool:
    """
    Recursively checks if any of the supplied token contain search filters that can't be handled by standard metrics.
    """

    for token in tokens:
        if not _is_on_demand_supported_search_filter(token):
            return False

    return True


def _is_on_demand_supported_search_filter(token: QueryToken) -> bool:
    if isinstance(token, AggregateFilter):
        return False

    if isinstance(token, SearchFilter):
        if not _SEARCH_TO_RELAY_OPERATORS.get(token.operator):
            return False

        return not _is_excluding_transactions(token) and _is_on_demand_supported_field(
            token.key.name
        )

    if isinstance(token, ParenExpression):
        return _is_on_demand_supported_query(token.children)

    return True


def _is_excluding_transactions(token: SearchFilter) -> bool:
    return (
        token.key.name == "event.type"
        and token.operator == "!="
        and token.value.raw_value == "transaction"
    )


def _is_standard_metrics_field(field: str) -> bool:
    return (
        _is_standard_metrics_search_term(field)
        or is_measurement(field)
        or is_span_op_breakdown(field)
        or field == "transaction.duration"
    )


def _is_standard_metrics_search_term(field: str) -> bool:
    return field in _STANDARD_METRIC_FIELDS


def _is_on_demand_supported_field(field: str) -> bool:
    try:
        _map_field_name(field)
        return True
    except ValueError:
        return False


def to_standard_metrics_query(query: str) -> str:
    """
    Converts a query containing on demand search fields to a query that can be
    run using only standard metrics.

    This is done by removing conditions requiring on-demand metrics.

    NOTE: This does **NOT** create an equivalent query. It only creates the best
    approximation available using only standard metrics. It is used for approximating
    the volume of an on-demand metrics query using a combination of indexed and metrics data.

    Examples:
        "environment:dev AND transaction.duration:>=1s" -> "environment:dev"
        "environment:dev OR transaction.duration:>=1s" -> "environment:dev"
        "transaction.duration:>=1s OR browser.version:1" -> ""
        "transaction.duration:>=1s AND browser.version:1" -> ""
    """
    try:
        tokens = event_search.parse_search_query(query)
    except InvalidSearchQuery:
        logger.error(f"Failed to parse search query: {query}", exc_info=True)
        raise

    cleaned_query = to_standard_metrics_tokens(tokens)
    return query_tokens_to_string(cleaned_query)


def to_standard_metrics_tokens(tokens: Sequence[QueryToken]) -> Sequence[QueryToken]:
    """
    Converts a query in token form containing on-demand search fields to a query
    that has all on-demand filters removed and can be run using only standard metrics.
    """
    remaining_tokens = _remove_on_demand_search_filters(tokens)
    cleaned_query = cleanup_query(remaining_tokens)
    return cleaned_query


def query_tokens_to_string(tokens: Sequence[QueryToken]) -> str:
    """
    Converts a list of tokens into a query string.
    """
    ret_val = ""
    for token in tokens:
        if isinstance(token, str):
            ret_val += f" {token}"
        else:
            ret_val += f" {token.to_query_string()}"
    return ret_val.strip()


def _remove_on_demand_search_filters(tokens: Sequence[QueryToken]) -> Sequence[QueryToken]:
    """
    removes tokens that contain filters that can only be handled by on demand metrics.
    """
    ret_val: List[QueryToken] = []
    for token in tokens:
        if isinstance(token, SearchFilter):
            if _is_standard_metrics_search_filter(token):
                ret_val.append(token)
        elif isinstance(token, ParenExpression):
            ret_val.append(ParenExpression(_remove_on_demand_search_filters(token.children)))
        else:
            ret_val.append(token)
    return ret_val


def _remove_event_type_and_project_filter(tokens: Sequence[QueryToken]) -> Sequence[QueryToken]:
    """
    removes event.type: transaction and project:* from the query
    """
    ret_val: List[QueryToken] = []
    for token in tokens:
        if isinstance(token, SearchFilter):
            if token.key.name not in ["event.type", "project"]:
                ret_val.append(token)
        elif isinstance(token, ParenExpression):
            ret_val.append(ParenExpression(_remove_event_type_and_project_filter(token.children)))
        else:
            ret_val.append(token)
    return ret_val


def cleanup_query(tokens: Sequence[QueryToken]) -> Sequence[QueryToken]:
    """
    Recreates a valid query from an original query that has had on demand search filters removed.

    When removing filters from a query it is possible to create invalid queries.
    For example removing the on demand filters from "transaction.duration:>=1s OR browser.version:1 AND environment:dev"
    would result in "OR AND environment:dev" which is not a valid query this should be cleaned to "environment:dev.

    "release:internal and browser.version:1 or os.name:android" => "release:internal or and os.name:android" which
    would be cleaned to "release:internal or os.name:android"
    """
    tokens = list(tokens)

    # remove empty parens
    removed_empty_parens: List[QueryToken] = []
    for token in tokens:
        if not isinstance(token, ParenExpression):
            removed_empty_parens.append(token)
        else:
            children = cleanup_query(token.children)
            if len(children) > 0:
                removed_empty_parens.append(ParenExpression(children))
    # remove AND and OR operators at the start of the query
    while len(removed_empty_parens) > 0 and isinstance(removed_empty_parens[0], str):
        removed_empty_parens.pop(0)

    # remove AND and OR operators at the end of the query
    while len(removed_empty_parens) > 0 and isinstance(removed_empty_parens[-1], str):
        removed_empty_parens.pop()

    # remove AND and OR operators that are next to each other
    ret_val = []
    previous_token: Optional[QueryToken] = None

    for token in removed_empty_parens:
        # this loop takes care of removing consecutive AND/OR operators (keeping only one of them)
        if isinstance(token, str) and isinstance(previous_token, str):
            token = cast(QueryOp, token.upper())
            # this handles two AND/OR operators next to each other, we must drop one of them
            # if we have an AND do nothing (AND will be merged in the previous token see comment below)
            # if we have an OR the resulting operator will be an OR
            # AND OR => OR
            # OR OR => OR
            # OR AND => OR
            # AND AND => AND
            if token == "OR":
                previous_token = "OR"
            continue
        elif previous_token is not None:
            ret_val.append(previous_token)
        previous_token = token
    # take care of the last token (if any)
    if previous_token is not None:
        ret_val.append(previous_token)

    return ret_val


def _deep_sorted(value: Union[Any, Dict[Any, Any]]) -> Union[Any, Dict[Any, Any]]:
    if isinstance(value, dict):
        return {key: _deep_sorted(value) for key, value in sorted(value.items())}
    else:
        return value


TagsSpecsGenerator = Callable[[Project, Optional[Sequence[str]]], List[TagSpec]]


def _get_threshold(arguments: Optional[Sequence[str]]) -> int:
    if not arguments:
        raise Exception("Threshold parameter required.")

    return int(arguments[0])


def failure_tag_spec(_1: Project, _2: Optional[Sequence[str]]) -> List[TagSpec]:
    """This specification tags transactions with a boolean saying if it failed."""
    return [
        {
            "key": "failure",
            "value": "true",
            "condition": {
                "inner": {
                    "name": "event.contexts.trace.status",
                    "op": "eq",
                    "value": ["ok", "cancelled", "unknown"],
                },
                "op": "not",
            },
        }
    ]


def apdex_tag_spec(project: Project, arguments: Optional[Sequence[str]]) -> list[TagSpec]:
    apdex_threshold = _get_threshold(arguments)
    field = _map_field_name(_get_satisfactory_threshold_and_metric(project)[1])

    return [
        {
            "key": "satisfaction",
            "value": "satisfactory",
            "condition": {"name": field, "op": "lte", "value": apdex_threshold},
        },
        {
            "key": "satisfaction",
            "value": "tolerable",
            "condition": {
                "inner": [
                    {"name": field, "op": "gt", "value": apdex_threshold},
                    {"name": field, "op": "lte", "value": apdex_threshold * 4},
                ],
                "op": "and",
            },
        },
        {
            "key": "satisfaction",
            "value": "frustrated",
            "condition": {"name": field, "op": "gt", "value": apdex_threshold * 4},
        },
    ]


<<<<<<< HEAD
def count_web_vitals_spec(project: Project, arguments: Optional[Sequence[str]]) -> list[TagSpec]:
    if not arguments:
        raise Exception("count_web_vitals requires arguments")

    if len(arguments) != 2:
        raise Exception("count web vitals requires a vital name and vital rating")

    measurement, measurement_rating = arguments

    field = _map_field_name(measurement)
    _, vital = measurement.split(".")

    thresholds = VITAL_THRESHOLDS[vital]

    if measurement_rating == "good":
        return [
            {
                "key": "measurement_rating",
                "value": "matches_hash",
                "condition": {"name": field, "op": "lt", "value": thresholds["meh"]},
            }
        ]
    elif measurement_rating == "meh":
        return [
            {
                "key": "measurement_rating",
                "value": "matches_hash",
                "condition": {
                    "inner": [
                        {"name": field, "op": "gte", "value": thresholds["meh"]},
                        {"name": field, "op": "lt", "value": thresholds["poor"]},
                    ],
                    "op": "and",
                },
            }
        ]
    elif measurement_rating == "poor":
        return [
            {
                "key": "measurement_rating",
                "value": "matches_hash",
                "condition": {"name": field, "op": "gte", "value": thresholds["poor"]},
            }
        ]
    return [
        # 'any' measurement_rating
        {
            "key": "measurement_rating",
            "value": "matches_hash",
            "condition": {"name": field, "op": "gte", "value": 0},
=======
def user_misery_tag_spec(project: Project, arguments: Optional[Sequence[str]]) -> List[TagSpec]:
    """A metric that counts the number of unique users who were frustrated; "frustration" is
    measured as a response time four times the satisfactory response time threshold (in milliseconds).
    It highlights transactions that have the highest impact on users."""
    threshold = _get_threshold(arguments)
    field = _map_field_name(_get_satisfactory_threshold_and_metric(project)[1])

    return [
        {
            "key": "satisfaction",
            "value": "frustrated",
            "condition": {"name": field, "op": "gt", "value": threshold * 4},
>>>>>>> 0fdb3a56
        }
    ]


# This is used to map a metric to a function which generates a specification
_DERIVED_METRICS: Dict[MetricOperationType, TagsSpecsGenerator | None] = {
    "on_demand_failure_count": failure_tag_spec,
    "on_demand_failure_rate": failure_tag_spec,
    "on_demand_apdex": apdex_tag_spec,
    "on_demand_epm": None,
    "on_demand_eps": None,
<<<<<<< HEAD
    "on_demand_count_web_vitals": count_web_vitals_spec,
=======
    "on_demand_user_misery": user_misery_tag_spec,
>>>>>>> 0fdb3a56
}


@dataclass(frozen=True)
class FieldParsingResult:
    function: str
    arguments: Sequence[str]
    alias: str


@dataclass(frozen=True)
class QueryParsingResult:
    conditions: Sequence[QueryToken]


@dataclass
class OnDemandMetricSpec:
    """
    Contains the information required to query or extract an on-demand metric.
    """

    # Base fields from outside.
    field: str
    query: str

    # Public fields.
    op: MetricOperationType

    # Private fields.
    _metric_type: str
    _arguments: Sequence[str]

    def __init__(self, field: str, query: str):
        self.field = field
        self.query = query
        self._arguments = []
        self._eager_process()

    def _eager_process(self):
        op, metric_type, arguments = self._process_field()

        self.op = op
        self._metric_type = metric_type
        self._arguments = arguments or []

    @property
    def field_to_extract(self):
        if self.op in ("on_demand_apdex", "on_demand_count_web_vitals"):
            return None

        if self.op in ("on_demand_user_misery"):
            return _map_field_name("user.id")

        if not self._arguments:
            return None

        return self._arguments[0]

    @cached_property
    def mri(self) -> str:
        """The unique identifier of the on-demand metric."""
        return f"{self._metric_type}:{CUSTOM_ALERT_METRIC_NAME}@none"

    @cached_property
    def query_hash(self) -> str:
        """Returns a hash of the query and field to be used as a unique identifier for the on-demand metric."""
        str_to_hash = f"{self._field_for_hash()};{self._query_for_hash()}"
        return hashlib.shake_128(bytes(str_to_hash, encoding="ascii")).hexdigest(4)

    def _field_for_hash(self) -> Optional[str]:
        # Since derived metrics are a special case, we want to make sure that the hashing is different from the other
        # metrics.
        #
        # More specifically the hashing implementation will depend on the derived metric type:
        # - failure count & rate -> hash the op
        # - apdex -> hash the op + value
        #
        # The rationale for different hashing is complex to explain but the main idea is that if we hash the argument
        # and the conditions, we might have a case in which `count()` with condition `f` has the same hash as `apdex()`
        # with condition `f` and this will create a problem, since we might already have data for the `count()` and when
        # `apdex()` is created in the UI, we will use that metric but that metric didn't extract in the past the tags
        # that are used for apdex calculation, effectively causing problems with the data.
        if self.op in _NO_ARG_METRICS:
            return self.op
        elif self.op in _MULTIPLE_ARGS_METRICS:
            ret_val = f"{self.op}"
            for arg in self._arguments:
                ret_val += f":{arg}"
            return ret_val

        if not self._arguments:
            return None

        return self._arguments[0]

    def _query_for_hash(self):
        # In order to reduce the amount of metric being extracted, we perform a sort of the conditions tree. This
        # heuristic allows us to perform some de-duplication to minimize the number of metrics extracted for
        # semantically identical queries.
        return str(_deep_sorted(self.condition))

    @cached_property
    def condition(self) -> Optional[RuleCondition]:
        """Returns a parent condition containing a list of other conditions which determine whether of not the metric
        is extracted."""
        return self._process_query()

    def tags_conditions(self, project: Project) -> List[TagSpec]:
        """Returns a list of tag conditions that will specify how tags are injected into metrics by Relay."""
        tags_specs_generator = _DERIVED_METRICS.get(self.op)
        if tags_specs_generator is None:
            return []

        return tags_specs_generator(project, self._arguments)

    def to_metric_spec(self, project: Project) -> MetricSpec:
        """Converts the OndemandMetricSpec into a MetricSpec that Relay can understand."""
        # Tag conditions are always computed based on the project.
        extended_tags_conditions = self.tags_conditions(project).copy()
        extended_tags_conditions.append({"key": QUERY_HASH_KEY, "value": self.query_hash})

        metric_spec: MetricSpec = {
            "category": DataCategory.TRANSACTION.api_name(),
            "mri": self.mri,
            "field": self.field_to_extract,
            "tags": extended_tags_conditions,
        }

        condition = self.condition
        if condition is not None:
            metric_spec["condition"] = condition

        return metric_spec

    def _process_field(self) -> Tuple[MetricOperationType, str, Optional[Sequence[str]]]:
        parsed_field = self._parse_field(self.field)
        if parsed_field is None:
            raise Exception(f"Unable to parse the field {self.field}")

        op = self._get_op(parsed_field.function)
        metric_type = self._get_metric_type(parsed_field.function)

        return op, metric_type, self._parse_arguments(op, metric_type, parsed_field)

    def _process_query(self) -> Optional[RuleCondition]:
        parsed_field = self._parse_field(self.field)
        if parsed_field is None:
            raise Exception(f"Unable to parse the field {self.field}")

        # First step is to parse the query string into our internal AST format.
        parsed_query = self._parse_query(self.query)
        # Second step is to extract the conditions that might be present in the aggregate function.
        aggregate_conditions = self._aggregate_conditions(parsed_field)

        # An on demand metric must have at least a condition, otherwise we can just use a classic metric.
        if parsed_query is None or len(parsed_query.conditions) == 0:
            if aggregate_conditions is None:
                # derived metrics have their conditions injected in the tags
                if self._get_op(parsed_field.function) in _DERIVED_METRICS:
                    return None
                raise Exception("This query should not use on demand metrics")

            return aggregate_conditions

        # Third step is to generate the actual Relay rule that contains all rules nested.
        rule_condition = SearchQueryConverter(parsed_query.conditions).convert()
        if not aggregate_conditions:
            return rule_condition

        # In case we have a top level rule which is not an "and" we have to wrap it.
        if rule_condition["op"] != "and":
            return {"op": "and", "inner": [rule_condition, aggregate_conditions]}

        # In the other case, we can just flatten the conditions.
        rule_condition["inner"].append(aggregate_conditions)
        return rule_condition

    @staticmethod
    def _aggregate_conditions(parsed_field) -> Optional[RuleCondition]:
        # We have to handle the special case for the "count_if" function, however it may be better to build some
        # better abstracted code to handle third-party rule conditions injection.
        if parsed_field.function == "count_if":
            key, op, value = parsed_field.arguments
            return _convert_countif_filter(key, op, value)

        return None

    @staticmethod
    def _parse_arguments(
        op: MetricOperationType, metric_type: str, parsed_field: FieldParsingResult
    ) -> Optional[Sequence[str]]:
        requires_arguments = metric_type in ["s", "d"] or op in _MULTIPLE_ARGS_METRICS
        if not requires_arguments:
            return None

        if len(parsed_field.arguments) == 0:
            raise Exception(f"The operation {op} supports one or more parameters")

        arguments = parsed_field.arguments
        map_argument = op not in _MULTIPLE_ARGS_METRICS

        first_argument = arguments[0]
        return [_map_field_name(first_argument)] if map_argument else arguments

    @staticmethod
    def _get_op(function: str) -> MetricOperationType:
        op = _SEARCH_TO_METRIC_AGGREGATES.get(function) or _SEARCH_TO_DERIVED_METRIC_AGGREGATES.get(
            function
        )
        if op is not None:
            return op

        raise Exception(f"Unsupported aggregate function {function}")

    @staticmethod
    def _get_metric_type(function: str) -> str:
        metric_type = _AGGREGATE_TO_METRIC_TYPE.get(function)
        if metric_type is not None:
            return metric_type

        raise Exception(f"Unsupported aggregate function {function}")

    # @staticmethod
    # def _cleanup_query(query: str) -> str:
    #     regexes = [r"event\.type:transaction\s*", r"project:[\w\d\"\-_]+\s*"]
    #
    #     new_query = query
    #     for regex in regexes:
    #         new_query = re.sub(regex, "", new_query)
    #
    #     return new_query

    @staticmethod
    def _parse_field(value: str) -> Optional[FieldParsingResult]:
        try:
            match = fields.is_function(value)

            if not match:
                raise InvalidSearchQuery(f"Invalid characters in field {value}")

            function, _, arguments, alias = query_builder.parse_function(match)
            return FieldParsingResult(function=function, arguments=arguments, alias=alias)
        except InvalidSearchQuery:
            return None

    @staticmethod
    def _parse_query(value: str) -> Optional[QueryParsingResult]:
        """Parse query string into our internal AST format."""
        try:
            conditions = event_search.parse_search_query(value)
            clean_conditions = cleanup_query(_remove_event_type_and_project_filter(conditions))
            return QueryParsingResult(conditions=clean_conditions)
        except InvalidSearchQuery:
            return None


def _convert_countif_filter(key: str, op: str, value: str) -> RuleCondition:
    """Maps ``count_if`` arguments to a ``RuleCondition``."""
    assert op in _COUNTIF_TO_RELAY_OPERATORS, f"Unsupported `count_if` operator {op}"

    condition: RuleCondition = {
        "op": _COUNTIF_TO_RELAY_OPERATORS[op],
        "name": _map_field_name(key),
        "value": fields.normalize_count_if_value({"column": key, "value": value}),
    }

    if op == "notEquals":
        condition = {"op": "not", "inner": condition}

    return condition


def _map_field_name(search_key: str) -> str:
    """
    Maps the name of a field in a search query to the event protocol path.

    Raises an exception if the field is not supported.
    """
    # Map known fields using a static mapping.
    if field := _SEARCH_TO_PROTOCOL_FIELDS.get(search_key):
        return f"event.{field}"

    # Measurements support generic access.
    if search_key.startswith("measurements."):
        return f"event.{search_key}.value"

    # Run a schema-aware check for tags. Always use the resolver output,
    # since it accounts for passing `tags[foo]` as key.
    resolved = (resolve_column(Dataset.Transactions))(search_key)
    if resolved == "transaction_name":
        transaction_field = _SEARCH_TO_PROTOCOL_FIELDS.get("transaction")
        return f"event.{transaction_field}"
    if resolved.startswith("tags["):
        return f"event.tags.{resolved[5:-1]}"

    raise ValueError(f"Unsupported query field {search_key}")


def _get_satisfactory_threshold_and_metric(project: Project) -> Tuple[int, str]:
    """It returns the statisfactory response time threshold for the project and
    the associated metric ("transaction.duration" or "measurements.lcp")."""
    result = ProjectTransactionThreshold.filter(
        organization_id=project.organization.id,
        project_ids=[project.id],
        order_by=[],
        value_list=["threshold", "metric"],
    )

    if len(result) == 0:
        # We use the default threshold shown in the UI.
        threshold = APDEX_THRESHOLD_DEFAULT
        metric = TransactionMetric.DURATION.value
    else:
        # We technically don't use this threshold since we extract it from the apdex(x) field
        # where x is the threshold, however, we still return it in case a fallback is needed.
        threshold, metric = result[0]

    if metric == TransactionMetric.DURATION.value:
        metric_field = "transaction.duration"
    elif metric == TransactionMetric.LCP.value:
        # We assume it's lcp since the enumerator contains only two possibilities.
        metric_field = "measurements.lcp"
    else:
        raise Exception("Invalid metric for project transaction threshold")

    return threshold, metric_field


T = TypeVar("T")


class SearchQueryConverter:
    """
    A converter from search query token stream to rule conditions.

    Pass a token stream obtained from `parse_search_query` to the constructor.
    The converter can be used exactly once.
    """

    def __init__(self, tokens: Sequence[QueryToken]):
        self._tokens = tokens
        self._position = 0

    def convert(self) -> RuleCondition:
        """
        Converts the token stream into a rule condition.

        This function can raise an exception if the token stream is structurally
        invalid or contains fields that are not supported by the rule engine.
        """
        condition = self._expr()

        if self._position < len(self._tokens):
            raise ValueError("Unexpected trailing tokens")

        return condition

    def _peek(self) -> Optional[QueryToken]:
        """Returns the next token without consuming it."""

        if self._position < len(self._tokens):
            return self._tokens[self._position]
        else:
            return None

    def _consume(self, pattern: Union[str, Type[T]]) -> Optional[T]:
        """
        Consumes the next token if it matches the given pattern.

        The pattern can be:
         - a literal string, in which case the token must be equal to the string
         - a type, in which case the token must be an instance of the type

        Returns the token if it matches, or ``None`` otherwise.
        """
        token = self._peek()

        if isinstance(pattern, str) and token != pattern:
            return None
        elif isinstance(pattern, type) and not isinstance(token, pattern):
            return None

        self._position += 1
        return cast(T, token)

    def _expr(self) -> RuleCondition:
        terms = [self._term()]

        while self._consume("OR") is not None:
            terms.append(self._term())

        if len(terms) == 1:
            return terms[0]
        else:
            return {"op": "or", "inner": terms}

    def _term(self) -> RuleCondition:
        factors = [self._factor()]

        while self._peek() not in ("OR", None):
            self._consume("AND")  # AND is optional and implicit, ignore if present.
            factors.append(self._factor())

        if len(factors) == 1:
            return factors[0]
        else:
            return {"op": "and", "inner": factors}

    def _factor(self) -> RuleCondition:
        if filt := self._consume(SearchFilter):
            return self._filter(filt)
        elif paren := self._consume(ParenExpression):
            return SearchQueryConverter(paren.children).convert()
        elif token := self._peek():
            raise ValueError(f"Unexpected token {token}")
        else:
            raise ValueError("Unexpected end of query")

    def _filter(self, token: SearchFilter) -> RuleCondition:
        operator = _SEARCH_TO_RELAY_OPERATORS.get(token.operator)
        if not operator:
            raise ValueError(f"Unsupported operator {token.operator}")

        # We propagate the filter in order to give as output a better error message with more context.
        key: str = token.key.name
        value: Any = token.value.raw_value
        if operator == "eq" and token.value.is_wildcard():
            condition: RuleCondition = {
                "op": "glob",
                "name": _map_field_name(key),
                "value": [value],
            }
        else:
            # Special case for the `has` and `!has` operators which are parsed as follows:
            # - `has:x` -> `x != ""`
            # - `!has:x` -> `x = ""`
            # They both need to be translated to `x not eq null` and `x eq null`.
            if token.operator in ("!=", "=") and value == "":
                value = None

            if isinstance(value, str):
                value = event_search.translate_escape_sequences(value)

            condition = {
                "op": operator,
                "name": _map_field_name(key),
                "value": value,
            }

        # In case we have negation operators, we have to wrap them in the `not` condition.
        if token.operator in ("!=", "NOT IN"):
            condition = {"op": "not", "inner": condition}

        return condition<|MERGE_RESOLUTION|>--- conflicted
+++ resolved
@@ -152,18 +152,13 @@
     "user_misery": "s",
 }
 
-
 _NO_ARG_METRICS = [
     "on_demand_epm",
     "on_demand_eps",
     "on_demand_failure_count",
     "on_demand_failure_rate",
 ]
-<<<<<<< HEAD
-_MULTIPLE_ARGS_METRICS = ["on_demand_apdex", "on_demand_count_web_vitals"]
-=======
-_MULTIPLE_ARGS_METRICS = ["on_demand_apdex", "on_demand_user_misery"]
->>>>>>> 0fdb3a56
+_MULTIPLE_ARGS_METRICS = ["on_demand_apdex", "on_demand_count_web_vitals", "on_demand_user_misery"]
 
 # Query fields that on their own do not require on-demand metric extraction but if present in an on-demand query
 # will be converted to metric extraction conditions.
@@ -654,7 +649,6 @@
     ]
 
 
-<<<<<<< HEAD
 def count_web_vitals_spec(project: Project, arguments: Optional[Sequence[str]]) -> list[TagSpec]:
     if not arguments:
         raise Exception("count_web_vitals requires arguments")
@@ -705,7 +699,10 @@
             "key": "measurement_rating",
             "value": "matches_hash",
             "condition": {"name": field, "op": "gte", "value": 0},
-=======
+        }
+    ]
+
+
 def user_misery_tag_spec(project: Project, arguments: Optional[Sequence[str]]) -> List[TagSpec]:
     """A metric that counts the number of unique users who were frustrated; "frustration" is
     measured as a response time four times the satisfactory response time threshold (in milliseconds).
@@ -718,7 +715,6 @@
             "key": "satisfaction",
             "value": "frustrated",
             "condition": {"name": field, "op": "gt", "value": threshold * 4},
->>>>>>> 0fdb3a56
         }
     ]
 
@@ -730,11 +726,8 @@
     "on_demand_apdex": apdex_tag_spec,
     "on_demand_epm": None,
     "on_demand_eps": None,
-<<<<<<< HEAD
     "on_demand_count_web_vitals": count_web_vitals_spec,
-=======
     "on_demand_user_misery": user_misery_tag_spec,
->>>>>>> 0fdb3a56
 }
 
 
