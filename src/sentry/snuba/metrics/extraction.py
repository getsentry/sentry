--- conflicted
+++ resolved
@@ -1,7 +1,5 @@
 import hashlib
 import logging
-<<<<<<< HEAD
-from dataclasses import dataclass
 from typing import (
     Any,
     Dict,
@@ -15,10 +13,6 @@
     Union,
     cast,
 )
-=======
-from datetime import datetime
-from typing import Any, Dict, Literal, Optional, Sequence, Tuple, TypedDict, Union, cast
->>>>>>> 4286faf6
 
 from typing_extensions import NotRequired
 
@@ -45,7 +39,6 @@
 _SEARCH_TO_PROTOCOL_FIELDS = {
     # Top-level fields
     "release": "event.release",
-<<<<<<< HEAD
     "dist": "event.dist",
     "environment": "event.environment",
     "transaction": "event.transaction",
@@ -82,23 +75,6 @@
     "<=": "lte",
     ">": "gt",
     ">=": "gte",
-=======
-    "transaction_name": "event.transaction",
-    "transaction_op": "event.transaction.op",
-    "transaction_status": "event.transaction.status",
-    "duration": "event.duration",
-    "measurements[cls]": "event.measurements.cls",
-    "measurements[fcp]": "event.measurements.fcp",
-    "measurements[fid]": "event.measurements.fid",
-    "measurements[fp]": "event.measurements.fp",
-    "measurements[lcp]": "event.measurements.lcp",
-    "measurements[ttfb]": "event.measurements.ttfb",
-    "measurements[ttfb.requesttime]": "event.measurements.ttfb.requesttime",
-    # TODO(ogi): Support fields whose resolution returns a function
-    # "browser.name": "event.browser.name",
-    # "http.status_code": "event.http.status_code",
-    # "os.name": "event.os.name",
->>>>>>> 4286faf6
 }
 
 # Maps plain Discover functions to metric aggregation functions. Derived metrics
