from __future__ import annotations

import hashlib
import logging
from dataclasses import dataclass
from typing import (
    Any,
    Callable,
    Dict,
    List,
    Literal,
    Optional,
    Sequence,
    Tuple,
    Type,
    TypedDict,
    TypeVar,
    Union,
    cast,
)

from django.utils.functional import cached_property
from typing_extensions import NotRequired

from sentry.api import event_search
from sentry.api.event_search import (
    AggregateFilter,
    ParenExpression,
    SearchFilter,
    SearchKey,
    SearchValue,
)
from sentry.constants import APDEX_THRESHOLD_DEFAULT, DataCategory
from sentry.discover.arithmetic import is_equation
from sentry.exceptions import InvalidSearchQuery
from sentry.models.project import Project
from sentry.models.transaction_threshold import ProjectTransactionThreshold, TransactionMetric
from sentry.search.events import fields
from sentry.search.events.builder import UnresolvedQuery
from sentry.search.events.constants import VITAL_THRESHOLDS
from sentry.snuba.dataset import Dataset
from sentry.snuba.metrics.utils import MetricOperationType
from sentry.utils.snuba import is_measurement, is_span_op_breakdown, resolve_column

logger = logging.getLogger(__name__)

# Name component of MRIs used for custom alert metrics.
CUSTOM_ALERT_METRIC_NAME = "transactions/on_demand"
QUERY_HASH_KEY = "query_hash"

# Base type for conditions to evaluate on payloads.
# TODO: Streamline with dynamic sampling.
RuleCondition = Union["LogicalRuleCondition", "ComparingRuleCondition", "NotRuleCondition"]

# Maps from Discover's field names to event protocol paths. See Relay's
# ``FieldValueProvider`` for supported fields. All fields need to be prefixed
# with "event.".
# List of UI supported search fields is defined in sentry/static/app/utils/fields/index.ts
_SEARCH_TO_PROTOCOL_FIELDS = {
    # Top-level fields
    "release": "release",
    "dist": "dist",
    "environment": "environment",
    "transaction": "transaction",
    "platform": "platform",
    "platform.name": "platform",
    # Top-level structures ("interfaces")
    "user.email": "user.email",
    "user.id": "user.id",
    "user.ip": "user.ip_address",
    "user.username": "user.name",
    "user.segment": "user.segment",
    "geo.city": "user.geo.city",
    "geo.country_code": "user.geo.country_code",
    "geo.region": "user.geo.region",
    "geo.subdivision": "user.geo.subdivision",
    "http.method": "request.method",
    "http.url": "request.url",
    # url is a tag extracted by Sentry itself, on Relay it's received as `request.url`
    "url": "request.url",
    "sdk.name": "sdk.name",
    "sdk.version": "sdk.version",
    # Subset of context fields
    "app.in_foreground": "contexts.app.in_foreground",
    "device.arch": "contexts.device.arch",
    "device.battery_level": "contexts.device.battery_level",
    "device.brand": "contexts.device.brand",
    "device.charging": "contexts.device.charging",
    "device.family": "contexts.device.family",
    "device.locale": "contexts.device.locale",
    "device.online": "contexts.device.online",
    "device.orientation": "contexts.device.orientation",
    "device.name": "contexts.device.name",
    "device.screen_density": "contexts.device.screen_density",
    "device.screen_dpi": "contexts.device.screen_dpi",
    "device.screen_width_pixels": "contexts.device.screen_width_pixels",
    "device.screen_height_pixels": "contexts.device.screen_height_pixels",
    "device.simulator": "contexts.device.simulator",
    "os.build": "contexts.os.build",
    "os.kernel_version": "contexts.os.kernel_version",
    "os.name": "contexts.os.name",
    "os.version": "contexts.os.version",
    "browser.name": "contexts.browser.name",
    "device.uuid": "contexts.device.uuid",
    "transaction.status": "contexts.trace.status",
    "transaction.op": "contexts.trace.op",
    "http.status_code": "contexts.response.status_code",
    "unreal.crash_type": "contexts.unreal.crash_type",
    # Computed fields
    "transaction.duration": "duration",
    "release.build": "release.build",
    "release.package": "release.package",
    "release.version": "release.version.short",
    # Tags, measurements, and breakdowns are mapped by the converter
}

# Maps from Discover's syntax to Relay rule condition operators.
_SEARCH_TO_RELAY_OPERATORS: Dict[str, CompareOp] = {
    "=": "eq",
    "!=": "eq",  # combined with external negation
    "<": "lt",
    "<=": "lte",
    ">": "gt",
    ">=": "gte",
    "IN": "eq",
    "NOT IN": "eq",  # combined with external negation
}

# Maps from parsed count_if condition args to Relay rule condition operators.
_COUNTIF_TO_RELAY_OPERATORS: Dict[str, CompareOp] = {
    "equals": "eq",
    "notEquals": "eq",
    "less": "lt",
    "greater": "gt",
    "lessOrEquals": "lte",
    "greaterOrEquals": "gte",
}

# Maps plain Discover functions to metric aggregation functions.
_SEARCH_TO_METRIC_AGGREGATES: Dict[str, MetricOperationType] = {
    "count": "sum",
    "count_if": "sum",
    "avg": "avg",
    "min": "min",
    "max": "max",
    "p50": "p50",
    "p75": "p75",
    "p95": "p95",
    "p99": "p99",
    # p100 is not supported in the metrics layer, so we convert to max which is equivalent.
    "p100": "max"
    # generic percentile is not supported by metrics layer.
}

# Maps plain Discover functions to derived metric functions which are understood by the metrics layer.
_SEARCH_TO_DERIVED_METRIC_AGGREGATES: Dict[str, MetricOperationType] = {
    "failure_count": "on_demand_failure_count",
    "failure_rate": "on_demand_failure_rate",
    "apdex": "on_demand_apdex",
    "count_web_vitals": "on_demand_count_web_vitals",
    "epm": "on_demand_epm",
    "eps": "on_demand_eps",
    "user_misery": "on_demand_user_misery",
}

# Mapping to infer metric type from Discover function.
_AGGREGATE_TO_METRIC_TYPE = {
    "count": "c",
    "count_if": "c",
    "avg": "d",
    "max": "d",
    "p50": "d",
    "p75": "d",
    "p95": "d",
    "p99": "d",
    "p100": "d",
    "percentile": "d",
    # With on demand metrics, evaluated metrics are actually stored, thus we have to choose a concrete metric type.
    "failure_count": "c",
    "failure_rate": "c",
    "count_web_vitals": "c",
    "apdex": "c",
    "epm": "c",
    "eps": "c",
    "user_misery": "s",
}

_NO_ARG_METRICS = [
    "on_demand_epm",
    "on_demand_eps",
    "on_demand_failure_count",
    "on_demand_failure_rate",
]
_MULTIPLE_ARGS_METRICS = ["on_demand_apdex", "on_demand_count_web_vitals", "on_demand_user_misery"]

# Query fields that on their own do not require on-demand metric extraction but if present in an on-demand query
# will be converted to metric extraction conditions.
_STANDARD_METRIC_FIELDS = [
    "release",
    "dist",
    "environment",
    "transaction",
    "platform",
    "transaction.status",
    "transaction.op",
    "http.method",
    "http.status_code",
    "browser.name",
    "os.name",
    "geo.country_code",
    # These are skipped during on demand spec generation and will not be converted to metric extraction conditions
    "event.type",
    "project",
]

# Operators used in ``ComparingRuleCondition``.
CompareOp = Literal["eq", "gt", "gte", "lt", "lte", "glob"]

QueryOp = Literal["AND", "OR"]
QueryToken = Union[SearchFilter, QueryOp, ParenExpression]

Variables = Dict[str, Any]

query_builder = UnresolvedQuery(
    dataset=Dataset.Discover, params={}
)  # Workaround to get all updated discover functions instead of using the deprecated events fields.


class ComparingRuleCondition(TypedDict):
    """RuleCondition that compares a named field to a reference value."""

    op: CompareOp
    name: str
    value: Any


class LogicalRuleCondition(TypedDict):
    """RuleCondition that applies a logical operator to a sequence of conditions."""

    op: Literal["and", "or"]
    inner: List[RuleCondition]


class NotRuleCondition(TypedDict):
    """RuleCondition that negates an inner condition."""

    op: Literal["not"]
    inner: RuleCondition


class TagSpec(TypedDict):
    """
    Configuration for a tag to add to a metric.

    Tags values can be static if defined through `value` or dynamically queried
    from the payload if defined through `field`. These two options are mutually
    exclusive, behavior is undefined if both are specified.
    """

    key: str
    field: NotRequired[str]
    value: NotRequired[str]
    condition: NotRequired[RuleCondition]


class MetricSpec(TypedDict):
    """
    Specification for a metric to extract from some data.

    The metric type is given as part of the MRI (metric reference identifier)
    which must follow the form: `<type>:<namespace>/<name>@<unit>`.

    How the metric's value is obtained depends on the metric type:
     - Counter metrics are a special case, since the default product counters do
       not count any specific field but rather the occurrence of the event. As
       such, there is no value expression, and the field is set to `None`.
       Semantics of specifying remain undefined at this point.
     - Distribution metrics require a numeric value.
     - Set metrics require a string value, which is then emitted into the set as
       unique value. Insertion of numbers and other types is undefined.
    """

    category: Literal["transaction"]
    mri: str
    field: NotRequired[Optional[str]]
    condition: NotRequired[RuleCondition]
    tags: NotRequired[Sequence[TagSpec]]


@dataclass(frozen=True)
class SupportedBy:
    """Result of a check for standard and on-demand metric support."""

    standard_metrics: bool
    on_demand_metrics: bool

    @classmethod
    def neither(cls):
        return cls(standard_metrics=False, on_demand_metrics=False)

    @classmethod
    def both(cls):
        return cls(standard_metrics=True, on_demand_metrics=True)

    @classmethod
    def combine(cls, *supported_by):
        return cls(
            standard_metrics=all(s.standard_metrics for s in supported_by),
            on_demand_metrics=all(s.on_demand_metrics for s in supported_by),
        )


def should_use_on_demand_metrics(
    dataset: Optional[Union[str, Dataset]],
    aggregate: str,
    query: Optional[str],
    groupbys: Optional[Sequence[str]] = None,
    prefilling: bool = False,
) -> bool:
    """On-demand metrics are used if the aggregate and query are supported by on-demand metrics but not standard"""
    groupbys = groupbys or []
    supported_datasets = [Dataset.PerformanceMetrics]
    # In case we are running a prefill, we want to support also transactions, since our goal is to start extracting
    # metrics that will be needed after a query is converted from using transactions to metrics.
    if prefilling:
        supported_datasets.append(Dataset.Transactions)

    if not dataset or Dataset(dataset) not in supported_datasets:
        return False

    aggregate_supported_by = _get_aggregate_supported_by(aggregate)
    query_supported_by = _get_query_supported_by(query)
    groupbys_supported_by = _get_groupbys_support(groupbys)

    supported_by = SupportedBy.combine(
        aggregate_supported_by, query_supported_by, groupbys_supported_by
    )

    return not supported_by.standard_metrics and supported_by.on_demand_metrics


def _get_aggregate_supported_by(aggregate: str) -> SupportedBy:
    try:
        if is_equation(aggregate):
            # TODO(Ogi): Implement support for equations
            return SupportedBy.neither()

        match = fields.is_function(aggregate)
        if not match:
            raise InvalidSearchQuery(f"Invalid characters in field {aggregate}")

        function, _, args, _ = query_builder.parse_function(match)
        function_support = _get_function_support(function, args)
        args_support = _get_args_support(args, function)

        return SupportedBy.combine(function_support, args_support)
    except InvalidSearchQuery:
        logger.error(f"Failed to parse aggregate: {aggregate}", exc_info=True)

    return SupportedBy.neither()


def _get_function_support(function: str, args: Sequence[str]) -> SupportedBy:
    if function == "percentile":
        return _get_percentile_support(args)

    return SupportedBy(
        standard_metrics=True,
        on_demand_metrics=(
            function in _SEARCH_TO_METRIC_AGGREGATES
            or function in _SEARCH_TO_DERIVED_METRIC_AGGREGATES
        )
        and function in _AGGREGATE_TO_METRIC_TYPE,
    )


def _get_percentile_support(args: Sequence[str]) -> SupportedBy:
    if len(args) != 2:
        return SupportedBy.neither()

    if not _get_percentile_op(args):
        return SupportedBy.neither()

    return SupportedBy.both()


def _get_percentile_op(args: Sequence[str]) -> Optional[MetricOperationType]:
    if len(args) != 2:
        raise ValueError("Percentile function should have 2 arguments")

    percentile = args[1]

    if percentile in ["0.5", "0.50"]:
        return "p50"
    if percentile == "0.75":
        return "p75"
    if percentile == "0.95":
        return "p95"
    if percentile == "0.99":
        return "p99"
    if percentile in ["1", "1.0"]:
        return "p100"

    return None


def _get_field_support(field: str) -> SupportedBy:
    standard_metrics = _is_standard_metrics_field(field)
    on_demand_metrics = _is_on_demand_supported_field(field)
    return SupportedBy(standard_metrics=standard_metrics, on_demand_metrics=on_demand_metrics)


def _get_args_support(fields: Sequence[str], used_in_function: Optional[str] = None) -> SupportedBy:
    if len(fields) == 0:
        return SupportedBy.both()

    if used_in_function == "apdex":
        # apdex can have two variations, either apdex() or apdex(value).
        return SupportedBy(on_demand_metrics=True, standard_metrics=False)

    arg = fields[0]
    return _get_field_support(arg)


def _get_groupbys_support(groupbys: Sequence[str]) -> SupportedBy:
    if len(groupbys) == 0:
        return SupportedBy.both()

    return SupportedBy.combine(*[_get_field_support(groupby) for groupby in groupbys])


def _get_query_supported_by(query: Optional[str]) -> SupportedBy:
    try:
        parsed_query = event_search.parse_search_query(query)

        standard_metrics = _is_standard_metrics_query(parsed_query)
        on_demand_metrics = _is_on_demand_supported_query(parsed_query)

        return SupportedBy(standard_metrics=standard_metrics, on_demand_metrics=on_demand_metrics)
    except InvalidSearchQuery:
        logger.error(f"Failed to parse search query: {query}", exc_info=True)
        return SupportedBy.neither()


def _is_standard_metrics_query(tokens: Sequence[QueryToken]) -> bool:
    """
    Recursively checks if any of the supplied token contain search filters that can't be handled by standard metrics.
    """

    for token in tokens:
        if not _is_standard_metrics_search_filter(token):
            return False

    return True


def _is_standard_metrics_search_filter(token: QueryToken) -> bool:
    if isinstance(token, SearchFilter):
        return _is_standard_metrics_search_term(token.key.name)

    if isinstance(token, ParenExpression):
        return _is_standard_metrics_query(token.children)

    return True


def _is_on_demand_supported_query(tokens: Sequence[QueryToken]) -> bool:
    """
    Recursively checks if any of the supplied token contain search filters that can't be handled by standard metrics.
    """

    for token in tokens:
        if not _is_on_demand_supported_search_filter(token):
            return False

    return True


def _is_on_demand_supported_search_filter(token: QueryToken) -> bool:
    if isinstance(token, AggregateFilter):
        return False

    if isinstance(token, SearchFilter):
        if not _SEARCH_TO_RELAY_OPERATORS.get(token.operator):
            return False

        return not _is_excluding_transactions(token) and _is_on_demand_supported_field(
            token.key.name
        )

    if isinstance(token, ParenExpression):
        return _is_on_demand_supported_query(token.children)

    return True


def _is_excluding_transactions(token: SearchFilter) -> bool:
    return (
        token.key.name == "event.type"
        and token.operator == "!="
        and token.value.raw_value == "transaction"
    )


def _is_standard_metrics_field(field: str) -> bool:
    return (
        _is_standard_metrics_search_term(field)
        or is_measurement(field)
        or is_span_op_breakdown(field)
        or field == "transaction.duration"
    )


def _is_standard_metrics_search_term(field: str) -> bool:
    return field in _STANDARD_METRIC_FIELDS


def _is_on_demand_supported_field(field: str) -> bool:
    try:
        _map_field_name(field)
        return True
    except ValueError:
        return False


def to_standard_metrics_query(query: str) -> str:
    """
    Converts a query containing on demand search fields to a query that can be
    run using only standard metrics.

    This is done by removing conditions requiring on-demand metrics.

    NOTE: This does **NOT** create an equivalent query. It only creates the best
    approximation available using only standard metrics. It is used for approximating
    the volume of an on-demand metrics query using a combination of indexed and metrics data.

    Examples:
        "environment:dev AND transaction.duration:>=1s" -> "environment:dev"
        "environment:dev OR transaction.duration:>=1s" -> "environment:dev"
        "transaction.duration:>=1s OR browser.version:1" -> ""
        "transaction.duration:>=1s AND browser.version:1" -> ""
    """
    try:
        tokens = event_search.parse_search_query(query)
    except InvalidSearchQuery:
        logger.error(f"Failed to parse search query: {query}", exc_info=True)
        raise

    cleaned_query = to_standard_metrics_tokens(tokens)
    return query_tokens_to_string(cleaned_query)


def to_standard_metrics_tokens(tokens: Sequence[QueryToken]) -> Sequence[QueryToken]:
    """
    Converts a query in token form containing on-demand search fields to a query
    that has all on-demand filters removed and can be run using only standard metrics.
    """
    remaining_tokens = _remove_on_demand_search_filters(tokens)
    cleaned_query = cleanup_query(remaining_tokens)
    return cleaned_query


def query_tokens_to_string(tokens: Sequence[QueryToken]) -> str:
    """
    Converts a list of tokens into a query string.
    """
    ret_val = ""
    for token in tokens:
        if isinstance(token, str):
            ret_val += f" {token}"
        else:
            ret_val += f" {token.to_query_string()}"
    return ret_val.strip()


def _remove_on_demand_search_filters(tokens: Sequence[QueryToken]) -> Sequence[QueryToken]:
    """
    removes tokens that contain filters that can only be handled by on demand metrics.
    """
    ret_val: List[QueryToken] = []
    for token in tokens:
        if isinstance(token, SearchFilter):
            if _is_standard_metrics_search_filter(token):
                ret_val.append(token)
        elif isinstance(token, ParenExpression):
            ret_val.append(ParenExpression(_remove_on_demand_search_filters(token.children)))
        else:
            ret_val.append(token)
    return ret_val


def _remove_event_type_and_project_filter(tokens: Sequence[QueryToken]) -> Sequence[QueryToken]:
    """
    removes event.type: transaction and project:* from the query
    """
    ret_val: List[QueryToken] = []
    for token in tokens:
        if isinstance(token, SearchFilter):
            if token.key.name not in ["event.type", "project"]:
                ret_val.append(token)
        elif isinstance(token, ParenExpression):
            ret_val.append(ParenExpression(_remove_event_type_and_project_filter(token.children)))
        else:
            ret_val.append(token)
    return ret_val


def cleanup_query(tokens: Sequence[QueryToken]) -> Sequence[QueryToken]:
    """
    Recreates a valid query from an original query that has had on demand search filters removed.

    When removing filters from a query it is possible to create invalid queries.
    For example removing the on demand filters from "transaction.duration:>=1s OR browser.version:1 AND environment:dev"
    would result in "OR AND environment:dev" which is not a valid query this should be cleaned to "environment:dev.

    "release:internal and browser.version:1 or os.name:android" => "release:internal or and os.name:android" which
    would be cleaned to "release:internal or os.name:android"
    """
    tokens = list(tokens)

    # remove empty parens
    removed_empty_parens: List[QueryToken] = []
    for token in tokens:
        if not isinstance(token, ParenExpression):
            removed_empty_parens.append(token)
        else:
            children = cleanup_query(token.children)
            if len(children) > 0:
                removed_empty_parens.append(ParenExpression(children))
    # remove AND and OR operators at the start of the query
    while len(removed_empty_parens) > 0 and isinstance(removed_empty_parens[0], str):
        removed_empty_parens.pop(0)

    # remove AND and OR operators at the end of the query
    while len(removed_empty_parens) > 0 and isinstance(removed_empty_parens[-1], str):
        removed_empty_parens.pop()

    # remove AND and OR operators that are next to each other
    ret_val = []
    previous_token: Optional[QueryToken] = None

    for token in removed_empty_parens:
        # this loop takes care of removing consecutive AND/OR operators (keeping only one of them)
        if isinstance(token, str) and isinstance(previous_token, str):
            token = cast(QueryOp, token.upper())
            # this handles two AND/OR operators next to each other, we must drop one of them
            # if we have an AND do nothing (AND will be merged in the previous token see comment below)
            # if we have an OR the resulting operator will be an OR
            # AND OR => OR
            # OR OR => OR
            # OR AND => OR
            # AND AND => AND
            if token == "OR":
                previous_token = "OR"
            continue
        elif previous_token is not None:
            ret_val.append(previous_token)
        previous_token = token
    # take care of the last token (if any)
    if previous_token is not None:
        ret_val.append(previous_token)

    return ret_val


def _deep_sorted(value: Union[Any, Dict[Any, Any]]) -> Union[Any, Dict[Any, Any]]:
    if isinstance(value, dict):
        return {key: _deep_sorted(value) for key, value in sorted(value.items())}
    else:
        return value


TagsSpecsGenerator = Callable[[Project, Optional[Sequence[str]]], List[TagSpec]]


def _get_threshold(arguments: Optional[Sequence[str]]) -> float:
    if not arguments:
        raise Exception("Threshold parameter required.")

    return float(arguments[0])


def failure_tag_spec(_1: Project, _2: Optional[Sequence[str]]) -> List[TagSpec]:
    """This specification tags transactions with a boolean saying if it failed."""
    return [
        {
            "key": "failure",
            "value": "true",
            "condition": {
                "inner": {
                    "name": "event.contexts.trace.status",
                    "op": "eq",
                    "value": ["ok", "cancelled", "unknown"],
                },
                "op": "not",
            },
        }
    ]


def apdex_tag_spec(project: Project, arguments: Optional[Sequence[str]]) -> list[TagSpec]:
    apdex_threshold = _get_threshold(arguments)
    field = _map_field_name(_get_satisfactory_threshold_and_metric(project)[1])

    return [
        {
            "key": "satisfaction",
            "value": "satisfactory",
            "condition": {"name": field, "op": "lte", "value": apdex_threshold},
        },
        {
            "key": "satisfaction",
            "value": "tolerable",
            "condition": {
                "inner": [
                    {"name": field, "op": "gt", "value": apdex_threshold},
                    {"name": field, "op": "lte", "value": apdex_threshold * 4},
                ],
                "op": "and",
            },
        },
        {
            "key": "satisfaction",
            "value": "frustrated",
            "condition": {"name": field, "op": "gt", "value": apdex_threshold * 4},
        },
    ]


def count_web_vitals_spec(project: Project, arguments: Optional[Sequence[str]]) -> list[TagSpec]:
    if not arguments:
        raise Exception("count_web_vitals requires arguments")

    if len(arguments) != 2:
        raise Exception("count web vitals requires a vital name and vital rating")

    measurement, measurement_rating = arguments

    field = _map_field_name(measurement)
    _, vital = measurement.split(".")

    thresholds = VITAL_THRESHOLDS[vital]

    if measurement_rating == "good":
        return [
            {
                "key": "measurement_rating",
                "value": "matches_hash",
                "condition": {"name": field, "op": "lt", "value": thresholds["meh"]},
            }
        ]
    elif measurement_rating == "meh":
        return [
            {
                "key": "measurement_rating",
                "value": "matches_hash",
                "condition": {
                    "inner": [
                        {"name": field, "op": "gte", "value": thresholds["meh"]},
                        {"name": field, "op": "lt", "value": thresholds["poor"]},
                    ],
                    "op": "and",
                },
            }
        ]
    elif measurement_rating == "poor":
        return [
            {
                "key": "measurement_rating",
                "value": "matches_hash",
                "condition": {"name": field, "op": "gte", "value": thresholds["poor"]},
            }
        ]
    return [
        # 'any' measurement_rating
        {
            "key": "measurement_rating",
            "value": "matches_hash",
            "condition": {"name": field, "op": "gte", "value": 0},
        }
    ]


def user_misery_tag_spec(project: Project, arguments: Optional[Sequence[str]]) -> List[TagSpec]:
    """A metric that counts the number of unique users who were frustrated; "frustration" is
    measured as a response time four times the satisfactory response time threshold (in milliseconds).
    It highlights transactions that have the highest impact on users."""
    threshold = _get_threshold(arguments)
    field = _map_field_name(_get_satisfactory_threshold_and_metric(project)[1])

    return [
        {
            "key": "satisfaction",
            "value": "frustrated",
            "condition": {"name": field, "op": "gt", "value": threshold * 4},
        }
    ]


# This is used to map a metric to a function which generates a specification
_DERIVED_METRICS: Dict[MetricOperationType, TagsSpecsGenerator | None] = {
    "on_demand_failure_count": failure_tag_spec,
    "on_demand_failure_rate": failure_tag_spec,
    "on_demand_apdex": apdex_tag_spec,
    "on_demand_epm": None,
    "on_demand_eps": None,
    "on_demand_count_web_vitals": count_web_vitals_spec,
    "on_demand_user_misery": user_misery_tag_spec,
}


@dataclass(frozen=True)
class FieldParsingResult:
    function: str
    arguments: Sequence[str]
    alias: str


@dataclass(frozen=True)
class QueryParsingResult:
    conditions: Sequence[QueryToken]

    def is_empty(self) -> bool:
        return len(self.conditions) == 0


@dataclass
class OnDemandMetricSpec:
    """
    Contains the information required to query or extract an on-demand metric.
    """

    # Base fields from outside.
    field: str
    query: str
    groupbys: Sequence[str]

    # Public fields.
    op: MetricOperationType

    # Private fields.
    _metric_type: str
    _arguments: Sequence[str]

    def __init__(
        self,
        field: str,
        query: str,
        environment: Optional[str] = None,
        groupbys: Optional[Sequence[str]] = None,
    ):
        self.field = field
        self.query = query
        # Removes field if passed in selected_columns
        self.groupbys = [groupby for groupby in groupbys or () if groupby != field]
        # For now, we just support the environment as extra, but in the future we might need more complex ways to
        # combine extra values that are outside the query string.
        self.environment = environment
        self._arguments = []
        self._eager_process()

    def _eager_process(self):
        op, metric_type, arguments = self._process_field()

        self.op = op
        self._metric_type = metric_type
        self._arguments = arguments or []

    @property
    def field_to_extract(self):
        if self.op in ("on_demand_apdex", "on_demand_count_web_vitals"):
            return None

        if self.op in ("on_demand_user_misery"):
            return _map_field_name("user.id")

        if not self._arguments:
            return None

        return self._arguments[0]

    @cached_property
    def mri(self) -> str:
        """The unique identifier of the on-demand metric."""
        return f"{self._metric_type}:{CUSTOM_ALERT_METRIC_NAME}@none"

    @cached_property
    def _query_str_for_hash(self) -> str:
        """Returns a hash of the query and field to be used as a unique identifier for the on-demand metric."""
        str_to_hash = f"{self._field_for_hash()};{self._query_for_hash()}"
        if self.groupbys:
            # For compatibility with existing deployed metrics, leave existing hash untouched unless conditions are now
            # included in the spec.
            return f"{str_to_hash};{self._groupbys_for_hash()}"
        return str_to_hash

    @cached_property
    def query_hash(self) -> str:
        str_to_hash = self._query_str_for_hash
        return hashlib.shake_128(bytes(str_to_hash, encoding="ascii")).hexdigest(4)

    def _field_for_hash(self) -> Optional[str]:
        # Since derived metrics are a special case, we want to make sure that the hashing is different from the other
        # metrics.
        #
        # More specifically the hashing implementation will depend on the derived metric type:
        # - failure count & rate -> hash the op
        # - apdex -> hash the op + value
        #
        # The rationale for different hashing is complex to explain but the main idea is that if we hash the argument
        # and the conditions, we might have a case in which `count()` with condition `f` has the same hash as `apdex()`
        # with condition `f` and this will create a problem, since we might already have data for the `count()` and when
        # `apdex()` is created in the UI, we will use that metric but that metric didn't extract in the past the tags
        # that are used for apdex calculation, effectively causing problems with the data.
        if self.op in _NO_ARG_METRICS:
            return self.op
        elif self.op in _MULTIPLE_ARGS_METRICS:
            ret_val = f"{self.op}"
            for arg in self._arguments:
                ret_val += f":{arg}"
            return ret_val

        if not self._arguments:
            return None

        return self._arguments[0]

    def _query_for_hash(self) -> str:
        # In order to reduce the amount of metric being extracted, we perform a sort of the conditions tree. This
        # heuristic allows us to perform some de-duplication to minimize the number of metrics extracted for
        # semantically identical queries.
        #
        # In case we have `None` condition, we will use `None` string for hashing, so it's a sentinel value.
        return str(_deep_sorted(self.condition))

    def _groupbys_for_hash(self):
        # A sorted list of group-bys for the hash, since groupbys will be unique per on_demand metric.
        return str(sorted(self.groupbys))

    @cached_property
    def condition(self) -> Optional[RuleCondition]:
        """Returns a parent condition containing a list of other conditions which determine whether of not the metric
        is extracted."""
        return self._process_query()

    def tags_conditions(self, project: Project) -> List[TagSpec]:
        """Returns a list of tag conditions that will specify how tags are injected into metrics by Relay."""
        tags_specs_generator = _DERIVED_METRICS.get(self.op)
        if tags_specs_generator is None:
            return []

        return tags_specs_generator(project, self._arguments)

    def _tag_for_groupby(self, groupby: str) -> TagSpec:
        """Returns a TagSpec for a groupby"""
        field = _map_field_name(groupby)

        return {
            "key": groupby,
            "field": field,
        }

    def tags_groupbys(self, groupbys: Sequence[str]) -> List[TagSpec]:
        """Returns a list of tag specs generate for added groupbys, as they need to be stored separately for queries to work."""
        return [self._tag_for_groupby(groupby) for groupby in groupbys]

    def to_metric_spec(self, project: Project) -> MetricSpec:
        """Converts the OndemandMetricSpec into a MetricSpec that Relay can understand."""
        # Tag conditions are always computed based on the project.
        extended_tags_conditions = self.tags_conditions(project).copy()
        extended_tags_conditions.append({"key": QUERY_HASH_KEY, "value": self.query_hash})

        tag_from_groupbys = self.tags_groupbys(self.groupbys)
        extended_tags_conditions.extend(tag_from_groupbys)

        metric_spec: MetricSpec = {
            "category": DataCategory.TRANSACTION.api_name(),
            "mri": self.mri,
            "field": self.field_to_extract,
            "tags": extended_tags_conditions,
        }

        condition = self.condition
        if condition is not None:
            metric_spec["condition"] = condition

        return metric_spec

    def _process_field(self) -> Tuple[MetricOperationType, str, Optional[Sequence[str]]]:
        parsed_field = self._parse_field(self.field)
        op = self._get_op(parsed_field.function, parsed_field.arguments)
        metric_type = self._get_metric_type(parsed_field.function)

        return op, metric_type, self._parse_arguments(op, metric_type, parsed_field)

    def _process_query(self) -> Optional[RuleCondition]:
        # First step is to parse the query string into our internal AST format.
        parsed_query = self._parse_query(self.query)
        # We extend the parsed query with other conditions that we want to inject externally from the query.
        parsed_query = self._extend_parsed_query(parsed_query)

        # Second step is to extract the conditions that might be present in the aggregate function (e.g. count_if).
        parsed_field = self._parse_field(self.field)
        aggregate_conditions = self._aggregate_conditions(parsed_field)

        # In case we have an empty query, but we have some conditions from the aggregate, we can just return them.
        if parsed_query.is_empty() and aggregate_conditions:
            return aggregate_conditions

        try:
            # Third step is to generate the actual Relay rule that contains all rules nested. We assume that the query
            # being passed here, can be satisfied ONLY by on demand metrics.
            rule_condition = SearchQueryConverter(parsed_query.conditions).convert()
        except Exception as exc:
            if not parsed_query.is_empty():
                logger.error(f"Error while converting search query '{self.query}'", exc_info=exc)
<<<<<<< HEAD

            return None

=======

            return None

>>>>>>> 66892711
        # If we don't have to merge the aggregate, we can just return the parsed rules.
        if not aggregate_conditions:
            return rule_condition

        # In case we have a top level rule which is not an "and" we have to wrap it.
        if rule_condition["op"] != "and":
            return {"op": "and", "inner": [rule_condition, aggregate_conditions]}

        # In the other case, we can just flatten the conditions.
        rule_condition["inner"].append(aggregate_conditions)
        return rule_condition

    def _extend_parsed_query(self, parsed_query_result: QueryParsingResult) -> QueryParsingResult:
        conditions = cast(List[QueryToken], parsed_query_result.conditions)

        new_conditions: List[QueryToken] = []
        if self.environment is not None:
            new_conditions.append(
                SearchFilter(
                    key=SearchKey(name="environment"),
                    operator="=",
                    value=SearchValue(raw_value=self.environment),
                )
            )

        extended_conditions = new_conditions + conditions
        return QueryParsingResult(
            # This transformation is equivalent to the syntax "new_conditions AND conditions" where conditions can be
            # in parentheses or not.
            conditions=extended_conditions
        )

    @staticmethod
    def _aggregate_conditions(parsed_field) -> Optional[RuleCondition]:
        # We have to handle the special case for the "count_if" function, however it may be better to build some
        # better abstracted code to handle third-party rule conditions injection.
        if parsed_field.function == "count_if":
            key, op, value = parsed_field.arguments
            return _convert_countif_filter(key, op, value)

        return None

    @staticmethod
    def _parse_arguments(
        op: MetricOperationType, metric_type: str, parsed_field: FieldParsingResult
    ) -> Optional[Sequence[str]]:
        requires_arguments = metric_type in ["s", "d"] or op in _MULTIPLE_ARGS_METRICS
        if not requires_arguments:
            return None

        if len(parsed_field.arguments) == 0:
            raise Exception(f"The operation {op} supports one or more parameters")

        arguments = parsed_field.arguments
        return [_map_field_name(arguments[0])] if op not in _MULTIPLE_ARGS_METRICS else arguments

    @staticmethod
    def _get_op(function: str, args: Sequence[str]) -> MetricOperationType:
        if function == "percentile":
            percentile_op = _get_percentile_op(args)
            if percentile_op is not None:
                function = cast(str, percentile_op)

        op = _SEARCH_TO_METRIC_AGGREGATES.get(function) or _SEARCH_TO_DERIVED_METRIC_AGGREGATES.get(
            function
        )
        if op is not None:
            return op

        raise Exception(f"Unsupported aggregate function {function}")

    @staticmethod
    def _get_metric_type(function: str) -> str:
        metric_type = _AGGREGATE_TO_METRIC_TYPE.get(function)
        if metric_type is not None:
            return metric_type

        raise Exception(f"Unsupported aggregate function {function}")

    @staticmethod
    def _parse_field(value: str) -> FieldParsingResult:
        try:
            match = fields.is_function(value)
            if not match:
                raise InvalidSearchQuery(f"Invalid characters in field {value}")

            function, _, arguments, alias = query_builder.parse_function(match)
<<<<<<< HEAD
            return FieldParsingResult(function=function, arguments=arguments, alias=alias)
=======

            if function:
                return FieldParsingResult(function=function, arguments=arguments, alias=alias)
            column = query_builder.resolve_column(value)
            return column
>>>>>>> 66892711
        except InvalidSearchQuery as e:
            raise Exception(f"Unable to parse the field '{value}' in on demand spec: {e}")

    @staticmethod
    def _parse_query(value: str) -> QueryParsingResult:
        """Parse query string into our internal AST format."""
        try:
            conditions = event_search.parse_search_query(value)
            clean_conditions = cleanup_query(_remove_event_type_and_project_filter(conditions))
            return QueryParsingResult(conditions=clean_conditions)
        except InvalidSearchQuery as e:
            raise Exception(f"Invalid search query '{value}' in on demand spec: {e}")


def _convert_countif_filter(key: str, op: str, value: str) -> RuleCondition:
    """Maps ``count_if`` arguments to a ``RuleCondition``."""
    assert op in _COUNTIF_TO_RELAY_OPERATORS, f"Unsupported `count_if` operator {op}"

    condition: RuleCondition = {
        "op": _COUNTIF_TO_RELAY_OPERATORS[op],
        "name": _map_field_name(key),
        "value": fields.normalize_count_if_value({"column": key, "value": value}),
    }

    if op == "notEquals":
        condition = {"op": "not", "inner": condition}

    return condition


def _map_field_name(search_key: str) -> str:
    """
    Maps the name of a field in a search query to the event protocol path.

    Raises an exception if the field is not supported.
    """
    # Map known fields using a static mapping.
    if field := _SEARCH_TO_PROTOCOL_FIELDS.get(search_key):
        return f"event.{field}"

    # Measurements support generic access.
    if search_key.startswith("measurements."):
        return f"event.{search_key}.value"

    # Run a schema-aware check for tags. Always use the resolver output,
    # since it accounts for passing `tags[foo]` as key.
    resolved = (resolve_column(Dataset.Transactions))(search_key)
    if resolved == "transaction_name":
        transaction_field = _SEARCH_TO_PROTOCOL_FIELDS.get("transaction")
        return f"event.{transaction_field}"
    if resolved.startswith("tags["):
        return f"event.tags.{resolved[5:-1]}"

    raise ValueError(f"Unsupported query field {search_key}")


def _get_satisfactory_threshold_and_metric(project: Project) -> Tuple[int, str]:
    """It returns the statisfactory response time threshold for the project and
    the associated metric ("transaction.duration" or "measurements.lcp")."""
    result = ProjectTransactionThreshold.filter(
        organization_id=project.organization.id,
        project_ids=[project.id],
        order_by=[],
        value_list=["threshold", "metric"],
    )

    if len(result) == 0:
        # We use the default threshold shown in the UI.
        threshold = APDEX_THRESHOLD_DEFAULT
        metric = TransactionMetric.DURATION.value
    else:
        # We technically don't use this threshold since we extract it from the apdex(x) field
        # where x is the threshold, however, we still return it in case a fallback is needed.
        threshold, metric = result[0]

    if metric == TransactionMetric.DURATION.value:
        metric_field = "transaction.duration"
    elif metric == TransactionMetric.LCP.value:
        # We assume it's lcp since the enumerator contains only two possibilities.
        metric_field = "measurements.lcp"
    else:
        raise Exception("Invalid metric for project transaction threshold")

    return threshold, metric_field


T = TypeVar("T")


class SearchQueryConverter:
    """
    A converter from search query token stream to rule conditions.

    Pass a token stream obtained from `parse_search_query` to the constructor.
    The converter can be used exactly once.
    """

    def __init__(self, tokens: Sequence[QueryToken]):
        self._tokens = tokens
        self._position = 0

    def convert(self) -> RuleCondition:
        """
        Converts the token stream into a rule condition.

        This function can raise an exception if the token stream is structurally
        invalid or contains fields that are not supported by the rule engine.
        """
        condition = self._expr()

        if self._position < len(self._tokens):
            raise ValueError("Unexpected trailing tokens")

        return condition

    def _peek(self) -> Optional[QueryToken]:
        """Returns the next token without consuming it."""

        if self._position < len(self._tokens):
            return self._tokens[self._position]
        else:
            return None

    def _consume(self, pattern: Union[str, Type[T]]) -> Optional[T]:
        """
        Consumes the next token if it matches the given pattern.

        The pattern can be:
         - a literal string, in which case the token must be equal to the string
         - a type, in which case the token must be an instance of the type

        Returns the token if it matches, or ``None`` otherwise.
        """
        token = self._peek()

        if isinstance(pattern, str) and token != pattern:
            return None
        elif isinstance(pattern, type) and not isinstance(token, pattern):
            return None

        self._position += 1
        return cast(T, token)

    def _expr(self) -> RuleCondition:
        terms = [self._term()]

        while self._consume("OR") is not None:
            terms.append(self._term())

        if len(terms) == 1:
            return terms[0]
        else:
            return {"op": "or", "inner": terms}

    def _term(self) -> RuleCondition:
        factors = [self._factor()]

        while self._peek() not in ("OR", None):
            self._consume("AND")  # AND is optional and implicit, ignore if present.
            factors.append(self._factor())

        if len(factors) == 1:
            return factors[0]
        else:
            return {"op": "and", "inner": factors}

    def _factor(self) -> RuleCondition:
        if filt := self._consume(SearchFilter):
            return self._filter(filt)
        elif paren := self._consume(ParenExpression):
            return SearchQueryConverter(paren.children).convert()
        elif token := self._peek():
            raise ValueError(f"Unexpected token {token}")
        else:
            raise ValueError("Unexpected end of query")

    def _filter(self, token: SearchFilter) -> RuleCondition:
        operator = _SEARCH_TO_RELAY_OPERATORS.get(token.operator)
        if not operator:
            raise ValueError(f"Unsupported operator {token.operator}")

        # We propagate the filter in order to give as output a better error message with more context.
        key: str = token.key.name
        value: Any = token.value.raw_value
        if operator == "eq" and token.value.is_wildcard():
            condition: RuleCondition = {
                "op": "glob",
                "name": _map_field_name(key),
                "value": [value],
            }
        else:
            # Special case for the `has` and `!has` operators which are parsed as follows:
            # - `has:x` -> `x != ""`
            # - `!has:x` -> `x = ""`
            # They both need to be translated to `x not eq null` and `x eq null`.
            if token.operator in ("!=", "=") and value == "":
                value = None

            if isinstance(value, str):
                value = event_search.translate_escape_sequences(value)

            condition = {
                "op": operator,
                "name": _map_field_name(key),
                "value": value,
            }

        # In case we have negation operators, we have to wrap them in the `not` condition.
        if token.operator in ("!=", "NOT IN"):
            condition = {"op": "not", "inner": condition}

        return condition<|MERGE_RESOLUTION|>--- conflicted
+++ resolved
@@ -1014,15 +1014,9 @@
         except Exception as exc:
             if not parsed_query.is_empty():
                 logger.error(f"Error while converting search query '{self.query}'", exc_info=exc)
-<<<<<<< HEAD
 
             return None
 
-=======
-
-            return None
-
->>>>>>> 66892711
         # If we don't have to merge the aggregate, we can just return the parsed rules.
         if not aggregate_conditions:
             return rule_condition
@@ -1110,15 +1104,11 @@
                 raise InvalidSearchQuery(f"Invalid characters in field {value}")
 
             function, _, arguments, alias = query_builder.parse_function(match)
-<<<<<<< HEAD
-            return FieldParsingResult(function=function, arguments=arguments, alias=alias)
-=======
 
             if function:
                 return FieldParsingResult(function=function, arguments=arguments, alias=alias)
             column = query_builder.resolve_column(value)
             return column
->>>>>>> 66892711
         except InvalidSearchQuery as e:
             raise Exception(f"Unable to parse the field '{value}' in on demand spec: {e}")
 
