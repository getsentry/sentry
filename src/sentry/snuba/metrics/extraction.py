from __future__ import annotations

import hashlib
import logging
from dataclasses import dataclass
from typing import (
    Any,
    Callable,
    Dict,
    List,
    Literal,
    Optional,
    Sequence,
    Tuple,
    Type,
    TypedDict,
    TypeVar,
    Union,
    cast,
)

from django.utils.functional import cached_property
from typing_extensions import NotRequired

from sentry.api import event_search
from sentry.api.event_search import AggregateFilter, ParenExpression, SearchFilter
from sentry.constants import APDEX_THRESHOLD_DEFAULT, DataCategory
from sentry.discover.arithmetic import is_equation
from sentry.exceptions import InvalidSearchQuery
from sentry.models.project import Project
from sentry.models.transaction_threshold import ProjectTransactionThreshold, TransactionMetric
from sentry.search.events import fields
from sentry.search.events.builder import UnresolvedQuery
from sentry.snuba.dataset import Dataset
from sentry.snuba.metrics.utils import MetricOperationType
from sentry.utils.snuba import is_measurement, is_span_op_breakdown, resolve_column

logger = logging.getLogger(__name__)

# Name component of MRIs used for custom alert metrics.
CUSTOM_ALERT_METRIC_NAME = "transactions/on_demand"
QUERY_HASH_KEY = "query_hash"

# Base type for conditions to evaluate on payloads.
# TODO: Streamline with dynamic sampling.
RuleCondition = Union["LogicalRuleCondition", "ComparingRuleCondition", "NotRuleCondition"]

# Maps from Discover's field names to event protocol paths. See Relay's
# ``FieldValueProvider`` for supported fields. All fields need to be prefixed
# with "event.".
# List of UI supported search fields is defined in sentry/static/app/utils/fields/index.ts
_SEARCH_TO_PROTOCOL_FIELDS = {
    # Top-level fields
    "release": "release",
    "dist": "dist",
    "environment": "environment",
    "transaction": "transaction",
    "platform": "platform",
    # Top-level structures ("interfaces")
    "user.email": "user.email",
    "user.id": "user.id",
    "user.ip_address": "user.ip_address",
    "user.name": "user.name",
    "user.segment": "user.segment",
    "geo.city": "user.geo.city",
    "geo.country_code": "user.geo.country_code",
    "geo.region": "user.geo.region",
    "geo.subdivision": "user.geo.subdivision",
    "http.method": "request.method",
    # Subset of context fields
    "device.name": "contexts.device.name",
    "device.family": "contexts.device.family",
    "os.name": "contexts.os.name",
    "os.version": "contexts.os.version",
    "browser.name": "contexts.browser.name",
    "transaction.op": "contexts.trace.op",
    "transaction.status": "contexts.trace.status",
    "http.status_code": "contexts.response.status_code",
    # Computed fields
    "transaction.duration": "duration",
    "release.build": "release.build",
    "release.package": "release.package",
    "release.version": "release.version.short",
    # Tags, measurements, and breakdowns are mapped by the converter
}

# Maps from Discover's syntax to Relay rule condition operators.
_SEARCH_TO_RELAY_OPERATORS: Dict[str, CompareOp] = {
    "=": "eq",
    "!=": "eq",  # combined with external negation
    "<": "lt",
    "<=": "lte",
    ">": "gt",
    ">=": "gte",
    "IN": "eq",
    "NOT IN": "eq",  # combined with external negation
}

# Maps from parsed count_if condition args to Relay rule condition operators.
_COUNTIF_TO_RELAY_OPERATORS: Dict[str, CompareOp] = {
    "equals": "eq",
    "notEquals": "eq",
    "less": "lt",
    "greater": "gt",
    "lessOrEquals": "lte",
    "greaterOrEquals": "gte",
}

# Maps plain Discover functions to metric aggregation functions.
_SEARCH_TO_METRIC_AGGREGATES: Dict[str, MetricOperationType] = {
    "count": "sum",
    "count_if": "sum",
    "avg": "avg",
    "min": "min",
    "max": "max",
    "p50": "p50",
    "p75": "p75",
    "p95": "p95",
    "p99": "p99",
    # generic percentile is not supported by metrics layer.
}

# Maps plain Discover functions to derived metric functions which are understood by the metrics layer.
_SEARCH_TO_DERIVED_METRIC_AGGREGATES: Dict[str, MetricOperationType] = {
    "failure_count": "on_demand_failure_count",
    "failure_rate": "on_demand_failure_rate",
    "apdex": "on_demand_apdex",
    "epm": "on_demand_epm",
    "eps": "on_demand_eps",
    "user_misery": "on_demand_user_misery",
}

# Mapping to infer metric type from Discover function.
_AGGREGATE_TO_METRIC_TYPE = {
    "count": "c",
    "count_if": "c",
    "avg": "d",
    "max": "d",
    "p50": "d",
    "p75": "d",
    "p95": "d",
    "p99": "d",
    # With on demand metrics, evaluated metrics are actually stored, thus we have to choose a concrete metric type.
    "failure_count": "c",
    "failure_rate": "c",
    "apdex": "c",
    "epm": "c",
    "eps": "c",
    "user_misery": "s",
}

<<<<<<< HEAD
_NO_ARG_METRICS = (
=======
_NO_ARG_METRICS = [
>>>>>>> df8a891e
    "on_demand_epm",
    "on_demand_eps",
    "on_demand_failure_count",
    "on_demand_failure_rate",
<<<<<<< HEAD
)
_MULTIPLE_ARGS_METRICS = ("on_demand_apdex", "on_demand_user_misery")
=======
]
_MULTIPLE_ARGS_METRICS = ["on_demand_apdex"]
>>>>>>> df8a891e

# Query fields that on their own do not require on-demand metric extraction but if present in an on-demand query
# will be converted to metric extraction conditions.
_STANDARD_METRIC_FIELDS = [
    "release",
    "dist",
    "environment",
    "transaction",
    "platform",
    "transaction.status",
    "transaction.op",
    "http.method",
    "http.status_code",
    "browser.name",
    "os.name",
    "geo.country_code",
    # These are skipped during on demand spec generation and will not be converted to metric extraction conditions
    "event.type",
    "project",
]

# Operators used in ``ComparingRuleCondition``.
CompareOp = Literal["eq", "gt", "gte", "lt", "lte", "glob"]

QueryOp = Literal["AND", "OR"]
QueryToken = Union[SearchFilter, QueryOp, ParenExpression]

Variables = Dict[str, Any]

query_builder = UnresolvedQuery(
    dataset=Dataset.Discover, params={}
)  # Workaround to get all updated discover functions instead of using the deprecated events fields.


class ComparingRuleCondition(TypedDict):
    """RuleCondition that compares a named field to a reference value."""

    op: CompareOp
    name: str
    value: Any


class LogicalRuleCondition(TypedDict):
    """RuleCondition that applies a logical operator to a sequence of conditions."""

    op: Literal["and", "or"]
    inner: List[RuleCondition]


class NotRuleCondition(TypedDict):
    """RuleCondition that negates an inner condition."""

    op: Literal["not"]
    inner: RuleCondition


class TagSpec(TypedDict):
    """
    Configuration for a tag to add to a metric.

    Tags values can be static if defined through `value` or dynamically queried
    from the payload if defined through `field`. These two options are mutually
    exclusive, behavior is undefined if both are specified.
    """

    key: str
    field: NotRequired[str]
    value: NotRequired[str]
    condition: NotRequired[RuleCondition]


class MetricSpec(TypedDict):
    """
    Specification for a metric to extract from some data.

    The metric type is given as part of the MRI (metric reference identifier)
    which must follow the form: `<type>:<namespace>/<name>@<unit>`.

    How the metric's value is obtained depends on the metric type:
     - Counter metrics are a special case, since the default product counters do
       not count any specific field but rather the occurrence of the event. As
       such, there is no value expression, and the field is set to `None`.
       Semantics of specifying remain undefined at this point.
     - Distribution metrics require a numeric value.
     - Set metrics require a string value, which is then emitted into the set as
       unique value. Insertion of numbers and other types is undefined.
    """

    category: Literal["transaction"]
    mri: str
    field: NotRequired[Optional[str]]
    condition: NotRequired[RuleCondition]
    tags: NotRequired[Sequence[TagSpec]]


@dataclass(frozen=True)
class SupportedBy:
    """Result of a check for standard and on-demand metric support."""

    standard_metrics: bool
    on_demand_metrics: bool

    @classmethod
    def neither(cls):
        return cls(standard_metrics=False, on_demand_metrics=False)

    @classmethod
    def both(cls):
        return cls(standard_metrics=True, on_demand_metrics=True)

    @classmethod
    def combine(cls, *supported_by):
        return cls(
            standard_metrics=all(s.standard_metrics for s in supported_by),
            on_demand_metrics=all(s.on_demand_metrics for s in supported_by),
        )


def should_use_on_demand_metrics(
    dataset: Optional[Union[str, Dataset]],
    aggregate: str,
    query: Optional[str],
    prefilling: bool = False,
) -> bool:
    """On-demand metrics are used if the aggregate and query are supported by on-demand metrics but not standard"""
    supported_datasets = [Dataset.PerformanceMetrics]
    # In case we are running a prefill, we want to support also transactions, since our goal is to start extracting
    # metrics that will be needed after a query is converted from using transactions to metrics.
    if prefilling:
        supported_datasets.append(Dataset.Transactions)

    if not dataset or Dataset(dataset) not in supported_datasets:
        return False

    aggregate_supported_by = _get_aggregate_supported_by(aggregate)
    query_supported_by = _get_query_supported_by(query)

    supported_by = SupportedBy.combine(aggregate_supported_by, query_supported_by)

    return not supported_by.standard_metrics and supported_by.on_demand_metrics


def _get_aggregate_supported_by(aggregate: str) -> SupportedBy:
    try:
        if is_equation(aggregate):
            # TODO(Ogi): Implement support for equations
            return SupportedBy.neither()

        match = fields.is_function(aggregate)

        if not match:
            raise InvalidSearchQuery(f"Invalid characters in field {aggregate}")

        function, _, args, _ = query_builder.parse_function(match)
        function_support = _get_function_support(function)
        args_support = _get_args_support(function, args)

        return SupportedBy.combine(function_support, args_support)

    except InvalidSearchQuery:
        logger.error(f"Failed to parse aggregate: {aggregate}", exc_info=True)

    return SupportedBy.neither()


def _get_function_support(function: str) -> SupportedBy:
    return SupportedBy(
        standard_metrics=True,
        on_demand_metrics=(
            function in _SEARCH_TO_METRIC_AGGREGATES
            or function in _SEARCH_TO_DERIVED_METRIC_AGGREGATES
        )
        and function in _AGGREGATE_TO_METRIC_TYPE,
    )


def _get_args_support(function: str, args: Sequence[str]) -> SupportedBy:
    if len(args) == 0:
        return SupportedBy.both()

    # apdex can have two variations, either apdex() or apdex(value).
    if function == "apdex":
        return SupportedBy(on_demand_metrics=True, standard_metrics=False)

    arg = args[0]

    standard_metrics = _is_standard_metrics_field(arg)
    on_demand_metrics = _is_on_demand_supported_field(arg)

    return SupportedBy(standard_metrics=standard_metrics, on_demand_metrics=on_demand_metrics)


def _get_query_supported_by(query: Optional[str]) -> SupportedBy:
    try:
        parsed_query = event_search.parse_search_query(query)

        standard_metrics = _is_standard_metrics_query(parsed_query)
        on_demand_metrics = _is_on_demand_supported_query(parsed_query)

        return SupportedBy(standard_metrics=standard_metrics, on_demand_metrics=on_demand_metrics)
    except InvalidSearchQuery:
        logger.error(f"Failed to parse search query: {query}", exc_info=True)
        return SupportedBy.neither()


def _is_standard_metrics_query(tokens: Sequence[QueryToken]) -> bool:
    """
    Recursively checks if any of the supplied token contain search filters that can't be handled by standard metrics.
    """

    for token in tokens:
        if not _is_standard_metrics_search_filter(token):
            return False

    return True


def _is_standard_metrics_search_filter(token: QueryToken) -> bool:
    if isinstance(token, SearchFilter):
        return _is_standard_metrics_search_term(token.key.name)

    if isinstance(token, ParenExpression):
        return _is_standard_metrics_query(token.children)

    return True


def _is_on_demand_supported_query(tokens: Sequence[QueryToken]) -> bool:
    """
    Recursively checks if any of the supplied token contain search filters that can't be handled by standard metrics.
    """

    for token in tokens:
        if not _is_on_demand_supported_search_filter(token):
            return False

    return True


def _is_on_demand_supported_search_filter(token: QueryToken) -> bool:
    if isinstance(token, AggregateFilter):
        return False

    if isinstance(token, SearchFilter):
        if not _SEARCH_TO_RELAY_OPERATORS.get(token.operator):
            return False

        return not _is_excluding_transactions(token) and _is_on_demand_supported_field(
            token.key.name
        )

    if isinstance(token, ParenExpression):
        return _is_on_demand_supported_query(token.children)

    return True


def _is_excluding_transactions(token: SearchFilter) -> bool:
    return (
        token.key.name == "event.type"
        and token.operator == "!="
        and token.value.raw_value == "transaction"
    )


def _is_standard_metrics_field(field: str) -> bool:
    return (
        _is_standard_metrics_search_term(field)
        or is_measurement(field)
        or is_span_op_breakdown(field)
        or field == "transaction.duration"
    )


def _is_standard_metrics_search_term(field: str) -> bool:
    return field in _STANDARD_METRIC_FIELDS


def _is_on_demand_supported_field(field: str) -> bool:
    try:
        _map_field_name(field)
        return True
    except ValueError:
        return False


def to_standard_metrics_query(query: str) -> str:
    """
    Converts a query containing on demand search fields to a query that can be
    run using only standard metrics.

    This is done by removing conditions requiring on-demand metrics.

    NOTE: This does **NOT** create an equivalent query. It only creates the best
    approximation available using only standard metrics. It is used for approximating
    the volume of an on-demand metrics query using a combination of indexed and metrics data.

    Examples:
        "environment:dev AND transaction.duration:>=1s" -> "environment:dev"
        "environment:dev OR transaction.duration:>=1s" -> "environment:dev"
        "transaction.duration:>=1s OR browser.version:1" -> ""
        "transaction.duration:>=1s AND browser.version:1" -> ""
    """
    try:
        tokens = event_search.parse_search_query(query)
    except InvalidSearchQuery:
        logger.error(f"Failed to parse search query: {query}", exc_info=True)
        raise

    cleaned_query = to_standard_metrics_tokens(tokens)
    return query_tokens_to_string(cleaned_query)


def to_standard_metrics_tokens(tokens: Sequence[QueryToken]) -> Sequence[QueryToken]:
    """
    Converts a query in token form containing on-demand search fields to a query
    that has all on-demand filters removed and can be run using only standard metrics.
    """
    remaining_tokens = _remove_on_demand_search_filters(tokens)
    cleaned_query = cleanup_query(remaining_tokens)
    return cleaned_query


def query_tokens_to_string(tokens: Sequence[QueryToken]) -> str:
    """
    Converts a list of tokens into a query string.
    """
    ret_val = ""
    for token in tokens:
        if isinstance(token, str):
            ret_val += f" {token}"
        else:
            ret_val += f" {token.to_query_string()}"
    return ret_val.strip()


def _remove_on_demand_search_filters(tokens: Sequence[QueryToken]) -> Sequence[QueryToken]:
    """
    removes tokens that contain filters that can only be handled by on demand metrics.
    """
    ret_val: List[QueryToken] = []
    for token in tokens:
        if isinstance(token, SearchFilter):
            if _is_standard_metrics_search_filter(token):
                ret_val.append(token)
        elif isinstance(token, ParenExpression):
            ret_val.append(ParenExpression(_remove_on_demand_search_filters(token.children)))
        else:
            ret_val.append(token)
    return ret_val


def _remove_event_type_and_project_filter(tokens: Sequence[QueryToken]) -> Sequence[QueryToken]:
    """
    removes event.type: transaction and project:* from the query
    """
    ret_val: List[QueryToken] = []
    for token in tokens:
        if isinstance(token, SearchFilter):
            if token.key.name not in ["event.type", "project"]:
                ret_val.append(token)
        elif isinstance(token, ParenExpression):
            ret_val.append(ParenExpression(_remove_event_type_and_project_filter(token.children)))
        else:
            ret_val.append(token)
    return ret_val


def cleanup_query(tokens: Sequence[QueryToken]) -> Sequence[QueryToken]:
    """
    Recreates a valid query from an original query that has had on demand search filters removed.

    When removing filters from a query it is possible to create invalid queries.
    For example removing the on demand filters from "transaction.duration:>=1s OR browser.version:1 AND environment:dev"
    would result in "OR AND environment:dev" which is not a valid query this should be cleaned to "environment:dev.

    "release:internal and browser.version:1 or os.name:android" => "release:internal or and os.name:android" which
    would be cleaned to "release:internal or os.name:android"
    """
    tokens = list(tokens)

    # remove empty parens
    removed_empty_parens: List[QueryToken] = []
    for token in tokens:
        if not isinstance(token, ParenExpression):
            removed_empty_parens.append(token)
        else:
            children = cleanup_query(token.children)
            if len(children) > 0:
                removed_empty_parens.append(ParenExpression(children))
    # remove AND and OR operators at the start of the query
    while len(removed_empty_parens) > 0 and isinstance(removed_empty_parens[0], str):
        removed_empty_parens.pop(0)

    # remove AND and OR operators at the end of the query
    while len(removed_empty_parens) > 0 and isinstance(removed_empty_parens[-1], str):
        removed_empty_parens.pop()

    # remove AND and OR operators that are next to each other
    ret_val = []
    previous_token: Optional[QueryToken] = None

    for token in removed_empty_parens:
        # this loop takes care of removing consecutive AND/OR operators (keeping only one of them)
        if isinstance(token, str) and isinstance(previous_token, str):
            token = cast(QueryOp, token.upper())
            # this handles two AND/OR operators next to each other, we must drop one of them
            # if we have an AND do nothing (AND will be merged in the previous token see comment below)
            # if we have an OR the resulting operator will be an OR
            # AND OR => OR
            # OR OR => OR
            # OR AND => OR
            # AND AND => AND
            if token == "OR":
                previous_token = "OR"
            continue
        elif previous_token is not None:
            ret_val.append(previous_token)
        previous_token = token
    # take care of the last token (if any)
    if previous_token is not None:
        ret_val.append(previous_token)

    return ret_val


def _deep_sorted(value: Union[Any, Dict[Any, Any]]) -> Union[Any, Dict[Any, Any]]:
    if isinstance(value, dict):
        return {key: _deep_sorted(value) for key, value in sorted(value.items())}
    else:
        return value


TagsSpecsGenerator = Callable[[Project, Optional[Sequence[str]]], List[TagSpec]]


def _get_threshold(arguments: Optional[Sequence[str]]) -> int:
<<<<<<< HEAD
=======
    # The widget does not allow NOT passing an argument but just in case
>>>>>>> df8a891e
    if not arguments:
        raise Exception("Threshold parameter required.")

    return int(arguments[0])


def failure_tag_spec(_1: Project, _2: Optional[Sequence[str]]) -> List[TagSpec]:
    """This specification tags transactions with a boolean saying if it failed."""
    return [
        {
            "key": "failure",
            "value": "true",
            "condition": {
                "inner": {
                    "name": "event.contexts.trace.status",
                    "op": "eq",
                    "value": ["ok", "cancelled", "unknown"],
                },
                "op": "not",
            },
        }
    ]


def apdex_tag_spec(project: Project, arguments: Optional[Sequence[str]]) -> list[TagSpec]:
    apdex_threshold = _get_threshold(arguments)
<<<<<<< HEAD
    field = _map_field_name(_get_threshold_and_metric(project)[1])
=======
    field = _map_field_name(_get_satisfactory_threshold_and_metric(project)[1])
>>>>>>> df8a891e

    return [
        {
            "key": "satisfaction",
            "value": "satisfactory",
            "condition": {"name": field, "op": "lte", "value": apdex_threshold},
        },
        {
            "key": "satisfaction",
            "value": "tolerable",
            "condition": {
                "inner": [
                    {"name": field, "op": "gt", "value": apdex_threshold},
                    {"name": field, "op": "lte", "value": apdex_threshold * 4},
                ],
                "op": "and",
            },
        },
        {
            "key": "satisfaction",
            "value": "frustrated",
            "condition": {"name": field, "op": "gt", "value": apdex_threshold * 4},
        },
    ]


def user_misery_tag_spec(project: Project, arguments: Optional[Sequence[str]]) -> List[TagSpec]:
    """A metric that counts the number of unique users who were frustrated; "frustration" is
    measured as a response time four times the satisfactory response time threshold (in milliseconds).
    It highlights transactions that have the highest impact on users."""
    threshold = _get_threshold(arguments)
    field = _map_field_name(_get_threshold_and_metric(project)[1])

    return [
        {
            "key": "satisfaction",
            "value": "frustrated",
            "condition": {"name": field, "op": "gt", "value": threshold * 4},
        }
    ]


# This is used to map a metric to a function which generates a specification
_DERIVED_METRICS: Dict[MetricOperationType, TagsSpecsGenerator | None] = {
    "on_demand_failure_count": failure_tag_spec,
    "on_demand_failure_rate": failure_tag_spec,
    "on_demand_apdex": apdex_tag_spec,
    "on_demand_epm": None,
    "on_demand_eps": None,
    "on_demand_user_misery": user_misery_tag_spec,
}


@dataclass(frozen=True)
class FieldParsingResult:
    function: str
    arguments: Sequence[str]
    alias: str


@dataclass(frozen=True)
class QueryParsingResult:
    conditions: Sequence[QueryToken]


@dataclass
class OnDemandMetricSpec:
    """
    Contains the information required to query or extract an on-demand metric.
    """

    # Base fields from outside.
    field: str
    query: str

    # Public fields.
    op: MetricOperationType

    # Private fields.
    _metric_type: str
    _arguments: Sequence[str]

    def __init__(self, field: str, query: str):
        self.field = field
        self.query = query
        self._arguments = []
        self._eager_process()

    def _eager_process(self):
        op, metric_type, arguments = self._process_field()

        self.op = op
        self._metric_type = metric_type
        self._arguments = arguments or []

    @property
    def field_to_extract(self):
        if self.op in ("on_demand_apdex"):
            return None

        if self.op in ("on_demand_user_misery"):
            return "event.user.id"

        if not self._arguments:
            return None

        return self._arguments[0]

    @cached_property
    def mri(self) -> str:
        """The unique identifier of the on-demand metric."""
        return f"{self._metric_type}:{CUSTOM_ALERT_METRIC_NAME}@none"

    @cached_property
    def query_hash(self) -> str:
        """Returns a hash of the query and field to be used as a unique identifier for the on-demand metric."""
        str_to_hash = f"{self._field_for_hash()};{self._query_for_hash()}"
        return hashlib.shake_128(bytes(str_to_hash, encoding="ascii")).hexdigest(4)

    def _field_for_hash(self) -> Optional[str]:
        # Since derived metrics are a special case, we want to make sure that the hashing is different from the other
        # metrics.
        #
        # More specifically the hashing implementation will depend on the derived metric type:
        # - failure count & rate -> hash the op
        # - apdex -> hash the op + value
        #
        # The rationale for different hashing is complex to explain but the main idea is that if we hash the argument
        # and the conditions, we might have a case in which `count()` with condition `f` has the same hash as `apdex()`
        # with condition `f` and this will create a problem, since we might already have data for the `count()` and when
        # `apdex()` is created in the UI, we will use that metric but that metric didn't extract in the past the tags
        # that are used for apdex calculation, effectively causing problems with the data.
        if self.op in _NO_ARG_METRICS:
            return self.op
        elif self.op in _MULTIPLE_ARGS_METRICS:
            ret_val = f"{self.op}"
            for arg in self._arguments:
                ret_val += f":{arg}"
            return ret_val

        if not self._arguments:
            return None

        return self._arguments[0]

    def _query_for_hash(self):
        # In order to reduce the amount of metric being extracted, we perform a sort of the conditions tree. This
        # heuristic allows us to perform some de-duplication to minimize the number of metrics extracted for
        # semantically identical queries.
        return str(_deep_sorted(self.condition))

    @cached_property
    def condition(self) -> Optional[RuleCondition]:
        """Returns a parent condition containing a list of other conditions which determine whether of not the metric
        is extracted."""
        return self._process_query()

    def tags_conditions(self, project: Project) -> List[TagSpec]:
        """Returns a list of tag conditions that will specify how tags are injected into metrics by Relay."""
        tags_specs_generator = _DERIVED_METRICS.get(self.op)
        if tags_specs_generator is None:
            return []

        return tags_specs_generator(project, self._arguments)

    def to_metric_spec(self, project: Project) -> MetricSpec:
        """Converts the OndemandMetricSpec into a MetricSpec that Relay can understand."""
        # Tag conditions are always computed based on the project.
        extended_tags_conditions = self.tags_conditions(project).copy()
        extended_tags_conditions.append({"key": QUERY_HASH_KEY, "value": self.query_hash})

        metric_spec: MetricSpec = {
            "category": DataCategory.TRANSACTION.api_name(),
            "mri": self.mri,
            "field": self.field_to_extract,
            "tags": extended_tags_conditions,
        }

        condition = self.condition
        if condition is not None:
            metric_spec["condition"] = condition

        return metric_spec

    def _process_field(self) -> Tuple[MetricOperationType, str, Optional[Sequence[str]]]:
        parsed_field = self._parse_field(self.field)
        if parsed_field is None:
            raise Exception(f"Unable to parse the field {self.field}")

        op = self._get_op(parsed_field.function)
        metric_type = self._get_metric_type(parsed_field.function)

        return op, metric_type, self._parse_arguments(op, metric_type, parsed_field)

    def _process_query(self) -> Optional[RuleCondition]:
        parsed_field = self._parse_field(self.field)
        if parsed_field is None:
            raise Exception(f"Unable to parse the field {self.field}")

        # First step is to parse the query string into our internal AST format.
        parsed_query = self._parse_query(self.query)
        # Second step is to extract the conditions that might be present in the aggregate function.
        aggregate_conditions = self._aggregate_conditions(parsed_field)

        # An on demand metric must have at least a condition, otherwise we can just use a classic metric.
        if parsed_query is None or len(parsed_query.conditions) == 0:
            if aggregate_conditions is None:
                # derived metrics have their conditions injected in the tags
                if self._get_op(parsed_field.function) in _DERIVED_METRICS:
                    return None
                raise Exception("This query should not use on demand metrics")

            return aggregate_conditions

        # Third step is to generate the actual Relay rule that contains all rules nested.
        rule_condition = SearchQueryConverter(parsed_query.conditions).convert()
        if not aggregate_conditions:
            return rule_condition

        # In case we have a top level rule which is not an "and" we have to wrap it.
        if rule_condition["op"] != "and":
            return {"op": "and", "inner": [rule_condition, aggregate_conditions]}

        # In the other case, we can just flatten the conditions.
        rule_condition["inner"].append(aggregate_conditions)
        return rule_condition

    @staticmethod
    def _aggregate_conditions(parsed_field) -> Optional[RuleCondition]:
        # We have to handle the special case for the "count_if" function, however it may be better to build some
        # better abstracted code to handle third-party rule conditions injection.
        if parsed_field.function == "count_if":
            key, op, value = parsed_field.arguments
            return _convert_countif_filter(key, op, value)

        return None

    @staticmethod
    def _parse_arguments(
        op: MetricOperationType, metric_type: str, parsed_field: FieldParsingResult
    ) -> Optional[Sequence[str]]:
        requires_arguments = metric_type in ["s", "d"] or op in _MULTIPLE_ARGS_METRICS
        if not requires_arguments:
            return None

        if len(parsed_field.arguments) == 0:
            raise Exception(f"The operation {op} supports one or more parameters")

        arguments = parsed_field.arguments
        map_argument = op not in _MULTIPLE_ARGS_METRICS

        first_argument = arguments[0]
        return [_map_field_name(first_argument)] if map_argument else arguments

    @staticmethod
    def _get_op(function: str) -> MetricOperationType:
        op = _SEARCH_TO_METRIC_AGGREGATES.get(function) or _SEARCH_TO_DERIVED_METRIC_AGGREGATES.get(
            function
        )
        if op is not None:
            return op

        raise Exception(f"Unsupported aggregate function {function}")

    @staticmethod
    def _get_metric_type(function: str) -> str:
        metric_type = _AGGREGATE_TO_METRIC_TYPE.get(function)
        if metric_type is not None:
            return metric_type

        raise Exception(f"Unsupported aggregate function {function}")

    # @staticmethod
    # def _cleanup_query(query: str) -> str:
    #     regexes = [r"event\.type:transaction\s*", r"project:[\w\d\"\-_]+\s*"]
    #
    #     new_query = query
    #     for regex in regexes:
    #         new_query = re.sub(regex, "", new_query)
    #
    #     return new_query

    @staticmethod
    def _parse_field(value: str) -> Optional[FieldParsingResult]:
        try:
            match = fields.is_function(value)

            if not match:
                raise InvalidSearchQuery(f"Invalid characters in field {value}")

            function, _, arguments, alias = query_builder.parse_function(match)
            return FieldParsingResult(function=function, arguments=arguments, alias=alias)
        except InvalidSearchQuery:
            return None

    @staticmethod
    def _parse_query(value: str) -> Optional[QueryParsingResult]:
        """Parse query string into our internal AST format."""
        try:
            conditions = event_search.parse_search_query(value)
            clean_conditions = cleanup_query(_remove_event_type_and_project_filter(conditions))
            return QueryParsingResult(conditions=clean_conditions)
        except InvalidSearchQuery:
            return None


def _convert_countif_filter(key: str, op: str, value: str) -> RuleCondition:
    """Maps ``count_if`` arguments to a ``RuleCondition``."""
    assert op in _COUNTIF_TO_RELAY_OPERATORS, f"Unsupported `count_if` operator {op}"

    condition: RuleCondition = {
        "op": _COUNTIF_TO_RELAY_OPERATORS[op],
        "name": _map_field_name(key),
        "value": fields.normalize_count_if_value({"column": key, "value": value}),
    }

    if op == "notEquals":
        condition = {"op": "not", "inner": condition}

    return condition


def _map_field_name(search_key: str) -> str:
    """
    Maps the name of a field in a search query to the event protocol path.

    Raises an exception if the field is not supported.
    """
    # Map known fields using a static mapping.
    if field := _SEARCH_TO_PROTOCOL_FIELDS.get(search_key):
        return f"event.{field}"

    # Measurements support generic access.
    if search_key.startswith("measurements."):
        return f"event.{search_key}.value"

    # Run a schema-aware check for tags. Always use the resolver output,
    # since it accounts for passing `tags[foo]` as key.
    resolved = (resolve_column(Dataset.Transactions))(search_key)
    if resolved.startswith("tags["):
        return f"event.tags.{resolved[5:-1]}"

    raise ValueError(f"Unsupported query field {search_key}")


<<<<<<< HEAD
def _get_threshold_and_metric(project: Project) -> Tuple[int, str]:
=======
def _get_satisfactory_threshold_and_metric(project: Project) -> Tuple[int, str]:
>>>>>>> df8a891e
    """It returns the statisfactory response time threshold for the project and
    the associated metric ("transaction.duration" or "measurements.lcp")."""
    result = ProjectTransactionThreshold.filter(
        organization_id=project.organization.id,
        project_ids=[project.id],
        order_by=[],
        value_list=["threshold", "metric"],
    )

    if len(result) == 0:
        # We use the default threshold shown in the UI.
        threshold = APDEX_THRESHOLD_DEFAULT
        metric = TransactionMetric.DURATION.value
    else:
        # We technically don't use this threshold since we extract it from the apdex(x) field
        # where x is the threshold, however, we still return it in case a fallback is needed.
        threshold, metric = result[0]

    if metric == TransactionMetric.DURATION.value:
        metric_field = "transaction.duration"
    elif metric == TransactionMetric.LCP.value:
        # We assume it's lcp since the enumerator contains only two possibilities.
        metric_field = "measurements.lcp"
    else:
        raise Exception("Invalid metric for project transaction threshold")

    return threshold, metric_field


T = TypeVar("T")


class SearchQueryConverter:
    """
    A converter from search query token stream to rule conditions.

    Pass a token stream obtained from `parse_search_query` to the constructor.
    The converter can be used exactly once.
    """

    def __init__(self, tokens: Sequence[QueryToken]):
        self._tokens = tokens
        self._position = 0

    def convert(self) -> RuleCondition:
        """
        Converts the token stream into a rule condition.

        This function can raise an exception if the token stream is structurally
        invalid or contains fields that are not supported by the rule engine.
        """
        condition = self._expr()

        if self._position < len(self._tokens):
            raise ValueError("Unexpected trailing tokens")

        return condition

    def _peek(self) -> Optional[QueryToken]:
        """Returns the next token without consuming it."""

        if self._position < len(self._tokens):
            return self._tokens[self._position]
        else:
            return None

    def _consume(self, pattern: Union[str, Type[T]]) -> Optional[T]:
        """
        Consumes the next token if it matches the given pattern.

        The pattern can be:
         - a literal string, in which case the token must be equal to the string
         - a type, in which case the token must be an instance of the type

        Returns the token if it matches, or ``None`` otherwise.
        """
        token = self._peek()

        if isinstance(pattern, str) and token != pattern:
            return None
        elif isinstance(pattern, type) and not isinstance(token, pattern):
            return None

        self._position += 1
        return cast(T, token)

    def _expr(self) -> RuleCondition:
        terms = [self._term()]

        while self._consume("OR") is not None:
            terms.append(self._term())

        if len(terms) == 1:
            return terms[0]
        else:
            return {"op": "or", "inner": terms}

    def _term(self) -> RuleCondition:
        factors = [self._factor()]

        while self._peek() not in ("OR", None):
            self._consume("AND")  # AND is optional and implicit, ignore if present.
            factors.append(self._factor())

        if len(factors) == 1:
            return factors[0]
        else:
            return {"op": "and", "inner": factors}

    def _factor(self) -> RuleCondition:
        if filt := self._consume(SearchFilter):
            return self._filter(filt)
        elif paren := self._consume(ParenExpression):
            return SearchQueryConverter(paren.children).convert()
        elif token := self._peek():
            raise ValueError(f"Unexpected token {token}")
        else:
            raise ValueError("Unexpected end of query")

    def _filter(self, token: SearchFilter) -> RuleCondition:
        operator = _SEARCH_TO_RELAY_OPERATORS.get(token.operator)
        if not operator:
            raise ValueError(f"Unsupported operator {token.operator}")

        # We propagate the filter in order to give as output a better error message with more context.
        key: str = token.key.name
        value: Any = token.value.raw_value
        if operator == "eq" and token.value.is_wildcard():
            condition: RuleCondition = {
                "op": "glob",
                "name": _map_field_name(key),
                "value": [value],
            }
        else:
            # Special case for the `has` and `!has` operators which are parsed as follows:
            # - `has:x` -> `x != ""`
            # - `!has:x` -> `x = ""`
            # They both need to be translated to `x not eq null` and `x eq null`.
            if token.operator in ("!=", "=") and value == "":
                value = None

            if isinstance(value, str):
                value = event_search.translate_escape_sequences(value)

            condition = {
                "op": operator,
                "name": _map_field_name(key),
                "value": value,
            }

        # In case we have negation operators, we have to wrap them in the `not` condition.
        if token.operator in ("!=", "NOT IN"):
            condition = {"op": "not", "inner": condition}

        return condition<|MERGE_RESOLUTION|>--- conflicted
+++ resolved
@@ -149,22 +149,14 @@
     "user_misery": "s",
 }
 
-<<<<<<< HEAD
-_NO_ARG_METRICS = (
-=======
+
 _NO_ARG_METRICS = [
->>>>>>> df8a891e
     "on_demand_epm",
     "on_demand_eps",
     "on_demand_failure_count",
     "on_demand_failure_rate",
-<<<<<<< HEAD
-)
-_MULTIPLE_ARGS_METRICS = ("on_demand_apdex", "on_demand_user_misery")
-=======
 ]
-_MULTIPLE_ARGS_METRICS = ["on_demand_apdex"]
->>>>>>> df8a891e
+_MULTIPLE_ARGS_METRICS = ["on_demand_apdex", "on_demand_user_misery"]
 
 # Query fields that on their own do not require on-demand metric extraction but if present in an on-demand query
 # will be converted to metric extraction conditions.
@@ -602,10 +594,6 @@
 
 
 def _get_threshold(arguments: Optional[Sequence[str]]) -> int:
-<<<<<<< HEAD
-=======
-    # The widget does not allow NOT passing an argument but just in case
->>>>>>> df8a891e
     if not arguments:
         raise Exception("Threshold parameter required.")
 
@@ -632,11 +620,7 @@
 
 def apdex_tag_spec(project: Project, arguments: Optional[Sequence[str]]) -> list[TagSpec]:
     apdex_threshold = _get_threshold(arguments)
-<<<<<<< HEAD
-    field = _map_field_name(_get_threshold_and_metric(project)[1])
-=======
     field = _map_field_name(_get_satisfactory_threshold_and_metric(project)[1])
->>>>>>> df8a891e
 
     return [
         {
@@ -668,7 +652,7 @@
     measured as a response time four times the satisfactory response time threshold (in milliseconds).
     It highlights transactions that have the highest impact on users."""
     threshold = _get_threshold(arguments)
-    field = _map_field_name(_get_threshold_and_metric(project)[1])
+    field = _map_field_name(_get_satisfactory_threshold_and_metric(project)[1])
 
     return [
         {
@@ -982,11 +966,7 @@
     raise ValueError(f"Unsupported query field {search_key}")
 
 
-<<<<<<< HEAD
-def _get_threshold_and_metric(project: Project) -> Tuple[int, str]:
-=======
 def _get_satisfactory_threshold_and_metric(project: Project) -> Tuple[int, str]:
->>>>>>> df8a891e
     """It returns the statisfactory response time threshold for the project and
     the associated metric ("transaction.duration" or "measurements.lcp")."""
     result = ProjectTransactionThreshold.filter(
