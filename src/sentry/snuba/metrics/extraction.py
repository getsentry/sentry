import hashlib
import logging
import re
from abc import ABC, abstractmethod
from dataclasses import dataclass
from typing import (
    Any,
    Dict,
    Generic,
    List,
    Literal,
    NamedTuple,
    Optional,
    Sequence,
    Tuple,
    Type,
    TypedDict,
    TypeVar,
    Union,
    cast,
)

from typing_extensions import NotRequired

from sentry.api import event_search
from sentry.api.event_search import ParenExpression, SearchFilter, SearchKey, SearchValue
from sentry.constants import DataCategory
from sentry.exceptions import InvalidSearchQuery
from sentry.models import TRANSACTION_METRICS, Project, ProjectTransactionThreshold
from sentry.search.events import fields
from sentry.snuba.dataset import Dataset
from sentry.snuba.metrics.utils import MetricOperationType
from sentry.snuba.models import SnubaQuery
from sentry.utils.snuba import resolve_column

logger = logging.getLogger(__name__)

# Name component of MRIs used for custom alert metrics.
CUSTOM_ALERT_METRIC_NAME = "transactions/on_demand"
QUERY_HASH_KEY = "query_hash"

# Base type for conditions to evaluate on payloads.
# TODO: Streamline with dynamic sampling.
RuleCondition = Union["LogicalRuleCondition", "ComparingRuleCondition", "NotRuleCondition"]

# Maps from Discover's field names to event protocol paths. See Relay's
# ``FieldValueProvider`` for supported fields. All fields need to be prefixed
# with "event.".
# List of UI supported search fields is defined in sentry/static/app/utils/fields/index.ts
_SEARCH_TO_PROTOCOL_FIELDS = {
    # Top-level fields
    "release": "release",
    "dist": "dist",
    "environment": "environment",
    "transaction": "transaction",
    "platform": "platform",
    # Top-level structures ("interfaces")
    "user.email": "user.email",
    "user.id": "user.id",
    "user.ip_address": "user.ip_address",
    "user.name": "user.name",
    "user.segment": "user.segment",
    "geo.city": "user.geo.city",
    "geo.country_code": "user.geo.country_code",
    "geo.region": "user.geo.region",
    "geo.subdivision": "user.geo.subdivision",
    "http.method": "request.method",
    # Subset of context fields
    "device.name": "contexts.device.name",
    "device.family": "contexts.device.family",
    "os.name": "contexts.os.name",
    "os.version": "contexts.os.version",
    "browser.name": "contexts.browser.name",
    "transaction.op": "contexts.trace.op",
    "transaction.status": "contexts.trace.status",
    "http.status_code": "contexts.response.status_code",
    # Computed fields
    "transaction.duration": "duration",
    "transaction.lcp": "lcp",
    "release.build": "release.build",
    "release.package": "release.package",
    "release.version": "release.version.short",
    # Tags, measurements, and breakdowns are mapped by the converter
}

# Maps from Discover's syntax to Relay rule condition operators.
_SEARCH_TO_RELAY_OPERATORS: Dict[str, "CompareOp"] = {
    "=": "eq",
    "!=": "eq",  # combined with external negation
    "<": "lt",
    "<=": "lte",
    ">": "gt",
    ">=": "gte",
    "IN": "eq",
    "NOT IN": "eq",  # combined with external negation
}

# Maps from parsed count_if condition args to Relay rule condition operators.
_COUNTIF_TO_RELAY_OPERATORS: Dict[str, "CompareOp"] = {
    "equals": "eq",
    "notEquals": "eq",
    "less": "lt",
    "greater": "gt",
    "lessOrEquals": "lte",
    "greaterOrEquals": "gte",
}

# Maps plain Discover functions to metric aggregation functions. Derived metrics
# are not part of this mapping.
_SEARCH_TO_METRIC_AGGREGATES: Dict[str, MetricOperationType] = {
    "count": "sum",
    "count_if": "sum",
    "avg": "avg",
    "max": "max",
    "p50": "p50",
    "p75": "p75",
    "p95": "p95",
    "p99": "p99",
    "failure_rate": "on_demand_failure_rate",
    "apdex": "on_demand_apdex",
    # generic percentile is not supported by metrics layer.
}

# Mapping to infer metric type from Discover function.
_AGGREGATE_TO_METRIC_TYPE = {
    "count": "c",
    "count_if": "c",
    "avg": "d",
    "max": "d",
    "p50": "d",
    "p75": "d",
    "p95": "d",
    "p99": "d",
    "failure_rate": "e",
    "apdex": "e",
}

# Query fields that on their own do not require on-demand metric extraction but if present in an on-demand query
# will be converted to metric extraction conditions.
_STANDARD_METRIC_FIELDS = [
    "release",
    "dist",
    "environment",
    "transaction",
    "platform",
    "transaction.status",
    "transaction.op",
    "http.method",
    "http.status_code",
    "browser.name",
    "os.name",
    "geo.country_code",
    # These fields are skipped during on demand spec generation and will not be converted to metric extraction conditions
    "event.type",
    "project",
]

# Operators used in ``ComparingRuleCondition``.
CompareOp = Literal["eq", "gt", "gte", "lt", "lte", "glob"]

QueryOp = Literal["AND", "OR"]
QueryToken = Union[SearchFilter, QueryOp, ParenExpression]

Variables = Dict[str, Any]


class ComparingRuleCondition(TypedDict):
    """RuleCondition that compares a named field to a reference value."""

    op: CompareOp
    name: str
    value: Any


class LogicalRuleCondition(TypedDict):
    """RuleCondition that applies a logical operator to a sequence of conditions."""

    op: Literal["and", "or"]
    inner: List[RuleCondition]


class NotRuleCondition(TypedDict):
    """RuleCondition that negates an inner condition."""

    op: Literal["not"]
    inner: RuleCondition


class TagSpec(TypedDict):
    """
    Configuration for a tag to add to a metric.

    Tags values can be static if defined through `value` or dynamically queried
    from the payload if defined through `field`. These two options are mutually
    exclusive, behavior is undefined if both are specified.
    """

    key: str
    field: NotRequired[str]
    value: NotRequired[str]
    condition: NotRequired[RuleCondition]


class MetricSpec(TypedDict):
    """
    Specification for a metric to extract from some data.

    The metric type is given as part of the MRI (metric reference identifier)
    which must follow the form: `<type>:<namespace>/<name>@<unit>`.

    How the metric's value is obtained depends on the metric type:
     - Counter metrics are a special case, since the default product counters do
       not count any specific field but rather the occurrence of the event. As
       such, there is no value expression, and the field is set to `None`.
       Semantics of specifying remain undefined at this point.
     - Distribution metrics require a numeric value.
     - Set metrics require a string value, which is then emitted into the set as
       unique value. Insertion of numbers and other types is undefined.
    """

    category: Literal["transaction"]
    mri: str
    field: NotRequired[Optional[str]]
    condition: NotRequired[RuleCondition]
    tags: NotRequired[Sequence[TagSpec]]


def is_on_demand_snuba_query(snuba_query: SnubaQuery) -> bool:
    """Returns ``True`` if the snuba query can't be supported by standard metrics."""
    return is_on_demand_metric_query(snuba_query.dataset, snuba_query.aggregate, snuba_query.query)


def is_on_demand_metric_query(
    dataset: Optional[Union[str, Dataset]], aggregate: str, query: Optional[str]
) -> bool:
    """Returns ``True`` if the dataset is performance metrics and query contains non-standard search fields."""

    if not dataset or Dataset(dataset) != Dataset.PerformanceMetrics:
        return False

    if is_standard_metrics_compatible(dataset, aggregate, query):
        return False

    for field in _get_aggregate_fields(aggregate):
        if not _is_on_demand_supported_field(field):
            return False
    try:
        return _is_on_demand_supported_query(event_search.parse_search_query(query))
    except InvalidSearchQuery:
        logger.error(f"Failed to parse search query: {query}", exc_info=True)
        return False


def is_standard_metrics_compatible(
    dataset: Optional[Union[str, Dataset]], aggregate: str, query: Optional[str]
) -> bool:
    """Returns ``True`` if the query can be supported by standard metrics."""

    if not dataset or Dataset(dataset) not in [Dataset.Metrics, Dataset.PerformanceMetrics]:
        return False

    for field in _get_aggregate_fields(aggregate):
        if not _is_standard_metrics_field(field):
            return False
    try:
        return _is_standard_metrics_query(event_search.parse_search_query(query))
    except InvalidSearchQuery:
        logger.error(f"Failed to parse search query: {query}", exc_info=True)
        return False


def _get_aggregate_fields(aggregate: str) -> Sequence[str]:
    """
    Returns any fields referenced by the arguments of supported aggregate
    functions, otherwise ``None``.
    """
    _SUPPORTED_AGG_FNS = ("count_if", "count_unique")

    if not aggregate.startswith(_SUPPORTED_AGG_FNS):
        return []

    try:
        function, arguments, _ = fields.parse_function(aggregate)
        if function in _SUPPORTED_AGG_FNS and arguments:
            return [arguments[0]]
    except InvalidSearchQuery:
        logger.error(f"Failed to parse aggregate: {aggregate}", exc_info=True)

    return []


def _is_standard_metrics_query(tokens: Sequence[QueryToken]) -> bool:
    """
    Recursively checks if any of the supplied token contain search filters that can't be handled by standard metrics.
    """

    for token in tokens:
        if not _is_standard_metrics_search_filter(token):
            return False

    return True


def _is_standard_metrics_search_filter(token: QueryToken) -> bool:
    if isinstance(token, SearchFilter):
        return _is_standard_metrics_field(token.key.name)

    if isinstance(token, ParenExpression):
        return _is_standard_metrics_query(token.children)

    return True


def to_standard_metrics_query(query: str) -> str:
    """
    Converts a query containing on demand search fields to a query that can be
    run using only standard metrics.

    This is done by removing conditions requiring on-demand metrics.

    NOTE: This does **NOT** create an equivalent query. It only creates the best
    approximation available using only standard metrics. It is used for approximating
    the volume of an on-demand metrics query using a combination of indexed and metrics data.

    Examples:
        "enviroment:dev AND transaction.duration:>=1s" -> "enviroment:dev"
        "enviroment:dev OR transaction.duration:>=1s" -> "enviroment:dev"
        "transaction.duration:>=1s OR browser.version:1" -> ""
        "transaction.duration:>=1s AND browser.version:1" -> ""
    """
    try:
        tokens = event_search.parse_search_query(query)
    except InvalidSearchQuery:
        logger.error(f"Failed to parse search query: {query}", exc_info=True)
        raise

    cleaned_query = to_standard_metrics_tokens(tokens)
    return query_tokens_to_string(cleaned_query)


def to_standard_metrics_tokens(tokens: Sequence[QueryToken]) -> Sequence[QueryToken]:
    """
    Converts a query in token form containing on-demand search fields to a query
    that has all on-demand filters removed and can be run using only standard metrics.
    """
    remaining_tokens = _remove_on_demand_search_filters(tokens)
    cleaned_query = cleanup_query(remaining_tokens)
    return cleaned_query


def query_tokens_to_string(tokens: Sequence[QueryToken]) -> str:
    """
    Converts a list of tokens into a query string.
    """
    ret_val = ""
    for token in tokens:
        if isinstance(token, str):
            ret_val += f" {token}"
        else:
            ret_val += f" {token.to_query_string()}"
    return ret_val.strip()


def _remove_on_demand_search_filters(tokens: Sequence[QueryToken]) -> Sequence[QueryToken]:
    """
    removes tokens that contain filters that can only be handled by on demand metrics.
    """
    ret_val: List[QueryToken] = []
    for token in tokens:
        if isinstance(token, SearchFilter):
            if _is_standard_metrics_search_filter(token):
                ret_val.append(token)
        elif isinstance(token, ParenExpression):
            ret_val.append(ParenExpression(_remove_on_demand_search_filters(token.children)))
        else:
            ret_val.append(token)
    return ret_val


def cleanup_query(tokens: Sequence[QueryToken]) -> Sequence[QueryToken]:
    """
    Recreates a valid query from an original query that has had on demand search filters removed.

    When removing filters from a query it is possible to create invalid queries.
    For example removing the on demand filters from "transaction.duration:>=1s OR browser.version:1 AND environment:dev"
    would result in "OR AND environment:dev" which is not a valid query this should be cleaned to "environment:dev.

    "release:internal and browser.version:1 or os.name:android" => "release:internal or and os.name:android" which would be
    cleaned to "release:internal or os.name:android"
    """
    tokens = list(tokens)

    # remove empty parens
    removed_empty_parens: List[QueryToken] = []
    for token in tokens:
        if not isinstance(token, ParenExpression):
            removed_empty_parens.append(token)
        else:
            children = cleanup_query(token.children)
            if len(children) > 0:
                removed_empty_parens.append(ParenExpression(children))
    # remove AND and OR operators at the start of the query
    while len(removed_empty_parens) > 0 and isinstance(removed_empty_parens[0], str):
        removed_empty_parens.pop(0)

    # remove AND and OR operators at the end of the query
    while len(removed_empty_parens) > 0 and isinstance(removed_empty_parens[-1], str):
        removed_empty_parens.pop()

    # remove AND and OR operators that are next to each other
    ret_val = []
    previous_token: Optional[QueryToken] = None

    for token in removed_empty_parens:
        # this loop takes care of removing consecutive AND/OR operators (keeping only one of them)
        if isinstance(token, str) and isinstance(previous_token, str):
            token = cast(QueryOp, token.upper())
            # this handles two AND/OR operators next to each other, we must drop one of them
            # if we have an AND do nothing (AND will be merged in the previous token see comment below)
            # if we have an OR the resulting operator will be an OR
            # AND OR => OR
            # OR OR => OR
            # OR AND => OR
            # AND AND => AND
            if token == "OR":
                previous_token = "OR"
            continue
        elif previous_token is not None:
            ret_val.append(previous_token)
        previous_token = token
    # take care of the last token (if any)
    if previous_token is not None:
        ret_val.append(previous_token)

    return ret_val


def _is_on_demand_supported_query(tokens: Sequence[QueryToken]) -> bool:
    """
    Recursively checks if any of the supplied token contain search filters that can't be handled by standard metrics.
    """

    for token in tokens:
        if not _is_on_demand_supported_search_filter(token):
            return False

    return True


def _is_on_demand_supported_search_filter(token: QueryToken) -> bool:
    if isinstance(token, SearchFilter):
        return _is_on_demand_supported_field(token.key.name)

    if isinstance(token, ParenExpression):
        return _is_on_demand_supported_query(token.children)

    return True


def _is_standard_metrics_field(field: str) -> bool:
    return field in _STANDARD_METRIC_FIELDS


<<<<<<< HEAD
def _deep_sorted(value: Union[Any, Dict[Any, Any]]) -> Union[Any, Dict[Any, Any]]:
    if isinstance(value, dict):
        return {key: _deep_sorted(value) for key, value in sorted(value.items())}
    else:
        return value

=======
def _is_on_demand_supported_field(field: str) -> bool:
    try:
        _map_field_name(field)
        return True
    except ValueError:
        return False


class OndemandMetricSpec:
    """
    Contains the information required to query or extract an on-demand metric.
    """
>>>>>>> 9b4ccde8

class OndemandMetricSpec(NamedTuple):
    op: Optional[MetricOperationType]
    metric_type: str
    field: Optional[str]
    condition: RuleCondition
    tags_conditions: List[TagSpec]

    original_query: str

    @property
    def mri(self) -> str:
        """The unique identifier of the on-demand metric."""
        return f"{self.metric_type}:{CUSTOM_ALERT_METRIC_NAME}@none"

    def query_hash(self) -> str:
        """Returns a hash of the query and field to be used as a unique identifier for the on-demand metric."""

        # For simplicity, we use the field and the original query for computing the hash of a metric but the best way
        # would be to compute it mixing the field and the sorted query AST.
        str_to_hash = f"{self.field};{self.original_query}"
        return hashlib.shake_128(bytes(str_to_hash, encoding="ascii")).hexdigest(4)

    def to_metric_spec(self) -> MetricSpec:
        extended_tags_conditions = self.tags_conditions.copy()
        extended_tags_conditions.append({"key": QUERY_HASH_KEY, "value": self.query_hash()})

        return {
            "category": DataCategory.TRANSACTION.api_name(),
            "mri": self.mri,
            "field": self.field,
            "condition": self.condition,
            "tags": extended_tags_conditions,
        }


@dataclass(frozen=True)
class DerivedMetricParams:
    params: Dict[str, Any]

    @staticmethod
    def empty():
        return DerivedMetricParams({})

    def add_param(self, param_key: str, param_value: Any):
        self.params[param_key] = param_value

    def consume(self, consumer: str) -> "DerivedMetricParamsConsumer":
        return DerivedMetricParamsConsumer(consumer=consumer, params=self)


class DerivedMetricParamsConsumer:
    def __init__(self, consumer: str, params: DerivedMetricParams):
        self.consumer = consumer
        self.params = params

        self._fetched_params: List[Any] = []

    def param(self, param_name: str) -> "DerivedMetricParamsConsumer":
        param_value = self.params.params.get(param_name)
        if param_value is None:
            raise Exception(
                f"Derived metric {self.consumer} requires parameter '{param_name}' but it was not supplied"
            )

        self._fetched_params.append(param_value)

        return self

    def get_all(self) -> List[Any]:
        return self._fetched_params


@dataclass(frozen=True)
class DerivedMetricComponent:
    tag_key: str
    tag_value: str
    condition: RuleCondition


class DerivedMetric(ABC):
    @abstractmethod
    def get_name(self) -> str:
        pass

    @abstractmethod
    def get_components(
        self, derived_metric_params: DerivedMetricParams
    ) -> List[DerivedMetricComponent]:
        pass


class FailureRate(DerivedMetric):
    def get_name(self) -> str:
        return "on_demand_failure_rate"

    def get_components(
        self, derived_metric_params: DerivedMetricParams
    ) -> List[DerivedMetricComponent]:
        return [
            DerivedMetricComponent(
                tag_key="failure",
                tag_value="true",
                condition={
                    "inner": {
                        "name": "event.contexts.trace.status",
                        "op": "eq",
                        "value": ["ok", "cancelled", "unknown"],
                    },
                    "op": "not",
                },
            ),
        ]


class Apdex(DerivedMetric):
    def get_name(self) -> str:
        return "on_demand_apdex"

    def get_components(
        self, derived_metric_params: DerivedMetricParams
    ) -> List[DerivedMetricComponent]:
        apdex_threshold, field_to_extract = (
            derived_metric_params.consume(consumer=self.get_name())
            .param("apdex_threshold")
            .param("field_to_extract")
            .get_all()
        )

        field = _map_field_name(field_to_extract)

        return [
            # Satisfactory.
            DerivedMetricComponent(
                tag_key="satisfaction",
                tag_value="satisfactory",
                condition={"name": field, "op": "lte", "value": apdex_threshold},
            ),
            # Tolerable.
            DerivedMetricComponent(
                tag_key="satisfaction",
                tag_value="tolerable",
                condition={
                    "inner": [
                        {"name": field, "op": "gt", "value": apdex_threshold},
                        {"name": field, "op": "lte", "value": apdex_threshold * 4},
                    ],
                    "op": "and",
                },
            ),
            # Frustrated.
            DerivedMetricComponent(
                tag_key="satisfaction",
                tag_value="frustrated",
                condition={"name": field, "op": "gt", "value": apdex_threshold * 4},
            ),
        ]


# Dynamic mapping between derived metric field name and derived metric definition.
_DERIVED_METRICS: Dict[MetricOperationType, DerivedMetric] = {
    derived_metric.get_name(): derived_metric for derived_metric in [FailureRate(), Apdex()]
}


Input = TypeVar("Input")
Output = TypeVar("Output")


class OndemandParser(ABC, Generic[Input, Output]):
    @abstractmethod
    def parse(self, value: Input) -> Optional[Output]:
        pass


@dataclass(frozen=True)
class FieldParsingResult:
    function: str
    arguments: List[str]
    alias: str


class FieldParser(OndemandParser[str, FieldParsingResult]):
    def parse(self, value: str) -> Optional[FieldParsingResult]:
        try:
            function, arguments, alias = fields.parse_function(value)
            return FieldParsingResult(function=function, arguments=arguments, alias=alias)
        except InvalidSearchQuery:
            return None


<<<<<<< HEAD
@dataclass(frozen=True)
class QueryParsingResult:
    conditions: Sequence[QueryToken]

=======
    def query_hash(self) -> str:
        """Returns a hash of the query and field to be used as a unique identifier for the on-demand metric."""
        sorted_conditions = str(_deep_sorted(self.condition()))
        str_to_hash = f"{self.field};{sorted_conditions}"
        return hashlib.shake_128(bytes(str_to_hash, encoding="ascii")).hexdigest(4)
>>>>>>> 9b4ccde8

class QueryParser(OndemandParser[str, QueryParsingResult]):
    def parse(self, value: str) -> Optional[QueryParsingResult]:
        try:
            conditions = event_search.parse_search_query(value)
            return QueryParsingResult(conditions=conditions)
        except InvalidSearchQuery:
            return None


class OndemandMetricSpecBuilder:
    def __init__(
        self,
        field_parser: OndemandParser[str, FieldParsingResult],
        query_parser: OndemandParser[str, QueryParsingResult],
    ):
        self._field_parser = field_parser
        self._query_parser = query_parser

    @staticmethod
    def default() -> "OndemandMetricSpecBuilder":
        return OndemandMetricSpecBuilder(field_parser=FieldParser(), query_parser=QueryParser())

    def build_spec(
        self,
        field: str,
        query: str,
        derived_metric_params: Optional[DerivedMetricParams] = None,
    ) -> OndemandMetricSpec:
        # First we clean up the query from unnecessary filters.
        query = self._cleanup_query(query)

        # Second we process all the necessary components.
        op, metric_type, argument = self._process_field(field=field)
        rule_condition = self._process_query(field=field, query=query)
        tags_conditions = []

        # In case this is a derived metric, we also compute the list of tags conditions that will characterize the
        # metric.
        if (derived_metric := _DERIVED_METRICS.get(op)) is not None:
            if derived_metric_params is None:
                derived_metric_params = DerivedMetricParams.empty()

            if argument is not None:
                self._extend_derived_metric_params(
                    op=op, argument=argument, derived_metric_params=derived_metric_params
                )

                # For now if we have an argument for a derived metric, it implies it is the argument for apdex(x) thus
                # we want to scrape it, since Relay will not need that. However, we need to better define this behavior
                # since right now it's very hacky.
                argument = None

            tags_conditions = self._process_components(
                derived_metric=derived_metric, derived_metric_params=derived_metric_params
            )

        # Third we build the actual spec.
        return OndemandMetricSpec(
            op=op,
            metric_type=metric_type,
            field=argument,
            condition=rule_condition,
            tags_conditions=tags_conditions,
            original_query=query,
        )

    def _process_field(self, field: str) -> Tuple[MetricOperationType, str, Optional[str]]:
        parsed_field = self._field_parser.parse(field)
        if parsed_field is None:
            raise Exception(f"Unable to parse the field {field}")

        op = self._get_op(parsed_field.function)
        metric_type = self._get_metric_type(parsed_field.function)

        return op, metric_type, self._parse_argument(op, metric_type, parsed_field)

    def _process_query(self, field: str, query: str) -> RuleCondition:
        parsed_field = self._field_parser.parse(field)
        if parsed_field is None:
            raise Exception(f"Unable to parse the field {field}")

        # We have to handle the special case for the "count_if" function, however it may be better to build some
        # better abstracted code to handle third-party rule conditions injection.
        count_if_rule_condition = None
        if parsed_field.function == "count_if":
            key, op, value = parsed_field.arguments
            count_if_rule_condition = _convert_countif_filter(key, op, value)

        # First step is to parse the query string into our internal AST format.
        parsed_query = self._query_parser.parse(query)
        # An on demand metric must have at least a condition, otherwise we can just use a classic metric.
        if parsed_query is None or len(parsed_query.conditions) == 0:
            if count_if_rule_condition is None:
                raise Exception("This query should not use on demand metrics")

            return count_if_rule_condition

        # Second step is to generate the actual Relay rule that contains all rules nested.
        rule_condition = SearchQueryConverter(parsed_query.conditions, {}).convert()
        if not count_if_rule_condition:
            return rule_condition

        # In case we have a top level rule which is not an "and" we have to wrap it.
        if rule_condition["op"] != "and":
            return {"op": "and", "inner": [rule_condition, count_if_rule_condition]}

        # In the other case, we can just flatten the conditions.
        rule_condition["inner"].append(count_if_rule_condition)
        return rule_condition

    @staticmethod
    def _process_components(
        derived_metric: DerivedMetric, derived_metric_params: DerivedMetricParams
    ) -> List[TagSpec]:
        tags_conditions: List[TagSpec] = []
        for component in derived_metric.get_components(derived_metric_params):
            tags_conditions.append(
                {
                    "key": component.tag_key,
                    "value": component.tag_value,
                    "condition": component.condition,
                }
            )

        return tags_conditions

    @staticmethod
    def _parse_argument(
        op: MetricOperationType, metric_type: str, parsed_field: FieldParsingResult
    ) -> Optional[str]:
        requires_single_argument = metric_type != "c" and op != "on_demand_failure_rate"
        if not requires_single_argument:
            return None

        if len(parsed_field.arguments) != 1:
            raise Exception(f"The operation {op} supports only a single parameter")

        argument = parsed_field.arguments[0]
        # TODO: abstract better this handling with a possible declarative approach to argument definition, which will
        #  also support the definition of arguments that are not directly referring to fields that Relay will have to
        #  extract.
        if op == "on_demand_apdex":
            return argument

        return _map_field_name(argument)

    @staticmethod
    def _extend_derived_metric_params(
        op: MetricOperationType, argument: str, derived_metric_params: DerivedMetricParams
    ):
        if op == "on_demand_apdex":
            derived_metric_params.add_param("apdex_threshold", int(argument))

    @staticmethod
    def _get_op(function: str) -> MetricOperationType:
        op = _SEARCH_TO_METRIC_AGGREGATES.get(function)
        if op is not None:
            return op

        raise Exception(f"Unsupported aggregate function {function}")

    @staticmethod
    def _get_metric_type(function: str) -> str:
        metric_type = _AGGREGATE_TO_METRIC_TYPE.get(function)
        if metric_type is not None:
            return metric_type

        raise Exception(f"Unsupported aggregate function {function}")

    @staticmethod
    def _cleanup_query(query: str) -> str:
        regexes = [r"event\.type:transaction\s*", r"project:[\w\"]+\s*"]

        new_query = query
        for regex in regexes:
            new_query = re.sub(regex, "", new_query)

        return new_query


def _convert_countif_filter(key: str, op: str, value: str) -> RuleCondition:
    """Maps ``count_if`` arguments to a ``RuleCondition``."""
    assert op in _COUNTIF_TO_RELAY_OPERATORS, f"Unsupported `count_if` operator {op}"

    condition: RuleCondition = {
        "op": _COUNTIF_TO_RELAY_OPERATORS[op],
        "name": _map_field_name(key),
        "value": fields.normalize_count_if_value({"column": key, "value": value}),
    }

    if op == "notEquals":
        condition = {"op": "not", "inner": condition}

    return condition


def _map_field_name(search_key: str) -> str:
    """
<<<<<<< HEAD
    Maps the name of a field in a search query to the event protocol path.
=======
    Maps a name of a field in a search query to the event protocol path.
>>>>>>> 9b4ccde8

    Raises an exception if the field is not supported.
    """
    # Map known fields using a static mapping.
    if field := _SEARCH_TO_PROTOCOL_FIELDS.get(search_key):
        return f"event.{field}"

    # Measurements support generic access.
    if search_key.startswith("measurements."):
        return f"event.{search_key}"

    # Run a schema-aware check for tags. Always use the resolver output,
    # since it accounts for passing `tags[foo]` as key.
    resolved = (resolve_column(Dataset.Transactions))(search_key)
    if resolved.startswith("tags["):
        return f"event.tags.{resolved[5:-1]}"

    raise ValueError(f"Unsupported query field {search_key}")


def _get_derived_metric_params(project: Project, field: str) -> DerivedMetricParams:
    if field.startswith("apdex"):
        result = ProjectTransactionThreshold.filter(
            organization_id=project.organization.id,
            project_ids=[project.id],
            order_by=[],
            value_list=["threshold", "metric"],
        )
        # We expect to find only 1 entry, if we find many or none, we throw an error.
        if len(result) != 1:
            raise Exception(f"Zero or multiple thresholds found for apdex in project {project.id}")

        # We will extract the threshold from the apdex(x) field where x is the threshold.
        _threshold, metric = result[0]
        metric_op = TRANSACTION_METRICS[metric]

        return DerivedMetricParams({"field_to_extract": f"transaction.{metric_op}"})

    return DerivedMetricParams.empty()


T = TypeVar("T")


class SearchQueryConverter:
    """
    A converter from search query token stream to rule conditions.

    Pass a token stream obtained from `parse_search_query` to the constructor.
    The converter can be used exactly once.
    """

    def __init__(self, tokens: Sequence[QueryToken], variables: Variables):
        self._tokens = tokens
        # TODO: decide whether we want to inject variables in `convert` or keep them instance based.
        self._variables = variables
        self._position = 0

    def convert(self) -> RuleCondition:
        """
        Converts the token stream into a rule condition.

        This function can raise an exception if the token stream is structurally
        invalid or contains fields that are not supported by the rule engine.
        """
        condition = self._expr()

        if self._position < len(self._tokens):
            raise ValueError("Unexpected trailing tokens")

        return condition

    def _peek(self) -> Optional[QueryToken]:
        """Returns the next token without consuming it."""

        if self._position < len(self._tokens):
            return self._tokens[self._position]
        else:
            return None

    def _consume(self, pattern: Union[str, Type[T]]) -> Optional[T]:
        """
        Consumes the next token if it matches the given pattern.

        The pattern can be:
         - a literal string, in which case the token must be equal to the string
         - a type, in which case the token must be an instance of the type

        Returns the token if it matches, or ``None`` otherwise.
        """
        token = self._peek()

        if isinstance(pattern, str) and token != pattern:
            return None
        elif isinstance(pattern, type) and not isinstance(token, pattern):
            return None

        self._position += 1
        return cast(T, token)

    def _expr(self) -> RuleCondition:
        terms = [self._term()]

        while self._consume("OR") is not None:
            terms.append(self._term())

        if len(terms) == 1:
            return terms[0]
        else:
            return {"op": "or", "inner": terms}

    def _term(self) -> RuleCondition:
        factors = [self._factor()]

        while self._peek() not in ("OR", None):
            self._consume("AND")  # AND is optional and implicit, ignore if present.
            factors.append(self._factor())

        if len(factors) == 1:
            return factors[0]
        else:
            return {"op": "and", "inner": factors}

    def _factor(self) -> RuleCondition:
        if filt := self._consume(SearchFilter):
            return self._filter(filt)
        elif paren := self._consume(ParenExpression):
            return SearchQueryConverter(paren.children, self._variables).convert()
        elif token := self._peek():
            raise ValueError(f"Unexpected token {token}")
        else:
            raise ValueError("Unexpected end of query")

    def _filter(self, token: SearchFilter) -> RuleCondition:
        operator = _SEARCH_TO_RELAY_OPERATORS.get(token.operator)
        if not operator:
            raise ValueError(f"Unsupported operator {token.operator}")

        # We propagate the filter in order to give as output a better error message with more context.
        key: str = self._eval_search_key(token.key)
        value: Any = self._eval_search_value(token.value)
        if operator == "eq" and token.value.is_wildcard():
            condition: RuleCondition = {
                "op": "glob",
                "name": _map_field_name(key),
                "value": [value],
            }
        else:
            # Special case: `x != ""` is the result of a `has:x` query, which
            # needs to be translated as `not(x == null)`.
            if token.operator == "!=" and value == "":
                value = None

            if isinstance(value, str):
                value = event_search.translate_escape_sequences(value)

            condition = {
                "op": operator,
                "name": _map_field_name(key),
                "value": value,
            }

        # In case we have negation operators, we have to wrap them in the `not` condition.
        if token.operator == "!=" or token.operator == "NOT IN":
            condition = {"op": "not", "inner": condition}

        return condition

<<<<<<< HEAD
    @staticmethod
    def _eval_search_key(
        search_key: SearchKey,
    ) -> str:
        return search_key.name

    @staticmethod
    def _eval_search_value(search_value: SearchValue) -> Any:
        return search_value.raw_value
=======

def _deep_sorted(value: Union[Any, Dict[Any, Any]]) -> Union[Any, Dict[Any, Any]]:
    if isinstance(value, dict):
        return {key: _deep_sorted(value) for key, value in sorted(value.items())}
    else:
        return value
>>>>>>> 9b4ccde8
<|MERGE_RESOLUTION|>--- conflicted
+++ resolved
@@ -461,14 +461,6 @@
     return field in _STANDARD_METRIC_FIELDS
 
 
-<<<<<<< HEAD
-def _deep_sorted(value: Union[Any, Dict[Any, Any]]) -> Union[Any, Dict[Any, Any]]:
-    if isinstance(value, dict):
-        return {key: _deep_sorted(value) for key, value in sorted(value.items())}
-    else:
-        return value
-
-=======
 def _is_on_demand_supported_field(field: str) -> bool:
     try:
         _map_field_name(field)
@@ -477,11 +469,12 @@
         return False
 
 
-class OndemandMetricSpec:
-    """
-    Contains the information required to query or extract an on-demand metric.
-    """
->>>>>>> 9b4ccde8
+def _deep_sorted(value: Union[Any, Dict[Any, Any]]) -> Union[Any, Dict[Any, Any]]:
+    if isinstance(value, dict):
+        return {key: _deep_sorted(value) for key, value in sorted(value.items())}
+    else:
+        return value
+
 
 class OndemandMetricSpec(NamedTuple):
     op: Optional[MetricOperationType]
@@ -499,10 +492,8 @@
 
     def query_hash(self) -> str:
         """Returns a hash of the query and field to be used as a unique identifier for the on-demand metric."""
-
-        # For simplicity, we use the field and the original query for computing the hash of a metric but the best way
-        # would be to compute it mixing the field and the sorted query AST.
-        str_to_hash = f"{self.field};{self.original_query}"
+        sorted_conditions = str(_deep_sorted(self.condition()))
+        str_to_hash = f"{self.field};{sorted_conditions}"
         return hashlib.shake_128(bytes(str_to_hash, encoding="ascii")).hexdigest(4)
 
     def to_metric_spec(self) -> MetricSpec:
@@ -673,18 +664,10 @@
             return None
 
 
-<<<<<<< HEAD
 @dataclass(frozen=True)
 class QueryParsingResult:
     conditions: Sequence[QueryToken]
 
-=======
-    def query_hash(self) -> str:
-        """Returns a hash of the query and field to be used as a unique identifier for the on-demand metric."""
-        sorted_conditions = str(_deep_sorted(self.condition()))
-        str_to_hash = f"{self.field};{sorted_conditions}"
-        return hashlib.shake_128(bytes(str_to_hash, encoding="ascii")).hexdigest(4)
->>>>>>> 9b4ccde8
 
 class QueryParser(OndemandParser[str, QueryParsingResult]):
     def parse(self, value: str) -> Optional[QueryParsingResult]:
@@ -884,13 +867,13 @@
 
 def _map_field_name(search_key: str) -> str:
     """
-<<<<<<< HEAD
-    Maps the name of a field in a search query to the event protocol path.
-=======
-    Maps a name of a field in a search query to the event protocol path.
->>>>>>> 9b4ccde8
-
-    Raises an exception if the field is not supported.
+    <<<<<<< HEAD
+        Maps the name of a field in a search query to the event protocol path.
+    =======
+        Maps a name of a field in a search query to the event protocol path.
+    >>>>>>> master
+
+        Raises an exception if the field is not supported.
     """
     # Map known fields using a static mapping.
     if field := _SEARCH_TO_PROTOCOL_FIELDS.get(search_key):
@@ -1057,7 +1040,6 @@
 
         return condition
 
-<<<<<<< HEAD
     @staticmethod
     def _eval_search_key(
         search_key: SearchKey,
@@ -1066,12 +1048,4 @@
 
     @staticmethod
     def _eval_search_value(search_value: SearchValue) -> Any:
-        return search_value.raw_value
-=======
-
-def _deep_sorted(value: Union[Any, Dict[Any, Any]]) -> Union[Any, Dict[Any, Any]]:
-    if isinstance(value, dict):
-        return {key: _deep_sorted(value) for key, value in sorted(value.items())}
-    else:
-        return value
->>>>>>> 9b4ccde8
+        return search_value.raw_value