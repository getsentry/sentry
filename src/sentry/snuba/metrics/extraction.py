import hashlib
import logging
import re
from typing import (
    Any,
    Dict,
    List,
    Literal,
    Optional,
    Sequence,
    Type,
    TypedDict,
    TypeVar,
    Union,
    cast,
)

from typing_extensions import NotRequired

from sentry.api import event_search
from sentry.api.event_search import ParenExpression, SearchFilter
from sentry.exceptions import InvalidSearchQuery
from sentry.search.events import fields
from sentry.snuba.dataset import Dataset
from sentry.snuba.metrics.utils import MetricOperationType
from sentry.snuba.models import SnubaQuery
from sentry.utils.snuba import resolve_column

logger = logging.getLogger(__name__)

# Name component of MRIs used for custom alert metrics.
CUSTOM_ALERT_METRIC_NAME = "transactions/on_demand"
QUERY_HASH_KEY = "query_hash"

# Base type for conditions to evaluate on payloads.
# TODO: Streamline with dynamic sampling.
RuleCondition = Union["LogicalRuleCondition", "ComparingRuleCondition", "NotRuleCondition"]

# Maps from Discover's field names to event protocol paths. See Relay's
# ``FieldValueProvider`` for supported fields. All fields need to be prefixed
# with "event.".
# List of UI supported search fields is defined in sentry/static/app/utils/fields/index.ts
_SEARCH_TO_PROTOCOL_FIELDS = {
    # Top-level fields
    "release": "release",
    "dist": "dist",
    "environment": "environment",
    "transaction": "transaction",
    "platform": "platform",
    # Top-level structures ("interfaces")
    "user.email": "user.email",
    "user.id": "user.id",
    "user.ip_address": "user.ip_address",
    "user.name": "user.name",
    "user.segment": "user.segment",
    "geo.city": "user.geo.city",
    "geo.country_code": "user.geo.country_code",
    "geo.region": "user.geo.region",
    "geo.subdivision": "user.geo.subdivision",
    "http.method": "request.method",
    # Subset of context fields
    "device.name": "contexts.device.name",
    "device.family": "contexts.device.family",
    "os.name": "contexts.os.name",
    "os.version": "contexts.os.version",
    "browser.name": "contexts.browser.name",
    "transaction.op": "contexts.trace.op",
    "transaction.status": "contexts.trace.status",
    "http.status_code": "contexts.response.status_code",
    # Computed fields
    "transaction.duration": "duration",
    "release.build": "release.build",
    "release.package": "release.package",
    "release.version": "release.version.short",
    # Tags, measurements, and breakdowns are mapped by the converter
}

# Maps from Discover's syntax to Relay rule condition operators.
_SEARCH_TO_RELAY_OPERATORS: Dict[str, "CompareOp"] = {
    "=": "eq",
    "!=": "eq",  # combined with external negation
    "<": "lt",
    "<=": "lte",
    ">": "gt",
    ">=": "gte",
}

# Maps from parsed count_if condition args to Relay rule condition operators.
_COUNTIF_TO_RELAY_OPERATORS: Dict[str, "CompareOp"] = {
    "equals": "eq",
    "notEquals": "eq",
    "less": "lt",
    "greater": "gt",
    "lessOrEquals": "lte",
    "greaterOrEquals": "gte",
}

# Maps plain Discover functions to metric aggregation functions. Derived metrics
# are not part of this mapping.
_SEARCH_TO_METRIC_AGGREGATES: Dict[str, MetricOperationType] = {
    "count": "sum",
    "count_if": "sum",
    "avg": "avg",
    "max": "max",
    "p50": "p50",
    "p75": "p75",
    "p95": "p95",
    "p99": "p99",
    # generic percentile is not supported by metrics layer.
}

# Mapping to infer metric type from Discover function.
_AGGREGATE_TO_METRIC_TYPE = {
    "count": "c",
    "count_if": "c",
    "avg": "d",
    "max": "d",
    "p50": "d",
    "p75": "d",
    "p95": "d",
    "p99": "d",
}

# Query fields that on their own do not require on-demand metric extraction but if present in an on-demand query
# will be converted to metric extraction conditions.
_STANDARD_METRIC_FIELDS = [
    "release",
    "dist",
    "environment",
    "transaction",
    "platform",
    "transaction.status",
    "transaction.op",
    "http.method",
    "http.status_code",
    "browser.name",
    "os.name",
    "geo.country_code",
    # These fields are skipped during on demand spec generation and will not be converted to metric extraction conditions
    "event.type",
    "project",
]

# Operators used in ``ComparingRuleCondition``.
CompareOp = Literal["eq", "gt", "gte", "lt", "lte", "glob"]

QueryOp = Literal["AND", "OR"]
QueryToken = Union[SearchFilter, QueryOp, ParenExpression]


class ComparingRuleCondition(TypedDict):
    """RuleCondition that compares a named field to a reference value."""

    op: CompareOp
    name: str
    value: Any


class LogicalRuleCondition(TypedDict):
    """RuleCondition that applies a logical operator to a sequence of conditions."""

    op: Literal["and", "or"]
    inner: List[RuleCondition]


class NotRuleCondition(TypedDict):
    """RuleCondition that negates an inner condition."""

    op: Literal["not"]
    inner: RuleCondition


class TagSpec(TypedDict):
    """
    Configuration for a tag to add to a metric.

    Tags values can be static if defined through `value` or dynamically queried
    from the payload if defined through `field`. These two options are mutually
    exclusive, behavior is undefined if both are specified.
    """

    key: str
    field: NotRequired[str]
    value: NotRequired[str]
    condition: NotRequired[RuleCondition]


class MetricSpec(TypedDict):
    """
    Specification for a metric to extract from some data.

    The metric type is given as part of the MRI (metric reference identifier)
    which must follow the form: `<type>:<namespace>/<name>@<unit>`.

    How the metric's value is obtained depends on the metric type:
     - Counter metrics are a special case, since the default product counters do
       not count any specific field but rather the occurrence of the event. As
       such, there is no value expression, and the field is set to `None`.
       Semantics of specifying remain undefined at this point.
     - Distribution metrics require a numeric value.
     - Set metrics require a string value, which is then emitted into the set as
       unique value. Insertion of numbers and other types is undefined.
    """

    category: Literal["transaction"]
    mri: str
    field: NotRequired[Optional[str]]
    condition: NotRequired[RuleCondition]
    tags: NotRequired[Sequence[TagSpec]]


def is_on_demand_snuba_query(snuba_query: SnubaQuery) -> bool:
    """Returns ``True`` if the snuba query can't be supported by standard metrics."""
    return is_on_demand_metric_query(snuba_query.dataset, snuba_query.aggregate, snuba_query.query)


def is_on_demand_metric_query(
    dataset: Optional[Union[str, Dataset]], aggregate: str, query: Optional[str]
) -> bool:
    """Returns ``True`` if the dataset is performance metrics and query contains non-standard search fields."""

    if is_standard_metrics_compatible(dataset, aggregate, query):
        return False

    if not dataset or Dataset(dataset) != Dataset.PerformanceMetrics:
        return False

    if is_standard_metrics_compatible(dataset, aggregate, query):
        return False

    for field in _get_aggregate_fields(aggregate):
        if not _is_on_demand_supported_field(field):
            return False
    try:
        return _is_on_demand_supported_query(event_search.parse_search_query(query))
    except InvalidSearchQuery:
        logger.error(f"Failed to parse search query: {query}", exc_info=True)
        return False


def is_standard_metrics_compatible(
    dataset: Optional[Union[str, Dataset]], aggregate: str, query: Optional[str]
) -> bool:
    """Returns ``True`` if the query can be supported by standard metrics."""

    if not dataset or Dataset(dataset) not in [Dataset.Metrics, Dataset.PerformanceMetrics]:
        return False

    for field in _get_aggregate_fields(aggregate):
        if not _is_on_demand_supported_field(field):
            return False
    try:
        return _is_on_demand_supported_query(event_search.parse_search_query(query))
    except InvalidSearchQuery:
        logger.error(f"Failed to parse search query: {query}", exc_info=True)
        return False


def is_standard_metrics_compatible(
    dataset: Optional[Union[str, Dataset]], aggregate: str, query: Optional[str]
) -> bool:
    """Returns ``True`` if the query can be supported by standard metrics."""

    if not dataset or Dataset(dataset) not in [Dataset.Metrics, Dataset.PerformanceMetrics]:
        return False

    for field in _get_aggregate_fields(aggregate):
        if not _is_standard_metrics_field(field):
            return False
    try:
        return _is_standard_metrics_query(event_search.parse_search_query(query))
    except InvalidSearchQuery:
        logger.error(f"Failed to parse search query: {query}", exc_info=True)
        return False


def _get_aggregate_fields(aggregate: str) -> Sequence[str]:
    """
    Returns any fields referenced by the arguments of supported aggregate
    functions, otherwise ``None``.
    """
    _SUPPORTED_AGG_FNS = ("count_if", "count_unique")

    # count_if is currently the only supported function, exit early

    if not aggregate.startswith(_SUPPORTED_AGG_FNS):
        return []

    try:
        function, arguments, _ = fields.parse_function(aggregate)
        if function in _SUPPORTED_AGG_FNS and arguments:
            return [arguments[0]]
    except InvalidSearchQuery:
        logger.error(f"Failed to parse aggregate: {aggregate}", exc_info=True)

    return []


def _is_standard_metrics_query(tokens: Sequence[QueryToken]) -> bool:
    """
    Recursively checks if any of the supplied token contain search filters that can't be handled by standard metrics.
    """

    for token in tokens:
        if not _is_standard_metrics_search_filter(token):
            return False

    return True


def _is_standard_metrics_search_filter(token: QueryToken) -> bool:
    if isinstance(token, SearchFilter):
        return _is_standard_metrics_field(token.key.name)

    if isinstance(token, ParenExpression):
        return _is_standard_metrics_query(token.children)

    return True


def _is_on_demand_supported_query(tokens: Sequence[QueryToken]) -> bool:
    """
    Recursively checks if any of the supplied token contain search filters that can't be handled by standard metrics.
    """

    for token in tokens:
        if not _is_on_demand_supported_search_filter(token):
            return False

    return True


def _is_on_demand_supported_search_filter(token: QueryToken) -> bool:
    if isinstance(token, SearchFilter):
        return _is_on_demand_supported_field(token.key.name)

    if isinstance(token, ParenExpression):
        return _is_on_demand_supported_query(token.children)

    return True


def _is_standard_metrics_field(field: str) -> bool:
    return field in _STANDARD_METRIC_FIELDS


def _is_on_demand_supported_field(field: str) -> bool:
    try:
        _map_field_name(field)
        return True
    except ValueError:
        return False


class OndemandMetricSpec:
    """
    Contains the information required to query or extract an on-demand metric.
    """

    # The data type of the metric to extract.
    metric_type: str
    # The payload field to extract the metric value from. Empty for counters.
    field: Optional[str]
    # The aggregation to execute on the metric.
    op: MetricOperationType

    # The original query used to construct the metric spec.
    _query: str
    # Rule condition parsed from the aggregate field expression.
    _field_condition: Optional[RuleCondition]

    def __init__(self, field: str, query: str):
        """
        Parses a selected column and query into an on demand metric spec containing the MRI, field and op.
        Currently, supports only one selected column.

        Has two main uses:
        1. Querying on-demand metrics.
        2. Generation of rules for on-demand metric extraction.

        """

        self._init__query(query)
        self._init_aggregate(field)

    def _init__query(self, query: str) -> None:
        # On-demand metrics are implicitly transaction metrics. Remove the
        # filters from the query that can't be translated to a RuleCondition.
        query = re.sub(r"event\.type:transaction\s*", "", query)
        # extend the following to also support project:"some-project"
        query = re.sub(r"project:[\w\"]+\s*", "", query)

        self._query = query.strip()

    def _init_aggregate(self, aggregate: str) -> None:
        """
        Extracts the field name, metric type and metric operation from a Discover
        function call.

        This does not support derived metrics such as ``apdex``.
        """

        # TODO: Add support for derived metrics: failure_rate, apdex, eps, epm, tps, tpm
        function, arguments, _alias = fields.parse_function(aggregate)
        assert (
            function in _AGGREGATE_TO_METRIC_TYPE and function in _SEARCH_TO_METRIC_AGGREGATES
        ), f"Unsupported aggregate function {function}"
        self.metric_type = _AGGREGATE_TO_METRIC_TYPE[function]
        self.op = _SEARCH_TO_METRIC_AGGREGATES[function]

        self.field = None
        self._field_condition = None

        if self.metric_type != "c":
            assert len(arguments) == 1, "Only one parameter is supported"
            self.field = _map_field_name(arguments[0])

        if function == "count_if":
            key, op, value = arguments
            self._field_condition = _convert_countif_filter(key, op, value)

    @property
    def mri(self) -> str:
        """The unique identifier of the on-demand metric."""
        return f"{self.metric_type}:{CUSTOM_ALERT_METRIC_NAME}@none"

    def query_hash(self) -> str:
        """Returns a hash of the query and field to be used as a unique identifier for the on-demand metric."""
<<<<<<< HEAD

        # TODO: Figure out how to support multiple fields and different but equivalent queries
        str_to_hash = f"{self.field};{self._field_condition};{self._query}"
=======
        sorted_conditions = str(_deep_sorted(self.condition()))
        str_to_hash = f"{self.field};{sorted_conditions}"
>>>>>>> 780d7e53
        return hashlib.shake_128(bytes(str_to_hash, encoding="ascii")).hexdigest(4)

    def condition(self) -> RuleCondition:
        """Returns a condition that should be fulfilled for the on-demand metric to be extracted."""

        tokens = event_search.parse_search_query(self._query)
        if not tokens:
            assert self._field_condition is not None, "This query should not use on demand metrics"
            return self._field_condition

        condition = SearchQueryConverter(tokens).convert()
        if not self._field_condition:
            return condition

        if condition["op"] != "and":
            return {"op": "and", "inner": [condition, self._field_condition]}

        condition["inner"].append(self._field_condition)
        return condition


def _convert_countif_filter(key: str, op: str, value: str) -> RuleCondition:
    """Maps ``count_if`` arguments to a ``RuleCondition``."""
    assert op in _COUNTIF_TO_RELAY_OPERATORS, f"Unsupported `count_if` operator {op}"

    condition: RuleCondition = {
        "op": _COUNTIF_TO_RELAY_OPERATORS[op],
        "name": _map_field_name(key),
        "value": fields.normalize_count_if_value({"column": key, "value": value}),
    }

    if op == "notEquals":
        condition = {"op": "not", "inner": condition}

    return condition


def _map_field_name(search_key: str) -> str:
    """
    Maps a name of a field in a search query to the event protocol path.

    Raises an exception if the field is not supported.
    """
    # Map known fields using a static mapping.
    if field := _SEARCH_TO_PROTOCOL_FIELDS.get(search_key):
        return f"event.{field}"

    # Measurements support generic access.
    if search_key.startswith("measurements."):
        return f"event.{search_key}"

    # Run a schema-aware check for tags. Always use the resolver output,
    # since it accounts for passing `tags[foo]` as key.
    resolved = (resolve_column(Dataset.Transactions))(search_key)
    if resolved.startswith("tags["):
        return f"event.tags.{resolved[5:-1]}"

    raise ValueError(f"Unsupported query field {search_key}")


T = TypeVar("T")


class SearchQueryConverter:
    """
    A converter from search query token stream to rule conditions.

    Pass a token stream obtained from `parse_search_query` to the constructor.
    The converter can be used exactly once.
    """

    def __init__(self, tokens: Sequence[QueryToken]):
        self._tokens = tokens
        self._position = 0

    def convert(self) -> RuleCondition:
        """
        Converts the token stream into a rule condition.

        This function can raise an exception if the token stream is structurally
        invalid or contains fields that are not supported by the rule engine.
        """

        condition = self._expr()
        if self._position < len(self._tokens):
            raise ValueError("Unexpected trailing tokens")
        return condition

    def _peek(self) -> Optional[QueryToken]:
        """Returns the next token without consuming it."""

        if self._position < len(self._tokens):
            return self._tokens[self._position]
        else:
            return None

    def _consume(self, pattern: Union[str, Type[T]]) -> Optional[T]:
        """
        Consumes the next token if it matches the given pattern.

        The pattern can be:
         - a literal string, in which case the token must be equal to the string
         - a type, in which case the token must be an instance of the type

        Returns the token if it matches, or ``None`` otherwise.
        """
        token = self._peek()

        if isinstance(pattern, str) and token != pattern:
            return None
        elif isinstance(pattern, type) and not isinstance(token, pattern):
            return None

        self._position += 1
        return cast(T, token)

    def _expr(self) -> RuleCondition:
        terms = [self._term()]

        while self._consume("OR") is not None:
            terms.append(self._term())

        if len(terms) == 1:
            return terms[0]
        else:
            return {"op": "or", "inner": terms}

    def _term(self) -> RuleCondition:
        factors = [self._factor()]

        while self._peek() not in ("OR", None):
            self._consume("AND")  # AND is optional and implicit, ignore if present.
            factors.append(self._factor())

        if len(factors) == 1:
            return factors[0]
        else:
            return {"op": "and", "inner": factors}

    def _factor(self) -> RuleCondition:
        if filt := self._consume(SearchFilter):
            return self._filter(filt)
        elif paren := self._consume(ParenExpression):
            return SearchQueryConverter(paren.children).convert()
        elif token := self._peek():
            raise ValueError(f"Unexpected token {token}")
        else:
            raise ValueError("Unexpected end of query")

    def _filter(self, token: SearchFilter) -> RuleCondition:
        operator = _SEARCH_TO_RELAY_OPERATORS.get(token.operator)
        if not operator:
            raise ValueError(f"Unsupported operator {token.operator}")

        value: Any = token.value.raw_value
        if operator == "eq" and token.value.is_wildcard():
            condition: RuleCondition = {
                "op": "glob",
                "name": _map_field_name(token.key.name),
                "value": [value],
            }
        else:
            # Special case: `x != ""` is the result of a `has:x` query, which
            # needs to be translated as `not(x == null)`.
            if token.operator == "!=" and value == "":
                value = None
            if isinstance(value, str):
                value = event_search.translate_escape_sequences(value)
            condition = {
                "op": operator,
                "name": _map_field_name(token.key.name),
                "value": value,
            }

        if token.operator == "!=":
            condition = {"op": "not", "inner": condition}

        return condition


def _deep_sorted(value: Union[Any, Dict[Any, Any]]) -> Union[Any, Dict[Any, Any]]:
    if isinstance(value, dict):
        return {key: _deep_sorted(value) for key, value in sorted(value.items())}
    else:
        return value<|MERGE_RESOLUTION|>--- conflicted
+++ resolved
@@ -256,24 +256,6 @@
         return False
 
 
-def is_standard_metrics_compatible(
-    dataset: Optional[Union[str, Dataset]], aggregate: str, query: Optional[str]
-) -> bool:
-    """Returns ``True`` if the query can be supported by standard metrics."""
-
-    if not dataset or Dataset(dataset) not in [Dataset.Metrics, Dataset.PerformanceMetrics]:
-        return False
-
-    for field in _get_aggregate_fields(aggregate):
-        if not _is_standard_metrics_field(field):
-            return False
-    try:
-        return _is_standard_metrics_query(event_search.parse_search_query(query))
-    except InvalidSearchQuery:
-        logger.error(f"Failed to parse search query: {query}", exc_info=True)
-        return False
-
-
 def _get_aggregate_fields(aggregate: str) -> Sequence[str]:
     """
     Returns any fields referenced by the arguments of supported aggregate
@@ -426,14 +408,8 @@
 
     def query_hash(self) -> str:
         """Returns a hash of the query and field to be used as a unique identifier for the on-demand metric."""
-<<<<<<< HEAD
-
-        # TODO: Figure out how to support multiple fields and different but equivalent queries
-        str_to_hash = f"{self.field};{self._field_condition};{self._query}"
-=======
         sorted_conditions = str(_deep_sorted(self.condition()))
         str_to_hash = f"{self.field};{sorted_conditions}"
->>>>>>> 780d7e53
         return hashlib.shake_128(bytes(str_to_hash, encoding="ascii")).hexdigest(4)
 
     def condition(self) -> RuleCondition:
