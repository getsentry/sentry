__all__ = ("create_name_mapping_layers", "get_mri", "get_public_name_from_mri")


from enum import Enum
<<<<<<< HEAD
from typing import Dict, Optional, Union, cast
=======
from typing import Dict, Optional, Tuple, Union, cast
>>>>>>> a84ceab8

from sentry.api.utils import InvalidParams
from sentry.snuba.metrics.naming_layer.mri import MRI_EXPRESSION_REGEX, SessionMRI, TransactionMRI
from sentry.snuba.metrics.naming_layer.public import SessionMetricKey, TransactionMetricKey


def create_name_mapping_layers() -> None:
    # ToDo(ahmed): Hack this out once the FE changes their mappings
    # Backwards Compat
    NAME_TO_MRI.update(
        {
            # Session
            "sentry.sessions.session": SessionMRI.SESSION,
            "sentry.sessions.user": SessionMRI.USER,
            "sentry.sessions.session.duration": SessionMRI.RAW_DURATION,
            "sentry.sessions.session.error": SessionMRI.ERROR,
        }
    )

    for (MetricKey, MRI) in (
        (SessionMetricKey, SessionMRI),
        (TransactionMetricKey, TransactionMRI),
    ):
        # Adds new names at the end, so that when the reverse mapping is created
        for metric_key in MetricKey:
            NAME_TO_MRI[metric_key.value] = MRI[metric_key.name]

    MRI_TO_NAME.update({v.value: k for k, v in NAME_TO_MRI.items()})


NAME_TO_MRI: Dict[str, Enum] = {}
MRI_TO_NAME: Dict[str, str] = {}


def get_mri(external_name: Union[Enum, str]) -> str:
    if not len(NAME_TO_MRI):
        create_name_mapping_layers()

    if isinstance(external_name, Enum):
        external_name = external_name.value
    assert isinstance(external_name, str)

    try:
        return cast(str, NAME_TO_MRI[external_name].value)
    except KeyError:
        raise InvalidParams(
            f"Failed to parse '{external_name}'. Must be something like 'sum(my_metric)', "
            f"or a supported aggregate derived metric like `session.crash_free_rate`"
        )


def get_public_name_from_mri(
    internal_name: Union[TransactionMRI, SessionMRI, str]
) -> Optional[str]:
    """Returns the public name from a MRI if its a builtin metric, None otherwise"""
    if not len(MRI_TO_NAME):
        create_name_mapping_layers()

    if isinstance(internal_name, Enum):
        internal_name = internal_name.value
    assert isinstance(internal_name, str)

<<<<<<< HEAD
    return MRI_TO_NAME.get(internal_name)
=======
    try:
        return MRI_TO_NAME[internal_name]
    except KeyError:
        raise InvalidParams(f"Unable to find a mri reverse mapping for '{internal_name}'.")


def get_operation_with_public_name(operation: Optional[str], metric_mri: str) -> str:
    if operation is None:
        return get_public_name_from_mri(metric_mri)
    return f"{operation}({get_public_name_from_mri(metric_mri)})"


def parse_expression(name: str) -> Tuple[Optional[str], str]:
    matches = MRI_EXPRESSION_REGEX.match(name)
    if matches:
        # operation, metric_mri
        return matches[1], matches[2]
    return None, name
>>>>>>> a84ceab8
<|MERGE_RESOLUTION|>--- conflicted
+++ resolved
@@ -2,11 +2,7 @@
 
 
 from enum import Enum
-<<<<<<< HEAD
-from typing import Dict, Optional, Union, cast
-=======
 from typing import Dict, Optional, Tuple, Union, cast
->>>>>>> a84ceab8
 
 from sentry.api.utils import InvalidParams
 from sentry.snuba.metrics.naming_layer.mri import MRI_EXPRESSION_REGEX, SessionMRI, TransactionMRI
@@ -69,13 +65,7 @@
         internal_name = internal_name.value
     assert isinstance(internal_name, str)
 
-<<<<<<< HEAD
     return MRI_TO_NAME.get(internal_name)
-=======
-    try:
-        return MRI_TO_NAME[internal_name]
-    except KeyError:
-        raise InvalidParams(f"Unable to find a mri reverse mapping for '{internal_name}'.")
 
 
 def get_operation_with_public_name(operation: Optional[str], metric_mri: str) -> str:
@@ -89,5 +79,4 @@
     if matches:
         # operation, metric_mri
         return matches[1], matches[2]
-    return None, name
->>>>>>> a84ceab8
+    return None, name