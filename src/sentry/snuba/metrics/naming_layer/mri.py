"""
This module introduces a single unique identifier (similar to a Uniform Resource Identifier, URI),
called the Metric Resource Identifier (MRI) for each metric name extracted from sessions and
transactions.

MRIs have the format <type>:<ns>/<name>@<unit>, comprising the following components:
  - Type: counter (c), set (s), distribution (d), gauge (g), and evaluated (e) for derived numeric
metrics.
  - Namespace: Identifying the product entity and use case affiliation of the metric.
  - Name: The display name of the metric in the allowed character set.
  - Unit: The verbatim unit name.
Any Enum defined here but does not have a corresponding Enum name in `public.py` is considered
and treated as an internal implementation detail which is not queryable by the API.
As an example, `SessionMRI.ERRORED_PREAGGREGATED` has no corresponding enum in `SessionMetricKey`
and so it is a private metric, whereas `SessionMRI.CRASH_FREE_RATE` has a corresponding enum in
`SessionMetricKey` with the same name i.e. `SessionMetricKey.CRASH_FREE_RATE` and hence is a public
metric that is queryable by the API.
"""
__all__ = (
    "SessionMRI",
    "TransactionMRI",
    "MRI_SCHEMA_REGEX",
    "MRI_EXPRESSION_REGEX",
    "parse_mri",
)

import re
from dataclasses import dataclass
from enum import Enum
from typing import Optional

from sentry.snuba.metrics.utils import OP_REGEX

NAMESPACE_REGEX = r"(transactions|errors|issues|sessions|alerts|custom)"
ENTITY_TYPE_REGEX = r"(c|s|d|g|e)"
# This regex allows for a string of words composed of small letters alphabet characters with
# allowed the underscore character, optionally separated by a single dot
MRI_NAME_REGEX = r"([a-z_]+(?:\.[a-z_]+)*)"
# ToDo(ahmed): Add a better regex for unit portion for MRI
MRI_SCHEMA_REGEX_STRING = rf"(?P<entity>{ENTITY_TYPE_REGEX}):(?P<namespace>{NAMESPACE_REGEX})/(?P<name>{MRI_NAME_REGEX})@(?P<unit>[\w.]*)"
MRI_SCHEMA_REGEX = re.compile(MRI_SCHEMA_REGEX_STRING)
MRI_EXPRESSION_REGEX = re.compile(rf"^{OP_REGEX}\(({MRI_SCHEMA_REGEX_STRING})\)$")


class SessionMRI(Enum):
    # Ingested
    SESSION = "c:sessions/session@none"
    ERROR = "s:sessions/error@none"
    USER = "s:sessions/user@none"
    RAW_DURATION = "d:sessions/duration@second"
    DURATION = "d:sessions/duration.exited@second"

    # Derived
    ALL = "e:sessions/all@none"
    HEALTHY = "e:sessions/healthy@none"
    ERRORED = "e:sessions/errored@none"
    ERRORED_PREAGGREGATED = "e:sessions/error.preaggr@none"
    ERRORED_SET = "e:sessions/error.unique@none"
    ERRORED_ALL = "e:sessions/all_errored@none"
    CRASHED_AND_ABNORMAL = "e:sessions/crashed_abnormal@none"
    CRASHED = "e:sessions/crashed@none"
    CRASH_FREE = "e:sessions/crash_free@none"
    ABNORMAL = "e:sessions/abnormal@none"
    CRASH_RATE = "e:sessions/crash_rate@ratio"
    CRASH_FREE_RATE = "e:sessions/crash_free_rate@ratio"
    ALL_USER = "e:sessions/user.all@none"
    HEALTHY_USER = "e:sessions/user.healthy@none"
    ERRORED_USER = "e:sessions/user.errored@none"
    ERRORED_USER_ALL = "e:sessions/user.all_errored@none"
    CRASHED_AND_ABNORMAL_USER = "e:sessions/user.crashed_abnormal@none"
    CRASHED_USER = "e:sessions/user.crashed@none"
    CRASH_FREE_USER = "e:sessions/user.crash_free@none"
    ABNORMAL_USER = "e:sessions/user.abnormal@none"
    CRASH_USER_RATE = "e:sessions/user.crash_rate@ratio"
    CRASH_FREE_USER_RATE = "e:sessions/user.crash_free_rate@ratio"
<<<<<<< HEAD
=======
    ANR_USER = "e:sessions/user.anr@none"
    ANR_RATE = "e:sessions/user.anr_rate@ratio"
    FOREGROUND_ANR_USER = "e:sessions/user.foreground_anr@none"
    FOREGROUND_ANR_RATE = "e:sessions/user.foreground_anr_rate@ratio"
    DURATION = "d:sessions/duration.exited@second"
>>>>>>> cfdbaa65


class TransactionMRI(Enum):
    # Ingested
    USER = "s:transactions/user@none"
    DURATION = "d:transactions/duration@millisecond"
    MEASUREMENTS_FCP = "d:transactions/measurements.fcp@millisecond"
    MEASUREMENTS_LCP = "d:transactions/measurements.lcp@millisecond"
    MEASUREMENTS_APP_START_COLD = "d:transactions/measurements.app_start_cold@millisecond"
    MEASUREMENTS_APP_START_WARM = "d:transactions/measurements.app_start_warm@millisecond"
    MEASUREMENTS_CLS = "d:transactions/measurements.cls@none"
    MEASUREMENTS_FID = "d:transactions/measurements.fid@millisecond"
    MEASUREMENTS_FP = "d:transactions/measurements.fp@millisecond"
    MEASUREMENTS_FRAMES_FROZEN = "d:transactions/measurements.frames_frozen@none"
    MEASUREMENTS_FRAMES_FROZEN_RATE = "d:transactions/measurements.frames_frozen_rate@ratio"
    MEASUREMENTS_FRAMES_SLOW = "d:transactions/measurements.frames_slow@none"
    MEASUREMENTS_FRAMES_SLOW_RATE = "d:transactions/measurements.frames_slow_rate@ratio"
    MEASUREMENTS_FRAMES_TOTAL = "d:transactions/measurements.frames_total@none"
    MEASUREMENTS_STALL_COUNT = "d:transactions/measurements.stall_count@none"
    MEASUREMENTS_STALL_LONGEST_TIME = "d:transactions/measurements.stall_longest_time@millisecond"
    MEASUREMENTS_STALL_PERCENTAGE = "d:transactions/measurements.stall_percentage@ratio"
    MEASUREMENTS_STALL_TOTAL_TIME = "d:transactions/measurements.stall_total_time@millisecond"
    MEASUREMENTS_TTFB = "d:transactions/measurements.ttfb@millisecond"
    MEASUREMENTS_TTFB_REQUEST_TIME = "d:transactions/measurements.ttfb.requesttime@millisecond"
    BREAKDOWNS_HTTP = "d:transactions/breakdowns.span_ops.ops.http@millisecond"
    BREAKDOWNS_DB = "d:transactions/breakdowns.span_ops.ops.db@millisecond"
    BREAKDOWNS_BROWSER = "d:transactions/breakdowns.span_ops.ops.browser@millisecond"
    BREAKDOWNS_RESOURCE = "d:transactions/breakdowns.span_ops.ops.resource@millisecond"

    # Derived
    ALL = "e:transactions/all@none"
    FAILURE_COUNT = "e:transactions/failure_count@none"
    FAILURE_RATE = "e:transactions/failure_rate@ratio"
    SATISFIED = "e:transactions/satisfied@none"
    TOLERATED = "e:transactions/tolerated@none"
    APDEX = "e:transactions/apdex@ratio"
    MISERABLE_USER = "e:transactions/user.miserable@none"
    ALL_USER = "e:transactions/user.all@none"
    USER_MISERY = "e:transactions/user_misery@ratio"
    TEAM_KEY_TRANSACTION = "e:transactions/team_key_transaction@none"


@dataclass
class ParsedMRI:
    entity: str
    namespace: str
    name: str
    unit: str

    @property
    def mri_string(self) -> str:
        return f"{self.entity}:{self.namespace}/{self.name}@{self.unit}"


def parse_mri(mri_string: str) -> Optional[ParsedMRI]:
    """Parse a mri string to determine its entity, namespace, name and unit"""
    match = MRI_SCHEMA_REGEX.match(mri_string)
    if match is None:
        return None

    return ParsedMRI(**match.groupdict())


def is_custom_measurement(parsed_mri: ParsedMRI) -> bool:
    """A custom measurement won't use the custom namespace, but will be under the transaction namespace

    This checks the namespace, and name to match what we expect first before iterating through the
    members of the transaction MRI enum to make sure it isn't a standard measurement
    """
    return (
        parsed_mri.namespace == "transactions"
        and parsed_mri.name.startswith("measurements.")
        and
        # Iterate through the transaction MRI and check that this parsed_mri isn't in there
        parsed_mri.mri_string not in [mri.value for mri in TransactionMRI.__members__.values()]
    )<|MERGE_RESOLUTION|>--- conflicted
+++ resolved
@@ -48,7 +48,6 @@
     ERROR = "s:sessions/error@none"
     USER = "s:sessions/user@none"
     RAW_DURATION = "d:sessions/duration@second"
-    DURATION = "d:sessions/duration.exited@second"
 
     # Derived
     ALL = "e:sessions/all@none"
@@ -73,14 +72,11 @@
     ABNORMAL_USER = "e:sessions/user.abnormal@none"
     CRASH_USER_RATE = "e:sessions/user.crash_rate@ratio"
     CRASH_FREE_USER_RATE = "e:sessions/user.crash_free_rate@ratio"
-<<<<<<< HEAD
-=======
     ANR_USER = "e:sessions/user.anr@none"
     ANR_RATE = "e:sessions/user.anr_rate@ratio"
     FOREGROUND_ANR_USER = "e:sessions/user.foreground_anr@none"
     FOREGROUND_ANR_RATE = "e:sessions/user.foreground_anr_rate@ratio"
     DURATION = "d:sessions/duration.exited@second"
->>>>>>> cfdbaa65
 
 
 class TransactionMRI(Enum):
