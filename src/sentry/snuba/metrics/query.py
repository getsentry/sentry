""" Classes needed to build a metrics query. Inspired by snuba_sdk.query. """
import math
from collections.abc import Mapping
from dataclasses import dataclass
from datetime import datetime, timedelta
from typing import Literal, Optional, Sequence, Set, Union

from snuba_sdk import Column, Direction, Granularity, Limit, Offset
from snuba_sdk.conditions import Condition, ConditionGroup

from sentry.api.utils import InvalidParams
from sentry.sentry_metrics.configuration import UseCaseKey
from sentry.snuba.metrics.fields import metric_object_factory
from sentry.snuba.metrics.fields.base import get_derived_metrics
from sentry.snuba.metrics.naming_layer.mri import parse_mri
from sentry.utils.dates import to_timestamp

# TODO: Add __all__ to be consistent with sibling modules
from ...models import ONE_DAY
from ...release_health.base import AllowedResolution
from .naming_layer.mapping import get_mri
from .utils import (
    MAX_POINTS,
    OPERATIONS,
    UNALLOWED_TAGS,
    DerivedMetricParseException,
    MetricOperationType,
)


@dataclass(frozen=True)
class MetricField:
    op: Optional[MetricOperationType]
    metric_name: str
<<<<<<< HEAD
    alias: Optional[str] = None

    def __post_init__(self) -> None:
        # ToDo(ahmed): Once we allow MetricField to accept MRI, we should set the alias to the operation and public
        #  facing name
        if not self.alias:
            key = f"{self.op}({self.metric_name})" if self.op is not None else self.metric_name
            object.__setattr__(self, "alias", key)
=======
    params: Optional[Sequence[Union[str, int, float]]] = None
>>>>>>> 8f5c4757

    def __str__(self) -> str:
        return f"{self.op}({self.metric_name})" if self.op else self.metric_name


@dataclass(frozen=True)
class MetricGroupByField:
    name: str
    alias: Optional[str] = None

    def __post_init__(self) -> None:
        if not self.alias:
            object.__setattr__(self, "alias", self.name)


Tag = str
Groupable = Union[Tag, Literal["project_id"]]

MAX_HISTOGRAM_BUCKET = 250


@dataclass(frozen=True)
class OrderBy:
    field: MetricField
    direction: Direction


class MetricsQueryValidationRunner:
    def __post_init__(self) -> None:
        """Run validation methods if declared.
        The validation method can be a simple check
        that raises ValueError or a transformation to
        the field value.
        The validation is performed by calling a function named:
            `validate_<field_name>(self) -> None`
        """
        for name, _ in self.__dataclass_fields__.items():  # type: ignore
            if method := getattr(self, f"validate_{name}", None):
                method()


@dataclass(frozen=True)
class MetricsQuery(MetricsQueryValidationRunner):
    """Definition of a metrics query, inspired by snuba_sdk.Query"""

    org_id: int
    project_ids: Sequence[int]
    select: Sequence[MetricField]
    start: datetime
    end: datetime
    granularity: Granularity
    where: Optional[ConditionGroup] = None  # TODO: Should restrict
    groupby: Optional[Sequence[MetricGroupByField]] = None
    orderby: Optional[Sequence[OrderBy]] = None
    limit: Optional[Limit] = None
    offset: Optional[Offset] = None
    include_totals: bool = True
    include_series: bool = True

    @staticmethod
    def _use_case_id(metric_mri: str) -> UseCaseKey:
        """Find correct use_case_id based on metric_name"""
        parsed_mri = parse_mri(metric_mri)
        if parsed_mri is not None:
            if parsed_mri.namespace == "transactions":
                return UseCaseKey.PERFORMANCE
            elif parsed_mri.namespace == "sessions":
                return UseCaseKey.RELEASE_HEALTH
            raise ValueError("Can't find correct use_case_id based on metric MRI")
        raise ValueError("Can't parse metric MRI")

    @staticmethod
    def _validate_field(field: MetricField) -> None:
        derived_metrics_mri = get_derived_metrics(exclude_private=True)
        metric_mri = get_mri(field.metric_name)

        if field.op:
            if field.op not in OPERATIONS:
                raise InvalidParams(
                    f"Invalid operation '{field.op}'. Must be one of {', '.join(OPERATIONS)}"
                )
            if metric_mri in derived_metrics_mri:
                raise DerivedMetricParseException(
                    f"Failed to parse {field.op}({field.metric_name}). No operations can be "
                    f"applied on this field as it is already a derived metric with an "
                    f"aggregation applied to it."
                )

    def validate_select(self) -> None:
        if len(self.select) == 0:
            raise InvalidParams('Request is missing a "field"')
        use_case_ids = set()
        for field in self.select:
            metric_mri = get_mri(field.metric_name)
            use_case_ids.add(self._use_case_id(metric_mri))
            self._validate_field(field)
        if len(use_case_ids) > 1:
            raise InvalidParams("All select fields should have the same use_case_id")

    def validate_where(self) -> None:
        if not self.where:
            return
        for condition in self.where:
            if (
                isinstance(condition, Condition)
                and isinstance(condition.lhs, Column)
                and condition.lhs.name in UNALLOWED_TAGS
            ):
                raise InvalidParams(f"Tag name {condition.lhs.name} is not a valid query filter")

    def validate_orderby(self) -> None:
        if not self.orderby:
            return

        for orderby in self.orderby:
            self._validate_field(orderby.field)

        orderby_fields: Set[MetricField] = set()
        metric_entities: Set[MetricField] = set()
        for f in self.orderby:
            orderby_fields.add(f.field)

            metric_mri = get_mri(f.field.metric_name)
            # Construct a metrics expression
            metric_field_obj = metric_object_factory(f.field.op, metric_mri)

            use_case_id = self._use_case_id(metric_mri)
            entity = metric_field_obj.get_entity(self.project_ids, use_case_id)

            if isinstance(entity, Mapping):
                metric_entities.update(entity.keys())
            else:
                metric_entities.add(entity)
        # If metric entities set contanis more than 1 metric, we can't orderBy these fields
        if len(metric_entities) > 1:
            raise InvalidParams("Selected 'orderBy' columns must belongs to the same entity")

        # validate all orderby columns are presented in provided 'fields'
        if set(self.select).issuperset(orderby_fields):
            return

        raise InvalidParams("'orderBy' must be one of the provided 'fields'")

    @staticmethod
    def calculate_intervals_len(
        end: datetime, granularity: int, start: Optional[datetime] = None
    ) -> int:
        range_in_sec = (end - start).total_seconds() if start is not None else to_timestamp(end)
        return math.ceil(range_in_sec / granularity)

    def validate_limit(self) -> None:
        if self.limit is None:
            return
        intervals_len = self.calculate_intervals_len(
            end=self.end, start=self.start, granularity=self.granularity.granularity
        )
        if self.limit.limit > MAX_POINTS:
            raise InvalidParams(
                f"Requested limit exceeds the maximum allowed limit of {MAX_POINTS}"
            )
        if self.include_series:
            if intervals_len * self.limit.limit > MAX_POINTS:
                raise InvalidParams(
                    f"Requested interval of timedelta of "
                    f"{timedelta(seconds=self.granularity.granularity)} with statsPeriod "
                    f"timedelta of {self.end - self.start} is too granular for a per_page of "
                    f"{self.limit.limit} elements. Increase your interval, decrease your "
                    f"statsPeriod, or decrease your per_page parameter."
                )

    def validate_groupby(self) -> None:
        if not self.groupby:
            return
        for metric_groupby_obj in self.groupby:
            if metric_groupby_obj.name in UNALLOWED_TAGS:
                raise InvalidParams(
                    f"Tag name {metric_groupby_obj.name} cannot be used to groupBy query"
                )

    def validate_histogram_buckets(self) -> None:
        # Validate histogram bucket count
        if self.histogram_buckets > MAX_HISTOGRAM_BUCKET:
            raise InvalidParams(
                f"We don't have more than {MAX_HISTOGRAM_BUCKET} buckets stored for any "
                f"given metric bucket."
            )

    def validate_include_totals(self) -> None:
        if self.include_totals or self.include_series:
            return
        raise InvalidParams("Cannot omit both series and totals")

    def get_default_limit(self) -> int:
        totals_limit: int = MAX_POINTS
        if self.include_series:
            intervals_len = self.calculate_intervals_len(
                start=self.start, end=self.end, granularity=self.granularity.granularity
            )
            # In a series query, we also need to factor in the len of the intervals
            # array. The number of totals should never get so large that the
            # intervals exceed MAX_POINTS, however at least a single group.
            totals_limit = max(totals_limit // intervals_len, 1)
        return totals_limit

    def validate_end(self) -> None:
        if self.start >= self.end:
            raise InvalidParams("start must be before end")

    def validate_granularity(self) -> None:
        # hard code min. allowed resolution to 10 seconds
        allowed_resolution = AllowedResolution.ten_seconds

        smallest_interval, interval_str = allowed_resolution.value
        if (
            self.granularity.granularity % smallest_interval != 0
            or self.granularity.granularity < smallest_interval
        ):
            raise InvalidParams(
                f"The interval has to be a multiple of the minimum interval of {interval_str}."
            )

        if ONE_DAY % self.granularity.granularity != 0:
            raise InvalidParams("The interval should divide one day without a remainder.")

        if (self.end - self.start).total_seconds() / self.granularity.granularity > MAX_POINTS:
            raise InvalidParams(
                "Your interval and date range would create too many results. "
                "Use a larger interval, or a smaller date range."
            )

    def __post_init__(self) -> None:
        super().__post_init__()

        if self.limit is None:
            # Cannot set attribute directly because dataclass is frozen:
            # https://docs.python.org/3/library/dataclasses.html#frozen-instances
            object.__setattr__(self, "limit", Limit(self.get_default_limit()))<|MERGE_RESOLUTION|>--- conflicted
+++ resolved
@@ -3,7 +3,7 @@
 from collections.abc import Mapping
 from dataclasses import dataclass
 from datetime import datetime, timedelta
-from typing import Literal, Optional, Sequence, Set, Union
+from typing import Any, Literal, Optional, Sequence, Set, Union
 
 from snuba_sdk import Column, Direction, Granularity, Limit, Offset
 from snuba_sdk.conditions import Condition, ConditionGroup
@@ -32,7 +32,7 @@
 class MetricField:
     op: Optional[MetricOperationType]
     metric_name: str
-<<<<<<< HEAD
+    params: Optional[Any] = None
     alias: Optional[str] = None
 
     def __post_init__(self) -> None:
@@ -41,9 +41,6 @@
         if not self.alias:
             key = f"{self.op}({self.metric_name})" if self.op is not None else self.metric_name
             object.__setattr__(self, "alias", key)
-=======
-    params: Optional[Sequence[Union[str, int, float]]] = None
->>>>>>> 8f5c4757
 
     def __str__(self) -> str:
         return f"{self.op}({self.metric_name})" if self.op else self.metric_name
