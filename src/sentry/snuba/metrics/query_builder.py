--- conflicted
+++ resolved
@@ -420,6 +420,8 @@
         self._org_id = metrics_query.org_id
         self._use_case_id = use_case_id
 
+        self._alias_to_metric_field = {field.alias: field for field in self._metrics_query.select}
+
     def _build_where(self) -> List[Union[BooleanCondition, Condition]]:
         where: List[Union[BooleanCondition, Condition]] = [
             Condition(Column("org_id"), Op.EQ, self._org_id),
@@ -479,7 +481,7 @@
                 metric_field_obj.generate_orderby_clause(
                     projects=self._projects,
                     direction=orderby.direction,
-                    metrics_query=self._metrics_query,
+                    params=orderby.field.params,
                     use_case_id=self._use_case_id,
                     alias=orderby.field.alias,
                 )
@@ -544,8 +546,7 @@
 
         for field in self._metrics_query.select:
             metric_mri = get_mri(field.metric_name)
-            # ToDo remove field.params and try again
-            metric_field_obj = metric_object_factory(field.op, metric_mri, field.params)
+            metric_field_obj = metric_object_factory(field.op, metric_mri)
             # `get_entity` is called the first, to fetch the entities of constituent metrics,
             # and validate especially in the case of SingularEntityDerivedMetric that it is
             # actually composed of metrics that belong to the same entity
@@ -586,13 +587,8 @@
             if entity not in self._implemented_datasets:
                 raise NotImplementedError(f"Dataset not yet implemented: {entity}")
 
-<<<<<<< HEAD
             metric_mri_to_obj_dict[(field.op, metric_mri, field.alias)] = metric_field_obj
             fields_in_entities.setdefault(entity, []).append((field.op, metric_mri, field.alias))
-=======
-            metric_mri_to_obj_dict[(field.op, metric_mri, field.params)] = metric_field_obj
-            fields_in_entities.setdefault(entity, []).append((field.op, metric_mri, field.params))
->>>>>>> 8f5c4757
 
         where = self._build_where()
         groupby = self._build_groupby()
@@ -603,10 +599,15 @@
             metric_ids_set = set()
             for field in fields:
                 metric_field_obj = metric_mri_to_obj_dict[field]
+                try:
+                    params = self._alias_to_metric_field[field[2]].params
+                except KeyError:
+                    params = None
                 select += metric_field_obj.generate_select_statements(
                     projects=self._projects,
                     use_case_id=self._use_case_id,
                     alias=field[2],
+                    params=params,
                 )
                 metric_ids_set |= metric_field_obj.generate_metric_ids(
                     self._projects, self._use_case_id
@@ -664,20 +665,11 @@
         # This dictionary is required because at the very end when we want to remove all the extra constituents that
         # were returned by the query, and the only thing we have is the alias, we need a mapping from the alias to
         # the metric object that that alias represents
-        self._alias_to_metric_obj = {
-            field.alias: metric_object_factory(field.op, get_mri(field.metric_name))
-            for field in self._metrics_query.select
-        }
-
-<<<<<<< HEAD
+        self._alias_to_metric_field = {field.alias: field for field in self._metrics_query.select}
+
         # This is a set of all the `(op, metric_mri, alias)` combinations passed in the metrics_query
         self._metrics_query_fields_set = {
             (field.op, get_mri(field.metric_name), field.alias) for field in metrics_query.select
-=======
-        # This is a set of all the `(op, metric_mri, params)` combinations passed in the metrics_query
-        self._metrics_query_fields_set = {
-            (field.op, get_mri(field.metric_name), field.params) for field in metrics_query.select
->>>>>>> 8f5c4757
         }
         # This is a set of all queryable `(op, metric_mri)` combinations. Queryable can mean it
         # includes one of the following: AggregatedRawMetric (op, metric_mri), instance of
@@ -721,14 +713,9 @@
         # We query the union of the metrics_query fields, and the fields_in_entities from the
         # QueryBuilder necessary as it contains the constituent instances of
         # SingularEntityDerivedMetric for instances of CompositeEntityDerivedMetric
-<<<<<<< HEAD
         for op, metric_mri, alias in self._set_of_constituent_queries:
-=======
-        for op, metric_mri, params in self._set_of_constituent_queries:
-            key = f"{op}({metric_mri})" if op is not None else metric_mri
->>>>>>> 8f5c4757
             default_null_value = metric_object_factory(
-                op, metric_mri, params
+                op, metric_mri
             ).generate_default_null_values()
 
             try:
@@ -802,26 +789,16 @@
             totals = group.get("totals")
             series = group.get("series")
 
-<<<<<<< HEAD
             for op, metric_mri, alias in self._bottom_up_dependency_tree:
                 metric_obj = metric_object_factory(op=op, metric_mri=metric_mri)
                 if totals is not None:
+                    try:
+                        params = self._alias_to_metric_field[alias].params
+                    except KeyError:
+                        params = None
                     totals[alias] = metric_obj.run_post_query_function(
-                        totals, metrics_query=self._metrics_query, alias=alias
+                        totals, params=params, alias=alias
                     )
-=======
-            for op, metric_mri, params in self._bottom_up_dependency_tree:
-                metric_obj = metric_object_factory(op=op, metric_mri=metric_mri, params=params)
-
-                # XXX(ahmed): This could lead to naming collisions as it does not factor in the params sent for a
-                # specific expressions for example requesting histogram data for same metric with different buckets
-                # sizes. This will be handled in subsequent PRs where we introduce aliasing for metrics expressions to
-                # disambiguate equivalent expressions with different params
-                grp_key = f"{op}({metric_mri})" if op is not None else metric_mri
-
-                if totals is not None:
-                    totals[grp_key] = metric_obj.run_post_query_function(totals)
->>>>>>> 8f5c4757
 
                 if series is not None:
                     # Series
@@ -830,13 +807,12 @@
                             alias,
                             [metric_obj.generate_default_null_values()] * len(self._intervals),
                         )
-<<<<<<< HEAD
+                        try:
+                            params = self._alias_to_metric_field[alias].params
+                        except KeyError:
+                            params = None
                         series[alias][idx] = metric_obj.run_post_query_function(
-                            series, metrics_query=self._metrics_query, idx=idx, alias=alias
-=======
-                        series[grp_key][idx] = metric_obj.run_post_query_function(
-                            series, idx=idx
->>>>>>> 8f5c4757
+                            series, params=params, idx=idx, alias=alias
                         )
 
         # Remove the extra fields added due to the constituent metrics that were added
@@ -848,20 +824,13 @@
             series = group.get("series")
 
             for key in set(totals or ()) | set(series or ()):
-<<<<<<< HEAD
-                metric_obj = self._alias_to_metric_obj.get(key)
+                metric_field = self._alias_to_metric_field.get(key)
+                metric_obj = metric_object_factory(
+                    metric_field.op, get_mri(metric_field.metric_name)
+                )
                 operation, metric_mri = parse_expression(str(metric_obj))
 
                 if (operation, metric_mri, key) not in self._metrics_query_fields_set:
-=======
-                operation, metric_mri = parse_expression(key)
-
-                # Construct list with only op and metric name as we have not yet introduced aliasing
-                # XXX(ahmed): Remove this once we introduce aliasing
-                final_fields_set = {(op, metric_mri) for op, metric_mri, _ in self._metrics_query_fields_set}
-
-                if (operation, metric_mri) not in final_fields_set:
->>>>>>> 8f5c4757
                     if totals is not None:
                         del totals[key]
                     if series is not None:
