--- conflicted
+++ resolved
@@ -29,17 +29,11 @@
     reverse_resolve_weak,
 )
 from sentry.snuba.dataset import Dataset
-<<<<<<< HEAD
-from sentry.snuba.metrics.fields import DERIVED_METRICS, DerivedMetric, metric_object_factory
-from sentry.snuba.metrics.fields.base import (
-    generate_bottom_up_dependency_tree_for_metrics,
-    org_id_from_projects,
-=======
 from sentry.snuba.metrics.fields import DerivedMetric, metric_object_factory
 from sentry.snuba.metrics.fields.base import (
     generate_bottom_up_dependency_tree_for_metrics,
     get_derived_metrics,
->>>>>>> 43820427
+    org_id_from_projects,
 )
 from sentry.snuba.metrics.utils import (
     ALLOWED_GROUPBY_COLUMNS,
