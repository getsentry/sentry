--- conflicted
+++ resolved
@@ -618,12 +618,8 @@
 
             for op, metric_name in self._bottom_up_dependency_tree:
                 metric_obj = metric_object_factory(op=op, metric_name=metric_name)
-
-<<<<<<< HEAD
                 grp_key = f"{op}({metric_name})" if op is not None else metric_name
-=======
-                grp_key = metric_name if op is None else f"{op}({metric_name})"
->>>>>>> f052f5b7
+
                 if totals is not None:
                     totals[grp_key] = metric_obj.run_post_query_function(
                         totals, query_definition=self._query_definition
