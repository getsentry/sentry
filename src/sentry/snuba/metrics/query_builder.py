--- conflicted
+++ resolved
@@ -183,13 +183,8 @@
             )
         histogram_from = query_params.get("histogramFrom", None)
         histogram_to = query_params.get("histogramTo", None)
-<<<<<<< HEAD
-        self.histogram_from = int(histogram_from) if histogram_from is not None else None
-        self.histogram_to = int(histogram_to) if histogram_to is not None else None
-=======
         self.histogram_from = float(histogram_from) if histogram_from is not None else None
         self.histogram_to = float(histogram_to) if histogram_to is not None else None
->>>>>>> 9e0a1d7f
         self.include_series = query_params.get("includeSeries", "1") == "1"
         self.include_totals = query_params.get("includeTotals", "1") == "1"
 
@@ -591,12 +586,7 @@
         for entity, subresults in self._results.items():
             for k in "totals", "series":
                 if k in subresults:
-<<<<<<< HEAD
-                    totals = subresults[k]["data"]
-                    for data in totals:
-=======
                     for data in subresults[k]["data"]:
->>>>>>> 9e0a1d7f
                         self._extract_data(data, groups)
 
         groups = [
