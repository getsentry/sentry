--- conflicted
+++ resolved
@@ -78,15 +78,9 @@
 FUNCTION_ALLOWLIST = ("and", "or", "equals", "in")
 
 
-<<<<<<< HEAD
-def resolve_tags(org_id: int, input_: Any, is_tag_value=False) -> Any:
-=======
 def resolve_tags(
-    use_case_id: UseCaseKey,
-    org_id: int,
-    input_: Any,
+    use_case_id: UseCaseKey, org_id: int, input_: Any, is_tag_value: bool = False
 ) -> Any:
->>>>>>> 3d49d342
     """Translate tags in snuba condition
 
     Column("metric_id") is not supported.
@@ -94,11 +88,7 @@
     if input_ is None:
         return None
     if isinstance(input_, (list, tuple)):
-<<<<<<< HEAD
-        elements = [resolve_tags(org_id, item, is_tag_value=True) for item in input_]
-=======
-        elements = [resolve_tags(use_case_id, org_id, item) for item in input_]
->>>>>>> 3d49d342
+        elements = [resolve_tags(use_case_id, org_id, item, is_tag_value=True) for item in input_]
         # Lists are either arguments to IN or NOT IN. In both cases, we can
         # drop unknown strings:
         return [x for x in elements if x != STRING_NOT_FOUND]
@@ -110,13 +100,8 @@
             return Function(
                 "equals",
                 [
-<<<<<<< HEAD
-                    resolve_tags(org_id, input_.parameters[0]),
-                    resolve_tags(org_id, "", is_tag_value=True),
-=======
                     resolve_tags(use_case_id, org_id, input_.parameters[0]),
-                    resolve_tags(use_case_id, org_id, ""),
->>>>>>> 3d49d342
+                    resolve_tags(use_case_id, org_id, "", is_tag_value=True),
                 ],
             )
         elif input_.function in FUNCTION_ALLOWLIST:
@@ -140,15 +125,9 @@
     if isinstance(input_, Condition):
         if input_.op == Op.IS_NULL and input_.rhs is None:
             return Condition(
-<<<<<<< HEAD
-                lhs=resolve_tags(org_id, input_.lhs),
-                op=Op.EQ,
-                rhs=resolve_tags(org_id, "", is_tag_value=True),
-=======
                 lhs=resolve_tags(use_case_id, org_id, input_.lhs),
                 op=Op.EQ,
-                rhs=resolve_tags(use_case_id, org_id, ""),
->>>>>>> 3d49d342
+                rhs=resolve_tags(use_case_id, org_id, "", is_tag_value=True),
             )
         if (
             isinstance(input_.lhs, Function)
@@ -172,15 +151,9 @@
             rhs_ids = [p.id for p in Project.objects.filter(slug__in=rhs_slugs)]
             return Condition(lhs=resolve_tags(use_case_id, org_id, input_.lhs), op=op, rhs=rhs_ids)
         return Condition(
-<<<<<<< HEAD
-            lhs=resolve_tags(org_id, input_.lhs),
-            op=input_.op,
-            rhs=resolve_tags(org_id, input_.rhs, is_tag_value=True),
-=======
             lhs=resolve_tags(use_case_id, org_id, input_.lhs),
             op=input_.op,
-            rhs=resolve_tags(use_case_id, org_id, input_.rhs),
->>>>>>> 3d49d342
+            rhs=resolve_tags(use_case_id, org_id, input_.rhs, is_tag_value=True),
         )
 
     if isinstance(input_, BooleanCondition):
@@ -201,14 +174,10 @@
             name = input_.name
         return Column(name=resolve_tag_key(use_case_id, org_id, name))
     if isinstance(input_, str):
-<<<<<<< HEAD
         if is_tag_value:
-            return resolve_tag_value(org_id, input_)
+            return resolve_tag_value(use_case_id, org_id, input_)
         else:
-            return resolve_weak(org_id, input_)
-=======
-        return resolve_weak(use_case_id, org_id, input_)
->>>>>>> 3d49d342
+            return resolve_weak(use_case_id, org_id, input_)
     if isinstance(input_, int):
         return input_
 
@@ -721,14 +690,10 @@
         groups = [
             dict(
                 by=dict(
-<<<<<<< HEAD
-                    (parse_tag(key), reverse_resolve_tag_value(value, weak=True))
-=======
                     (
                         parse_tag(self._use_case_id, key),
-                        reverse_resolve_weak(self._use_case_id, value),
+                        reverse_resolve_tag_value(self._use_case_id, value, weak=True),
                     )
->>>>>>> 3d49d342
                     if key not in FIELD_ALIAS_MAPPINGS.values()
                     else (key, value)
                     for key, value in tags
