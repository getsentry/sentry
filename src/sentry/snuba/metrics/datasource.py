"""
Module that gets both metadata and time series from Snuba.
For metadata, it fetch metrics metadata (metric names, tag names, tag values, ...) from snuba.
This is not intended for production use, but rather as an intermediate solution
until we have a proper metadata store set up. To keep things simple, and hopefully reasonably
efficient, we only look at the past 24 hours.
"""

__all__ = ("get_metrics", "get_tags", "get_tag_values", "get_series", "get_single_metric_info")
import logging
from collections import OrderedDict, defaultdict, deque
from copy import copy
from dataclasses import dataclass, replace
from operator import itemgetter
from typing import Any, Dict, List, Mapping, Optional, Sequence, Set, Tuple, Union

<<<<<<< HEAD
from snuba_sdk import Column, Condition, Function, Op, Query
from snuba_sdk.conditions import ConditionGroup
=======
from snuba_sdk import Column, Condition, Function, Op, Request
>>>>>>> 091d71e3

from sentry.api.utils import InvalidParams
from sentry.models import Project
from sentry.sentry_metrics import indexer
from sentry.sentry_metrics.utils import resolve_tag_key, reverse_resolve
from sentry.snuba.dataset import Dataset, EntityKey
from sentry.snuba.metrics.fields import run_metrics_query
from sentry.snuba.metrics.fields.base import get_derived_metrics, org_id_from_projects
from sentry.snuba.metrics.naming_layer.mapping import get_mri, get_public_name_from_mri
from sentry.snuba.metrics.query import Groupable, QueryDefinition
from sentry.snuba.metrics.query_builder import (
    ALLOWED_GROUPBY_COLUMNS,
    SnubaQueryBuilder,
    SnubaResultConverter,
    get_intervals,
)
from sentry.snuba.metrics.utils import (
    AVAILABLE_OPERATIONS,
    METRIC_TYPE_TO_ENTITY,
    UNALLOWED_TAGS,
    DerivedMetricParseException,
    MetricDoesNotExistInIndexer,
    MetricMeta,
    MetricMetaWithTagKeys,
    MetricType,
    NotSupportedOverCompositeEntityException,
    Tag,
    TagValue,
)
from sentry.snuba.sessions_v2 import InvalidField
from sentry.utils.snuba import raw_snql_query

logger = logging.getLogger(__name__)


def _get_metrics_for_entity(entity_key: EntityKey, projects, org_id) -> Mapping[str, Any]:
    return run_metrics_query(
        entity_key=entity_key,
        select=[Column("metric_id")],
        groupby=[Column("metric_id")],
        where=[],
        referrer="snuba.metrics.get_metrics_names_for_entity",
        projects=projects,
        org_id=org_id,
    )


def get_available_derived_metrics(
    projects: Sequence[Project],
    supported_metric_ids_in_entities: Dict[MetricType, Sequence[int]],
) -> Set[str]:
    """
    Function that takes as input a dictionary of the available ids in each entity, and in turn
    goes through each derived metric, and returns back the set of the derived metrics that have
    data in the dataset in respect to the project filter. For instances of
    SingularEntityDerivedMetrics, it is enough to make sure that the constituent metric ids span
    a single entity and are present in the passed in dictionary. On the other hand, the available
    instances of CompositeEntityDerivedMetrics are computed from the found constituent instances
    of SingularEntityDerivedMetric
    """
    found_derived_metrics = set()
    composite_entity_derived_metrics = set()

    # Initially, we need all derived metrics to be able to support derived metrics that are not
    # private but might have private constituent metrics
    all_derived_metrics = get_derived_metrics(exclude_private=False)

    for derived_metric_mri, derived_metric_obj in all_derived_metrics.items():
        try:
            derived_metric_obj_ids = derived_metric_obj.generate_metric_ids(projects)
        except NotSupportedOverCompositeEntityException:
            # If we encounter a derived metric composed of constituents spanning multiple
            # entities then we store it in this set
            composite_entity_derived_metrics.add(derived_metric_obj.metric_mri)
            continue

        for ids_per_entity in supported_metric_ids_in_entities.values():
            if derived_metric_obj_ids.intersection(ids_per_entity) == derived_metric_obj_ids:
                found_derived_metrics.add(derived_metric_mri)
                # If we find a match in ids in one entity, then skip checks across entities
                break

    for composite_derived_metric_mri in composite_entity_derived_metrics:
        # We naively loop over singular entity derived metric constituents of a composite entity
        # derived metric and check if they have already been found and if that is the case,
        # then we add that instance of composite metric to the found derived metric.
        composite_derived_metric_obj = all_derived_metrics[composite_derived_metric_mri]
        single_entity_constituents = (
            composite_derived_metric_obj.naively_generate_singular_entity_constituents()
        )
        if single_entity_constituents.issubset(found_derived_metrics):
            found_derived_metrics.add(composite_derived_metric_obj.metric_mri)

    public_derived_metrics = set(get_derived_metrics(exclude_private=True).keys())
    return found_derived_metrics.intersection(public_derived_metrics)


def get_metrics(projects: Sequence[Project]) -> Sequence[MetricMeta]:
    assert projects

    metrics_meta = []
    metric_ids_in_entities = {}

    for metric_type in ("counter", "set", "distribution"):
        metric_ids_in_entities.setdefault(metric_type, set())
        for row in _get_metrics_for_entity(
            entity_key=METRIC_TYPE_TO_ENTITY[metric_type],
            projects=projects,
            org_id=projects[0].organization_id,
        ):
            try:
                metrics_meta.append(
                    MetricMeta(
                        name=get_public_name_from_mri(reverse_resolve(row["metric_id"])),
                        type=metric_type,
                        operations=AVAILABLE_OPERATIONS[METRIC_TYPE_TO_ENTITY[metric_type].value],
                        unit=None,  # snuba does not know the unit
                    )
                )
            except InvalidField:
                # An instance of `InvalidField` exception is raised here when there is no reverse
                # mapping from MRI to public name because of the naming change
                logger.error("datasource.get_metrics.get_public_name_from_mri.error", exc_info=True)
                continue
            metric_ids_in_entities[metric_type].add(row["metric_id"])

    # In the previous loop, we find all available metric ids per entity with respect to the
    # projects filter, and so to figure out which derived metrics are supported for these
    # projects, we need to iterate over the list of derived metrics and generate the ids of
    # their constituent metrics. A derived metric should be added to the response list if its
    # metric ids are a subset of the metric ids in one of the entities i.e. Its an instance of
    # SingularEntityDerivedMetric.
    found_derived_metrics = get_available_derived_metrics(projects, metric_ids_in_entities)
    public_derived_metrics = get_derived_metrics(exclude_private=True)

    for derived_metric_mri in found_derived_metrics:
        derived_metric_obj = public_derived_metrics[derived_metric_mri]
        metrics_meta.append(
            MetricMeta(
                name=get_public_name_from_mri(derived_metric_obj.metric_mri),
                type=derived_metric_obj.result_type,
                operations=derived_metric_obj.generate_available_operations(),
                unit=derived_metric_obj.unit,
            )
        )
    return sorted(metrics_meta, key=itemgetter("name"))


def _get_metrics_filter_ids(projects: Sequence[Project], metric_mris: Sequence[str]) -> Set[int]:
    """
    Returns a set of metric_ids that map to input metric names and raises an exception if
    metric cannot be resolved in the indexer
    """
    if not metric_mris:
        return set()

    metric_ids = set()
    org_id = org_id_from_projects(projects)

    metric_mris_deque = deque(metric_mris)
    all_derived_metrics = get_derived_metrics(exclude_private=False)

    while metric_mris_deque:
        mri = metric_mris_deque.popleft()
        if mri not in all_derived_metrics:
            metric_ids.add(indexer.resolve(org_id, mri))
        else:
            derived_metric_obj = all_derived_metrics[mri]
            try:
                metric_ids |= derived_metric_obj.generate_metric_ids(projects)
            except NotSupportedOverCompositeEntityException:
                single_entity_constituents = (
                    derived_metric_obj.naively_generate_singular_entity_constituents()
                )
                metric_mris_deque.extend(single_entity_constituents)
    if None in metric_ids or -1 in metric_ids:
        # We are looking for tags that appear in all given metrics.
        # A tag cannot appear in a metric if the metric is not even indexed.
        raise MetricDoesNotExistInIndexer()
    return metric_ids


def _validate_requested_derived_metrics_in_input_metrics(
    projects: Sequence[Project],
    metric_mris: Sequence[str],
    supported_metric_ids_in_entities: Dict[MetricType, Sequence[int]],
) -> None:
    """
    Function that takes metric_mris list and a mapping of entity to its metric ids, and ensures
    that all the derived metrics in the metric names list have constituent metric ids that are in
    the same entity. Otherwise, it raises an exception as that indicates that an instance of
    SingleEntityDerivedMetric was incorrectly setup with constituent metrics that span multiple
    entities
    """
    public_derived_metrics = get_derived_metrics(exclude_private=True)
    requested_derived_metrics = {
        metric_mri for metric_mri in metric_mris if metric_mri in public_derived_metrics
    }
    found_derived_metrics = get_available_derived_metrics(
        projects, supported_metric_ids_in_entities
    )
    if not requested_derived_metrics.issubset(found_derived_metrics):
        raise DerivedMetricParseException(
            f"The following metrics {requested_derived_metrics - found_derived_metrics} "
            f"cannot be computed from single entities. Please revise the definition of these "
            f"singular entity derived metrics"
        )


def _fetch_tags_or_values_per_ids(
    projects: Sequence[Project],
    metric_names: Optional[Sequence[str]],
    referrer: str,
    column: str,
) -> Tuple[Union[Sequence[Tag], Sequence[TagValue]], Optional[str]]:
    """
    Function that takes as input projects, metric_names, and a column, and based on the column
    selection, either returns tags or tag values for the combination of projects and metric_names
    selected or in the case of no metric_names passed, returns basically all the tags or the tag
    values available for those projects. In addition, when exactly one metric name is passed in
    metric_names, then the type (i.e. mapping to the entity) is also returned
    """
    assert len({p.organization_id for p in projects}) == 1

    metric_mris = None
    if metric_names is not None:
        metric_mris = [get_mri(metric_name) for metric_name in metric_names]

        # ToDo(ahmed): Hack out private derived metrics logic
        private_derived_metrics = set(get_derived_metrics(exclude_private=False).keys()) - set(
            get_derived_metrics(exclude_private=True).keys()
        )
        if set(metric_mris).intersection(private_derived_metrics) != set():
            raise InvalidParams(f"Metric names {metric_names} do not exist")

    try:
        metric_ids = _get_metrics_filter_ids(projects=projects, metric_mris=metric_mris)
    except MetricDoesNotExistInIndexer:
        raise InvalidParams(
            f"Some or all of the metric names in {metric_names} do not exist in the indexer"
        )
    else:
        where = [Condition(Column("metric_id"), Op.IN, list(metric_ids))] if metric_ids else []

    tag_or_value_ids_per_metric_id = defaultdict(list)
    # This dictionary is required as a mapping from an entity to the ids available in it to
    # validate that constituent metrics of a SingleEntityDerivedMetric actually span a single
    # entity by validating that the ids of the constituent metrics all lie in the same entity
    supported_metric_ids_in_entities = {}

    for metric_type in ("counter", "set", "distribution"):

        entity_key = METRIC_TYPE_TO_ENTITY[metric_type]
        rows = run_metrics_query(
            entity_key=entity_key,
            select=[Column("metric_id"), Column(column)],
            where=where,
            groupby=[Column("metric_id"), Column(column)],
            referrer=referrer,
            projects=projects,
            org_id=projects[0].organization_id,
        )

        for row in rows:
            metric_id = row["metric_id"]
            if column.startswith("tags["):
                value_id = row[column]
                if value_id > 0:
                    tag_or_value_ids_per_metric_id[metric_id].append(value_id)
            else:
                tag_or_value_ids_per_metric_id[metric_id].extend(row[column])
            supported_metric_ids_in_entities.setdefault(metric_type, []).append(row["metric_id"])

    # If we get not results back from snuba, then raise an InvalidParams with an appropriate
    # error message
    if not tag_or_value_ids_per_metric_id:
        if metric_names:
            error_str = f"The following metrics {metric_names} do not exist in the dataset"
        else:
            error_str = "Dataset contains no metric data for your project selection"
        raise InvalidParams(error_str)

    tag_or_value_id_lists = tag_or_value_ids_per_metric_id.values()
    if metric_names:
        # If there are metric_ids that map to the metric_names provided as an arg that were not
        # found in the dataset, then we raise an instance of InvalidParams exception
        if metric_ids != set(tag_or_value_ids_per_metric_id.keys()):
            # This can occur for metric names that don't have an equivalent in the dataset.
            raise InvalidParams(
                f"Not all the requested metrics or the constituent metrics in {metric_names} have "
                f"data in the dataset"
            )

        # At this point, we are sure that every metric_name/metric_id that was requested is
        # present in the dataset, and now we need to check that for all derived metrics requested
        # (if any are requested) are setup correctly i.e. constituent of
        # SingularEntityDerivedMetric actually span a single entity
        _validate_requested_derived_metrics_in_input_metrics(
            projects,
            metric_mris=metric_mris,
            supported_metric_ids_in_entities=supported_metric_ids_in_entities,
        )

        # Only return tags/tag values that occur in all metrics
        tag_or_value_ids = set.intersection(*map(set, tag_or_value_id_lists))
    else:
        tag_or_value_ids = {tag_id for ids in tag_or_value_id_lists for tag_id in ids}

    if column.startswith("tags["):
        tag_id = column.split("tags[")[1].split("]")[0]
        tags_or_values = [
            {"key": reverse_resolve(int(tag_id)), "value": reverse_resolve(value_id)}
            for value_id in tag_or_value_ids
        ]
        tags_or_values.sort(key=lambda tag: (tag["key"], tag["value"]))
    else:
        tags_or_values = [
            {"key": reversed_tag}
            for tag_id in tag_or_value_ids
            if (reversed_tag := reverse_resolve(tag_id)) not in UNALLOWED_TAGS
        ]
        tags_or_values.sort(key=itemgetter("key"))

    if metric_names and len(metric_names) == 1:
        metric_type = list(supported_metric_ids_in_entities.keys())[0]
        return tags_or_values, metric_type
    return tags_or_values, None


def get_single_metric_info(projects: Sequence[Project], metric_name: str) -> MetricMetaWithTagKeys:
    assert projects

    tags, metric_type = _fetch_tags_or_values_per_ids(
        projects=projects,
        metric_names=[metric_name],
        column="tags.key",
        referrer="snuba.metrics.meta.get_single_metric",
    )
    entity_key = METRIC_TYPE_TO_ENTITY[metric_type]

    response_dict = {
        "name": metric_name,
        "type": metric_type,
        "operations": AVAILABLE_OPERATIONS[entity_key.value],
        "unit": None,
        "tags": tags,
    }

    metric_mri = get_mri(metric_name)
    public_derived_metrics = get_derived_metrics(exclude_private=True)
    if metric_mri in public_derived_metrics:
        derived_metric = public_derived_metrics[metric_mri]
        response_dict.update(
            {
                "operations": derived_metric.generate_available_operations(),
                "unit": derived_metric.unit,
                "type": derived_metric.result_type,
            }
        )
    return response_dict


def get_tags(projects: Sequence[Project], metric_names: Optional[Sequence[str]]) -> Sequence[Tag]:
    """Get all metric tags for the given projects and metric_names"""
    assert projects

    try:
        tags, _ = _fetch_tags_or_values_per_ids(
            projects=projects,
            metric_names=metric_names,
            column="tags.key",
            referrer="snuba.metrics.meta.get_tags",
        )
    except InvalidParams:
        return []
    return tags


def get_tag_values(
    projects: Sequence[Project], tag_name: str, metric_names: Optional[Sequence[str]]
) -> Sequence[TagValue]:
    """Get all known values for a specific tag"""
    assert projects

    org_id = org_id_from_projects(projects)
    tag_id = indexer.resolve(org_id, tag_name)

    if tag_name in UNALLOWED_TAGS:
        raise InvalidParams(f"Tag name {tag_name} is an unallowed tag")

    if tag_id is None:
        raise InvalidParams(f"Tag {tag_name} is not available in the indexer")

    try:
        tags, _ = _fetch_tags_or_values_per_ids(
            projects=projects,
            column=f"tags[{tag_id}]",
            metric_names=metric_names,
            referrer="snuba.metrics.meta.get_tag_values",
        )
    except InvalidParams:
        return []
    return tags


@dataclass
class GroupLimitFilters:
    """Fields and values to filter queries when exceeding the Snuba query limit.

    Snuba imposes a limit on the number of rows that can be queried and
    returned. This limit can be exceeded when grouping metrics by one or more
    tags. In this case, we take the first groups returned by Snuba and filter
    subsequent queries with this set of tag values.

    Fields:

    - ``keys``: A tuple containing resolved tag names ("tag[123]") in the order
      of the ``groupBy`` clause.

    - ``values``: A list of tuples containing the tag values of the group keys.
      The list is in the order returned by Snuba. The tuple elements are ordered
      like ``keys``.

    - ``conditions``: A list of raw snuba query conditions to filter subsequent
      queries by.
    """

    keys: Tuple[Groupable]
    values: List[Tuple[int]]
    conditions: ConditionGroup


def _get_group_limit_filters(
    query: QueryDefinition, results: List[Mapping[str, int]]
) -> Optional[GroupLimitFilters]:
    if not query.groupby or not results:
        return None

    # Translate the groupby fields of the query into their tag keys because these fields
    # will be used to filter down and order the results of the 2nd query.
    # For example, (project_id, transaction) is translated to (project_id, tags[3])
    keys = tuple(
        resolve_tag_key(query.org_id, field) if field not in ALLOWED_GROUPBY_COLUMNS else field
        for field in query.groupby
    )

    # Get an ordered list of tuples containing the values of the group keys.
    # This needs to be deduplicated since in timeseries queries the same
    # grouping key will reappear for every time bucket.
    values = list(OrderedDict((tuple(row[col] for col in keys), None) for row in results).keys())
    conditions = [
        Condition(Function("tuple", [Column(k) for k in keys]), Op.IN, Function("tuple", values))
    ]

    # In addition to filtering down on the tuple combination of the fields in
    # the group by columns, we need a separate condition for each of the columns
    # in the group by with their respective values so Clickhouse can filter the
    # results down before checking for the group by column combinations.
    values_by_column = {col: list({row[col] for row in results}) for col in keys}
    conditions += [
        Condition(Column(col), Op.IN, Function("tuple", col_values))
        for col, col_values in values_by_column.items()
    ]

    return GroupLimitFilters(keys=keys, values=values, conditions=conditions)


def _apply_group_limit_filters(query: Query, filters: GroupLimitFilters) -> Query:
    where = list(filters.conditions)

    for condition in query.where or []:
        # If query is grouped by project_id, then we should remove the original
        # condition project_id cause it might be more relaxed than the project_id
        # condition in the second query. This does not improve performance, but the
        # readability of the query.
        if not (
            isinstance(condition, Condition)
            and isinstance(condition.lhs, Column)
            and condition.lhs.name == "project_id"
            and "project_id" in filters.keys
        ):
            where.append(condition)

    # The initial query already selected the "page", so reset the offset
    return query.set_where(where).set_offset(0)


def _sort_results_by_group_filters(
    results: List[Mapping[str, Any]], filters: GroupLimitFilters
) -> List[Mapping[str, Any]]:
    # Create a dictionary that has keys representing the ordered by tuples from the
    # initial query, so that we are able to order it easily in the next code block
    # If for example, we are grouping by (project_id, transaction) -> then this
    # logic will output a dictionary that looks something like, where `tags[1]`
    # represents transaction
    # {
    #     (3, 2): [{"metric_id": 4, "project_id": 3, "tags[1]": 2, "p50": [11.0]}],
    #     (3, 3): [{"metric_id": 4, "project_id": 3, "tags[1]": 3, "p50": [5.0]}],
    # }
    rows_by_group_values = {}
    for row in results:
        group_values = tuple(row[col] for col in filters.keys)
        rows_by_group_values.setdefault(group_values, []).append(row)

    # Order the results according to the results of the initial query, so that when
    # the results dict is passed on to `SnubaResultsConverter`, it comes out ordered
    # Ordered conditions might for example look something like this
    # {..., ('project_id', 'tags[1]'): [(3, 3), (3, 2)]}, then we end up with
    # {
    #     "totals": {
    #         "data": [
    #             {
    #               "metric_id": 5, "project_id": 3, "tags[1]": 3, "count_unique": 5
    #             },
    #             {
    #               "metric_id": 5, "project_id": 3, "tags[1]": 2, "count_unique": 1
    #             },
    #         ]
    #     }
    # }

    sorted = []
    for group_values in filters.values:
        sorted += rows_by_group_values.get(group_values, [])

    return sorted


def _prune_extra_groups(results: dict, filters: GroupLimitFilters):
    valid_values = set(filters.values)
    for _entity, queries in results.items():
        for key, query_results in queries.items():
            filtered = []
            for row in query_results:
                group_values = tuple(row[col] for col in filters.keys)
                if group_values in valid_values:
                    filtered.append(row)
            queries[key] = filtered


def get_series(projects: Sequence[Project], query: QueryDefinition) -> dict:
    """Get time series for the given query"""
    intervals = list(get_intervals(query.start, query.end, query.granularity.granularity))
    results = {}
    fields_in_entities = {}

    if not query.groupby:
        # When there is no groupBy columns specified, we don't want to go through running an
        # initial query first to get the groups because there are no groups, and it becomes just
        # one group which is basically identical to eliminating the orderBy altogether
        query = replace(query, orderby=None)

    if query.orderby is not None:
        # ToDo(ahmed): Now that we have conditional aggregates as select statements, we might be
        #  able to shave off a query here. we only need the other queries for fields spanning other
        #  entities otherwise if all the fields belong to one entity then there is no need
        # There is a known limitation that since we make two queries, where we use the results of
        # the first query to filter down the results of the second query, so if the field used to
        # order by has no values for certain transactions for example in the case of the
        # performance table, we might end up showing less transactions than there actually are if
        # we choose to order by it. We are limited by the rows available for the field used in
        # the orderBy.

        # Multi-field select with order by functionality. Currently only supports the
        # performance table.
        original_select = copy(query.select)

        # The initial query has to contain only one field which is the same as the order by
        # field
        orderby_field = [field for field in query.select if field == query.orderby.field][0]
        query = replace(query, select=[orderby_field])

        snuba_queries, _ = SnubaQueryBuilder(projects, query).get_snuba_queries()
        if len(snuba_queries) > 1:
            # Currently accepting an order by field that spans multiple entities is not
            # supported, but it might change in the future. Even then, it might be better
            # handled on the snuba side of things
            raise InvalidParams(
                "Order by queries over multiple entities are not supported in "
                "multi-field select with order by clause queries"
            )

        try:
            # This query contains an order by clause, and so we are only interested in the
            # "totals" query
            initial_snuba_query = next(iter(snuba_queries.values()))["totals"]

            request = Request(
                dataset=Dataset.Metrics.value, app_id="default", query=initial_snuba_query
            )
            initial_query_results = raw_snql_query(
                request, use_cache=False, referrer="api.metrics.totals.initial_query"
            )["data"]

        except StopIteration:
            # This can occur when requesting a list of derived metrics that are not have no data
            # for the passed projects
            initial_query_results = []

        # If we do not get any results from the first query, then there is no point in making
        # the second query
        if initial_query_results:
            # We no longer want the order by in the 2nd query because we already have the order of
            # the group by tags from the first query so we basically remove the order by columns,
            # and reset the query fields to the original fields because in the second query,
            # we want to query for all the metrics in the request api call
            query = replace(query, select=original_select, orderby=None)

            query_builder = SnubaQueryBuilder(projects, query)
            snuba_queries, fields_in_entities = query_builder.get_snuba_queries()

            group_limit_filters = _get_group_limit_filters(query, initial_query_results)

            # This loop has constant time complexity as it will always have a maximum of
            # three queries corresponding to the three available entities:
            # ["metrics_sets", "metrics_distributions", "metrics_counters"]
            for entity, queries in snuba_queries.items():
                results.setdefault(entity, {})
                for key, snuba_query in queries.items():
                    if group_limit_filters:
                        snuba_query = _apply_group_limit_filters(snuba_query, group_limit_filters)

                    snuba_result = raw_snql_query(
                        snuba_query,
                        use_cache=False,
                        referrer=f"api.metrics.{key}.second_query",
                    )["data"]

                    # Since we removed the orderBy from all subsequent queries,
                    # we need to sort the results manually. This is required for
                    # the paginator, since it always queries one additional row
                    # and removes it at the end.
                    if group_limit_filters:
                        snuba_result = _sort_results_by_group_filters(
                            snuba_result, group_limit_filters
                        )

<<<<<<< HEAD
                    results[entity][key] = {"data": snuba_result}

=======
                    # The initial query already selected the "page", so reset the offset
                    snuba_query = snuba_query.set_offset(0)
                    request = Request(
                        dataset=Dataset.Metrics.value, app_id="default", query=snuba_query
                    )
                    snuba_query_res = raw_snql_query(
                        request, use_cache=False, referrer=f"api.metrics.{key}.second_query"
                    )
                    # Create a dictionary that has keys representing the ordered by tuples from the
                    # initial query, so that we are able to order it easily in the next code block
                    # If for example, we are grouping by (project_id, transaction) -> then this
                    # logic will output a dictionary that looks something like, where `tags[1]`
                    # represents transaction
                    # {
                    #     (3, 2): [{"metric_id": 4, "project_id": 3, "tags[1]": 2, "p50": [11.0]}],
                    #     (3, 3): [{"metric_id": 4, "project_id": 3, "tags[1]": 3, "p50": [5.0]}],
                    # }
                    snuba_query_data_dict = {}
                    for data_elem in snuba_query_res["data"]:
                        snuba_query_data_dict.setdefault(
                            tuple(data_elem[col] for col in groupby_tags), []
                        ).append(data_elem)

                    # Order the results according to the results of the initial query, so that when
                    # the results dict is passed on to `SnubaResultsConverter`, it comes out ordered
                    # Ordered conditions might for example look something like this
                    # {..., ('project_id', 'tags[1]'): [(3, 3), (3, 2)]}, then we end up with
                    # {
                    #     "totals": {
                    #         "data": [
                    #             {
                    #               "metric_id": 5, "project_id": 3, "tags[1]": 3, "count_unique": 5
                    #             },
                    #             {
                    #               "metric_id": 5, "project_id": 3, "tags[1]": 2, "count_unique": 1
                    #             },
                    #         ]
                    #     }
                    # }
                    for group_tuple in ordered_tag_conditions[groupby_tags]:
                        results[entity][key]["data"] += snuba_query_data_dict.get(group_tuple, [])
>>>>>>> 091d71e3
    else:
        snuba_queries, fields_in_entities = SnubaQueryBuilder(projects, query).get_snuba_queries()
        group_limit_filters = None

        for entity, queries in snuba_queries.items():
            results.setdefault(entity, {})
            for key, snuba_query in queries.items():
<<<<<<< HEAD
                if group_limit_filters:
                    snuba_query = _apply_group_limit_filters(snuba_query, group_limit_filters)

                snuba_result = raw_snql_query(
                    snuba_query,
                    use_cache=False,
                    referrer=f"api.metrics.{key}",
                )["data"]

                snuba_limit = snuba_query.limit.limit if snuba_query.limit else None
                if not group_limit_filters and snuba_limit and len(snuba_result) == snuba_limit:
                    group_limit_filters = _get_group_limit_filters(query, snuba_result)

                    # We're now applying a filter that past queries may not have
                    # had. To avoid partial results, remove extra groups that
                    # aren't in the filter retroactively.
                    if group_limit_filters:
                        _prune_extra_groups(results, group_limit_filters)

                results[entity][key] = {"data": snuba_result}
=======
                if snuba_query is None:
                    continue

                request = Request(
                    dataset=Dataset.Metrics.value, app_id="default", query=snuba_query
                )
                results[entity][key] = raw_snql_query(
                    request, use_cache=False, referrer=f"api.metrics.{key}"
                )
>>>>>>> 091d71e3

    assert projects
    converter = SnubaResultConverter(
        projects[0].organization_id, query, fields_in_entities, intervals, results
    )

    return {
        "start": query.start,
        "end": query.end,
        "intervals": intervals,
        "groups": converter.translate_results(),
    }<|MERGE_RESOLUTION|>--- conflicted
+++ resolved
@@ -14,12 +14,8 @@
 from operator import itemgetter
 from typing import Any, Dict, List, Mapping, Optional, Sequence, Set, Tuple, Union
 
-<<<<<<< HEAD
-from snuba_sdk import Column, Condition, Function, Op, Query
+from snuba_sdk import Column, Condition, Function, Op, Query, Request
 from snuba_sdk.conditions import ConditionGroup
-=======
-from snuba_sdk import Column, Condition, Function, Op, Request
->>>>>>> 091d71e3
 
 from sentry.api.utils import InvalidParams
 from sentry.models import Project
@@ -642,10 +638,11 @@
                     if group_limit_filters:
                         snuba_query = _apply_group_limit_filters(snuba_query, group_limit_filters)
 
+                    request = Request(
+                        dataset=Dataset.Metrics.value, app_id="default", query=snuba_query
+                    )
                     snuba_result = raw_snql_query(
-                        snuba_query,
-                        use_cache=False,
-                        referrer=f"api.metrics.{key}.second_query",
+                        request, use_cache=False, referrer=f"api.metrics.{key}.second_query"
                     )["data"]
 
                     # Since we removed the orderBy from all subsequent queries,
@@ -657,52 +654,8 @@
                             snuba_result, group_limit_filters
                         )
 
-<<<<<<< HEAD
                     results[entity][key] = {"data": snuba_result}
 
-=======
-                    # The initial query already selected the "page", so reset the offset
-                    snuba_query = snuba_query.set_offset(0)
-                    request = Request(
-                        dataset=Dataset.Metrics.value, app_id="default", query=snuba_query
-                    )
-                    snuba_query_res = raw_snql_query(
-                        request, use_cache=False, referrer=f"api.metrics.{key}.second_query"
-                    )
-                    # Create a dictionary that has keys representing the ordered by tuples from the
-                    # initial query, so that we are able to order it easily in the next code block
-                    # If for example, we are grouping by (project_id, transaction) -> then this
-                    # logic will output a dictionary that looks something like, where `tags[1]`
-                    # represents transaction
-                    # {
-                    #     (3, 2): [{"metric_id": 4, "project_id": 3, "tags[1]": 2, "p50": [11.0]}],
-                    #     (3, 3): [{"metric_id": 4, "project_id": 3, "tags[1]": 3, "p50": [5.0]}],
-                    # }
-                    snuba_query_data_dict = {}
-                    for data_elem in snuba_query_res["data"]:
-                        snuba_query_data_dict.setdefault(
-                            tuple(data_elem[col] for col in groupby_tags), []
-                        ).append(data_elem)
-
-                    # Order the results according to the results of the initial query, so that when
-                    # the results dict is passed on to `SnubaResultsConverter`, it comes out ordered
-                    # Ordered conditions might for example look something like this
-                    # {..., ('project_id', 'tags[1]'): [(3, 3), (3, 2)]}, then we end up with
-                    # {
-                    #     "totals": {
-                    #         "data": [
-                    #             {
-                    #               "metric_id": 5, "project_id": 3, "tags[1]": 3, "count_unique": 5
-                    #             },
-                    #             {
-                    #               "metric_id": 5, "project_id": 3, "tags[1]": 2, "count_unique": 1
-                    #             },
-                    #         ]
-                    #     }
-                    # }
-                    for group_tuple in ordered_tag_conditions[groupby_tags]:
-                        results[entity][key]["data"] += snuba_query_data_dict.get(group_tuple, [])
->>>>>>> 091d71e3
     else:
         snuba_queries, fields_in_entities = SnubaQueryBuilder(projects, query).get_snuba_queries()
         group_limit_filters = None
@@ -710,12 +663,14 @@
         for entity, queries in snuba_queries.items():
             results.setdefault(entity, {})
             for key, snuba_query in queries.items():
-<<<<<<< HEAD
                 if group_limit_filters:
                     snuba_query = _apply_group_limit_filters(snuba_query, group_limit_filters)
 
+                request = Request(
+                    dataset=Dataset.Metrics.value, app_id="default", query=snuba_query
+                )
                 snuba_result = raw_snql_query(
-                    snuba_query,
+                    request,
                     use_cache=False,
                     referrer=f"api.metrics.{key}",
                 )["data"]
@@ -731,17 +686,6 @@
                         _prune_extra_groups(results, group_limit_filters)
 
                 results[entity][key] = {"data": snuba_result}
-=======
-                if snuba_query is None:
-                    continue
-
-                request = Request(
-                    dataset=Dataset.Metrics.value, app_id="default", query=snuba_query
-                )
-                results[entity][key] = raw_snql_query(
-                    request, use_cache=False, referrer=f"api.metrics.{key}"
-                )
->>>>>>> 091d71e3
 
     assert projects
     converter = SnubaResultConverter(
