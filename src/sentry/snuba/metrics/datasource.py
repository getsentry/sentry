--- conflicted
+++ resolved
@@ -21,12 +21,8 @@
 from sentry.api.utils import InvalidParams
 from sentry.models import Organization, Project
 from sentry.sentry_metrics import indexer
-<<<<<<< HEAD
+from sentry.sentry_metrics.configuration import UseCaseKey
 from sentry.sentry_metrics.utils import resolve_tag_key, reverse_resolve, reverse_resolve_tag_value
-=======
-from sentry.sentry_metrics.configuration import UseCaseKey
-from sentry.sentry_metrics.utils import resolve_tag_key, reverse_resolve
->>>>>>> 3d49d342
 from sentry.snuba.dataset import Dataset, EntityKey
 from sentry.snuba.metrics.fields import run_metrics_query
 from sentry.snuba.metrics.fields.base import get_derived_metrics, org_id_from_projects
@@ -395,14 +391,10 @@
     if column.startswith("tags["):
         tag_id = column.split("tags[")[1].split("]")[0]
         tags_or_values = [
-<<<<<<< HEAD
-            {"key": reverse_resolve(int(tag_id)), "value": reverse_resolve_tag_value(value_id)}
-=======
             {
                 "key": reverse_resolve(use_case_id, int(tag_id)),
-                "value": reverse_resolve(use_case_id, value_id),
+                "value": reverse_resolve_tag_value(use_case_id, value_id),
             }
->>>>>>> 3d49d342
             for value_id in tag_or_value_ids
         ]
         tags_or_values.sort(key=lambda tag: (tag["key"], tag["value"]))
