--- conflicted
+++ resolved
@@ -20,13 +20,8 @@
 from sentry.sentry_metrics import indexer
 from sentry.sentry_metrics.utils import resolve_tag_key, reverse_resolve
 from sentry.snuba.dataset import EntityKey
-<<<<<<< HEAD
-from sentry.snuba.metrics.fields import DERIVED_METRICS, run_metrics_query
-from sentry.snuba.metrics.fields.base import org_id_from_projects
-=======
 from sentry.snuba.metrics.fields import run_metrics_query
-from sentry.snuba.metrics.fields.base import get_derived_metrics
->>>>>>> 43820427
+from sentry.snuba.metrics.fields.base import get_derived_metrics, org_id_from_projects
 from sentry.snuba.metrics.query_builder import (
     ALLOWED_GROUPBY_COLUMNS,
     QueryDefinition,
@@ -166,31 +161,24 @@
         return set()
 
     metric_ids = set()
-<<<<<<< HEAD
     org_id = org_id_from_projects(projects)
-    for name in metric_names:
-        if name not in DERIVED_METRICS:
-            metric_ids.add(indexer.resolve(org_id, name))
-        else:
-            metric_ids |= DERIVED_METRICS[name].generate_metric_ids(projects)
-=======
+
     metric_names_deque = deque(metric_names)
     all_derived_metrics = get_derived_metrics(exclude_private=False)
 
     while metric_names_deque:
         name = metric_names_deque.popleft()
         if name not in all_derived_metrics:
-            metric_ids.add(indexer.resolve(name))
+            metric_ids.add(indexer.resolve(org_id, name))
         else:
             derived_metric_obj = all_derived_metrics[name]
             try:
-                metric_ids |= derived_metric_obj.generate_metric_ids()
+                metric_ids |= derived_metric_obj.generate_metric_ids(projects)
             except NotSupportedOverCompositeEntityException:
                 single_entity_constituents = (
                     derived_metric_obj.naively_generate_singular_entity_constituents()
                 )
                 metric_names_deque.extend(single_entity_constituents)
->>>>>>> 43820427
     if None in metric_ids:
         # We are looking for tags that appear in all given metrics.
         # A tag cannot appear in a metric if the metric is not even indexed.
@@ -214,15 +202,10 @@
     requested_derived_metrics = {
         metric_name for metric_name in metric_names if metric_name in public_derived_metrics
     }
-<<<<<<< HEAD
     found_derived_metrics = get_available_derived_metrics(
-        projects, supported_metric_ids_in_entities, requested_derived_metrics
+        projects, supported_metric_ids_in_entities
     )
-    if requested_derived_metrics != found_derived_metrics:
-=======
-    found_derived_metrics = get_available_derived_metrics(supported_metric_ids_in_entities)
     if not requested_derived_metrics.issubset(found_derived_metrics):
->>>>>>> 43820427
         raise DerivedMetricParseException(
             f"The following metrics {requested_derived_metrics - found_derived_metrics} "
             f"cannot be computed from single entities. Please revise the definition of these "
@@ -243,9 +226,7 @@
     values available for those projects. In addition, when exactly one metric name is passed in
     metric_names, then the type (i.e. mapping to the entity) is also returned
     """
-<<<<<<< HEAD
     assert len({p.organization_id for p in projects}) == 1
-=======
     if metric_names is not None:
         private_derived_metrics = set(get_derived_metrics(exclude_private=False).keys()) - set(
             get_derived_metrics(exclude_private=True).keys()
@@ -253,7 +234,6 @@
         if set(metric_names).intersection(private_derived_metrics) != set():
             raise InvalidParams(f"Metric names {metric_names} do not exist")
 
->>>>>>> 43820427
     try:
         metric_ids = _get_metrics_filter_ids(projects=projects, metric_names=metric_names)
     except MetricDoesNotExistInIndexer:
