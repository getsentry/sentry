from typing import List

from snuba_sdk import Column, Function

<<<<<<< HEAD
from sentry.sentry_metrics.utils import resolve_tag_value, resolve_tag_values, resolve_weak
=======
from sentry.sentry_metrics.configuration import UseCaseKey
from sentry.sentry_metrics.utils import resolve_weak
>>>>>>> 3d49d342
from sentry.snuba.metrics.naming_layer.public import (
    TransactionSatisfactionTagValue,
    TransactionStatusTagValue,
    TransactionTagsKey,
)


def _aggregation_on_session_status_func_factory(aggregate):
    def _snql_on_session_status_factory(org_id, session_status, metric_ids, alias=None):
        return Function(
            aggregate,
            [
                Column("value"),
                Function(
                    "and",
                    [
                        Function(
                            "equals",
                            [
<<<<<<< HEAD
                                Column(f"tags[{resolve_weak(org_id, 'session.status')}]"),
                                resolve_tag_value(org_id, session_status),
=======
                                Column(
                                    f"tags[{resolve_weak(UseCaseKey.RELEASE_HEALTH, org_id, 'session.status')}]"
                                ),
                                resolve_weak(UseCaseKey.RELEASE_HEALTH, org_id, session_status),
>>>>>>> 3d49d342
                            ],
                        ),
                        Function("in", [Column("metric_id"), list(metric_ids)]),
                    ],
                ),
            ],
            alias,
        )

    return _snql_on_session_status_factory


def _counter_sum_aggregation_on_session_status_factory(
    org_id: int, session_status, metric_ids, alias=None
):
    return _aggregation_on_session_status_func_factory(aggregate="sumIf")(
        org_id, session_status, metric_ids, alias
    )


def _set_uniq_aggregation_on_session_status_factory(
    org_id: int, session_status, metric_ids, alias=None
):
    return _aggregation_on_session_status_func_factory(aggregate="uniqIf")(
        org_id, session_status, metric_ids, alias
    )


def _aggregation_on_tx_status_func_factory(aggregate):
    def _get_snql_conditions(org_id, metric_ids, exclude_tx_statuses):
        metric_match = Function("in", [Column("metric_id"), list(metric_ids)])
        assert exclude_tx_statuses is not None
        if len(exclude_tx_statuses) == 0:
            return metric_match

        tx_col = Column(
            f"tags[{resolve_weak(UseCaseKey.PERFORMANCE, org_id, TransactionTagsKey.TRANSACTION_STATUS.value)}]"
        )
<<<<<<< HEAD
        excluded_statuses = resolve_tag_values(org_id, exclude_tx_statuses)
=======
        excluded_statuses = [
            resolve_weak(UseCaseKey.PERFORMANCE, org_id, s) for s in exclude_tx_statuses
        ]
>>>>>>> 3d49d342
        exclude_tx_statuses = Function(
            "notIn",
            [
                tx_col,
                excluded_statuses,
            ],
        )

        return Function(
            "and",
            [
                metric_match,
                exclude_tx_statuses,
            ],
        )

    def _snql_on_tx_status_factory(org_id, exclude_tx_statuses: List[str], metric_ids, alias=None):
        return Function(
            aggregate,
            [Column("value"), _get_snql_conditions(org_id, metric_ids, exclude_tx_statuses)],
            alias,
        )

    return _snql_on_tx_status_factory


def _dist_count_aggregation_on_tx_status_factory(
    org_id, exclude_tx_statuses: List[str], metric_ids, alias=None
):
    return _aggregation_on_tx_status_func_factory("countIf")(
        org_id, exclude_tx_statuses, metric_ids, alias
    )


def _aggregation_on_tx_satisfaction_func_factory(aggregate):
    def _snql_on_tx_satisfaction_factory(org_id, satisfaction_value: str, metric_ids, alias=None):
        return Function(
            aggregate,
            [
                Column("value"),
                Function(
                    "and",
                    [
                        Function(
                            "equals",
                            [
                                Column(
                                    f"tags[{resolve_weak(UseCaseKey.PERFORMANCE, org_id, TransactionTagsKey.TRANSACTION_SATISFACTION.value)}]"
                                ),
<<<<<<< HEAD
                                resolve_tag_value(org_id, satisfaction_value),
=======
                                resolve_weak(UseCaseKey.PERFORMANCE, org_id, satisfaction_value),
>>>>>>> 3d49d342
                            ],
                        ),
                        Function("in", [Column("metric_id"), list(metric_ids)]),
                    ],
                ),
            ],
            alias,
        )

    return _snql_on_tx_satisfaction_factory


def _dist_count_aggregation_on_tx_satisfaction_factory(
    org_id, satisfaction: str, metric_ids, alias=None
):
    return _aggregation_on_tx_satisfaction_func_factory("countIf")(
        org_id, satisfaction, metric_ids, alias
    )


def _set_count_aggregation_on_tx_satisfaction_factory(
    org_id, satisfaction: str, metric_ids, alias=None
):
    return _aggregation_on_tx_satisfaction_func_factory("uniqIf")(
        org_id=org_id, satisfaction_value=satisfaction, metric_ids=metric_ids, alias=alias
    )


def all_sessions(org_id: int, metric_ids, alias=None):
    return _counter_sum_aggregation_on_session_status_factory(
        org_id, session_status="init", metric_ids=metric_ids, alias=alias
    )


def all_users(org_id: int, metric_ids, alias=None):
    return uniq_aggregation_on_metric(metric_ids, alias)


def crashed_sessions(org_id: int, metric_ids, alias=None):
    return _counter_sum_aggregation_on_session_status_factory(
        org_id, session_status="crashed", metric_ids=metric_ids, alias=alias
    )


def crashed_users(org_id: int, metric_ids, alias=None):
    return _set_uniq_aggregation_on_session_status_factory(
        org_id, session_status="crashed", metric_ids=metric_ids, alias=alias
    )


def errored_preaggr_sessions(org_id: int, metric_ids, alias=None):
    return _counter_sum_aggregation_on_session_status_factory(
        org_id, session_status="errored_preaggr", metric_ids=metric_ids, alias=alias
    )


def abnormal_sessions(org_id: int, metric_ids, alias=None):
    return _counter_sum_aggregation_on_session_status_factory(
        org_id, session_status="abnormal", metric_ids=metric_ids, alias=alias
    )


def abnormal_users(org_id: int, metric_ids, alias=None):
    return _set_uniq_aggregation_on_session_status_factory(
        org_id, session_status="abnormal", metric_ids=metric_ids, alias=alias
    )


def errored_all_users(org_id: int, metric_ids, alias=None):
    return _set_uniq_aggregation_on_session_status_factory(
        org_id, session_status="errored", metric_ids=metric_ids, alias=alias
    )


def uniq_aggregation_on_metric(metric_ids, alias=None):
    return Function(
        "uniqIf",
        [
            Column("value"),
            Function(
                "in",
                [
                    Column("metric_id"),
                    list(metric_ids),
                ],
            ),
        ],
        alias,
    )


def all_transactions(org_id, metric_ids, alias=None):
    return _dist_count_aggregation_on_tx_status_factory(
        org_id,
        exclude_tx_statuses=[],
        metric_ids=metric_ids,
        alias=alias,
    )


def failure_count_transaction(org_id, metric_ids, alias=None):
    return _dist_count_aggregation_on_tx_status_factory(
        org_id,
        exclude_tx_statuses=[
            # See statuses in https://docs.sentry.io/product/performance/metrics/#failure-rate
            TransactionStatusTagValue.OK.value,
            TransactionStatusTagValue.CANCELLED.value,
            TransactionStatusTagValue.UNKNOWN.value,
        ],
        metric_ids=metric_ids,
        alias=alias,
    )


def satisfaction_count_transaction(org_id, metric_ids, alias=None):
    return _dist_count_aggregation_on_tx_satisfaction_factory(
        org_id, TransactionSatisfactionTagValue.SATISFIED.value, metric_ids, alias
    )


def tolerated_count_transaction(org_id, metric_ids, alias=None):
    return _dist_count_aggregation_on_tx_satisfaction_factory(
        org_id, TransactionSatisfactionTagValue.TOLERATED.value, metric_ids, alias
    )


def apdex(satisfactory_snql, tolerable_snql, total_snql, alias=None):
    return division_float(
        arg1_snql=addition(satisfactory_snql, division_float(tolerable_snql, 2)),
        arg2_snql=total_snql,
        alias=alias,
    )


def miserable_users(org_id, metric_ids, alias=None):
    return _set_count_aggregation_on_tx_satisfaction_factory(
        org_id=org_id,
        satisfaction=TransactionSatisfactionTagValue.FRUSTRATED.value,
        metric_ids=metric_ids,
        alias=alias,
    )


def subtraction(arg1_snql, arg2_snql, alias=None):
    return Function("minus", [arg1_snql, arg2_snql], alias)


def addition(arg1_snql, arg2_snql, alias=None):
    return Function("plus", [arg1_snql, arg2_snql], alias)


def division_float(arg1_snql, arg2_snql, alias=None):
    return Function(
        "divide",
        # Clickhouse can manage divisions by 0, see:
        # https://clickhouse.com/docs/en/sql-reference/functions/arithmetic-functions/#dividea-b-a-b-operator
        [arg1_snql, arg2_snql],
        alias=alias,
    )


def complement(arg1_snql, alias=None):
    """(x) -> (1 - x)"""
    return Function("minus", [1.0, arg1_snql], alias=alias)


def session_duration_filters(org_id):
    return [
        Function(
            "equals",
            (
<<<<<<< HEAD
                Column(f"tags[{resolve_weak(org_id, 'session.status')}]"),
                resolve_tag_value(org_id, "exited"),
=======
                Column(
                    f"tags[{resolve_weak(UseCaseKey.RELEASE_HEALTH, org_id, 'session.status')}]"
                ),
                resolve_weak(UseCaseKey.RELEASE_HEALTH, org_id, "exited"),
>>>>>>> 3d49d342
            ),
        )
    ]<|MERGE_RESOLUTION|>--- conflicted
+++ resolved
@@ -2,12 +2,8 @@
 
 from snuba_sdk import Column, Function
 
-<<<<<<< HEAD
+from sentry.sentry_metrics.configuration import UseCaseKey
 from sentry.sentry_metrics.utils import resolve_tag_value, resolve_tag_values, resolve_weak
-=======
-from sentry.sentry_metrics.configuration import UseCaseKey
-from sentry.sentry_metrics.utils import resolve_weak
->>>>>>> 3d49d342
 from sentry.snuba.metrics.naming_layer.public import (
     TransactionSatisfactionTagValue,
     TransactionStatusTagValue,
@@ -27,15 +23,12 @@
                         Function(
                             "equals",
                             [
-<<<<<<< HEAD
-                                Column(f"tags[{resolve_weak(org_id, 'session.status')}]"),
-                                resolve_tag_value(org_id, session_status),
-=======
                                 Column(
                                     f"tags[{resolve_weak(UseCaseKey.RELEASE_HEALTH, org_id, 'session.status')}]"
                                 ),
-                                resolve_weak(UseCaseKey.RELEASE_HEALTH, org_id, session_status),
->>>>>>> 3d49d342
+                                resolve_tag_value(
+                                    UseCaseKey.RELEASE_HEALTH, org_id, session_status
+                                ),
                             ],
                         ),
                         Function("in", [Column("metric_id"), list(metric_ids)]),
@@ -74,13 +67,7 @@
         tx_col = Column(
             f"tags[{resolve_weak(UseCaseKey.PERFORMANCE, org_id, TransactionTagsKey.TRANSACTION_STATUS.value)}]"
         )
-<<<<<<< HEAD
-        excluded_statuses = resolve_tag_values(org_id, exclude_tx_statuses)
-=======
-        excluded_statuses = [
-            resolve_weak(UseCaseKey.PERFORMANCE, org_id, s) for s in exclude_tx_statuses
-        ]
->>>>>>> 3d49d342
+        excluded_statuses = resolve_tag_values(UseCaseKey.PERFORMANCE, org_id, exclude_tx_statuses)
         exclude_tx_statuses = Function(
             "notIn",
             [
@@ -130,11 +117,9 @@
                                 Column(
                                     f"tags[{resolve_weak(UseCaseKey.PERFORMANCE, org_id, TransactionTagsKey.TRANSACTION_SATISFACTION.value)}]"
                                 ),
-<<<<<<< HEAD
-                                resolve_tag_value(org_id, satisfaction_value),
-=======
-                                resolve_weak(UseCaseKey.PERFORMANCE, org_id, satisfaction_value),
->>>>>>> 3d49d342
+                                resolve_tag_value(
+                                    UseCaseKey.PERFORMANCE, org_id, satisfaction_value
+                                ),
                             ],
                         ),
                         Function("in", [Column("metric_id"), list(metric_ids)]),
@@ -306,15 +291,10 @@
         Function(
             "equals",
             (
-<<<<<<< HEAD
-                Column(f"tags[{resolve_weak(org_id, 'session.status')}]"),
-                resolve_tag_value(org_id, "exited"),
-=======
                 Column(
                     f"tags[{resolve_weak(UseCaseKey.RELEASE_HEALTH, org_id, 'session.status')}]"
                 ),
-                resolve_weak(UseCaseKey.RELEASE_HEALTH, org_id, "exited"),
->>>>>>> 3d49d342
+                resolve_tag_value(UseCaseKey.RELEASE_HEALTH, org_id, "exited"),
             ),
         )
     ]