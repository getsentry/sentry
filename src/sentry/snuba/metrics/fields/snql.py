--- conflicted
+++ resolved
@@ -877,11 +877,7 @@
     return timestamp_column_snql("maxIf", aggregate_filter, org_id, use_case_id, alias)
 
 
-<<<<<<< HEAD
-def total_count(aggregate_filter: Function, alias=None) -> Function:
-=======
 def total_count(aggregate_filter: Function, alias: Optional[str] = None) -> Function:
->>>>>>> 7ff21330
     return Function("sumIf", [Column("value"), aggregate_filter], alias=alias)
 
 
