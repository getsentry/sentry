from typing import List, Optional, Sequence, Set

from snuba_sdk import Column, Function

from sentry.api.utils import InvalidParams
from sentry.search.events.datasets.function_aliases import resolve_project_threshold_config
from sentry.sentry_metrics.configuration import UseCaseKey
from sentry.sentry_metrics.utils import (
    resolve_tag_key,
    resolve_tag_value,
    resolve_tag_values,
    reverse_resolve_weak,
)
from sentry.snuba.metrics.fields.histogram import MAX_HISTOGRAM_BUCKET, zoom_histogram
from sentry.snuba.metrics.naming_layer import TransactionMRI
from sentry.snuba.metrics.naming_layer.public import (
    TransactionSatisfactionTagValue,
    TransactionStatusTagValue,
    TransactionTagsKey,
)


def _aggregation_on_session_status_func_factory(aggregate):
    def _snql_on_session_status_factory(org_id, session_status, metric_ids, alias=None):
        return Function(
            aggregate,
            [
                Column("value"),
                Function(
                    "and",
                    [
                        Function(
                            "equals",
                            [
                                Column(
                                    resolve_tag_key(
                                        UseCaseKey.RELEASE_HEALTH,
                                        org_id,
                                        "session.status",
                                    )
                                ),
                                resolve_tag_value(
                                    UseCaseKey.RELEASE_HEALTH, org_id, session_status
                                ),
                            ],
                        ),
                        Function("in", [Column("metric_id"), list(metric_ids)]),
                    ],
                ),
            ],
            alias,
        )

    return _snql_on_session_status_factory


def _counter_sum_aggregation_on_session_status_factory(
    org_id: int, session_status, metric_ids, alias=None
):
    return _aggregation_on_session_status_func_factory(aggregate="sumIf")(
        org_id, session_status, metric_ids, alias
    )


def _set_uniq_aggregation_on_session_status_factory(
    org_id: int, session_status, metric_ids, alias=None
):
    return _aggregation_on_session_status_func_factory(aggregate="uniqIf")(
        org_id, session_status, metric_ids, alias
    )


def _aggregation_on_tx_status_func_factory(aggregate):
    def _get_snql_conditions(org_id, metric_ids, exclude_tx_statuses):
        metric_match = Function("in", [Column("metric_id"), list(metric_ids)])
        assert exclude_tx_statuses is not None
        if len(exclude_tx_statuses) == 0:
            return metric_match

        tx_col = Column(
            resolve_tag_key(
                UseCaseKey.PERFORMANCE,
                org_id,
                TransactionTagsKey.TRANSACTION_STATUS.value,
            )
        )
        excluded_statuses = resolve_tag_values(UseCaseKey.PERFORMANCE, org_id, exclude_tx_statuses)
        exclude_tx_statuses = Function(
            "notIn",
            [
                tx_col,
                excluded_statuses,
            ],
        )

        return Function(
            "and",
            [
                metric_match,
                exclude_tx_statuses,
            ],
        )

    def _snql_on_tx_status_factory(org_id, exclude_tx_statuses: List[str], metric_ids, alias=None):
        return Function(
            aggregate,
            [
                Column("value"),
                _get_snql_conditions(org_id, metric_ids, exclude_tx_statuses),
            ],
            alias,
        )

    return _snql_on_tx_status_factory


def _dist_count_aggregation_on_tx_status_factory(
    org_id, exclude_tx_statuses: List[str], metric_ids, alias=None
):
    return _aggregation_on_tx_status_func_factory("countIf")(
        org_id, exclude_tx_statuses, metric_ids, alias
    )


def _aggregation_on_tx_satisfaction_func_factory(aggregate):
    def _snql_on_tx_satisfaction_factory(org_id, satisfaction_value: str, metric_ids, alias=None):
        return Function(
            aggregate,
            [
                Column("value"),
                Function(
                    "and",
                    [
                        Function(
                            "equals",
                            [
                                Column(
                                    resolve_tag_key(
                                        UseCaseKey.PERFORMANCE,
                                        org_id,
                                        TransactionTagsKey.TRANSACTION_SATISFACTION.value,
                                    )
                                ),
                                resolve_tag_value(
                                    UseCaseKey.PERFORMANCE, org_id, satisfaction_value
                                ),
                            ],
                        ),
                        Function("in", [Column("metric_id"), list(metric_ids)]),
                    ],
                ),
            ],
            alias,
        )

    return _snql_on_tx_satisfaction_factory


def _dist_count_aggregation_on_tx_satisfaction_factory(
    org_id, satisfaction: str, metric_ids, alias=None
):
    return _aggregation_on_tx_satisfaction_func_factory("countIf")(
        org_id, satisfaction, metric_ids, alias
    )


def _set_count_aggregation_on_tx_satisfaction_factory(
    org_id, satisfaction: str, metric_ids, alias=None
):
    return _aggregation_on_tx_satisfaction_func_factory("uniqIf")(
        org_id=org_id,
        satisfaction_value=satisfaction,
        metric_ids=metric_ids,
        alias=alias,
    )


def all_sessions(org_id: int, metric_ids, alias=None):
    return _counter_sum_aggregation_on_session_status_factory(
        org_id, session_status="init", metric_ids=metric_ids, alias=alias
    )


def all_users(org_id: int, metric_ids, alias=None):
    return uniq_aggregation_on_metric(metric_ids, alias)


def crashed_sessions(org_id: int, metric_ids, alias=None):
    return _counter_sum_aggregation_on_session_status_factory(
        org_id, session_status="crashed", metric_ids=metric_ids, alias=alias
    )


def crashed_users(org_id: int, metric_ids, alias=None):
    return _set_uniq_aggregation_on_session_status_factory(
        org_id, session_status="crashed", metric_ids=metric_ids, alias=alias
    )


def errored_preaggr_sessions(org_id: int, metric_ids, alias=None):
    return _counter_sum_aggregation_on_session_status_factory(
        org_id, session_status="errored_preaggr", metric_ids=metric_ids, alias=alias
    )


def abnormal_sessions(org_id: int, metric_ids, alias=None):
    return _counter_sum_aggregation_on_session_status_factory(
        org_id, session_status="abnormal", metric_ids=metric_ids, alias=alias
    )


def abnormal_users(org_id: int, metric_ids, alias=None):
    return _set_uniq_aggregation_on_session_status_factory(
        org_id, session_status="abnormal", metric_ids=metric_ids, alias=alias
    )


def errored_all_users(org_id: int, metric_ids, alias=None):
    return _set_uniq_aggregation_on_session_status_factory(
        org_id, session_status="errored", metric_ids=metric_ids, alias=alias
    )


def uniq_aggregation_on_metric(metric_ids, alias=None):
    return Function(
        "uniqIf",
        [
            Column("value"),
            Function(
                "in",
                [
                    Column("metric_id"),
                    list(metric_ids),
                ],
            ),
        ],
        alias,
    )


def failure_count_transaction(org_id, metric_ids, alias=None):
    return _dist_count_aggregation_on_tx_status_factory(
        org_id,
        exclude_tx_statuses=[
            # See statuses in https://docs.sentry.io/product/performance/metrics/#failure-rate
            TransactionStatusTagValue.OK.value,
            TransactionStatusTagValue.CANCELLED.value,
            TransactionStatusTagValue.UNKNOWN.value,
        ],
        metric_ids=metric_ids,
        alias=alias,
    )


def _project_threshold_multi_if_function(
    project_ids: Sequence[int], org_id: int, metric_ids: Set[int]
) -> Function:
    metric_ids_dictionary = {
        reverse_resolve_weak(UseCaseKey.PERFORMANCE, org_id, metric_id): metric_id
        for metric_id in metric_ids
    }

    return Function(
        "multiIf",
        [
            Function(
                "equals",
                [
                    _resolve_project_threshold_config(
                        project_ids,
                        org_id,
                    ),
                    "lcp",
                ],
            ),
            metric_ids_dictionary[TransactionMRI.MEASUREMENTS_LCP.value],
            metric_ids_dictionary[TransactionMRI.DURATION.value],
        ],
    )


def _satisfaction_equivalence(org_id: int, satisfaction_tag_value: str) -> Function:
    return Function(
        "equals",
        [
            Column(
                name=resolve_tag_key(
                    UseCaseKey.PERFORMANCE,
                    org_id,
                    TransactionTagsKey.TRANSACTION_SATISFACTION.value,
                )
            ),
            resolve_tag_value(UseCaseKey.PERFORMANCE, org_id, satisfaction_tag_value),
        ],
    )


def _metric_id_equivalence(metric_condition: Function) -> Function:
    return Function(
        "equals",
        [
            Column("metric_id"),
            metric_condition,
        ],
    )


def _count_if_with_conditions(
    conditions: Sequence[Function],
    alias: Optional[str] = None,
):
    def _generate_conditions(inner_conditions: Sequence[Function]) -> Function:
        return (
            Function(
                "and",
                conditions,
            )
            if len(inner_conditions) > 1
            else inner_conditions[0]
        )

    return Function(
        "countIf",
        [
            Column("value"),
            _generate_conditions(conditions),
        ],
        alias,
    )


def satisfaction_count_transaction(
    project_ids: Sequence[int],
    org_id: int,
    metric_ids: Set[int],
    alias: Optional[str] = None,
):
    return _count_if_with_conditions(
        [
            _metric_id_equivalence(
                _project_threshold_multi_if_function(project_ids, org_id, metric_ids)
            ),
            _satisfaction_equivalence(org_id, TransactionSatisfactionTagValue.SATISFIED.value),
        ],
        alias,
    )


def tolerated_count_transaction(
    project_ids: Sequence[int],
    org_id: int,
    metric_ids: Set[int],
    alias: Optional[str] = None,
):
    return _count_if_with_conditions(
        [
            _metric_id_equivalence(
                _project_threshold_multi_if_function(project_ids, org_id, metric_ids)
            ),
            _satisfaction_equivalence(org_id, TransactionSatisfactionTagValue.TOLERATED.value),
        ],
        alias,
    )


def all_transactions(
    project_ids: Sequence[int],
    org_id: int,
    metric_ids: Set[int],
    alias: Optional[str] = None,
):
    return _count_if_with_conditions(
        [
            _metric_id_equivalence(
                _project_threshold_multi_if_function(project_ids, org_id, metric_ids)
            ),
        ],
        alias,
    )


def apdex(satisfactory_snql, tolerable_snql, total_snql, alias=None):
    return division_float(
        arg1_snql=addition(satisfactory_snql, division_float(tolerable_snql, 2)),
        arg2_snql=total_snql,
        alias=alias,
    )


def miserable_users(org_id, metric_ids, alias=None):
    return _set_count_aggregation_on_tx_satisfaction_factory(
        org_id=org_id,
        satisfaction=TransactionSatisfactionTagValue.FRUSTRATED.value,
        metric_ids=metric_ids,
        alias=alias,
    )


def subtraction(arg1_snql, arg2_snql, alias=None):
    return Function("minus", [arg1_snql, arg2_snql], alias)


def addition(arg1_snql, arg2_snql, alias=None):
    return Function("plus", [arg1_snql, arg2_snql], alias)


def division_float(arg1_snql, arg2_snql, alias=None):
    return Function(
        "divide",
        # Clickhouse can manage divisions by 0, see:
        # https://clickhouse.com/docs/en/sql-reference/functions/arithmetic-functions/#dividea-b-a-b-operator
        [arg1_snql, arg2_snql],
        alias=alias,
    )


def complement(arg1_snql, alias=None):
    """(x) -> (1 - x)"""
    return Function("minus", [1.0, arg1_snql], alias=alias)


def session_duration_filters(org_id):
    return [
        Function(
            "equals",
            (
                Column(resolve_tag_key(UseCaseKey.RELEASE_HEALTH, org_id, "session.status")),
                resolve_tag_value(UseCaseKey.RELEASE_HEALTH, org_id, "exited"),
            ),
        )
    ]


def histogram_snql_factory(
    aggregate_filter,
    histogram_from: Optional[float] = None,
    histogram_to: Optional[float] = None,
    histogram_buckets: int = 100,
    alias=None,
):
    zoom_conditions = zoom_histogram(
        histogram_buckets=histogram_buckets,
        histogram_from=histogram_from,
        histogram_to=histogram_to,
    )
    if zoom_conditions is not None:
        conditions = Function("and", [zoom_conditions, aggregate_filter])
    else:
        conditions = aggregate_filter

    return Function(
        f"histogramIf({MAX_HISTOGRAM_BUCKET})",
        [Column("value"), conditions],
        alias=alias,
    )


def rate_snql_factory(aggregate_filter, numerator, denominator=1.0, alias=None):
    return Function(
        "divide",
        [
            Function("countIf", [Column("value"), aggregate_filter]),
            Function("divide", [numerator, denominator]),
        ],
        alias=alias,
    )


def count_web_vitals_snql_factory(aggregate_filter, org_id, measurement_rating, alias=None):
    return Function(
        "countIf",
        [
            Column("value"),
            Function(
                "and",
                [
                    aggregate_filter,
                    Function(
                        "equals",
                        (
                            Column(
                                resolve_tag_key(
                                    UseCaseKey.PERFORMANCE, org_id, "measurement_rating"
                                )
                            ),
                            resolve_tag_value(UseCaseKey.PERFORMANCE, org_id, measurement_rating),
                        ),
                    ),
                ],
            ),
        ],
        alias=alias,
    )


def count_transaction_name_snql_factory(aggregate_filter, org_id, transaction_name, alias=None):
    is_unparameterized = "is_unparameterized"
    is_null = "is_null"
    has_value = "has_value"

    def generate_transaction_name_filter(operation, transaction_name_identifier):
        if transaction_name_identifier == is_unparameterized:
            inner_tag_value = resolve_tag_value(
                UseCaseKey.PERFORMANCE, org_id, "<< unparameterized >>"
            )
        elif transaction_name_identifier == is_null:
            inner_tag_value = ""
        else:
            raise InvalidParams("Invalid condition for tag value filter")

        return Function(
            operation,
            [
                Column(
                    resolve_tag_key(
                        UseCaseKey.PERFORMANCE,
                        org_id,
                        "transaction",
                    )
                ),
                inner_tag_value,
            ],
        )

    if transaction_name in [is_unparameterized, is_null]:
        transaction_name_filter = generate_transaction_name_filter("equals", transaction_name)
    elif transaction_name == has_value:
        transaction_name_filter = Function(
            "and",
            [
                generate_transaction_name_filter("notEquals", is_null),
                generate_transaction_name_filter("notEquals", is_unparameterized),
            ],
        )
    else:
        raise InvalidParams(
            f"The `count_transaction_name` function expects a valid transaction name filter, which must be either "
            f"{is_unparameterized} {is_null} {has_value} but {transaction_name} was passed"
        )

    return Function(
        "countIf",
        [
            Column("value"),
            Function(
                "and",
                [aggregate_filter, transaction_name_filter],
            ),
        ],
        alias=alias,
    )


def team_key_transaction_snql(org_id, team_key_condition_rhs, alias=None):
    team_key_conditions = set()
    for elem in team_key_condition_rhs:
        if len(elem) != 2:
            raise InvalidParams("Invalid team_key_condition in params")

        project_id, transaction_name = elem
        team_key_conditions.add(
            (
                project_id,
                resolve_tag_value(UseCaseKey.PERFORMANCE, org_id, transaction_name),
            )
        )

    return Function(
        "in",
        [
            (
                Column("project_id"),
                Column(resolve_tag_key(UseCaseKey.PERFORMANCE, org_id, "transaction")),
            ),
            list(team_key_conditions),
        ],
        alias=alias,
    )


<<<<<<< HEAD
def _transform_null_to_unparameterized(org_id, column_name, alias=None):
    return Function(
        "transform",
        [
            Column(column_name),
            [""],
            [resolve_tag_value(UseCaseKey.PERFORMANCE, org_id, "<< unparameterized >>")],
        ],
        alias,
    )


def transform_null_to_unparameterized_snql(org_id, tag_key, alias=None):
    return _transform_null_to_unparameterized(
        org_id, resolve_tag_key(UseCaseKey.PERFORMANCE, org_id, tag_key), alias
    )


=======
>>>>>>> 23a83621
def _resolve_project_threshold_config(project_ids, org_id):
    return resolve_project_threshold_config(
        tag_value_resolver=lambda use_case_id, org_id, value: resolve_tag_value(
            use_case_id, org_id, value
        ),
        column_name_resolver=lambda use_case_id, org_id, value: resolve_tag_key(
            use_case_id, org_id, value
        ),
        project_ids=project_ids,
        org_id=org_id,
        use_case_id=UseCaseKey.PERFORMANCE,
    )<|MERGE_RESOLUTION|>--- conflicted
+++ resolved
@@ -578,27 +578,6 @@
     )
 
 
-<<<<<<< HEAD
-def _transform_null_to_unparameterized(org_id, column_name, alias=None):
-    return Function(
-        "transform",
-        [
-            Column(column_name),
-            [""],
-            [resolve_tag_value(UseCaseKey.PERFORMANCE, org_id, "<< unparameterized >>")],
-        ],
-        alias,
-    )
-
-
-def transform_null_to_unparameterized_snql(org_id, tag_key, alias=None):
-    return _transform_null_to_unparameterized(
-        org_id, resolve_tag_key(UseCaseKey.PERFORMANCE, org_id, tag_key), alias
-    )
-
-
-=======
->>>>>>> 23a83621
 def _resolve_project_threshold_config(project_ids, org_id):
     return resolve_project_threshold_config(
         tag_value_resolver=lambda use_case_id, org_id, value: resolve_tag_value(
