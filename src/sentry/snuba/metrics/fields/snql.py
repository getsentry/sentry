from typing import List, Optional, Sequence, Set

from snuba_sdk import Column, Function

from sentry.api.utils import InvalidParams
from sentry.search.events import constants
from sentry.search.events.datasets.function_aliases import resolve_project_threshold_config
from sentry.search.events.types import SelectType
from sentry.sentry_metrics.use_case_id_registry import UseCaseID
from sentry.sentry_metrics.utils import (
    resolve_tag_key,
    resolve_tag_value,
    resolve_tag_values,
    reverse_resolve_weak,
)
from sentry.snuba.metrics.fields.histogram import MAX_HISTOGRAM_BUCKET, zoom_histogram
from sentry.snuba.metrics.naming_layer.mri import TransactionMRI
from sentry.snuba.metrics.naming_layer.public import (
    SpanTagsKey,
    TransactionSatisfactionTagValue,
    TransactionStatusTagValue,
    TransactionTagsKey,
)


def _aggregation_on_session_status_func_factory(aggregate):
    def _snql_on_session_status_factory(org_id, session_status, metric_ids, alias=None):
        return Function(
            aggregate,
            [
                Column("value"),
                Function(
                    "and",
                    [
                        Function(
                            "equals",
                            [
                                Column(
                                    resolve_tag_key(
                                        UseCaseID.SESSIONS,
                                        org_id,
                                        "session.status",
                                    )
                                ),
                                resolve_tag_value(UseCaseID.SESSIONS, org_id, session_status),
                            ],
                        ),
                        Function("in", [Column("metric_id"), list(metric_ids)]),
                    ],
                ),
            ],
            alias,
        )

    return _snql_on_session_status_factory


def _aggregation_on_abnormal_mechanism_func_factory(
    org_id, abnormal_mechanism, metric_ids, alias=None
):
    if isinstance(abnormal_mechanism, list):
        abnormal_mechanism_condition = Function(
            "in",
            [
                Column(
                    resolve_tag_key(
                        UseCaseID.SESSIONS,
                        org_id,
                        "abnormal_mechanism",
                    )
                ),
                [
                    resolve_tag_value(UseCaseID.SESSIONS, org_id, mechanism)
                    for mechanism in abnormal_mechanism
                ],
            ],
        )
    else:
        abnormal_mechanism_condition = Function(
            "equals",
            [
                Column(
                    resolve_tag_key(
                        UseCaseID.SESSIONS,
                        org_id,
                        "abnormal_mechanism",
                    )
                ),
                resolve_tag_value(UseCaseID.SESSIONS, org_id, abnormal_mechanism),
            ],
        )

    return Function(
        "uniqIf",
        [
            Column("value"),
            Function(
                "and",
                [
                    abnormal_mechanism_condition,
                    Function("in", [Column("metric_id"), list(metric_ids)]),
                ],
            ),
        ],
        alias,
    )


def _counter_sum_aggregation_on_session_status_factory(
    org_id: int, session_status, metric_ids, alias=None
):
    return _aggregation_on_session_status_func_factory(aggregate="sumIf")(
        org_id, session_status, metric_ids, alias
    )


def _set_uniq_aggregation_on_session_status_factory(
    org_id: int, session_status, metric_ids, alias=None
):
    return _aggregation_on_session_status_func_factory(aggregate="uniqIf")(
        org_id, session_status, metric_ids, alias
    )


def _aggregation_on_tx_status_func_factory(aggregate):
    def _get_snql_conditions(org_id, metric_ids, exclude_tx_statuses):
        metric_match = Function("in", [Column("metric_id"), list(metric_ids)])
        assert exclude_tx_statuses is not None
        if len(exclude_tx_statuses) == 0:
            return metric_match

        tx_col = Column(
            resolve_tag_key(
                UseCaseID.TRANSACTIONS,
                org_id,
                TransactionTagsKey.TRANSACTION_STATUS.value,
            )
        )
        excluded_statuses = resolve_tag_values(UseCaseID.TRANSACTIONS, org_id, exclude_tx_statuses)
        exclude_tx_statuses = Function(
            "notIn",
            [
                tx_col,
                excluded_statuses,
            ],
        )

        return Function(
            "and",
            [
                metric_match,
                exclude_tx_statuses,
            ],
        )

    def _snql_on_tx_status_factory(org_id, exclude_tx_statuses: List[str], metric_ids, alias=None):
        return Function(
            aggregate,
            [
                Column("value"),
                _get_snql_conditions(org_id, metric_ids, exclude_tx_statuses),
            ],
            alias,
        )

    return _snql_on_tx_status_factory


def _dist_count_aggregation_on_tx_status_factory(
    org_id, exclude_tx_statuses: List[str], metric_ids, alias=None
):
    return _aggregation_on_tx_status_func_factory("countIf")(
        org_id, exclude_tx_statuses, metric_ids, alias
    )


def _aggregation_on_tx_satisfaction_func_factory(aggregate):
    def _snql_on_tx_satisfaction_factory(org_id, satisfaction_value: str, metric_ids, alias=None):
        return Function(
            aggregate,
            [
                Column("value"),
                Function(
                    "and",
                    [
                        Function(
                            "equals",
                            [
                                Column(
                                    resolve_tag_key(
                                        UseCaseID.TRANSACTIONS,
                                        org_id,
                                        TransactionTagsKey.TRANSACTION_SATISFACTION.value,
                                    )
                                ),
                                resolve_tag_value(
                                    UseCaseID.TRANSACTIONS, org_id, satisfaction_value
                                ),
                            ],
                        ),
                        Function("in", [Column("metric_id"), list(metric_ids)]),
                    ],
                ),
            ],
            alias,
        )

    return _snql_on_tx_satisfaction_factory


def _dist_count_aggregation_on_tx_satisfaction_factory(
    org_id, satisfaction: str, metric_ids, alias=None
):
    return _aggregation_on_tx_satisfaction_func_factory("countIf")(
        org_id, satisfaction, metric_ids, alias
    )


def _set_count_aggregation_on_tx_satisfaction_factory(
    org_id, satisfaction: str, metric_ids, alias=None
):
    return _aggregation_on_tx_satisfaction_func_factory("uniqIf")(
        org_id=org_id,
        satisfaction_value=satisfaction,
        metric_ids=metric_ids,
        alias=alias,
    )


def all_sessions(org_id: int, metric_ids, alias=None):
    return _counter_sum_aggregation_on_session_status_factory(
        org_id, session_status="init", metric_ids=metric_ids, alias=alias
    )


def all_users(org_id: int, metric_ids, alias=None):
    return uniq_aggregation_on_metric(metric_ids, alias)


def crashed_sessions(org_id: int, metric_ids, alias=None):
    return _counter_sum_aggregation_on_session_status_factory(
        org_id, session_status="crashed", metric_ids=metric_ids, alias=alias
    )


def crashed_users(org_id: int, metric_ids, alias=None):
    return _set_uniq_aggregation_on_session_status_factory(
        org_id, session_status="crashed", metric_ids=metric_ids, alias=alias
    )


def anr_users(org_id: int, metric_ids, alias=None):
    return _aggregation_on_abnormal_mechanism_func_factory(
        org_id,
        abnormal_mechanism=["anr_foreground", "anr_background"],
        metric_ids=metric_ids,
        alias=alias,
    )


def foreground_anr_users(org_id: int, metric_ids, alias=None):
    return _aggregation_on_abnormal_mechanism_func_factory(
        org_id,
        abnormal_mechanism="anr_foreground",
        metric_ids=metric_ids,
        alias=alias,
    )


def errored_preaggr_sessions(org_id: int, metric_ids, alias=None):
    return _counter_sum_aggregation_on_session_status_factory(
        org_id, session_status="errored_preaggr", metric_ids=metric_ids, alias=alias
    )


def abnormal_sessions(org_id: int, metric_ids, alias=None):
    return _counter_sum_aggregation_on_session_status_factory(
        org_id, session_status="abnormal", metric_ids=metric_ids, alias=alias
    )


def abnormal_users(org_id: int, metric_ids, alias=None):
    return _set_uniq_aggregation_on_session_status_factory(
        org_id, session_status="abnormal", metric_ids=metric_ids, alias=alias
    )


def errored_all_users(org_id: int, metric_ids, alias=None):
    return _set_uniq_aggregation_on_session_status_factory(
        org_id, session_status="errored", metric_ids=metric_ids, alias=alias
    )


def uniq_aggregation_on_metric(metric_ids, alias=None):
    return Function(
        "uniqIf",
        [
            Column("value"),
            Function(
                "in",
                [
                    Column("metric_id"),
                    list(metric_ids),
                ],
            ),
        ],
        alias,
    )


def failure_count_transaction(org_id, metric_ids, alias=None):
    return _dist_count_aggregation_on_tx_status_factory(
        org_id,
        exclude_tx_statuses=[
            # See statuses in https://docs.sentry.io/product/performance/metrics/#failure-rate
            TransactionStatusTagValue.OK.value,
            TransactionStatusTagValue.CANCELLED.value,
            TransactionStatusTagValue.UNKNOWN.value,
        ],
        metric_ids=metric_ids,
        alias=alias,
    )


def http_error_count_transaction(org_id, metric_ids, alias=None):
    statuses = [
        resolve_tag_value(UseCaseID.TRANSACTIONS, org_id, status)
        for status in constants.HTTP_SERVER_ERROR_STATUS
    ]
    base_condition = Function(
        "in",
        [
            Column(
                name=resolve_tag_key(
                    UseCaseID.TRANSACTIONS,
                    org_id,
                    TransactionTagsKey.TRANSACTION_HTTP_STATUS_CODE.value,
                )
            ),
            list(status for status in statuses if status is not None),
        ],
    )

    return Function(
        "countIf",
        [
            Column("value"),
            Function(
                "and",
                [
                    base_condition,
                    Function("in", [Column("metric_id"), list(metric_ids)]),
                ],
            ),
        ],
        alias,
    )


def all_spans(
    metric_ids: Set[int],
    alias: Optional[str] = None,
):
    return Function(
        "countIf",
        [
            Column("value"),
            Function("in", [Column("metric_id"), list(metric_ids)]),
        ],
        alias,
    )


def http_error_count_span(org_id, metric_ids, alias=None):
    statuses = [
        resolve_tag_value(UseCaseID.SPANS, org_id, status)
        for status in constants.HTTP_SERVER_ERROR_STATUS
    ]
    base_condition = Function(
        "in",
        [
            Column(
                name=resolve_tag_key(
                    UseCaseID.SPANS,
                    org_id,
                    SpanTagsKey.HTTP_STATUS_CODE.value,
                )
            ),
            list(status for status in statuses if status is not None),
        ],
    )

    return Function(
        "countIf",
        [
            Column("value"),
            Function(
                "and",
                [
                    base_condition,
                    Function("in", [Column("metric_id"), list(metric_ids)]),
                ],
            ),
        ],
        alias,
    )


def _project_threshold_multi_if_function(
    project_ids: Sequence[int], org_id: int, metric_ids: Set[int]
) -> Function:
    metric_ids_dictionary = {
        reverse_resolve_weak(UseCaseID.TRANSACTIONS, org_id, metric_id): metric_id
        for metric_id in metric_ids
    }

    return Function(
        "multiIf",
        [
            Function(
                "equals",
                [
                    _resolve_project_threshold_config(
                        project_ids,
                        org_id,
                    ),
                    "lcp",
                ],
            ),
            metric_ids_dictionary[TransactionMRI.MEASUREMENTS_LCP.value],
            metric_ids_dictionary[TransactionMRI.DURATION.value],
        ],
    )


def _satisfaction_equivalence(org_id: int, satisfaction_tag_value: str) -> Function:
    return Function(
        "equals",
        [
            Column(
                name=resolve_tag_key(
                    UseCaseID.TRANSACTIONS,
                    org_id,
                    TransactionTagsKey.TRANSACTION_SATISFACTION.value,
                )
            ),
            resolve_tag_value(UseCaseID.TRANSACTIONS, org_id, satisfaction_tag_value),
        ],
    )


def _metric_id_equivalence(metric_condition: Function) -> Function:
    return Function(
        "equals",
        [
            Column("metric_id"),
            metric_condition,
        ],
    )


def _count_if_with_conditions(
    conditions: Sequence[Function],
    alias: Optional[str] = None,
):
    def _generate_conditions(inner_conditions: Sequence[Function]) -> Function:
        return (
            Function(
                "and",
                conditions,
            )
            if len(inner_conditions) > 1
            else inner_conditions[0]
        )

    return Function(
        "countIf",
        [
            Column("value"),
            _generate_conditions(conditions),
        ],
        alias,
    )


def satisfaction_count_transaction(
    project_ids: Sequence[int],
    org_id: int,
    metric_ids: Set[int],
    alias: Optional[str] = None,
):
    return _count_if_with_conditions(
        [
            _metric_id_equivalence(
                _project_threshold_multi_if_function(project_ids, org_id, metric_ids)
            ),
            _satisfaction_equivalence(org_id, TransactionSatisfactionTagValue.SATISFIED.value),
        ],
        alias,
    )


def tolerated_count_transaction(
    project_ids: Sequence[int],
    org_id: int,
    metric_ids: Set[int],
    alias: Optional[str] = None,
):
    return _count_if_with_conditions(
        [
            _metric_id_equivalence(
                _project_threshold_multi_if_function(project_ids, org_id, metric_ids)
            ),
            _satisfaction_equivalence(org_id, TransactionSatisfactionTagValue.TOLERATED.value),
        ],
        alias,
    )


def all_transactions(
    project_ids: Sequence[int],
    org_id: int,
    metric_ids: Set[int],
    alias: Optional[str] = None,
):
    return _count_if_with_conditions(
        [
            _metric_id_equivalence(
                _project_threshold_multi_if_function(project_ids, org_id, metric_ids)
            ),
        ],
        alias,
    )


def apdex(satisfactory_snql, tolerable_snql, total_snql, alias=None):
    return division_float(
        arg1_snql=addition(satisfactory_snql, division_float(tolerable_snql, 2)),
        arg2_snql=total_snql,
        alias=alias,
    )


def miserable_users(org_id, metric_ids, alias=None):
    return _set_count_aggregation_on_tx_satisfaction_factory(
        org_id=org_id,
        satisfaction=TransactionSatisfactionTagValue.FRUSTRATED.value,
        metric_ids=metric_ids,
        alias=alias,
    )


def subtraction(arg1_snql, arg2_snql, alias=None):
    return Function("minus", [arg1_snql, arg2_snql], alias)


def addition(arg1_snql, arg2_snql, alias=None):
    return Function("plus", [arg1_snql, arg2_snql], alias)


def division_float(arg1_snql, arg2_snql, alias=None):
    return Function(
        "divide",
        # Clickhouse can manage divisions by 0, see:
        # https://clickhouse.com/docs/en/sql-reference/functions/arithmetic-functions/#dividea-b-a-b-operator
        [arg1_snql, arg2_snql],
        alias=alias,
    )


def complement(arg1_snql, alias=None):
    """(x) -> (1 - x)"""
    return Function("minus", [1.0, arg1_snql], alias=alias)


def session_duration_filters(org_id):
    return [
        Function(
            "equals",
            (
                Column(resolve_tag_key(UseCaseID.SESSIONS, org_id, "session.status")),
                resolve_tag_value(UseCaseID.SESSIONS, org_id, "exited"),
            ),
        )
    ]


def histogram_snql_factory(
    aggregate_filter,
    histogram_from: Optional[float] = None,
    histogram_to: Optional[float] = None,
    histogram_buckets: int = 100,
    alias=None,
):
    zoom_conditions = zoom_histogram(
        histogram_buckets=histogram_buckets,
        histogram_from=histogram_from,
        histogram_to=histogram_to,
    )
    if zoom_conditions is not None:
        conditions = Function("and", [zoom_conditions, aggregate_filter])
    else:
        conditions = aggregate_filter

    return Function(
        f"histogramIf({MAX_HISTOGRAM_BUCKET})",
        [Column("value"), conditions],
        alias=alias,
    )


def rate_snql_factory(aggregate_filter, numerator, denominator=1.0, alias=None):
    return Function(
        "divide",
        [
            Function("countIf", [Column("value"), aggregate_filter]),
            Function("divide", [numerator, denominator]),
        ],
        alias=alias,
    )


def count_web_vitals_snql_factory(aggregate_filter, org_id, measurement_rating, alias=None):
    return Function(
        "countIf",
        [
            Column("value"),
            Function(
                "and",
                [
                    aggregate_filter,
                    Function(
                        "equals",
                        (
                            Column(
                                resolve_tag_key(
                                    UseCaseID.TRANSACTIONS, org_id, "measurement_rating"
                                )
                            ),
                            resolve_tag_value(UseCaseID.TRANSACTIONS, org_id, measurement_rating),
                        ),
                    ),
                ],
            ),
        ],
        alias=alias,
    )


def count_transaction_name_snql_factory(aggregate_filter, org_id, transaction_name, alias=None):
    is_unparameterized = "is_unparameterized"
    is_null = "is_null"
    has_value = "has_value"

    def generate_transaction_name_filter(operation, transaction_name_identifier):
        if transaction_name_identifier == is_unparameterized:
            inner_tag_value = resolve_tag_value(
                UseCaseID.TRANSACTIONS, org_id, "<< unparameterized >>"
            )
        elif transaction_name_identifier == is_null:
            inner_tag_value = ""
        else:
            raise InvalidParams("Invalid condition for tag value filter")

        return Function(
            operation,
            [
                Column(
                    resolve_tag_key(
                        UseCaseID.TRANSACTIONS,
                        org_id,
                        "transaction",
                    )
                ),
                inner_tag_value,
            ],
        )

    if transaction_name in [is_unparameterized, is_null]:
        transaction_name_filter = generate_transaction_name_filter("equals", transaction_name)
    elif transaction_name == has_value:
        transaction_name_filter = Function(
            "and",
            [
                generate_transaction_name_filter("notEquals", is_null),
                generate_transaction_name_filter("notEquals", is_unparameterized),
            ],
        )
    else:
        raise InvalidParams(
            f"The `count_transaction_name` function expects a valid transaction name filter, which must be either "
            f"{is_unparameterized} {is_null} {has_value} but {transaction_name} was passed"
        )

    return Function(
        "countIf",
        [
            Column("value"),
            Function(
                "and",
                [aggregate_filter, transaction_name_filter],
            ),
        ],
        alias=alias,
    )


def team_key_transaction_snql(org_id, team_key_condition_rhs, alias=None):
    team_key_conditions = set()
    for elem in team_key_condition_rhs:
        if len(elem) != 2:
            raise InvalidParams("Invalid team_key_condition in params")

        project_id, transaction_name = elem
        team_key_conditions.add(
            (
                project_id,
                resolve_tag_value(UseCaseID.TRANSACTIONS, org_id, transaction_name),
            )
        )

    return Function(
        "in",
        [
            (
                Column("project_id"),
                Column(resolve_tag_key(UseCaseID.TRANSACTIONS, org_id, "transaction")),
            ),
            list(team_key_conditions),
        ],
        alias=alias,
    )


def _resolve_project_threshold_config(project_ids: Sequence[int], org_id: int) -> SelectType:
    return resolve_project_threshold_config(
        tag_value_resolver=lambda use_case_id, org_id, value: resolve_tag_value(
            use_case_id, org_id, value
        ),
        column_name_resolver=lambda use_case_id, org_id, value: resolve_tag_key(
            use_case_id, org_id, value
        ),
        project_ids=project_ids,
        org_id=org_id,
        use_case_id=UseCaseID.TRANSACTIONS,
    )


def operation_if_column_snql(
    operation, aggregate_filter, org_id, use_case_id, if_column, if_value, alias
):
    return Function(
        operation,
        [
            Column("value"),
            Function(
                "and",
                [
                    aggregate_filter,
                    Function(
                        "equals",
                        [
                            Column(resolve_tag_key(use_case_id, org_id, if_column)),
                            resolve_tag_value(use_case_id, org_id, if_value),
                        ],
                    ),
                ],
            ),
        ],
        alias=alias,
    )


def timestamp_column_snql(operation: str, aggregate_filter, org_id, use_case_id, alias):
    return Function(
        operation,
        [
            Column("timestamp"),
            aggregate_filter,
        ],
        alias=alias,
    )


def sum_if_column_snql(aggregate_filter, org_id, use_case_id, if_column, if_value, alias=None):
    return operation_if_column_snql(
        "sumIf", aggregate_filter, org_id, use_case_id, if_column, if_value, alias
    )


def uniq_if_column_snql(aggregate_filter, org_id, use_case_id, if_column, if_value, alias=None):
    return operation_if_column_snql(
        "uniqIf", aggregate_filter, org_id, use_case_id, if_column, if_value, alias
    )


def min_timestamp(aggregate_filter, org_id, use_case_id, alias=None):
    return timestamp_column_snql("minIf", aggregate_filter, org_id, use_case_id, alias)


def max_timestamp(aggregate_filter, org_id, use_case_id, alias=None):
    return timestamp_column_snql("maxIf", aggregate_filter, org_id, use_case_id, alias)


def total_count(aggregate_filter: Function) -> Function:
    return Function("sumIf", [Column("value"), aggregate_filter])


def on_demand_failure_rate_snql_factory(
<<<<<<< HEAD
    aggregate_filter: Function, org_id: int, use_case_id: UseCaseID, alias: Optional[str]
=======
    aggregate_filter: Function, org_id: int, use_case_id: UseCaseID, alias: Optional[str] = None
>>>>>>> 91c9563f
):
    """Divide the number of transactions that failed from the total."""
    return Function(
        "divide",
        [
            on_demand_failure_count_snql_factory(
                aggregate_filter, org_id, use_case_id, "failure_count"
            ),
            total_count(aggregate_filter),
        ],
        alias=alias,
    )


def on_demand_failure_count_snql_factory(
<<<<<<< HEAD
    aggregate_filter: Function, org_id: int, use_case_id: UseCaseID, alias: Optional[str]
=======
    aggregate_filter: Function, org_id: int, use_case_id: UseCaseID, alias: Optional[str] = None
>>>>>>> 91c9563f
) -> Function:
    """Count the number of transactions where the failure tag is set to true."""
    return Function(
        "sumIf",
        [
            Column("value"),
            Function(
                "and",
                [
                    Function(
                        "equals",
                        [
                            Column(resolve_tag_key(use_case_id, org_id, "failure")),
                            resolve_tag_value(use_case_id, org_id, "true"),
                        ],
                    ),
                    aggregate_filter,
                ],
            ),
        ],
        alias=alias,
    )


def on_demand_apdex_snql_factory(
<<<<<<< HEAD
    aggregate_filter: Function, org_id: int, use_case_id: UseCaseID, alias: Optional[str]
=======
    aggregate_filter: Function, org_id: int, use_case_id: UseCaseID, alias: Optional[str] = None
>>>>>>> 91c9563f
):
    # For more information about the formula, check https://docs.sentry.io/product/performance/metrics/#apdex.

    satisfactory = Function(
        "sumIf",
        [
            Column("value"),
            Function(
                "and",
                [
                    Function(
                        "equals",
                        [
                            Column(resolve_tag_key(use_case_id, org_id, "satisfaction")),
                            resolve_tag_value(use_case_id, org_id, "satisfactory"),
                        ],
                    ),
                    aggregate_filter,
                ],
            ),
        ],
    )
    tolerable_divided_by_2 = Function(
        "divide",
        [
            Function(
                "sumIf",
                [
                    Column("value"),
                    Function(
                        "and",
                        [
                            Function(
                                "equals",
                                [
                                    Column(resolve_tag_key(use_case_id, org_id, "satisfaction")),
                                    resolve_tag_value(use_case_id, org_id, "tolerable"),
                                ],
                            ),
                            aggregate_filter,
                        ],
                    ),
                ],
            ),
            2,
        ],
    )

    return Function(
        "divide",
        [Function("plus", [satisfactory, tolerable_divided_by_2]), total_count(aggregate_filter)],
        alias=alias,
    )


def on_demand_epm_snql_factory(
    aggregate_filter: Function, org_id: int, use_case_id: UseCaseID, alias: Optional[str]
) -> Function:
    """Return the count based on the aggregation."""
    # Dividing by the time interval happens in a different place
    return total_count(aggregate_filter)<|MERGE_RESOLUTION|>--- conflicted
+++ resolved
@@ -807,11 +807,7 @@
 
 
 def on_demand_failure_rate_snql_factory(
-<<<<<<< HEAD
-    aggregate_filter: Function, org_id: int, use_case_id: UseCaseID, alias: Optional[str]
-=======
     aggregate_filter: Function, org_id: int, use_case_id: UseCaseID, alias: Optional[str] = None
->>>>>>> 91c9563f
 ):
     """Divide the number of transactions that failed from the total."""
     return Function(
@@ -827,11 +823,7 @@
 
 
 def on_demand_failure_count_snql_factory(
-<<<<<<< HEAD
-    aggregate_filter: Function, org_id: int, use_case_id: UseCaseID, alias: Optional[str]
-=======
     aggregate_filter: Function, org_id: int, use_case_id: UseCaseID, alias: Optional[str] = None
->>>>>>> 91c9563f
 ) -> Function:
     """Count the number of transactions where the failure tag is set to true."""
     return Function(
@@ -857,11 +849,7 @@
 
 
 def on_demand_apdex_snql_factory(
-<<<<<<< HEAD
-    aggregate_filter: Function, org_id: int, use_case_id: UseCaseID, alias: Optional[str]
-=======
     aggregate_filter: Function, org_id: int, use_case_id: UseCaseID, alias: Optional[str] = None
->>>>>>> 91c9563f
 ):
     # For more information about the formula, check https://docs.sentry.io/product/performance/metrics/#apdex.
 
