from typing import List, Optional, Sequence, Set

from snuba_sdk import Column, Function

from sentry.api.utils import InvalidParams
from sentry.search.events.datasets.function_aliases import resolve_project_threshold_config
from sentry.sentry_metrics.configuration import UseCaseKey
from sentry.sentry_metrics.utils import (
    resolve_tag_key,
    resolve_tag_value,
    resolve_tag_values,
    reverse_resolve_weak,
)
from sentry.snuba.metrics.fields.histogram import MAX_HISTOGRAM_BUCKET, zoom_histogram
from sentry.snuba.metrics.naming_layer import TransactionMRI
from sentry.snuba.metrics.naming_layer.public import (
    TransactionSatisfactionTagValue,
    TransactionStatusTagValue,
    TransactionTagsKey,
)


def _aggregation_on_session_status_func_factory(aggregate):
    def _snql_on_session_status_factory(org_id, session_status, metric_ids, alias=None):
        return Function(
            aggregate,
            [
                Column("value"),
                Function(
                    "and",
                    [
                        Function(
                            "equals",
                            [
                                Column(
                                    resolve_tag_key(
                                        UseCaseKey.RELEASE_HEALTH, org_id, "session.status"
                                    )
                                ),
                                resolve_tag_value(
                                    UseCaseKey.RELEASE_HEALTH, org_id, session_status
                                ),
                            ],
                        ),
                        Function("in", [Column("metric_id"), list(metric_ids)]),
                    ],
                ),
            ],
            alias,
        )

    return _snql_on_session_status_factory


def _counter_sum_aggregation_on_session_status_factory(
    org_id: int, session_status, metric_ids, alias=None
):
    return _aggregation_on_session_status_func_factory(aggregate="sumIf")(
        org_id, session_status, metric_ids, alias
    )


def _set_uniq_aggregation_on_session_status_factory(
    org_id: int, session_status, metric_ids, alias=None
):
    return _aggregation_on_session_status_func_factory(aggregate="uniqIf")(
        org_id, session_status, metric_ids, alias
    )


def _aggregation_on_tx_status_func_factory(aggregate):
    def _get_snql_conditions(org_id, metric_ids, exclude_tx_statuses):
        metric_match = Function("in", [Column("metric_id"), list(metric_ids)])
        assert exclude_tx_statuses is not None
        if len(exclude_tx_statuses) == 0:
            return metric_match

        tx_col = Column(
            resolve_tag_key(
                UseCaseKey.PERFORMANCE, org_id, TransactionTagsKey.TRANSACTION_STATUS.value
            )
        )
        excluded_statuses = resolve_tag_values(UseCaseKey.PERFORMANCE, org_id, exclude_tx_statuses)
        exclude_tx_statuses = Function(
            "notIn",
            [
                tx_col,
                excluded_statuses,
            ],
        )

        return Function(
            "and",
            [
                metric_match,
                exclude_tx_statuses,
            ],
        )

    def _snql_on_tx_status_factory(org_id, exclude_tx_statuses: List[str], metric_ids, alias=None):
        return Function(
            aggregate,
            [Column("value"), _get_snql_conditions(org_id, metric_ids, exclude_tx_statuses)],
            alias,
        )

    return _snql_on_tx_status_factory


def _dist_count_aggregation_on_tx_status_factory(
    org_id, exclude_tx_statuses: List[str], metric_ids, alias=None
):
    return _aggregation_on_tx_status_func_factory("countIf")(
        org_id, exclude_tx_statuses, metric_ids, alias
    )


def _aggregation_on_tx_satisfaction_func_factory(aggregate):
    def _snql_on_tx_satisfaction_factory(org_id, satisfaction_value: str, metric_ids, alias=None):
        return Function(
            aggregate,
            [
                Column("value"),
                Function(
                    "and",
                    [
                        Function(
                            "equals",
                            [
                                Column(
                                    resolve_tag_key(
                                        UseCaseKey.PERFORMANCE,
                                        org_id,
                                        TransactionTagsKey.TRANSACTION_SATISFACTION.value,
                                    )
                                ),
                                resolve_tag_value(
                                    UseCaseKey.PERFORMANCE, org_id, satisfaction_value
                                ),
                            ],
                        ),
                        Function("in", [Column("metric_id"), list(metric_ids)]),
                    ],
                ),
            ],
            alias,
        )

    return _snql_on_tx_satisfaction_factory


def _dist_count_aggregation_on_tx_satisfaction_factory(
    org_id, satisfaction: str, metric_ids, alias=None
):
    return _aggregation_on_tx_satisfaction_func_factory("countIf")(
        org_id, satisfaction, metric_ids, alias
    )


def _set_count_aggregation_on_tx_satisfaction_factory(
    org_id, satisfaction: str, metric_ids, alias=None
):
    return _aggregation_on_tx_satisfaction_func_factory("uniqIf")(
        org_id=org_id, satisfaction_value=satisfaction, metric_ids=metric_ids, alias=alias
    )


def all_sessions(org_id: int, metric_ids, alias=None):
    return _counter_sum_aggregation_on_session_status_factory(
        org_id, session_status="init", metric_ids=metric_ids, alias=alias
    )


def all_users(org_id: int, metric_ids, alias=None):
    return uniq_aggregation_on_metric(metric_ids, alias)


def crashed_sessions(org_id: int, metric_ids, alias=None):
    return _counter_sum_aggregation_on_session_status_factory(
        org_id, session_status="crashed", metric_ids=metric_ids, alias=alias
    )


def crashed_users(org_id: int, metric_ids, alias=None):
    return _set_uniq_aggregation_on_session_status_factory(
        org_id, session_status="crashed", metric_ids=metric_ids, alias=alias
    )


def errored_preaggr_sessions(org_id: int, metric_ids, alias=None):
    return _counter_sum_aggregation_on_session_status_factory(
        org_id, session_status="errored_preaggr", metric_ids=metric_ids, alias=alias
    )


def abnormal_sessions(org_id: int, metric_ids, alias=None):
    return _counter_sum_aggregation_on_session_status_factory(
        org_id, session_status="abnormal", metric_ids=metric_ids, alias=alias
    )


def abnormal_users(org_id: int, metric_ids, alias=None):
    return _set_uniq_aggregation_on_session_status_factory(
        org_id, session_status="abnormal", metric_ids=metric_ids, alias=alias
    )


def errored_all_users(org_id: int, metric_ids, alias=None):
    return _set_uniq_aggregation_on_session_status_factory(
        org_id, session_status="errored", metric_ids=metric_ids, alias=alias
    )


def uniq_aggregation_on_metric(metric_ids, alias=None):
    return Function(
        "uniqIf",
        [
            Column("value"),
            Function(
                "in",
                [
                    Column("metric_id"),
                    list(metric_ids),
                ],
            ),
        ],
        alias,
    )


def failure_count_transaction(org_id, metric_ids, alias=None):
    return _dist_count_aggregation_on_tx_status_factory(
        org_id,
        exclude_tx_statuses=[
            # See statuses in https://docs.sentry.io/product/performance/metrics/#failure-rate
            TransactionStatusTagValue.OK.value,
            TransactionStatusTagValue.CANCELLED.value,
            TransactionStatusTagValue.UNKNOWN.value,
        ],
        metric_ids=metric_ids,
        alias=alias,
    )


def _project_threshold_multi_if_function(
    project_ids: Sequence[int], org_id: int, metric_ids: Set[int]
) -> Function:
    metric_ids_dictionary = {
        reverse_resolve_weak(UseCaseKey.PERFORMANCE, org_id, metric_id): metric_id
        for metric_id in metric_ids
    }

    return Function(
        "multiIf",
        [
            Function(
                "equals",
                [
                    _resolve_project_threshold_config(
                        project_ids,
                        org_id,
                    ),
                    "lcp",
                ],
            ),
            metric_ids_dictionary[TransactionMRI.MEASUREMENTS_LCP.value],
            metric_ids_dictionary[TransactionMRI.DURATION.value],
        ],
    )


def _satisfaction_equivalence(org_id: int, satisfaction_tag_value: str) -> Function:
    return Function(
        "equals",
        [
            Column(
                name=resolve_tag_key(
                    UseCaseKey.PERFORMANCE,
                    org_id,
                    TransactionTagsKey.TRANSACTION_SATISFACTION.value,
                )
            ),
            resolve_tag_value(UseCaseKey.PERFORMANCE, org_id, satisfaction_tag_value),
        ],
    )


def _metric_id_equivalence(metric_condition: Function) -> Function:
    return Function(
        "equals",
        [
            Column("metric_id"),
            metric_condition,
        ],
    )


def _count_if_with_conditions(
    conditions: Sequence[Function],
    alias: Optional[str] = None,
):
    def _generate_conditions(inner_conditions: Sequence[Function]) -> Function:
        return (
            Function(
                "and",
                conditions,
            )
            if len(inner_conditions) > 1
            else inner_conditions[0]
        )

    return Function(
        "countIf",
        [
            Column("value"),
            _generate_conditions(conditions),
        ],
        alias,
    )


def satisfaction_count_transaction(
    project_ids: Sequence[int], org_id: int, metric_ids: Set[int], alias: Optional[str] = None
):
    return _count_if_with_conditions(
        [
            _metric_id_equivalence(
                _project_threshold_multi_if_function(project_ids, org_id, metric_ids)
            ),
            _satisfaction_equivalence(org_id, TransactionSatisfactionTagValue.SATISFIED.value),
        ],
        alias,
    )


def tolerated_count_transaction(
    project_ids: Sequence[int], org_id: int, metric_ids: Set[int], alias: Optional[str] = None
):
    return _count_if_with_conditions(
        [
            _metric_id_equivalence(
                _project_threshold_multi_if_function(project_ids, org_id, metric_ids)
            ),
            _satisfaction_equivalence(org_id, TransactionSatisfactionTagValue.TOLERATED.value),
        ],
        alias,
    )


def all_transactions(
    project_ids: Sequence[int], org_id: int, metric_ids: Set[int], alias: Optional[str] = None
):
    return _count_if_with_conditions(
        [
            _metric_id_equivalence(
                _project_threshold_multi_if_function(project_ids, org_id, metric_ids)
            ),
        ],
        alias,
    )


def apdex(satisfactory_snql, tolerable_snql, total_snql, alias=None):
    return division_float(
        arg1_snql=addition(satisfactory_snql, division_float(tolerable_snql, 2)),
        arg2_snql=total_snql,
        alias=alias,
    )


def miserable_users(org_id, metric_ids, alias=None):
    return _set_count_aggregation_on_tx_satisfaction_factory(
        org_id=org_id,
        satisfaction=TransactionSatisfactionTagValue.FRUSTRATED.value,
        metric_ids=metric_ids,
        alias=alias,
    )


def subtraction(arg1_snql, arg2_snql, alias=None):
    return Function("minus", [arg1_snql, arg2_snql], alias)


def addition(arg1_snql, arg2_snql, alias=None):
    return Function("plus", [arg1_snql, arg2_snql], alias)


def division_float(arg1_snql, arg2_snql, alias=None):
    return Function(
        "divide",
        # Clickhouse can manage divisions by 0, see:
        # https://clickhouse.com/docs/en/sql-reference/functions/arithmetic-functions/#dividea-b-a-b-operator
        [arg1_snql, arg2_snql],
        alias=alias,
    )


def complement(arg1_snql, alias=None):
    """(x) -> (1 - x)"""
    return Function("minus", [1.0, arg1_snql], alias=alias)


def session_duration_filters(org_id):
    return [
        Function(
            "equals",
            (
                Column(resolve_tag_key(UseCaseKey.RELEASE_HEALTH, org_id, "session.status")),
                resolve_tag_value(UseCaseKey.RELEASE_HEALTH, org_id, "exited"),
            ),
        )
    ]


def histogram_snql_factory(
    aggregate_filter,
    histogram_from: Optional[float] = None,
    histogram_to: Optional[float] = None,
    histogram_buckets: int = 100,
    alias=None,
):
    zoom_conditions = zoom_histogram(
        histogram_buckets=histogram_buckets,
        histogram_from=histogram_from,
        histogram_to=histogram_to,
    )
    if zoom_conditions is not None:
        conditions = Function("and", [zoom_conditions, aggregate_filter])
    else:
        conditions = aggregate_filter

    return Function(
        f"histogramIf({MAX_HISTOGRAM_BUCKET})",
        [Column("value"), conditions],
        alias=alias,
    )


def rate_snql_factory(aggregate_filter, numerator, denominator=1.0, alias=None):
    return Function(
        "divide",
        [
            Function("countIf", [Column("value"), aggregate_filter]),
            Function("divide", [numerator, denominator]),
        ],
        alias=alias,
    )


def count_web_vitals_snql_factory(aggregate_filter, org_id, measurement_rating, alias=None):
    return Function(
        "countIf",
        [
            Column("value"),
            Function(
                "and",
                [
                    aggregate_filter,
                    Function(
                        "equals",
                        (
                            Column(
                                resolve_tag_key(
                                    UseCaseKey.PERFORMANCE, org_id, "measurement_rating"
                                )
                            ),
                            resolve_tag_value(UseCaseKey.PERFORMANCE, org_id, measurement_rating),
                        ),
                    ),
                ],
            ),
        ],
        alias=alias,
    )


def count_transaction_name_snql_factory(aggregate_filter, org_id, transaction_name, alias=None):
    is_unparameterized = "is_unparameterized"
    is_null = "is_null"
    has_value = "has_value"

    def generate_transaction_name_filter(operation, transaction_name_identifier):
        if transaction_name_identifier == is_unparameterized:
            inner_tag_value = resolve_tag_value(
                UseCaseKey.PERFORMANCE, org_id, "<< unparameterized >>"
            )
        elif transaction_name_identifier == is_null:
            inner_tag_value = ""
        else:
            raise InvalidParams("Invalid condition for tag value filter")

        return Function(
            operation,
            [
                Column(
                    resolve_tag_key(
                        UseCaseKey.PERFORMANCE,
                        org_id,
                        "transaction",
                    )
                ),
                inner_tag_value,
            ],
        )

    if transaction_name in [is_unparameterized, is_null]:
        transaction_name_filter = generate_transaction_name_filter("equals", transaction_name)
    elif transaction_name == has_value:
        transaction_name_filter = Function(
            "and",
            [
                generate_transaction_name_filter("notEquals", is_null),
                generate_transaction_name_filter("notEquals", is_unparameterized),
            ],
        )
    else:
        raise InvalidParams(
            f"The `count_transaction_name` function expects a valid transaction name filter, which must be either "
            f"{is_unparameterized} {is_null} {has_value} but {transaction_name} was passed"
        )

    return Function(
        "countIf",
        [
            Column("value"),
            Function(
                "and",
                [aggregate_filter, transaction_name_filter],
            ),
        ],
        alias=alias,
    )


def team_key_transaction_snql(org_id, team_key_condition_rhs, alias=None):
    team_key_conditions = set()
    for elem in team_key_condition_rhs:
        if len(elem) != 2:
            raise InvalidParams("Invalid team_key_condition in params")

        project_id, transaction_name = elem
        team_key_conditions.add(
            (project_id, resolve_tag_value(UseCaseKey.PERFORMANCE, org_id, transaction_name))
        )

    return Function(
        "in",
        [
            (
                Column("project_id"),
                Column(resolve_tag_key(UseCaseKey.PERFORMANCE, org_id, "transaction")),
            ),
            list(team_key_conditions),
        ],
        alias=alias,
    )


<<<<<<< HEAD
=======
def transform_null_to_unparameterized_snql(org_id, tag_key, alias=None):
    return Function(
        "transform",
        [
            Column(resolve_tag_key(UseCaseKey.PERFORMANCE, org_id, tag_key)),
            # Here we support the case in which the given tag value for "tag_key" is not set. In that
            # case ClickHouse will return 0 or "" from the expression based on the array type, and we want to interpret
            # that as "<< unparameterized >>".
            [""],
            [resolve_tag_value(UseCaseKey.PERFORMANCE, org_id, "<< unparameterized >>")],
        ],
        alias,
    )


>>>>>>> fcc50d2e
def _resolve_project_threshold_config(project_ids, org_id):
    return resolve_project_threshold_config(
        tag_value_resolver=lambda use_case_id, org_id, value: resolve_tag_value(
            use_case_id, org_id, value
        ),
        column_name_resolver=lambda use_case_id, org_id, value: resolve_tag_key(
            use_case_id, org_id, value
        ),
        project_ids=project_ids,
        org_id=org_id,
        use_case_id=UseCaseKey.PERFORMANCE,
    )<|MERGE_RESOLUTION|>--- conflicted
+++ resolved
@@ -556,24 +556,6 @@
     )
 
 
-<<<<<<< HEAD
-=======
-def transform_null_to_unparameterized_snql(org_id, tag_key, alias=None):
-    return Function(
-        "transform",
-        [
-            Column(resolve_tag_key(UseCaseKey.PERFORMANCE, org_id, tag_key)),
-            # Here we support the case in which the given tag value for "tag_key" is not set. In that
-            # case ClickHouse will return 0 or "" from the expression based on the array type, and we want to interpret
-            # that as "<< unparameterized >>".
-            [""],
-            [resolve_tag_value(UseCaseKey.PERFORMANCE, org_id, "<< unparameterized >>")],
-        ],
-        alias,
-    )
-
-
->>>>>>> fcc50d2e
 def _resolve_project_threshold_config(project_ids, org_id):
     return resolve_project_threshold_config(
         tag_value_resolver=lambda use_case_id, org_id, value: resolve_tag_value(
