--- conflicted
+++ resolved
@@ -1,7 +1,6 @@
 from __future__ import annotations
 
 import copy
-import typing
 from abc import ABC, abstractmethod
 from dataclasses import dataclass
 from datetime import datetime, timedelta
@@ -54,7 +53,6 @@
     errored_preaggr_sessions,
     failure_count_transaction,
     miserable_users,
-    rate,
     satisfaction_count_transaction,
     session_duration_filters,
     subtraction,
@@ -84,9 +82,6 @@
 )
 from sentry.utils.snuba import raw_snql_query
 
-if typing.TYPE_CHECKING:
-    from sentry.snuba.metrics.query import MetricsQuery
-
 __all__ = (
     "metric_object_factory",
     "run_metrics_query",
@@ -367,7 +362,7 @@
         if self.metrics_query_args is not None:
             for field in self.metrics_query_args:
                 # ToDo(ahmed): Wrap with try and catch
-                compute_func_dict[field] = params[field]
+                compute_func_dict[field] = params.get(field)
 
         subdata = self.post_query_func(**compute_func_dict)
 
@@ -410,15 +405,11 @@
 
     @abstractmethod
     def generate_select_statements(
-<<<<<<< HEAD
         self,
         projects: Sequence[Project],
-        metrics_query: MetricsQuery,
         use_case_id: UseCaseKey,
         alias: str,
-=======
-        self, projects: Sequence[Project], use_case_id: UseCaseKey
->>>>>>> 8f5c4757
+        params: Optional[MetricOperationParams] = None,
     ) -> List[Function]:
         """
         Method that generates a list of SnQL functions required to query an instance of
@@ -433,6 +424,7 @@
         projects: Sequence[Project],
         use_case_id: UseCaseKey,
         alias: str,
+        params: Optional[MetricOperationParams] = None,
     ) -> List[OrderBy]:
         """
         Method that generates a list of SnQL OrderBy clauses based on an instance of
@@ -455,17 +447,13 @@
         raise NotImplementedError
 
     @abstractmethod
-<<<<<<< HEAD
     def run_post_query_function(
         self,
         data: SnubaDataType,
-        metrics_query: MetricsQuery,
-        alias: str,
+        alias: str,
+        params: Optional[MetricOperationParams] = None,
         idx: Optional[int] = None,
     ) -> Any:
-=======
-    def run_post_query_function(self, data: SnubaDataType, idx: Optional[int] = None) -> Any:
->>>>>>> 8f5c4757
         """
         Method that runs functions on the values returned from the query
         """
@@ -521,7 +509,6 @@
 class MetricExpressionDefinition:
     metric_operation: MetricOperation
     metric_object: MetricObject
-    params: MetricOperationParams = None
 
 
 class MetricExpression(MetricExpressionDefinition, MetricExpressionBase):
@@ -540,15 +527,11 @@
         return OPERATIONS_TO_ENTITY[self.metric_operation.op]
 
     def generate_select_statements(
-<<<<<<< HEAD
         self,
         projects: Sequence[Project],
-        metrics_query: MetricsQuery,
         use_case_id: UseCaseKey,
         alias: str,
-=======
-        self, projects: Sequence[Project], use_case_id: UseCaseKey
->>>>>>> 8f5c4757
+        params: Optional[MetricOperationParams] = None,
     ) -> List[Function]:
         org_id = org_id_from_projects(projects)
         return [
@@ -557,6 +540,7 @@
                 entity=self.get_entity(projects, use_case_id),
                 use_case_id=use_case_id,
                 alias=alias,
+                params=params,
             )
         ]
 
@@ -566,17 +550,14 @@
         projects: Sequence[Project],
         use_case_id: UseCaseKey,
         alias: str,
+        params: Optional[MetricOperationParams] = None,
     ) -> List[OrderBy]:
         self.metric_operation.validate_can_orderby()
         return [
             OrderBy(
-<<<<<<< HEAD
                 self.generate_select_statements(
-                    projects, metrics_query=metrics_query, use_case_id=use_case_id, alias=alias
+                    projects, params=params, use_case_id=use_case_id, alias=alias
                 )[0],
-=======
-                self.generate_select_statements(projects, use_case_id=use_case_id)[0],
->>>>>>> 8f5c4757
                 direction,
             )
         ]
@@ -593,39 +574,26 @@
     def generate_metric_ids(self, projects: Sequence[Project], use_case_id: UseCaseKey) -> Set[int]:
         return self.metric_object.generate_metric_ids(projects, use_case_id)
 
-<<<<<<< HEAD
     def run_post_query_function(
         self,
         data: SnubaDataType,
-        metrics_query: MetricsQuery,
-        alias: str,
+        alias: str,
+        params: Optional[MetricOperationParams] = None,
         idx: Optional[int] = None,
     ) -> Any:
         data = self.metric_operation.run_post_query_function(
             data,
-            metrics_query,
             self.metric_object.metric_mri,
             alias=alias,
+            params=params,
             idx=idx,
-=======
-    def run_post_query_function(self, data: SnubaDataType, idx: Optional[int] = None) -> Any:
-        key = f"{self.metric_operation.op}({self.metric_object.metric_mri})"
-        data = self.metric_operation.run_post_query_function(
-            data, self.metric_object.metric_mri, idx, params=self.params
->>>>>>> 8f5c4757
         )
         return data[alias][idx] if idx is not None else data[alias]
 
     def generate_bottom_up_derived_metrics_dependencies(
-<<<<<<< HEAD
         self, alias: str
     ) -> Iterable[Tuple[MetricOperationType, str, str]]:
         return [(self.metric_operation.op, self.metric_object.metric_mri, alias)]
-=======
-        self,
-    ) -> Iterable[Tuple[MetricOperationType, str, Optional[MetricOperationParams]]]:
-        return [(self.metric_operation.op, self.metric_object.metric_mri, self.params)]
->>>>>>> 8f5c4757
 
     def build_conditional_aggregate_for_metric(
         self,
@@ -633,6 +601,7 @@
         entity: MetricEntity,
         use_case_id: UseCaseKey,
         alias: str,
+        params: Optional[MetricOperationParams] = None,
     ) -> Function:
         if use_case_id is UseCaseKey.PERFORMANCE:
             snuba_function = GENERIC_OP_TO_SNUBA_FUNCTION[entity][self.metric_operation.op]
@@ -643,7 +612,7 @@
         )
 
         operation_based_filter = self.metric_operation.generate_filter_snql_conditions(
-            org_id=org_id, params=self.params, use_case_id=use_case_id
+            org_id=org_id, params=params, use_case_id=use_case_id
         )
         if operation_based_filter is not None:
             conditions = Function("and", [conditions, operation_based_filter])
@@ -798,19 +767,19 @@
         ]
 
     def generate_select_statements(
-<<<<<<< HEAD
         self,
         projects: Sequence[Project],
-        metrics_query: MetricsQuery,
         use_case_id: UseCaseKey,
         alias: str,
-=======
-        self, projects: Sequence[Project], use_case_id: UseCaseKey
->>>>>>> 8f5c4757
+        params: Optional[MetricOperationParams] = None,
     ) -> List[Function]:
         # Before, we are able to generate the relevant SnQL for a derived metric, we need to
         # validate that this instance of SingularEntityDerivedMetric is built from constituent
         # metrics that span a single entity
+        # Currently `params` is not being used in instances of `SingularEntityDerivedMetric` and
+        # `CompositeEntityDerivedMetric` instances as these types of expressions produce SnQL that does not require any
+        # parameters but in the future that might change, and when that occurs we will need to pass the params to the
+        # `snql` function of the derived metric
         if not projects:
             self._raise_entity_validation_exception("generate_select_statements")
         self.get_entity(projects=projects, use_case_id=use_case_id)
@@ -825,6 +794,7 @@
         projects: Sequence[Project],
         use_case_id: UseCaseKey,
         alias: str,
+        params: Optional[MetricOperationParams] = None,
     ) -> List[OrderBy]:
         if not projects:
             self._raise_entity_validation_exception("generate_orderby_clause")
@@ -832,14 +802,10 @@
         return [
             OrderBy(
                 self.generate_select_statements(
-<<<<<<< HEAD
                     projects=projects,
-                    metrics_query=metrics_query,
+                    params=params,
                     use_case_id=use_case_id,
                     alias=alias,
-=======
-                    projects=projects, use_case_id=use_case_id
->>>>>>> 8f5c4757
                 )[0],
                 direction,
             )
@@ -857,15 +823,11 @@
         return []
 
     def run_post_query_function(
-<<<<<<< HEAD
         self,
         data: SnubaDataType,
-        metrics_query: MetricsQuery,
-        alias: str,
+        alias: str,
+        params: Optional[MetricOperationParams] = None,
         idx: Optional[int] = None,
-=======
-        self, data: SnubaDataType, idx: Optional[int] = None, args=None
->>>>>>> 8f5c4757
     ) -> Any:
         try:
             compute_func_args = [data[alias] if idx is None else data[alias][idx]]
@@ -877,15 +839,9 @@
         return result
 
     def generate_bottom_up_derived_metrics_dependencies(
-<<<<<<< HEAD
         self, alias: str
     ) -> Iterable[Tuple[Optional[MetricOperationType], str, str]]:
         return [(None, self.metric_mri, alias)]
-=======
-        self,
-    ) -> Iterable[Tuple[Optional[MetricOperationType], str, Optional[MetricOperationParams]]]:
-        return [(None, self.metric_mri, None)]
->>>>>>> 8f5c4757
 
 
 class CompositeEntityDerivedMetric(DerivedMetricExpression):
@@ -897,15 +853,11 @@
         raise NotSupportedOverCompositeEntityException()
 
     def generate_select_statements(
-<<<<<<< HEAD
         self,
         projects: Sequence[Project],
-        metrics_query: MetricsQuery,
         use_case_id: UseCaseKey,
         alias: str,
-=======
-        self, projects: Sequence[Project], use_case_id: UseCaseKey
->>>>>>> 8f5c4757
+        params: Optional[MetricOperationParams] = None,
     ) -> List[Function]:
         raise NotSupportedOverCompositeEntityException()
 
@@ -982,13 +934,8 @@
         return entities_and_metric_mris
 
     def generate_bottom_up_derived_metrics_dependencies(
-<<<<<<< HEAD
         self, alias: str
     ) -> Iterable[Tuple[Optional[MetricOperationType], str, str]]:
-=======
-        self,
-    ) -> Iterable[Tuple[Optional[MetricOperationType], str, Optional[MetricOperationParams]]]:
->>>>>>> 8f5c4757
         # We are only interested in the dependency tree from instances of
         # CompositeEntityDerivedMetric as they don't have a direct mapping to SnQL and so
         # need to be computed post query which is practically when this function is called
@@ -1005,7 +952,6 @@
         while metric_nodes:
             node = metric_nodes.popleft()
             if node.metric_mri in DERIVED_METRICS:
-<<<<<<< HEAD
                 if set_alias_root:
                     results.append(
                         (
@@ -1018,9 +964,6 @@
                     results.append((None, node.metric_mri, alias))
                     set_alias_root = True
 
-=======
-                results.append((None, node.metric_mri, None))
->>>>>>> 8f5c4757
                 # We do not really care about getting the components of an instance of
                 # SingularEntityDerivedMetric because there is a direct mapping to the response
                 # returned by the dataset anyways
@@ -1042,15 +985,11 @@
         return single_entity_constituents
 
     def run_post_query_function(
-<<<<<<< HEAD
         self,
         data: SnubaDataType,
-        metrics_query: MetricsQuery,
         alias: str,
         idx: Optional[int] = None,
-=======
-        self, data: SnubaDataType, idx: Optional[int] = None, args=None
->>>>>>> 8f5c4757
+        params: Optional[MetricOperationParams] = None,
     ) -> Any:
         if COMPOSITE_ENTITY_CONSTITUENT_ALIAS in alias:
             # Often times we have multi level nodes in the definition of a composite entity derived metric, and so
@@ -1376,7 +1315,7 @@
 
 
 def metric_object_factory(
-    op: Optional[MetricOperationType], metric_mri: str, params: Optional[MetricOperationParams] = None
+    op: Optional[MetricOperationType], metric_mri: str
 ) -> MetricExpressionBase:
     """Returns an appropriate instance of MetricsFieldBase object"""
     if op in DERIVED_OPS and metric_mri in DERIVED_METRICS:
@@ -1398,9 +1337,7 @@
         DERIVED_ALIASES[metric_mri] if metric_mri in DERIVED_ALIASES else RawMetric(metric_mri)
     )
 
-    return MetricExpression(
-        metric_operation=metric_operation, metric_object=metric_object, params=params
-    )
+    return MetricExpression(metric_operation=metric_operation, metric_object=metric_object)
 
 
 def generate_bottom_up_dependency_tree_for_metrics(
@@ -1410,22 +1347,12 @@
     This function basically generates a dependency list for all instances of
     `CompositeEntityDerivedMetric` in a query definition fields set
     """
-<<<<<<< HEAD
     dependency_list: List[Tuple[Optional[MetricOperation], str, str]] = []
     for op, metric_mri, alias in metrics_query_fields_set:
         dependency_list.extend(
             metric_object_factory(op, metric_mri).generate_bottom_up_derived_metrics_dependencies(
                 alias=alias
             )
-=======
-    print("Metrics Query Fields Set", metrics_query_fields_set)
-    dependency_list: List[Tuple[Optional[MetricOperation], str]] = []
-    for op, metric_mri, params in metrics_query_fields_set:
-        dependency_list.extend(
-            metric_object_factory(
-                op, metric_mri, params
-            ).generate_bottom_up_derived_metrics_dependencies()
->>>>>>> 8f5c4757
         )
     return dependency_list
 
