--- conflicted
+++ resolved
@@ -384,7 +384,7 @@
         super().__init__(*args, **kwargs)  # type: ignore
         self.result_type = "numeric"
 
-    def generate_metric_ids(self) -> Set[Any]:
+    def generate_metric_ids(self, projects: Sequence[Project]) -> Set[Any]:
         raise NotSupportedOverCompositeEntityException()
 
     def generate_select_statements(self, projects: Sequence[Project]) -> List[Function]:
@@ -505,19 +505,17 @@
             metric_name="session.all",
             metrics=["sentry.sessions.session"],
             unit="sessions",
-<<<<<<< HEAD
-            snql=lambda *_, org_id, metric_ids, alias=None: init_sessions(
+            snql=lambda *_, org_id, metric_ids, alias=None: all_sessions(
                 org_id, metric_ids, alias=alias
             ),
-=======
-            snql=lambda *_, metric_ids, alias=None: all_sessions(metric_ids, alias=alias),
         ),
         SingularEntityDerivedMetric(
             metric_name="session.abnormal",
             metrics=["sentry.sessions.session"],
             unit="sessions",
-            snql=lambda *_, metric_ids, alias=None: abnormal_sessions(metric_ids, alias=alias),
->>>>>>> 50aabde6
+            snql=lambda *_, org_id, metric_ids, alias=None: abnormal_sessions(
+                org_id, metric_ids, alias=alias
+            ),
         ),
         SingularEntityDerivedMetric(
             metric_name="session.crashed",
@@ -532,7 +530,7 @@
             metrics=["session.crashed", "session.all"],
             unit="percentage",
             snql=lambda *args, org_id, metric_ids, alias=None: percentage(
-                *args, alias="session.crash_free_rate"
+                org_id, *args, alias="session.crash_free_rate"
             ),
         ),
         SingularEntityDerivedMetric(
@@ -555,13 +553,17 @@
             metric_name="session.all_user",
             metrics=["sentry.sessions.user"],
             unit="users",
-            snql=lambda *_, metric_ids, alias=None: all_users(metric_ids, alias=alias),
+            snql=lambda *_, org_id, metric_ids, alias=None: all_users(
+                org_id, metric_ids, alias=alias
+            ),
         ),
         SingularEntityDerivedMetric(
             metric_name="session.crashed_user",
             metrics=["sentry.sessions.user"],
             unit="users",
-            snql=lambda *_, metric_ids, alias=None: crashed_users(metric_ids, alias=alias),
+            snql=lambda *_, org_id, metric_ids, alias=None: crashed_users(
+                org_id, metric_ids, alias=alias
+            ),
         ),
         CompositeEntityDerivedMetric(
             metric_name="session.errored",
