--- conflicted
+++ resolved
@@ -96,9 +96,10 @@
     "min_timestamp",
     "max_timestamp",
     # Custom operations used for on demand derived metrics.
+    "on_demand_apdex",
+    "on_demand_epm",
     "on_demand_failure_count",
     "on_demand_failure_rate",
-    "on_demand_apdex",
 ]
 MetricUnit = Literal[
     "nanosecond",
@@ -287,10 +288,7 @@
     "max_timestamp",
     # Custom operations used for on demand derived metrics.
     "on_demand_apdex",
-<<<<<<< HEAD
     "on_demand_epm",
-=======
->>>>>>> 91c9563f
     "on_demand_failure_count",
     "on_demand_failure_rate",
 )
