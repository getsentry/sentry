__all__ = (
    "MAX_POINTS",
    "GRANULARITY",
    "TS_COL_QUERY",
    "TS_COL_GROUP",
    "TAG_REGEX",
    "MetricOperationType",
    "MetricUnit",
    "MetricType",
    "OP_TO_SNUBA_FUNCTION",
    "AVAILABLE_OPERATIONS",
    "OPERATIONS_TO_ENTITY",
    "METRIC_TYPE_TO_ENTITY",
    "FIELD_ALIAS_MAPPINGS",
    "Tag",
    "TagValue",
    "MetricMeta",
    "MetricMetaWithTagKeys",
    "OPERATIONS",
    "OPERATIONS_PERCENTILES",
    "DEFAULT_AGGREGATES",
    "UNIT_TO_TYPE",
    "DerivedMetricException",
    "DerivedMetricParseException",
    "MetricDoesNotExistException",
    "MetricDoesNotExistInIndexer",
    "NotSupportedOverCompositeEntityException",
    "OrderByNotSupportedOverCompositeEntityException",
    "MetricEntity",
    "UNALLOWED_TAGS",
    "combine_dictionary_of_list_values",
    "get_intervals",
    "OP_REGEX",
<<<<<<< HEAD
    "CUSTOM_MEASUREMENT_DATASETS",
=======
    "DATASET_COLUMNS",
>>>>>>> a84ceab8
)


import re
from abc import ABC
from datetime import datetime, timedelta
from typing import (
    Collection,
    Dict,
    List,
    Literal,
    Mapping,
    Optional,
    Sequence,
    Tuple,
    TypedDict,
    Union,
)

from sentry.snuba.dataset import EntityKey

#: Max number of data points per time series:
MAX_POINTS = 10000
GRANULARITY = 24 * 60 * 60
TS_COL_QUERY = "timestamp"
TS_COL_GROUP = "bucketed_time"

TAG_REGEX = re.compile(r"^([\w.]+)$")

#: A function that can be applied to a metric
MetricOperationType = Literal[
    "avg",
    "count",
    "count_unique",
    "sum",
    "max",
    "min",
    "p50",
    "p75",
    "p90",
    "p95",
    "p99",
    "histogram",
]
MetricUnit = Literal["seconds"]
#: The type of metric, which determines the snuba entity to query
MetricType = Literal["counter", "set", "distribution", "numeric"]

MetricEntity = Literal["metrics_counters", "metrics_sets", "metrics_distributions"]

OP_TO_SNUBA_FUNCTION = {
    "metrics_counters": {"sum": "sumIf"},
    "metrics_distributions": {
        "avg": "avgIf",
        "count": "countIf",
        "max": "maxIf",
        "min": "minIf",
        "p50": "quantilesIf(0.50)",  # TODO: Would be nice to use `quantile(0.50)` (singular) here, but snuba responds with an error
        "p75": "quantilesIf(0.75)",
        "p90": "quantilesIf(0.90)",
        "p95": "quantilesIf(0.95)",
        "p99": "quantilesIf(0.99)",
        "histogram": "histogramIf(250)",
    },
    "metrics_sets": {"count_unique": "uniqIf"},
}


def generate_operation_regex():
    """
    Generates a regex of all supported operations defined in OP_TO_SNUBA_FUNCTION
    """
    operations = []
    for item in OP_TO_SNUBA_FUNCTION.values():
        operations += list(item.keys())
    return rf"({'|'.join(map(str, operations))})"


OP_REGEX = generate_operation_regex()


AVAILABLE_OPERATIONS = {
    type_: sorted(mapping.keys()) for type_, mapping in OP_TO_SNUBA_FUNCTION.items()
}
OPERATIONS_TO_ENTITY = {
    op: entity for entity, operations in AVAILABLE_OPERATIONS.items() for op in operations
}

# ToDo add guages/summaries
METRIC_TYPE_TO_ENTITY: Mapping[MetricType, EntityKey] = {
    "counter": EntityKey.MetricsCounters,
    "set": EntityKey.MetricsSets,
    "distribution": EntityKey.MetricsDistributions,
}

FIELD_ALIAS_MAPPINGS = {"project": "project_id"}


class Tag(TypedDict):
    key: str  # Called key here to be consistent with JS type


class TagValue(TypedDict):
    key: str
    value: str


class MetricMeta(TypedDict):
    name: str
    type: MetricType
    operations: Collection[MetricOperationType]
    unit: Optional[MetricUnit]


class MetricMetaWithTagKeys(MetricMeta):
    tags: Sequence[Tag]


OPERATIONS_PERCENTILES = (
    "p50",
    "p75",
    "p90",
    "p95",
    "p99",
)

# ToDo Dynamically generate this from OP_TO_SNUBA_FUNCTION
OPERATIONS = (
    "avg",
    "count_unique",
    "count",
    "max",
    "sum",
    "histogram",
) + OPERATIONS_PERCENTILES

DEFAULT_AGGREGATES: Dict[MetricOperationType, Optional[Union[int, List[Tuple[float]]]]] = {
    "avg": None,
    "count_unique": 0,
    "count": 0,
    "max": None,
    "p50": None,
    "p75": None,
    "p90": None,
    "p95": None,
    "p99": None,
    "sum": 0,
    "percentage": None,
    "histogram": [],
}
UNIT_TO_TYPE = {"sessions": "count", "percentage": "percentage", "users": "count"}
UNALLOWED_TAGS = {"session.status"}
DATASET_COLUMNS = {"project_id", "metric_id"}

# Custom measurements are always extracted as a distribution
CUSTOM_MEASUREMENT_DATASETS = {"distribution"}


def combine_dictionary_of_list_values(main_dict, other_dict):
    """
    Function that combines dictionary of lists. For instance, let's say we have
    Dict A -> {"a": [1,2], "b": [3]} and Dict B -> {"a": [6], "c": [4]}
    Calling this function would result in {"a": [1, 2, 6], "b": [3], "c": [4]}
    """
    if not isinstance(main_dict, dict) or not isinstance(other_dict, dict):
        raise TypeError()
    for key, value in other_dict.items():
        main_dict.setdefault(key, [])
        if not isinstance(value, list) or not isinstance(main_dict[key], list):
            raise TypeError()
        main_dict[key] += value
        main_dict[key] = list(set(main_dict[key]))
    return main_dict


class MetricDoesNotExistException(Exception):
    ...


class MetricDoesNotExistInIndexer(Exception):
    ...


class DerivedMetricException(Exception, ABC):
    ...


class DerivedMetricParseException(DerivedMetricException):
    ...


class NotSupportedOverCompositeEntityException(DerivedMetricException):
    ...


class OrderByNotSupportedOverCompositeEntityException(NotSupportedOverCompositeEntityException):
    ...


def get_intervals(start: datetime, end: datetime, granularity: int):
    assert granularity > 0
    delta = timedelta(seconds=granularity)
    while start < end:
        yield start
        start += delta<|MERGE_RESOLUTION|>--- conflicted
+++ resolved
@@ -31,11 +31,8 @@
     "combine_dictionary_of_list_values",
     "get_intervals",
     "OP_REGEX",
-<<<<<<< HEAD
     "CUSTOM_MEASUREMENT_DATASETS",
-=======
     "DATASET_COLUMNS",
->>>>>>> a84ceab8
 )
 
 
