from __future__ import annotations

import re
from abc import ABC
from datetime import datetime, timedelta, timezone
from typing import (
    Collection,
    Dict,
    Generator,
    List,
    Literal,
    Mapping,
    Optional,
    Sequence,
    Tuple,
    TypedDict,
    Union,
    overload,
)

from sentry.snuba.dataset import EntityKey

__all__ = (
    "MAX_POINTS",
    "GRANULARITY",
    "TS_COL_QUERY",
    "TS_COL_GROUP",
    "TAG_REGEX",
    "MetricOperationType",
    "MetricUnit",
    "MetricType",
    "OP_TO_SNUBA_FUNCTION",
    "AVAILABLE_OPERATIONS",
    "AVAILABLE_GENERIC_OPERATIONS",
    "OPERATIONS_TO_ENTITY",
    "METRIC_TYPE_TO_ENTITY",
    "FILTERABLE_TAGS",
    "FIELD_ALIAS_MAPPINGS",
    "Tag",
    "TagValue",
    "MetricMeta",
    "MetricMetaWithTagKeys",
    "OPERATIONS",
    "OPERATIONS_PERCENTILES",
    "DEFAULT_AGGREGATES",
    "UNIT_TO_TYPE",
    "DerivedMetricException",
    "DerivedMetricParseException",
    "MetricDoesNotExistException",
    "MetricDoesNotExistInIndexer",
    "NotSupportedOverCompositeEntityException",
    "OrderByNotSupportedOverCompositeEntityException",
    "MetricEntity",
    "UNALLOWED_TAGS",
    "combine_dictionary_of_list_values",
    "get_intervals",
    "get_num_intervals",
    "to_intervals",
    "OP_REGEX",
    "CUSTOM_MEASUREMENT_DATASETS",
    "DATASET_COLUMNS",
    "NON_RESOLVABLE_TAG_VALUES",
)


#: Max number of data points per time series:
MAX_POINTS = 10000
GRANULARITY = 24 * 60 * 60
TS_COL_QUERY = "timestamp"
TS_COL_GROUP = "bucketed_time"
METRICS_LAYER_GRANULARITIES = [86400, 3600, 60]

TAG_REGEX = re.compile(r"^([\w.]+)$")

#: A function that can be applied to a metric
MetricOperationType = Literal[
    "avg",
    "count",
    "count_unique",
    "sum",
    "max",
    "min",
    "p50",
    "p75",
    "p90",
    "p95",
    "p99",
    "percentage",
    "histogram",
    "rate",
    "count_web_vitals",
    "count_transaction_name",
    "team_key_transaction",
    "sum_if_column",
    "uniq_if_column",
    "min_timestamp",
    "max_timestamp",
    # Custom operations used for on demand derived metrics.
    "on_demand_apdex",
    "on_demand_epm",
    "on_demand_eps",
    "on_demand_failure_count",
    "on_demand_failure_rate",
<<<<<<< HEAD
    "on_demand_count_web_vitals",
=======
    "on_demand_user_misery",
>>>>>>> 0fdb3a56
]
MetricUnit = Literal[
    "nanosecond",
    "microsecond",
    "millisecond",
    "second",
    "minute",
    "hour",
    "day",
    "week",
    "bit",
    "byte",
    "kibibyte",
    "mebibyte",
    "gibibyte",
    "tebibyte",
    "pebibyte",
    "exbibyte",
    "kilobyte",
    "megabyte",
    "gigabyte",
    "terabyte",
    "petabyte",
    "exabyte",
]
#: The type of metric, which determines the snuba entity to query
MetricType = Literal[
    "counter",
    "set",
    "distribution",
    "numeric",
    "generic_counter",
    "generic_set",
    "generic_distribution",
]

MetricEntity = Literal[
    "metrics_counters",
    "metrics_sets",
    "metrics_distributions",
    "generic_metrics_counters",
    "generic_metrics_sets",
    "generic_metrics_distributions",
]

OP_TO_SNUBA_FUNCTION = {
    "metrics_counters": {
        "sum": "sumIf",
        "min_timestamp": "minIf",
        "max_timestamp": "maxIf",
    },
    "metrics_distributions": {
        "avg": "avgIf",
        "count": "countIf",
        "max": "maxIf",
        "min": "minIf",
        "p50": "quantilesIf(0.50)",
        # TODO: Would be nice to use `quantile(0.50)` (singular) here, but snuba responds with an error
        "p75": "quantilesIf(0.75)",
        "p90": "quantilesIf(0.90)",
        "p95": "quantilesIf(0.95)",
        "p99": "quantilesIf(0.99)",
        "histogram": "histogramIf(250)",
        "sum": "sumIf",
        "min_timestamp": "minIf",
        "max_timestamp": "maxIf",
    },
    "metrics_sets": {
        "count_unique": "uniqIf",
        "min_timestamp": "minIf",
        "max_timestamp": "maxIf",
    },
}
GENERIC_OP_TO_SNUBA_FUNCTION = {
    "generic_metrics_counters": OP_TO_SNUBA_FUNCTION["metrics_counters"],
    "generic_metrics_distributions": OP_TO_SNUBA_FUNCTION["metrics_distributions"],
    "generic_metrics_sets": OP_TO_SNUBA_FUNCTION["metrics_sets"],
}

# This set contains all the operations that require the "rhs" condition to be resolved
# in a "MetricConditionField". This solution is the simplest one and doesn't require any
# changes in the transformer, however it requires this list to be discovered and updated
# in case new operations are added, which is not ideal but given the fact that we already
# define operations in this file, it is not a deal-breaker.
REQUIRES_RHS_CONDITION_RESOLUTION = {"transform_null_to_unparameterized"}


def require_rhs_condition_resolution(op: MetricOperationType) -> bool:
    """
    Checks whether a given operation requires its right operand to be resolved.
    """
    return op in REQUIRES_RHS_CONDITION_RESOLUTION


def generate_operation_regex():
    """
    Generates a regex of all supported operations defined in OP_TO_SNUBA_FUNCTION
    """
    operations = []
    for item in OP_TO_SNUBA_FUNCTION.values():
        operations += list(item.keys())
    return rf"({'|'.join(map(str, operations))})"


OP_REGEX = generate_operation_regex()

AVAILABLE_OPERATIONS = {
    type_: sorted(mapping.keys()) for type_, mapping in OP_TO_SNUBA_FUNCTION.items()
}
AVAILABLE_GENERIC_OPERATIONS = {
    type_: sorted(mapping.keys()) for type_, mapping in GENERIC_OP_TO_SNUBA_FUNCTION.items()
}
OPERATIONS_TO_ENTITY = {
    op: entity for entity, operations in AVAILABLE_OPERATIONS.items() for op in operations
}
GENERIC_OPERATIONS_TO_ENTITY = {
    op: entity for entity, operations in AVAILABLE_GENERIC_OPERATIONS.items() for op in operations
}

# ToDo add gauges/summaries
METRIC_TYPE_TO_ENTITY: Mapping[MetricType, EntityKey] = {
    "counter": EntityKey.MetricsCounters,
    "set": EntityKey.MetricsSets,
    "distribution": EntityKey.MetricsDistributions,
    "generic_counter": EntityKey.GenericMetricsCounters,
    "generic_set": EntityKey.GenericMetricsSets,
    "generic_distribution": EntityKey.GenericMetricsDistributions,
}

FIELD_ALIAS_MAPPINGS = {"project": "project_id"}
NON_RESOLVABLE_TAG_VALUES = (
    {"team_key_transaction"} | set(FIELD_ALIAS_MAPPINGS.keys()) | set(FIELD_ALIAS_MAPPINGS.values())
)
FILTERABLE_TAGS = {
    "tags[environment]",
    "tags[transaction]",
    "tags[transaction.op]",
    "tags[transaction.status]",
    "tags[browser.name]",
    "tags[os.name]",
    "tags[release]",
    "tags[histogram_outlier]",
    "tags[geo.country_code]",
    "tags[http.status_code]",
}


class Tag(TypedDict):
    key: str  # Called key here to be consistent with JS type


class TagValue(TypedDict):
    key: str
    value: str


class MetricMeta(TypedDict):
    name: str
    type: MetricType
    operations: Collection[MetricOperationType]
    unit: Optional[MetricUnit]
    mri: str


class MetricMetaWithTagKeys(MetricMeta):
    tags: Sequence[Tag]


OPERATIONS_PERCENTILES = (
    "p50",
    "p75",
    "p90",
    "p95",
    "p99",
)
DERIVED_OPERATIONS = (
    "histogram",
    "rate",
    "count_web_vitals",
    "count_transaction_name",
    "team_key_transaction",
    "transform_null_to_unparameterized",
    "sum_if_column",
    "uniq_if_column",
    "min_timestamp",
    "max_timestamp",
    # Custom operations used for on demand derived metrics.
    "on_demand_apdex",
    "on_demand_epm",
    "on_demand_eps",
    "on_demand_failure_count",
    "on_demand_failure_rate",
<<<<<<< HEAD
    "on_demand_count_web_vitals",
=======
    "on_demand_user_misery",
>>>>>>> 0fdb3a56
)
OPERATIONS = (
    (
        "avg",
        "count_unique",
        "count",
        "max",
        "min",
        "sum",
    )
    + OPERATIONS_PERCENTILES
    + DERIVED_OPERATIONS
)

DEFAULT_AGGREGATES: Dict[MetricOperationType, Optional[Union[int, List[Tuple[float]]]]] = {
    "avg": None,
    "count_unique": 0,
    "count": 0,
    "min": None,
    "max": None,
    "p50": None,
    "p75": None,
    "p90": None,
    "p95": None,
    "p99": None,
    "sum": 0,
    "percentage": None,
}
UNIT_TO_TYPE = {
    "sessions": "count",
    "percentage": "percentage",
    "users": "count",
}
UNALLOWED_TAGS = {"session.status"}
DATASET_COLUMNS = {"project_id", "metric_id"}

# Custom measurements are always extracted as a distribution
CUSTOM_MEASUREMENT_DATASETS = {"generic_distribution"}


def combine_dictionary_of_list_values(main_dict, other_dict):
    """
    Function that combines dictionary of lists. For instance, let's say we have
    Dict A -> {"a": [1,2], "b": [3]} and Dict B -> {"a": [6], "c": [4]}
    Calling this function would result in {"a": [1, 2, 6], "b": [3], "c": [4]}
    """
    if not isinstance(main_dict, dict) or not isinstance(other_dict, dict):
        raise TypeError()
    for key, value in other_dict.items():
        main_dict.setdefault(key, [])
        if not isinstance(value, list) or not isinstance(main_dict[key], list):
            raise TypeError()
        main_dict[key] += value
        main_dict[key] = list(set(main_dict[key]))
    return main_dict


class MetricDoesNotExistException(Exception):
    ...


class MetricDoesNotExistInIndexer(Exception):
    ...


class DerivedMetricException(Exception, ABC):
    ...


class DerivedMetricParseException(DerivedMetricException):
    ...


class NotSupportedOverCompositeEntityException(DerivedMetricException):
    ...


class OrderByNotSupportedOverCompositeEntityException(NotSupportedOverCompositeEntityException):
    ...


@overload
def to_intervals(start: None, end: datetime, interval_seconds: int) -> tuple[None, None, int]:
    ...


@overload
def to_intervals(start: datetime, end: None, interval_seconds: int) -> tuple[None, None, int]:
    ...


@overload
def to_intervals(start: None, end: None, interval_seconds: int) -> tuple[None, None, int]:
    ...


@overload
def to_intervals(
    start: datetime, end: datetime, interval_seconds: int
) -> tuple[datetime, datetime, int]:
    ...


def to_intervals(
    start: Optional[datetime], end: Optional[datetime], interval_seconds: int
) -> tuple[datetime, datetime, int] | tuple[None, None, int]:
    """
    Given a `start` date, `end` date and an alignment interval in seconds returns the aligned start, end and
    the number of total intervals in [start:end]

    """
    assert interval_seconds > 0

    # horrible hack for backward compatibility
    # TODO Try to fix this upstream
    if start is None or end is None:
        return None, None, 0

    if start.tzinfo is None:
        start.replace(tzinfo=timezone.utc)
    if end.tzinfo is None:
        end.replace(tzinfo=timezone.utc)

    interval_start = int(start.timestamp() / interval_seconds) * interval_seconds
    interval_end = end.timestamp()

    seconds_to_cover = interval_end - interval_start

    last_incomplete_interval = 0
    if seconds_to_cover % interval_seconds != 0:
        # we don't finish neatly at the end of interval, add another
        # interval to cover the last incomplete period
        last_incomplete_interval = 1

    num_intervals = int(seconds_to_cover / interval_seconds) + last_incomplete_interval
    # finally convert back to dates
    adjusted_start = datetime.fromtimestamp(interval_start, timezone.utc)
    adjusted_end = adjusted_start + timedelta(seconds=interval_seconds * num_intervals)
    return adjusted_start, adjusted_end, num_intervals


def get_num_intervals(
    start: Optional[datetime],
    end: Optional[datetime],
    granularity: int,
    interval: Optional[int] = None,
) -> int:
    """
    Calculates the number of intervals from start to end.
    If start==None then it calculates from the beginning of unix time (for backward compatibility with
    MetricsQuery.calculate_intervals_len)
    """

    # legacy usage (if no start time assume beginning of Unix time)
    if start is None:
        start = datetime.fromtimestamp(0).replace(tzinfo=timezone.utc)

    if interval is None:
        interval = granularity

    assert interval > 0

    _start, _end, num_intervals = to_intervals(start, end, interval)
    return num_intervals


def get_intervals(
    start: datetime, end: datetime, granularity: int, interval: Optional[int] = None
) -> Generator[datetime, None, None]:
    if interval is None:
        interval = granularity

    start, _end, num_intervals = to_intervals(start, end, interval)

    interval_span = timedelta(seconds=interval)
    idx = 0

    while idx < num_intervals:
        yield start
        idx += 1
        start += interval_span<|MERGE_RESOLUTION|>--- conflicted
+++ resolved
@@ -101,11 +101,8 @@
     "on_demand_eps",
     "on_demand_failure_count",
     "on_demand_failure_rate",
-<<<<<<< HEAD
     "on_demand_count_web_vitals",
-=======
     "on_demand_user_misery",
->>>>>>> 0fdb3a56
 ]
 MetricUnit = Literal[
     "nanosecond",
@@ -298,11 +295,8 @@
     "on_demand_eps",
     "on_demand_failure_count",
     "on_demand_failure_rate",
-<<<<<<< HEAD
     "on_demand_count_web_vitals",
-=======
     "on_demand_user_misery",
->>>>>>> 0fdb3a56
 )
 OPERATIONS = (
     (
