from __future__ import absolute_import
import logging
from json import loads

import jsonschema
import pytz
import sentry_sdk
from confluent_kafka import Consumer, KafkaException, TopicPartition
from dateutil.parser import parse as parse_date
from django.conf import settings

from sentry.snuba.json_schemas import SUBSCRIPTION_PAYLOAD_VERSIONS, SUBSCRIPTION_WRAPPER_SCHEMA
from sentry.snuba.models import QuerySubscription
from sentry.utils import metrics

logger = logging.getLogger(__name__)


subscriber_registry = {}


def register_subscriber(subscriber_key):
    def inner(func):
        if subscriber_key in subscriber_registry:
            raise Exception("Handler already registered for %s" % subscriber_key)
        subscriber_registry[subscriber_key] = func
        return func

    return inner


class InvalidMessageError(Exception):
    pass


class InvalidSchemaError(InvalidMessageError):
    pass


class QuerySubscriptionConsumer(object):
    """
    A Kafka consumer that processes query subscription update messages. Each message has
    a related subscription id and the latest values related to the subscribed query.
    These values are passed along to a callback associated with the subscription.
    """

    def __init__(
        self, group_id, topic=None, commit_batch_size=100, initial_offset_reset="earliest"
    ):
        self.group_id = group_id
        if not topic:
            topic = settings.KAFKA_SNUBA_QUERY_SUBSCRIPTIONS
        self.topic = topic
        cluster_name = settings.KAFKA_TOPICS[topic]["cluster"]
        self.bootstrap_servers = settings.KAFKA_CLUSTERS[cluster_name]["bootstrap.servers"]
        self.commit_batch_size = commit_batch_size
        self.initial_offset_reset = initial_offset_reset
        self.offsets = {}
        self.consumer = None

    def run(self):
        logger.debug("Starting snuba query subscriber")
        self.offsets.clear()

        conf = {
            "bootstrap.servers": self.bootstrap_servers,
            "group.id": self.group_id,
            "session.timeout.ms": 6000,
            "auto.offset.reset": self.initial_offset_reset,
            "enable.auto.commit": "false",
            "enable.auto.offset.store": "false",
            "enable.partition.eof": "false",
            "default.topic.config": {"auto.offset.reset": self.initial_offset_reset},
        }

        def on_revoke(consumer, partitions):
            self.commit_offsets()

        self.consumer = Consumer(conf)
        self.consumer.subscribe([self.topic], on_revoke=on_revoke)

        try:
            i = 0
            while True:
                message = self.consumer.poll(0.1)
                if message is None:
                    continue

                error = message.error()
                if error is not None:
                    raise KafkaException(error)

                i = i + 1

                self.handle_message(message)

                # Track latest completed message here, for use in `shutdown` handler.
                self.offsets[message.partition()] = message.offset() + 1

                if i % self.commit_batch_size == 0:
                    logger.debug("Committing offsets")
                    self.commit_offsets()
        except KeyboardInterrupt:
            pass

        self.shutdown()

    def commit_offsets(self):
        if self.offsets and self.consumer:
            to_commit = [
                TopicPartition(self.topic, partition, offset)
                for partition, offset in self.offsets.items()
            ]
            self.consumer.commit(offsets=to_commit)
            self.offsets.clear()

    def shutdown(self):
        logger.debug("Committing offsets and closing consumer")
        self.commit_offsets()
        self.consumer.close()

    def handle_message(self, message):
        """
        Parses the value from Kafka, and if valid passes the payload to the callback defined by the
        subscription. If the subscription has been removed, or no longer has a valid callback then
        just log metrics/errors and continue.
        :param message:
        :return:
        """
<<<<<<< HEAD
        print ("message:", message)
        print ("message.value():", message.value())
        try:
            contents = self.parse_message_value(message.value())
            print ("parsed contents:", contents)
        except InvalidMessageError:
            # If the message is in an invalid format, just log the error
            # and continue
            logger.exception(
                "Subscription update could not be parsed",
                extra={
                    "offset": message.offset(),
                    "partition": message.partition(),
                    "value": message.value(),
                },
            )
            return

        try:
            subscription = QuerySubscription.objects.get_from_cache(
                subscription_id=contents["subscription_id"]
            )
        except QuerySubscription.DoesNotExist:
            metrics.incr("snuba_query_subscriber.subscription_doesnt_exist")
            logger.error(
                "Received subscription update, but subscription does not exist",
                extra={
                    "offset": message.offset(),
                    "partition": message.partition(),
                    "value": message.value(),
                },
            )
            return

        if subscription.type not in subscriber_registry:
            metrics.incr("snuba_query_subscriber.subscription_type_not_registered")
            logger.error(
                "Received subscription update, but no subscription handler registered",
=======
        with sentry_sdk.push_scope() as scope:
            try:
                contents = self.parse_message_value(message.value())
            except InvalidMessageError:
                # If the message is in an invalid format, just log the error
                # and continue
                logger.exception(
                    "Subscription update could not be parsed",
                    extra={
                        "offset": message.offset(),
                        "partition": message.partition(),
                        "value": message.value(),
                    },
                )
                return
            scope.set_tag("query_subscription_id", contents["subscription_id"])

            try:
                subscription = QuerySubscription.objects.get_from_cache(
                    subscription_id=contents["subscription_id"]
                )
            except QuerySubscription.DoesNotExist:
                metrics.incr("snuba_query_subscriber.subscription_doesnt_exist")
                logger.error(
                    "Received subscription update, but subscription does not exist",
                    extra={
                        "offset": message.offset(),
                        "partition": message.partition(),
                        "value": message.value(),
                    },
                )
                return

            if subscription.type not in subscriber_registry:
                metrics.incr("snuba_query_subscriber.subscription_type_not_registered")
                logger.error(
                    "Received subscription update, but no subscription handler registered",
                    extra={
                        "offset": message.offset(),
                        "partition": message.partition(),
                        "value": message.value(),
                    },
                )
                return

            logger.info(
                "query-subscription-consumer.handle_message",
>>>>>>> 1a6bad55
                extra={
                    "timestamp": contents["timestamp"],
                    "query_subscription_id": contents["subscription_id"],
                    "contents": contents,
                    "offset": message.offset(),
                    "partition": message.partition(),
                    "value": message.value(),
                },
            )

<<<<<<< HEAD
        callback = subscriber_registry[subscription.type]
        print ("callback:", callback)
        print ("contents:", contents)
        print ("subscription:", subscription)
        with metrics.timer("snuba_query_subscriber.callback.duration", instance=subscription.type):
            callback(contents, subscription)
=======
            callback = subscriber_registry[subscription.type]
            with sentry_sdk.start_span(
                op="process_message", transaction="query_subscription_consumer_process_message"
            ) as span, metrics.timer(
                "snuba_query_subscriber.callback.duration", instance=subscription.type
            ):
                span.set_data("payload", contents)
                callback(contents, subscription)
>>>>>>> 1a6bad55

    def parse_message_value(self, value):
        """
        Parses the value received via the Kafka consumer and verifies that it
        matches the expected schema.
        :param value: A json formatted string
        :return: A dict with the parsed message
        """
        print ("parse_message_value", value)
        wrapper = loads(value)
        try:
            jsonschema.validate(wrapper, SUBSCRIPTION_WRAPPER_SCHEMA)
        except jsonschema.ValidationError:
            metrics.incr("snuba_query_subscriber.message_wrapper_invalid")
            raise InvalidSchemaError("Message wrapper does not match schema")

        schema_version = wrapper["version"]
        if schema_version not in SUBSCRIPTION_PAYLOAD_VERSIONS:
            metrics.incr("snuba_query_subscriber.message_wrapper_invalid_version")
            raise InvalidMessageError("Version specified in wrapper has no schema")

        payload = wrapper["payload"]
        try:
            jsonschema.validate(payload, SUBSCRIPTION_PAYLOAD_VERSIONS[schema_version])
        except jsonschema.ValidationError as ex:
            metrics.incr("snuba_query_subscriber.message_payload_invalid")
            if len(ex.path) > 0:
                # NOTE: For whole OpenStack message consistency, this error
                #       message has been written as the similar format of WSME.
                detail = (
                    "Invalid input for field/attribute %(path)s. Value: %(value)s. %(message)s"
                    % {"path": ex.path.pop(), "value": ex.instance, "message": ex.message}
                )
            else:
                detail = ex.message
            # raise exception.ValidationError(detail=detail)
            raise InvalidSchemaError(detail)
        print ("payload['timestamp]:", payload["timestamp"])
        payload["timestamp"] = parse_date(payload["timestamp"]).replace(tzinfo=pytz.utc)
        print ("payload['timestamp]:", payload["timestamp"])

        return payload<|MERGE_RESOLUTION|>--- conflicted
+++ resolved
@@ -127,46 +127,6 @@
         :param message:
         :return:
         """
-<<<<<<< HEAD
-        print ("message:", message)
-        print ("message.value():", message.value())
-        try:
-            contents = self.parse_message_value(message.value())
-            print ("parsed contents:", contents)
-        except InvalidMessageError:
-            # If the message is in an invalid format, just log the error
-            # and continue
-            logger.exception(
-                "Subscription update could not be parsed",
-                extra={
-                    "offset": message.offset(),
-                    "partition": message.partition(),
-                    "value": message.value(),
-                },
-            )
-            return
-
-        try:
-            subscription = QuerySubscription.objects.get_from_cache(
-                subscription_id=contents["subscription_id"]
-            )
-        except QuerySubscription.DoesNotExist:
-            metrics.incr("snuba_query_subscriber.subscription_doesnt_exist")
-            logger.error(
-                "Received subscription update, but subscription does not exist",
-                extra={
-                    "offset": message.offset(),
-                    "partition": message.partition(),
-                    "value": message.value(),
-                },
-            )
-            return
-
-        if subscription.type not in subscriber_registry:
-            metrics.incr("snuba_query_subscriber.subscription_type_not_registered")
-            logger.error(
-                "Received subscription update, but no subscription handler registered",
-=======
         with sentry_sdk.push_scope() as scope:
             try:
                 contents = self.parse_message_value(message.value())
@@ -214,7 +174,6 @@
 
             logger.info(
                 "query-subscription-consumer.handle_message",
->>>>>>> 1a6bad55
                 extra={
                     "timestamp": contents["timestamp"],
                     "query_subscription_id": contents["subscription_id"],
@@ -225,14 +184,6 @@
                 },
             )
 
-<<<<<<< HEAD
-        callback = subscriber_registry[subscription.type]
-        print ("callback:", callback)
-        print ("contents:", contents)
-        print ("subscription:", subscription)
-        with metrics.timer("snuba_query_subscriber.callback.duration", instance=subscription.type):
-            callback(contents, subscription)
-=======
             callback = subscriber_registry[subscription.type]
             with sentry_sdk.start_span(
                 op="process_message", transaction="query_subscription_consumer_process_message"
@@ -241,7 +192,6 @@
             ):
                 span.set_data("payload", contents)
                 callback(contents, subscription)
->>>>>>> 1a6bad55
 
     def parse_message_value(self, value):
         """
