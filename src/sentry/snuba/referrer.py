import enum
import logging
from enum import Enum, unique
from itertools import chain
from typing import Optional

from sentry.tsdb.base import TSDBModel
from sentry.utils import metrics

logger = logging.getLogger(__name__)


@unique
class ReferrerBase(Enum):
    ALERTRULESERIALIZER_TEST_QUERY_PRIMARY = "alertruleserializer.test_query.primary"
    ALERTRULESERIALIZER_TEST_QUERY = "alertruleserializer.test_query"
    API_ALERTS_ALERT_RULE_CHART_METRICS_ENHANCED = "api.alerts.alert-rule-chart.metrics-enhanced"
    API_ALERTS_ALERT_RULE_CHART = "api.alerts.alert-rule-chart"
    API_AUTH_TOKEN_EVENTS_METRICS_ENHANCED_PRIMARY = (
        "api.auth-token.events.metrics-enhanced.primary"
    )
    API_AUTH_TOKEN_EVENTS = "api.auth-token.events"
    API_DASHBOARDS_BIGNUMBERWIDGET_METRICS_ENHANCED_PRIMARY = (
        "api.dashboards.bignumberwidget.metrics-enhanced.primary"
    )
    API_DASHBOARDS_BIGNUMBERWIDGET = "api.dashboards.bignumberwidget"
    API_DASHBOARDS_TABLEWIDGET_METRICS_ENHANCED_PRIMARY = (
        "api.dashboards.tablewidget.metrics-enhanced.primary"
    )
    API_DASHBOARDS_TABLEWIDGET_METRICS_ENHANCED_SECONDARY = (
        "api.dashboards.tablewidget.metrics-enhanced.secondary"
    )
    API_DASHBOARDS_TABLEWIDGET = "api.dashboards.tablewidget"
    API_DASHBOARDS_TOP_EVENTS = "api.dashboards.top-events"
    API_DASHBOARDS_WIDGET_AREA_CHART_FIND_TOPN = "api.dashboards.widget.area-chart.find-topn"
    API_DASHBOARDS_WIDGET_AREA_CHART_METRICS_ENHANCED = (
        "api.dashboards.widget.area-chart.metrics-enhanced"
    )
    API_DASHBOARDS_WIDGET_AREA_CHART = "api.dashboards.widget.area-chart"
    API_DASHBOARDS_WIDGET_BAR_CHART_FIND_TOPN = "api.dashboards.widget.bar-chart.find-topn"
    API_DASHBOARDS_WIDGET_BAR_CHART_METRICS_ENHANCED = (
        "api.dashboards.widget.bar-chart.metrics-enhanced"
    )
    API_DASHBOARDS_WIDGET_BAR_CHART = "api.dashboards.widget.bar-chart"
    API_DASHBOARDS_WIDGET_LINE_CHART_FIND_TOPN = "api.dashboards.widget.line-chart.find-topn"
    API_DASHBOARDS_WIDGET_LINE_CHART_METRICS_ENHANCED = (
        "api.dashboards.widget.line-chart.metrics-enhanced"
    )
    API_DASHBOARDS_WIDGET_LINE_CHART = "api.dashboards.widget.line-chart"
    API_DASHBOARDS_WORLDMAPWIDGET = "api.dashboards.worldmapwidget"
    API_DISCOVER_TOTAL_COUNT_FIELD = "api.discover.total-events-field"
    API_DISCOVER_DAILY_CHART = "api.discover.daily-chart"
    API_DISCOVER_DAILYTOP5_CHART_FIND_TOPN = "api.discover.dailytop5-chart.find-topn"
    API_DISCOVER_DAILYTOP5_CHART = "api.discover.dailytop5-chart"
    API_DISCOVER_DEFAULT_CHART = "api.discover.default-chart"
    API_DISCOVER_PREBUILT_CHART = "api.discover.prebuilt-chart"
    API_DISCOVER_PREVIOUS_CHART = "api.discover.previous-chart"
    API_DISCOVER_QUERY_TABLE_METRICS_ENHANCED_PRIMARY = (
        "api.discover.query-table.metrics-enhanced.primary"
    )
    API_DISCOVER_QUERY_TABLE = "api.discover.query-table"
    API_DISCOVER_TOP5_CHART_FIND_TOPN = "api.discover.top5-chart.find-topn"
    API_DISCOVER_TOP5_CHART = "api.discover.top5-chart"
    API_DISCOVER_TRANSACTIONS_LIST = "api.discover.transactions-list"
    API_EVENTS_MEASUREMENTS = "api.events.measurements"
    API_EVENTS_VITALS = "api.events.vitals"
    API_GROUP_EVENTS_ERROR_DIRECT_HIT = "api.group-events.error.direct-hit"
    API_GROUP_EVENTS_ERROR = "api.group-events.error"
    API_GROUP_EVENTS_PERFORMANCE_DIRECT_HIT = "api.group-events.performance.direct-hit"
    API_GROUP_EVENTS_PERFORMANCE = "api.group-events.performance"
    API_GROUP_HASHES_LEVELS_GET_LEVEL_NEW_ISSUES = "api.group_hashes_levels.get_level_new_issues"
    API_GROUP_HASHES_LEVELS_GET_HASH_FOR_PARENT_LEVEL = (
        "api.group_hashes_levels.get_hash_for_parent_level"
    )
    API_GROUP_HASHES_LEVELS_GET_LEVELS_OVERVIEW = "api.group_hashes_levels.get_levels_overview"
    API_GROUP_HASHES = "api.group-hashes"
    API_ISSUES_ISSUE_EVENTS = "api.issues.issue_events"
    API_METRICS_SERIES_SECOND_QUERY = "api.metrics.series.second_query"
    API_METRICS_SERIES = "api.metrics.series"
    API_METRICS_TOTALS_INITIAL_QUERY = "api.metrics.totals.initial_query"
    API_METRICS_TOTALS_SECOND_QUERY = "api.metrics.totals.second_query"
    API_ORGANIZATION_EVENT_STATS_FIND_TOPN = "api.organization-event-stats.find-topn"
    API_ORGANIZATION_EVENT_STATS_METRICS_ENHANCED = "api.organization-event-stats.metrics-enhanced"
    API_ORGANIZATION_EVENT_STATS = "api.organization-event-stats"
    API_ORGANIZATION_EVENTS_FACETS_PERFORMANCE_HISTOGRAM_TOP_TAGS = (
        "api.organization-events-facets-performance-histogram.top_tags"
    )
    API_ORGANIZATION_EVENTS_FACETS_PERFORMANCE_HISTOGRAM = (
        "api.organization-events-facets-performance-histogram"
    )
    API_ORGANIZATION_EVENTS_FACETS_PERFORMANCE_TOP_TAGS_ALL_TRANSACTIONS = (
        "api.organization-events-facets-performance.top-tags.all_transactions"
    )
    API_ORGANIZATION_EVENTS_FACETS_PERFORMANCE_TOP_TAGS_TAG_VALUES = (
        "api.organization-events-facets-performance.top-tags.tag_values"
    )
    API_ORGANIZATION_EVENTS_FACETS_TOP_TAGS = "api.organization-events-facets.top-tags"
    API_ORGANIZATION_EVENTS_GEO = "api.organization-events-geo"
    API_ORGANIZATION_EVENTS_HISTOGRAM_MIN_MAX_METRICS_ENHANCED_PRIMARY = (
        "api.organization-events-histogram-min-max.metrics-enhanced.primary"
    )
    API_ORGANIZATION_EVENTS_HISTOGRAM_MIN_MAX = "api.organization-events-histogram-min-max"
    API_ORGANIZATION_EVENTS_HISTOGRAM_PRIMARY = "api.organization-events-histogram.primary"
    API_ORGANIZATION_EVENTS_HISTOGRAM = "api.organization-events-histogram"
    API_ORGANIZATION_EVENTS_META = "api.organization-events-meta"
    API_ORGANIZATION_EVENTS_METRICS_COMPATIBILITY_COMPATIBLE_METRICS_ENHANCED_PRIMARY = (
        "api.organization-events-metrics-compatibility.compatible.metrics-enhanced.primary"
    )
    API_ORGANIZATION_EVENTS_METRICS_COMPATIBILITY_SUM_METRICS_METRICS_ENHANCED_PRIMARY = (
        "api.organization-events-metrics-compatibility.sum_metrics.metrics-enhanced.primary"
    )
    API_ORGANIZATION_EVENTS_METRICS_ENHANCED_PRIMARY = (
        "api.organization-events.metrics-enhanced.primary"
    )
    API_ORGANIZATION_EVENTS_METRICS_ENHANCED_SECONDARY = (
        "api.organization-events.metrics-enhanced.secondary"
    )
    API_ORGANIZATION_EVENTS_SPAN_OPS = "api.organization-events-span-ops"
    API_ORGANIZATION_EVENTS_SPANS_HISTOGRAM = "api.organization-events-spans-histogram"
    API_ORGANIZATION_EVENTS_SPANS_PERFORMANCE_EXAMPLES = (
        "api.organization-events-spans-performance-examples"
    )
    API_ORGANIZATION_EVENTS_SPANS_PERFORMANCE_STATS = (
        "api.organization-events-spans-performance-stats"
    )
    API_ORGANIZATION_EVENTS_SPANS_PERFORMANCE_SUSPECTS = (
        "api.organization-events-spans-performance-suspects"
    )
    API_ORGANIZATION_EVENTS_V2 = "api.organization-events-v2"
    API_ORGANIZATION_EVENTS = "api.organization-events"
    API_ORGANIZATION_ISSUE_REPLAY_COUNT = "api.organization-issue-replay-count"
    API_ORGANIZATION_SDK_UPDATES = "api.organization-sdk-updates"
    API_ORGANIZATION_SPANS_HISTOGRAM_MIN_MAX = "api.organization-spans-histogram-min-max"
    API_ORGANIZATION_VITALS_PER_PROJECT = "api.organization-vitals-per-project"
    API_ORGANIZATION_VITALS = "api.organization-vitals"
    API_PERFORMANCE_DURATIONPERCENTILECHART = "api.performance.durationpercentilechart"
    API_PERFORMANCE_GENERIC_WIDGET_CHART_APDEX_AREA_METRICS_ENHANCED = (
        "api.performance.generic-widget-chart.apdex-area.metrics-enhanced"
    )
    API_PERFORMANCE_GENERIC_WIDGET_CHART_APDEX_AREA = (
        "api.performance.generic-widget-chart.apdex-area"
    )
    API_PERFORMANCE_GENERIC_WIDGET_CHART_COLD_STARTUP_AREA_METRICS_ENHANCED = (
        "api.performance.generic-widget-chart.cold-startup-area.metrics-enhanced"
    )
    API_PERFORMANCE_GENERIC_WIDGET_CHART_COLD_STARTUP_AREA = (
        "api.performance.generic-widget-chart.cold-startup-area"
    )
    API_PERFORMANCE_GENERIC_WIDGET_CHART_DURATION_HISTOGRAM = (
        "api.performance.generic-widget-chart.duration-histogram"
    )
    API_PERFORMANCE_GENERIC_WIDGET_CHART_FAILURE_RATE_AREA_METRICS_ENHANCED = (
        "api.performance.generic-widget-chart.failure-rate-area.metrics-enhanced"
    )
    API_PERFORMANCE_GENERIC_WIDGET_CHART_FAILURE_RATE_AREA = (
        "api.performance.generic-widget-chart.failure-rate-area"
    )
    API_PERFORMANCE_GENERIC_WIDGET_CHART_FCP_HISTOGRAM = (
        "api.performance.generic-widget-chart.fcp-histogram"
    )
    API_PERFORMANCE_GENERIC_WIDGET_CHART_FID_HISTOGRAM = (
        "api.performance.generic-widget-chart.fid-histogram"
    )
    API_PERFORMANCE_GENERIC_WIDGET_CHART_FROZEN_FRAMES_AREA = (
        "api.performance.generic-widget-chart.frozen-frames-area"
    )
    API_PERFORMANCE_GENERIC_WIDGET_CHART_LCP_HISTOGRAM = (
        "api.performance.generic-widget-chart.lcp-histogram"
    )
    API_PERFORMANCE_GENERIC_WIDGET_CHART_MOST_FROZEN_FRAMES_METRICS_ENHANCED = (
        "api.performance.generic-widget-chart.most-frozen-frames.metrics-enhanced"
    )
    API_PERFORMANCE_GENERIC_WIDGET_CHART_MOST_FROZEN_FRAMES = (
        "api.performance.generic-widget-chart.most-frozen-frames"
    )
    API_PERFORMANCE_GENERIC_WIDGET_CHART_MOST_IMRPOVED = (
        "api.performance.generic-widget-chart.most-improved"
    )
    API_PERFORMANCE_GENERIC_WIDGET_CHART_MOST_REGRESSED = (
        "api.performance.generic-widget-chart.most-regressed"
    )
    API_PERFORMANCE_GENERIC_WIDGET_CHART_MOST_RELATED_ERRORS = (
        "api.performance.generic-widget-chart.most-related-errors"
    )
    API_PERFORMANCE_GENERIC_WIDGET_CHART_MOST_RELATED_ISSUES = (
        "api.performance.generic-widget-chart.most-related-issues"
    )
    API_PERFORMANCE_GENERIC_WIDGET_CHART_MOST_SLOW_FRAMES_METRICS_ENHANCED = (
        "api.performance.generic-widget-chart.most-slow-frames.metrics-enhanced"
    )
    API_PERFORMANCE_GENERIC_WIDGET_CHART_MOST_SLOW_FRAMES = (
        "api.performance.generic-widget-chart.most-slow-frames"
    )
    API_PERFORMANCE_GENERIC_WIDGET_CHART_P50_DURATION_AREA_METRICS_ENHANCED = (
        "api.performance.generic-widget-chart.p50-duration-area.metrics-enhanced"
    )
    API_PERFORMANCE_GENERIC_WIDGET_CHART_P50_DURATION_AREA = (
        "api.performance.generic-widget-chart.p50-duration-area"
    )
    API_PERFORMANCE_GENERIC_WIDGET_CHART_P75_DURATION_AREA_METRICS_ENHANCED = (
        "api.performance.generic-widget-chart.p75-duration-area.metrics-enhanced"
    )
    API_PERFORMANCE_GENERIC_WIDGET_CHART_P75_DURATION_AREA = (
        "api.performance.generic-widget-chart.p75-duration-area"
    )
    API_PERFORMANCE_GENERIC_WIDGET_CHART_P75_LCP_AREA_METRICS_ENHANCED = (
        "api.performance.generic-widget-chart.p75-lcp-area.metrics-enhanced"
    )
    API_PERFORMANCE_GENERIC_WIDGET_CHART_P75_LCP_AREA = (
        "api.performance.generic-widget-chart.p75-lcp-area"
    )
    API_PERFORMANCE_GENERIC_WIDGET_CHART_P95_DURATION_AREA_METRICS_ENHANCED = (
        "api.performance.generic-widget-chart.p95-duration-area.metrics-enhanced"
    )
    API_PERFORMANCE_GENERIC_WIDGET_CHART_P95_DURATION_AREA = (
        "api.performance.generic-widget-chart.p95-duration-area"
    )
    API_PERFORMANCE_GENERIC_WIDGET_CHART_P99_DURATION_AREA_METRICS_ENHANCED = (
        "api.performance.generic-widget-chart.p99-duration-area.metrics-enhanced"
    )
    API_PERFORMANCE_GENERIC_WIDGET_CHART_P99_DURATION_AREA = (
        "api.performance.generic-widget-chart.p99-duration-area"
    )
    API_PERFORMANCE_GENERIC_WIDGET_CHART_SLOW_BROWSER_OPS_METRICS_ENHANCED = (
        "api.performance.generic-widget-chart.slow-browser-ops.metrics-enhanced"
    )
    API_PERFORMANCE_GENERIC_WIDGET_CHART_SLOW_BROWSER_OPS = (
        "api.performance.generic-widget-chart.slow-browser-ops"
    )
    API_PERFORMANCE_GENERIC_WIDGET_CHART_SLOW_DB_OPS_METRICS_ENHANCED = (
        "api.performance.generic-widget-chart.slow-db-ops.metrics-enhanced"
    )
    API_PERFORMANCE_GENERIC_WIDGET_CHART_SLOW_DB_OPS = (
        "api.performance.generic-widget-chart.slow-db-ops"
    )
    API_PERFORMANCE_GENERIC_WIDGET_CHART_SLOW_FRAMES_AREA_METRICS_ENHANCED = (
        "api.performance.generic-widget-chart.slow-frames-area.metrics-enhanced"
    )
    API_PERFORMANCE_GENERIC_WIDGET_CHART_SLOW_FRAMES_AREA = (
        "api.performance.generic-widget-chart.slow-frames-area"
    )
    API_PERFORMANCE_GENERIC_WIDGET_CHART_SLOW_HTTP_OPS_METRICS_ENHANCED = (
        "api.performance.generic-widget-chart.slow-http-ops.metrics-enhanced"
    )
    API_PERFORMANCE_GENERIC_WIDGET_CHART_SLOW_HTTP_OPS = (
        "api.performance.generic-widget-chart.slow-http-ops"
    )
    API_PERFORMANCE_GENERIC_WIDGET_CHART_SLOW_RESOURCE_OPS_METRICS_ENHANCED = (
        "api.performance.generic-widget-chart.slow-resource-ops.metrics-enhanced"
    )
    API_PERFORMANCE_GENERIC_WIDGET_CHART_SLOW_RESOURCE_OPS = (
        "api.performance.generic-widget-chart.slow-resource-ops"
    )
    API_PERFORMANCE_GENERIC_WIDGET_CHART_TPM_AREA_METRICS_ENHANCED = (
        "api.performance.generic-widget-chart.tpm-area.metrics-enhanced"
    )
    API_PERFORMANCE_GENERIC_WIDGET_CHART_TPM_AREA = "api.performance.generic-widget-chart.tpm-area"
    API_PERFORMANCE_GENERIC_WIDGET_CHART_USER_MISERY_AREA_METRICS_ENHANCED = (
        "api.performance.generic-widget-chart.user-misery-area.metrics-enhanced"
    )
    API_PERFORMANCE_GENERIC_WIDGET_CHART_USER_MISERY_AREA = (
        "api.performance.generic-widget-chart.user-misery-area"
    )
    API_PERFORMANCE_GENERIC_WIDGET_CHART_WARM_STARTUP_AREA_METRICS_ENHANCED = (
        "api.performance.generic-widget-chart.warm-startup-area.metrics-enhanced"
    )
    API_PERFORMANCE_GENERIC_WIDGET_CHART_WARM_STARTUP_AREA = (
        "api.performance.generic-widget-chart.warm-startup-area"
    )
    API_PERFORMANCE_GENERIC_WIDGET_CHART_WORST_CLS_VITALS = (
        "api.performance.generic-widget-chart.worst-cls-vitals"
    )
    API_PERFORMANCE_GENERIC_WIDGET_CHART_WORST_FCP_VITALS_METRICS_ENHANCED = (
        "api.performance.generic-widget-chart.worst-fcp-vitals.metrics-enhanced"
    )
    API_PERFORMANCE_GENERIC_WIDGET_CHART_WORST_FCP_VITALS = (
        "api.performance.generic-widget-chart.worst-fcp-vitals"
    )
    API_PERFORMANCE_GENERIC_WIDGET_CHART_WORST_FID_VITALS_METRICS_ENHANCED = (
        "api.performance.generic-widget-chart.worst-fid-vitals.metrics-enhanced"
    )
    API_PERFORMANCE_GENERIC_WIDGET_CHART_WORST_FID_VITALS = (
        "api.performance.generic-widget-chart.worst-fid-vitals"
    )
    API_PERFORMANCE_GENERIC_WIDGET_CHART_WORST_LCP_VITALS_METRICS_ENHANCED = (
        "api.performance.generic-widget-chart.worst-lcp-vitals.metrics-enhanced"
    )
    API_PERFORMANCE_GENERIC_WIDGET_CHART_WORST_LCP_VITALS = (
        "api.performance.generic-widget-chart.worst-lcp-vitals"
    )
    API_PERFORMANCE_HOMEPAGE_DURATION_CHART = "api.performance.homepage.duration-chart"
    API_PERFORMANCE_HOMEPAGE_WIDGET_CHART = "api.performance.homepage.widget-chart"
    API_PERFORMANCE_LANDING_TABLE_METRICS_ENHANCED_PRIMARY = (
        "api.performance.landing-table.metrics-enhanced.primary"
    )
    API_PERFORMANCE_LANDING_TABLE_METRICS_ENHANCED_SECONDARY = (
        "api.performance.landing-table.metrics-enhanced.secondary"
    )
    API_PERFORMANCE_LANDING_TABLE = "api.performance.landing-table"
    API_PERFORMANCE_STATUS_BREAKDOWN = "api.performance.status-breakdown"
    API_PERFORMANCE_TAG_PAGE = "api.performance.tag-page"
    API_PERFORMANCE_TRANSACTION_SPANS = "api.performance.transaction-spans"
    API_PERFORMANCE_TRANSACTION_SUMMARY_DURATION = "api.performance.transaction-summary.duration"
    API_PERFORMANCE_TRANSACTION_SUMMARY_SIDEBAR_CHART_METRICS_ENHANCED = (
        "api.performance.transaction-summary.sidebar-chart.metrics-enhanced"
    )
    API_PERFORMANCE_TRANSACTION_SUMMARY_SIDEBAR_CHART = (
        "api.performance.transaction-summary.sidebar-chart"
    )
    API_PERFORMANCE_TRANSACTION_SUMMARY_TRENDS_CHART = (
        "api.performance.transaction-summary.trends-chart"
    )
    API_PERFORMANCE_TRANSACTION_SUMMARY_VITALS_CHART = (
        "api.performance.transaction-summary.vitals-chart"
    )
    API_PERFORMANCE_TRANSACTION_SUMMARY = "api.performance.transaction-summary"
    API_PERFORMANCE_VITAL_DETAIL = "api.performance.vital-detail"
    API_PERFORMANCE_VITALS_CARDS = "api.performance.vitals-cards"
    API_PROFILING_LANDING_CHART = "api.profiling.landing-chart"
    API_PROFILING_LANDING_TABLE = "api.profiling.landing-table"
    API_PROFILING_PROFILE_SUMMARY_TABLE = "api.profiling.profile-summary-table"
    API_PROJECT_EVENTS = "api.project-events"
    API_RELEASES_RELEASE_DETAILS_CHART = "api.releases.release-details-chart"
    API_REPLAY_DETAILS_PAGE = "api.replay.details-page"
    API_SERIALIZER_PROJECTS_GET_STATS = "api.serializer.projects.get_stats"
    API_TRACE_VIEW_ERRORS_VIEW = "api.trace-view.errors-view"
    API_TRACE_VIEW_GET_EVENTS = "api.trace-view.get-events"
    API_TRACE_VIEW_GET_META = "api.trace-view.get-meta"
    API_TRACE_VIEW_HOVER_CARD = "api.trace-view.hover-card"
    API_TRACE_VIEW_SPAN_DETAIL = "api.trace-view.span-detail"
    API_TRENDS_GET_EVENT_STATS = "api.trends.get-event-stats"
    API_TRENDS_GET_PERCENTAGE_CHANGE = "api.trends.get-percentage-change"
    API_VROOM = "api.vroom"
    DATA_EXPORT_TASKS_DISCOVER = "data_export.tasks.discover"
    DELETIONS_GROUP = "deletions.group"
    DISCOVER = "discover"
    DYNAMIC_SAMPLING_DISTRIBUTION_FETCH_PROJECT_BREAKDOWN = (
        "dynamic-sampling.distribution.fetch-project-breakdown"
    )
    DYNAMIC_SAMPLING_DISTRIBUTION_FETCH_PROJECT_SDK_VERSIONS_INFO = (
        "dynamic-sampling.distribution.fetch-project-sdk-versions-info"
    )
    DYNAMIC_SAMPLING_DISTRIBUTION_FETCH_PROJECT_STATS = (
        "dynamic-sampling.distribution.fetch-project-stats"
    )
    DYNAMIC_SAMPLING_DISTRIBUTION_FETCH_TRANSACTIONS_COUNT = (
        "dynamic-sampling.distribution.fetch-transactions-count"
    )
    DYNAMIC_SAMPLING_DISTRIBUTION_FETCH_TRANSACTIONS = (
        "dynamic-sampling.distribution.fetch-transactions"
    )
    DYNAMIC_SAMPLING_DISTRIBUTION_GET_MOST_RECENT_DAY_WITH_TRANSACTIONS = (
        "dynamic-sampling.distribution.get-most-recent-day-with-transactions"
    )
    DYNAMIC_SAMPLING_DISTRIBUTION_FETCH_PROJECTS_WITH_COUNT_PER_ROOT = (
        "dynamic_sampling.distribution.fetch_projects_with_count_per_root_total_volumes"
    )
<<<<<<< HEAD
    DYNAMIC_SAMPLING_COUNTERS_FETCH_PROJECTS_WITH_COUNT_PER_TRANSACTION = (
        "dynamic_sampling.counters.fetch_projects_with_count_per_transaction_volumes"
    )
=======
>>>>>>> b27ef04d
    EVENTSTORE_GET_EVENT_BY_ID_NODESTORE = "eventstore.get_event_by_id_nodestore"
    EVENTSTORE_GET_EVENTS = "eventstore.get_events"
    EVENTSTORE_GET_NEXT_OR_PREV_EVENT_ID = "eventstore.get_next_or_prev_event_id"
    EVENTSTORE_GET_UNFETCHED_EVENTS = "eventstore.get_unfetched_events"
    EVENTSTORE_GET_UNFETCHED_TRANSACTIONS = "eventstore.get_unfetched_transactions"
    EXPORT_EVENTS = "export-events"
    FETCH_EVENTS_FOR_DELETION = "fetch_events_for_deletion"
    GETSENTRY_API_PENDO_DETAILS = "getsentry.api.pendo-details"
    GETSENTRY_PROMOTION_MOBILE_PERFORMANCE_ADOPTION_CHECK_CONDITIONS = (
        "getsentry.promotion.mobile_performance_adoption.check_conditions"
    )
    GETSENTRY_PROMOTION_MOBILE_PERFORMANCE_ADOPTION_CHECK_ELIGIBLE = (
        "getsentry.promotion.mobile_performance_adoption.check_eligible"
    )
    GROUP_FILTER_BY_EVENT_ID = "group.filter_by_event_id"
    GROUP_GET_LATEST = "Group.get_latest"
    GROUP_UNHANDLED_FLAG = "group.unhandled-flag"
    INCIDENTS_GET_INCIDENT_AGGREGATES_PRIMARY = "incidents.get_incident_aggregates.primary"
    INCIDENTS_GET_INCIDENT_AGGREGATES = "incidents.get_incident_aggregates"
    OUTCOMES_TIMESERIES = "outcomes.timeseries"
    OUTCOMES_TOTALS = "outcomes.totals"
    PREVIEW_GET_EVENTS = "preview.get_events"
    PREVIEW_GET_FREQUENCY_BUCKETS = "preview.get_frequency_buckets"
    PREVIEW_GET_TOP_GROUPS = "preview.get_top_groups"
    RELEASE_HEALTH_METRICS_CHECK_HAS_HEALTH_DATA = "release_health.metrics.check_has_health_data"
    RELEASE_HEALTH_METRICS_CHECK_RELEASES_HAVE_HEALTH_DATA = (
        "release_health.metrics.check_releases_have_health_data"
    )
    RELEASE_HEALTH_METRICS_CRASH_FREE_BREAKDOWN_SESSION = (
        "release_health.metrics.crash-free-breakdown.session"
    )
    RELEASE_HEALTH_METRICS_CRASH_FREE_BREAKDOWN_USERS = (
        "release_health.metrics.crash-free-breakdown.users"
    )
    RELEASE_HEALTH_METRICS_GET_ABNORMAL_AND_CRASHED_SESSIONS_FOR_OVERVIEW = (
        "release_health.metrics.get_abnormal_and_crashed_sessions_for_overview"
    )
    RELEASE_HEALTH_METRICS_GET_CHANGED_PROJECT_RELEASE_MODEL_ADOPTIONS = (
        "release_health.metrics.get_changed_project_release_model_adoptions"
    )
    RELEASE_HEALTH_METRICS_GET_CRASH_FREE_DATA = "release_health.metrics.get_crash_free_data"
    RELEASE_HEALTH_METRICS_GET_ERRORED_SESSIONS_FOR_OVERVIEW = (
        "release_health.metrics.get_errored_sessions_for_overview"
    )
    RELEASE_HEALTH_METRICS_GET_HEALTH_STATS_FOR_OVERVIEW = (
        "release_health.metrics.get_health_stats_for_overview"
    )
    RELEASE_HEALTH_METRICS_GET_OLDEST_HEALTH_DATA_FOR_RELEASES = (
        "release_health.metrics.get_oldest_health_data_for_releases"
    )
    RELEASE_HEALTH_METRICS_GET_PROJECT_RELEASE_STATS_DURATIONS = (
        "release_health.metrics.get_project_release_stats_durations"
    )
    RELEASE_HEALTH_METRICS_GET_PROJECT_RELEASE_STATS_SESSIONS_ERROR_SERIES = (
        "release_health.metrics.get_project_release_stats_sessions_error_series"
    )
    RELEASE_HEALTH_METRICS_GET_PROJECT_RELEASE_STATS_SESSIONS_SERIES = (
        "release_health.metrics.get_project_release_stats_sessions_series"
    )
    RELEASE_HEALTH_METRICS_GET_PROJECT_RELEASE_STATS_USER_TOTALS = (
        "release_health.metrics.get_project_release_stats_user_totals"
    )
    RELEASE_HEALTH_METRICS_GET_PROJECT_RELEASES_BY_STABILITY = (
        "release_health.metrics.get_project_releases_by_stability"
    )
    RELEASE_HEALTH_METRICS_GET_PROJECT_RELEASES_COUNT = (
        "release_health.metrics.get_project_releases_count"
    )
    RELEASE_HEALTH_METRICS_GET_PROJECT_SESSIONS_COUNT = (
        "release_health.metrics.get_project_sessions_count"
    )
    RELEASE_HEALTH_METRICS_GET_RELEASE_ADOPTION_RELEASES_SESSIONS = (
        "release_health.metrics.get_release_adoption.releases_sessions"
    )
    RELEASE_HEALTH_METRICS_GET_RELEASE_ADOPTION_RELEASES_USERS = (
        "release_health.metrics.get_release_adoption.releases_users"
    )
    RELEASE_HEALTH_METRICS_GET_RELEASE_ADOPTION_TOTAL_SESSIONS = (
        "release_health.metrics.get_release_adoption.total_sessions"
    )
    RELEASE_HEALTH_METRICS_GET_RELEASE_ADOPTION_TOTAL_USERS = (
        "release_health.metrics.get_release_adoption.total_users"
    )
    RELEASE_HEALTH_METRICS_GET_RELEASE_SESSIONS_TIME_BOUNDS_INIT_SESSIONS = (
        "release_health.metrics.get_release_sessions_time_bounds.init_sessions"
    )
    RELEASE_HEALTH_METRICS_GET_RELEASE_SESSIONS_TIME_BOUNDS_TERMINAL_SESSIONS = (
        "release_health.metrics.get_release_sessions_time_bounds.terminal_sessions"
    )
    RELEASE_HEALTH_METRICS_GET_SESSION_DURATION_DATA_FOR_OVERVIEW = (
        "release_health.metrics.get_session_duration_data_for_overview"
    )
    RELEASE_HEALTH_METRICS_GET_USERS_AND_CRASHED_USERS_FOR_OVERVIEW = (
        "release_health.metrics.get_users_and_crashed_users_for_overview"
    )
    RELEASE_MONITOR_FETCH_PROJECT_RELEASE_HEALTH_TOTALS = (
        "release_monitor.fetch_project_release_health_totals"
    )
    RELEASE_MONITOR_FETCH_PROJECTS_WITH_RECENT_SESSIONS = (
        "release_monitor.fetch_projects_with_recent_sessions"
    )
    REPLAYS_QUERY_QUERY_REPLAYS_COUNT = "replays.query.query_replays_count"
    REPLAYS_QUERY_QUERY_REPLAYS_DATASET = "replays.query.query_replays_dataset"
    REPORTS_KEY_ERRORS = "reports.key_errors"
    REPORTS_KEY_PERFORMANCE_ISSUES = "reports.key_performance_issues"
    REPORTS_KEY_TRANSACTIONS_P95 = "reports.key_transactions.p95"
    REPORTS_KEY_TRANSACTIONS = "reports.key_transactions"
    REPORTS_OUTCOME_SERIES = "reports.outcome_series"
    REPORTS_OUTCOMES = "reports.outcomes"
    REPROCESSING2_REPROCESS_GROUP = "reprocessing2.reprocess_group"
    REPROCESSING2_START_GROUP_REPROCESSING = "reprocessing2.start_group_reprocessing"
    SEARCH_SAMPLE = "search_sample"
    SEARCH = "search"
    SEARCH_GROUP_INDEX = "search.group_index"
    SEARCH_GROUP_INDEX_SAMPLE = "search.group_index_sample"
    SERIALIZERS_GROUPSERIALIZERSNUBA__EXECUTE_ERROR_SEEN_STATS_QUERY = (
        "serializers.GroupSerializerSnuba._execute_error_seen_stats_query"
    )
    SERIALIZERS_GROUPSERIALIZERSNUBA__EXECUTE_PERF_SEEN_STATS_QUERY = (
        "serializers.GroupSerializerSnuba._execute_perf_seen_stats_query"
    )
    SERIALIZERS_GROUPSERIALIZERSNUBA__EXECUTE_GENERIC_SEEN_STATS_QUERY = (
        "serializers.GroupSerializerSnuba._execute_generic_seen_stats_query"
    )
    SESSIONS_CRASH_FREE_BREAKDOWN = "sessions.crash-free-breakdown"
    SESSIONS_GET_ADOPTION = "sessions.get-adoption"
    SESSIONS_GET_PROJECT_SESSIONS_COUNT = "sessions.get_project_sessions_count"
    SESSIONS_HEALTH_DATA_CHECK = "sessions.health-data-check"
    SESSIONS_OLDEST_DATA_BACKFILL = "sessions.oldest-data-backfill"
    SESSIONS_RELEASE_ADOPTION_LIST = "sessions.release-adoption-list"
    SESSIONS_RELEASE_ADOPTION_TOTAL_USERS_AND_SESSIONS = (
        "sessions.release-adoption-total-users-and-sessions"
    )
    SESSIONS_RELEASE_OVERVIEW = "sessions.release-overview"
    SESSIONS_RELEASE_SESSIONS_TIME_BOUNDS = "sessions.release-sessions-time-bounds"
    SESSIONS_RELEASE_STATS_DETAILS = "sessions.release-stats-details"
    SESSIONS_RELEASE_STATS = "sessions.release-stats"
    SESSIONS_STABILITY_SORT = "sessions.stability-sort"
    SESSIONS_TIMESERIES = "sessions.timeseries"
    SESSIONS_TOTALS = "sessions.totals"
    SNUBA_METRICS_GET_METRICS_NAMES_FOR_ENTITY = "snuba.metrics.get_metrics_names_for_entity"
    SNUBA_METRICS_META_GET_ENTITY_OF_METRIC_PERFORMANCE = (
        "snuba.metrics.meta.get_entity_of_metric.performance"
    )
    SNUBA_SESSIONS_CHECK_RELEASES_HAVE_HEALTH_DATA = (
        "snuba.sessions.check_releases_have_health_data"
    )
    SNUBA_SESSIONS_GET_PROJECT_RELEASES_COUNT = "snuba.sessions.get_project_releases_count"
    SRC_SENTRY_INGEST_TRANSACTION_CLUSTERER = "src.sentry.ingest.transaction_clusterer"
    SUBSCRIPTION_PROCESSOR_COMPARISON_QUERY = "subscription_processor.comparison_query"
    SUBSCRIPTIONS_EXECUTOR = "subscriptions_executor"
    TAGSTORE__GET_TAG_KEY_AND_TOP_VALUES = "tagstore._get_tag_key_and_top_values"
    TAGSTORE__GET_TAG_KEYS_AND_TOP_VALUES = "tagstore._get_tag_keys_and_top_values"
    TAGSTORE__GET_TAG_KEYS = "tagstore.__get_tag_keys"
    TAGSTORE_GET_GROUP_LIST_TAG_VALUE = "tagstore.get_group_list_tag_value"
    TAGSTORE_GET_GROUP_TAG_VALUE_ITER = "tagstore.get_group_tag_value_iter"
    TAGSTORE_GET_GROUPS_USER_COUNTS = "tagstore.get_groups_user_counts"
    TAGSTORE_GET_PERF_GROUP_LIST_TAG_VALUE = "tagstore.get_perf_group_list_tag_value"
    TAGSTORE_GET_PERF_GROUPS_USER_COUNTS = "tagstore.get_perf_groups_user_counts"
    TAGSTORE_GET_GENERIC_GROUP_LIST_TAG_VALUE = "tagstore.get_generic_group_list_tag_value"
    TAGSTORE_GET_GENERIC_GROUPS_USER_COUNTS = "tagstore.get_generic_groups_user_counts"
    TAGSTORE_GET_RELEASE_TAGS = "tagstore.get_release_tags"
    TAGSTORE_GET_TAG_VALUE_PAGINATOR_FOR_PROJECTS = "tagstore.get_tag_value_paginator_for_projects"
    TASKS_MONITOR_RELEASE_ADOPTION = "tasks.monitor_release_adoption"
    TASKS_PROCESS_PROJECTS_WITH_SESSIONS_SESSION_COUNT = (
        "tasks.process_projects_with_sessions.session_count"
    )
    TRANSACTION_ANOMALY_DETECTION = "transaction-anomaly-detection"
    UNKNOWN = "unknown"
    UNMERGE = "unmerge"
    WEEKLY_REPORTS_KEY_TRANSACTIONS_LAST_WEEK = "weekly_reports.key_transactions.last_week"
    WEEKLY_REPORTS_KEY_TRANSACTIONS_THIS_WEEK = "weekly_reports.key_transactions.this_week"
    WEEKLY_REPORTS_OUTCOMES = "weekly_reports.outcomes"

    # Referrers in tests
    API_METRICS_TOTALS = "api.metrics.totals"
    TESTING_GET_FACETS_TEST = "testing.get-facets-test"
    TESTING_TEST = "testing.test"
    TEST_QUERY_PRIMARY = "test_query.primary"
    TEST_QUERY = "test_query"


TSDBModelReferrer = enum.Enum(
    "TSDBModelReferrer",
    {f"TSDB_MODELID_{model.value}": f"tsdb-modelid:{model.value}" for model in TSDBModel},
)

Referrer = enum.Enum(
    "Referrer", [(i.name, i.value) for i in chain(ReferrerBase, TSDBModelReferrer)]
)


def validate_referrer(referrer: Optional[str]):
    if not referrer:
        return
    referrers = {referrer.value for referrer in Referrer}
    error_message = f"referrer {referrer} is not part of Referrer Enum"
    try:
        if referrer not in referrers:
            raise Exception(error_message)
    except Exception:
        metrics.incr("snql.sdk.api.new_referrers", tags={"referrer": referrer})
        logger.warning(error_message, exc_info=True)<|MERGE_RESOLUTION|>--- conflicted
+++ resolved
@@ -355,12 +355,9 @@
     DYNAMIC_SAMPLING_DISTRIBUTION_FETCH_PROJECTS_WITH_COUNT_PER_ROOT = (
         "dynamic_sampling.distribution.fetch_projects_with_count_per_root_total_volumes"
     )
-<<<<<<< HEAD
     DYNAMIC_SAMPLING_COUNTERS_FETCH_PROJECTS_WITH_COUNT_PER_TRANSACTION = (
         "dynamic_sampling.counters.fetch_projects_with_count_per_transaction_volumes"
     )
-=======
->>>>>>> b27ef04d
     EVENTSTORE_GET_EVENT_BY_ID_NODESTORE = "eventstore.get_event_by_id_nodestore"
     EVENTSTORE_GET_EVENTS = "eventstore.get_events"
     EVENTSTORE_GET_NEXT_OR_PREV_EVENT_ID = "eventstore.get_next_or_prev_event_id"
