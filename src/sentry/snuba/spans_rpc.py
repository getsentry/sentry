import logging
from typing import Any

from sentry_protos.snuba.v1.endpoint_time_series_pb2 import TimeSeries, TimeSeriesRequest
from sentry_protos.snuba.v1.endpoint_trace_item_table_pb2 import Column, TraceItemTableRequest
from sentry_protos.snuba.v1.trace_item_attribute_pb2 import AttributeAggregation, AttributeKey
from sentry_protos.snuba.v1.trace_item_filter_pb2 import AndFilter, OrFilter, TraceItemFilter

from sentry.api.event_search import SearchFilter, SearchKey, SearchValue
from sentry.search.eap.columns import ResolvedColumn, ResolvedFunction
from sentry.search.eap.constants import FLOAT, INT, STRING
from sentry.search.eap.spans import SearchResolver
<<<<<<< HEAD
from sentry.search.eap.types import CONFIDENCES, ConfidenceData, EAPResponse, SearchResolverConfig
from sentry.search.events.fields import get_function_alias
from sentry.search.events.types import EventsMeta, SnubaData, SnubaParams
=======
from sentry.search.eap.types import SearchResolverConfig
from sentry.search.events.fields import get_function_alias, is_function
from sentry.search.events.types import EventsMeta, EventsResponse, SnubaData, SnubaParams
from sentry.snuba.discover import OTHER_KEY, create_result_key
>>>>>>> 9e1a3f5a
from sentry.utils import snuba_rpc
from sentry.utils.snuba import SnubaTSResult

logger = logging.getLogger("sentry.snuba.spans_rpc")


def categorize_column(column: ResolvedColumn | ResolvedFunction) -> Column:
    if isinstance(column, ResolvedFunction):
        return Column(aggregation=column.proto_definition, label=column.public_alias)
    else:
        return Column(key=column.proto_definition, label=column.public_alias)


def run_table_query(
    params: SnubaParams,
    query_string: str,
    selected_columns: list[str],
    orderby: list[str] | None,
    offset: int,
    limit: int,
    referrer: str,
    config: SearchResolverConfig,
<<<<<<< HEAD
) -> EAPResponse:
=======
    search_resolver: SearchResolver | None = None,
) -> EventsResponse:
>>>>>>> 9e1a3f5a
    """Make the query"""
    resolver = (
        SearchResolver(params=params, config=config) if search_resolver is None else search_resolver
    )
    meta = resolver.resolve_meta(referrer=referrer)
    query = resolver.resolve_query(query_string)
    columns, contexts = resolver.resolve_columns(selected_columns)
    # We allow orderby function_aliases if they're a selected_column
    # eg. can orderby sum_span_self_time, assuming sum(span.self_time) is selected
    orderby_aliases = {
        get_function_alias(column_name): resolved_column
        for resolved_column, column_name in zip(columns, selected_columns)
    }
    # Orderby is only applicable to TraceItemTableRequest
    resolved_orderby = []
    orderby_columns = orderby if orderby is not None else []
    for orderby_column in orderby_columns:
        stripped_orderby = orderby_column.lstrip("-")
        if stripped_orderby in orderby_aliases:
            resolved_column = orderby_aliases[stripped_orderby]
        else:
            resolved_column = resolver.resolve_column(stripped_orderby)[0]
        resolved_orderby.append(
            TraceItemTableRequest.OrderBy(
                column=categorize_column(resolved_column),
                descending=orderby_column.startswith("-"),
            )
        )
    has_aggregations = any(
        col for col in columns if isinstance(col.proto_definition, AttributeAggregation)
    )

    labeled_columns = [categorize_column(col) for col in columns]

    """Run the query"""
    rpc_request = TraceItemTableRequest(
        meta=meta,
        filter=query,
        columns=labeled_columns,
        group_by=(
            [
                col.proto_definition
                for col in columns
                if isinstance(col.proto_definition, AttributeKey)
            ]
            if has_aggregations
            else []
        ),
        order_by=resolved_orderby,
        limit=limit,
        virtual_column_contexts=[context for context in contexts if context is not None],
    )
    rpc_response = snuba_rpc.table_rpc(rpc_request)

    """Process the results"""
    final_data: SnubaData = []
    final_confidence: ConfidenceData = []
    final_meta: EventsMeta = EventsMeta(fields={})
    # Mapping from public alias to resolved column so we know type etc.
    columns_by_name = {col.public_alias: col for col in columns}

    for column_value in rpc_response.column_values:
        attribute = column_value.attribute_name
        if attribute not in columns_by_name:
            logger.warning(
                "A column was returned by the rpc but not a known column",
                extra={"attribute": attribute},
            )
            continue
        resolved_column = columns_by_name[attribute]
        final_meta["fields"][attribute] = resolved_column.meta_type

        # When there's no aggregates reliabilities is an empty array
        has_reliability = len(column_value.reliabilities) > 0
        if has_reliability:
            assert len(column_value.results) == len(column_value.reliabilities), Exception(
                "Length of rpc results do not match length of rpc reliabilities"
            )

        while len(final_data) < len(column_value.results):
            final_data.append({})
            final_confidence.append({})

        for index, result in enumerate(column_value.results):
            result_value: str | int | float
            if resolved_column.proto_type == STRING:
                result_value = result.val_str
            elif resolved_column.proto_type == INT:
                result_value = result.val_int
            elif resolved_column.proto_type == FLOAT:
                result_value = result.val_float
            final_data[index][attribute] = resolved_column.process_column(result_value)
            if has_reliability:
                final_confidence[index][attribute] = CONFIDENCES.get(
                    column_value.reliabilities[index], None
                )

    return {"data": final_data, "meta": final_meta, "confidence": final_confidence}


def get_timeseries_query(
    params: SnubaParams,
    query_string: str,
    y_axes: list[str],
    groupby: list[str],
    referrer: str,
    config: SearchResolverConfig,
    granularity_secs: int,
    extra_conditions: TraceItemFilter | None = None,
) -> TimeSeriesRequest:
    resolver = SearchResolver(params=params, config=config)
    meta = resolver.resolve_meta(referrer=referrer)
    query = resolver.resolve_query(query_string)
    (aggregations, _) = resolver.resolve_aggregates(y_axes)
    (groupbys, _) = resolver.resolve_columns(groupby)
    if extra_conditions is not None:
        if query is not None:
            query = TraceItemFilter(and_filter=AndFilter(filters=[query, extra_conditions]))
        else:
            query = extra_conditions

    return TimeSeriesRequest(
        meta=meta,
        filter=query,
        aggregations=[
            agg.proto_definition
            for agg in aggregations
            if isinstance(agg.proto_definition, AttributeAggregation)
        ],
        group_by=[
            groupby.proto_definition
            for groupby in groupbys
            if isinstance(groupby.proto_definition, AttributeKey)
        ],
        granularity_secs=granularity_secs,
    )


def run_timeseries_query(
    params: SnubaParams,
    query_string: str,
    y_axes: list[str],
    referrer: str,
    granularity_secs: int,
    config: SearchResolverConfig,
) -> SnubaTSResult:
    """Make the query"""
    rpc_request = get_timeseries_query(
        params, query_string, y_axes, [], referrer, config, granularity_secs
    )

    """Run the query"""
    rpc_response = snuba_rpc.timeseries_rpc(rpc_request)

    """Process the results"""
    result: list[dict[str, Any]] = []
    for timeseries in rpc_response.result_timeseries:
        processed = _process_timeseries(timeseries, params, granularity_secs)
        if len(result) == 0:
            result = processed
        else:
            for existing, new in zip(result, processed):
                existing.update(new)
    return SnubaTSResult({"data": result}, params.start, params.end, granularity_secs)


def build_top_event_conditions(
    resolver: SearchResolver, top_events: EventsResponse, groupby_columns: list[str]
) -> Any:
    conditions = []
    other_conditions = []
    for event in top_events["data"]:
        row_conditions = []
        other_row_conditions = []
        for key in groupby_columns:
            resolved_term = resolver.resolve_term(
                SearchFilter(
                    key=SearchKey(name=key),
                    operator="=",
                    value=SearchValue(raw_value=event[key]),
                )
            )
            if resolved_term is not None:
                row_conditions.append(resolved_term)
            other_term = resolver.resolve_term(
                SearchFilter(
                    key=SearchKey(name=key),
                    operator="!=",
                    value=SearchValue(raw_value=event[key]),
                )
            )
            if other_term is not None:
                other_row_conditions.append(other_term)
        conditions.append(TraceItemFilter(and_filter=AndFilter(filters=row_conditions)))
        other_conditions.append(TraceItemFilter(or_filter=OrFilter(filters=other_row_conditions)))
    return (
        TraceItemFilter(or_filter=OrFilter(filters=conditions)),
        TraceItemFilter(and_filter=AndFilter(filters=other_conditions)),
    )


def run_top_events_timeseries_query(
    params: SnubaParams,
    query_string: str,
    y_axes: list[str],
    groupby: list[str],
    orderby: list[str] | None,
    limit: int,
    referrer: str,
    granularity_secs: int,
    config: SearchResolverConfig,
) -> Any:
    """We intentionally duplicate run_timeseries_query code here to reduce the complexity of needing multiple helper
    functions that both would call
    This is because at time of writing, the query construction is very straightforward, if that changes perhaps we can
    change this"""
    """Make a table query first to get what we need to filter by"""
    search_resolver = SearchResolver(params, config)
    top_events = run_table_query(
        params,
        query_string,
        groupby + y_axes,
        orderby,
        0,
        limit,
        referrer,
        config,
        search_resolver=search_resolver,
    )
    groupby_columns = [col for col in groupby if not is_function(col)]
    top_conditions, other_conditions = build_top_event_conditions(
        search_resolver, top_events, groupby_columns
    )
    """Make the query"""
    rpc_request = get_timeseries_query(
        params,
        query_string,
        y_axes,
        groupby,
        referrer,
        config,
        granularity_secs,
        extra_conditions=top_conditions,
    )
    other_request = get_timeseries_query(
        params,
        query_string,
        y_axes,
        groupby,
        referrer,
        config,
        granularity_secs,
        extra_conditions=other_conditions,
    )

    """Run the query"""
    rpc_response = snuba_rpc.timeseries_rpc(rpc_request)
    other_response = snuba_rpc.timeseries_rpc(other_request)

    """Process the results"""
    map_result_key_to_timeseries = {}
    for timeseries in rpc_response.result_timeseries:
        groupby_attributes = timeseries.group_by_attributes
        remapped_groupby = {}
        # Remap internal attrs back to public ones
        for col in groupby_columns:
            resolved_groupby, _ = search_resolver.resolve_attribute(col)
            remapped_groupby[resolved_groupby.public_alias] = groupby_attributes[
                resolved_groupby.internal_name
            ]
        result_key = create_result_key(remapped_groupby, groupby_columns, {})
        map_result_key_to_timeseries[result_key] = timeseries
    final_result = {}
    # Top Events actually has the order, so we need to iterate through it, regenerate the result keys
    for index, row in enumerate(top_events["data"]):
        result_key = create_result_key(row, groupby_columns, {})
        final_result[result_key] = SnubaTSResult(
            {
                "data": _process_timeseries(
                    map_result_key_to_timeseries[result_key],
                    params,
                    granularity_secs,
                ),
                "order": index,
            },
            params.start,
            params.end,
            granularity_secs,
        )
    final_result[OTHER_KEY] = SnubaTSResult(
        {
            "data": _process_timeseries(
                other_response.result_timeseries[0],
                params,
                granularity_secs,
            ),
            "order": limit,
        },
        params.start,
        params.end,
        granularity_secs,
    )
    return final_result


def _process_timeseries(
    timeseries: TimeSeries, params: SnubaParams, granularity_secs: int, order: int | None = None
) -> list[dict[str, Any]]:
    result: SnubaData = []
    # Timeseries serialization expects the function alias (eg. `count` not `count()`)
    label = get_function_alias(timeseries.label)
    if len(result) < len(timeseries.buckets):
        for bucket in timeseries.buckets:
            result.append({"time": bucket.seconds})
    for index, data_point in enumerate(timeseries.data_points):
        result[index][label] = data_point.data

    return result<|MERGE_RESOLUTION|>--- conflicted
+++ resolved
@@ -10,16 +10,10 @@
 from sentry.search.eap.columns import ResolvedColumn, ResolvedFunction
 from sentry.search.eap.constants import FLOAT, INT, STRING
 from sentry.search.eap.spans import SearchResolver
-<<<<<<< HEAD
 from sentry.search.eap.types import CONFIDENCES, ConfidenceData, EAPResponse, SearchResolverConfig
-from sentry.search.events.fields import get_function_alias
+from sentry.search.events.fields import get_function_alias, is_function
 from sentry.search.events.types import EventsMeta, SnubaData, SnubaParams
-=======
-from sentry.search.eap.types import SearchResolverConfig
-from sentry.search.events.fields import get_function_alias, is_function
-from sentry.search.events.types import EventsMeta, EventsResponse, SnubaData, SnubaParams
 from sentry.snuba.discover import OTHER_KEY, create_result_key
->>>>>>> 9e1a3f5a
 from sentry.utils import snuba_rpc
 from sentry.utils.snuba import SnubaTSResult
 
@@ -42,12 +36,8 @@
     limit: int,
     referrer: str,
     config: SearchResolverConfig,
-<<<<<<< HEAD
+    search_resolver: SearchResolver | None = None,
 ) -> EAPResponse:
-=======
-    search_resolver: SearchResolver | None = None,
-) -> EventsResponse:
->>>>>>> 9e1a3f5a
     """Make the query"""
     resolver = (
         SearchResolver(params=params, config=config) if search_resolver is None else search_resolver
@@ -215,7 +205,7 @@
 
 
 def build_top_event_conditions(
-    resolver: SearchResolver, top_events: EventsResponse, groupby_columns: list[str]
+    resolver: SearchResolver, top_events: EAPResponse, groupby_columns: list[str]
 ) -> Any:
     conditions = []
     other_conditions = []
