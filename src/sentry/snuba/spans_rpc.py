import logging
from typing import Any

<<<<<<< HEAD
from sentry_protos.snuba.v1.endpoint_time_series_pb2 import TimeSeriesRequest
from sentry_protos.snuba.v1.endpoint_trace_item_table_pb2 import (
    Column,
    TraceItemTableRequest,
    TraceItemTableResponse,
)
=======
from sentry_protos.snuba.v1.endpoint_trace_item_table_pb2 import Column, TraceItemTableRequest
>>>>>>> 9ee399c5
from sentry_protos.snuba.v1.trace_item_attribute_pb2 import AttributeAggregation, AttributeKey

from sentry.search.eap.columns import ResolvedColumn
from sentry.search.eap.constants import FLOAT, INT, STRING
from sentry.search.eap.spans import SearchResolver
from sentry.search.eap.types import SearchResolverConfig
from sentry.search.events.types import EventsMeta, EventsResponse, SnubaData, SnubaParams
from sentry.utils import snuba_rpc

logger = logging.getLogger("sentry.snuba.spans_rpc")


def categorize_column(column: ResolvedColumn) -> Column:
    proto_definition = column.proto_definition
    if isinstance(proto_definition, AttributeAggregation):
        return Column(aggregation=proto_definition, label=column.public_alias)
    else:
        return Column(key=proto_definition, label=column.public_alias)


def get_table_query(
    params: SnubaParams,
    query_string: str,
    selected_columns: list[str],
    orderby: list[str] | None,
    referrer: str,
    config: SearchResolverConfig,
) -> TraceItemTableRequest:
    """Make the query"""
    resolver = SearchResolver(params=params, config=config)
    meta = resolver.resolve_meta(referrer=referrer)
    query = resolver.resolve_query(query_string)
    columns, contexts = resolver.resolve_columns(selected_columns)
    # Orderby is only applicable to TraceItemTableRequest
    resolved_orderby = (
        [
            TraceItemTableRequest.OrderBy(
                column=categorize_column(resolver.resolve_column(orderby_column.lstrip("-"))[0]),
                descending=orderby_column.startswith("-"),
            )
            for orderby_column in orderby
        ]
        if orderby
        else []
    )
    labeled_columns = [categorize_column(col) for col in columns]

    rpc_request = TraceItemTableRequest(
        meta=meta,
        filter=query,
        columns=labeled_columns,
        group_by=[
            col.proto_definition
            for col in columns
            if isinstance(col.proto_definition, AttributeKey)
        ],
        order_by=resolved_orderby,
        virtual_column_contexts=[context for context in contexts if context is not None],
    )
    return rpc_request


def run_table_query(
    params: SnubaParams,
    query_string: str,
    selected_columns: list[str],
    orderby: list[str] | None,
    offset: int,
    limit: int,
    referrer: str,
    config: SearchResolverConfig,
) -> EventsResponse:
    """Make the query"""
    resolver = SearchResolver(params=params, config=config)
    meta = resolver.resolve_meta(referrer=referrer)
    query = resolver.resolve_query(query_string)
    columns, contexts = resolver.resolve_columns(selected_columns)
    # Orderby is only applicable to TraceItemTableRequest
    resolved_orderby = (
        [
            TraceItemTableRequest.OrderBy(
                column=categorize_column(resolver.resolve_column(orderby_column.lstrip("-"))[0]),
                descending=orderby_column.startswith("-"),
            )
            for orderby_column in orderby
        ]
        if orderby
        else []
    )
    labeled_columns = [categorize_column(col) for col in columns]

    """Run the query"""
    rpc_request = TraceItemTableRequest(
        meta=meta,
        filter=query,
        columns=labeled_columns,
        group_by=[
            col.proto_definition
            for col in columns
            if isinstance(col.proto_definition, AttributeKey)
        ],
        order_by=resolved_orderby,
        virtual_column_contexts=[context for context in contexts if context is not None],
    )
    rpc_response = snuba_rpc.table_rpc(rpc_request)

    """Process the results"""
    final_data: SnubaData = []
    final_meta: EventsMeta = EventsMeta(fields={})
    # Mapping from public alias to resolved column so we know type etc.
    columns_by_name = {col.public_alias: col for col in columns}

    for column_value in rpc_response.column_values:
        attribute = column_value.attribute_name
        if attribute not in columns_by_name:
            logger.warning(
                "A column was returned by the rpc but not a known column",
                extra={"attribute": attribute},
            )
            continue
        resolved_column = columns_by_name[attribute]
        final_meta["fields"][attribute] = resolved_column.meta_type

        while len(final_data) < len(column_value.results):
            final_data.append({})

        for index, result in enumerate(column_value.results):
            result_value: str | int | float
            if resolved_column.proto_type == STRING:
                result_value = result.val_str
            elif resolved_column.proto_type == INT:
                result_value = result.val_int
            elif resolved_column.proto_type == FLOAT:
                result_value = result.val_float
            final_data[index][attribute] = resolved_column.process_column(result_value)

    return {"data": final_data, "meta": final_meta}


def get_timeseries_query(
    params: SnubaParams,
    query_string: str,
    y_axes: list[str],
    groupby: list[str],
    referrer: str,
    config: SearchResolverConfig,
    granularity_secs: int,
) -> TimeSeriesRequest:
    resolver = SearchResolver(params=params, config=config)
    meta = resolver.resolve_meta(referrer=referrer)
    query = resolver.resolve_query(query_string)
    (aggregations, _) = resolver.resolve_aggregates(y_axes)
    (groupbys, _) = resolver.resolve_columns(groupby)

    return TimeSeriesRequest(
        meta=meta,
        filter=query,
        aggregations=[agg.proto_definition for agg in aggregations],
        group_by=[groupby.proto_definition for groupby in groupbys],
        granularity_secs=granularity_secs,
    )


def run_timeseries_query(
    params: SnubaParams,
    query_string: str,
    y_axes: list[str],
    groupby: list[str],
) -> Any:
    pass
    """Make the query"""
    # maker = SearchResolver(params)
    # groupby, contexts = maker.resolve_columns(groupby)
    # yaxes = maker.resolve_aggregate(y_axes)
    # query = maker.resolve_query(query_string)

    """Run the query"""
    # rpc = timeseries_RPC(columns=[column.proto_definition for column in groupby], query=query)
    # result = rpc.run()

    """Process the results"""
    # return _process_timeseries(result, columns)


def run_top_events_timeseries_query(
    params: SnubaParams,
    query_string: str,
    y_axes: list[str],
    groupby: list[str],
    orderby: list[str],
) -> Any:
    """We intentionally duplicate run_timeseries_query code here to reduce the complexity of needing multiple helper
    functions that both would call
    This is because at time of writing, the query construction is very straightforward, if that changes perhaps we can
    change this"""
    pass
    """Make the query"""
    # maker = SearchResolver(params)
    # top_events = run_table_query() with process_results off
    # new_conditions = construct conditions based on top_events
    # resolved_query = And(new_conditions, maker.resolve_query(query_string))
    # groupby, contexts = maker.resolve_columns(groupby)
    # yaxes = maker.resolve_aggregate(y_axes)

    """Run the query"""
    # rpc = timeseries_RPC(columns=[column.proto_definition for column in groupby], query=query)

    """Process the results"""
    # result = rpc.run()
    # return _process_timeseries(result, columns)


def _process_timeseries(result, columns):
    pass
    # for row in result:
    #     for column in columns:
    #         column.process(row)
    # return result<|MERGE_RESOLUTION|>--- conflicted
+++ resolved
@@ -1,16 +1,8 @@
 import logging
 from typing import Any
 
-<<<<<<< HEAD
 from sentry_protos.snuba.v1.endpoint_time_series_pb2 import TimeSeriesRequest
-from sentry_protos.snuba.v1.endpoint_trace_item_table_pb2 import (
-    Column,
-    TraceItemTableRequest,
-    TraceItemTableResponse,
-)
-=======
 from sentry_protos.snuba.v1.endpoint_trace_item_table_pb2 import Column, TraceItemTableRequest
->>>>>>> 9ee399c5
 from sentry_protos.snuba.v1.trace_item_attribute_pb2 import AttributeAggregation, AttributeKey
 
 from sentry.search.eap.columns import ResolvedColumn
@@ -29,48 +21,6 @@
         return Column(aggregation=proto_definition, label=column.public_alias)
     else:
         return Column(key=proto_definition, label=column.public_alias)
-
-
-def get_table_query(
-    params: SnubaParams,
-    query_string: str,
-    selected_columns: list[str],
-    orderby: list[str] | None,
-    referrer: str,
-    config: SearchResolverConfig,
-) -> TraceItemTableRequest:
-    """Make the query"""
-    resolver = SearchResolver(params=params, config=config)
-    meta = resolver.resolve_meta(referrer=referrer)
-    query = resolver.resolve_query(query_string)
-    columns, contexts = resolver.resolve_columns(selected_columns)
-    # Orderby is only applicable to TraceItemTableRequest
-    resolved_orderby = (
-        [
-            TraceItemTableRequest.OrderBy(
-                column=categorize_column(resolver.resolve_column(orderby_column.lstrip("-"))[0]),
-                descending=orderby_column.startswith("-"),
-            )
-            for orderby_column in orderby
-        ]
-        if orderby
-        else []
-    )
-    labeled_columns = [categorize_column(col) for col in columns]
-
-    rpc_request = TraceItemTableRequest(
-        meta=meta,
-        filter=query,
-        columns=labeled_columns,
-        group_by=[
-            col.proto_definition
-            for col in columns
-            if isinstance(col.proto_definition, AttributeKey)
-        ],
-        order_by=resolved_orderby,
-        virtual_column_contexts=[context for context in contexts if context is not None],
-    )
-    return rpc_request
 
 
 def run_table_query(
