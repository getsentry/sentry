import logging
import time
from collections import defaultdict
from datetime import timedelta
from typing import Any

import sentry_sdk
from sentry_protos.snuba.v1.endpoint_get_trace_pb2 import GetTraceRequest
from sentry_protos.snuba.v1.endpoint_trace_item_stats_pb2 import (
    AttributeDistributionsRequest,
    StatsType,
    TraceItemStatsRequest,
)
from sentry_protos.snuba.v1.request_common_pb2 import PageToken, TraceItemType

from sentry.exceptions import InvalidSearchQuery
from sentry.search.eap.constants import BOOLEAN, DOUBLE, INT, STRING, SUPPORTED_STATS_TYPES
from sentry.search.eap.resolver import SearchResolver
from sentry.search.eap.sampling import events_meta_from_rpc_request_meta
from sentry.search.eap.spans.definitions import SPAN_DEFINITIONS
from sentry.search.eap.types import (
    AdditionalQueries,
    EAPResponse,
    SearchResolverConfig,
    SupportedTraceItemType,
)
from sentry.search.eap.utils import can_expose_attribute
from sentry.search.events.types import SAMPLING_MODES, EventsMeta, SnubaParams
from sentry.snuba import rpc_dataset_common
from sentry.snuba.discover import zerofill
from sentry.snuba.rpc_dataset_common import set_debug_meta
from sentry.utils import snuba_rpc
from sentry.utils.snuba import SnubaTSResult

logger = logging.getLogger("sentry.snuba.spans_rpc")
TRACE_QUERY_LIMIT_OVERRIDE: None | int = None


class Spans(rpc_dataset_common.RPCBase):
    DEFINITIONS = SPAN_DEFINITIONS

    @classmethod
    @sentry_sdk.trace
    def run_table_query(
        cls,
        *,
        params: SnubaParams,
        query_string: str,
        selected_columns: list[str],
        orderby: list[str] | None,
        offset: int,
        limit: int,
        referrer: str,
        config: SearchResolverConfig,
        sampling_mode: SAMPLING_MODES | None = None,
        equations: list[str] | None = None,
        search_resolver: SearchResolver | None = None,
        page_token: PageToken | None = None,
        additional_queries: AdditionalQueries | None = None,
    ) -> EAPResponse:
        return cls._run_table_query(
            rpc_dataset_common.TableQuery(
                query_string=query_string,
                selected_columns=selected_columns,
                equations=equations,
                orderby=orderby,
                offset=offset,
                limit=limit,
                referrer=referrer,
                sampling_mode=sampling_mode,
                page_token=page_token,
                resolver=search_resolver or cls.get_resolver(params, config),
                additional_queries=additional_queries,
            ),
            params.debug,
        )

    @classmethod
    @sentry_sdk.trace
    def run_timeseries_query(
        cls,
        *,
        params: SnubaParams,
        query_string: str,
        y_axes: list[str],
        referrer: str,
        config: SearchResolverConfig,
        sampling_mode: SAMPLING_MODES | None,
        comparison_delta: timedelta | None = None,
    ) -> SnubaTSResult:
        """Make the query"""
        cls.validate_granularity(params)
        search_resolver = cls.get_resolver(params, config)
        rpc_request, aggregates, groupbys = cls.get_timeseries_query(
            search_resolver=search_resolver,
            params=params,
            query_string=query_string,
            y_axes=y_axes,
            groupby=[],
            referrer=referrer,
            sampling_mode=sampling_mode,
        )

        """Run the query"""
        rpc_response = cls._run_timeseries_rpc(params.debug, rpc_request)

        """Process the results"""
        result = rpc_dataset_common.ProcessedTimeseries()
        final_meta: EventsMeta = events_meta_from_rpc_request_meta(rpc_response.meta)
        if params.debug:
            set_debug_meta(final_meta, rpc_response.meta, rpc_request)
        for resolved_field in aggregates + groupbys:
            final_meta["fields"][resolved_field.public_alias] = resolved_field.search_type

        for timeseries in rpc_response.result_timeseries:
            processed = cls.process_timeseries_list([timeseries])
            if len(result.timeseries) == 0:
                result = processed
            else:
                for attr in ["timeseries", "confidence", "sample_count", "sampling_rate"]:
                    for existing, new in zip(getattr(result, attr), getattr(processed, attr)):
                        existing.update(new)
        if len(result.timeseries) == 0:
            # The rpc only zerofills for us when there are results, if there aren't any we have to do it ourselves
            result.timeseries = zerofill(
                [],
                params.start_date,
                params.end_date,
                params.timeseries_granularity_secs,
                ["time"],
            )

        if comparison_delta is not None:
            if len(rpc_request.expressions) != 1:
                raise InvalidSearchQuery("Only one column can be selected for comparison queries")

            comp_query_params = params.copy()
            assert comp_query_params.start is not None, "start is required"
            assert comp_query_params.end is not None, "end is required"
            comp_query_params.start = comp_query_params.start_date - comparison_delta
            comp_query_params.end = comp_query_params.end_date - comparison_delta

            search_resolver = cls.get_resolver(comp_query_params, config)
            comp_rpc_request, aggregates, groupbys = cls.get_timeseries_query(
                search_resolver=search_resolver,
                params=comp_query_params,
                query_string=query_string,
                y_axes=y_axes,
                groupby=[],
                referrer=referrer,
                sampling_mode=sampling_mode,
            )
            comp_rpc_response = snuba_rpc.timeseries_rpc([comp_rpc_request])[0]

            if comp_rpc_response.result_timeseries:
                timeseries = comp_rpc_response.result_timeseries[0]
                processed = cls.process_timeseries_list([timeseries])
                for existing, new in zip(result.timeseries, processed.timeseries):
                    existing["comparisonCount"] = new[timeseries.label]
            else:
                for existing in result.timeseries:
                    existing["comparisonCount"] = 0

        return SnubaTSResult(
            {"data": result.timeseries, "processed_timeseries": result, "meta": final_meta},
            params.start,
            params.end,
            params.granularity_secs,
        )

    @classmethod
    @sentry_sdk.trace
    def run_trace_query(
        cls,
        *,
        trace_id: str,
        params: SnubaParams,
        referrer: str,
        config: SearchResolverConfig,
        additional_attributes: list[str] | None = None,
    ) -> list[dict[str, Any]]:
        if additional_attributes is None:
            additional_attributes = []

        trace_attributes = [
            "parent_span",
            "description",
            "span.op",
            "span.name",
            "is_transaction",
            "transaction.span_id",
            "transaction.event_id",
            "transaction",
            "precise.start_ts",
            "precise.finish_ts",
            "project.id",
            "profile.id",
            "profiler.id",
            "span.duration",
            "sdk.name",
            "measurements.time_to_initial_display",
            "measurements.time_to_full_display",
            *additional_attributes,
        ]
        for key in {
            "lcp",
            "fcp",
            "inp",
            "cls",
            "ttfb",
        }:
            trace_attributes.append(f"measurements.{key}")
            trace_attributes.append(f"measurements.score.ratio.{key}")
        resolver = cls.get_resolver(params=params, config=SearchResolverConfig())
        columns, _ = resolver.resolve_attributes(trace_attributes)
        meta = resolver.resolve_meta(referrer=referrer)
        request = GetTraceRequest(
            meta=meta,
            trace_id=trace_id,
            limit=TRACE_QUERY_LIMIT_OVERRIDE,
            items=[
                GetTraceRequest.TraceItem(
                    item_type=TraceItemType.TRACE_ITEM_TYPE_SPAN,
                    attributes=[col.proto_definition for col in columns],
                )
            ],
        )
        spans = []
<<<<<<< HEAD
        start_time = int(time.time())
        while True:
            response = snuba_rpc.get_trace_rpc(request)
            columns_by_name = {col.proto_definition.name: col for col in columns}
            for item_group in response.item_groups:
                for span_item in item_group.items:
                    span: dict[str, Any] = {
                        "id": span_item.id,
                        "children": [],
                        "errors": [],
                        "occurrences": [],
                        "event_type": "span",
                    }
                    for attribute in span_item.attributes:
                        resolved_column = columns_by_name[attribute.key.name]
                        if resolved_column.proto_definition.type == STRING:
                            span[resolved_column.public_alias] = attribute.value.val_str
                        elif resolved_column.proto_definition.type == DOUBLE:
                            span[resolved_column.public_alias] = attribute.value.val_double
                        elif resolved_column.search_type == "boolean":
                            span[resolved_column.public_alias] = attribute.value.val_int == 1
                        elif resolved_column.proto_definition.type == INT:
                            span[resolved_column.public_alias] = attribute.value.val_int
                            if resolved_column.public_alias == "project.id":
                                span["project.slug"] = resolver.params.project_id_map.get(
                                    span[resolved_column.public_alias], "Unknown"
                                )
                    spans.append(span)
            if response.page_token.end_pagination:
                break
            if time.time() - start_time > 15:
                rpc_dataset_common.log_rpc_request(
                    "running a trace query timed out while paginating",
                    request,
                    logger,
                )
                break
            request.page_token.CopyFrom(response.page_token)
=======
        columns_by_name = {col.proto_definition.name: col for col in columns}
        for item_group in response.item_groups:
            for span_item in item_group.items:
                span: dict[str, Any] = {
                    "id": span_item.id,
                    "children": [],
                    "errors": [],
                    "occurrences": [],
                    "event_type": "span",
                }
                for attribute in span_item.attributes:
                    resolved_column = columns_by_name[attribute.key.name]
                    if resolved_column.proto_definition.type == STRING:
                        span[resolved_column.public_alias] = attribute.value.val_str
                    elif resolved_column.proto_definition.type == DOUBLE:
                        span[resolved_column.public_alias] = attribute.value.val_double
                    elif resolved_column.search_type == "boolean":
                        span[resolved_column.public_alias] = (
                            attribute.value.val_bool or attribute.value.val_int == 1
                        )
                    elif resolved_column.proto_definition.type == BOOLEAN:
                        span[resolved_column.public_alias] = attribute.value.val_bool

                    elif resolved_column.proto_definition.type == INT:
                        span[resolved_column.public_alias] = attribute.value.val_int
                        if resolved_column.public_alias == "project.id":
                            span["project.slug"] = resolver.params.project_id_map.get(
                                span[resolved_column.public_alias], "Unknown"
                            )
                spans.append(span)
>>>>>>> c848b31e
        return spans

    @classmethod
    @sentry_sdk.trace
    def run_stats_query(
        cls,
        *,
        params: SnubaParams,
        stats_types: set[str],
        query_string: str,
        referrer: str,
        config: SearchResolverConfig,
        search_resolver: SearchResolver | None = None,
    ) -> list[dict[str, Any]]:
        search_resolver = search_resolver or cls.get_resolver(params, config)
        stats_filter, _, _ = search_resolver.resolve_query(query_string)
        meta = search_resolver.resolve_meta(
            referrer=referrer,
            sampling_mode=params.sampling_mode,
        )
        stats_request = TraceItemStatsRequest(
            filter=stats_filter,
            meta=meta,
            stats_types=[],
        )

        if not set(stats_types).intersection(SUPPORTED_STATS_TYPES):
            return []

        if "attributeDistributions" in stats_types:
            stats_request.stats_types.append(
                StatsType(
                    attribute_distributions=AttributeDistributionsRequest(
                        max_buckets=75,
                    )
                )
            )

        response = snuba_rpc.trace_item_stats_rpc(stats_request)
        stats = []

        for result in response.results:
            if "attributeDistributions" in stats_types and result.HasField(
                "attribute_distributions"
            ):
                attributes = defaultdict(list)
                for attribute in result.attribute_distributions.attributes:
                    if not can_expose_attribute(
                        attribute.attribute_name, SupportedTraceItemType.SPANS
                    ):
                        continue

                    for bucket in attribute.buckets:
                        attributes[attribute.attribute_name].append(
                            {"label": bucket.label, "value": bucket.value}
                        )
                stats.append({"attribute_distributions": {"data": attributes}})

        return stats<|MERGE_RESOLUTION|>--- conflicted
+++ resolved
@@ -226,7 +226,6 @@
             ],
         )
         spans = []
-<<<<<<< HEAD
         start_time = int(time.time())
         while True:
             response = snuba_rpc.get_trace_rpc(request)
@@ -247,7 +246,12 @@
                         elif resolved_column.proto_definition.type == DOUBLE:
                             span[resolved_column.public_alias] = attribute.value.val_double
                         elif resolved_column.search_type == "boolean":
-                            span[resolved_column.public_alias] = attribute.value.val_int == 1
+                            span[resolved_column.public_alias] = (
+                                attribute.value.val_bool or attribute.value.val_int == 1
+                            )
+                        elif resolved_column.proto_definition.type == BOOLEAN:
+                            span[resolved_column.public_alias] = attribute.value.val_bool
+
                         elif resolved_column.proto_definition.type == INT:
                             span[resolved_column.public_alias] = attribute.value.val_int
                             if resolved_column.public_alias == "project.id":
@@ -265,38 +269,6 @@
                 )
                 break
             request.page_token.CopyFrom(response.page_token)
-=======
-        columns_by_name = {col.proto_definition.name: col for col in columns}
-        for item_group in response.item_groups:
-            for span_item in item_group.items:
-                span: dict[str, Any] = {
-                    "id": span_item.id,
-                    "children": [],
-                    "errors": [],
-                    "occurrences": [],
-                    "event_type": "span",
-                }
-                for attribute in span_item.attributes:
-                    resolved_column = columns_by_name[attribute.key.name]
-                    if resolved_column.proto_definition.type == STRING:
-                        span[resolved_column.public_alias] = attribute.value.val_str
-                    elif resolved_column.proto_definition.type == DOUBLE:
-                        span[resolved_column.public_alias] = attribute.value.val_double
-                    elif resolved_column.search_type == "boolean":
-                        span[resolved_column.public_alias] = (
-                            attribute.value.val_bool or attribute.value.val_int == 1
-                        )
-                    elif resolved_column.proto_definition.type == BOOLEAN:
-                        span[resolved_column.public_alias] = attribute.value.val_bool
-
-                    elif resolved_column.proto_definition.type == INT:
-                        span[resolved_column.public_alias] = attribute.value.val_int
-                        if resolved_column.public_alias == "project.id":
-                            span["project.slug"] = resolver.params.project_id_map.get(
-                                span[resolved_column.public_alias], "Unknown"
-                            )
-                spans.append(span)
->>>>>>> c848b31e
         return spans
 
     @classmethod
