import logging
import time
from collections import defaultdict
from datetime import timedelta
from typing import Any

import sentry_sdk
from google.protobuf.json_format import MessageToJson
from sentry_protos.snuba.v1.endpoint_get_trace_pb2 import GetTraceRequest
from sentry_protos.snuba.v1.endpoint_trace_item_stats_pb2 import (
    AttributeDistributionsRequest,
    StatsType,
    TraceItemStatsRequest,
)
from sentry_protos.snuba.v1.request_common_pb2 import PageToken, TraceItemType
from sentry_protos.snuba.v1.trace_item_attribute_pb2 import AttributeKey

from sentry import options
from sentry.exceptions import InvalidSearchQuery
from sentry.search.eap.constants import BOOLEAN, DOUBLE, INT, STRING, SUPPORTED_STATS_TYPES
from sentry.search.eap.resolver import SearchResolver
from sentry.search.eap.sampling import events_meta_from_rpc_request_meta
from sentry.search.eap.spans.definitions import SPAN_DEFINITIONS
from sentry.search.eap.types import (
    AdditionalQueries,
    EAPResponse,
    SearchResolverConfig,
    SupportedTraceItemType,
)
from sentry.search.eap.utils import can_expose_attribute, translate_internal_to_public_alias
from sentry.search.events.types import SAMPLING_MODES, EventsMeta, SnubaParams
from sentry.snuba import rpc_dataset_common
from sentry.snuba.discover import zerofill
from sentry.snuba.rpc_dataset_common import set_debug_meta
from sentry.utils import json, snuba_rpc
from sentry.utils.snuba import SnubaTSResult

logger = logging.getLogger("sentry.snuba.spans_rpc")


class Spans(rpc_dataset_common.RPCBase):
    DEFINITIONS = SPAN_DEFINITIONS

    @classmethod
    @sentry_sdk.trace
    def run_table_query(
        cls,
        *,
        params: SnubaParams,
        query_string: str,
        selected_columns: list[str],
        orderby: list[str] | None,
        offset: int,
        limit: int,
        referrer: str,
        config: SearchResolverConfig,
        sampling_mode: SAMPLING_MODES | None = None,
        equations: list[str] | None = None,
        search_resolver: SearchResolver | None = None,
        page_token: PageToken | None = None,
        additional_queries: AdditionalQueries | None = None,
    ) -> EAPResponse:
        return cls._run_table_query(
            rpc_dataset_common.TableQuery(
                query_string=query_string,
                selected_columns=selected_columns,
                equations=equations,
                orderby=orderby,
                offset=offset,
                limit=limit,
                referrer=referrer,
                sampling_mode=sampling_mode,
                page_token=page_token,
                resolver=search_resolver or cls.get_resolver(params, config),
                additional_queries=additional_queries,
            ),
            params.debug,
        )

    @classmethod
    @sentry_sdk.trace
    def run_timeseries_query(
        cls,
        *,
        params: SnubaParams,
        query_string: str,
        y_axes: list[str],
        referrer: str,
        config: SearchResolverConfig,
        sampling_mode: SAMPLING_MODES | None,
        comparison_delta: timedelta | None = None,
        additional_queries: AdditionalQueries | None = None,
    ) -> SnubaTSResult:
        """Make the query"""
        cls.validate_granularity(params)
        search_resolver = cls.get_resolver(params, config)
        rpc_request, aggregates, groupbys = cls.get_timeseries_query(
            search_resolver=search_resolver,
            params=params,
            query_string=query_string,
            y_axes=y_axes,
            groupby=[],
            referrer=referrer,
            sampling_mode=sampling_mode,
            additional_queries=additional_queries,
        )

        """Run the query"""
        rpc_response = cls._run_timeseries_rpc(params.debug, rpc_request)

        """Process the results"""
        result = rpc_dataset_common.ProcessedTimeseries()
        final_meta: EventsMeta = events_meta_from_rpc_request_meta(rpc_response.meta)
        if params.debug:
            set_debug_meta(final_meta, rpc_response.meta, rpc_request)
        for resolved_field in aggregates + groupbys:
            final_meta["fields"][resolved_field.public_alias] = resolved_field.search_type

        for timeseries in rpc_response.result_timeseries:
            processed = cls.process_timeseries_list([timeseries])
            if len(result.timeseries) == 0:
                result = processed
            else:
                for attr in ["timeseries", "confidence", "sample_count", "sampling_rate"]:
                    for existing, new in zip(getattr(result, attr), getattr(processed, attr)):
                        existing.update(new)
        if len(result.timeseries) == 0:
            # The rpc only zerofills for us when there are results, if there aren't any we have to do it ourselves
            result.timeseries = zerofill(
                [],
                params.start_date,
                params.end_date,
                params.timeseries_granularity_secs,
                ["time"],
            )

        if comparison_delta is not None:
            if len(rpc_request.expressions) != 1:
                raise InvalidSearchQuery("Only one column can be selected for comparison queries")

            comp_query_params = params.copy()
            assert comp_query_params.start is not None, "start is required"
            assert comp_query_params.end is not None, "end is required"
            comp_query_params.start = comp_query_params.start_date - comparison_delta
            comp_query_params.end = comp_query_params.end_date - comparison_delta

            search_resolver = cls.get_resolver(comp_query_params, config)
            comp_rpc_request, aggregates, groupbys = cls.get_timeseries_query(
                search_resolver=search_resolver,
                params=comp_query_params,
                query_string=query_string,
                y_axes=y_axes,
                groupby=[],
                referrer=referrer,
                sampling_mode=sampling_mode,
                additional_queries=additional_queries,
            )
            comp_rpc_response = snuba_rpc.timeseries_rpc([comp_rpc_request])[0]

            if comp_rpc_response.result_timeseries:
                timeseries = comp_rpc_response.result_timeseries[0]
                processed = cls.process_timeseries_list([timeseries])
                for existing, new in zip(result.timeseries, processed.timeseries):
                    existing["comparisonCount"] = new[timeseries.label]
            else:
                for existing in result.timeseries:
                    existing["comparisonCount"] = 0

        return SnubaTSResult(
            {"data": result.timeseries, "processed_timeseries": result, "meta": final_meta},
            params.start,
            params.end,
            params.granularity_secs,
        )

    @classmethod
    @sentry_sdk.trace
    def run_trace_query(
        cls,
        *,
        trace_id: str,
        params: SnubaParams,
        referrer: str,
        config: SearchResolverConfig,
        additional_attributes: list[str] | None = None,
    ) -> list[dict[str, Any]]:
        if additional_attributes is None:
            additional_attributes = []

        trace_attributes = [
            "parent_span",
            "description",
            "span.op",
            "span.name",
            "is_transaction",
            "transaction.span_id",
            "transaction.event_id",
            "transaction",
            "precise.start_ts",
            "precise.finish_ts",
            "project.id",
            "profile.id",
            "profiler.id",
            "span.duration",
            "sdk.name",
            "measurements.time_to_initial_display",
            "measurements.time_to_full_display",
            *additional_attributes,
        ]
        for key in {
            "lcp",
            "fcp",
            "inp",
            "cls",
            "ttfb",
        }:
            trace_attributes.append(f"measurements.{key}")
            trace_attributes.append(f"measurements.score.ratio.{key}")
        resolver = cls.get_resolver(params=params, config=SearchResolverConfig())
        columns, _ = resolver.resolve_attributes(trace_attributes)
        meta = resolver.resolve_meta(referrer=referrer)
        request = GetTraceRequest(
            meta=meta,
            trace_id=trace_id,
            # when this is None we just get the default limit
            limit=options.get("performance.traces.pagination.query-limit"),
            items=[
                GetTraceRequest.TraceItem(
                    item_type=TraceItemType.TRACE_ITEM_TYPE_SPAN,
                    attributes=[col.proto_definition for col in columns],
                )
            ],
        )
        spans = []
        start_time = int(time.time())
        MAX_ITERATIONS = options.get("performance.traces.pagination.max-iterations")
        MAX_TIMEOUT = options.get("performance.traces.pagination.max-timeout")
        for _ in range(MAX_ITERATIONS):
            response = snuba_rpc.get_trace_rpc(request)
            with sentry_sdk.start_span(op="process.rpc_response"):
                columns_by_name = {col.proto_definition.name: col for col in columns}
                for item_group in response.item_groups:
                    for span_item in item_group.items:
                        span: dict[str, Any] = {
                            "id": span_item.id,
                            "children": [],
                            "errors": [],
                            "occurrences": [],
                            "event_type": "span",
                        }
                        for attribute in span_item.attributes:
                            resolved_column = columns_by_name[attribute.key.name]
                            if resolved_column.proto_definition.type == STRING:
                                span[resolved_column.public_alias] = attribute.value.val_str
                            elif resolved_column.proto_definition.type == DOUBLE:
                                span[resolved_column.public_alias] = attribute.value.val_double
                            elif resolved_column.search_type == "boolean":
                                span[resolved_column.public_alias] = (
                                    attribute.value.val_bool or attribute.value.val_int == 1
                                )
<<<<<<< HEAD
                    spans.append(span)
            if response.page_token.end_pagination:
                break
            if MAX_TIMEOUT > 0 and time.time() - start_time > MAX_TIMEOUT:
                # If timeout is not set then logging this is not helpful
                rpc_debug_json = json.loads(MessageToJson(request))
                logger.info(
                    "running a trace query timed out while paginating",
                    extra={
                        "rpc_query": rpc_debug_json,
                        "referrer": request.meta.referrer,
                        "trace_item_type": request.meta.trace_item_type,
                    },
                )
                break
            request.page_token.CopyFrom(response.page_token)
=======
                            elif resolved_column.proto_definition.type == BOOLEAN:
                                span[resolved_column.public_alias] = attribute.value.val_bool

                            elif resolved_column.proto_definition.type == INT:
                                span[resolved_column.public_alias] = attribute.value.val_int
                                if resolved_column.public_alias == "project.id":
                                    span["project.slug"] = resolver.params.project_id_map.get(
                                        span[resolved_column.public_alias], "Unknown"
                                    )
                        spans.append(span)
                if response.page_token.end_pagination:
                    break
                if MAX_TIMEOUT > 0 and time.time() - start_time > MAX_TIMEOUT:
                    # If timeout is not set then logging this is not helpful
                    rpc_dataset_common.log_rpc_request(
                        "running a trace query timed out while paginating",
                        request,
                        logger,
                    )
                    break
                request.page_token.CopyFrom(response.page_token)
>>>>>>> 36b0318f
        return spans

    @classmethod
    @sentry_sdk.trace
    def run_stats_query(
        cls,
        *,
        params: SnubaParams,
        stats_types: set[str],
        query_string: str,
        referrer: str,
        config: SearchResolverConfig,
        search_resolver: SearchResolver | None = None,
        attributes: list[AttributeKey] | None = None,
    ) -> list[dict[str, Any]]:
        search_resolver = search_resolver or cls.get_resolver(params, config)
        stats_filter, _, _ = search_resolver.resolve_query(query_string)
        meta = search_resolver.resolve_meta(
            referrer=referrer,
            sampling_mode=params.sampling_mode,
        )
        stats_request = TraceItemStatsRequest(
            filter=stats_filter,
            meta=meta,
            stats_types=[],
        )

        if not set(stats_types).intersection(SUPPORTED_STATS_TYPES):
            return []

        if "attributeDistributions" in stats_types:
            stats_request.stats_types.append(
                StatsType(
                    attribute_distributions=AttributeDistributionsRequest(
                        max_buckets=75,
                        attributes=attributes,
                    )
                )
            )

        response = snuba_rpc.trace_item_stats_rpc(stats_request)
        stats = []

        for result in response.results:
            if "attributeDistributions" in stats_types and result.HasField(
                "attribute_distributions"
            ):
                attrs = defaultdict(list)
                for attribute in result.attribute_distributions.attributes:
                    if not can_expose_attribute(
                        attribute.attribute_name, SupportedTraceItemType.SPANS
                    ):
                        continue

                    for bucket in attribute.buckets:
                        public_alias, _, _ = translate_internal_to_public_alias(
                            attribute.attribute_name, "string", SupportedTraceItemType.SPANS
                        )
                        public_alias = public_alias or attribute.attribute_name
                        attrs[public_alias].append({"label": bucket.label, "value": bucket.value})
                stats.append({"attribute_distributions": {"data": attrs}})

        return stats<|MERGE_RESOLUTION|>--- conflicted
+++ resolved
@@ -258,24 +258,6 @@
                                 span[resolved_column.public_alias] = (
                                     attribute.value.val_bool or attribute.value.val_int == 1
                                 )
-<<<<<<< HEAD
-                    spans.append(span)
-            if response.page_token.end_pagination:
-                break
-            if MAX_TIMEOUT > 0 and time.time() - start_time > MAX_TIMEOUT:
-                # If timeout is not set then logging this is not helpful
-                rpc_debug_json = json.loads(MessageToJson(request))
-                logger.info(
-                    "running a trace query timed out while paginating",
-                    extra={
-                        "rpc_query": rpc_debug_json,
-                        "referrer": request.meta.referrer,
-                        "trace_item_type": request.meta.trace_item_type,
-                    },
-                )
-                break
-            request.page_token.CopyFrom(response.page_token)
-=======
                             elif resolved_column.proto_definition.type == BOOLEAN:
                                 span[resolved_column.public_alias] = attribute.value.val_bool
 
@@ -290,14 +272,17 @@
                     break
                 if MAX_TIMEOUT > 0 and time.time() - start_time > MAX_TIMEOUT:
                     # If timeout is not set then logging this is not helpful
-                    rpc_dataset_common.log_rpc_request(
+                    rpc_debug_json = json.loads(MessageToJson(request))
+                    logger.info(
                         "running a trace query timed out while paginating",
-                        request,
-                        logger,
+                        extra={
+                            "rpc_query": rpc_debug_json,
+                            "referrer": request.meta.referrer,
+                            "trace_item_type": request.meta.trace_item_type,
+                        },
                     )
                     break
                 request.page_token.CopyFrom(response.page_token)
->>>>>>> 36b0318f
         return spans
 
     @classmethod
