--- conflicted
+++ resolved
@@ -397,8 +397,7 @@
             result.sampling_rate[index][label] = data_point.avg_sampling_rate
             result.sample_count[index][label] = data_point.sample_count
 
-<<<<<<< HEAD
-    return result, confidence
+    return result
 
 
 @dataclass
@@ -466,7 +465,4 @@
                 elif resolved_column.proto_definition.type == INT:
                     span[resolved_column.public_alias] = attribute.value.val_int
             spans.append(span)
-    return spans
-=======
-    return result
->>>>>>> e8ab3bdf
+    return spans