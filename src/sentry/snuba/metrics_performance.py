from datetime import timedelta
from typing import Any, Dict, List, Optional, Sequence

import sentry_sdk
from snuba_sdk import AliasedExpression

from sentry.discover.arithmetic import categorize_columns
from sentry.search.events.builder import (
    HistogramMetricQueryBuilder,
    MetricsQueryBuilder,
    TimeseriesMetricQueryBuilder,
)
from sentry.search.events.fields import get_function_alias
from sentry.sentry_metrics import indexer
from sentry.sentry_metrics.configuration import UseCaseKey
from sentry.snuba import discover
from sentry.utils.snuba import Dataset, SnubaTSResult


def resolve_tags(results: Any, query_definition: MetricsQueryBuilder) -> Any:
    """Go through the results of a metrics query and reverse resolve its tags"""
    if query_definition.use_metrics_layer:
        return results
    tags: List[str] = []
    cached_resolves: Dict[int, str] = {}
    # no-op if they're already strings
    if query_definition.tag_values_are_strings:
        return results

    with sentry_sdk.start_span(op="mep", description="resolve_tags"):
        for column in query_definition.columns:
            if (
                isinstance(column, AliasedExpression)
                and column.exp.subscriptable == "tags"
                and column.alias
            ):
                tags.append(column.alias)
            # transaction is a special case since we use a transform null & unparam
            if column.alias in ["transaction", "title"]:
                tags.append(column.alias)

        for tag in tags:
            for row in results["data"]:
                if row[tag] not in cached_resolves:
                    resolved_tag = indexer.reverse_resolve(
                        UseCaseKey.PERFORMANCE, query_definition.organization_id, row[tag]
                    )
                    cached_resolves[row[tag]] = resolved_tag
                row[tag] = cached_resolves[row[tag]]
            if tag in results["meta"]["fields"]:
                results["meta"]["fields"][tag] = "string"

    return results


def query(
    selected_columns,
    query,
    params,
    equations=None,
    orderby=None,
    offset=None,
    limit=50,
    referrer=None,
    auto_fields=False,
    auto_aggregations=False,
    use_aggregate_conditions=False,
    allow_metric_aggregates=True,
    conditions=None,
    functions_acl=None,
    dry_run=False,
    transform_alias_to_input_format=False,
    has_metrics: bool = True,
    use_metrics_layer: bool = False,
):
    with sentry_sdk.start_span(op="mep", description="MetricQueryBuilder"):
        metrics_query = MetricsQueryBuilder(
            params,
            query=query,
            selected_columns=selected_columns,
            equations=[],
            orderby=orderby,
            # Auto fields will add things like id back in if enabled
            auto_fields=False,
            auto_aggregations=auto_aggregations,
            use_aggregate_conditions=use_aggregate_conditions,
            allow_metric_aggregates=allow_metric_aggregates,
            functions_acl=functions_acl,
            limit=limit,
            offset=offset,
            dry_run=dry_run,
            dataset=Dataset.PerformanceMetrics,
<<<<<<< HEAD
            transform_alias_to_input_format=transform_alias_to_input_format,
=======
            use_metrics_layer=use_metrics_layer,
>>>>>>> 610205ad
        )
        if dry_run:
            metrics_referrer = referrer + ".dry-run"
        else:
            metrics_referrer = referrer + ".metrics-enhanced"
        results = metrics_query.run_query(metrics_referrer)
        if dry_run:
            # Query has to reach here to be considered compatible
            sentry_sdk.set_tag("query.mep_compatible", True)
            return {}
    with sentry_sdk.start_span(op="mep", description="query.transform_results"):
        results = metrics_query.process_results(results)
        results["meta"]["isMetricsData"] = True
        sentry_sdk.set_tag("performance.dataset", "metrics")
        return results


def timeseries_query(
    selected_columns: Sequence[str],
    query: str,
    params: Dict[str, str],
    rollup: int,
    referrer: str,
    zerofill_results: bool = True,
    allow_metric_aggregates=True,
    comparison_delta: Optional[timedelta] = None,
    functions_acl: Optional[List[str]] = None,
    dry_run: bool = False,
    has_metrics: bool = True,
) -> SnubaTSResult:
    """
    High-level API for doing arbitrary user timeseries queries against events.
    this API should match that of sentry.snuba.discover.timeseries_query
    """
    metrics_compatible = False
    equations, columns = categorize_columns(selected_columns)
    if comparison_delta is None and not equations:
        metrics_compatible = True

    if metrics_compatible or dry_run:
        with sentry_sdk.start_span(op="mep", description="TimeseriesMetricQueryBuilder"):
            metrics_query = TimeseriesMetricQueryBuilder(
                params,
                rollup,
                dataset=Dataset.PerformanceMetrics,
                query=query,
                selected_columns=columns,
                functions_acl=functions_acl,
                allow_metric_aggregates=allow_metric_aggregates,
                dry_run=dry_run,
            )
            if dry_run:
                metrics_referrer = referrer + ".dry-run"
            else:
                metrics_referrer = referrer + ".metrics-enhanced"
            result = metrics_query.run_query(metrics_referrer)
            if dry_run:
                # Query has to reach here to be considered compatible
                sentry_sdk.set_tag("query.mep_compatible", True)
                return
        with sentry_sdk.start_span(op="mep", description="query.transform_results"):
            result = metrics_query.process_results(result)
            result["data"] = (
                discover.zerofill(
                    result["data"],
                    params["start"],
                    params["end"],
                    rollup,
                    "time",
                )
                if zerofill_results
                else result["data"]
            )
            sentry_sdk.set_tag("performance.dataset", "metrics")
            result["meta"]["isMetricsData"] = True
            return SnubaTSResult(
                {
                    "data": result["data"],
                    "isMetricsData": True,
                    "meta": result["meta"],
                },
                params["start"],
                params["end"],
                rollup,
            )
    return SnubaTSResult()


def histogram_query(
    fields,
    user_query,
    params,
    num_buckets,
    precision=0,
    min_value=None,
    max_value=None,
    data_filter=None,
    referrer=None,
    group_by=None,
    order_by=None,
    limit_by=None,
    histogram_rows=None,
    extra_conditions=None,
    normalize_results=True,
):
    """
    API for generating histograms for numeric columns.

    A multihistogram is possible only if the columns are all array columns.
    Array columns are columns whose values are nested arrays.
    Measurements and span op breakdowns are examples of array columns.
    The resulting histograms will have their bins aligned.

    :param [str] fields: The list of fields for which you want to generate histograms for.
    :param str user_query: Filter query string to create conditions from.
    :param {str: str} params: Filtering parameters with start, end, project_id, environment
    :param int num_buckets: The number of buckets the histogram should contain.
    :param int precision: The number of decimal places to preserve, default 0.
    :param float min_value: The minimum value allowed to be in the histogram.
        If left unspecified, it is queried using `user_query` and `params`.
    :param float max_value: The maximum value allowed to be in the histogram.
        If left unspecified, it is queried using `user_query` and `params`.
    :param str data_filter: Indicate the filter strategy to be applied to the data.
    :param [str] group_by: Allows additional grouping to serve multifacet histograms.
    :param [str] order_by: Allows additional ordering within each alias to serve multifacet histograms.
    :param [str] limit_by: Allows limiting within a group when serving multifacet histograms.
    :param int histogram_rows: Used to modify the limit when fetching multiple rows of buckets (performance facets).
    :param [Condition] extra_conditions: Adds any additional conditions to the histogram query that aren't received from params.
    :param bool normalize_results: Indicate whether to normalize the results by column into bins.
    """

    multiplier = int(10**precision)
    if max_value is not None:
        # We want the specified max_value to be exclusive, and the queried max_value
        # to be inclusive. So we adjust the specified max_value using the multiplier.
        max_value -= 0.1 / multiplier

    min_value, max_value = discover.find_histogram_min_max(
        fields, min_value, max_value, user_query, params, data_filter, query_fn=query
    )
    if min_value is None or max_value is None:
        return {"meta": {"isMetricsData": True}}

    histogram_params = discover.find_histogram_params(num_buckets, min_value, max_value, multiplier)

    builder = HistogramMetricQueryBuilder(
        histogram_params,
        # Arguments for QueryBuilder
        dataset=Dataset.PerformanceMetrics,
        params=params,
        query=user_query,
        selected_columns=[f"histogram({field})" for field in fields],
        orderby=order_by,
        limitby=limit_by,
    )
    if extra_conditions is not None:
        builder.add_conditions(extra_conditions)
    results = builder.run_query(referrer)

    # TODO: format to match non-metric-result
    if not normalize_results:
        return results

    result = normalize_histogram_results(fields, histogram_params, results)
    result["meta"] = {"isMetricsData": True}
    return result


def normalize_histogram_results(fields, histogram_params, results):
    """
    Normalizes the histogram results by renaming the columns to key and bin
    and make sure to zerofill any missing values.

    :param [str] fields: The list of fields for which you want to generate the
        histograms for.
    :param str key_column: The column of the key name.
    :param HistogramParams histogram_params: The histogram parameters used.
    :param any results: The results from the histogram query that may be missing
        bins and needs to be normalized.
    :param str array_column: Array column prefix
    """

    # zerofill and rename the columns while making sure to adjust for precision
    bucket_maps = {field: {} for field in fields}
    # Only one row in metrics result
    data = results["data"][0]
    for field in fields:
        histogram_column = f"histogram({field})"
        histogram_alias = get_function_alias(histogram_column)
        bucket_maps[field] = {start: height for start, end, height in data[histogram_alias]}

    new_data = {field: [] for field in fields}
    for i in range(histogram_params.num_buckets):
        bucket = histogram_params.start_offset + histogram_params.bucket_size * i
        for field in fields:
            row = {
                "bin": bucket,
                "count": bucket_maps[field].get(bucket, 0),
            }
            # make sure to adjust for the precision if necessary
            if histogram_params.multiplier > 1:
                row["bin"] /= float(histogram_params.multiplier)
            new_data[field].append(row)

    return new_data<|MERGE_RESOLUTION|>--- conflicted
+++ resolved
@@ -90,11 +90,8 @@
             offset=offset,
             dry_run=dry_run,
             dataset=Dataset.PerformanceMetrics,
-<<<<<<< HEAD
             transform_alias_to_input_format=transform_alias_to_input_format,
-=======
             use_metrics_layer=use_metrics_layer,
->>>>>>> 610205ad
         )
         if dry_run:
             metrics_referrer = referrer + ".dry-run"
