import logging
from datetime import datetime
from typing import Any, List, Optional

<<<<<<< HEAD
import sentry_sdk

=======
from sentry.exceptions import InvalidSearchQuery
>>>>>>> c61525f0
from sentry.search.events.builder import (
    ProfileFunctionsQueryBuilder,
    ProfileFunctionsTimeseriesQueryBuilder,
    ProfileTopFunctionsTimeseriesQueryBuilder,
)
from sentry.search.events.fields import get_json_meta_type
from sentry.search.events.types import ParamsType, SnubaParams
from sentry.snuba.dataset import Dataset
from sentry.snuba.discover import transform_tips, zerofill
from sentry.utils.snuba import SnubaTSResult

logger = logging.getLogger(__name__)


def query(
    selected_columns: List[str],
    query: Optional[str],
    params: ParamsType,
    snuba_params: Optional[SnubaParams] = None,
    equations: Optional[List[str]] = None,
    orderby: Optional[List[str]] = None,
    offset: int = 0,
    limit: int = 50,
    referrer: str = "",
    auto_fields: bool = False,
    auto_aggregations: bool = False,
    use_aggregate_conditions: bool = False,
    allow_metric_aggregates: bool = False,
    transform_alias_to_input_format: bool = False,
    has_metrics: bool = False,
    functions_acl: Optional[List[str]] = None,
    use_metrics_layer: bool = False,
) -> Any:
    if not selected_columns:
        raise InvalidSearchQuery("No columns selected")

    builder = ProfileFunctionsQueryBuilder(
        dataset=Dataset.Functions,
        params=params,
        query=query,
        snuba_params=snuba_params,
        selected_columns=selected_columns,
        orderby=orderby,
        auto_fields=False,
        auto_aggregations=auto_aggregations,
        use_aggregate_conditions=use_aggregate_conditions,
        transform_alias_to_input_format=transform_alias_to_input_format,
        functions_acl=functions_acl,
        limit=limit,
        offset=offset,
    )
    result = builder.process_results(builder.run_query(referrer))
    result["meta"]["tips"] = transform_tips(builder.tips)
    return result


def timeseries_query(
    selected_columns: List[str],
    query: Optional[str],
    params: ParamsType,
    rollup: int,
    referrer: str = "",
    zerofill_results: bool = True,
    comparison_delta: Optional[datetime] = None,
    functions_acl: Optional[List[str]] = None,
    allow_metric_aggregates: bool = False,
    has_metrics: bool = False,
    use_metrics_layer: bool = False,
) -> Any:
    builder = ProfileFunctionsTimeseriesQueryBuilder(
        dataset=Dataset.Functions,
        params=params,
        query=query,
        interval=rollup,
        selected_columns=selected_columns,
        functions_acl=functions_acl,
    )
    results = builder.run_query(referrer)

    return SnubaTSResult(
        {
            "data": zerofill(
                results["data"],
                params["start"],
                params["end"],
                rollup,
                "time",
            )
            if zerofill_results
            else results["data"],
            "meta": {
                "fields": {
                    value["name"]: get_json_meta_type(value["name"], value.get("type"), builder)
                    for value in results["meta"]
                }
            },
        },
        params["start"],
        params["end"],
        rollup,
    )


def top_events_timeseries(
    timeseries_columns,
    selected_columns,
    query,
    params,
    orderby,
    rollup,
    limit,
    organization,
    equations=None,
    referrer=None,
    top_events=None,
    allow_empty=True,
    zerofill_results=True,
    include_other=False,
    functions_acl=None,
    result_key_order=None,
):
    assert not include_other, "Other is not supported"  # TODO: support other

    if top_events is None:
        assert top_events, "Need to provide top events"  # TODO: support this use case

    top_functions_builder = ProfileTopFunctionsTimeseriesQueryBuilder(
        dataset=Dataset.Functions,
        params=params,
        interval=rollup,
        top_events=top_events["data"],
        other=False,
        query=query,
        selected_columns=selected_columns,
        timeseries_columns=timeseries_columns,
        equations=equations,
        functions_acl=functions_acl,
        skip_tag_resolution=True,
    )

    if len(top_events["data"]) == limit and include_other:
        assert False, "Other is not supported"  # TODO: support other
    else:
        result = top_functions_builder.run_query(referrer)
        other_result = {"data": []}

    if (
        not allow_empty
        and not len(result.get("data", []))
        and not len(other_result.get("data", []))
    ):
        return SnubaTSResult(
            {
                "data": zerofill([], params["start"], params["end"], rollup, "time")
                if zerofill_results
                else [],
            },
            params["start"],
            params["end"],
            rollup,
        )

    with sentry_sdk.start_span(
        op="discover.discover", description="top_events.transform_results"
    ) as span:
        span.set_data("result_count", len(result.get("data", [])))
        result = top_functions_builder.process_results(result)

        if result_key_order is None:
            result_key_order = top_functions_builder.translated_groupby

        results = {}

        # Using the top events add the order to the results
        for index, item in enumerate(top_events["data"]):
            result_key = create_result_key(item, result_key_order)
            results[result_key] = {"order": index, "data": []}
        for row in result["data"]:
            result_key = create_result_key(row, result_key_order)
            if result_key in results:
                results[result_key]["data"].append(row)
            else:
                logger.warning(
                    "discover.top-events.timeseries.key-mismatch",
                    extra={"result_key": result_key, "top_event_keys": list(results.keys())},
                )

        for key, item in results.items():
            results[key] = SnubaTSResult(
                {
                    "data": zerofill(item["data"], params["start"], params["end"], rollup, "time")
                    if zerofill_results
                    else item["data"],
                    "order": item["order"],
                },
                params["start"],
                params["end"],
                rollup,
            )

        return results


def create_result_key(result_row, fields) -> str:
    values = []
    for field in fields:
        value = result_row.get(field)

        # some datasets can return lists as values, the functions dataset cannot
        # at this time, so there is no support for it yet

        values.append(str(value))
    key = ",".join(values)
    return key<|MERGE_RESOLUTION|>--- conflicted
+++ resolved
@@ -2,12 +2,9 @@
 from datetime import datetime
 from typing import Any, List, Optional
 
-<<<<<<< HEAD
 import sentry_sdk
 
-=======
 from sentry.exceptions import InvalidSearchQuery
->>>>>>> c61525f0
 from sentry.search.events.builder import (
     ProfileFunctionsQueryBuilder,
     ProfileFunctionsTimeseriesQueryBuilder,
