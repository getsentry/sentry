from datetime import timedelta
from typing import Dict, List, Optional, Sequence

import sentry_sdk

from sentry.discover.arithmetic import categorize_columns
from sentry.exceptions import IncompatibleMetricsQuery, InvalidSearchQuery
from sentry.snuba import discover
from sentry.snuba.metrics_performance import histogram_query as metrics_histogram_query
from sentry.snuba.metrics_performance import query as metrics_query
from sentry.snuba.metrics_performance import timeseries_query as metrics_timeseries_query
from sentry.snuba.metrics_performance import top_events_timeseries as metrics_top_events_timeseries
from sentry.utils.snuba import SnubaTSResult


def query(
    selected_columns,
    query,
    params,
    snuba_params=None,
    equations=None,
    orderby=None,
    offset=None,
    limit=50,
    referrer=None,
    auto_fields=False,
    auto_aggregations=False,
    use_aggregate_conditions=False,
    allow_metric_aggregates=True,
    conditions=None,
    functions_acl=None,
    transform_alias_to_input_format=False,
    has_metrics: bool = True,
    use_metrics_layer: bool = False,
    on_demand_metrics_enabled: bool = False,
    on_demand_metrics_type=None,
):
    metrics_compatible = not equations
    dataset_reason = discover.DEFAULT_DATASET_REASON

    if metrics_compatible:
        try:
            result = metrics_query(
                selected_columns,
                query,
                params,
                snuba_params,
                equations,
                orderby,
                offset,
                limit,
                referrer,
                auto_fields,
                auto_aggregations,
                use_aggregate_conditions,
                allow_metric_aggregates,
                conditions,
                functions_acl,
                transform_alias_to_input_format,
                has_metrics,
                use_metrics_layer,
                on_demand_metrics_enabled,
<<<<<<< HEAD
                on_demand_metrics_type,
=======
                on_demand_metrics_type=on_demand_metrics_type,
>>>>>>> 6c2276c8
            )
            result["meta"]["datasetReason"] = dataset_reason

            return result
        # raise Invalid Queries since the same thing will happen with discover
        except InvalidSearchQuery as error:
            raise error
        # any remaining errors mean we should try again with discover
        except IncompatibleMetricsQuery as error:
            sentry_sdk.set_tag("performance.mep_incompatible", str(error))
            dataset_reason = str(error)
            metrics_compatible = False
        except Exception as error:
            raise error

    # Either metrics failed, or this isn't a query we can enhance with metrics
    if not metrics_compatible:
        sentry_sdk.set_tag("performance.dataset", "discover")
        results = discover.query(
            selected_columns,
            query,
            params,
            equations=equations,
            orderby=orderby,
            offset=offset,
            limit=limit,
            referrer=referrer,
            auto_fields=auto_fields,
            auto_aggregations=auto_aggregations,
            use_aggregate_conditions=use_aggregate_conditions,
            conditions=conditions,
            functions_acl=functions_acl,
            transform_alias_to_input_format=transform_alias_to_input_format,
            has_metrics=has_metrics,
        )
        results["meta"]["isMetricsData"] = False
        results["meta"]["isMetricsExtractedData"] = False
        results["meta"]["datasetReason"] = dataset_reason

        return results

    return {}


def timeseries_query(
    selected_columns: Sequence[str],
    query: str,
    params: Dict[str, str],
    rollup: int,
    referrer: str,
    zerofill_results: bool = True,
    allow_metric_aggregates=True,
    comparison_delta: Optional[timedelta] = None,
    functions_acl: Optional[List[str]] = None,
    has_metrics: bool = True,
    use_metrics_layer: bool = False,
    on_demand_metrics_enabled: bool = False,
    on_demand_metrics_type=None,
) -> SnubaTSResult:
    """
    High-level API for doing arbitrary user timeseries queries against events.
    this API should match that of sentry.snuba.discover.timeseries_query
    """
    equations, columns = categorize_columns(selected_columns)
    metrics_compatible = not equations

    if metrics_compatible:
        try:
            return metrics_timeseries_query(
                selected_columns,
                query,
                params,
                rollup,
                referrer,
                zerofill_results,
                allow_metric_aggregates,
                comparison_delta,
                functions_acl,
                use_metrics_layer=use_metrics_layer,
                on_demand_metrics_enabled=on_demand_metrics_enabled,
                on_demand_metrics_type=on_demand_metrics_type,
            )
        # raise Invalid Queries since the same thing will happen with discover
        except InvalidSearchQuery as error:
            raise error
        # any remaining errors mean we should try again with discover
        except IncompatibleMetricsQuery as error:
            sentry_sdk.set_tag("performance.mep_incompatible", str(error))
            metrics_compatible = False
        except Exception as error:
            raise error

    # This isn't a query we can enhance with metrics
    if not metrics_compatible:
        sentry_sdk.set_tag("performance.dataset", "discover")
        return discover.timeseries_query(
            selected_columns,
            query,
            params,
            rollup,
            referrer,
            zerofill_results,
            comparison_delta,
            functions_acl,
            has_metrics=has_metrics,
        )
    return SnubaTSResult(
        {
            "data": discover.zerofill([], params["start"], params["end"], rollup, "time")
            if zerofill_results
            else [],
        },
        params["start"],
        params["end"],
        rollup,
    )


def top_events_timeseries(
    timeseries_columns,
    selected_columns,
    user_query,
    params,
    orderby,
    rollup,
    limit,
    organization,
    equations=None,
    referrer=None,
    top_events=None,
    allow_empty=True,
    zerofill_results=True,
    include_other=False,
    functions_acl=None,
    on_demand_metrics_enabled: bool = False,
    on_demand_metrics_type=None,
):
    metrics_compatible = False
    equations, columns = categorize_columns(selected_columns)
    if not equations:
        metrics_compatible = True

    if metrics_compatible:
        try:
            return metrics_top_events_timeseries(
                timeseries_columns,
                selected_columns,
                user_query,
                params,
                orderby,
                rollup,
                limit,
                organization,
                equations,
                referrer,
                top_events,
                allow_empty,
                zerofill_results,
                include_other,
                functions_acl,
                on_demand_metrics_enabled=on_demand_metrics_enabled,
                on_demand_metrics_type=on_demand_metrics_type,
            )
        # raise Invalid Queries since the same thing will happen with discover
        except InvalidSearchQuery as error:
            raise error
        # any remaining errors mean we should try again with discover
        except IncompatibleMetricsQuery as error:
            sentry_sdk.set_tag("performance.mep_incompatible", str(error))
            metrics_compatible = False
        except Exception as error:
            raise error

    # This isn't a query we can enhance with metrics
    if not metrics_compatible:
        sentry_sdk.set_tag("performance.dataset", "discover")
        return discover.top_events_timeseries(
            timeseries_columns,
            selected_columns,
            user_query,
            params,
            orderby,
            rollup,
            limit,
            organization,
            equations,
            referrer,
            top_events,
            allow_empty,
            zerofill_results,
            include_other,
            functions_acl,
        )
    return SnubaTSResult(
        {
            "data": discover.zerofill([], params["start"], params["end"], rollup, "time")
            if zerofill_results
            else [],
        },
        params["start"],
        params["end"],
        rollup,
    )


def histogram_query(
    fields,
    user_query,
    params,
    num_buckets,
    precision=0,
    min_value=None,
    max_value=None,
    data_filter=None,
    referrer=None,
    group_by=None,
    order_by=None,
    limit_by=None,
    histogram_rows=None,
    extra_conditions=None,
    normalize_results=True,
    use_metrics_layer=False,
    on_demand_metrics_enabled=False,
    on_demand_metrics_type=None,
):
    """
    High-level API for doing arbitrary user timeseries queries against events.
    this API should match that of sentry.snuba.discover.histogram_query
    """
    # Must need to normalize results to be MEP
    metrics_compatible = normalize_results
    if metrics_compatible:
        try:
            return metrics_histogram_query(
                fields,
                user_query,
                params,
                num_buckets,
                precision,
                min_value,
                max_value,
                data_filter,
                referrer,
                group_by,
                order_by,
                limit_by,
                histogram_rows,
                extra_conditions,
                normalize_results,
                use_metrics_layer,
            )
        # raise Invalid Queries since the same thing will happen with discover
        except InvalidSearchQuery as error:
            raise error
        # any remaining errors mean we should try again with discover
        except IncompatibleMetricsQuery as error:
            sentry_sdk.set_tag("performance.mep_incompatible", str(error))
            metrics_compatible = False
        except Exception as error:
            raise error

    # This isn't a query we can enhance with metrics
    if not metrics_compatible:
        sentry_sdk.set_tag("performance.dataset", "discover")
        return discover.histogram_query(
            fields,
            user_query,
            params,
            num_buckets,
            precision,
            min_value,
            max_value,
            data_filter,
            referrer,
            group_by,
            order_by,
            limit_by,
            histogram_rows,
            extra_conditions,
            normalize_results,
        )
    return {}<|MERGE_RESOLUTION|>--- conflicted
+++ resolved
@@ -60,11 +60,7 @@
                 has_metrics,
                 use_metrics_layer,
                 on_demand_metrics_enabled,
-<<<<<<< HEAD
-                on_demand_metrics_type,
-=======
                 on_demand_metrics_type=on_demand_metrics_type,
->>>>>>> 6c2276c8
             )
             result["meta"]["datasetReason"] = dataset_reason
 
