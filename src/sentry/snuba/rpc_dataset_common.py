--- conflicted
+++ resolved
@@ -654,7 +654,6 @@
             sampling_mode=sampling_mode,
             extra_conditions=top_conditions,
         )
-<<<<<<< HEAD
         requests = [rpc_request]
         if include_other:
             other_request, _, _ = cls.get_timeseries_query(
@@ -663,23 +662,11 @@
                 query_string=query_string,
                 y_axes=y_axes,
                 groupby=[],  # in the other series, we want eveything in a single group, so the group by is empty
-                referrer=referrer,
+                referrer=f"{referrer}.query-other",
                 sampling_mode=sampling_mode,
                 extra_conditions=other_conditions,
             )
             requests.append(other_request)
-=======
-        other_request, other_aggregates, other_groupbys = cls.get_timeseries_query(
-            search_resolver=search_resolver,
-            params=params,
-            query_string=query_string,
-            y_axes=y_axes,
-            groupby=[],  # in the other series, we want eveything in a single group, so the group by is empty
-            referrer=f"{referrer}.query-other",
-            sampling_mode=sampling_mode,
-            extra_conditions=other_conditions,
-        )
->>>>>>> 18c2d146
 
         """Run the query"""
         timeseries_rpc_response = snuba_rpc.timeseries_rpc(requests)
