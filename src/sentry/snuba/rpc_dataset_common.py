import logging
import math
from collections import defaultdict
from dataclasses import dataclass, field
from datetime import datetime, timedelta
from typing import Any

import sentry_sdk
from google.protobuf.json_format import MessageToJson
from sentry_protos.snuba.v1.endpoint_time_series_pb2 import (
    Expression,
    TimeSeries,
    TimeSeriesRequest,
)
from sentry_protos.snuba.v1.endpoint_trace_item_table_pb2 import (
    Column,
    TraceItemTableRequest,
    TraceItemTableResponse,
)
from sentry_protos.snuba.v1.request_common_pb2 import PageToken
from sentry_protos.snuba.v1.trace_item_attribute_pb2 import AttributeKey, AttributeValue
from sentry_protos.snuba.v1.trace_item_filter_pb2 import (
    AndFilter,
    ComparisonFilter,
    OrFilter,
    TraceItemFilter,
)

from sentry.api.event_search import SearchFilter, SearchKey, SearchValue
from sentry.discover import arithmetic
from sentry.exceptions import InvalidSearchQuery
from sentry.search.eap.columns import (
    AnyResolved,
    ColumnDefinitions,
    ResolvedAggregate,
    ResolvedAttribute,
    ResolvedConditionalAggregate,
    ResolvedEquation,
    ResolvedFormula,
    ResolvedLiteral,
)
from sentry.search.eap.constants import DOUBLE, MAX_ROLLUP_POINTS, VALID_GRANULARITIES
from sentry.search.eap.resolver import SearchResolver
from sentry.search.eap.types import CONFIDENCES, ConfidenceData, EAPResponse, SearchResolverConfig
from sentry.search.eap.utils import (
    handle_downsample_meta,
    set_debug_meta,
    transform_binary_formula_to_expression,
)
from sentry.search.events.fields import get_function_alias, is_function
from sentry.search.events.types import SAMPLING_MODES, EventsMeta, SnubaData, SnubaParams
from sentry.snuba.discover import OTHER_KEY, create_groupby_dict, create_result_key
from sentry.utils import json, snuba_rpc
from sentry.utils.snuba import SnubaTSResult, process_value

logger = logging.getLogger("sentry.snuba.spans_rpc")


@dataclass
class ProcessedTimeseries:
    timeseries: SnubaData = field(default_factory=list)
    confidence: SnubaData = field(default_factory=list)
    sampling_rate: SnubaData = field(default_factory=list)
    sample_count: SnubaData = field(default_factory=list)


<<<<<<< HEAD
def process_timeseries_list(timeseries_list: list[TimeSeries]) -> ProcessedTimeseries:
    result = ProcessedTimeseries()

    for timeseries in timeseries_list:
        label = timeseries.label
        if result.timeseries:
            for index, bucket in enumerate(timeseries.buckets):
                assert result.timeseries[index]["time"] == bucket.seconds
                assert result.confidence[index]["time"] == bucket.seconds
                assert result.sampling_rate[index]["time"] == bucket.seconds
                assert result.sample_count[index]["time"] == bucket.seconds
        else:
            for bucket in timeseries.buckets:
                result.timeseries.append({"time": bucket.seconds})
                result.confidence.append({"time": bucket.seconds})
                result.sampling_rate.append({"time": bucket.seconds})
                result.sample_count.append({"time": bucket.seconds})

        for index, data_point in enumerate(timeseries.data_points):
            result.timeseries[index][label] = process_value(data_point.data)
            result.confidence[index][label] = CONFIDENCES.get(data_point.reliability, None)
            result.sampling_rate[index][label] = process_value(data_point.avg_sampling_rate)
            result.sample_count[index][label] = process_value(data_point.sample_count)

    return result


def categorize_column(
    column: AnyResolved,
) -> Column:
    # Can't do bare literals, so they're actually formulas with +0
    if isinstance(column, (ResolvedFormula, ResolvedEquation, ResolvedLiteral)):
        return Column(formula=column.proto_definition, label=column.public_alias)
    elif isinstance(column, ResolvedAggregate):
        return Column(aggregation=column.proto_definition, label=column.public_alias)
    elif isinstance(column, ResolvedConditionalAggregate):
        return Column(conditional_aggregation=column.proto_definition, label=column.public_alias)
    else:
        return Column(key=column.proto_definition, label=column.public_alias)


def categorize_aggregate(
    column: AnyResolved,
) -> Expression:
    if isinstance(column, (ResolvedFormula, ResolvedEquation)):
        # TODO: Remove when https://github.com/getsentry/eap-planning/issues/206 is merged, since we can use formulas in both APIs at that point
        return Expression(
            formula=transform_binary_formula_to_expression(column.proto_definition),
            label=column.public_alias,
        )
    elif isinstance(column, ResolvedAggregate):
        return Expression(aggregation=column.proto_definition, label=column.public_alias)
    elif isinstance(column, ResolvedConditionalAggregate):
        return Expression(
            conditional_aggregation=column.proto_definition, label=column.public_alias
        )
    else:
        raise Exception(f"Unknown column type {type(column)}")


def update_timestamps(
    params: SnubaParams, resolver: SearchResolver
) -> tuple[TraceItemFilter | None, SnubaParams]:
    """We need to update snuba params to query a wider period than requested so that we get aligned granularities while
    still querying the requested period

    This is because quote:
    "the platform will not be changing its behavior to accommodate this request. The endpoint's capabilities are
    currently flexible enough to allow the client to build either thing. Whether it's rounding time buckets or not, that
    behavior is up to you. Creating two separate almost identical endpoints to allow for both behaviors is also not
    going to happen."
    """
    if not resolver.config.stable_timestamp_quantization:
        return None, params
    elif (
        params.start is not None and params.end is not None and params.granularity_secs is not None
    ):
        # Doing this via timestamps as its the most direct and matches how its stored under the hood
        start = int(params.start.replace(tzinfo=None).timestamp())
        end = int(params.end.replace(tzinfo=None).timestamp())
        timeseries_definition, _ = resolver.resolve_attribute("timestamp")
        # Need timestamp as a double even though that's not how resolver does it so we can pass the timestamp in directly
        timeseries_column = AttributeKey(name=timeseries_definition.internal_name, type=DOUBLE)

        # Create a And statement with the date range that the user selected
        ts_filter = TraceItemFilter(
            and_filter=AndFilter(
                filters=[
                    TraceItemFilter(
                        comparison_filter=ComparisonFilter(
                            key=timeseries_column,
                            op=ComparisonFilter.OP_GREATER_THAN_OR_EQUALS,
                            value=AttributeValue(val_int=start),
                        )
                    ),
                    TraceItemFilter(
                        comparison_filter=ComparisonFilter(
                            key=timeseries_column,
                            op=ComparisonFilter.OP_LESS_THAN,
                            value=AttributeValue(val_int=end),
                        )
                    ),
                ]
            )
        )

        # Round the start & end so that we get buckets that match the granularity
        params.start = datetime.fromtimestamp(
            math.floor(params.start.timestamp() / params.granularity_secs) * params.granularity_secs
        )
        params.end = datetime.fromtimestamp(
            math.ceil(params.end.timestamp() / params.granularity_secs) * params.granularity_secs
        )
        return ts_filter, params
    else:
        raise InvalidSearchQuery("start, end and interval are required")


def get_timeseries_query(
    search_resolver: SearchResolver,
    params: SnubaParams,
    query_string: str,
    y_axes: list[str],
    groupby: list[str],
    referrer: str,
    sampling_mode: SAMPLING_MODES | None,
    extra_conditions: TraceItemFilter | None = None,
) -> tuple[
    TimeSeriesRequest,
    list[AnyResolved],
    list[ResolvedAttribute],
]:
    timeseries_filter, params = update_timestamps(params, search_resolver)
    meta = search_resolver.resolve_meta(
        referrer=referrer, sampling_mode=sampling_mode, debug=params.debug
    )
    query, _, query_contexts = search_resolver.resolve_query(query_string)
    selected_equations, selected_axes = arithmetic.categorize_columns(y_axes)
    (functions, _) = search_resolver.resolve_functions(selected_axes)
    equations, _ = search_resolver.resolve_equations(selected_equations)
    groupbys, groupby_contexts = search_resolver.resolve_attributes(groupby)

    # Virtual context columns (VCCs) are currently only supported in TraceItemTable.
    # Since they are not supported here - we map them manually back to the original
    # column the virtual context column would have used.
    for i, groupby_definition in enumerate(zip(groupbys, groupby_contexts)):
        _, context = groupby_definition
        if context is not None:
            col = search_resolver.map_context_to_original_column(context)
            groupbys[i] = col

    if extra_conditions is not None:
        if query is not None:
            query = TraceItemFilter(and_filter=AndFilter(filters=[query, extra_conditions]))
        else:
            query = extra_conditions

    if timeseries_filter is not None:
        if query is not None:
            query = TraceItemFilter(and_filter=AndFilter(filters=[query, timeseries_filter]))
        else:
            query = timeseries_filter

    return (
        TimeSeriesRequest(
            meta=meta,
            filter=query,
            expressions=[
                categorize_aggregate(fn) for fn in (functions + equations) if fn.is_aggregate
            ],
            group_by=[
                groupby.proto_definition
                for groupby in groupbys
                if isinstance(groupby.proto_definition, AttributeKey)
            ],
            granularity_secs=params.timeseries_granularity_secs,
        ),
        (functions + equations),
        groupbys,
    )


def validate_granularity(
    params: SnubaParams,
) -> None:
    """The granularity has already been somewhat validated by src/sentry/utils/dates.py:validate_granularity
    but the RPC adds additional rules on validation so those are checked here"""
    if params.date_range.total_seconds() / params.timeseries_granularity_secs > MAX_ROLLUP_POINTS:
        raise InvalidSearchQuery(
            "Selected interval would create too many buckets for the timeseries"
        )
    if params.timeseries_granularity_secs not in VALID_GRANULARITIES:
        raise InvalidSearchQuery(
            f"Selected interval is not allowed, allowed intervals are: {sorted(VALID_GRANULARITIES)}"
        )


=======
>>>>>>> 1805ab65
@dataclass
class TableQuery:
    query_string: str
    selected_columns: list[str]
    orderby: list[str] | None
    offset: int
    limit: int
    referrer: str
    sampling_mode: SAMPLING_MODES | None
    resolver: SearchResolver
    equations: list[str] | None = None
    name: str | None = None


@dataclass
class TableRequest:
    """Container for rpc requests"""

    rpc_request: TraceItemTableRequest
    columns: list[AnyResolved]


class RPCBase:
    """Utility Methods"""

    DEFINITIONS: ColumnDefinitions

    @classmethod
    def get_resolver(
        cls,
        params: SnubaParams,
        config: SearchResolverConfig,
    ) -> SearchResolver:
        return SearchResolver(
            params=params,
            config=config,
            definitions=cls.DEFINITIONS,
        )

    @classmethod
    def categorize_column(
        cls,
        column: AnyResolved,
    ) -> Column:
        # Can't do bare literals, so they're actually formulas with +0
        if isinstance(column, (ResolvedFormula, ResolvedEquation, ResolvedLiteral)):
            return Column(formula=column.proto_definition, label=column.public_alias)
        elif isinstance(column, ResolvedAggregate):
            return Column(aggregation=column.proto_definition, label=column.public_alias)
        elif isinstance(column, ResolvedConditionalAggregate):
            return Column(
                conditional_aggregation=column.proto_definition, label=column.public_alias
            )
        else:
<<<<<<< HEAD
            names.add(query.name)
    prepared_queries = {query.name: get_table_rpc_request(query) for query in queries}
    """Run the query"""
    responses = snuba_rpc.table_rpc([query.rpc_request for query in prepared_queries.values()])
    results = {
        name: process_table_response(response, request)
        for (name, request), response in zip(prepared_queries.items(), responses)
    }
    return results


def get_table_rpc_request(query: TableQuery, debug: bool = False) -> TableRequest:
    """Make the query"""
    resolver = query.resolver
    sentry_sdk.set_tag("query.sampling_mode", query.sampling_mode)
    meta = resolver.resolve_meta(
        referrer=query.referrer, sampling_mode=query.sampling_mode, debug=debug
    )
    where, having, query_contexts = resolver.resolve_query(query.query_string)

    all_columns: list[AnyResolved] = []
    equations, equation_contexts = resolver.resolve_equations(
        query.equations if query.equations else []
    )
    columns, column_contexts = resolver.resolve_columns(
        query.selected_columns,
        has_aggregates=any(equation for equation in equations if equation.is_aggregate),
    )
    all_columns = columns + equations
    contexts = resolver.resolve_contexts(query_contexts + column_contexts)
    # We allow orderby function_aliases if they're a selected_column
    # eg. can orderby sum_span_self_time, assuming sum(span.self_time) is selected
    orderby_aliases = {
        resolved_column.public_alias: resolved_column for resolved_column in all_columns
    }
    for alias_column in columns:
        orderby_aliases[get_function_alias(alias_column.public_alias)] = alias_column
    # Orderby is only applicable to TraceItemTableRequest
    resolved_orderby = []
    orderby_columns = query.orderby if query.orderby is not None else []
    for orderby_column in orderby_columns:
        stripped_orderby = orderby_column.lstrip("-")
        if stripped_orderby in orderby_aliases:
            resolved_column = orderby_aliases[stripped_orderby]
=======
            return Column(key=column.proto_definition, label=column.public_alias)

    @classmethod
    def categorize_aggregate(
        cls,
        column: AnyResolved,
    ) -> Expression:
        if isinstance(column, (ResolvedFormula, ResolvedEquation)):
            # TODO: Remove when https://github.com/getsentry/eap-planning/issues/206 is merged, since we can use formulas in both APIs at that point
            return Expression(
                formula=transform_binary_formula_to_expression(column.proto_definition),
                label=column.public_alias,
            )
        elif isinstance(column, ResolvedAggregate):
            return Expression(aggregation=column.proto_definition, label=column.public_alias)
        elif isinstance(column, ResolvedConditionalAggregate):
            return Expression(
                conditional_aggregation=column.proto_definition, label=column.public_alias
            )
>>>>>>> 1805ab65
        else:
            raise Exception(f"Unknown column type {type(column)}")

    """ Table Methods """

    @classmethod
    def get_table_rpc_request(cls, query: TableQuery) -> TableRequest:
        """Make the query"""
        resolver = query.resolver
        sentry_sdk.set_tag("query.sampling_mode", query.sampling_mode)
        meta = resolver.resolve_meta(referrer=query.referrer, sampling_mode=query.sampling_mode)
        where, having, query_contexts = resolver.resolve_query(query.query_string)

        all_columns: list[AnyResolved] = []
        equations, equation_contexts = resolver.resolve_equations(
            query.equations if query.equations else []
        )
        columns, column_contexts = resolver.resolve_columns(
            query.selected_columns,
            has_aggregates=any(equation for equation in equations if equation.is_aggregate),
        )
        all_columns = columns + equations
        contexts = resolver.resolve_contexts(query_contexts + column_contexts)
        # We allow orderby function_aliases if they're a selected_column
        # eg. can orderby sum_span_self_time, assuming sum(span.self_time) is selected
        orderby_aliases = {
            resolved_column.public_alias: resolved_column for resolved_column in all_columns
        }
        for alias_column in columns:
            orderby_aliases[get_function_alias(alias_column.public_alias)] = alias_column
        # Orderby is only applicable to TraceItemTableRequest
        resolved_orderby = []
        orderby_columns = query.orderby if query.orderby is not None else []
        for orderby_column in orderby_columns:
            stripped_orderby = orderby_column.lstrip("-")
            if stripped_orderby in orderby_aliases:
                resolved_column = orderby_aliases[stripped_orderby]
            else:
                resolved_column = resolver.resolve_column(stripped_orderby)[0]
            resolved_orderby.append(
                TraceItemTableRequest.OrderBy(
                    column=cls.categorize_column(resolved_column),
                    descending=orderby_column.startswith("-"),
                )
            )

        has_aggregations = any(col for col in columns if col.is_aggregate) or any(
            col for col in equations if col.is_aggregate
        )

<<<<<<< HEAD
    has_aggregations = any(col for col in columns if col.is_aggregate) or any(
        col for col in equations if col.is_aggregate
    )

    labeled_columns = [categorize_column(col) for col in all_columns]
    if has_aggregations:
        group_by = []
        for col in equations:
            if isinstance(col, ResolvedAttribute) and not col.is_aggregate:
                group_by.append(col.proto_definition)
        for col in columns:
            if isinstance(col.proto_definition, AttributeKey):
                group_by.append(col.proto_definition)
    else:
        group_by = []

    return TableRequest(
        TraceItemTableRequest(
            meta=meta,
            filter=where,
            aggregation_filter=having,
            columns=labeled_columns,
            group_by=group_by,
            order_by=resolved_orderby,
            limit=query.limit,
            page_token=PageToken(offset=query.offset),
            virtual_column_contexts=[context for context in contexts if context is not None],
        ),
        all_columns,
    )


@sentry_sdk.trace
def run_table_query(
    query: TableQuery,
    debug: bool = False,
) -> EAPResponse:
    """Run the query"""
    table_request = get_table_rpc_request(query, debug)
    rpc_request = table_request.rpc_request
    rpc_response = snuba_rpc.table_rpc([rpc_request])[0]
    sentry_sdk.set_tag("query.storage_meta.tier", rpc_response.meta.downsampled_storage_meta.tier)

    return process_table_response(rpc_response, table_request, debug=debug)


def process_table_response(
    rpc_response: TraceItemTableResponse,
    table_request: TableRequest,
    debug: bool = False,
) -> EAPResponse:
    """Process the results"""
    final_data: SnubaData = []
    final_confidence: ConfidenceData = []
    final_meta: EventsMeta = EventsMeta(
        fields={},
        full_scan=handle_downsample_meta(rpc_response.meta.downsampled_storage_meta),
    )
    # Mapping from public alias to resolved column so we know type etc.
    columns_by_name = {col.public_alias: col for col in table_request.columns}

    for column_value in rpc_response.column_values:
        attribute = column_value.attribute_name
        if attribute not in columns_by_name:
            logger.warning(
                "A column was returned by the rpc but not a known column",
                extra={"attribute": attribute},
            )
            continue
        resolved_column = columns_by_name[attribute]
        final_meta["fields"][attribute] = resolved_column.search_type

        # When there's no aggregates reliabilities is an empty array
        has_reliability = len(column_value.reliabilities) > 0
        if has_reliability:
            assert len(column_value.results) == len(column_value.reliabilities), Exception(
                "Length of rpc results do not match length of rpc reliabilities"
            )
=======
        labeled_columns = [cls.categorize_column(col) for col in all_columns]
        if has_aggregations:
            group_by = []
            for col in equations:
                if isinstance(col, ResolvedAttribute) and not col.is_aggregate:
                    group_by.append(col.proto_definition)
            for col in columns:
                if isinstance(col.proto_definition, AttributeKey):
                    group_by.append(col.proto_definition)
        else:
            group_by = []

        return TableRequest(
            TraceItemTableRequest(
                meta=meta,
                filter=where,
                aggregation_filter=having,
                columns=labeled_columns,
                group_by=group_by,
                order_by=resolved_orderby,
                limit=query.limit,
                page_token=PageToken(offset=query.offset),
                virtual_column_contexts=[context for context in contexts if context is not None],
            ),
            all_columns,
        )
>>>>>>> 1805ab65

    @classmethod
    @sentry_sdk.trace
    def _run_table_query(
        cls,
        query: TableQuery,
        debug: bool = False,
    ) -> EAPResponse:
        """Run the query"""
        table_request = cls.get_table_rpc_request(query)
        rpc_request = table_request.rpc_request
        rpc_response = snuba_rpc.table_rpc([rpc_request])[0]
        sentry_sdk.set_tag(
            "query.storage_meta.tier", rpc_response.meta.downsampled_storage_meta.tier
        )

        return cls.process_table_response(rpc_response, table_request, debug=debug)

    @classmethod
    def run_table_query(
        cls,
        *,
        params: SnubaParams,
        query_string: str,
        selected_columns: list[str],
        orderby: list[str] | None,
        offset: int,
        limit: int,
        referrer: str,
        config: SearchResolverConfig,
        sampling_mode: SAMPLING_MODES | None = None,
        equations: list[str] | None = None,
        search_resolver: SearchResolver | None = None,
    ) -> EAPResponse:
        raise NotImplementedError()

    @classmethod
    @sentry_sdk.trace
    def run_bulk_table_queries(cls, queries: list[TableQuery]):
        """Validate the bulk queries"""
        names: set[str] = set()
        for query in queries:
            if query.name is None:
                raise ValueError("Query name is required for bulk queries")
            elif query.name in names:
                raise ValueError("Query names need to be unique")
            else:
                names.add(query.name)
        prepared_queries = {query.name: cls.get_table_rpc_request(query) for query in queries}
        """Run the query"""
        responses = snuba_rpc.table_rpc([query.rpc_request for query in prepared_queries.values()])
        results = {
            name: cls.process_table_response(response, request)
            for (name, request), response in zip(prepared_queries.items(), responses)
        }
        return results

    @classmethod
    def process_table_response(
        cls,
        rpc_response: TraceItemTableResponse,
        table_request: TableRequest,
        debug: bool = False,
    ) -> EAPResponse:
        """Process the results"""
        final_data: SnubaData = []
        final_confidence: ConfidenceData = []
        final_meta: EventsMeta = EventsMeta(
            fields={},
            full_scan=handle_downsample_meta(rpc_response.meta.downsampled_storage_meta),
        )
        # Mapping from public alias to resolved column so we know type etc.
        columns_by_name = {col.public_alias: col for col in table_request.columns}

        for column_value in rpc_response.column_values:
            attribute = column_value.attribute_name
            if attribute not in columns_by_name:
                logger.warning(
                    "A column was returned by the rpc but not a known column",
                    extra={"attribute": attribute},
                )
                continue
            resolved_column = columns_by_name[attribute]
            final_meta["fields"][attribute] = resolved_column.search_type

            # When there's no aggregates reliabilities is an empty array
            has_reliability = len(column_value.reliabilities) > 0
            if has_reliability:
                assert len(column_value.results) == len(column_value.reliabilities), Exception(
                    "Length of rpc results do not match length of rpc reliabilities"
                )

<<<<<<< HEAD
    if debug:
        final_meta["query"] = json.loads(MessageToJson(table_request.rpc_request))
        set_debug_meta(final_meta, rpc_response.meta)

    return {"data": final_data, "meta": final_meta, "confidence": final_confidence}


@sentry_sdk.trace
def build_top_event_conditions(
    resolver: SearchResolver, top_events: EAPResponse, groupby_columns: list[str]
) -> Any:
    conditions = []
    other_conditions = []
    for event in top_events["data"]:
        row_conditions = []
        other_row_conditions = []
        for key in groupby_columns:
            if key == "project.id":
                value = resolver.params.project_slug_map[
                    event.get("project") or event["project.slug"]
                ]
            else:
                value = event[key]
            resolved_term, context = resolver.resolve_term(
                SearchFilter(
                    key=SearchKey(name=key),
                    operator="=",
                    value=SearchValue(raw_value=value, use_raw_value=True),
=======
            while len(final_data) < len(column_value.results):
                final_data.append({})
                final_confidence.append({})

            for index, result in enumerate(column_value.results):
                result_value: str | int | float | None
                if result.is_null:
                    result_value = None
                else:
                    result_value = getattr(result, str(result.WhichOneof("value")))
                result_value = process_value(result_value)
                final_data[index][attribute] = resolved_column.process_column(result_value)
                if has_reliability:
                    final_confidence[index][attribute] = CONFIDENCES.get(
                        column_value.reliabilities[index], None
                    )

        if debug:
            final_meta["query"] = json.loads(MessageToJson(table_request.rpc_request))

        return {"data": final_data, "meta": final_meta, "confidence": final_confidence}

    """ Timeseries Methods """

    @classmethod
    def validate_granularity(
        cls,
        params: SnubaParams,
    ) -> None:
        """The granularity has already been somewhat validated by src/sentry/utils/dates.py:validate_granularity
        but the RPC adds additional rules on validation so those are checked here"""
        if (
            params.date_range.total_seconds() / params.timeseries_granularity_secs
            > MAX_ROLLUP_POINTS
        ):
            raise InvalidSearchQuery(
                "Selected interval would create too many buckets for the timeseries"
            )
        if params.timeseries_granularity_secs not in VALID_GRANULARITIES:
            raise InvalidSearchQuery(
                f"Selected interval is not allowed, allowed intervals are: {sorted(VALID_GRANULARITIES)}"
            )

    @classmethod
    def update_timestamps(
        cls, params: SnubaParams, resolver: SearchResolver
    ) -> tuple[TraceItemFilter | None, SnubaParams]:
        """We need to update snuba params to query a wider period than requested so that we get aligned granularities while
        still querying the requested period

        This is because quote:
        "the platform will not be changing its behavior to accommodate this request. The endpoint's capabilities are
        currently flexible enough to allow the client to build either thing. Whether it's rounding time buckets or not, that
        behavior is up to you. Creating two separate almost identical endpoints to allow for both behaviors is also not
        going to happen."
        """
        if not resolver.config.stable_timestamp_quantization:
            return None, params
        elif (
            params.start is not None
            and params.end is not None
            and params.granularity_secs is not None
        ):
            # Doing this via timestamps as its the most direct and matches how its stored under the hood
            start = int(params.start.replace(tzinfo=None).timestamp())
            end = int(params.end.replace(tzinfo=None).timestamp())
            timeseries_definition, _ = resolver.resolve_attribute("timestamp")
            # Need timestamp as a double even though that's not how resolver does it so we can pass the timestamp in directly
            timeseries_column = AttributeKey(name=timeseries_definition.internal_name, type=DOUBLE)

            # Create a And statement with the date range that the user selected
            ts_filter = TraceItemFilter(
                and_filter=AndFilter(
                    filters=[
                        TraceItemFilter(
                            comparison_filter=ComparisonFilter(
                                key=timeseries_column,
                                op=ComparisonFilter.OP_GREATER_THAN_OR_EQUALS,
                                value=AttributeValue(val_int=start),
                            )
                        ),
                        TraceItemFilter(
                            comparison_filter=ComparisonFilter(
                                key=timeseries_column,
                                op=ComparisonFilter.OP_LESS_THAN,
                                value=AttributeValue(val_int=end),
                            )
                        ),
                    ]
>>>>>>> 1805ab65
                )
            )

            # Round the start & end so that we get buckets that match the granularity
            params.start = datetime.fromtimestamp(
                math.floor(params.start.timestamp() / params.granularity_secs)
                * params.granularity_secs
            )
            params.end = datetime.fromtimestamp(
                math.ceil(params.end.timestamp() / params.granularity_secs)
                * params.granularity_secs
            )
            return ts_filter, params
        else:
            raise InvalidSearchQuery("start, end and interval are required")

    @classmethod
    def process_timeseries_list(cls, timeseries_list: list[TimeSeries]) -> ProcessedTimeseries:
        result = ProcessedTimeseries()

        for timeseries in timeseries_list:
            label = timeseries.label
            if result.timeseries:
                for index, bucket in enumerate(timeseries.buckets):
                    assert result.timeseries[index]["time"] == bucket.seconds
                    assert result.confidence[index]["time"] == bucket.seconds
                    assert result.sampling_rate[index]["time"] == bucket.seconds
                    assert result.sample_count[index]["time"] == bucket.seconds
            else:
                for bucket in timeseries.buckets:
                    result.timeseries.append({"time": bucket.seconds})
                    result.confidence.append({"time": bucket.seconds})
                    result.sampling_rate.append({"time": bucket.seconds})
                    result.sample_count.append({"time": bucket.seconds})

            for index, data_point in enumerate(timeseries.data_points):
                result.timeseries[index][label] = process_value(data_point.data)
                result.confidence[index][label] = CONFIDENCES.get(data_point.reliability, None)
                result.sampling_rate[index][label] = process_value(data_point.avg_sampling_rate)
                result.sample_count[index][label] = process_value(data_point.sample_count)

        return result

    @classmethod
    def get_timeseries_query(
        cls,
        *,
        search_resolver: SearchResolver,
        params: SnubaParams,
        query_string: str,
        y_axes: list[str],
        groupby: list[str],
        referrer: str,
        sampling_mode: SAMPLING_MODES | None,
        extra_conditions: TraceItemFilter | None = None,
    ) -> tuple[
        TimeSeriesRequest,
        list[AnyResolved],
        list[ResolvedAttribute],
    ]:
        timeseries_filter, params = cls.update_timestamps(params, search_resolver)
        meta = search_resolver.resolve_meta(referrer=referrer, sampling_mode=sampling_mode)
        query, _, query_contexts = search_resolver.resolve_query(query_string)
        selected_equations, selected_axes = arithmetic.categorize_columns(y_axes)
        (functions, _) = search_resolver.resolve_functions(selected_axes)
        equations, _ = search_resolver.resolve_equations(selected_equations)
        groupbys, groupby_contexts = search_resolver.resolve_attributes(groupby)

        # Virtual context columns (VCCs) are currently only supported in TraceItemTable.
        # Since they are not supported here - we map them manually back to the original
        # column the virtual context column would have used.
        for i, groupby_definition in enumerate(zip(groupbys, groupby_contexts)):
            _, context = groupby_definition
            if context is not None:
                col = search_resolver.map_context_to_original_column(context)
                groupbys[i] = col

        if extra_conditions is not None:
            if query is not None:
                query = TraceItemFilter(and_filter=AndFilter(filters=[query, extra_conditions]))
            else:
                query = extra_conditions

        if timeseries_filter is not None:
            if query is not None:
                query = TraceItemFilter(and_filter=AndFilter(filters=[query, timeseries_filter]))
            else:
                query = timeseries_filter

        return (
            TimeSeriesRequest(
                meta=meta,
                filter=query,
                expressions=[
                    cls.categorize_aggregate(fn)
                    for fn in (functions + equations)
                    if fn.is_aggregate
                ],
                group_by=[
                    groupby.proto_definition
                    for groupby in groupbys
                    if isinstance(groupby.proto_definition, AttributeKey)
                ],
                granularity_secs=params.timeseries_granularity_secs,
            ),
            (functions + equations),
            groupbys,
        )

    @classmethod
    def run_timeseries_query(
        cls,
        *,
        params: SnubaParams,
        query_string: str,
        y_axes: list[str],
        referrer: str,
        config: SearchResolverConfig,
        sampling_mode: SAMPLING_MODES | None,
        comparison_delta: timedelta | None = None,
    ) -> SnubaTSResult:
        raise NotImplementedError()

    @classmethod
    @sentry_sdk.trace
    def build_top_event_conditions(
        cls, resolver: SearchResolver, top_events: EAPResponse, groupby_columns: list[str]
    ) -> Any:
        conditions = []
        other_conditions = []
        for event in top_events["data"]:
            row_conditions = []
            other_row_conditions = []
            for key in groupby_columns:
                if key == "project.id":
                    value = resolver.params.project_slug_map[
                        event.get("project") or event["project.slug"]
                    ]
                else:
                    value = event[key]
                resolved_term, context = resolver.resolve_term(
                    SearchFilter(
                        key=SearchKey(name=key),
                        operator="=",
                        value=SearchValue(raw_value=value, use_raw_value=True),
                    )
                )
                if resolved_term is not None:
                    row_conditions.extend(resolved_term)
                other_term, context = resolver.resolve_term(
                    SearchFilter(
                        key=SearchKey(name=key),
                        operator="!=",
                        value=SearchValue(raw_value=value, use_raw_value=True),
                    )
                )
                if other_term is not None:
                    other_row_conditions.extend(other_term)
            conditions.append(TraceItemFilter(and_filter=AndFilter(filters=row_conditions)))
            other_conditions.append(
                TraceItemFilter(or_filter=OrFilter(filters=other_row_conditions))
            )
        return (
            TraceItemFilter(or_filter=OrFilter(filters=conditions)),
            TraceItemFilter(and_filter=AndFilter(filters=other_conditions)),
        )

    @classmethod
    @sentry_sdk.trace
    def run_top_events_timeseries_query(
        cls,
        *,
        params: SnubaParams,
        query_string: str,
        y_axes: list[str],
        raw_groupby: list[str],
        orderby: list[str] | None,
        limit: int,
        referrer: str,
        config: SearchResolverConfig,
        sampling_mode: SAMPLING_MODES | None,
        equations: list[str] | None = None,
    ) -> Any:
        """We intentionally duplicate run_timeseries_query code here to reduce the complexity of needing multiple helper
        functions that both would call
        This is because at time of writing, the query construction is very straightforward, if that changes perhaps we can
        change this"""
        cls.validate_granularity(params)

        # Virtual context columns (VCCs) are currently only supported in TraceItemTable.
        # For TopN queries, we want table and timeseries data to match.
        # Here, we want to run the table request the the VCCs. SnubaParams has
        # a property `is_timeseries_request` which resolves to true if granularity_secs is set.
        # `is_timeseries_request` is used to evaluate if VCCs should be used.
        # Unset granularity_secs, so this gets treated as a table request with
        # the correct VCC.
        table_query_params = params.copy()
        table_query_params.granularity_secs = None
        table_search_resolver = cls.get_resolver(table_query_params, config)

        # Make a table query first to get what we need to filter by
        _, non_equation_axes = arithmetic.categorize_columns(y_axes)
        top_events = cls._run_table_query(
            TableQuery(
                query_string=query_string,
                selected_columns=raw_groupby + non_equation_axes,
                orderby=orderby,
                offset=0,
                limit=limit,
                referrer=referrer,
                sampling_mode=sampling_mode,
                resolver=table_search_resolver,
                equations=equations,
            )
        )
        # There aren't any top events, just return an empty dict and save a query
        if len(top_events["data"]) == 0:
            return {}

        search_resolver = cls.get_resolver(params, config)
        # Need to change the project slug columns to project.id because timeseries requests don't take virtual_column_contexts
        groupby_columns = [col for col in raw_groupby if not is_function(col)]
        groupby_columns_without_project = [
            col if col not in ["project", "project.name"] else "project.id"
            for col in groupby_columns
        ]
        top_conditions, other_conditions = cls.build_top_event_conditions(
            search_resolver, top_events, groupby_columns_without_project
        )
        """Make the queries"""
        rpc_request, aggregates, groupbys = cls.get_timeseries_query(
            search_resolver=search_resolver,
            params=params,
            query_string=query_string,
            y_axes=y_axes,
            groupby=groupby_columns_without_project,
            referrer=referrer,
            sampling_mode=sampling_mode,
<<<<<<< HEAD
            resolver=table_search_resolver,
            equations=equations,
        )
    )
    if len(top_events["data"]) == 0:
        return {}

    search_resolver = get_resolver(params, config)
    # Need to change the project slug columns to project.id because timeseries requests don't take virtual_column_contexts
    groupby_columns = [col for col in raw_groupby if not is_function(col)]
    groupby_columns_without_project = [
        col if col not in ["project", "project.name"] else "project.id" for col in groupby_columns
    ]
    top_conditions, other_conditions = build_top_event_conditions(
        search_resolver, top_events, groupby_columns_without_project
    )
    """Make the query"""
    rpc_request, aggregates, groupbys = get_timeseries_query(
        search_resolver,
        params,
        query_string,
        y_axes,
        groupby_columns_without_project,
        referrer,
        sampling_mode=sampling_mode,
        extra_conditions=top_conditions,
    )
    other_request, other_aggregates, other_groupbys = get_timeseries_query(
        search_resolver,
        params,
        query_string,
        y_axes,
        [],  # in the other series, we want eveything in a single group, so the group by
        referrer,
        sampling_mode=sampling_mode,
        extra_conditions=other_conditions,
    )

    """Run the query"""
    rpc_response, other_response = snuba_rpc.timeseries_rpc([rpc_request, other_request])

    """Process the results"""
    map_result_key_to_timeseries = defaultdict(list)

    final_meta: EventsMeta = EventsMeta(
        fields={},
        full_scan=handle_downsample_meta(rpc_response.meta.downsampled_storage_meta),
    )

    if params.debug:
        final_meta["query"] = json.loads(MessageToJson(rpc_request))
        set_debug_meta(final_meta, rpc_response.meta)

    for resolved_field in aggregates + groupbys:
        final_meta["fields"][resolved_field.public_alias] = resolved_field.search_type

    for timeseries in rpc_response.result_timeseries:
        groupby_attributes = timeseries.group_by_attributes
        remapped_groupby = {}
        # Remap internal attrs back to public ones
        for col in groupby_columns:
            if col in ["project", "project.slug"]:
                resolved_groupby, _ = search_resolver.resolve_attribute("project.id")
                remapped_groupby[col] = params.project_id_map[
                    int(groupby_attributes[resolved_groupby.internal_name])
                ]
            else:
                resolved_groupby, context = search_resolver.resolve_attribute(col)

                # Virtual context columns (VCCs) are currently only supported in TraceItemTable.
                # Since timeseries run the query with the original column, we need to map
                # them correctly so they map the table result. We need to map both the column name
                # and the values.
                if context is not None:
                    resolved_groupby = search_resolver.map_context_to_original_column(context)

                groupby_value = groupby_attributes[resolved_groupby.internal_name]
                if context is not None:
                    groupby_value = context.constructor(params).value_map[groupby_value]
                    groupby_attributes[resolved_groupby.internal_name] = groupby_value

                remapped_groupby[col] = groupby_value

        result_key = create_result_key(remapped_groupby, groupby_columns, {})
        map_result_key_to_timeseries[result_key].append(timeseries)
    final_result = {}
    # Top Events actually has the order, so we need to iterate through it, regenerate the result keys
    for index, row in enumerate(top_events["data"]):
        result_key = create_result_key(row, groupby_columns, {})
        result_groupby = create_groupby_dict(row, groupby_columns, {})
        result = process_timeseries_list(map_result_key_to_timeseries[result_key])
        final_result[result_key] = SnubaTSResult(
            {
                "data": result.timeseries,
                "groupby": result_groupby,
                "processed_timeseries": result,
                "is_other": False,
                "order": index,
                "meta": final_meta,
            },
            params.start,
            params.end,
            params.granularity_secs,
=======
            extra_conditions=top_conditions,
>>>>>>> 1805ab65
        )
        other_request, other_aggregates, other_groupbys = cls.get_timeseries_query(
            search_resolver=search_resolver,
            params=params,
            query_string=query_string,
            y_axes=y_axes,
            groupby=[],  # in the other series, we want eveything in a single group, so the group by is empty
            referrer=referrer,
            sampling_mode=sampling_mode,
            extra_conditions=other_conditions,
        )

        """Run the query"""
        rpc_response, other_response = snuba_rpc.timeseries_rpc([rpc_request, other_request])

        """Process the results"""
        map_result_key_to_timeseries = defaultdict(list)

        final_meta: EventsMeta = EventsMeta(
            fields={},
            full_scan=handle_downsample_meta(rpc_response.meta.downsampled_storage_meta),
        )

        if params.debug:
            final_meta["query"] = json.loads(MessageToJson(rpc_request))

        for resolved_field in aggregates + groupbys:
            final_meta["fields"][resolved_field.public_alias] = resolved_field.search_type

        for timeseries in rpc_response.result_timeseries:
            groupby_attributes = timeseries.group_by_attributes
            remapped_groupby = {}
            # Remap internal attrs back to public ones
            for col in groupby_columns:
                if col in ["project", "project.slug"]:
                    resolved_groupby, _ = search_resolver.resolve_attribute("project.id")
                    remapped_groupby[col] = params.project_id_map[
                        int(groupby_attributes[resolved_groupby.internal_name])
                    ]
                else:
                    resolved_groupby, context = search_resolver.resolve_attribute(col)

                    # Virtual context columns (VCCs) are currently only supported in TraceItemTable.
                    # Since timeseries run the query with the original column, we need to map
                    # them correctly so they map the table result. We need to map both the column name
                    # and the values.
                    if context is not None:
                        resolved_groupby = search_resolver.map_context_to_original_column(context)

                    groupby_value = groupby_attributes[resolved_groupby.internal_name]
                    if context is not None:
                        groupby_value = context.constructor(params).value_map[groupby_value]
                        groupby_attributes[resolved_groupby.internal_name] = groupby_value

                    remapped_groupby[col] = groupby_value

            result_key = create_result_key(remapped_groupby, groupby_columns, {})
            map_result_key_to_timeseries[result_key].append(timeseries)
        final_result = {}
        # Top Events actually has the order, so we need to iterate through it, regenerate the result keys
        for index, row in enumerate(top_events["data"]):
            result_key = create_result_key(row, groupby_columns, {})
            result_groupby = create_groupby_dict(row, groupby_columns, {})
            result = cls.process_timeseries_list(map_result_key_to_timeseries[result_key])
            final_result[result_key] = SnubaTSResult(
                {
                    "data": result.timeseries,
                    "groupby": result_groupby,
                    "processed_timeseries": result,
                    "is_other": False,
                    "order": index,
                    "meta": final_meta,
                },
                params.start,
                params.end,
                params.granularity_secs,
            )
        if other_response.result_timeseries:
            result = cls.process_timeseries_list(
                [timeseries for timeseries in other_response.result_timeseries]
            )
            final_result[OTHER_KEY] = SnubaTSResult(
                {
                    "data": result.timeseries,
                    "processed_timeseries": result,
                    "order": limit,
                    "meta": final_meta,
                    "groupby": None,
                    "is_other": True,
                },
                params.start,
                params.end,
                params.granularity_secs,
            )
        return final_result

    """ Other Methods """

    @classmethod
    def run_trace_query(
        cls,
        *,
        trace_id: str,
        params: SnubaParams,
        referrer: str,
        config: SearchResolverConfig,
        additional_attributes: list[str] | None = None,
    ) -> list[dict[str, Any]]:
        raise NotImplementedError()<|MERGE_RESOLUTION|>--- conflicted
+++ resolved
@@ -64,206 +64,6 @@
     sample_count: SnubaData = field(default_factory=list)
 
 
-<<<<<<< HEAD
-def process_timeseries_list(timeseries_list: list[TimeSeries]) -> ProcessedTimeseries:
-    result = ProcessedTimeseries()
-
-    for timeseries in timeseries_list:
-        label = timeseries.label
-        if result.timeseries:
-            for index, bucket in enumerate(timeseries.buckets):
-                assert result.timeseries[index]["time"] == bucket.seconds
-                assert result.confidence[index]["time"] == bucket.seconds
-                assert result.sampling_rate[index]["time"] == bucket.seconds
-                assert result.sample_count[index]["time"] == bucket.seconds
-        else:
-            for bucket in timeseries.buckets:
-                result.timeseries.append({"time": bucket.seconds})
-                result.confidence.append({"time": bucket.seconds})
-                result.sampling_rate.append({"time": bucket.seconds})
-                result.sample_count.append({"time": bucket.seconds})
-
-        for index, data_point in enumerate(timeseries.data_points):
-            result.timeseries[index][label] = process_value(data_point.data)
-            result.confidence[index][label] = CONFIDENCES.get(data_point.reliability, None)
-            result.sampling_rate[index][label] = process_value(data_point.avg_sampling_rate)
-            result.sample_count[index][label] = process_value(data_point.sample_count)
-
-    return result
-
-
-def categorize_column(
-    column: AnyResolved,
-) -> Column:
-    # Can't do bare literals, so they're actually formulas with +0
-    if isinstance(column, (ResolvedFormula, ResolvedEquation, ResolvedLiteral)):
-        return Column(formula=column.proto_definition, label=column.public_alias)
-    elif isinstance(column, ResolvedAggregate):
-        return Column(aggregation=column.proto_definition, label=column.public_alias)
-    elif isinstance(column, ResolvedConditionalAggregate):
-        return Column(conditional_aggregation=column.proto_definition, label=column.public_alias)
-    else:
-        return Column(key=column.proto_definition, label=column.public_alias)
-
-
-def categorize_aggregate(
-    column: AnyResolved,
-) -> Expression:
-    if isinstance(column, (ResolvedFormula, ResolvedEquation)):
-        # TODO: Remove when https://github.com/getsentry/eap-planning/issues/206 is merged, since we can use formulas in both APIs at that point
-        return Expression(
-            formula=transform_binary_formula_to_expression(column.proto_definition),
-            label=column.public_alias,
-        )
-    elif isinstance(column, ResolvedAggregate):
-        return Expression(aggregation=column.proto_definition, label=column.public_alias)
-    elif isinstance(column, ResolvedConditionalAggregate):
-        return Expression(
-            conditional_aggregation=column.proto_definition, label=column.public_alias
-        )
-    else:
-        raise Exception(f"Unknown column type {type(column)}")
-
-
-def update_timestamps(
-    params: SnubaParams, resolver: SearchResolver
-) -> tuple[TraceItemFilter | None, SnubaParams]:
-    """We need to update snuba params to query a wider period than requested so that we get aligned granularities while
-    still querying the requested period
-
-    This is because quote:
-    "the platform will not be changing its behavior to accommodate this request. The endpoint's capabilities are
-    currently flexible enough to allow the client to build either thing. Whether it's rounding time buckets or not, that
-    behavior is up to you. Creating two separate almost identical endpoints to allow for both behaviors is also not
-    going to happen."
-    """
-    if not resolver.config.stable_timestamp_quantization:
-        return None, params
-    elif (
-        params.start is not None and params.end is not None and params.granularity_secs is not None
-    ):
-        # Doing this via timestamps as its the most direct and matches how its stored under the hood
-        start = int(params.start.replace(tzinfo=None).timestamp())
-        end = int(params.end.replace(tzinfo=None).timestamp())
-        timeseries_definition, _ = resolver.resolve_attribute("timestamp")
-        # Need timestamp as a double even though that's not how resolver does it so we can pass the timestamp in directly
-        timeseries_column = AttributeKey(name=timeseries_definition.internal_name, type=DOUBLE)
-
-        # Create a And statement with the date range that the user selected
-        ts_filter = TraceItemFilter(
-            and_filter=AndFilter(
-                filters=[
-                    TraceItemFilter(
-                        comparison_filter=ComparisonFilter(
-                            key=timeseries_column,
-                            op=ComparisonFilter.OP_GREATER_THAN_OR_EQUALS,
-                            value=AttributeValue(val_int=start),
-                        )
-                    ),
-                    TraceItemFilter(
-                        comparison_filter=ComparisonFilter(
-                            key=timeseries_column,
-                            op=ComparisonFilter.OP_LESS_THAN,
-                            value=AttributeValue(val_int=end),
-                        )
-                    ),
-                ]
-            )
-        )
-
-        # Round the start & end so that we get buckets that match the granularity
-        params.start = datetime.fromtimestamp(
-            math.floor(params.start.timestamp() / params.granularity_secs) * params.granularity_secs
-        )
-        params.end = datetime.fromtimestamp(
-            math.ceil(params.end.timestamp() / params.granularity_secs) * params.granularity_secs
-        )
-        return ts_filter, params
-    else:
-        raise InvalidSearchQuery("start, end and interval are required")
-
-
-def get_timeseries_query(
-    search_resolver: SearchResolver,
-    params: SnubaParams,
-    query_string: str,
-    y_axes: list[str],
-    groupby: list[str],
-    referrer: str,
-    sampling_mode: SAMPLING_MODES | None,
-    extra_conditions: TraceItemFilter | None = None,
-) -> tuple[
-    TimeSeriesRequest,
-    list[AnyResolved],
-    list[ResolvedAttribute],
-]:
-    timeseries_filter, params = update_timestamps(params, search_resolver)
-    meta = search_resolver.resolve_meta(
-        referrer=referrer, sampling_mode=sampling_mode, debug=params.debug
-    )
-    query, _, query_contexts = search_resolver.resolve_query(query_string)
-    selected_equations, selected_axes = arithmetic.categorize_columns(y_axes)
-    (functions, _) = search_resolver.resolve_functions(selected_axes)
-    equations, _ = search_resolver.resolve_equations(selected_equations)
-    groupbys, groupby_contexts = search_resolver.resolve_attributes(groupby)
-
-    # Virtual context columns (VCCs) are currently only supported in TraceItemTable.
-    # Since they are not supported here - we map them manually back to the original
-    # column the virtual context column would have used.
-    for i, groupby_definition in enumerate(zip(groupbys, groupby_contexts)):
-        _, context = groupby_definition
-        if context is not None:
-            col = search_resolver.map_context_to_original_column(context)
-            groupbys[i] = col
-
-    if extra_conditions is not None:
-        if query is not None:
-            query = TraceItemFilter(and_filter=AndFilter(filters=[query, extra_conditions]))
-        else:
-            query = extra_conditions
-
-    if timeseries_filter is not None:
-        if query is not None:
-            query = TraceItemFilter(and_filter=AndFilter(filters=[query, timeseries_filter]))
-        else:
-            query = timeseries_filter
-
-    return (
-        TimeSeriesRequest(
-            meta=meta,
-            filter=query,
-            expressions=[
-                categorize_aggregate(fn) for fn in (functions + equations) if fn.is_aggregate
-            ],
-            group_by=[
-                groupby.proto_definition
-                for groupby in groupbys
-                if isinstance(groupby.proto_definition, AttributeKey)
-            ],
-            granularity_secs=params.timeseries_granularity_secs,
-        ),
-        (functions + equations),
-        groupbys,
-    )
-
-
-def validate_granularity(
-    params: SnubaParams,
-) -> None:
-    """The granularity has already been somewhat validated by src/sentry/utils/dates.py:validate_granularity
-    but the RPC adds additional rules on validation so those are checked here"""
-    if params.date_range.total_seconds() / params.timeseries_granularity_secs > MAX_ROLLUP_POINTS:
-        raise InvalidSearchQuery(
-            "Selected interval would create too many buckets for the timeseries"
-        )
-    if params.timeseries_granularity_secs not in VALID_GRANULARITIES:
-        raise InvalidSearchQuery(
-            f"Selected interval is not allowed, allowed intervals are: {sorted(VALID_GRANULARITIES)}"
-        )
-
-
-=======
->>>>>>> 1805ab65
 @dataclass
 class TableQuery:
     query_string: str
@@ -318,52 +118,6 @@
                 conditional_aggregation=column.proto_definition, label=column.public_alias
             )
         else:
-<<<<<<< HEAD
-            names.add(query.name)
-    prepared_queries = {query.name: get_table_rpc_request(query) for query in queries}
-    """Run the query"""
-    responses = snuba_rpc.table_rpc([query.rpc_request for query in prepared_queries.values()])
-    results = {
-        name: process_table_response(response, request)
-        for (name, request), response in zip(prepared_queries.items(), responses)
-    }
-    return results
-
-
-def get_table_rpc_request(query: TableQuery, debug: bool = False) -> TableRequest:
-    """Make the query"""
-    resolver = query.resolver
-    sentry_sdk.set_tag("query.sampling_mode", query.sampling_mode)
-    meta = resolver.resolve_meta(
-        referrer=query.referrer, sampling_mode=query.sampling_mode, debug=debug
-    )
-    where, having, query_contexts = resolver.resolve_query(query.query_string)
-
-    all_columns: list[AnyResolved] = []
-    equations, equation_contexts = resolver.resolve_equations(
-        query.equations if query.equations else []
-    )
-    columns, column_contexts = resolver.resolve_columns(
-        query.selected_columns,
-        has_aggregates=any(equation for equation in equations if equation.is_aggregate),
-    )
-    all_columns = columns + equations
-    contexts = resolver.resolve_contexts(query_contexts + column_contexts)
-    # We allow orderby function_aliases if they're a selected_column
-    # eg. can orderby sum_span_self_time, assuming sum(span.self_time) is selected
-    orderby_aliases = {
-        resolved_column.public_alias: resolved_column for resolved_column in all_columns
-    }
-    for alias_column in columns:
-        orderby_aliases[get_function_alias(alias_column.public_alias)] = alias_column
-    # Orderby is only applicable to TraceItemTableRequest
-    resolved_orderby = []
-    orderby_columns = query.orderby if query.orderby is not None else []
-    for orderby_column in orderby_columns:
-        stripped_orderby = orderby_column.lstrip("-")
-        if stripped_orderby in orderby_aliases:
-            resolved_column = orderby_aliases[stripped_orderby]
-=======
             return Column(key=column.proto_definition, label=column.public_alias)
 
     @classmethod
@@ -383,7 +137,6 @@
             return Expression(
                 conditional_aggregation=column.proto_definition, label=column.public_alias
             )
->>>>>>> 1805ab65
         else:
             raise Exception(f"Unknown column type {type(column)}")
 
@@ -434,86 +187,6 @@
             col for col in equations if col.is_aggregate
         )
 
-<<<<<<< HEAD
-    has_aggregations = any(col for col in columns if col.is_aggregate) or any(
-        col for col in equations if col.is_aggregate
-    )
-
-    labeled_columns = [categorize_column(col) for col in all_columns]
-    if has_aggregations:
-        group_by = []
-        for col in equations:
-            if isinstance(col, ResolvedAttribute) and not col.is_aggregate:
-                group_by.append(col.proto_definition)
-        for col in columns:
-            if isinstance(col.proto_definition, AttributeKey):
-                group_by.append(col.proto_definition)
-    else:
-        group_by = []
-
-    return TableRequest(
-        TraceItemTableRequest(
-            meta=meta,
-            filter=where,
-            aggregation_filter=having,
-            columns=labeled_columns,
-            group_by=group_by,
-            order_by=resolved_orderby,
-            limit=query.limit,
-            page_token=PageToken(offset=query.offset),
-            virtual_column_contexts=[context for context in contexts if context is not None],
-        ),
-        all_columns,
-    )
-
-
-@sentry_sdk.trace
-def run_table_query(
-    query: TableQuery,
-    debug: bool = False,
-) -> EAPResponse:
-    """Run the query"""
-    table_request = get_table_rpc_request(query, debug)
-    rpc_request = table_request.rpc_request
-    rpc_response = snuba_rpc.table_rpc([rpc_request])[0]
-    sentry_sdk.set_tag("query.storage_meta.tier", rpc_response.meta.downsampled_storage_meta.tier)
-
-    return process_table_response(rpc_response, table_request, debug=debug)
-
-
-def process_table_response(
-    rpc_response: TraceItemTableResponse,
-    table_request: TableRequest,
-    debug: bool = False,
-) -> EAPResponse:
-    """Process the results"""
-    final_data: SnubaData = []
-    final_confidence: ConfidenceData = []
-    final_meta: EventsMeta = EventsMeta(
-        fields={},
-        full_scan=handle_downsample_meta(rpc_response.meta.downsampled_storage_meta),
-    )
-    # Mapping from public alias to resolved column so we know type etc.
-    columns_by_name = {col.public_alias: col for col in table_request.columns}
-
-    for column_value in rpc_response.column_values:
-        attribute = column_value.attribute_name
-        if attribute not in columns_by_name:
-            logger.warning(
-                "A column was returned by the rpc but not a known column",
-                extra={"attribute": attribute},
-            )
-            continue
-        resolved_column = columns_by_name[attribute]
-        final_meta["fields"][attribute] = resolved_column.search_type
-
-        # When there's no aggregates reliabilities is an empty array
-        has_reliability = len(column_value.reliabilities) > 0
-        if has_reliability:
-            assert len(column_value.results) == len(column_value.reliabilities), Exception(
-                "Length of rpc results do not match length of rpc reliabilities"
-            )
-=======
         labeled_columns = [cls.categorize_column(col) for col in all_columns]
         if has_aggregations:
             group_by = []
@@ -540,7 +213,6 @@
             ),
             all_columns,
         )
->>>>>>> 1805ab65
 
     @classmethod
     @sentry_sdk.trace
@@ -633,36 +305,6 @@
                     "Length of rpc results do not match length of rpc reliabilities"
                 )
 
-<<<<<<< HEAD
-    if debug:
-        final_meta["query"] = json.loads(MessageToJson(table_request.rpc_request))
-        set_debug_meta(final_meta, rpc_response.meta)
-
-    return {"data": final_data, "meta": final_meta, "confidence": final_confidence}
-
-
-@sentry_sdk.trace
-def build_top_event_conditions(
-    resolver: SearchResolver, top_events: EAPResponse, groupby_columns: list[str]
-) -> Any:
-    conditions = []
-    other_conditions = []
-    for event in top_events["data"]:
-        row_conditions = []
-        other_row_conditions = []
-        for key in groupby_columns:
-            if key == "project.id":
-                value = resolver.params.project_slug_map[
-                    event.get("project") or event["project.slug"]
-                ]
-            else:
-                value = event[key]
-            resolved_term, context = resolver.resolve_term(
-                SearchFilter(
-                    key=SearchKey(name=key),
-                    operator="=",
-                    value=SearchValue(raw_value=value, use_raw_value=True),
-=======
             while len(final_data) < len(column_value.results):
                 final_data.append({})
                 final_confidence.append({})
@@ -752,7 +394,6 @@
                             )
                         ),
                     ]
->>>>>>> 1805ab65
                 )
             )
 
@@ -991,113 +632,7 @@
             groupby=groupby_columns_without_project,
             referrer=referrer,
             sampling_mode=sampling_mode,
-<<<<<<< HEAD
-            resolver=table_search_resolver,
-            equations=equations,
-        )
-    )
-    if len(top_events["data"]) == 0:
-        return {}
-
-    search_resolver = get_resolver(params, config)
-    # Need to change the project slug columns to project.id because timeseries requests don't take virtual_column_contexts
-    groupby_columns = [col for col in raw_groupby if not is_function(col)]
-    groupby_columns_without_project = [
-        col if col not in ["project", "project.name"] else "project.id" for col in groupby_columns
-    ]
-    top_conditions, other_conditions = build_top_event_conditions(
-        search_resolver, top_events, groupby_columns_without_project
-    )
-    """Make the query"""
-    rpc_request, aggregates, groupbys = get_timeseries_query(
-        search_resolver,
-        params,
-        query_string,
-        y_axes,
-        groupby_columns_without_project,
-        referrer,
-        sampling_mode=sampling_mode,
-        extra_conditions=top_conditions,
-    )
-    other_request, other_aggregates, other_groupbys = get_timeseries_query(
-        search_resolver,
-        params,
-        query_string,
-        y_axes,
-        [],  # in the other series, we want eveything in a single group, so the group by
-        referrer,
-        sampling_mode=sampling_mode,
-        extra_conditions=other_conditions,
-    )
-
-    """Run the query"""
-    rpc_response, other_response = snuba_rpc.timeseries_rpc([rpc_request, other_request])
-
-    """Process the results"""
-    map_result_key_to_timeseries = defaultdict(list)
-
-    final_meta: EventsMeta = EventsMeta(
-        fields={},
-        full_scan=handle_downsample_meta(rpc_response.meta.downsampled_storage_meta),
-    )
-
-    if params.debug:
-        final_meta["query"] = json.loads(MessageToJson(rpc_request))
-        set_debug_meta(final_meta, rpc_response.meta)
-
-    for resolved_field in aggregates + groupbys:
-        final_meta["fields"][resolved_field.public_alias] = resolved_field.search_type
-
-    for timeseries in rpc_response.result_timeseries:
-        groupby_attributes = timeseries.group_by_attributes
-        remapped_groupby = {}
-        # Remap internal attrs back to public ones
-        for col in groupby_columns:
-            if col in ["project", "project.slug"]:
-                resolved_groupby, _ = search_resolver.resolve_attribute("project.id")
-                remapped_groupby[col] = params.project_id_map[
-                    int(groupby_attributes[resolved_groupby.internal_name])
-                ]
-            else:
-                resolved_groupby, context = search_resolver.resolve_attribute(col)
-
-                # Virtual context columns (VCCs) are currently only supported in TraceItemTable.
-                # Since timeseries run the query with the original column, we need to map
-                # them correctly so they map the table result. We need to map both the column name
-                # and the values.
-                if context is not None:
-                    resolved_groupby = search_resolver.map_context_to_original_column(context)
-
-                groupby_value = groupby_attributes[resolved_groupby.internal_name]
-                if context is not None:
-                    groupby_value = context.constructor(params).value_map[groupby_value]
-                    groupby_attributes[resolved_groupby.internal_name] = groupby_value
-
-                remapped_groupby[col] = groupby_value
-
-        result_key = create_result_key(remapped_groupby, groupby_columns, {})
-        map_result_key_to_timeseries[result_key].append(timeseries)
-    final_result = {}
-    # Top Events actually has the order, so we need to iterate through it, regenerate the result keys
-    for index, row in enumerate(top_events["data"]):
-        result_key = create_result_key(row, groupby_columns, {})
-        result_groupby = create_groupby_dict(row, groupby_columns, {})
-        result = process_timeseries_list(map_result_key_to_timeseries[result_key])
-        final_result[result_key] = SnubaTSResult(
-            {
-                "data": result.timeseries,
-                "groupby": result_groupby,
-                "processed_timeseries": result,
-                "is_other": False,
-                "order": index,
-                "meta": final_meta,
-            },
-            params.start,
-            params.end,
-            params.granularity_secs,
-=======
             extra_conditions=top_conditions,
->>>>>>> 1805ab65
         )
         other_request, other_aggregates, other_groupbys = cls.get_timeseries_query(
             search_resolver=search_resolver,
