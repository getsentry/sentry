import logging
import math
from collections import defaultdict
from dataclasses import dataclass, field
from datetime import datetime, timedelta
from typing import Any

import sentry_sdk
from google.protobuf.json_format import MessageToJson
from sentry_protos.snuba.v1.endpoint_time_series_pb2 import (
    Expression,
    TimeSeries,
    TimeSeriesRequest,
)
from sentry_protos.snuba.v1.endpoint_trace_item_table_pb2 import (
    Column,
    TraceItemTableRequest,
    TraceItemTableResponse,
)
from sentry_protos.snuba.v1.request_common_pb2 import PageToken
from sentry_protos.snuba.v1.trace_item_attribute_pb2 import AttributeKey, AttributeValue
from sentry_protos.snuba.v1.trace_item_filter_pb2 import (
    AndFilter,
    ComparisonFilter,
    OrFilter,
    TraceItemFilter,
)

from sentry.api.event_search import SearchFilter, SearchKey, SearchValue
from sentry.discover import arithmetic
from sentry.exceptions import InvalidSearchQuery
from sentry.search.eap.columns import (
    AnyResolved,
    ColumnDefinitions,
    ResolvedAggregate,
    ResolvedAttribute,
    ResolvedConditionalAggregate,
    ResolvedEquation,
    ResolvedFormula,
    ResolvedLiteral,
)
from sentry.search.eap.constants import DOUBLE, MAX_ROLLUP_POINTS, VALID_GRANULARITIES
from sentry.search.eap.resolver import SearchResolver
from sentry.search.eap.types import CONFIDENCES, ConfidenceData, EAPResponse, SearchResolverConfig
from sentry.search.eap.utils import handle_downsample_meta, transform_binary_formula_to_expression
from sentry.search.events.fields import get_function_alias, is_function
from sentry.search.events.types import SAMPLING_MODES, EventsMeta, SnubaData, SnubaParams
from sentry.snuba.discover import OTHER_KEY, create_groupby_dict, create_result_key
from sentry.utils import json, snuba_rpc
from sentry.utils.snuba import SnubaTSResult, process_value

logger = logging.getLogger("sentry.snuba.spans_rpc")


@dataclass
class ProcessedTimeseries:
    timeseries: SnubaData = field(default_factory=list)
    confidence: SnubaData = field(default_factory=list)
    sampling_rate: SnubaData = field(default_factory=list)
    sample_count: SnubaData = field(default_factory=list)


@dataclass
class TableQuery:
    query_string: str
    selected_columns: list[str]
    orderby: list[str] | None
    offset: int
    limit: int
    referrer: str
    sampling_mode: SAMPLING_MODES | None
    resolver: SearchResolver
    equations: list[str] | None = None
    name: str | None = None


@dataclass
class TableRequest:
    """Container for rpc requests"""

    rpc_request: TraceItemTableRequest
    columns: list[AnyResolved]


class RPCBase:
    """Utility Methods"""

    DEFINITIONS: ColumnDefinitions

    @classmethod
    def get_resolver(
        cls,
        params: SnubaParams,
        config: SearchResolverConfig,
    ) -> SearchResolver:
        return SearchResolver(
            params=params,
            config=config,
            definitions=cls.DEFINITIONS,
        )

    @classmethod
    def categorize_column(
        cls,
        column: AnyResolved,
    ) -> Column:
        # Can't do bare literals, so they're actually formulas with +0
        if isinstance(column, (ResolvedFormula, ResolvedEquation, ResolvedLiteral)):
            return Column(formula=column.proto_definition, label=column.public_alias)
        elif isinstance(column, ResolvedAggregate):
            return Column(aggregation=column.proto_definition, label=column.public_alias)
        elif isinstance(column, ResolvedConditionalAggregate):
            return Column(
                conditional_aggregation=column.proto_definition, label=column.public_alias
            )
        else:
            return Column(key=column.proto_definition, label=column.public_alias)

    @classmethod
    def categorize_aggregate(
        cls,
        column: AnyResolved,
    ) -> Expression:
        if isinstance(column, (ResolvedFormula, ResolvedEquation)):
            # TODO: Remove when https://github.com/getsentry/eap-planning/issues/206 is merged, since we can use formulas in both APIs at that point
            return Expression(
                formula=transform_binary_formula_to_expression(column.proto_definition),
                label=column.public_alias,
            )
        elif isinstance(column, ResolvedAggregate):
            return Expression(aggregation=column.proto_definition, label=column.public_alias)
        elif isinstance(column, ResolvedConditionalAggregate):
            return Expression(
                conditional_aggregation=column.proto_definition, label=column.public_alias
            )
        else:
            raise Exception(f"Unknown column type {type(column)}")

    """ Table Methods """

    @classmethod
    def get_table_rpc_request(cls, query: TableQuery) -> TableRequest:
        """Make the query"""
        resolver = query.resolver
        sentry_sdk.set_tag("query.sampling_mode", query.sampling_mode)
        meta = resolver.resolve_meta(referrer=query.referrer, sampling_mode=query.sampling_mode)
        where, having, query_contexts = resolver.resolve_query(query.query_string)

        all_columns: list[AnyResolved] = []
        equations, equation_contexts = resolver.resolve_equations(
            query.equations if query.equations else []
        )
        columns, column_contexts = resolver.resolve_columns(
            query.selected_columns,
            has_aggregates=any(equation for equation in equations if equation.is_aggregate),
        )
        all_columns = columns + equations
        contexts = resolver.resolve_contexts(query_contexts + column_contexts)
        # We allow orderby function_aliases if they're a selected_column
        # eg. can orderby sum_span_self_time, assuming sum(span.self_time) is selected
        orderby_aliases = {
            resolved_column.public_alias: resolved_column for resolved_column in all_columns
        }
        for alias_column in columns:
            orderby_aliases[get_function_alias(alias_column.public_alias)] = alias_column
        # Orderby is only applicable to TraceItemTableRequest
        resolved_orderby = []
        orderby_columns = query.orderby if query.orderby is not None else []
        for orderby_column in orderby_columns:
            stripped_orderby = orderby_column.lstrip("-")
            if stripped_orderby in orderby_aliases:
                resolved_column = orderby_aliases[stripped_orderby]
            else:
                resolved_column = resolver.resolve_column(stripped_orderby)[0]
            resolved_orderby.append(
                TraceItemTableRequest.OrderBy(
                    column=cls.categorize_column(resolved_column),
                    descending=orderby_column.startswith("-"),
                )
            )

        has_aggregations = any(col for col in columns if col.is_aggregate) or any(
            col for col in equations if col.is_aggregate
        )

        labeled_columns = [cls.categorize_column(col) for col in all_columns]
        if has_aggregations:
            group_by = []
            for col in equations:
                if isinstance(col, ResolvedAttribute) and not col.is_aggregate:
                    group_by.append(col.proto_definition)
            for col in columns:
                if isinstance(col.proto_definition, AttributeKey):
                    group_by.append(col.proto_definition)
        else:
            group_by = []

        return TableRequest(
            TraceItemTableRequest(
                meta=meta,
                filter=where,
                aggregation_filter=having,
                columns=labeled_columns,
                group_by=group_by,
                order_by=resolved_orderby,
                limit=query.limit,
                page_token=PageToken(offset=query.offset),
                virtual_column_contexts=[context for context in contexts if context is not None],
            ),
            all_columns,
        )

    @classmethod
    @sentry_sdk.trace
    def _run_table_query(
        cls,
        query: TableQuery,
        debug: bool = False,
    ) -> EAPResponse:
        """Run the query"""
        table_request = cls.get_table_rpc_request(query)
        rpc_request = table_request.rpc_request
        rpc_response = snuba_rpc.table_rpc([rpc_request])[0]
        sentry_sdk.set_tag(
            "query.storage_meta.tier", rpc_response.meta.downsampled_storage_meta.tier
        )

        return cls.process_table_response(rpc_response, table_request, debug=debug)

    @classmethod
    def run_table_query(
        cls,
        *,
        params: SnubaParams,
        query_string: str,
        selected_columns: list[str],
        orderby: list[str] | None,
        offset: int,
        limit: int,
        referrer: str,
        config: SearchResolverConfig,
        sampling_mode: SAMPLING_MODES | None = None,
        equations: list[str] | None = None,
        search_resolver: SearchResolver | None = None,
        debug: bool = False,
    ) -> EAPResponse:
        raise NotImplementedError()

    @classmethod
    @sentry_sdk.trace
    def run_bulk_table_queries(cls, queries: list[TableQuery]):
        """Validate the bulk queries"""
        names: set[str] = set()
        for query in queries:
            if query.name is None:
                raise ValueError("Query name is required for bulk queries")
            elif query.name in names:
                raise ValueError("Query names need to be unique")
            else:
                names.add(query.name)
        prepared_queries = {query.name: cls.get_table_rpc_request(query) for query in queries}
        """Run the query"""
        responses = snuba_rpc.table_rpc([query.rpc_request for query in prepared_queries.values()])
        results = {
            name: cls.process_table_response(response, request)
            for (name, request), response in zip(prepared_queries.items(), responses)
        }
        return results

    @classmethod
    def process_table_response(
        cls,
        rpc_response: TraceItemTableResponse,
        table_request: TableRequest,
        debug: bool = False,
    ) -> EAPResponse:
        """Process the results"""
        final_data: SnubaData = []
        final_confidence: ConfidenceData = []
        final_meta: EventsMeta = EventsMeta(
            fields={},
            full_scan=handle_downsample_meta(rpc_response.meta.downsampled_storage_meta),
        )
        # Mapping from public alias to resolved column so we know type etc.
        columns_by_name = {col.public_alias: col for col in table_request.columns}

        for column_value in rpc_response.column_values:
            attribute = column_value.attribute_name
            if attribute not in columns_by_name:
                logger.warning(
                    "A column was returned by the rpc but not a known column",
                    extra={"attribute": attribute},
                )
                continue
            resolved_column = columns_by_name[attribute]
            final_meta["fields"][attribute] = resolved_column.search_type

            # When there's no aggregates reliabilities is an empty array
            has_reliability = len(column_value.reliabilities) > 0
            if has_reliability:
                assert len(column_value.results) == len(column_value.reliabilities), Exception(
                    "Length of rpc results do not match length of rpc reliabilities"
                )

            while len(final_data) < len(column_value.results):
                final_data.append({})
                final_confidence.append({})

            for index, result in enumerate(column_value.results):
                result_value: str | int | float | None
                if result.is_null:
                    result_value = None
                else:
                    result_value = getattr(result, str(result.WhichOneof("value")))
                result_value = process_value(result_value)
                final_data[index][attribute] = resolved_column.process_column(result_value)
                if has_reliability:
                    final_confidence[index][attribute] = CONFIDENCES.get(
                        column_value.reliabilities[index], None
                    )

        if debug:
            final_meta["query"] = json.loads(MessageToJson(table_request.rpc_request))

        return {"data": final_data, "meta": final_meta, "confidence": final_confidence}

    """ Timeseries Methods """

    @classmethod
    def validate_granularity(
        cls,
        params: SnubaParams,
    ) -> None:
        """The granularity has already been somewhat validated by src/sentry/utils/dates.py:validate_granularity
        but the RPC adds additional rules on validation so those are checked here"""
        if (
            params.date_range.total_seconds() / params.timeseries_granularity_secs
            > MAX_ROLLUP_POINTS
        ):
            raise InvalidSearchQuery(
                "Selected interval would create too many buckets for the timeseries"
            )
        if params.timeseries_granularity_secs not in VALID_GRANULARITIES:
            raise InvalidSearchQuery(
                f"Selected interval is not allowed, allowed intervals are: {sorted(VALID_GRANULARITIES)}"
            )

    @classmethod
    def update_timestamps(
        cls, params: SnubaParams, resolver: SearchResolver
    ) -> tuple[TraceItemFilter | None, SnubaParams]:
        """We need to update snuba params to query a wider period than requested so that we get aligned granularities while
        still querying the requested period

        This is because quote:
        "the platform will not be changing its behavior to accommodate this request. The endpoint's capabilities are
        currently flexible enough to allow the client to build either thing. Whether it's rounding time buckets or not, that
        behavior is up to you. Creating two separate almost identical endpoints to allow for both behaviors is also not
        going to happen."
        """
        if not resolver.config.stable_timestamp_quantization:
            return None, params
        elif (
            params.start is not None
            and params.end is not None
            and params.granularity_secs is not None
        ):
            # Doing this via timestamps as its the most direct and matches how its stored under the hood
            start = int(params.start.replace(tzinfo=None).timestamp())
            end = int(params.end.replace(tzinfo=None).timestamp())
            timeseries_definition, _ = resolver.resolve_attribute("timestamp")
            # Need timestamp as a double even though that's not how resolver does it so we can pass the timestamp in directly
            timeseries_column = AttributeKey(name=timeseries_definition.internal_name, type=DOUBLE)

            # Create a And statement with the date range that the user selected
            ts_filter = TraceItemFilter(
                and_filter=AndFilter(
                    filters=[
                        TraceItemFilter(
                            comparison_filter=ComparisonFilter(
                                key=timeseries_column,
                                op=ComparisonFilter.OP_GREATER_THAN_OR_EQUALS,
                                value=AttributeValue(val_int=start),
                            )
                        ),
                        TraceItemFilter(
                            comparison_filter=ComparisonFilter(
                                key=timeseries_column,
                                op=ComparisonFilter.OP_LESS_THAN,
                                value=AttributeValue(val_int=end),
                            )
                        ),
                    ]
                )
            )

            # Round the start & end so that we get buckets that match the granularity
            params.start = datetime.fromtimestamp(
                math.floor(params.start.timestamp() / params.granularity_secs)
                * params.granularity_secs
            )
            params.end = datetime.fromtimestamp(
                math.ceil(params.end.timestamp() / params.granularity_secs)
                * params.granularity_secs
            )
            return ts_filter, params
        else:
            raise InvalidSearchQuery("start, end and interval are required")

    @classmethod
    def process_timeseries_list(cls, timeseries_list: list[TimeSeries]) -> ProcessedTimeseries:
        result = ProcessedTimeseries()

        for timeseries in timeseries_list:
            label = timeseries.label
            if result.timeseries:
                for index, bucket in enumerate(timeseries.buckets):
                    assert result.timeseries[index]["time"] == bucket.seconds
                    assert result.confidence[index]["time"] == bucket.seconds
                    assert result.sampling_rate[index]["time"] == bucket.seconds
                    assert result.sample_count[index]["time"] == bucket.seconds
            else:
                for bucket in timeseries.buckets:
                    result.timeseries.append({"time": bucket.seconds})
                    result.confidence.append({"time": bucket.seconds})
                    result.sampling_rate.append({"time": bucket.seconds})
                    result.sample_count.append({"time": bucket.seconds})

            for index, data_point in enumerate(timeseries.data_points):
                result.timeseries[index][label] = process_value(data_point.data)
                result.confidence[index][label] = CONFIDENCES.get(data_point.reliability, None)
                result.sampling_rate[index][label] = process_value(data_point.avg_sampling_rate)
                result.sample_count[index][label] = process_value(data_point.sample_count)

        return result

    @classmethod
    def get_timeseries_query(
        cls,
        *,
        search_resolver: SearchResolver,
        params: SnubaParams,
        query_string: str,
        y_axes: list[str],
        groupby: list[str],
        referrer: str,
        sampling_mode: SAMPLING_MODES | None,
        extra_conditions: TraceItemFilter | None = None,
    ) -> tuple[
        TimeSeriesRequest,
        list[AnyResolved],
        list[ResolvedAttribute],
    ]:
        timeseries_filter, params = cls.update_timestamps(params, search_resolver)
        meta = search_resolver.resolve_meta(referrer=referrer, sampling_mode=sampling_mode)
        query, _, query_contexts = search_resolver.resolve_query(query_string)
        selected_equations, selected_axes = arithmetic.categorize_columns(y_axes)
        (functions, _) = search_resolver.resolve_functions(selected_axes)
        equations, _ = search_resolver.resolve_equations(selected_equations)
        groupbys, groupby_contexts = search_resolver.resolve_attributes(groupby)

        # Virtual context columns (VCCs) are currently only supported in TraceItemTable.
        # Since they are not supported here - we map them manually back to the original
        # column the virtual context column would have used.
        for i, groupby_definition in enumerate(zip(groupbys, groupby_contexts)):
            _, context = groupby_definition
            if context is not None:
                col = search_resolver.map_context_to_original_column(context)
                groupbys[i] = col

        if extra_conditions is not None:
            if query is not None:
                query = TraceItemFilter(and_filter=AndFilter(filters=[query, extra_conditions]))
            else:
                query = extra_conditions

        if timeseries_filter is not None:
            if query is not None:
                query = TraceItemFilter(and_filter=AndFilter(filters=[query, timeseries_filter]))
            else:
                query = timeseries_filter

        return (
            TimeSeriesRequest(
                meta=meta,
                filter=query,
                expressions=[
                    cls.categorize_aggregate(fn)
                    for fn in (functions + equations)
                    if fn.is_aggregate
                ],
                group_by=[
                    groupby.proto_definition
                    for groupby in groupbys
                    if isinstance(groupby.proto_definition, AttributeKey)
                ],
                granularity_secs=params.timeseries_granularity_secs,
            ),
            (functions + equations),
            groupbys,
        )

    @classmethod
    def run_timeseries_query(
        cls,
        *,
        params: SnubaParams,
        query_string: str,
        y_axes: list[str],
        referrer: str,
        config: SearchResolverConfig,
        sampling_mode: SAMPLING_MODES | None,
        comparison_delta: timedelta | None = None,
    ) -> SnubaTSResult:
        raise NotImplementedError()

    @classmethod
    @sentry_sdk.trace
    def build_top_event_conditions(
        cls, resolver: SearchResolver, top_events: EAPResponse, groupby_columns: list[str]
    ) -> Any:
        conditions = []
        other_conditions = []
        for event in top_events["data"]:
            row_conditions = []
            other_row_conditions = []
            for key in groupby_columns:
                if key == "project.id":
                    value = resolver.params.project_slug_map[
                        event.get("project") or event["project.slug"]
                    ]
                else:
                    value = event[key]
                resolved_term, context = resolver.resolve_term(
                    SearchFilter(
                        key=SearchKey(name=key),
                        operator="=",
                        value=SearchValue(raw_value=value, use_raw_value=True),
                    )
                )
                if resolved_term is not None:
                    row_conditions.extend(resolved_term)
                other_term, context = resolver.resolve_term(
                    SearchFilter(
                        key=SearchKey(name=key),
                        operator="!=",
                        value=SearchValue(raw_value=value, use_raw_value=True),
                    )
                )
                if other_term is not None:
                    other_row_conditions.extend(other_term)
            conditions.append(TraceItemFilter(and_filter=AndFilter(filters=row_conditions)))
            other_conditions.append(
                TraceItemFilter(or_filter=OrFilter(filters=other_row_conditions))
            )
        return (
            TraceItemFilter(or_filter=OrFilter(filters=conditions)),
            TraceItemFilter(and_filter=AndFilter(filters=other_conditions)),
        )

    @classmethod
    @sentry_sdk.trace
    def run_top_events_timeseries_query(
        cls,
        *,
        params: SnubaParams,
        query_string: str,
        y_axes: list[str],
        raw_groupby: list[str],
        orderby: list[str] | None,
        limit: int,
        referrer: str,
        config: SearchResolverConfig,
        sampling_mode: SAMPLING_MODES | None,
        equations: list[str] | None = None,
    ) -> Any:
        """We intentionally duplicate run_timeseries_query code here to reduce the complexity of needing multiple helper
        functions that both would call
        This is because at time of writing, the query construction is very straightforward, if that changes perhaps we can
        change this"""
        cls.validate_granularity(params)

        # Virtual context columns (VCCs) are currently only supported in TraceItemTable.
        # For TopN queries, we want table and timeseries data to match.
        # Here, we want to run the table request the the VCCs. SnubaParams has
        # a property `is_timeseries_request` which resolves to true if granularity_secs is set.
        # `is_timeseries_request` is used to evaluate if VCCs should be used.
        # Unset granularity_secs, so this gets treated as a table request with
        # the correct VCC.
        table_query_params = params.copy()
        table_query_params.granularity_secs = None
        table_search_resolver = cls.get_resolver(table_query_params, config)

        # Make a table query first to get what we need to filter by
        _, non_equation_axes = arithmetic.categorize_columns(y_axes)
        top_events = cls._run_table_query(
            TableQuery(
                query_string=query_string,
                selected_columns=raw_groupby + non_equation_axes,
                orderby=orderby,
                offset=0,
                limit=limit,
                referrer=referrer,
                sampling_mode=sampling_mode,
                resolver=table_search_resolver,
                equations=equations,
            )
        )
        # There aren't any top events, just return an empty dict and save a query
        if len(top_events["data"]) == 0:
            return {}

        search_resolver = cls.get_resolver(params, config)
        # Need to change the project slug columns to project.id because timeseries requests don't take virtual_column_contexts
        groupby_columns = [col for col in raw_groupby if not is_function(col)]
        groupby_columns_without_project = [
            col if col not in ["project", "project.name"] else "project.id"
            for col in groupby_columns
        ]
        top_conditions, other_conditions = cls.build_top_event_conditions(
            search_resolver, top_events, groupby_columns_without_project
        )
        """Make the queries"""
        rpc_request, aggregates, groupbys = cls.get_timeseries_query(
            search_resolver=search_resolver,
            params=params,
            query_string=query_string,
            y_axes=y_axes,
            groupby=groupby_columns_without_project,
            referrer=referrer,
            sampling_mode=sampling_mode,
<<<<<<< HEAD
            extra_conditions=top_conditions,
=======
            resolver=table_search_resolver,
            equations=equations,
        )
    )
    if len(top_events["data"]) == 0:
        return {}

    search_resolver = get_resolver(params, config)
    # Need to change the project slug columns to project.id because timeseries requests don't take virtual_column_contexts
    groupby_columns = [col for col in raw_groupby if not is_function(col)]
    groupby_columns_without_project = [
        col if col not in ["project", "project.name"] else "project.id" for col in groupby_columns
    ]
    top_conditions, other_conditions = build_top_event_conditions(
        search_resolver, top_events, groupby_columns_without_project
    )
    """Make the query"""
    rpc_request, aggregates, groupbys = get_timeseries_query(
        search_resolver,
        params,
        query_string,
        y_axes,
        groupby_columns_without_project,
        referrer,
        sampling_mode=sampling_mode,
        extra_conditions=top_conditions,
    )
    other_request, other_aggregates, other_groupbys = get_timeseries_query(
        search_resolver,
        params,
        query_string,
        y_axes,
        [],  # in the other series, we want eveything in a single group, so the group by
        referrer,
        sampling_mode=sampling_mode,
        extra_conditions=other_conditions,
    )

    """Run the query"""
    rpc_response, other_response = snuba_rpc.timeseries_rpc([rpc_request, other_request])

    """Process the results"""
    map_result_key_to_timeseries = defaultdict(list)

    final_meta: EventsMeta = EventsMeta(
        fields={},
        full_scan=handle_downsample_meta(rpc_response.meta.downsampled_storage_meta),
    )

    if params.debug:
        final_meta["query"] = json.loads(MessageToJson(rpc_request))

    for resolved_field in aggregates + groupbys:
        final_meta["fields"][resolved_field.public_alias] = resolved_field.search_type

    for timeseries in rpc_response.result_timeseries:
        groupby_attributes = timeseries.group_by_attributes
        remapped_groupby = {}
        # Remap internal attrs back to public ones
        for col in groupby_columns:
            if col in ["project", "project.slug"]:
                resolved_groupby, _ = search_resolver.resolve_attribute("project.id")
                remapped_groupby[col] = params.project_id_map[
                    int(groupby_attributes[resolved_groupby.internal_name])
                ]
            else:
                resolved_groupby, context = search_resolver.resolve_attribute(col)

                # Virtual context columns (VCCs) are currently only supported in TraceItemTable.
                # Since timeseries run the query with the original column, we need to map
                # them correctly so they map the table result. We need to map both the column name
                # and the values.
                if context is not None:
                    resolved_groupby = search_resolver.map_context_to_original_column(context)

                groupby_value = groupby_attributes[resolved_groupby.internal_name]
                if context is not None:
                    groupby_value = context.constructor(params).value_map[groupby_value]
                    groupby_attributes[resolved_groupby.internal_name] = groupby_value

                remapped_groupby[col] = groupby_value

        result_key = create_result_key(remapped_groupby, groupby_columns, {})
        map_result_key_to_timeseries[result_key].append(timeseries)
    final_result = {}
    # Top Events actually has the order, so we need to iterate through it, regenerate the result keys
    for index, row in enumerate(top_events["data"]):
        result_key = create_result_key(row, groupby_columns, {})
        result_groupby = create_groupby_dict(row, groupby_columns, {})
        result = process_timeseries_list(map_result_key_to_timeseries[result_key])
        final_result[result_key] = SnubaTSResult(
            {
                "data": result.timeseries,
                "groupby": result_groupby,
                "processed_timeseries": result,
                "is_other": False,
                "order": index,
                "meta": final_meta,
            },
            params.start,
            params.end,
            params.granularity_secs,
>>>>>>> ce362002
        )
        other_request, other_aggregates, other_groupbys = cls.get_timeseries_query(
            search_resolver=search_resolver,
            params=params,
            query_string=query_string,
            y_axes=y_axes,
            groupby=[],  # in the other series, we want eveything in a single group, so the group by is empty
            referrer=referrer,
            sampling_mode=sampling_mode,
            extra_conditions=other_conditions,
        )

        """Run the query"""
        rpc_response, other_response = snuba_rpc.timeseries_rpc([rpc_request, other_request])

        """Process the results"""
        map_result_key_to_timeseries = defaultdict(list)

        final_meta: EventsMeta = EventsMeta(
            fields={},
            full_scan=handle_downsample_meta(rpc_response.meta.downsampled_storage_meta),
        )
        for resolved_field in aggregates + groupbys:
            final_meta["fields"][resolved_field.public_alias] = resolved_field.search_type

        for timeseries in rpc_response.result_timeseries:
            groupby_attributes = timeseries.group_by_attributes
            remapped_groupby = {}
            # Remap internal attrs back to public ones
            for col in groupby_columns:
                if col in ["project", "project.slug"]:
                    resolved_groupby, _ = search_resolver.resolve_attribute("project.id")
                    remapped_groupby[col] = params.project_id_map[
                        int(groupby_attributes[resolved_groupby.internal_name])
                    ]
                else:
                    resolved_groupby, context = search_resolver.resolve_attribute(col)

                    # Virtual context columns (VCCs) are currently only supported in TraceItemTable.
                    # Since timeseries run the query with the original column, we need to map
                    # them correctly so they map the table result. We need to map both the column name
                    # and the values.
                    if context is not None:
                        resolved_groupby = search_resolver.map_context_to_original_column(context)

                    groupby_value = groupby_attributes[resolved_groupby.internal_name]
                    if context is not None:
                        groupby_value = context.constructor(params).value_map[groupby_value]
                        groupby_attributes[resolved_groupby.internal_name] = groupby_value

                    remapped_groupby[col] = groupby_value

            result_key = create_result_key(remapped_groupby, groupby_columns, {})
            map_result_key_to_timeseries[result_key].append(timeseries)
        final_result = {}
        # Top Events actually has the order, so we need to iterate through it, regenerate the result keys
        for index, row in enumerate(top_events["data"]):
            result_key = create_result_key(row, groupby_columns, {})
            result_groupby = create_groupby_dict(row, groupby_columns, {})
            result = cls.process_timeseries_list(map_result_key_to_timeseries[result_key])
            final_result[result_key] = SnubaTSResult(
                {
                    "data": result.timeseries,
                    "groupby": result_groupby,
                    "processed_timeseries": result,
                    "is_other": False,
                    "order": index,
                    "meta": final_meta,
                },
                params.start,
                params.end,
                params.granularity_secs,
            )
        if other_response.result_timeseries:
            result = cls.process_timeseries_list(
                [timeseries for timeseries in other_response.result_timeseries]
            )
            final_result[OTHER_KEY] = SnubaTSResult(
                {
                    "data": result.timeseries,
                    "processed_timeseries": result,
                    "order": limit,
                    "meta": final_meta,
                    "groupby": None,
                    "is_other": True,
                },
                params.start,
                params.end,
                params.granularity_secs,
            )
        return final_result

    """ Other Methods """

    @classmethod
    def run_trace_query(
        cls,
        *,
        trace_id: str,
        params: SnubaParams,
        referrer: str,
        config: SearchResolverConfig,
        additional_attributes: list[str] | None = None,
    ) -> list[dict[str, Any]]:
        raise NotImplementedError()<|MERGE_RESOLUTION|>--- conflicted
+++ resolved
@@ -242,7 +242,6 @@
         sampling_mode: SAMPLING_MODES | None = None,
         equations: list[str] | None = None,
         search_resolver: SearchResolver | None = None,
-        debug: bool = False,
     ) -> EAPResponse:
         raise NotImplementedError()
 
@@ -629,112 +628,7 @@
             groupby=groupby_columns_without_project,
             referrer=referrer,
             sampling_mode=sampling_mode,
-<<<<<<< HEAD
             extra_conditions=top_conditions,
-=======
-            resolver=table_search_resolver,
-            equations=equations,
-        )
-    )
-    if len(top_events["data"]) == 0:
-        return {}
-
-    search_resolver = get_resolver(params, config)
-    # Need to change the project slug columns to project.id because timeseries requests don't take virtual_column_contexts
-    groupby_columns = [col for col in raw_groupby if not is_function(col)]
-    groupby_columns_without_project = [
-        col if col not in ["project", "project.name"] else "project.id" for col in groupby_columns
-    ]
-    top_conditions, other_conditions = build_top_event_conditions(
-        search_resolver, top_events, groupby_columns_without_project
-    )
-    """Make the query"""
-    rpc_request, aggregates, groupbys = get_timeseries_query(
-        search_resolver,
-        params,
-        query_string,
-        y_axes,
-        groupby_columns_without_project,
-        referrer,
-        sampling_mode=sampling_mode,
-        extra_conditions=top_conditions,
-    )
-    other_request, other_aggregates, other_groupbys = get_timeseries_query(
-        search_resolver,
-        params,
-        query_string,
-        y_axes,
-        [],  # in the other series, we want eveything in a single group, so the group by
-        referrer,
-        sampling_mode=sampling_mode,
-        extra_conditions=other_conditions,
-    )
-
-    """Run the query"""
-    rpc_response, other_response = snuba_rpc.timeseries_rpc([rpc_request, other_request])
-
-    """Process the results"""
-    map_result_key_to_timeseries = defaultdict(list)
-
-    final_meta: EventsMeta = EventsMeta(
-        fields={},
-        full_scan=handle_downsample_meta(rpc_response.meta.downsampled_storage_meta),
-    )
-
-    if params.debug:
-        final_meta["query"] = json.loads(MessageToJson(rpc_request))
-
-    for resolved_field in aggregates + groupbys:
-        final_meta["fields"][resolved_field.public_alias] = resolved_field.search_type
-
-    for timeseries in rpc_response.result_timeseries:
-        groupby_attributes = timeseries.group_by_attributes
-        remapped_groupby = {}
-        # Remap internal attrs back to public ones
-        for col in groupby_columns:
-            if col in ["project", "project.slug"]:
-                resolved_groupby, _ = search_resolver.resolve_attribute("project.id")
-                remapped_groupby[col] = params.project_id_map[
-                    int(groupby_attributes[resolved_groupby.internal_name])
-                ]
-            else:
-                resolved_groupby, context = search_resolver.resolve_attribute(col)
-
-                # Virtual context columns (VCCs) are currently only supported in TraceItemTable.
-                # Since timeseries run the query with the original column, we need to map
-                # them correctly so they map the table result. We need to map both the column name
-                # and the values.
-                if context is not None:
-                    resolved_groupby = search_resolver.map_context_to_original_column(context)
-
-                groupby_value = groupby_attributes[resolved_groupby.internal_name]
-                if context is not None:
-                    groupby_value = context.constructor(params).value_map[groupby_value]
-                    groupby_attributes[resolved_groupby.internal_name] = groupby_value
-
-                remapped_groupby[col] = groupby_value
-
-        result_key = create_result_key(remapped_groupby, groupby_columns, {})
-        map_result_key_to_timeseries[result_key].append(timeseries)
-    final_result = {}
-    # Top Events actually has the order, so we need to iterate through it, regenerate the result keys
-    for index, row in enumerate(top_events["data"]):
-        result_key = create_result_key(row, groupby_columns, {})
-        result_groupby = create_groupby_dict(row, groupby_columns, {})
-        result = process_timeseries_list(map_result_key_to_timeseries[result_key])
-        final_result[result_key] = SnubaTSResult(
-            {
-                "data": result.timeseries,
-                "groupby": result_groupby,
-                "processed_timeseries": result,
-                "is_other": False,
-                "order": index,
-                "meta": final_meta,
-            },
-            params.start,
-            params.end,
-            params.granularity_secs,
->>>>>>> ce362002
         )
         other_request, other_aggregates, other_groupbys = cls.get_timeseries_query(
             search_resolver=search_resolver,
@@ -757,6 +651,10 @@
             fields={},
             full_scan=handle_downsample_meta(rpc_response.meta.downsampled_storage_meta),
         )
+
+        if params.debug:
+            final_meta["query"] = json.loads(MessageToJson(rpc_request))
+
         for resolved_field in aggregates + groupbys:
             final_meta["fields"][resolved_field.public_alias] = resolved_field.search_type
 
