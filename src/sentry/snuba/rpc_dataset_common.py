--- conflicted
+++ resolved
@@ -299,7 +299,6 @@
                     "Length of rpc results do not match length of rpc reliabilities"
                 )
 
-<<<<<<< HEAD
             while len(final_data) < len(column_value.results):
                 final_data.append({})
                 final_confidence.append({})
@@ -388,35 +387,6 @@
                             )
                         ),
                     ]
-=======
-    if debug:
-        final_meta["query"] = json.loads(MessageToJson(table_request.rpc_request))
-
-    return {"data": final_data, "meta": final_meta, "confidence": final_confidence}
-
-
-@sentry_sdk.trace
-def build_top_event_conditions(
-    resolver: SearchResolver, top_events: EAPResponse, groupby_columns: list[str]
-) -> Any:
-    conditions = []
-    other_conditions = []
-    for event in top_events["data"]:
-        row_conditions = []
-        other_row_conditions = []
-        for key in groupby_columns:
-            if key == "project.id":
-                value = resolver.params.project_slug_map[
-                    event.get("project") or event["project.slug"]
-                ]
-            else:
-                value = event[key]
-            resolved_term, context = resolver.resolve_term(
-                SearchFilter(
-                    key=SearchKey(name=key),
-                    operator="=",
-                    value=SearchValue(raw_value=value, use_raw_value=True),
->>>>>>> b9b917a8
                 )
             )
 
@@ -553,7 +523,7 @@
             for key in groupby_columns:
                 if key == "project.id":
                     value = resolver.params.project_slug_map[
-                        event.get("project", event.get("project.slug"))
+                        event.get("project") or event["project.slug"]
                     ]
                 else:
                     value = event[key]
