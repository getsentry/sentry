--- conflicted
+++ resolved
@@ -254,11 +254,7 @@
     UNREAL_CRASH_TYPE = Column(
         group_name="events.contexts[unreal.crash_type]",
         event_name="contexts[unreal.crash_type]",
-<<<<<<< HEAD
-        transaction_name="contexts[unreal.crash_type]",
-=======
-        transaction_name=None,
->>>>>>> c4f42b31
+        transaction_name=None,
         discover_name="contexts[unreal.crash_type]",
         issue_platform_name="contexts[unreal.crash_type]",
         alias="unreal.crash_type",
