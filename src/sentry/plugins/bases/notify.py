"""
sentry.plugins.bases.notify
~~~~~~~~~~~~~~~~~~~~~~~~~~~

:copyright: (c) 2010-2014 by the Sentry Team, see AUTHORS for more details.
:license: BSD, see LICENSE for more details.
"""
from django import forms
from django.utils.translation import ugettext_lazy as _
from sentry.plugins import Plugin, RateLimitingMixin
from sentry.models import UserOption, AccessGroup

import time


class NotificationConfigurationForm(forms.Form):
    pass


class BaseNotificationUserOptionsForm(forms.Form):
    def __init__(self, plugin, user, *args, **kwargs):
        self.plugin = plugin
        self.user = user
        super(BaseNotificationUserOptionsForm, self).__init__(*args, **kwargs)

    def get_title(self):
        return self.plugin.get_conf_title()

    def get_description(self):
        return ""

    def save(self):
        raise NotImplementedError


class Message(object):
    def __init__(self, short, long):
        self.short = short
        self.long = long


class NotificationPlugin(RateLimitingMixin, Plugin):
    description = _('Notify project members when a new event is seen for the first time, or when an '
                    'already resolved event has changed back to unresolved.')
    # site_conf_form = NotificationConfigurationForm
    project_conf_form = NotificationConfigurationForm

    def notify_users(self, group, event, fail_silently=False):
        raise NotImplementedError

    def get_project_quota(self, project):
        """
        Default to 100/minute per project
        """
        return 100

    def get_project_key(self, project):
        """
        This implements per plugin and per project rate limiting
        """
        return 'notify:%s:p:%s:%s' % (type(self).__name__, project.id, int(time.time() / 60))

    def get_sendable_users(self, project):
        conf_key = self.get_conf_key()

        alert_settings = dict(
            (o.user_id, int(o.value))
            for o in UserOption.objects.filter(
                project=project,
                key='%s:alert' % conf_key,
            )
        )

        disabled = set(u for u, v in alert_settings.iteritems() if v == 0)

        # fetch access group members
        member_set = set(AccessGroup.objects.filter(
            projects=project,
            members__is_active=True,
        ).exclude(members__in=disabled).values_list('members', flat=True))

        if project.team:
            # fetch team members
            member_set |= set(project.team.member_set.filter(
                user__is_active=True,
            ).exclude(user__in=disabled).values_list('user', flat=True))

        # determine members default settings
        members_to_check = set(u for u in member_set if u not in alert_settings)
        if members_to_check:
            disabled = set(UserOption.objects.filter(
                key='subscribe_by_default',
                value='0',
                user__in=members_to_check,
            ).values_list('user', flat=True))
            member_set = filter(lambda x: x not in disabled, member_set)

        return member_set

    def should_notify(self, group, event):
        if group.is_muted():
            return False

        project = group.project
        send_to = self.get_sendable_users(project)
        if not send_to:
            return False

<<<<<<< HEAD
        allowed_tags = project.get_option('notifcation:tags', {})
        if allowed_tags:
            tags = event.data.get('tags', ())
            if not tags:
                return False
            if not any(v in allowed_tags.get(k, ()) for k, v in tags):
                return False

        return not self.is_rate_limited(project)
=======
        return True
>>>>>>> 2f27cdc4

    def test_configuration(self, project):
        from sentry.utils.samples import create_sample_event
        event = create_sample_event(project, default='python')
        return self.notify_users(event.group, event, fail_silently=False)


# Backwards-compatibility
NotifyConfigurationForm = NotificationConfigurationForm
NotifyPlugin = NotificationPlugin<|MERGE_RESOLUTION|>--- conflicted
+++ resolved
@@ -106,23 +106,13 @@
         if not send_to:
             return False
 
-<<<<<<< HEAD
-        allowed_tags = project.get_option('notifcation:tags', {})
-        if allowed_tags:
-            tags = event.data.get('tags', ())
-            if not tags:
-                return False
-            if not any(v in allowed_tags.get(k, ()) for k, v in tags):
-                return False
-
         return not self.is_rate_limited(project)
-=======
-        return True
->>>>>>> 2f27cdc4
 
     def test_configuration(self, project):
         from sentry.utils.samples import create_sample_event
+
         event = create_sample_event(project, default='python')
+
         return self.notify_users(event.group, event, fail_silently=False)
 
 
