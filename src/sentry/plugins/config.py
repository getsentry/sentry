--- conflicted
+++ resolved
@@ -171,11 +171,7 @@
         """
         FeatureDescriptions are set using the IntegrationFeatures constants,
         however we expose them here as mappings to organization feature flags, thus
-<<<<<<< HEAD
-        we prefix them with `plugins`.
-=======
         we prefix them with `integrations`.
->>>>>>> 46f4273b
         """
         if f is not None:
             return u"integrations-{}".format(f)