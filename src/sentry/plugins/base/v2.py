--- conflicted
+++ resolved
@@ -56,11 +56,7 @@
     author = None
     author_url = None
     resource_links = ()
-<<<<<<< HEAD
-    features = []
-=======
     feature_descriptions = []
->>>>>>> 46f4273b
 
     # Configuration specifics
     conf_key = None
