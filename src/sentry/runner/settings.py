import os
import warnings

import click

DEFAULT_SETTINGS_MODULE = "sentry.conf.server"
DEFAULT_SETTINGS_CONF = "config.yml"
DEFAULT_SETTINGS_OVERRIDE = "sentry.conf.py"


def generate_secret_key():
    from django.utils.crypto import get_random_string

    chars = "abcdefghijklmnopqrstuvwxyz0123456789!@#%^&*(-_=+)"
    return get_random_string(50, chars)


def load_config_template(path, version="default"):
    from pkg_resources import resource_string

    return resource_string("sentry", f"data/config/{path}.{version}").decode("utf8")


def generate_settings(dev=False):
    """
    This command is run when ``default_path`` doesn't exist, or ``init`` is
    run and returns a string representing the default data to put into their
    settings file.
    """
    context = {
        "secret_key": generate_secret_key(),
        "debug_flag": dev,
        "mail.backend": "console" if dev else "smtp",
    }

    py = load_config_template(DEFAULT_SETTINGS_OVERRIDE, "default") % context
    yaml = load_config_template(DEFAULT_SETTINGS_CONF, "default") % context
    return py, yaml


def get_sentry_conf():
    """
    Fetch the SENTRY_CONF value, either from the click context
    if available, or SENTRY_CONF environment variable.
    """
    try:
        ctx = click.get_current_context()
        return ctx.obj["config"]
    except (RuntimeError, KeyError, TypeError):
        try:
            return os.environ["SENTRY_CONF"]
        except KeyError:
            return "~/.sentry"


def discover_configs():
    """
    Discover the locations of three configuration components:
     * Config directory (~/.sentry)
     * Optional python config file (~/.sentry/sentry.conf.py)
     * Optional yaml config (~/.sentry/config.yml)
    """
    try:
        config = os.environ["SENTRY_CONF"]
    except KeyError:
        config = "~/.sentry"

    config = os.path.expanduser(config)

    # This is the old, now deprecated code path where SENTRY_CONF is pointed directly
    # to a python file
    if config.endswith((".py", ".conf")) or os.path.isfile(config):
        return (os.path.dirname(config), config, None)

    return (
        config,
        os.path.join(config, DEFAULT_SETTINGS_OVERRIDE),
        os.path.join(config, DEFAULT_SETTINGS_CONF),
    )


def configure(ctx, py, yaml, skip_service_validation=False):
    """
    Given the two different config files, set up the environment.

    NOTE: Will only execute once, so it's safe to call multiple times.
    """
    global __installed
    if __installed:
        return

    # Make sure that our warnings are always displayed.
    warnings.filterwarnings("default", "", Warning, r"^sentry")

<<<<<<< HEAD
    from django.utils.deprecation import RemovedInDjango21Warning, RemovedInDjango30Warning

    warnings.filterwarnings(action="ignore", category=RemovedInDjango30Warning)
=======
    from django.utils.deprecation import RemovedInDjango30Warning
>>>>>>> 056ecb5a

    warnings.filterwarnings(action="ignore", category=RemovedInDjango30Warning)

    # Add in additional mimetypes that are useful for our static files
    # which aren't common in default system registries
    import mimetypes

    for type, ext in (
        ("application/json", "map"),
        ("application/font-woff", "woff"),
        ("application/font-woff2", "woff2"),
        ("application/vnd.ms-fontobject", "eot"),
        ("application/x-font-ttf", "ttf"),
        ("application/x-font-ttf", "ttc"),
        ("font/opentype", "otf"),
        ("image/svg+xml", "svg"),
    ):
        mimetypes.add_type(type, "." + ext)

    from .importer import install

    if yaml is None:
        # `yaml` will be None when SENTRY_CONF is pointed
        # directly to a file, in which case, this file must exist
        if not os.path.exists(py):
            if ctx:
                raise click.ClickException(
                    "Configuration file does not exist. Use 'sentry init' to initialize the file."
                )
            raise ValueError(
                "Configuration file does not exist at '%s'" % click.format_filename(py)
            )
    elif not os.path.exists(yaml) and not os.path.exists(py):
        if ctx:
            raise click.ClickException(
                "Configuration file does not exist. Use 'sentry init' to initialize the file."
            )
        raise ValueError("Configuration file does not exist at '%s'" % click.format_filename(yaml))

    # Add autoreload for config.yml file if needed
    if yaml is not None and os.path.exists(yaml):
        from sentry.utils.uwsgi import reload_on_change

        reload_on_change(yaml)

    os.environ["DJANGO_SETTINGS_MODULE"] = "sentry_config"

    install("sentry_config", py, DEFAULT_SETTINGS_MODULE)

    from django.conf import settings

    # HACK: we need to force access of django.conf.settings to
    # ensure we don't hit any import-driven recursive behavior
    hasattr(settings, "INSTALLED_APPS")

    from .initializer import initialize_app

    initialize_app(
        {"config_path": py, "settings": settings, "options": yaml},
        skip_service_validation=skip_service_validation,
    )

    __installed = True


__installed = False<|MERGE_RESOLUTION|>--- conflicted
+++ resolved
@@ -92,13 +92,7 @@
     # Make sure that our warnings are always displayed.
     warnings.filterwarnings("default", "", Warning, r"^sentry")
 
-<<<<<<< HEAD
-    from django.utils.deprecation import RemovedInDjango21Warning, RemovedInDjango30Warning
-
-    warnings.filterwarnings(action="ignore", category=RemovedInDjango30Warning)
-=======
     from django.utils.deprecation import RemovedInDjango30Warning
->>>>>>> 056ecb5a
 
     warnings.filterwarnings(action="ignore", category=RemovedInDjango30Warning)
 
