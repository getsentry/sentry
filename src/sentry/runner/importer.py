--- conflicted
+++ resolved
@@ -19,11 +19,7 @@
             from click._compat import get_text_stderr
 
             file = get_text_stderr()
-<<<<<<< HEAD
-        click.secho("!! Configuration error: %s" % str(self), file=file, fg="red")
-=======
         click.secho("!! Configuration error: %s" % six.text_type(self), file=file, fg="red")
->>>>>>> 514c9cbe
 
 
 class Importer(object):
