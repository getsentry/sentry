"""
sentry.runner.commands.run
~~~~~~~~~~~~~~~~~~~~~~~~~~

:copyright: (c) 2016 by the Sentry Team, see AUTHORS for more details.
:license: BSD, see LICENSE for more details.
"""
from __future__ import absolute_import, print_function

import sys
from multiprocessing import cpu_count

import click

from sentry.runner.decorators import configuration, log_options
from sentry.bgtasks.api import managed_bgtasks


class AddressParamType(click.ParamType):
    name = 'address'

    def __call__(self, value, param=None, ctx=None):
        if value is None:
            return (None, None)
        return self.convert(value, param, ctx)

    def convert(self, value, param, ctx):
        if ':' in value:
            host, port = value.split(':', 1)
            port = int(port)
        else:
            host = value
            port = None
        return host, port


Address = AddressParamType()


class QueueSetType(click.ParamType):
    name = 'text'

    def convert(self, value, param, ctx):
        if value is None:
            return None
        # Providing a compatibility with splitting
        # the `events` queue until multiple queues
        # without the need to explicitly add them.
        queues = set()
        for queue in value.split(','):
            if queue == 'events':
                queues.add('events.preprocess_event')
                queues.add('events.process_event')
                queues.add('events.save_event')

                from sentry.runner.initializer import show_big_error
                show_big_error(
                    [
                        'DEPRECATED',
                        '`events` queue no longer exists.',
                        'Switch to using:',
                        '- events.preprocess_event',
                        '- events.process_event',
                        '- events.save_event',
                    ]
                )
            else:
                queues.add(queue)
        return frozenset(queues)


QueueSet = QueueSetType()


@click.group()
def run():
    "Run a service."


@run.command()
@click.option('--bind', '-b', default=None, help='Bind address.', type=Address)
@click.option(
    '--workers', '-w', default=0, help='The number of worker processes for handling requests.'
)
@click.option('--upgrade', default=False, is_flag=True, help='Upgrade before starting.')
@click.option(
    '--with-lock', default=False, is_flag=True, help='Use a lock if performing an upgrade.'
)
@click.option(
    '--noinput', default=False, is_flag=True, help='Do not prompt the user for input of any kind.'
)
@click.option(
    '--uwsgi/--no-uwsgi', default=True, is_flag=True, help='Use uWSGI (default) or non-uWSGI (useful for debuggers such as PyCharm\'s)'
)
@log_options()
@configuration
def web(bind, workers, upgrade, with_lock, noinput, uwsgi):
    "Run web service."
    if upgrade:
        click.echo('Performing upgrade before service startup...')
        from sentry.runner import call_command
        try:
            call_command(
                'sentry.runner.commands.upgrade.upgrade',
                verbosity=0,
                noinput=noinput,
                lock=with_lock,
            )
        except click.ClickException:
            if with_lock:
                click.echo(
                    '!! Upgrade currently running from another process, skipping.',
                    err=True)
            else:
                raise

    with managed_bgtasks(role='web'):
        if not uwsgi:
            click.echo(
<<<<<<< HEAD
                'Running simple WSGI server. Note that chunked file '
                'uploads will likely not work.',
                err=True
            )
            click.echo('Address: http://%s:%s/' % bind)
            from django.conf import settings
            from wsgiref.simple_server import make_server
            from sentry.wsgi import application
            httpd = make_server(
                bind[0] or settings.SENTRY_WEB_HOST,
                bind[1] or settings.SENTRY_WEB_PORT,
=======
                'Running simple HTTP server. Note that chunked file '
                'uploads will likely not work.',
                err=True
            )

            from django.conf import settings

            host = bind[0] or settings.SENTRY_WEB_HOST
            port = bind[1] or settings.SENTRY_WEB_PORT
            click.echo('Address: http://%s:%s/' % (host, port))

            from wsgiref.simple_server import make_server
            from sentry.wsgi import application

            httpd = make_server(
                host,
                port,
>>>>>>> 94766f88
                application
            )
            httpd.serve_forever()
        else:
            from sentry.services.http import SentryHTTPServer
            SentryHTTPServer(
                host=bind[0],
                port=bind[1],
                workers=workers,
            ).run()


@run.command()
@click.option('--bind', '-b', default=None, help='Bind address.', type=Address)
@click.option('--upgrade', default=False, is_flag=True, help='Upgrade before starting.')
@click.option(
    '--noinput', default=False, is_flag=True, help='Do not prompt the user for input of any kind.'
)
@configuration
def smtp(bind, upgrade, noinput):
    "Run inbound email service."
    if upgrade:
        click.echo('Performing upgrade before service startup...')
        from sentry.runner import call_command
        call_command(
            'sentry.runner.commands.upgrade.upgrade',
            verbosity=0,
            noinput=noinput,
        )

    from sentry.services.smtp import SentrySMTPServer
    with managed_bgtasks(role='smtp'):
        SentrySMTPServer(
            host=bind[0],
            port=bind[1],
        ).run()


@run.command()
@click.option(
    '--hostname',
    '-n',
    help=(
        'Set custom hostname, e.g. \'w1.%h\'. Expands: %h'
        '(hostname), %n (name) and %d, (domain).'
    )
)
@click.option(
    '--queues',
    '-Q',
    type=QueueSet,
    help=(
        'List of queues to enable for this worker, separated by '
        'comma. By default all configured queues are enabled. '
        'Example: -Q video,image'
    )
)
@click.option('--exclude-queues', '-X', type=QueueSet)
@click.option(
    '--concurrency',
    '-c',
    default=cpu_count(),
    help=(
        'Number of child processes processing the queue. The '
        'default is the number of CPUs available on your '
        'system.'
    )
)
@click.option(
    '--logfile', '-f', help=('Path to log file. If no logfile is specified, stderr is used.')
)
@click.option('--quiet', '-q', is_flag=True, default=False)
@click.option('--no-color', is_flag=True, default=False)
@click.option('--autoreload', is_flag=True, default=False, help='Enable autoreloading.')
@click.option('--without-gossip', is_flag=True, default=False)
@click.option('--without-mingle', is_flag=True, default=False)
@click.option('--without-heartbeat', is_flag=True, default=False)
@click.option('--max-tasks-per-child', default=10000)
@log_options()
@configuration
def worker(**options):
    "Run background worker instance."
    from django.conf import settings
    if settings.CELERY_ALWAYS_EAGER:
        raise click.ClickException(
            'Disable CELERY_ALWAYS_EAGER in your settings file to spawn workers.'
        )

    from sentry.celery import app
    with managed_bgtasks(role='worker'):
        worker = app.Worker(
            # without_gossip=True,
            # without_mingle=True,
            # without_heartbeat=True,
            pool_cls='processes',
            **options
        )
        worker.start()
        try:
            sys.exit(worker.exitcode)
        except AttributeError:
            # `worker.exitcode` was added in a newer version of Celery:
            # https://github.com/celery/celery/commit/dc28e8a5
            # so this is an attempt to be forwards compatible
            pass


@run.command()
@click.option(
    '--pidfile',
    help=(
        'Optional file used to store the process pid. The '
        'program will not start if this file already exists and '
        'the pid is still alive.'
    )
)
@click.option(
    '--logfile', '-f', help=('Path to log file. If no logfile is specified, stderr is used.')
)
@click.option('--quiet', '-q', is_flag=True, default=False)
@click.option('--no-color', is_flag=True, default=False)
@click.option('--autoreload', is_flag=True, default=False, help='Enable autoreloading.')
@click.option('--without-gossip', is_flag=True, default=False)
@click.option('--without-mingle', is_flag=True, default=False)
@click.option('--without-heartbeat', is_flag=True, default=False)
@log_options()
@configuration
def cron(**options):
    "Run periodic task dispatcher."
    from django.conf import settings
    if settings.CELERY_ALWAYS_EAGER:
        raise click.ClickException(
            'Disable CELERY_ALWAYS_EAGER in your settings file to spawn workers.'
        )

    from sentry.celery import app
    with managed_bgtasks(role='cron'):
        app.Beat(
            # without_gossip=True,
            # without_mingle=True,
            # without_heartbeat=True,
            **options
        ).run()


@run.command('post-process-forwarder')
@click.option('--consumer-group', default='snuba-post-processor',
              help='Consumer group used to track event offsets that have been enqueued for post-processing.')
@click.option('--commit-log-topic', default='snuba-commit-log',
              help='Topic that the Snuba writer is publishing its committed offsets to.')
@click.option('--synchronize-commit-group', default='snuba-consumers',
              help='Consumer group that the Snuba writer is committing its offset as.')
@click.option('--commit-batch-size', default=1000, type=int,
              help='How many messages to process (may or may not result in an enqueued task) before committing offsets.')
@click.option('--initial-offset-reset', default='latest', type=click.Choice(['earliest', 'latest']),
              help='Position in the commit log topic to begin reading from when no prior offset has been recorded.')
@log_options()
@configuration
def post_process_forwarder(**options):
    from sentry import eventstream
    from sentry.eventstream.base import ForwarderNotRequired
    try:
        eventstream.run_post_process_forwarder(
            consumer_group=options['consumer_group'],
            commit_log_topic=options['commit_log_topic'],
            synchronize_commit_group=options['synchronize_commit_group'],
            commit_batch_size=options['commit_batch_size'],
            initial_offset_reset=options['initial_offset_reset'],
        )
    except ForwarderNotRequired:
        sys.stdout.write(
            'The configured event stream backend does not need a forwarder '
            'process to enqueue post-process tasks. Exiting...\n')
        return<|MERGE_RESOLUTION|>--- conflicted
+++ resolved
@@ -117,19 +117,6 @@
     with managed_bgtasks(role='web'):
         if not uwsgi:
             click.echo(
-<<<<<<< HEAD
-                'Running simple WSGI server. Note that chunked file '
-                'uploads will likely not work.',
-                err=True
-            )
-            click.echo('Address: http://%s:%s/' % bind)
-            from django.conf import settings
-            from wsgiref.simple_server import make_server
-            from sentry.wsgi import application
-            httpd = make_server(
-                bind[0] or settings.SENTRY_WEB_HOST,
-                bind[1] or settings.SENTRY_WEB_PORT,
-=======
                 'Running simple HTTP server. Note that chunked file '
                 'uploads will likely not work.',
                 err=True
@@ -147,7 +134,6 @@
             httpd = make_server(
                 host,
                 port,
->>>>>>> 94766f88
                 application
             )
             httpd.serve_forever()
