from __future__ import annotations

import signal
import sys
from concurrent.futures import ThreadPoolExecutor
from multiprocessing import cpu_count

import click

from sentry.bgtasks.api import managed_bgtasks
from sentry.ingest.types import ConsumerType
from sentry.runner.decorators import configuration, log_options
from sentry.sentry_metrics.consumers.indexer.slicing_router import get_slicing_router

DEFAULT_BLOCK_SIZE = int(32 * 1e6)


def _address_validate(
    ctx: click.Context, param: click.Parameter, value: str | None
) -> tuple[str | None, int | None]:
    if value is None:
        return (None, None)

    if ":" in value:
        host, port_s = value.split(":", 1)
        port: int | None = int(port_s)
    else:
        host = value
        port = None
    return host, port


class QueueSetType(click.ParamType):
    name = "text"

    def convert(self, value, param, ctx):
        if value is None:
            return None
        # Providing a compatibility with splitting
        # the `events` queue until multiple queues
        # without the need to explicitly add them.
        queues = set()
        for queue in value.split(","):
            if queue == "events":
                queues.add("events.preprocess_event")
                queues.add("events.process_event")
                queues.add("events.save_event")

                from sentry.runner.initializer import show_big_error

                show_big_error(
                    [
                        "DEPRECATED",
                        "`events` queue no longer exists.",
                        "Switch to using:",
                        "- events.preprocess_event",
                        "- events.process_event",
                        "- events.save_event",
                    ]
                )
            else:
                queues.add(queue)
        return frozenset(queues)


QueueSet = QueueSetType()


@click.group()
def run():
    "Run a service."


@run.command()
@click.option(
    "--bind",
    "-b",
    default=None,
    help="Bind address.",
    metavar="ADDRESS",
    callback=_address_validate,
)
@click.option(
    "--workers", "-w", default=0, help="The number of worker processes for handling requests."
)
@click.option("--upgrade", default=False, is_flag=True, help="Upgrade before starting.")
@click.option(
    "--with-lock", default=False, is_flag=True, help="Use a lock if performing an upgrade."
)
@click.option(
    "--noinput", default=False, is_flag=True, help="Do not prompt the user for input of any kind."
)
@log_options()
@configuration
def web(bind, workers, upgrade, with_lock, noinput):
    "Run web service."
    if upgrade:
        click.echo("Performing upgrade before service startup...")
        from sentry.runner import call_command

        try:
            call_command(
                "sentry.runner.commands.upgrade.upgrade",
                verbosity=0,
                noinput=noinput,
                lock=with_lock,
            )
        except click.ClickException:
            if with_lock:
                click.echo("!! Upgrade currently running from another process, skipping.", err=True)
            else:
                raise

    with managed_bgtasks(role="web"):
        from sentry.services.http import SentryHTTPServer

        SentryHTTPServer(host=bind[0], port=bind[1], workers=workers).run()


@run.command()
@click.option(
    "--bind",
    "-b",
    default=None,
    help="Bind address.",
    metavar="ADDRESS",
    callback=_address_validate,
)
@click.option("--upgrade", default=False, is_flag=True, help="Upgrade before starting.")
@click.option(
    "--noinput", default=False, is_flag=True, help="Do not prompt the user for input of any kind."
)
@configuration
def smtp(bind, upgrade, noinput):
    "Run inbound email service."
    if upgrade:
        click.echo("Performing upgrade before service startup...")
        from sentry.runner import call_command

        call_command("sentry.runner.commands.upgrade.upgrade", verbosity=0, noinput=noinput)

    from sentry.services.smtp import SentrySMTPServer

    with managed_bgtasks(role="smtp"):
        SentrySMTPServer(host=bind[0], port=bind[1]).run()


def run_worker(**options):
    """
    This is the inner function to actually start worker.
    """
    from django.conf import settings

    if settings.CELERY_ALWAYS_EAGER:
        raise click.ClickException(
            "Disable CELERY_ALWAYS_EAGER in your settings file to spawn workers."
        )

    # These options are no longer used, but keeping around
    # for backwards compatibility
    for o in "without_gossip", "without_mingle", "without_heartbeat":
        options.pop(o, None)

    from sentry.celery import app

    with managed_bgtasks(role="worker"):
        worker = app.Worker(
            # NOTE: without_mingle breaks everything,
            # we can't get rid of this. Intentionally kept
            # here as a warning. Jobs will not process.
            # without_mingle=True,
            without_gossip=True,
            without_heartbeat=True,
            pool_cls="processes",
            **options,
        )
        worker.start()
        try:
            sys.exit(worker.exitcode)
        except AttributeError:
            # `worker.exitcode` was added in a newer version of Celery:
            # https://github.com/celery/celery/commit/dc28e8a5
            # so this is an attempt to be forward compatible
            pass


@run.command()
@click.option(
    "--hostname",
    "-n",
    help=(
        "Set custom hostname, e.g. 'w1.%h'. Expands: %h" "(hostname), %n (name) and %d, (domain)."
    ),
)
@click.option(
    "--queues",
    "-Q",
    type=QueueSet,
    help=(
        "List of queues to enable for this worker, separated by "
        "comma. By default all configured queues are enabled. "
        "Example: -Q video,image"
    ),
)
@click.option("--exclude-queues", "-X", type=QueueSet)
@click.option(
    "--concurrency",
    "-c",
    default=cpu_count(),
    help=(
        "Number of child processes processing the queue. The "
        "default is the number of CPUs available on your "
        "system."
    ),
)
@click.option(
    "--logfile", "-f", help=("Path to log file. If no logfile is specified, stderr is used.")
)
@click.option("--quiet", "-q", is_flag=True, default=False)
@click.option("--no-color", is_flag=True, default=False)
@click.option("--autoreload", is_flag=True, default=False, help="Enable autoreloading.")
@click.option("--without-gossip", is_flag=True, default=False)
@click.option("--without-mingle", is_flag=True, default=False)
@click.option("--without-heartbeat", is_flag=True, default=False)
@click.option("--max-tasks-per-child", default=10000)
@click.option("--ignore-unknown-queues", is_flag=True, default=False)
@log_options()
@configuration
def worker(ignore_unknown_queues, **options):
    """Run background worker instance and autoreload if necessary."""

    from sentry.celery import app

    known_queues = frozenset(c_queue.name for c_queue in app.conf.CELERY_QUEUES)

    if options["queues"] is not None:
        if not options["queues"].issubset(known_queues):
            unknown_queues = options["queues"] - known_queues
            message = "Following queues are not found: %s" % ",".join(sorted(unknown_queues))
            if ignore_unknown_queues:
                options["queues"] -= unknown_queues
                click.echo(message)
            else:
                raise click.ClickException(message)

    if options["exclude_queues"] is not None:
        if not options["exclude_queues"].issubset(known_queues):
            unknown_queues = options["exclude_queues"] - known_queues
            message = "Following queues cannot be excluded as they don't exist: %s" % ",".join(
                sorted(unknown_queues)
            )
            if ignore_unknown_queues:
                options["exclude_queues"] -= unknown_queues
                click.echo(message)
            else:
                raise click.ClickException(message)

    if options["autoreload"]:
        from django.utils import autoreload

        autoreload.run_with_reloader(run_worker, **options)
    else:
        run_worker(**options)


@run.command()
@click.option(
    "--pidfile",
    help=(
        "Optional file used to store the process pid. The "
        "program will not start if this file already exists and "
        "the pid is still alive."
    ),
)
@click.option(
    "--logfile", "-f", help=("Path to log file. If no logfile is specified, stderr is used.")
)
@click.option("--quiet", "-q", is_flag=True, default=False)
@click.option("--no-color", is_flag=True, default=False)
@click.option("--autoreload", is_flag=True, default=False, help="Enable autoreloading.")
@click.option("--without-gossip", is_flag=True, default=False)
@click.option("--without-mingle", is_flag=True, default=False)
@click.option("--without-heartbeat", is_flag=True, default=False)
@log_options()
@configuration
def cron(**options):
    "Run periodic task dispatcher."
    from django.conf import settings

    if settings.CELERY_ALWAYS_EAGER:
        raise click.ClickException(
            "Disable CELERY_ALWAYS_EAGER in your settings file to spawn workers."
        )

    from sentry.celery import app

    with managed_bgtasks(role="cron"):
        app.Beat(
            # without_gossip=True,
            # without_mingle=True,
            # without_heartbeat=True,
            **options
        ).run()


@run.command("post-process-forwarder")
@click.option(
    "--consumer-group",
    default="snuba-post-processor",
    help="Consumer group used to track event offsets that have been enqueued for post-processing.",
)
@click.option(
    "--topic",
    type=str,
    help="Main topic with messages for post processing",
)
@click.option(
    "--commit-log-topic",
    default="snuba-commit-log",
    help="Topic that the Snuba writer is publishing its committed offsets to.",
)
@click.option(
    "--synchronize-commit-group",
    default="snuba-consumers",
    help="Consumer group that the Snuba writer is committing its offset as.",
)
@click.option(
    "--commit-batch-size",
    default=1000,
    type=int,
    help="How many messages to process (may or may not result in an enqueued task) before committing offsets.",
)
@click.option(
    "--commit-batch-timeout-ms",
    default=5000,
    type=int,
    help="Time (in milliseconds) to wait before closing current batch and committing offsets.",
)
@click.option(
    "--concurrency",
    default=5,
    type=int,
    help="Thread pool size for post process worker.",
)
@click.option(
    "--initial-offset-reset",
    default="latest",
    type=click.Choice(["earliest", "latest"]),
    help="Position in the commit log topic to begin reading from when no prior offset has been recorded.",
)
@click.option(
    "--no-strict-offset-reset",
    is_flag=True,
    help="Forces the kafka consumer auto offset reset.",
)
# TODO: Remove this option once we have fully cut over to the streaming consumer
@click.option(
    "--use-streaming-consumer",
    is_flag=True,
    help="Switches to the new streaming consumer implementation.",
)
@click.option(
    "--entity",
    type=click.Choice(["errors", "transactions"]),
    help="The type of entity to process (errors, transactions).",
)
@log_options()
@configuration
def post_process_forwarder(**options):
    from sentry import eventstream
    from sentry.eventstream.base import ForwarderNotRequired

    try:
        eventstream.run_post_process_forwarder(
            entity=options["entity"],
            consumer_group=options["consumer_group"],
            topic=options["topic"],
            commit_log_topic=options["commit_log_topic"],
            synchronize_commit_group=options["synchronize_commit_group"],
            commit_batch_size=options["commit_batch_size"],
            commit_batch_timeout_ms=options["commit_batch_timeout_ms"],
            concurrency=options["concurrency"],
            initial_offset_reset=options["initial_offset_reset"],
            strict_offset_reset=not options["no_strict_offset_reset"],
            use_streaming_consumer=bool(options["use_streaming_consumer"]),
        )
    except ForwarderNotRequired:
        sys.stdout.write(
            "The configured event stream backend does not need a forwarder "
            "process to enqueue post-process tasks. Exiting...\n"
        )
        return


@run.command("query-subscription-consumer")
@click.option(
    "--group",
    default="query-subscription-consumer",
    help="Consumer group to track query subscription offsets. ",
)
@click.option("--topic", default=None, help="Topic to get subscription updates from.")
@click.option(
    "--commit-batch-size",
    default=100,
    type=int,
    help="How many messages to process before committing offsets.",
)
@click.option(
    "--commit-batch-timeout-ms",
    default=5000,
    type=int,
    help="Time (in milliseconds) to wait before closing current batch and committing offsets.",
)
@click.option(
    "--initial-offset-reset",
    default="latest",
    type=click.Choice(["earliest", "latest"]),
    help="Position in the commit log topic to begin reading from when no prior offset has been recorded.",
)
@click.option(
    "--force-offset-reset",
    default=None,
    type=click.Choice(["earliest", "latest"]),
    help="Force subscriptions to start from a particular offset",
)
@log_options()
@configuration
def query_subscription_consumer(**options):
    from sentry.snuba.query_subscription_consumer import QuerySubscriptionConsumer

    subscriber = QuerySubscriptionConsumer(
        group_id=options["group"],
        topic=options["topic"],
        commit_batch_size=options["commit_batch_size"],
        commit_batch_timeout_ms=options["commit_batch_timeout_ms"],
        initial_offset_reset=options["initial_offset_reset"],
        force_offset_reset=options["force_offset_reset"],
    )

    def handler(signum, frame):
        subscriber.shutdown()

    signal.signal(signal.SIGINT, handler)
    signal.signal(signal.SIGTERM, handler)

    subscriber.run()


def batching_kafka_options(group, max_batch_size=None, max_batch_time_ms=1000):
    """
    Expose batching_kafka_consumer options as CLI args.

    TODO(markus): Probably want to have this as part of batching_kafka_consumer
    as this is duplicated effort between Snuba and Sentry.
    """

    def inner(f):
        f = click.option(
            "--consumer-group",
            "group_id",
            default=group,
            help="Kafka consumer group for the consumer.",
        )(f)

        f = click.option(
            "--max-batch-size",
            "max_batch_size",
            default=max_batch_size,
            type=int,
            help="How many messages to process before committing offsets.",
        )(f)

        f = click.option(
            "--max-batch-time-ms",
            "max_batch_time",
            default=max_batch_time_ms,
            type=int,
            help="How long to batch for before committing offsets.",
        )(f)

        f = click.option(
            "--auto-offset-reset",
            "auto_offset_reset",
            default="latest",
            type=click.Choice(["earliest", "latest", "error"]),
            help="Position in the commit log topic to begin reading from when no prior offset has been recorded.",
        )(f)

        f = click.option(
            "--force-topic",
            "force_topic",
            default=None,
            type=str,
            help="Override the Kafka topic the consumer will read from.",
        )(f)

        f = click.option(
            "--force-cluster",
            "force_cluster",
            default=None,
            type=str,
            help="Kafka cluster ID of the overridden topic. Configure clusters via KAFKA_CLUSTERS in server settings.",
        )(f)

        return f

    return inner


@run.command("ingest-consumer")
@log_options()
@click.option(
    "consumer_types",
    "--consumer-type",
    default=[],
    multiple=True,
    help="Specify which type of consumer to create, i.e. from which topic to consume messages. By default all ingest-related topics are consumed ",
    type=click.Choice(ConsumerType.all()),
)
@click.option(
    "--all-consumer-types",
    default=False,
    is_flag=True,
    help="Listen to all consumer types at once.",
)
@batching_kafka_options("ingest-consumer", max_batch_size=100)
@click.option(
    "--concurrency",
    type=int,
    default=None,
    help="Thread pool size (only utilitized for message types that support concurrent processing)",
)
@configuration
def ingest_consumer(consumer_types, all_consumer_types, **options):
    """
    Runs an "ingest consumer" task.

    The "ingest consumer" tasks read events from a kafka topic (coming from Relay) and schedules
    process event celery tasks for them
    """
    from sentry.ingest.ingest_consumer import get_ingest_consumer
    from sentry.utils import metrics

    if all_consumer_types:
        if consumer_types:
            raise click.ClickException(
                "Cannot specify --all-consumer types and --consumer-type at the same time"
            )
        else:
            consumer_types = set(ConsumerType.all())

    if not all_consumer_types and not consumer_types:
        raise click.ClickException("Need to specify --all-consumer-types or --consumer-type")

    concurrency = options.pop("concurrency", None)
    if concurrency is not None:
        executor = ThreadPoolExecutor(concurrency)
    else:
        executor = None

    with metrics.global_tags(
        ingest_consumer_types=",".join(sorted(consumer_types)), _all_threads=True
    ):
        get_ingest_consumer(consumer_types=consumer_types, executor=executor, **options).run()


@run.command("occurrences-ingest-consumer")
@configuration
def occurrences_ingest_consumer():
    from django.conf import settings

    from sentry.issues.occurrence_consumer import get_occurrences_ingest_consumer
    from sentry.utils import metrics

    consumer_type = settings.KAFKA_INGEST_OCCURRENCES

    with metrics.global_tags(ingest_consumer_types=consumer_type, _all_threads=True):
        get_occurrences_ingest_consumer(consumer_type).run()


<<<<<<< HEAD
=======
@run.command("region-to-control-consumer")
@log_options()
@click.option(
    "region_name",
    "--region-name",
    required=True,
    help="Regional name to run the consumer for",
)
@batching_kafka_options("region-to-control-consumer", max_batch_size=100)
@configuration
def region_to_control_consumer(region_name, **kafka_options):
    """
    Runs a "region -> consumer" task.

    Processes specific even datums like UserIP that are produced in region silos but updated in control silos.
    see region_to_control module
    """
    from sentry.region_to_control.consumer import get_region_to_control_consumer
    from sentry.utils import metrics

    with metrics.global_tags(region_name=region_name):
        get_region_to_control_consumer(**kafka_options).run()


>>>>>>> 6c37d207
@run.command("ingest-metrics-parallel-consumer")
@log_options()
@batching_kafka_options("ingest-metrics-consumer")
@configuration
@click.option(
    "--processes",
    default=1,
    type=int,
)
@click.option("--input-block-size", type=int, default=DEFAULT_BLOCK_SIZE)
@click.option("--output-block-size", type=int, default=DEFAULT_BLOCK_SIZE)
@click.option("--ingest-profile", required=True)
@click.option("--indexer-db", default="postgres")
@click.option("max_msg_batch_size", "--max-msg-batch-size", type=int, default=50)
@click.option("max_msg_batch_time", "--max-msg-batch-time-ms", type=int, default=10000)
@click.option("max_parallel_batch_size", "--max-parallel-batch-size", type=int, default=50)
@click.option("max_parallel_batch_time", "--max-parallel-batch-time-ms", type=int, default=10000)
def metrics_parallel_consumer(**options):
    from sentry.sentry_metrics.configuration import (
        IndexerStorage,
        UseCaseKey,
        get_ingest_config,
        initialize_global_consumer_state,
    )
    from sentry.sentry_metrics.consumers.indexer.parallel import get_parallel_metrics_consumer

    use_case = UseCaseKey(options["ingest_profile"])
    db_backend = IndexerStorage(options["indexer_db"])
    ingest_config = get_ingest_config(use_case, db_backend)
    slicing_router = get_slicing_router(ingest_config)

    streamer = get_parallel_metrics_consumer(
        indexer_profile=ingest_config, slicing_router=slicing_router, **options
    )

    def handler(signum, frame):
        streamer.signal_shutdown()

    signal.signal(signal.SIGINT, handler)
    signal.signal(signal.SIGTERM, handler)

    initialize_global_consumer_state(ingest_config)
    streamer.run()


@run.command("billing-metrics-consumer")
@log_options()
@batching_kafka_options("billing-metrics-consumer", max_batch_size=100)
@configuration
def metrics_billing_consumer(**options):
    from sentry.ingest.billing_metrics_consumer import get_metrics_billing_consumer

    consumer = get_metrics_billing_consumer(**options)
    consumer.run()


@run.command("ingest-profiles")
@log_options()
@click.option("--topic", default="profiles", help="Topic to get profiles data from.")
@batching_kafka_options("ingest-profiles", max_batch_size=100)
@configuration
def profiles_consumer(**options):
    from sentry.profiles.consumers import get_profiles_process_consumer

    get_profiles_process_consumer(**options).run()


@run.command("ingest-replay-recordings")
@log_options()
@configuration
@batching_kafka_options("ingest-replay-recordings", max_batch_size=100)
@click.option(
    "--topic", default="ingest-replay-recordings", help="Topic to get replay recording data from"
)
def replays_recordings_consumer(**options):
    from sentry.replays.consumers import get_replays_recordings_consumer

    get_replays_recordings_consumer(**options).run()


@run.command("indexer-last-seen-updater")
@log_options()
@configuration
@batching_kafka_options("indexer-last-seen-updater-consumer", max_batch_size=100)
@click.option("commit_max_batch_size", "--commit-max-batch-size", type=int, default=25000)
@click.option("commit_max_batch_time", "--commit-max-batch-time-ms", type=int, default=10000)
@click.option("--topic", default="snuba-metrics", help="Topic to read indexer output from.")
@click.option("--ingest-profile", required=True)
@click.option("--indexer-db", default="postgres")
def last_seen_updater(**options):
    from sentry.sentry_metrics.configuration import IndexerStorage, UseCaseKey, get_ingest_config
    from sentry.sentry_metrics.consumers.last_seen_updater import get_last_seen_updater
    from sentry.utils.metrics import global_tags

    ingest_config = get_ingest_config(
        UseCaseKey(options["ingest_profile"]), IndexerStorage(options["indexer_db"])
    )

    consumer = get_last_seen_updater(ingest_config=ingest_config, **options)

    def handler(signum, frame):
        consumer.signal_shutdown()

    signal.signal(signal.SIGINT, handler)
    signal.signal(signal.SIGTERM, handler)

    with global_tags(_all_threads=True, pipeline=ingest_config.internal_metrics_tag):
        consumer.run()<|MERGE_RESOLUTION|>--- conflicted
+++ resolved
@@ -578,33 +578,6 @@
         get_occurrences_ingest_consumer(consumer_type).run()
 
 
-<<<<<<< HEAD
-=======
-@run.command("region-to-control-consumer")
-@log_options()
-@click.option(
-    "region_name",
-    "--region-name",
-    required=True,
-    help="Regional name to run the consumer for",
-)
-@batching_kafka_options("region-to-control-consumer", max_batch_size=100)
-@configuration
-def region_to_control_consumer(region_name, **kafka_options):
-    """
-    Runs a "region -> consumer" task.
-
-    Processes specific even datums like UserIP that are produced in region silos but updated in control silos.
-    see region_to_control module
-    """
-    from sentry.region_to_control.consumer import get_region_to_control_consumer
-    from sentry.utils import metrics
-
-    with metrics.global_tags(region_name=region_name):
-        get_region_to_control_consumer(**kafka_options).run()
-
-
->>>>>>> 6c37d207
 @run.command("ingest-metrics-parallel-consumer")
 @log_options()
 @batching_kafka_options("ingest-metrics-consumer")
