--- conflicted
+++ resolved
@@ -600,53 +600,6 @@
         get_region_to_control_consumer(**kafka_options).run()
 
 
-<<<<<<< HEAD
-@run.command("ingest-metrics-consumer-2")
-@log_options()
-@click.option("--topic", default="ingest-metrics", help="Topic to get metrics data from.")
-@batching_kafka_options("ingest-metrics-consumer")
-@configuration
-@click.option(
-    "--processes",
-    default=1,
-    type=int,
-)
-@click.option("--input-block-size", type=int, default=DEFAULT_BLOCK_SIZE)
-@click.option("--output-block-size", type=int, default=DEFAULT_BLOCK_SIZE)
-@click.option("--factory-name", default="default")
-@click.option("--ingest-profile", required=True)
-@click.option("commit_max_batch_size", "--commit-max-batch-size", type=int, default=25000)
-@click.option("commit_max_batch_time", "--commit-max-batch-time-ms", type=int, default=10000)
-@click.option("--indexer-db", default="postgres")
-def metrics_streaming_consumer(**options):
-    import sentry_sdk
-
-    from sentry.sentry_metrics.configuration import IndexerStorage, UseCaseKey, get_ingest_config
-    from sentry.sentry_metrics.consumers.indexer.multiprocess import get_streaming_metrics_consumer
-    from sentry.utils.metrics import global_tags
-
-    use_case = UseCaseKey(options["ingest_profile"])
-    db_backend = IndexerStorage(options["indexer_db"])
-    sentry_sdk.set_tag("sentry_metrics.use_case_key", use_case.value)
-    ingest_config = get_ingest_config(use_case, db_backend)
-    slicing_router = get_slicing_router(ingest_config)
-
-    streamer = get_streaming_metrics_consumer(
-        indexer_profile=ingest_config, slicing_router=slicing_router, **options
-    )
-
-    def handler(signum, frame):
-        streamer.signal_shutdown()
-
-    signal.signal(signal.SIGINT, handler)
-    signal.signal(signal.SIGTERM, handler)
-
-    with global_tags(_all_threads=True, pipeline=ingest_config.internal_metrics_tag):
-        streamer.run()
-
-
-=======
->>>>>>> 8ff8116d
 @run.command("ingest-metrics-parallel-consumer")
 @log_options()
 @batching_kafka_options("ingest-metrics-consumer")
