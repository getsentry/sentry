--- conflicted
+++ resolved
@@ -653,7 +653,6 @@
     )
 
 
-<<<<<<< HEAD
 def check_vroom(containers: dict[str, Any]) -> None:
     options = containers["vroom"]
     (port,) = options["ports"].values()
@@ -661,7 +660,8 @@
     # Vroom is a slim debian based image and does not have curl, wget or
     # python3. Check health with a simple request on the host machine.
     urllib.request.urlopen(f"http://{port[0]}:{port[1]}/health", timeout=1)
-=======
+
+
 def check_clickhouse(containers: dict[str, Any]) -> None:
     options = containers["clickhouse"]
     port = options["ports"]["8123/tcp"]
@@ -679,7 +679,6 @@
         capture_output=True,
         text=True,
     )
->>>>>>> 1fe99d44
 
 
 class ServiceHealthcheck(NamedTuple):
@@ -692,9 +691,6 @@
     "postgres": ServiceHealthcheck(check=check_postgres),
     "rabbitmq": ServiceHealthcheck(check=check_rabbitmq),
     "redis": ServiceHealthcheck(check=check_redis),
-<<<<<<< HEAD
+    "clickhouse": ServiceHealthcheck(check=check_clickhouse),
     "vroom": ServiceHealthcheck(check=check_vroom),
-=======
-    "clickhouse": ServiceHealthcheck(check=check_clickhouse),
->>>>>>> 1fe99d44
 }