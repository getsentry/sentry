from __future__ import annotations

import contextlib
import os
import platform
import shutil
import signal
import subprocess
import sys
import time
from concurrent.futures import ThreadPoolExecutor, as_completed
from typing import TYPE_CHECKING, Any, Generator, Literal, overload

import click
import requests

if TYPE_CHECKING:
    import docker

# assigned as a constant so mypy's "unreachable" detection doesn't fail on linux
# https://github.com/python/mypy/issues/12286
DARWIN = sys.platform == "darwin"

# platform.processor() changed at some point between these:
# 11.2.3: arm
# 12.3.1: arm64
APPLE_ARM64 = DARWIN and platform.processor() in {"arm", "arm64"}

USE_COLIMA = bool(shutil.which("colima"))

if USE_COLIMA:
    RAW_SOCKET_PATH = os.path.expanduser("~/.colima/default/docker.sock")
else:
    RAW_SOCKET_PATH = "/var/run/docker.sock"


@contextlib.contextmanager
def get_docker_client() -> Generator[docker.DockerClient, None, None]:
    import docker

    with contextlib.closing(docker.DockerClient(base_url=f"unix://{RAW_SOCKET_PATH}")) as client:
        try:
            client.ping()
        except (requests.exceptions.ConnectionError, docker.errors.APIError):
            if DARWIN:
                if USE_COLIMA:
                    click.echo("Attempting to start colima...")
                    subprocess.check_call(
                        (
                            "python3",
                            "-uS",
                            f"{os.path.dirname(__file__)}/../../../../scripts/start-colima.py",
                        )
                    )
                else:
                    click.echo("Attempting to start docker...")
                    subprocess.check_call(
                        ("open", "-a", "/Applications/Docker.app", "--args", "--unattended")
                    )
            else:
                raise click.ClickException("Make sure docker is running.")

            max_wait = 60
            timeout = time.monotonic() + max_wait

            click.echo(f"Waiting for docker to be ready.... (timeout in {max_wait}s)")
            while time.monotonic() < timeout:
                time.sleep(1)
                try:
                    client.ping()
                except (requests.exceptions.ConnectionError, docker.errors.APIError):
                    continue
                else:
                    break
            else:
                raise click.ClickException("Failed to start docker.")

        yield client


@overload
def get_or_create(
    client: docker.DockerClient, thing: Literal["network"], name: str
) -> docker.models.networks.Network:
    ...


@overload
def get_or_create(
    client: docker.DockerClient, thing: Literal["volume"], name: str
) -> docker.models.volumes.Volume:
    ...


def get_or_create(
    client: docker.DockerClient, thing: Literal["network", "volume"], name: str
) -> docker.models.networks.Network | docker.models.volumes.Volume:
    from docker.errors import NotFound

    try:
        return getattr(client, thing + "s").get(name)
    except NotFound:
        click.secho(f"> Creating '{name}' {thing}", err=True, fg="yellow")
        return getattr(client, thing + "s").create(name)


def retryable_pull(client: docker.DockerClient, image: str, max_attempts: int = 5) -> None:
    from docker.errors import APIError

    current_attempt = 0

    # `client.images.pull` intermittently fails in CI, and the docker API/docker-py does not give us the relevant error message (i.e. it's not the same error as running `docker pull` from shell)
    # As a workaround, let's retry when we hit the ImageNotFound exception.
    #
    # See https://github.com/docker/docker-py/issues/2101 for more information
    while True:
        try:
            client.images.pull(image)
        except APIError:
            if current_attempt + 1 >= max_attempts:
                raise
            current_attempt = current_attempt + 1
            continue
        else:
            break


def ensure_interface(ports: dict[str, int | tuple[str, int]]) -> dict[str, tuple[str, int]]:
    # If there is no interface specified, make sure the
    # default interface is 127.0.0.1
    rv = {}
    for k, v in ports.items():
        if not isinstance(v, tuple):
            v = ("127.0.0.1", v)
        rv[k] = v
    return rv


@click.group()
def devservices() -> None:
    """
    Manage dependent development services required for Sentry.

    Do not use in production!
    """
    # Disable backend validation so no devservices commands depend on like,
    # redis to be already running.
    os.environ["SENTRY_SKIP_BACKEND_VALIDATION"] = "1"


@devservices.command()
@click.option("--project", default="sentry")
<<<<<<< HEAD
@click.option("--fast", is_flag=True, default=False, help="Never pull and reuse containers.")
@click.option(
    "--skip-only-if", is_flag=True, default=False, help="Skip 'only_if' checks for services"
)
@click.argument("service", nargs=1)
def attach(project: str, fast: bool, skip_only_if: bool, service: str) -> None:
=======
@click.argument("service", nargs=1)
def attach(project: str, service: str) -> None:
>>>>>>> b35a4e30
    """
    Run a single devservice in the foreground.

    Accepts a single argument, the name of the service to spawn. The service
    will run with output printed to your terminal, and the ability to kill it
    with ^C. This is used in devserver.

    Note: This does not update images, you will have to use `devservices up`
    for that.
    """
    from sentry.runner import configure

    configure()

    containers = _prepare_containers(project, skip_only_if=skip_only_if, silent=True)
    if service not in containers:
        raise click.ClickException(f"Service `{service}` is not known or not enabled.")

    with get_docker_client() as docker_client:
        container = _start_service(
            docker_client,
            service,
            containers,
            project,
            always_start=True,
        )

        def exit_handler(*_: Any) -> None:
            try:
                click.echo(f"Stopping {service}")
                container.stop()
                click.echo(f"Removing {service}")
                container.remove()
            except KeyboardInterrupt:
                pass

        signal.signal(signal.SIGINT, exit_handler)
        signal.signal(signal.SIGTERM, exit_handler)

        for line in container.logs(stream=True, since=int(time.time() - 20)):
            click.echo(line, nl=False)


@devservices.command()
@click.argument("services", nargs=-1)
@click.option("--project", default="sentry")
@click.option("--exclude", multiple=True, help="Service to ignore and not run. Repeatable option.")
@click.option(
    "--skip-only-if", is_flag=True, default=False, help="Skip 'only_if' checks for services"
)
def up(
    services: list[str],
    project: str,
    exclude: list[str],
    skip_only_if: bool,
) -> None:
    """
    Run/update all devservices in the background.

    The default is everything, however you may pass positional arguments to specify
    an explicit list of services to bring up.

    You may also exclude services, for example: --exclude redis --exclude postgres.
    """
    from sentry.runner import configure

    configure()

    containers = _prepare_containers(
        project, skip_only_if=(skip_only_if or len(services) > 0), silent=True
    )
    selected_services = set()

    if services:
        for service in services:
            if service not in containers:
                click.secho(
                    f"Service `{service}` is not known or not enabled.\n",
                    err=True,
                    fg="red",
                )
                click.secho(
                    "Services that are available:\n" + "\n".join(containers.keys()) + "\n", err=True
                )
                raise click.Abort()
            selected_services.add(service)
    else:
        selected_services = set(containers.keys())

    for service in exclude:
        if service not in containers:
            click.secho(f"Service `{service}` is not known or not enabled.\n", err=True, fg="red")
            click.secho(
                "Services that are available:\n" + "\n".join(containers.keys()) + "\n", err=True
            )
            raise click.Abort()
        selected_services.remove(service)

    with get_docker_client() as docker_client:
        get_or_create(docker_client, "network", project)

        with ThreadPoolExecutor(max_workers=len(selected_services)) as executor:
            futures = []
            for name in selected_services:
                futures.append(
                    executor.submit(
                        _start_service,
                        docker_client,
                        name,
                        containers,
                        project,
                    )
                )
            for future in as_completed(futures):
                # If there was an exception, reraising it here to the main thread
                # will not terminate the whole python process. We'd like to report
                # on this exception and stop as fast as possible, so terminate
                # ourselves. I believe (without verification) that the OS is now
                # free to cleanup these threads, but not sure if they'll remain running
                # in the background. What matters most is that we regain control
                # of the terminal.
                e = future.exception()
                if e:
                    click.echo(e)
                    me = os.getpid()
                    os.kill(me, signal.SIGTERM)


def _prepare_containers(
    project: str, skip_only_if: bool = False, silent: bool = False
) -> dict[str, Any]:
    from django.conf import settings

    from sentry import options as sentry_options

    containers = {}

    for name, option_builder in settings.SENTRY_DEVSERVICES.items():
        options = option_builder(settings, sentry_options)
        only_if = options.pop("only_if", True)

        if not skip_only_if and not only_if:
            if not silent:
                click.secho(f"! Skipping {name} due to only_if condition", err=True, fg="cyan")
            continue

        options["network"] = project
        options["detach"] = True
        options["name"] = project + "_" + name
        options.setdefault("ports", {})
        options.setdefault("environment", {})
        # set policy to unless-stopped to avoid automatically restarting containers on boot
        # this is important given you can start multiple sets of containers that can conflict
        # with each other
        options.setdefault("restart_policy", {"Name": "unless-stopped"})
        options["ports"] = ensure_interface(options["ports"])
        containers[name] = options

    # keys are service names
    # a service has 1 container exactly, the container name being value["name"]
    return containers


@overload
def _start_service(
    client: docker.DockerClient,
    name: str,
    containers: dict[str, Any],
    project: str,
    always_start: Literal[True] = ...,
) -> docker.models.containers.Container:
    ...


@overload
def _start_service(
    client: docker.DockerClient,
    name: str,
    containers: dict[str, Any],
    project: str,
    always_start: bool = False,
) -> docker.models.containers.Container | None:
    ...


def _start_service(
    client: docker.DockerClient,
    name: str,
    containers: dict[str, Any],
    project: str,
    always_start: bool = False,
) -> docker.models.containers.Container | None:
    from docker.errors import NotFound

    options = containers[name]

    for key, value in list(options["environment"].items()):
        options["environment"][key] = value.format(containers=containers)

    click.secho(f"> Pulling image '{options['image']}'", fg="green")
    retryable_pull(client, options["image"])

    for mount in list(options.get("volumes", {}).keys()):
        if "/" not in mount:
            get_or_create(client, "volume", project + "_" + mount)
            options["volumes"][project + "_" + mount] = options["volumes"].pop(mount)

    listening = ""
    if options["ports"]:
        listening = "(listening: %s)" % ", ".join(map(str, options["ports"].values()))

    # If a service is associated with the devserver, then do not run the created container.
    # This was mainly added since it was not desirable for nginx to occupy port 8000 on the
    # first "devservices up".
    # Nowadays that nginx is gone again, it's still nice to be able to shut
    # down services within devserver.
    # See https://github.com/getsentry/sentry/pull/18362#issuecomment-616785458
    with_devserver = options.pop("with_devserver", False)

    # Two things call _start_service.
    # devservices up, and devservices attach.
    # Containers that should be started on-demand with devserver
    # should ONLY be started via the latter, which sets `always_start`.
    if with_devserver and not always_start:
        click.secho(
            f"> Not starting container '{options['name']}' because it should be started on-demand with devserver.",
            fg="yellow",
        )
        # XXX: if always_start=False, do not expect to have a container returned 100% of the time.
        return None

    container = None
    try:
        container = client.containers.get(options["name"])
    except NotFound:
        pass

    if container is not None:
        click.secho(f"> Stopping container '{container.name}'", fg="yellow")
        container.stop()
        click.secho(f"> Removing container '{container.name}'", fg="yellow")
        container.remove()

    click.secho(f"> Creating container '{options['name']}'", fg="yellow")
    container = client.containers.create(**options)
    click.secho(f"> Starting container '{container.name}' {listening}", fg="yellow")
    container.start()
    return container


@devservices.command()
@click.option("--project", default="sentry")
@click.argument("service", nargs=-1)
def down(project: str, service: list[str]) -> None:
    """
    Shut down services without deleting their underlying data.
    Useful if you want to temporarily relieve resources on your computer.

    The default is everything, however you may pass positional arguments to specify
    an explicit list of services to bring down.
    """

    def _down(container: docker.models.containers.Container) -> None:
        click.secho(f"> Stopping '{container.name}' container", fg="red")
        container.stop()
        click.secho(f"> Removing '{container.name}' container", fg="red")
        container.remove()

    containers = []
    prefix = f"{project}_"

    with get_docker_client() as docker_client:
        for container in docker_client.containers.list(all=True):
            if not container.name.startswith(prefix):
                continue
            if service and not container.name[len(prefix) :] in service:
                continue
            containers.append(container)

        with ThreadPoolExecutor(max_workers=len(containers)) as executor:
            futures = []
            for container in containers:
                futures.append(executor.submit(_down, container))
            for future in as_completed(futures):
                # If there was an exception, reraising it here to the main thread
                # will not terminate the whole python process. We'd like to report
                # on this exception and stop as fast as possible, so terminate
                # ourselves. I believe (without verification) that the OS is now
                # free to cleanup these threads, but not sure if they'll remain running
                # in the background. What matters most is that we regain control
                # of the terminal.
                e = future.exception()
                if e:
                    click.echo(e)
                    me = os.getpid()
                    os.kill(me, signal.SIGTERM)


@devservices.command()
@click.option("--project", default="sentry")
@click.argument("services", nargs=-1)
def rm(project: str, services: list[str]) -> None:
    """
    Shut down and delete all services and associated data.
    Useful if you'd like to start with a fresh slate.

    The default is everything, however you may pass positional arguments to specify
    an explicit list of services to remove.
    """
    from docker.errors import NotFound

    from sentry.runner import configure

    configure()

    containers = _prepare_containers(project, silent=True)

    if services:
        selected_containers = {}
        for service in services:
            # XXX: This code is also fairly duplicated in here at this point, so dedupe in the future.
            if service not in containers:
                click.secho(
                    f"Service `{service}` is not known or not enabled.\n",
                    err=True,
                    fg="red",
                )
                click.secho(
                    "Services that are available:\n" + "\n".join(containers.keys()) + "\n", err=True
                )
                raise click.Abort()
            selected_containers[service] = containers[service]
        containers = selected_containers

    click.confirm(
        """
This will delete these services and all of their data:

%s

Are you sure you want to continue?"""
        % "\n".join(containers.keys()),
        abort=True,
    )

    with get_docker_client() as docker_client:
        volume_to_service = {}
        for service_name, container_options in containers.items():
            try:
                container = docker_client.containers.get(container_options["name"])
            except NotFound:
                click.secho(
                    "> WARNING: non-existent container '%s'" % container_options["name"],
                    err=True,
                    fg="yellow",
                )
                continue

            click.secho("> Stopping '%s' container" % container_options["name"], err=True, fg="red")
            container.stop()
            click.secho("> Removing '%s' container" % container_options["name"], err=True, fg="red")
            container.remove()
            for volume in container_options.get("volumes") or ():
                volume_to_service[volume] = service_name

        prefix = project + "_"

        for volume in docker_client.volumes.list():
            if volume.name.startswith(prefix):
                local_name = volume.name[len(prefix) :]
                if not services or volume_to_service.get(local_name) in services:
                    click.secho("> Removing '%s' volume" % volume.name, err=True, fg="red")
                    volume.remove()

        if not services:
            try:
                network = docker_client.networks.get(project)
            except NotFound:
                pass
            else:
                click.secho("> Removing '%s' network" % network.name, err=True, fg="red")
                network.remove()<|MERGE_RESOLUTION|>--- conflicted
+++ resolved
@@ -150,17 +150,12 @@
 
 @devservices.command()
 @click.option("--project", default="sentry")
-<<<<<<< HEAD
 @click.option("--fast", is_flag=True, default=False, help="Never pull and reuse containers.")
 @click.option(
     "--skip-only-if", is_flag=True, default=False, help="Skip 'only_if' checks for services"
 )
 @click.argument("service", nargs=1)
 def attach(project: str, fast: bool, skip_only_if: bool, service: str) -> None:
-=======
-@click.argument("service", nargs=1)
-def attach(project: str, service: str) -> None:
->>>>>>> b35a4e30
     """
     Run a single devservice in the foreground.
 
