--- conflicted
+++ resolved
@@ -285,11 +285,8 @@
                 "Disable CELERY_ALWAYS_EAGER in your settings file to spawn workers."
             )
 
-<<<<<<< HEAD
-=======
         daemons.append(_get_daemon("worker"))
 
->>>>>>> b35a4e30
         from sentry import eventstream
 
         if eventstream.backend.requires_post_process_forwarder():
@@ -313,8 +310,6 @@
             kafka_consumers.add("ingest-generic-metrics")
             kafka_consumers.add("billing-metrics-consumer")
 
-<<<<<<< HEAD
-=======
         if settings.SENTRY_USE_RELAY:
             daemons += [("relay", ["sentry", "devservices", "attach", "relay"])]
 
@@ -329,7 +324,6 @@
         if occurrence_ingest:
             kafka_consumers.add("ingest-occurrences")
 
->>>>>>> b35a4e30
     if needs_https and has_https:
         https_port = str(parsed_url.port)
         https_host = parsed_url.hostname
