--- conflicted
+++ resolved
@@ -149,24 +149,6 @@
     client_hostname: str,
 ) -> NoReturn:
     "Starts a lightweight web server for development."
-<<<<<<< HEAD
-
-    if ingest:
-        # Ingest requires kafka+zookeeper to be running.
-        # They're too heavyweight to startup on-demand with devserver.
-        docker = get_docker_client()
-        containers = {c.name for c in docker.containers.list(filters={"status": "running"})}
-        if "sentry_zookeeper" not in containers or "sentry_kafka" not in containers:
-            raise SystemExit(
-                """
-Kafka + Zookeeper don't seem to be running.
-Make sure you have settings.SENTRY_USE_RELAY = True,
-and run `sentry devservices up kafka zookeeper`.
-"""
-            )
-
-=======
->>>>>>> 0c16a8e0
     if bind is None:
         bind = "127.0.0.1:8000"
 
