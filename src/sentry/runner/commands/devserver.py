from __future__ import absolute_import, print_function

import click
import six
from six.moves.urllib.parse import urlparse

from sentry.runner.decorators import configuration, log_options


@click.command()
@click.option("--reload/--no-reload", default=True, help="Autoreloading of python files.")
@click.option(
    "--watchers/--no-watchers", default=True, help="Watch static files and recompile on changes."
)
@click.option("--workers/--no-workers", default=False, help="Run asynchronous workers.")
@click.option(
    "--prefix/--no-prefix", default=True, help="Show the service name prefix and timestamp"
)
@click.option(
    "--styleguide/--no-styleguide",
    default=False,
    help="Start local styleguide web server on port 9001",
)
@click.option("--environment", default="development", help="The environment name.")
@click.option(
    "--experimental-spa/--no-experimental-spa",
    default=False,
    help="This enables running sentry with pure separation of the frontend and backend",
)
<<<<<<< HEAD
@click.option(
    '--no-uwsgi', default=False, is_flag=True, help='Run Django built-in server instead of uwsgi subprocess. '
                                                    'The workers have to be executed separately.')
@log_options()
@configuration
def devserver(reload, watchers, workers, browser_reload, styleguide, prefix, environment, bind, no_uwsgi):
=======
@click.argument("bind", default="127.0.0.1:8000", metavar="ADDRESS", envvar="SENTRY_DEVSERVER_BIND")
@log_options()
@configuration
def devserver(reload, watchers, workers, experimental_spa, styleguide, prefix, environment, bind):
>>>>>>> d3a37f47
    "Starts a lightweight web server for development."
    if ":" in bind:
        host, port = bind.split(":", 1)
        port = int(port)
    else:
        host = bind
        port = None

    import os

    os.environ["SENTRY_ENVIRONMENT"] = environment

    if no_uwsgi is True:
        import sys
        from django.core.management import ManagementUtility

        args = [sys.argv[0], 'runserver', '%s:%s' % (host, port)]
        utility = ManagementUtility(args)
        return utility.execute()

    from django.conf import settings
    from sentry import options
    from sentry.services.http import SentryHTTPServer

    url_prefix = options.get("system.url-prefix", "")
    parsed_url = urlparse(url_prefix)
    # Make sure we're trying to use a port that we can actually bind to
    needs_https = parsed_url.scheme == "https" and (parsed_url.port or 443) > 1024
    has_https = False

    if needs_https:
        from subprocess import check_output

        try:
            check_output(["which", "https"])
            has_https = True
        except Exception:
            has_https = False
            from sentry.runner.initializer import show_big_error

            show_big_error(
                [
                    "missing `https` on your `$PATH`, but https is needed",
                    "`$ brew install mattrobenolt/stuff/https`",
                ]
            )

    uwsgi_overrides = {
        'http-keepalive': True,
        # Make sure we reload really quickly for local dev in case it
        # doesn't want to shut down nicely on it's own, NO MERCY
        "worker-reload-mercy": 2,
        # We need stdin to support pdb in devserver
        "honour-stdin": True,
        # accept ridiculously large files
        "limit-post": 1 << 30,
        # do something with chunked
        "http-chunked-input": True,
        "thunder-lock": False,
        "timeout": 600,
        "harakiri": 600,
    }

    if reload:
        uwsgi_overrides["py-autoreload"] = 1

    daemons = []

    if experimental_spa:
        os.environ["SENTRY_EXPERIMENTAL_SPA"] = "1"
        if not watchers:
            click.secho(
                "Using experimental SPA mode without watchers enabled has no effect",
                err=True,
                fg="yellow",
            )

    # We proxy all requests through webpacks devserver on the configured port.
    # The backend is served on port+1 and is proxied via the webpack
    # configuration.
    if watchers:
        daemons += settings.SENTRY_WATCHERS

        proxy_port = port
        port = port + 1

        uwsgi_overrides['protocol'] = 'http'

        os.environ["SENTRY_WEBPACK_PROXY_PORT"] = "%s" % proxy_port
        os.environ["SENTRY_BACKEND_PORT"] = "%s" % port

        # Replace the webpack watcher with the drop-in webpack-dev-server
        webpack_config = next(w for w in daemons if w[0] == "webpack")[1]
        webpack_config[0] = os.path.join(
            *os.path.split(webpack_config[0])[0:-1] + ("webpack-dev-server",)
        )

        daemons = [w for w in daemons if w[0] != "webpack"] + [("webpack", webpack_config)]
    else:
        # If we are the bare http server, use the http option with uwsgi protocol
        # See https://uwsgi-docs.readthedocs.io/en/latest/HTTP.html
        uwsgi_overrides.update({
            # Make sure uWSGI spawns an HTTP server for us as we don't
            # have a proxy/load-balancer in front in dev mode.
            'http': '%s:%s' % (host, port),
            'protocol': 'uwsgi',
            # This is needed to prevent https://git.io/fj7Lw
            'uwsgi-socket': None,
        })

    if workers:
        if settings.CELERY_ALWAYS_EAGER:
            raise click.ClickException(
                "Disable CELERY_ALWAYS_EAGER in your settings file to spawn workers."
            )

        daemons += [
            ("worker", ["sentry", "run", "worker", "-c", "1", "--autoreload"]),
            ("cron", ["sentry", "run", "cron", "--autoreload"]),
        ]

        from sentry import eventstream

        if eventstream.requires_post_process_forwarder():
            daemons += [
                (
                    "relay",
                    [
                        "sentry",
                        "run",
                        "post-process-forwarder",
                        "--loglevel=debug",
                        "--commit-batch-size=1",
                    ],
                )
            ]

    if needs_https and has_https:
        https_port = six.text_type(parsed_url.port)
        https_host = parsed_url.hostname

        # Determine a random port for the backend http server
        import socket

        s = socket.socket(socket.AF_INET, socket.SOCK_STREAM)
        s.setsockopt(socket.SOL_SOCKET, socket.SO_REUSEADDR, 1)
        s.bind((host, 0))
        port = s.getsockname()[1]
        s.close()
        bind = "%s:%d" % (host, port)

        daemons += [
            ("https", ["https", "-host", https_host, "-listen", host + ":" + https_port, bind])
        ]

    # A better log-format for local dev when running through honcho,
    # but if there aren't any other daemons, we don't want to override.
    if daemons:
        uwsgi_overrides["log-format"] = '"%(method) %(uri) %(proto)" %(status) %(size)'
    else:
        uwsgi_overrides["log-format"] = '[%(ltime)] "%(method) %(uri) %(proto)" %(status) %(size)'

    server = SentryHTTPServer(host=host, port=port, workers=1, extra_options=uwsgi_overrides)

    # If we don't need any other daemons, just launch a normal uwsgi webserver
    # and avoid dealing with subprocesses
    if not daemons:
        return server.run()

    import sys
    from subprocess import list2cmdline
    from honcho.manager import Manager
    from honcho.printer import Printer

    os.environ["PYTHONUNBUFFERED"] = "true"

    # Make sure that the environment is prepared before honcho takes over
    # This sets all the appropriate uwsgi env vars, etc
    server.prepare_environment()
    daemons += [("server", ["sentry", "run", "web"])]

    if styleguide:
        daemons += [("storybook", ["./bin/yarn", "storybook"])]

    cwd = os.path.realpath(os.path.join(settings.PROJECT_ROOT, os.pardir, os.pardir))

    manager = Manager(Printer(prefix=prefix))
    for name, cmd in daemons:
        manager.add_process(name, list2cmdline(cmd), quiet=False, cwd=cwd)

    manager.loop()
    sys.exit(manager.returncode)<|MERGE_RESOLUTION|>--- conflicted
+++ resolved
@@ -27,19 +27,13 @@
     default=False,
     help="This enables running sentry with pure separation of the frontend and backend",
 )
-<<<<<<< HEAD
 @click.option(
     '--no-uwsgi', default=False, is_flag=True, help='Run Django built-in server instead of uwsgi subprocess. '
                                                     'The workers have to be executed separately.')
-@log_options()
-@configuration
-def devserver(reload, watchers, workers, browser_reload, styleguide, prefix, environment, bind, no_uwsgi):
-=======
 @click.argument("bind", default="127.0.0.1:8000", metavar="ADDRESS", envvar="SENTRY_DEVSERVER_BIND")
 @log_options()
 @configuration
-def devserver(reload, watchers, workers, experimental_spa, styleguide, prefix, environment, bind):
->>>>>>> d3a37f47
+def devserver(reload, watchers, workers, experimental_spa, styleguide, prefix, environment, bind, no_uwsgi):
     "Starts a lightweight web server for development."
     if ":" in bind:
         host, port = bind.split(":", 1)
