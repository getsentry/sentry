import click

from sentry.runner.decorators import configuration


@click.group()
def configoptions():
    "Manages Sentry options."


@configoptions.command()
@configuration
def list():
    "Fetches all options."
    from sentry import options

    for opt in options.all():
        if drift(opt.name):
            click.echo(f"{opt.name}: {options.get(opt.name)}")


@configoptions.command()
@click.argument("filename", required=True)
@click.option(
    "--dryrun",
    is_flag=True,
    default=False,
    required=False,
    help="Output exactly what changes would be made and in which order.",
)
@configuration
def patch(filename: str, dryrun: bool):
    "Updates, gets, and deletes options that are each subsectioned in the given file."
    import yaml

    if dryrun:
        click.echo("Dryrun flag on. ")
    with open(filename) as stream:
        data = yaml.safe_load(stream)

        keysToFetch = data.get("fetch", {})
        keysToUpdate = data.get("update", {})
        keysToDelete = data.get("delete", {})

        for key in keysToFetch:
            _get(key, dryrun)

        if keysToUpdate is not None:
            for key, val in keysToUpdate.items():
                _set(key, val, dryrun)

        for key in keysToDelete:
            _delete(key, dryrun)


@configoptions.command()
@click.argument("filename", required=True)
@click.option(
    "--dryrun",
    is_flag=True,
    default=False,
    required=False,
    help="Output exactly what changes would be made and in which order.",
)
@configuration
def strict(filename: str, dryrun: bool):
    "Deletes everything not in the uploaded file, and applies all of the changes in the file."
    import yaml

    if dryrun:
        click.echo("Dryrun flag on. ")

    with open(filename) as stream:
        data = yaml.safe_load(stream).get("data", {})

<<<<<<< HEAD
=======
        for key in TRACKED:
            if key not in data.keys():
                _delete(key)

>>>>>>> 3d9aca4f
        for key, val in data.items():
            _set(key, val, dryrun)


@configoptions.command()
@click.argument("key", required=True)
@click.option(
    "--dryrun",
    is_flag=True,
    default=False,
    required=False,
    help="Output exactly what changes would be made and in which order.",
)
@configuration
def get(key: str, dryrun: bool = False) -> str:
    "Get a configuration option."
    return _get(key, dryrun)


def _get(
    key: str,
    dryrun: bool = False,
) -> str:
    from sentry import options

    opt = options.lookup_key(key)
    click.echo(f"Fetched Key: {opt.name} ({opt.type}) = {options.get(opt.name)}")
    return opt


@configoptions.command()
@click.argument("key", required=True)
@click.argument("val", required=True)
@click.option(
    "--dryrun",
    is_flag=True,
    default=False,
    required=False,
    help="Output exactly what changes would be made and in which order.",
)
@configuration
def set(key: str, val: object, dryrun: bool = False) -> bool:
    "Sets a configuration option to a new value."
    return _set(key, val, dryrun)


def _set(key: str, val: object, dryrun: bool = False) -> bool:
    from sentry import options

    opt = options.lookup_key(key)
    if not dryrun:
        options.set(key, val)
        click.echo(f"Updated key: {opt.name} ({opt.type}) = {val}")
        return opt
    else:
        click.echo(f"Updated key: {opt.name} ({opt.type}) = {val}")
        return opt


@configoptions.command()
@click.argument("key", required=True)
@click.option(
    "--dryrun",
    is_flag=True,
    default=False,
    required=False,
    help="Output exactly what changes would be made and in which order.",
)
@configuration
def delete(key: str, dryrun: bool = False) -> bool:
    "Deletes the given key. This resets the keys value to the default."
    return _delete(key, dryrun)


def _delete(key: str, dryrun: bool = False) -> bool:
    from sentry import options

    options.lookup_key(key)

    if not drift(key):
        raise click.ClickException(f"Option {key} cannot be changed.")
    if not dryrun:
        options.delete(key)
    click.echo(f"Deleted key: {key}")
    return options.get(key)


def drift(key: str) -> bool:
    from sentry.options import default_manager as manager

    source = manager.checkDrift(key)
    # check how option was changed.
    # if changed manually we ignore.

    return source == "automator"<|MERGE_RESOLUTION|>--- conflicted
+++ resolved
@@ -73,13 +73,6 @@
     with open(filename) as stream:
         data = yaml.safe_load(stream).get("data", {})
 
-<<<<<<< HEAD
-=======
-        for key in TRACKED:
-            if key not in data.keys():
-                _delete(key)
-
->>>>>>> 3d9aca4f
         for key, val in data.items():
             _set(key, val, dryrun)
 
