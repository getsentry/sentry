--- conflicted
+++ resolved
@@ -137,18 +137,11 @@
         not_writable_reason = options.can_update(key, value, options.UpdateChannel.AUTOMATOR)
 
         if not_writable_reason and not_writable_reason != options.NotWritableReason.DRIFTED:
-<<<<<<< HEAD
             presenter_delegator.error(key, not_writable_reason.value)
             presenter_delegator.flush()
-            metrics.incr("options_automator.run", tags={"status": "invalid_option"})
-=======
-            click.echo(
-                f"Invalid option. {key} cannot be updated. Reason {not_writable_reason.value}"
-            )
             metrics.incr(
                 "options_automator.run", tags={"status": "invalid_option"}, sample_rate=1.0
             )
->>>>>>> 7d247fff
             exit(-1)
         elif not_writable_reason == options.NotWritableReason.DRIFTED:
             drifted_options.add(key)
@@ -256,6 +249,7 @@
                                 opt.name,
                                 "Updated failed. Check db connection, option type, and option spelling.",
                             )
+
                             presenter_delegator.flush()
                             raise
                     presenter_delegator.unset(opt.name)
