--- conflicted
+++ resolved
@@ -129,33 +129,16 @@
     ctx.obj["options_to_update"] = options_to_update
 
     drifted_options = set()
-<<<<<<< HEAD
+    invalid_options = set()
     presenter_delegator = PresenterDelegator()
     ctx.obj["presenter_delegator"] = presenter_delegator
 
-=======
-    invalid_options = set()
->>>>>>> d71b7c7b
     for key, value in options_to_update.items():
         try:
             not_writable_reason = options.can_update(key, value, options.UpdateChannel.AUTOMATOR)
 
-<<<<<<< HEAD
-        if not_writable_reason and not_writable_reason != options.NotWritableReason.DRIFTED:
-            presenter_delegator.error(key, not_writable_reason.value)
-            presenter_delegator.flush()
-            metrics.incr(
-                "options_automator.run", tags={"status": "invalid_option"}, sample_rate=1.0
-=======
             if not_writable_reason and not_writable_reason != options.NotWritableReason.DRIFTED:
-                logger.error(
-                    "Option %s is invalid. and cannot be updated. Reason: %s",
-                    key,
-                    not_writable_reason.value,
-                )
-                click.echo(
-                    f"Invalid option. {key} cannot be updated. Reason {not_writable_reason.value}"
-                )
+                presenter_delegator.error(key, not_writable_reason.value)
                 invalid_options.add(key)
             elif not_writable_reason == options.NotWritableReason.DRIFTED:
                 drifted_options.add(key)
@@ -171,7 +154,6 @@
             invalid_options.add(key)
             logger.error(
                 "Option %s has invalid type. got %s, expected %s.", key, type(value), opt.type
->>>>>>> d71b7c7b
             )
 
     ctx.obj["invalid_options"] = invalid_options
@@ -197,89 +179,12 @@
 
     invalid_options = ctx.obj["invalid_options"]
     for key, value in ctx.obj["options_to_update"].items():
-<<<<<<< HEAD
-        try:
-            _attempt_update(
-                presenter_delegator,
-                key,
-                value,
-                ctx.obj["drifted_options"],
-                dry_run,
-                bool(ctx.obj["hide_drift"]),
-            )
-        except Exception:
-            metrics.incr(
-                "options_automator.run",
-                tags={"status": "update_failed"},
-                sample_rate=1.0,
-            )
-            presenter_delegator.error(
-                key, "Updated failed. Check db connection, option type, and option spelling."
-            )
-            presenter_delegator.flush()
-            raise
-=======
         if key not in invalid_options:
             try:
                 _attempt_update(
-                    key, value, ctx.obj["drifted_options"], dry_run, bool(ctx.obj["hide_drift"])
-                )
-            except Exception:
-                metrics.incr(
-                    "options_automator.run",
-                    tags={"status": "update_failed"},
-                    sample_rate=1.0,
-                )
-                raise
-
-    if invalid_options:
-        status = "update_failed"
-    elif ctx.obj["drifted_options"]:
-        status = "drift"
-    else:
-        status = "success"
->>>>>>> d71b7c7b
-
-    presenter_delegator.flush()
-
-    metrics.incr(
-        "options_automator.run",
-        tags={"status": status},
-        sample_rate=1.0,
-    )
-
-
-@configoptions.command()
-@click.pass_context
-@configuration
-def sync(ctx):
-    """
-    Synchronizes the content of the file with the DB. The source of
-    truth is the config file, not the DB. If an option is missing in
-    the file, it is deleted from the DB.
-    """
-
-    from sentry import options
-    from sentry.utils import metrics
-
-    dry_run = bool(ctx.obj["dry_run"])
-    if dry_run:
-        click.echo("!!! Dry-run flag on. No update will be performed.")
-
-    all_options = options.filter(options.FLAG_AUTOMATOR_MODIFIABLE)
-
-    options_to_update = ctx.obj["options_to_update"]
-    invalid_options = ctx.obj["invalid_options"]
-    drift_found = bool(ctx.obj["drifted_options"])
-    presenter_delegator = ctx.obj["presenter_delegator"]
-    for opt in all_options:
-<<<<<<< HEAD
-        if opt.name in options_to_update:
-            try:
-                _attempt_update(
                     presenter_delegator,
-                    opt.name,
-                    options_to_update[opt.name],
+                    key,
+                    value,
                     ctx.obj["drifted_options"],
                     dry_run,
                     bool(ctx.obj["hide_drift"]),
@@ -290,35 +195,57 @@
                     tags={"status": "update_failed"},
                     sample_rate=1.0,
                 )
-                raise
-        else:
-            if options.isset(opt.name):
-                if options.get_last_update_channel(opt.name) == options.UpdateChannel.AUTOMATOR:
-                    if not dry_run:
-                        try:
-                            options.delete(opt.name)
-                        except Exception:
-                            metrics.incr(
-                                "options_automator.run",
-                                tags={"status": "update_failed"},
-                                sample_rate=1.0,
-                            )
-                            presenter_delegator.error(
-                                opt.name,
-                                "Updated failed. Check db connection, option type, and option spelling.",
-                            )
-
-                            presenter_delegator.flush()
-                            raise
-                    presenter_delegator.unset(opt.name)
-                else:
-                    presenter_delegator.drift(opt.name, None)
-                    drift_found = True
-=======
+                presenter_delegator.error(
+                    key, "Updated failed. Check db connection, option type, and option spelling."
+                )
+            presenter_delegator.flush()
+            raise
+
+    if invalid_options:
+        status = "update_failed"
+    elif ctx.obj["drifted_options"]:
+        status = "drift"
+    else:
+        status = "success"
+
+    presenter_delegator.flush()
+
+    metrics.incr(
+        "options_automator.run",
+        tags={"status": status},
+        sample_rate=1.0,
+    )
+
+
+@configoptions.command()
+@click.pass_context
+@configuration
+def sync(ctx):
+    """
+    Synchronizes the content of the file with the DB. The source of
+    truth is the config file, not the DB. If an option is missing in
+    the file, it is deleted from the DB.
+    """
+
+    from sentry import options
+    from sentry.utils import metrics
+
+    dry_run = bool(ctx.obj["dry_run"])
+    if dry_run:
+        click.echo("!!! Dry-run flag on. No update will be performed.")
+
+    all_options = options.filter(options.FLAG_AUTOMATOR_MODIFIABLE)
+
+    options_to_update = ctx.obj["options_to_update"]
+    invalid_options = ctx.obj["invalid_options"]
+    drift_found = bool(ctx.obj["drifted_options"])
+    presenter_delegator = ctx.obj["presenter_delegator"]
+    for opt in all_options:
         if opt.name not in invalid_options:
             if opt.name in options_to_update:
                 try:
                     _attempt_update(
+                        presenter_delegator,
                         opt.name,
                         options_to_update[opt.name],
                         ctx.obj["drifted_options"],
@@ -344,10 +271,16 @@
                                     tags={"status": "update_failed"},
                                     sample_rate=1.0,
                                 )
-                                raise
-                        click.echo(UNSET_MSG % opt.name)
+                                presenter_delegator.error(
+                                    opt.name,
+                                    "Updated failed. Check db connection, option type, and option spelling.",
+                                )
+
+                            presenter_delegator.flush()
+                            raise
+                        presenter_delegator.unset(opt.name)
                     else:
-                        click.echo(DRIFT_MSG % opt.name)
+                        presenter_delegator.drift(opt.name, None)
                         drift_found = True
 
     if invalid_options:
@@ -356,7 +289,6 @@
         status = "drift"
     else:
         status = "success"
->>>>>>> d71b7c7b
 
     presenter_delegator.flush()
 
