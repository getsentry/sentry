#!/usr/bin/env python

from typing import Any

import click


@click.group()
def notifications() -> None:
    """
    Utilities to debug notifications locally.
    """


@notifications.group("send")
def send_cmd() -> None:
    """
    Send debugging notification through a provider.
    """


@send_cmd.command("email")
@click.option(
    "-s",
    "--source",
    help="Registered template source (see `sentry notifications list`)",
    default="error-alert-service",
)
@click.option("-t", "--target", help="Recipient email address", default="user@example.com")
def send_email(source: str, target: str) -> None:
    """
    Send an email notification.
    Note: Requires configuring SMTP settings in .sentry/config.yml.
    """
    from sentry import options
    from sentry.runner import configure

    configure()

    if options.get("mail.backend") in {"dummy", "console"} or any(
        options.get(key) is None
        for key in ["mail.host", "mail.port", "mail.username", "mail.password"]
    ):
        click.echo("Unable to send email with current configuration!")
        click.echo(
            """Please update .sentry/config.yml:
  - remove `mail.backend` (if set to 'dummy' or 'console')
  - set `mail.host`, `mail.port`, `mail.username` and `mail.password`"""
        )
        return

    from sentry.notifications.platform.registry import template_registry
    from sentry.notifications.platform.service import NotificationService
    from sentry.notifications.platform.target import GenericNotificationTarget
    from sentry.notifications.platform.types import (
        NotificationProviderKey,
        NotificationTargetResourceType,
    )

    email_target = GenericNotificationTarget(
        provider_key=NotificationProviderKey.EMAIL,
        resource_type=NotificationTargetResourceType.EMAIL,
        resource_id=target,
    )
    template_cls = template_registry.get(source)
    NotificationService(data=template_cls.example_data).notify(targets=[email_target])
    click.echo(f"Example '{source}' email sent to {target}.")


@send_cmd.command("slack")
@click.option(
    "-s",
    "--source",
    help="Registered template source (see `sentry notifications list`)",
    default="error-alert-service",
)
<<<<<<< HEAD
@click.option(
    "-w", "--integration_name", help="Integration name", default="sentry-ecosystem"
)  # default is sentry-ecosystem workspace
@click.option("-o", "--organization_slug", help="Organization slug", default="post-db-wipe")
@click.option("-c", "--channel", help="Channel name", default="christina-test")
def send_slack(source: str, integration_name: str, organization_slug: str, channel: str) -> None:
    """
    Send a Slack notification
    - Default sends to sentry-ecosystem organization and #general channel
    """
=======
@click.option("-o", "--organization_slug", help="Organization slug", default="default")
def send_slack(source: str, organization_slug: str) -> None:
    """
    Send a Slack
    - Example usage: `sentry notifications send slack -o <organization_slug> -s <source>`
    - To change the default workspace or channel, set the options slack.default-workspace and slack.default-channel in .sentry/config.yml
    """
    from sentry import options
>>>>>>> 38a25988
    from sentry.runner import configure

    configure()

<<<<<<< HEAD
=======
    integration_name = options.get("slack.default-workspace")
    channel = options.get("slack.default-channel")

    if integration_name == "example-workspace-name":
        click.echo("Please set the slack.default-workspace option in .sentry/config.yml")
        return

    if channel == "general":
        click.echo("INFO: You have not yet set a default channel, sending to the #general")

>>>>>>> 38a25988
    from sentry.constants import ObjectStatus
    from sentry.integrations.models.integration import Integration
    from sentry.integrations.slack.utils.channel import get_channel_id
    from sentry.integrations.types import IntegrationProviderSlug
    from sentry.models.organizationmapping import OrganizationMapping
    from sentry.notifications.platform.registry import template_registry
    from sentry.notifications.platform.service import NotificationService
    from sentry.notifications.platform.target import IntegrationNotificationTarget
    from sentry.notifications.platform.types import (
        NotificationProviderKey,
        NotificationTargetResourceType,
    )

    try:
<<<<<<< HEAD
        organization = OrganizationMapping.objects.get(slug=organization_slug)
=======
        organization_mapping = OrganizationMapping.objects.get(slug=organization_slug)
>>>>>>> 38a25988
    except OrganizationMapping.DoesNotExist:
        click.echo(f"Organization {organization_slug} not found!")
        return

    try:
        integration = Integration.objects.get(
            name=integration_name,
            provider=IntegrationProviderSlug.SLACK,
            status=ObjectStatus.ACTIVE,
        )
    except Integration.DoesNotExist:
        click.echo(f"Integration {integration_name} not found!")
        return

    try:
        channel_data = get_channel_id(integration=integration, channel_name=channel)
    except Exception as e:
        click.echo(f"Error getting channel id: {e}")
        return

    if channel_data.channel_id is None:
        click.echo(f"Channel {channel} not found!")
        return

<<<<<<< HEAD
    discord_target = IntegrationNotificationTarget(
        provider_key=NotificationProviderKey.DISCORD,
        resource_type=NotificationTargetResourceType.CHANNEL,
        integration_id=integration.id,
        resource_id=channel_data.channel_id,
        organization_id=organization.organization_id,
    )

    template_cls = template_registry.get(source)
    NotificationService(data=template_cls.example_data).notify(targets=[discord_target])

    click.echo(f"Example '{source}' discord message sent to {integration.name}.")
=======
    slack_target = IntegrationNotificationTarget(
        provider_key=NotificationProviderKey.SLACK,
        resource_type=NotificationTargetResourceType.CHANNEL,
        integration_id=integration.id,
        resource_id=channel_data.channel_id,
        organization_id=organization_mapping.organization_id,
    )

    template_cls = template_registry.get(source)
    NotificationService(data=template_cls.example_data).notify(targets=[slack_target])

    click.echo(f"Example '{source}' slack message sent to {integration.name}.")
>>>>>>> 38a25988


@send_cmd.command("msteams")
def send_msteams() -> None:
    """
    Send a Microsoft Teams notification.
    """
    click.echo("Not implemented yet!")


@send_cmd.command("discord")
@click.option(
    "-s",
    "--source",
    help="Registered template source (see `sentry notifications list`)",
    default="error-alert-service",
)
@click.option("-o", "--organization_slug", help="Organization slug", default="default")
def send_discord(source: str, integration_name: str, organization_slug: str, channel: str) -> None:
    """
    Send a Discord notification
    - Requires configuring Discord default-server-id and default-channel-id in .sentry/config.yml
    - To get a Discord channel id - follow step 6 of the metric alert instructions
        - https://docs.sentry.io/organization/integrations/notification-incidents/discord/#metric-alerts
    """
    from sentry import options
    from sentry.runner import configure

    configure()

    channel = options.get("discord.default-channel-id")
    integration_name = options.get("discord.default-server-id")

    from sentry.constants import ObjectStatus
    from sentry.integrations.models.integration import Integration
    from sentry.integrations.types import IntegrationProviderSlug
    from sentry.models.organizationmapping import OrganizationMapping
    from sentry.notifications.platform.registry import template_registry
    from sentry.notifications.platform.service import NotificationService
    from sentry.notifications.platform.target import IntegrationNotificationTarget
    from sentry.notifications.platform.types import (
        NotificationProviderKey,
        NotificationTargetResourceType,
    )

    try:
        organization = OrganizationMapping.objects.get(slug=organization_slug)
    except OrganizationMapping.DoesNotExist:
        click.echo(f"Organization {organization_slug} not found!")
        return

    try:
        integration = Integration.objects.get(
            name=integration_name,
            provider=IntegrationProviderSlug.DISCORD,
            status=ObjectStatus.ACTIVE,
        )
    except Integration.DoesNotExist:
        click.echo(f"Integration {integration_name} not found!")
        return

    discord_target = IntegrationNotificationTarget(
        provider_key=NotificationProviderKey.DISCORD,
        resource_type=NotificationTargetResourceType.CHANNEL,
        integration_id=integration.id,
        resource_id=channel,
        organization_id=organization.organization_id,
    )

    template_cls = template_registry.get(source)
    NotificationService(data=template_cls.example_data).notify(targets=[discord_target])

    click.echo(f"Example '{source}' discord message sent to {integration.name}.")


@notifications.command("list")
def list_cmd() -> None:
    """
    Lists registered notification data.
    """
    from sentry.runner import configure

    configure()

    from sentry.notifications.platform.registry import provider_registry, template_registry
    from sentry.notifications.platform.types import NotificationCategory

    click.echo("\nRegistered notification providers:")
    for provider_key, provider_cls in provider_registry.registrations.items():
        click.echo(f"• key: {provider_key}, class: {provider_cls.__name__}")

    click.echo("\nRegistered notification templates:")
    # XXX: For some reason, using a defaultdict(list) here causes the command to interpret
    # the .append() as new arguments, causing an early exit and error.
    category_to_sources: dict[NotificationCategory, Any] = {}
    for source, template_cls in template_registry.registrations.items():
        category = template_cls.category
        if category not in category_to_sources:
            category_to_sources[category] = []
        category_to_sources[category].append({"source": source, "class": template_cls.__name__})
    for category, sources in category_to_sources.items():
        click.echo(f"• category: {category}")
        for source in sources:
            click.echo(f"  ◦ source: {source['source']}, class: {source['class']}")


@click.option(
    "-p", "--provider", help="the integration provider e.g. slack, discord, msteams", required=True
)
@click.option("-o", "--organization_slug", help="Organization slug", required=True)
@notifications.command("list-integrations")
def list_integrations(organization_slug: str, provider: str) -> None:
    """
    List all integrations available for a given provider
    - Optionally can be given an organization slug to show only integrations for that org
    """
    from sentry.runner import configure

    configure()

    from sentry.constants import ObjectStatus
    from sentry.integrations.models.organization_integration import OrganizationIntegration
    from sentry.integrations.types import IntegrationProviderSlug
    from sentry.models.organizationmapping import OrganizationMapping

    try:
        provider = IntegrationProviderSlug(provider)
    except ValueError:
        click.echo(f"Invalid provider: {provider}")
        return

    try:
        organization_mapping = OrganizationMapping.objects.get(slug=organization_slug)
    except OrganizationMapping.DoesNotExist:
        click.echo(f"Organization {organization_slug} not found!")
        return

    # Get organization integrations that belong to this organization and match our provider
    organization_integrations = OrganizationIntegration.objects.filter(
        integration__provider=provider,
        integration__status=ObjectStatus.ACTIVE,
        organization_id=organization_mapping.organization_id,
    ).select_related("integration")

    click.echo(
        f"All integrations for organization {organization_slug} with provider {provider}\n"
        f"Integration Name | Integration ID \n"
        f"----------------------------------"
    )
    for oi in organization_integrations:
        click.echo(f"{oi.integration.name} | {oi.integration.id}")<|MERGE_RESOLUTION|>--- conflicted
+++ resolved
@@ -74,18 +74,6 @@
     help="Registered template source (see `sentry notifications list`)",
     default="error-alert-service",
 )
-<<<<<<< HEAD
-@click.option(
-    "-w", "--integration_name", help="Integration name", default="sentry-ecosystem"
-)  # default is sentry-ecosystem workspace
-@click.option("-o", "--organization_slug", help="Organization slug", default="post-db-wipe")
-@click.option("-c", "--channel", help="Channel name", default="christina-test")
-def send_slack(source: str, integration_name: str, organization_slug: str, channel: str) -> None:
-    """
-    Send a Slack notification
-    - Default sends to sentry-ecosystem organization and #general channel
-    """
-=======
 @click.option("-o", "--organization_slug", help="Organization slug", default="default")
 def send_slack(source: str, organization_slug: str) -> None:
     """
@@ -94,13 +82,10 @@
     - To change the default workspace or channel, set the options slack.default-workspace and slack.default-channel in .sentry/config.yml
     """
     from sentry import options
->>>>>>> 38a25988
-    from sentry.runner import configure
-
-    configure()
-
-<<<<<<< HEAD
-=======
+    from sentry.runner import configure
+
+    configure()
+
     integration_name = options.get("slack.default-workspace")
     channel = options.get("slack.default-channel")
 
@@ -111,7 +96,6 @@
     if channel == "general":
         click.echo("INFO: You have not yet set a default channel, sending to the #general")
 
->>>>>>> 38a25988
     from sentry.constants import ObjectStatus
     from sentry.integrations.models.integration import Integration
     from sentry.integrations.slack.utils.channel import get_channel_id
@@ -126,11 +110,7 @@
     )
 
     try:
-<<<<<<< HEAD
-        organization = OrganizationMapping.objects.get(slug=organization_slug)
-=======
         organization_mapping = OrganizationMapping.objects.get(slug=organization_slug)
->>>>>>> 38a25988
     except OrganizationMapping.DoesNotExist:
         click.echo(f"Organization {organization_slug} not found!")
         return
@@ -155,20 +135,6 @@
         click.echo(f"Channel {channel} not found!")
         return
 
-<<<<<<< HEAD
-    discord_target = IntegrationNotificationTarget(
-        provider_key=NotificationProviderKey.DISCORD,
-        resource_type=NotificationTargetResourceType.CHANNEL,
-        integration_id=integration.id,
-        resource_id=channel_data.channel_id,
-        organization_id=organization.organization_id,
-    )
-
-    template_cls = template_registry.get(source)
-    NotificationService(data=template_cls.example_data).notify(targets=[discord_target])
-
-    click.echo(f"Example '{source}' discord message sent to {integration.name}.")
-=======
     slack_target = IntegrationNotificationTarget(
         provider_key=NotificationProviderKey.SLACK,
         resource_type=NotificationTargetResourceType.CHANNEL,
@@ -181,7 +147,6 @@
     NotificationService(data=template_cls.example_data).notify(targets=[slack_target])
 
     click.echo(f"Example '{source}' slack message sent to {integration.name}.")
->>>>>>> 38a25988
 
 
 @send_cmd.command("msteams")
