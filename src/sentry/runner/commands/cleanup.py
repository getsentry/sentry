--- conflicted
+++ resolved
@@ -179,27 +179,9 @@
     router: str | None,
     timed: bool,
 ) -> None:
-<<<<<<< HEAD
     _validate_and_setup_environment(concurrency, silent)
     # Make sure we fork off multiprocessing pool
     # before we import or configure the app
-=======
-    import logging
-
-    logger = logging.getLogger("sentry.cleanup")
-
-    if concurrency < 1:
-        click.echo("Error: Minimum concurrency is 1", err=True)
-        raise click.Abort()
-
-    os.environ["_SENTRY_CLEANUP"] = "1"
-    if silent:
-        os.environ["SENTRY_CLEANUP_SILENT"] = "1"
-
-    # Make sure we fork off multiprocessing pool
-    # before we import or configure the app
-
->>>>>>> 96e5146d
     pool, task_queue = _start_pool(concurrency)
 
     try:
@@ -368,7 +350,6 @@
         # Shut down our pool
         _stop_pool(pool, task_queue)
 
-<<<<<<< HEAD
         if timed and start_time:
             duration = int(time.time() - start_time)
             metrics.timing("cleanup.duration", duration, instance=router, sample_rate=1.0)
@@ -378,28 +359,6 @@
         if model_list:
             _report_models_never_attempted(
                 model_list, models_attempted, models_legitimately_filtered
-=======
-    if timed and start_time:
-        duration = int(time.time() - start_time)
-        metrics.timing("cleanup.duration", duration, instance=router, sample_rate=1.0)
-        click.echo("Clean up took %s second(s)." % duration)
-
-    # Check for models that were specified but never attempted
-    if model_list:
-        # Exclude models that were legitimately filtered out (silo/router restrictions)
-        models_never_attempted = model_list - models_attempted - models_legitimately_filtered
-        if models_never_attempted:
-            logger.error(
-                "Models specified with --model were never attempted for deletion, must configure cleanup for this model",
-                extra={
-                    "models_never_attempted": sorted(models_never_attempted),
-                    "legitimately_filtered_models": (
-                        sorted(models_legitimately_filtered)
-                        if models_legitimately_filtered
-                        else None
-                    ),
-                },
->>>>>>> 96e5146d
             )
 
         if transaction:
