from __future__ import annotations

import logging
import os
import time
from collections.abc import Callable
from datetime import timedelta
from multiprocessing import JoinableQueue as Queue
from multiprocessing import Process
from typing import Any, Final, Literal, TypeAlias
from uuid import uuid4

import click
import sentry_sdk
from django.conf import settings
from django.db.models import Model, QuerySet
from django.utils import timezone

from sentry.runner.decorators import log_options
from sentry.silo.base import SiloLimit, SiloMode


def get_project(value: str) -> int | None:
    from sentry.models.project import Project

    try:
        if value.isdigit():
            return int(value)
        if "/" not in value:
            return None
        org, proj = value.split("/", 1)
        return Project.objects.get(organization__slug=org, slug=proj).id
    except Project.DoesNotExist:
        return None


def get_organization(value: str) -> int | None:
    from sentry.models.organization import Organization

    try:
        if value.isdigit():
            return int(value)
        return Organization.objects.get(slug=value).id
    except Organization.DoesNotExist:
        return None


# We need a unique value to indicate when to stop multiprocessing queue
# an identity on an object() isn't guaranteed to work between parent
# and child proc
_STOP_WORKER: Final = "91650ec271ae4b3e8a67cdc909d80f8c"
_WorkQueue: TypeAlias = (
    "Queue[Literal['91650ec271ae4b3e8a67cdc909d80f8c'] | tuple[str, tuple[int, ...]]]"
)

API_TOKEN_TTL_IN_DAYS = 30


def debug_output(msg: str) -> None:
    if os.environ.get("SENTRY_CLEANUP_SILENT", None):
        return
    click.echo(msg)


def multiprocess_worker(task_queue: _WorkQueue) -> None:
    # Configure within each Process
    import logging

    from sentry.utils.imports import import_string

    logger = logging.getLogger("sentry.cleanup")

    from sentry.runner import configure

    configure()

    from sentry import deletions, models, similarity

    skip_models = [
        # Handled by other parts of cleanup
        models.EventAttachment,
        models.UserReport,
        models.Group,
        models.GroupEmailThread,
        models.GroupRuleStatus,
        # Handled by TTL
        similarity,
    ]

    while True:
        j = task_queue.get()
        if j == _STOP_WORKER:
            task_queue.task_done()

            return

        model_name, chunk = j
        model = import_string(model_name)
        try:
            # Special handling for Release cleanup with safety checks
            if model_name == "sentry.models.release.Release":
                _process_release_chunk_safely(chunk, logger)
            else:
                # Standard deletion process for other models
                task = deletions.get(
                    model=model,
                    query={"id__in": chunk},
                    skip_models=skip_models,
                    transaction_id=uuid4().hex,
                )

<<<<<<< HEAD
                while True:
                    if not task.chunk():
                        break
=======
            while True:
                if not task.chunk(apply_filter=True):
                    break
>>>>>>> fcbc5be2
        except Exception as e:
            logger.exception(e)
        finally:
            task_queue.task_done()


def _process_release_chunk_safely(release_ids: tuple[int, ...], logger: logging.Logger) -> None:
    """Process a chunk of release IDs with safety checks in worker process"""
    from sentry.models.release import Release
    from sentry.models.releaseactivity import ReleaseActivity
    from sentry.models.releasecommit import ReleaseCommit
    from sentry.models.releaseenvironment import ReleaseEnvironment
    from sentry.models.releaseheadcommit import ReleaseHeadCommit
    from sentry.models.releaseprojectenvironment import ReleaseProjectEnvironment
    from sentry.models.releases.release_project import ReleaseProject

    releases = Release.objects.filter(id__in=release_ids)

    for release in releases:
        try:
            # Use the new is_unused method to check if release can be deleted
            if not release.is_unused():
                logger.info(f"Skipping release {release.version} - has dependencies")
                continue

            # Safe to delete - perform selective deletion
            ReleaseEnvironment.objects.filter(release=release).delete()
            ReleaseProjectEnvironment.objects.filter(release=release).delete()
            ReleaseActivity.objects.filter(release=release).delete()
            ReleaseCommit.objects.filter(release=release).delete()
            ReleaseHeadCommit.objects.filter(release=release).delete()
            ReleaseProject.objects.filter(release=release).delete()

            # Finally delete the release itself
            release.delete()

            logger.info(f"Deleted release {release.version}")
        except Exception as e:
            logger.exception(f"Failed to delete release {release.version}: {e}")


@click.command()
@click.option("--days", default=30, show_default=True, help="Numbers of days to truncate on.")
@click.option("--project", help="Limit truncation to only entries from project.")
@click.option("--organization", help="Limit truncation to only entries from organization.")
@click.option(
    "--concurrency",
    type=int,
    default=1,
    show_default=True,
    help="The total number of concurrent worker processes to run.",
)
@click.option(
    "--silent", "-q", default=False, is_flag=True, help="Run quietly. No output on success."
)
@click.option("--model", "-m", multiple=True)
@click.option("--router", "-r", default=None, help="Database router")
@click.option(
    "--timed",
    "-t",
    default=False,
    is_flag=True,
    help="Send the duration of this command to internal metrics.",
)
@log_options()
def cleanup(
    days: int,
    project: str | None,
    organization: str | None,
    concurrency: int,
    silent: bool,
    model: tuple[str, ...],
    router: str | None,
    timed: bool,
) -> None:
    """Delete a portion of trailing data based on creation date.

    All data that is older than `--days` will be deleted.  The default for
    this is 30 days.  In the default setting all projects will be truncated
    but if you have a specific project or organization you want to limit this to,
    this can be done with the `--project` or `--organization` flags respectively,
    which accepts a project/organization ID or a string with the form `org/project` where both are slugs.
    """
    if concurrency < 1:
        click.echo("Error: Minimum concurrency is 1", err=True)
        raise click.Abort()

    os.environ["_SENTRY_CLEANUP"] = "1"
    if silent:
        os.environ["SENTRY_CLEANUP_SILENT"] = "1"

    # Make sure we fork off multiprocessing pool
    # before we import or configure the app

    pool = []
    task_queue: _WorkQueue = Queue(1000)
    for _ in range(concurrency):
        p = Process(target=multiprocess_worker, args=(task_queue,))
        p.daemon = True
        p.start()
        pool.append(p)

    try:
        from sentry.runner import configure

        configure()

        from django.db import router as db_router

        from sentry.db.deletion import BulkDeleteQuery
        from sentry.utils import metrics
        from sentry.utils.query import RangeQuerySetWrapper

        start_time = None
        if timed:
            start_time = time.time()

        transaction = None
        # Making sure we're not running in local dev to prevent a local error
        if not os.environ.get("SENTRY_DEVENV_HOME"):
            transaction = sentry_sdk.start_transaction(op="cleanup", name="cleanup")
            transaction.__enter__()
            transaction.set_tag("router", router)
            transaction.set_tag("model", model)

        # list of models which this query is restricted to
        model_list = {m.lower() for m in model}

        def is_filtered(model: type[Model]) -> bool:
            silo_limit = getattr(model._meta, "silo_limit", None)
            if isinstance(silo_limit, SiloLimit) and not silo_limit.is_available():
                return True
            if router is not None and db_router.db_for_write(model) != router:
                return True
            if not model_list:
                return False
            return model.__name__.lower() not in model_list

        bulk_query_deletes = generate_bulk_query_deletes()

        deletes = models_which_use_deletions_code_path()

        remove_expired_values_for_lost_passwords(is_filtered)

        remove_expired_values_for_org_members(is_filtered, days)

        delete_api_models(is_filtered)

        exported_data(is_filtered, silent)

        project_id = None
        organization_id = None
        if SiloMode.get_current_mode() != SiloMode.CONTROL:
            if project:
                remove_cross_project_models(deletes)
                project_id = get_project_id_or_fail(project)
            elif organization:
                organization_id = get_organization_id_or_fail(organization)
            else:
                remove_old_nodestore_values(days)

        cleanup_releases_with_safety_checks(
            is_filtered, days, project_id, organization_id, task_queue
        )
        task_queue.join()  # Wait for release cleanup to complete

        run_bulk_query_deletes(bulk_query_deletes, is_filtered, days, project, project_id)

        debug_output("Running bulk deletes in DELETES")
        for model_tp, dtfield, order_by in deletes:
            debug_output(f"Removing {model_tp.__name__} for days={days} project={project or '*'}")

            if is_filtered(model_tp):
                debug_output(">> Skipping %s" % model_tp.__name__)
            else:
                imp = ".".join((model_tp.__module__, model_tp.__name__))

                q = BulkDeleteQuery(
                    model=model_tp,
                    dtfield=dtfield,
                    days=days,
                    project_id=project_id,
                    order_by=order_by,
                )

                for chunk in q.iterator(chunk_size=100):
                    task_queue.put((imp, chunk))

                task_queue.join()

        project_deletion_query, to_delete_by_project = prepare_deletes_by_project(
            project, project_id, is_filtered
        )

        if project_deletion_query is not None and len(to_delete_by_project):
            debug_output("Running bulk deletes in DELETES_BY_PROJECT")
            for project_id_for_deletion in RangeQuerySetWrapper(
                project_deletion_query.values_list("id", flat=True),
                result_value_getter=lambda item: item,
            ):
                for model_tp, dtfield, order_by in to_delete_by_project:
                    debug_output(
                        f"Removing {model_tp.__name__} for days={days} project={project_id_for_deletion}"
                    )

                    imp = ".".join((model_tp.__module__, model_tp.__name__))

                    q = BulkDeleteQuery(
                        model=model_tp,
                        dtfield=dtfield,
                        days=days,
                        project_id=project_id_for_deletion,
                        order_by=order_by,
                    )

                    for chunk in q.iterator(chunk_size=100):
                        task_queue.put((imp, chunk))

            task_queue.join()

        organization_deletion_query, to_delete_by_organization = prepare_deletes_by_organization(
            organization, organization_id, is_filtered
        )

        if organization_deletion_query is not None and len(to_delete_by_organization):
            debug_output("Running bulk deletes in DELETES_BY_ORGANIZATION")
            for organization_id_for_deletion in RangeQuerySetWrapper(
                organization_deletion_query.values_list("id", flat=True),
                result_value_getter=lambda item: item,
            ):
                for model_tp, dtfield, order_by in to_delete_by_organization:
                    debug_output(
                        f"Removing {model_tp.__name__} for days={days} organization={organization_id_for_deletion}"
                    )

                    imp = ".".join((model_tp.__module__, model_tp.__name__))

                    q = BulkDeleteQuery(
                        model=model_tp,
                        dtfield=dtfield,
                        days=days,
                        organization_id=organization_id_for_deletion,
                        order_by=order_by,
                    )

                    for chunk in q.iterator(chunk_size=100):
                        task_queue.put((imp, chunk))

        task_queue.join()

        remove_file_blobs(is_filtered, silent)

    finally:
        # Shut down our pool
        for _ in pool:
            task_queue.put(_STOP_WORKER)

        # And wait for it to drain
        for p in pool:
            p.join()

    if timed and start_time:
        duration = int(time.time() - start_time)
        metrics.timing("cleanup.duration", duration, instance=router, sample_rate=1.0)
        click.echo("Clean up took %s second(s)." % duration)

    if transaction:
        transaction.__exit__(None, None, None)


def remove_expired_values_for_lost_passwords(is_filtered: Callable[[type[Model]], bool]) -> None:
    from sentry.users.models.lostpasswordhash import LostPasswordHash

    debug_output("Removing expired values for LostPasswordHash")
    if is_filtered(LostPasswordHash):
        debug_output(">> Skipping LostPasswordHash")
    else:
        LostPasswordHash.objects.filter(
            date_added__lte=timezone.now() - timedelta(hours=48)
        ).delete()


def remove_expired_values_for_org_members(
    is_filtered: Callable[[type[Model]], bool], days: int
) -> None:
    from sentry.models.organizationmember import OrganizationMember

    debug_output("Removing expired values for OrganizationMember")
    if is_filtered(OrganizationMember):
        debug_output(">> Skipping OrganizationMember")
    else:
        expired_threshold = timezone.now() - timedelta(days=days)
        OrganizationMember.objects.delete_expired(expired_threshold)


def delete_api_models(is_filtered: Callable[[type[Model]], bool]) -> None:
    from sentry.models.apigrant import ApiGrant
    from sentry.models.apitoken import ApiToken

    for model_tp in (ApiGrant, ApiToken):
        debug_output(f"Removing expired values for {model_tp.__name__}")

        if is_filtered(model_tp):
            debug_output(f">> Skipping {model_tp.__name__}")
        else:
            queryset = model_tp.objects.filter(
                expires_at__lt=(timezone.now() - timedelta(days=API_TOKEN_TTL_IN_DAYS))
            )

            # SentryAppInstallations are associated to ApiTokens. We're okay
            # with these tokens sticking around so that the Integration can
            # refresh them, but all other non-associated tokens should be
            # deleted.
            if model_tp is ApiToken:
                queryset = queryset.filter(sentry_app_installation__isnull=True)

            queryset.delete()


def exported_data(is_filtered: Callable[[type[Model]], bool], silent: bool) -> None:
    from sentry.data_export.models import ExportedData

    if not silent:
        click.echo("Removing expired files associated with ExportedData")

    if is_filtered(ExportedData):
        debug_output(">> Skipping ExportedData files")
    else:
        export_data_queryset = ExportedData.objects.filter(date_expired__lt=(timezone.now()))
        for item in export_data_queryset:
            item.delete_file()


def models_which_use_deletions_code_path() -> list[tuple[type[Model], str, str]]:
    from sentry.models.artifactbundle import ArtifactBundle
    from sentry.models.eventattachment import EventAttachment
    from sentry.models.grouprulestatus import GroupRuleStatus
    from sentry.models.rulefirehistory import RuleFireHistory
    from sentry.monitors.models import MonitorCheckIn
    from sentry.replays.models import ReplayRecordingSegment

    # Deletions that use the `deletions` code path (which handles their child relations)
    # (model, datetime_field, order_by)
    return [
        (EventAttachment, "date_added", "date_added"),
        (ReplayRecordingSegment, "date_added", "date_added"),
        (ArtifactBundle, "date_added", "date_added"),
        (MonitorCheckIn, "date_added", "date_added"),
        (GroupRuleStatus, "date_added", "date_added"),
        (RuleFireHistory, "date_added", "date_added"),
        # Release handled separately with safety checks in cleanup_releases_with_safety_checks()
    ]


def cleanup_releases_with_safety_checks(
    is_filtered: Callable[[type[Model]], bool],
    days: int,
    project_id: int | None = None,
    organization_id: int | None = None,
    task_queue: _WorkQueue | None = None,
) -> None:
    """Custom release cleanup - distribute work to multiprocessing workers"""
    from sentry.db.deletion import BulkDeleteQuery
    from sentry.models.release import Release

    if is_filtered(Release):
        debug_output(">> Skipping Release cleanup")
        return

    if task_queue is None:
        debug_output("No task queue provided, skipping release cleanup")
        return

    debug_output(f"Distributing release cleanup work to workers (older than {days} days)")

    # Use BulkDeleteQuery to find release IDs to process, similar to other models
    # Note: project_id filtering doesn't work for Release since it doesn't have
    # a direct project_id field. Only organization_id and days filtering work.
    q = BulkDeleteQuery(
        model=Release,
        dtfield="date_added",
        days=days,
        organization_id=organization_id,
        order_by="date_added",
    )

    imp = "sentry.models.release.Release"

    # Distribute chunks to workers - they'll handle safety checks
    for chunk in q.iterator(chunk_size=100):
        task_queue.put((imp, chunk))

    debug_output("Release cleanup work distributed to task queue")


def remove_cross_project_models(
    deletes: list[tuple[type[Model], str, str]],
) -> list[tuple[type[Model], str, str]]:
    from sentry.models.artifactbundle import ArtifactBundle

    # These models span across projects, so let's skip them
    deletes.remove((ArtifactBundle, "date_added", "date_added"))
    return deletes


def get_project_id_or_fail(project: str) -> int:
    click.echo("Bulk NodeStore deletion not available for project selection", err=True)
    project_id = get_project(project)
    if project_id is None:
        click.echo("Error: Project not found", err=True)
        raise click.Abort()
    return project_id


def get_organization_id_or_fail(organization: str) -> int:
    click.echo("Bulk NodeStore deletion not available for organization selection", err=True)
    organization_id = get_organization(organization)
    if organization_id is None:
        click.echo("Error: Organization not found", err=True)
        raise click.Abort()
    return organization_id


def remove_old_nodestore_values(days: int) -> None:
    from sentry import nodestore

    debug_output("Removing old NodeStore values")

    cutoff = timezone.now() - timedelta(days=days)
    try:
        nodestore.backend.cleanup(cutoff)
    except NotImplementedError:
        click.echo("NodeStore backend does not support cleanup operation", err=True)


def generate_bulk_query_deletes() -> list[tuple[type[Model], str, str | None]]:
    from django.apps import apps

    from sentry.models.groupemailthread import GroupEmailThread
    from sentry.models.userreport import UserReport

    # Deletions that use `BulkDeleteQuery` (and don't need to worry about child relations)
    # (model, datetime_field, order_by)
    additional_bulk_query_deletes = []
    for entry in settings.ADDITIONAL_BULK_QUERY_DELETES:
        app_name, model_name = entry[0].split(".")
        model_tp = apps.get_model(app_name, model_name)
        additional_bulk_query_deletes.append((model_tp, entry[1], entry[2]))

    BULK_QUERY_DELETES = [
        (UserReport, "date_added", None),
        (GroupEmailThread, "date", None),
    ] + additional_bulk_query_deletes

    return BULK_QUERY_DELETES


def run_bulk_query_deletes(
    bulk_query_deletes: list[tuple[type[Model], str, str | None]],
    is_filtered: Callable[[type[Model]], bool],
    days: int,
    project: str | None,
    project_id: int | None,
) -> None:
    from sentry.db.deletion import BulkDeleteQuery

    debug_output("Running bulk query deletes in bulk_query_deletes")
    for model_tp, dtfield, order_by in bulk_query_deletes:
        chunk_size = 10000

        debug_output(f"Removing {model_tp.__name__} for days={days} project={project or '*'}")
        if is_filtered(model_tp):
            debug_output(">> Skipping %s" % model_tp.__name__)
        else:
            BulkDeleteQuery(
                model=model_tp,
                dtfield=dtfield,
                days=days,
                project_id=project_id,
                order_by=order_by,
            ).execute(chunk_size=chunk_size)


def prepare_deletes_by_project(
    project: str | None, project_id: int | None, is_filtered: Callable[[type[Model]], bool]
) -> tuple[QuerySet[Any] | None, list[tuple[Any, str, str]]]:
    from sentry.constants import ObjectStatus
    from sentry.models.debugfile import ProjectDebugFile
    from sentry.models.group import Group
    from sentry.models.project import Project

    # Deletions that we run per project. In some cases we can't use an index on just the date
    # column, so as an alternative we use `(project_id, <date_col>)` instead
    DELETES_BY_PROJECT = [
        # Having an index on `last_seen` sometimes caused the planner to make a bad plan that
        # used this index instead of a more appropriate one. This was causing a lot of postgres
        # load, so we had to remove it.
        (Group, "last_seen", "last_seen"),
        (ProjectDebugFile, "date_accessed", "date_accessed"),
    ]
    project_deletion_query = None
    to_delete_by_project = []
    if SiloMode.get_current_mode() != SiloMode.CONTROL:
        debug_output("Preparing DELETES_BY_PROJECT context")
        project_deletion_query = Project.objects.filter(status=ObjectStatus.ACTIVE)
        if project:
            project_deletion_query = Project.objects.filter(id=project_id)

        for model_tp_tup in DELETES_BY_PROJECT:
            if is_filtered(model_tp_tup[0]):
                debug_output(f">> Skipping {model_tp_tup[0].__name__}")
            else:
                to_delete_by_project.append(model_tp_tup)

    return project_deletion_query, to_delete_by_project


def prepare_deletes_by_organization(
    organization: str | None,
    organization_id: int | None,
    is_filtered: Callable[[type[Model]], bool],
) -> tuple[QuerySet[Any] | None, list[tuple[Any, str, str]]]:
    from sentry.constants import ObjectStatus
    from sentry.models.organization import Organization
    from sentry.models.releasefile import ReleaseFile

    # Deletions that we run per organization. In some cases we can't use an index on just the date
    # column, so as an alternative we use `(organization_id, <date_col>)` instead
    DELETES_BY_ORGANIZATION = [
        (ReleaseFile, "date_accessed", "date_accessed"),
    ]
    organization_deletion_query = None
    to_delete_by_organization = []
    if SiloMode.get_current_mode() != SiloMode.CONTROL:
        debug_output("Preparing DELETES_BY_ORGANIZATION context")
        organization_deletion_query = Organization.objects.filter(status=ObjectStatus.ACTIVE)
        if organization:
            organization_deletion_query = Organization.objects.filter(id=organization_id)

        for model_tp_tup in DELETES_BY_ORGANIZATION:
            if is_filtered(model_tp_tup[0]):
                debug_output(f">> Skipping {model_tp_tup[0].__name__}")
            else:
                to_delete_by_organization.append(model_tp_tup)

    return organization_deletion_query, to_delete_by_organization


def remove_file_blobs(is_filtered: Callable[[type[Model]], bool], silent: bool) -> None:
    from sentry.models.file import FileBlob

    # Clean up FileBlob instances which are no longer used and aren't super
    # recent (as there could be a race between blob creation and reference)
    debug_output("Cleaning up unused FileBlob references")
    if is_filtered(FileBlob):
        debug_output(">> Skipping FileBlob")
    else:
        cleanup_unused_files(silent)


def cleanup_unused_files(quiet: bool = False) -> None:
    """
    Remove FileBlob's (and thus the actual files) if they are no longer
    referenced by any File.

    We set a minimum-age on the query to ensure that we don't try to remove
    any blobs which are brand new and potentially in the process of being
    referenced.
    """
    from sentry.models.files.file import File
    from sentry.models.files.fileblob import FileBlob
    from sentry.models.files.fileblobindex import FileBlobIndex

    if quiet:
        from sentry.utils.query import RangeQuerySetWrapper
    else:
        from sentry.utils.query import RangeQuerySetWrapperWithProgressBar as RangeQuerySetWrapper

    cutoff = timezone.now() - timedelta(days=1)
    queryset = FileBlob.objects.filter(timestamp__lte=cutoff)

    for blob in RangeQuerySetWrapper(queryset):
        if FileBlobIndex.objects.filter(blob=blob).exists():
            continue
        if File.objects.filter(blob=blob).exists():
            continue
        blob.delete()<|MERGE_RESOLUTION|>--- conflicted
+++ resolved
@@ -109,15 +109,9 @@
                     transaction_id=uuid4().hex,
                 )
 
-<<<<<<< HEAD
-                while True:
-                    if not task.chunk():
-                        break
-=======
             while True:
                 if not task.chunk(apply_filter=True):
                     break
->>>>>>> fcbc5be2
         except Exception as e:
             logger.exception(e)
         finally:
