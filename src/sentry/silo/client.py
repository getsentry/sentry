--- conflicted
+++ resolved
@@ -44,25 +44,16 @@
         """
         Directly proxy the provided request to the appropriate silo with minimal header changes.
         """
-        full_url = self.build_url(incoming_request.path)
+        full_url = self.build_url(incoming_request.get_full_path())
         prepared_request = Request(
             method=incoming_request.method,
-<<<<<<< HEAD
-            url=self.build_url(incoming_request.get_full_path()),
-=======
             url=full_url,
->>>>>>> 8c943589
             headers=clean_proxy_headers(incoming_request.headers),
             data=incoming_request.body,
         ).prepare()
         raw_response: Response = super()._request(  # type: ignore
             incoming_request.method,
-<<<<<<< HEAD
             incoming_request.get_full_path(),
-=======
-            incoming_request.path,
-            raw_response=True,
->>>>>>> 8c943589
             allow_text=True,
             prepared_request=prepared_request,
         )
