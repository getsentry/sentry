--- conflicted
+++ resolved
@@ -22,16 +22,12 @@
 from sentry.api import event_search
 from sentry.exceptions import InvalidSearchQuery
 from sentry.search.eap import constants
-<<<<<<< HEAD
 from sentry.search.eap.columns import (
     SPAN_COLUMN_DEFINITIONS,
     SPAN_FUNCTION_DEFINITIONS,
     VIRTUAL_CONTEXTS,
     ResolvedColumn,
 )
-=======
-from sentry.search.eap.columns import SPAN_COLUMN_DEFINITIONS, VIRTUAL_CONTEXTS, ResolvedColumn
->>>>>>> b70161ac
 from sentry.search.eap.types import SearchResolverConfig
 from sentry.search.events import constants as qb_constants
 from sentry.search.events import fields
@@ -232,20 +228,10 @@
         resolve function"""
         match = fields.is_function(column)
         if match:
-<<<<<<< HEAD
             return self.resolve_aggregate(column, match)
         else:
             return self.resolve_attribute(column)
-=======
-            return self.resolve_aggregate(column)
-        else:
-            return self.resolve_attribute(column)
-        # Check if column is an aggregate if so
-        # self.resolve_aggregate(column)
-        # else
-        # self.resolve_attribute(column)
-
->>>>>>> b70161ac
+
         # TODO: Cache the column
         # self.resolved_coluumn[alias] = ResolvedColumn()
         # return ResolvedColumn()
