from collections.abc import Callable
from datetime import datetime
from typing import Any

from google.protobuf.timestamp_pb2 import Timestamp
from sentry_protos.snuba.v1.downsampled_storage_pb2 import DownsampledStorageConfig
from sentry_protos.snuba.v1.endpoint_time_series_pb2 import Expression, TimeSeriesRequest
from sentry_protos.snuba.v1.endpoint_trace_item_table_pb2 import Column
from sentry_protos.snuba.v1.trace_item_attribute_pb2 import Function

from sentry.exceptions import InvalidSearchQuery
from sentry.search.eap.constants import SAMPLING_MODES

# TODO: Remove when https://github.com/getsentry/eap-planning/issues/206 is merged, since we can use formulas in both APIs at that point
BINARY_FORMULA_OPERATOR_MAP = {
    Column.BinaryFormula.OP_ADD: Expression.BinaryFormula.OP_ADD,
    Column.BinaryFormula.OP_SUBTRACT: Expression.BinaryFormula.OP_SUBTRACT,
    Column.BinaryFormula.OP_MULTIPLY: Expression.BinaryFormula.OP_MULTIPLY,
    Column.BinaryFormula.OP_DIVIDE: Expression.BinaryFormula.OP_DIVIDE,
    Column.BinaryFormula.OP_UNSPECIFIED: Expression.BinaryFormula.OP_UNSPECIFIED,
}


def literal_validator(values: list[Any]) -> Callable[[str], bool]:
    def _validator(input: str) -> bool:
        if input in values:
            return True
        raise InvalidSearchQuery(f"Invalid parameter {input}. Must be one of {values}")

    return _validator


def add_start_end_conditions(
    in_msg: TimeSeriesRequest, start: datetime, end: datetime
) -> TimeSeriesRequest:
    start_time_proto = Timestamp()
    start_time_proto.FromDatetime(start)
    end_time_proto = Timestamp()
    end_time_proto.FromDatetime(end)
    in_msg.meta.start_timestamp.CopyFrom(start_time_proto)
    in_msg.meta.end_timestamp.CopyFrom(end_time_proto)

    return in_msg


def transform_binary_formula_to_expression(
    column: Column.BinaryFormula,
) -> Expression.BinaryFormula:
    """TODO: Remove when https://github.com/getsentry/eap-planning/issues/206 is merged, since we can use formulas in both APIs at that point"""
    return Expression.BinaryFormula(
        left=transform_column_to_expression(column.left),
        right=transform_column_to_expression(column.right),
        op=BINARY_FORMULA_OPERATOR_MAP[column.op],
    )


def transform_column_to_expression(column: Column) -> Expression:
    """TODO: Remove when https://github.com/getsentry/eap-planning/issues/206 is merged, since we can use formulas in both APIs at that point"""
    if column.formula.op != Column.BinaryFormula.OP_UNSPECIFIED:
        return Expression(
            formula=transform_binary_formula_to_expression(column.formula),
            label=column.label,
        )

    if column.aggregation.aggregate != Function.FUNCTION_UNSPECIFIED:
        return Expression(
            aggregation=column.aggregation,
            label=column.label,
        )

    if column.conditional_aggregation.aggregate != Function.FUNCTION_UNSPECIFIED:
        return Expression(
            conditional_aggregation=column.conditional_aggregation,
            label=column.label,
        )

    return Expression(
        label=column.label,
<<<<<<< HEAD
    )


def validate_sampling(sampling_mode: str | None) -> DownsampledStorageConfig:
    if sampling_mode is None:
        return DownsampledStorageConfig(mode=DownsampledStorageConfig.MODE_UNSPECIFIED)
    sampling_mode = sampling_mode.upper()
    if sampling_mode not in SAMPLING_MODES:
        raise InvalidSearchQuery(f"sampling mode: {sampling_mode} is not supported")
    else:
        return DownsampledStorageConfig(mode=SAMPLING_MODES[sampling_mode])
=======
        literal=column.literal,
    )
>>>>>>> 5323b560
<|MERGE_RESOLUTION|>--- conflicted
+++ resolved
@@ -76,7 +76,7 @@
 
     return Expression(
         label=column.label,
-<<<<<<< HEAD
+        literal=column.literal,
     )
 
 
@@ -87,8 +87,4 @@
     if sampling_mode not in SAMPLING_MODES:
         raise InvalidSearchQuery(f"sampling mode: {sampling_mode} is not supported")
     else:
-        return DownsampledStorageConfig(mode=SAMPLING_MODES[sampling_mode])
-=======
-        literal=column.literal,
-    )
->>>>>>> 5323b560
+        return DownsampledStorageConfig(mode=SAMPLING_MODES[sampling_mode])