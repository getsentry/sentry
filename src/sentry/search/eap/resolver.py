--- conflicted
+++ resolved
@@ -953,11 +953,8 @@
             search_type=search_type,
             resolved_arguments=resolved_arguments,
             snuba_params=self.params,
-<<<<<<< HEAD
+            query_result_cache=self._query_result_cache,
             extrapolation_override=self.config.disable_aggregate_extrapolation,
-=======
-            query_result_cache=self._query_result_cache,
->>>>>>> afa5060a
         )
 
         resolved_context = None
