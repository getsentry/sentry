from typing import Literal, cast

from sentry_protos.snuba.v1.trace_item_attribute_pb2 import (
    AttributeKey,
    AttributeValue,
    Function,
    StrArray,
)
from sentry_protos.snuba.v1.trace_item_filter_pb2 import (
    AndFilter,
    ComparisonFilter,
    ExistsFilter,
    TraceItemFilter,
)

from sentry.search.eap import constants
from sentry.search.eap.columns import (
    AggregateDefinition,
    AttributeArgumentDefinition,
    ConditionalAggregateDefinition,
    ResolvedArguments,
    ValueArgumentDefinition,
)
from sentry.search.eap.spans.utils import WEB_VITALS_MEASUREMENTS, transform_vital_score_to_ratio
from sentry.search.eap.utils import literal_validator


def count_processor(count_value: int | None) -> int:
    if count_value is None:
        return 0
    else:
        return count_value


def resolve_count_op(args: ResolvedArguments) -> tuple[AttributeKey, TraceItemFilter]:
    op_value = cast(str, args[0])

    filter = TraceItemFilter(
        comparison_filter=ComparisonFilter(
            key=AttributeKey(
                name="sentry.op",
                type=AttributeKey.TYPE_STRING,
            ),
            op=ComparisonFilter.OP_EQUALS,
            value=AttributeValue(val_str=op_value),
        )
    )
    return (AttributeKey(name="sentry.op", type=AttributeKey.TYPE_STRING), filter)


def resolve_key_eq_value_filter(args: ResolvedArguments) -> tuple[AttributeKey, TraceItemFilter]:
    aggregate_key = cast(AttributeKey, args[0])
    key = cast(AttributeKey, args[1])
    value = cast(str, args[2])

    filter = TraceItemFilter(
        comparison_filter=ComparisonFilter(
            key=key,
            op=ComparisonFilter.OP_EQUALS,
            value=AttributeValue(val_str=value),
        )
    )
    return (aggregate_key, filter)


def resolve_count_starts(args: ResolvedArguments) -> tuple[AttributeKey, TraceItemFilter]:
    attribute = cast(AttributeKey, args[0])
    filter = TraceItemFilter(
        exists_filter=ExistsFilter(
            key=attribute,
        )
    )
    return (attribute, filter)


# TODO: We should eventually update the frontend to query the ratio column directly
def resolve_count_scores(args: ResolvedArguments) -> tuple[AttributeKey, TraceItemFilter]:
    score_attribute = cast(AttributeKey, args[0])
    ratio_attribute = transform_vital_score_to_ratio([score_attribute])
    filter = TraceItemFilter(exists_filter=ExistsFilter(key=ratio_attribute))

    return (ratio_attribute, filter)


<<<<<<< HEAD
def resolve_http_response_count(args: ResolvedArguments) -> tuple[AttributeKey, TraceItemFilter]:
    code = cast(Literal[1, 2, 3, 4, 5], args[0])
    codes = constants.RESPONSE_CODE_MAP[code]

    status_code_attribute = AttributeKey(
        name="sentry.status_code",
        type=AttributeKey.TYPE_STRING,
    )

    filter = TraceItemFilter(
        comparison_filter=ComparisonFilter(
            key=AttributeKey(
                name="sentry.status_code",
                type=AttributeKey.TYPE_STRING,
            ),
            op=ComparisonFilter.OP_IN,
            value=AttributeValue(
                val_str_array=StrArray(
                    values=codes,  # It is faster to exact matches then startsWith
                ),
            ),
        )
    )
    return (status_code_attribute, filter)
=======
def resolve_bounded_sample(args: ResolvedArguments) -> tuple[AttributeKey, TraceItemFilter]:
    attribute = cast(AttributeKey, args[0])
    lower_bound = cast(int, args[1])
    upper_bound = cast(int | None, args[2])

    lower_bound_filter = TraceItemFilter(
        comparison_filter=ComparisonFilter(
            key=attribute,
            op=ComparisonFilter.OP_GREATER_THAN_OR_EQUALS,
            value=AttributeValue(val_double=lower_bound),
        )
    )

    filter = None

    if upper_bound is not None:
        upper_bound_filter = TraceItemFilter(
            comparison_filter=ComparisonFilter(
                key=attribute,
                op=ComparisonFilter.OP_LESS_THAN,
                value=AttributeValue(val_double=upper_bound),
            )
        )
        filter = TraceItemFilter(
            and_filter=AndFilter(filters=[lower_bound_filter, upper_bound_filter])
        )
    else:
        filter = lower_bound_filter

    return (attribute, filter)
>>>>>>> d905eaf3


SPAN_CONDITIONAL_AGGREGATE_DEFINITIONS = {
    "count_op": ConditionalAggregateDefinition(
        internal_function=Function.FUNCTION_COUNT,
        default_search_type="integer",
        arguments=[ValueArgumentDefinition(argument_types={"string"})],
        aggregate_resolver=resolve_count_op,
    ),
    "avg_if": ConditionalAggregateDefinition(
        internal_function=Function.FUNCTION_AVG,
        default_search_type="duration",
        arguments=[
            AttributeArgumentDefinition(
                attribute_types={
                    "duration",
                    "number",
                    "percentage",
                    *constants.SIZE_TYPE,
                    *constants.DURATION_TYPE,
                },
            ),
            AttributeArgumentDefinition(attribute_types={"string"}),
            ValueArgumentDefinition(argument_types={"string"}),
        ],
        aggregate_resolver=resolve_key_eq_value_filter,
    ),
    "count_scores": ConditionalAggregateDefinition(
        internal_function=Function.FUNCTION_COUNT,
        default_search_type="integer",
        arguments=[
            AttributeArgumentDefinition(
                attribute_types={
                    "duration",
                    "number",
                    "percentage",
                    *constants.SIZE_TYPE,
                    *constants.DURATION_TYPE,
                },
                validator=literal_validator(WEB_VITALS_MEASUREMENTS),
            )
        ],
        aggregate_resolver=resolve_count_scores,
    ),
    "count_starts": ConditionalAggregateDefinition(
        internal_function=Function.FUNCTION_COUNT,
        default_search_type="integer",
        arguments=[
            AttributeArgumentDefinition(
                attribute_types={*constants.DURATION_TYPE},
                validator=literal_validator(
                    ["measurements.app_start_warm", "measurements.app_start_cold"]
                ),
            )
        ],
        aggregate_resolver=resolve_count_starts,
    ),
<<<<<<< HEAD
    "http_response_count": ConditionalAggregateDefinition(
        internal_function=Function.FUNCTION_COUNT,
        default_search_type="integer",
        arguments=[
            ValueArgumentDefinition(
                argument_types={"integer"},
                validator=literal_validator(["1", "2", "3", "4", "5"]),
            )
        ],
        aggregate_resolver=resolve_http_response_count,
=======
    "bounded_sample": ConditionalAggregateDefinition(
        # Bounded sample will return True if the sample is between the lower bound (2nd parameter) and if provided, greater the upper bound (3rd parameter).
        # You should also `group_by` the `span.id` so that this function is applied to each span.
        # TODO: We need to do some more work so that bounded sample is more random
        internal_function=Function.FUNCTION_COUNT,
        default_search_type="boolean",
        arguments=[
            AttributeArgumentDefinition(attribute_types={"millisecond"}),
            ValueArgumentDefinition(argument_types={"integer"}),
            ValueArgumentDefinition(argument_types={"integer"}, default_arg=None),
        ],
        aggregate_resolver=resolve_bounded_sample,
        processor=lambda x: x > 0,
        extrapolation=False,
>>>>>>> d905eaf3
    ),
}

SPAN_AGGREGATE_DEFINITIONS = {
    "sum": AggregateDefinition(
        internal_function=Function.FUNCTION_SUM,
        default_search_type="duration",
        arguments=[
            AttributeArgumentDefinition(
                attribute_types={
                    "duration",
                    "number",
                    *constants.SIZE_TYPE,
                    *constants.DURATION_TYPE,
                },
                default_arg="span.duration",
            )
        ],
    ),
    "avg": AggregateDefinition(
        internal_function=Function.FUNCTION_AVG,
        default_search_type="duration",
        arguments=[
            AttributeArgumentDefinition(
                attribute_types={
                    "duration",
                    "number",
                    "percentage",
                    *constants.SIZE_TYPE,
                    *constants.DURATION_TYPE,
                },
                default_arg="span.duration",
            )
        ],
    ),
    "avg_sample": AggregateDefinition(
        internal_function=Function.FUNCTION_AVG,
        default_search_type="duration",
        arguments=[
            AttributeArgumentDefinition(
                attribute_types={
                    "duration",
                    "number",
                    "percentage",
                    *constants.SIZE_TYPE,
                    *constants.DURATION_TYPE,
                },
                default_arg="span.duration",
            )
        ],
        extrapolation=False,
    ),
    "count": AggregateDefinition(
        internal_function=Function.FUNCTION_COUNT,
        infer_search_type_from_arguments=False,
        default_search_type="integer",
        processor=count_processor,
        arguments=[
            AttributeArgumentDefinition(
                attribute_types={
                    "duration",
                    "number",
                    *constants.SIZE_TYPE,
                    *constants.DURATION_TYPE,
                },
                default_arg="span.duration",
            )
        ],
    ),
    "count_sample": AggregateDefinition(
        internal_function=Function.FUNCTION_COUNT,
        infer_search_type_from_arguments=False,
        default_search_type="integer",
        processor=count_processor,
        arguments=[
            AttributeArgumentDefinition(
                attribute_types={
                    "duration",
                    "number",
                    *constants.SIZE_TYPE,
                    *constants.DURATION_TYPE,
                },
                default_arg="span.duration",
            )
        ],
        extrapolation=False,
    ),
    "p50": AggregateDefinition(
        internal_function=Function.FUNCTION_P50,
        default_search_type="duration",
        arguments=[
            AttributeArgumentDefinition(
                attribute_types={
                    "duration",
                    "number",
                    *constants.SIZE_TYPE,
                    *constants.DURATION_TYPE,
                },
                default_arg="span.duration",
            )
        ],
    ),
    "p50_sample": AggregateDefinition(
        internal_function=Function.FUNCTION_P50,
        default_search_type="duration",
        arguments=[
            AttributeArgumentDefinition(
                attribute_types={
                    "duration",
                    "number",
                    *constants.SIZE_TYPE,
                    *constants.DURATION_TYPE,
                },
                default_arg="span.duration",
            )
        ],
        extrapolation=False,
    ),
    "p75": AggregateDefinition(
        internal_function=Function.FUNCTION_P75,
        default_search_type="duration",
        arguments=[
            AttributeArgumentDefinition(
                attribute_types={
                    "duration",
                    "number",
                    *constants.SIZE_TYPE,
                    *constants.DURATION_TYPE,
                },
                default_arg="span.duration",
            )
        ],
    ),
    "p90": AggregateDefinition(
        internal_function=Function.FUNCTION_P90,
        default_search_type="duration",
        arguments=[
            AttributeArgumentDefinition(
                attribute_types={
                    "duration",
                    "number",
                    *constants.SIZE_TYPE,
                    *constants.DURATION_TYPE,
                },
                default_arg="span.duration",
            )
        ],
    ),
    "p95": AggregateDefinition(
        internal_function=Function.FUNCTION_P95,
        default_search_type="duration",
        arguments=[
            AttributeArgumentDefinition(
                attribute_types={
                    "duration",
                    "number",
                    *constants.SIZE_TYPE,
                    *constants.DURATION_TYPE,
                },
                default_arg="span.duration",
            )
        ],
    ),
    "p99": AggregateDefinition(
        internal_function=Function.FUNCTION_P99,
        default_search_type="duration",
        arguments=[
            AttributeArgumentDefinition(
                attribute_types={
                    "duration",
                    "number",
                    *constants.SIZE_TYPE,
                    *constants.DURATION_TYPE,
                },
                default_arg="span.duration",
            )
        ],
    ),
    "p100": AggregateDefinition(
        internal_function=Function.FUNCTION_MAX,
        default_search_type="duration",
        arguments=[
            AttributeArgumentDefinition(
                attribute_types={
                    "duration",
                    "number",
                    *constants.SIZE_TYPE,
                    *constants.DURATION_TYPE,
                },
                default_arg="span.duration",
            )
        ],
    ),
    "max": AggregateDefinition(
        internal_function=Function.FUNCTION_MAX,
        default_search_type="duration",
        arguments=[
            AttributeArgumentDefinition(
                attribute_types={
                    "duration",
                    "number",
                    "percentage",
                    *constants.SIZE_TYPE,
                    *constants.DURATION_TYPE,
                },
                default_arg="span.duration",
            )
        ],
    ),
    "min": AggregateDefinition(
        internal_function=Function.FUNCTION_MIN,
        default_search_type="duration",
        arguments=[
            AttributeArgumentDefinition(
                attribute_types={
                    "duration",
                    "number",
                    "percentage",
                    *constants.SIZE_TYPE,
                    *constants.DURATION_TYPE,
                },
                default_arg="span.duration",
            )
        ],
    ),
    "count_unique": AggregateDefinition(
        internal_function=Function.FUNCTION_UNIQ,
        default_search_type="integer",
        infer_search_type_from_arguments=False,
        processor=count_processor,
        arguments=[
            AttributeArgumentDefinition(
                attribute_types={"string"},
            )
        ],
    ),
    "performance_score": AggregateDefinition(
        internal_function=Function.FUNCTION_AVG,
        default_search_type="integer",
        arguments=[
            AttributeArgumentDefinition(
                attribute_types={
                    "duration",
                    "number",
                    "percentage",
                    *constants.SIZE_TYPE,
                    *constants.DURATION_TYPE,
                },
                validator=literal_validator(WEB_VITALS_MEASUREMENTS),
            ),
        ],
        attribute_resolver=transform_vital_score_to_ratio,
    ),
}<|MERGE_RESOLUTION|>--- conflicted
+++ resolved
@@ -82,7 +82,6 @@
     return (ratio_attribute, filter)
 
 
-<<<<<<< HEAD
 def resolve_http_response_count(args: ResolvedArguments) -> tuple[AttributeKey, TraceItemFilter]:
     code = cast(Literal[1, 2, 3, 4, 5], args[0])
     codes = constants.RESPONSE_CODE_MAP[code]
@@ -107,7 +106,7 @@
         )
     )
     return (status_code_attribute, filter)
-=======
+
 def resolve_bounded_sample(args: ResolvedArguments) -> tuple[AttributeKey, TraceItemFilter]:
     attribute = cast(AttributeKey, args[0])
     lower_bound = cast(int, args[1])
@@ -138,8 +137,6 @@
         filter = lower_bound_filter
 
     return (attribute, filter)
->>>>>>> d905eaf3
-
 
 SPAN_CONDITIONAL_AGGREGATE_DEFINITIONS = {
     "count_op": ConditionalAggregateDefinition(
@@ -196,7 +193,6 @@
         ],
         aggregate_resolver=resolve_count_starts,
     ),
-<<<<<<< HEAD
     "http_response_count": ConditionalAggregateDefinition(
         internal_function=Function.FUNCTION_COUNT,
         default_search_type="integer",
@@ -207,7 +203,7 @@
             )
         ],
         aggregate_resolver=resolve_http_response_count,
-=======
+    ),
     "bounded_sample": ConditionalAggregateDefinition(
         # Bounded sample will return True if the sample is between the lower bound (2nd parameter) and if provided, greater the upper bound (3rd parameter).
         # You should also `group_by` the `span.id` so that this function is applied to each span.
@@ -222,7 +218,6 @@
         aggregate_resolver=resolve_bounded_sample,
         processor=lambda x: x > 0,
         extrapolation=False,
->>>>>>> d905eaf3
     ),
 }
 
