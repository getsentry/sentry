from typing import cast

from sentry_protos.snuba.v1.trace_item_attribute_pb2 import AttributeKey, AttributeValue, Function
from sentry_protos.snuba.v1.trace_item_filter_pb2 import (
    ComparisonFilter,
    ExistsFilter,
    TraceItemFilter,
)

from sentry.search.eap import constants
from sentry.search.eap.columns import (
    AggregateDefinition,
    ArgumentDefinition,
    ConditionalAggregateDefinition,
    ResolvedArguments,
)
from sentry.search.eap.utils import literal_validator

WEB_VITALS_MEASUREMENTS = [
    "measurements.score.total",
    "measurements.score.lcp",
    "measurements.score.fcp",
    "measurements.score.cls",
    "measurements.score.ttfb",
    "measurements.score.inp",
]


def count_processor(count_value: int | None) -> int:
    if count_value is None:
        return 0
    else:
        return count_value


def resolve_count_op(args: ResolvedArguments) -> tuple[AttributeKey, TraceItemFilter]:
    op_value = cast(str, args[0])

    filter = TraceItemFilter(
        comparison_filter=ComparisonFilter(
            key=AttributeKey(
                name="sentry.op",
                type=AttributeKey.TYPE_STRING,
            ),
            op=ComparisonFilter.OP_EQUALS,
            value=AttributeValue(val_str=op_value),
        )
    )
    return (AttributeKey(name="sentry.op", type=AttributeKey.TYPE_STRING), filter)


def resolve_key_eq_value_filter(args: ResolvedArguments) -> tuple[AttributeKey, TraceItemFilter]:
    aggregate_key = cast(AttributeKey, args[0])
    key = cast(AttributeKey, args[1])
    value = cast(str, args[2])

    filter = TraceItemFilter(
        comparison_filter=ComparisonFilter(
            key=key,
            op=ComparisonFilter.OP_EQUALS,
            value=AttributeValue(val_str=value),
        )
    )
    return (aggregate_key, filter)


# TODO: We should eventually update the frontend to query the ratio column directly
def resolve_count_scores(args: ResolvedArguments) -> tuple[AttributeKey, TraceItemFilter]:
<<<<<<< HEAD
    attribute_key = cast(AttributeKey, args[0])
    print("KEY!", attribute_key)
=======
    score_column = cast(str, args[0])
    ratio_column_name = score_column.replace("measurements.score", "score.ratio")
    if ratio_column_name == "score.ratio.total":
        ratio_column_name = "score.total"
    attribute_key = AttributeKey(name=ratio_column_name, type=AttributeKey.TYPE_DOUBLE)
>>>>>>> 6a63fd6a
    filter = TraceItemFilter(exists_filter=ExistsFilter(key=attribute_key))

    return (attribute_key, filter)


def transform_measurement_to_ratio(measurement: str) -> str:
    return measurement.replace("measurements.score", "score.ratio")


SPAN_CONDITIONAL_AGGREGATE_DEFINITIONS = {
    "count_op": ConditionalAggregateDefinition(
        internal_function=Function.FUNCTION_COUNT,
        default_search_type="integer",
        arguments=[
            ArgumentDefinition(
                argument_types={
                    "duration",
                    "number",
                    *constants.SIZE_TYPE,
                    *constants.DURATION_TYPE,
                },
                transformer=transform_measurement_to_ratio,
                validator=literal_validator(WEB_VITALS_MEASUREMENTS),
            )
        ],
        aggregate_resolver=resolve_count_op,
    ),
    "avg_if": ConditionalAggregateDefinition(
        internal_function=Function.FUNCTION_AVG,
        default_search_type="duration",
        arguments=[
            ArgumentDefinition(
                argument_types={
                    "duration",
                    "number",
                    "percentage",
                    *constants.SIZE_TYPE,
                    *constants.DURATION_TYPE,
                },
            ),
            ArgumentDefinition(
                argument_types={
                    "string",
                },
            ),
            ArgumentDefinition(
                argument_types={"string"},
                is_attribute=False,
            ),
        ],
        aggregate_resolver=resolve_key_eq_value_filter,
    ),
    "count_scores": ConditionalAggregateDefinition(
        internal_function=Function.FUNCTION_COUNT,
        default_search_type="integer",
        arguments=[
            ArgumentDefinition(
                argument_types={"string"},
                validator=literal_validator(WEB_VITALS_MEASUREMENTS),
                transformer=transform_measurement_to_ratio,
                is_attribute=True,
            )
        ],
        aggregate_resolver=resolve_count_scores,
    ),
}

SPAN_AGGREGATE_DEFINITIONS = {
    "sum": AggregateDefinition(
        internal_function=Function.FUNCTION_SUM,
        default_search_type="duration",
        arguments=[
            ArgumentDefinition(
                argument_types={
                    "duration",
                    "number",
                    *constants.SIZE_TYPE,
                    *constants.DURATION_TYPE,
                },
                default_arg="span.duration",
            )
        ],
    ),
    "avg": AggregateDefinition(
        internal_function=Function.FUNCTION_AVG,
        default_search_type="duration",
        arguments=[
            ArgumentDefinition(
                argument_types={
                    "duration",
                    "number",
                    "percentage",
                    *constants.SIZE_TYPE,
                    *constants.DURATION_TYPE,
                },
                default_arg="span.duration",
            )
        ],
    ),
    "avg_sample": AggregateDefinition(
        internal_function=Function.FUNCTION_AVG,
        default_search_type="duration",
        arguments=[
            ArgumentDefinition(
                argument_types={
                    "duration",
                    "number",
                    "percentage",
                    *constants.SIZE_TYPE,
                    *constants.DURATION_TYPE,
                },
                default_arg="span.duration",
            )
        ],
        extrapolation=False,
    ),
    "count": AggregateDefinition(
        internal_function=Function.FUNCTION_COUNT,
        infer_search_type_from_arguments=False,
        default_search_type="integer",
        processor=count_processor,
        arguments=[
            ArgumentDefinition(
                argument_types={
                    "duration",
                    "number",
                    *constants.SIZE_TYPE,
                    *constants.DURATION_TYPE,
                },
                default_arg="span.duration",
            )
        ],
    ),
    "count_sample": AggregateDefinition(
        internal_function=Function.FUNCTION_COUNT,
        infer_search_type_from_arguments=False,
        default_search_type="integer",
        processor=count_processor,
        arguments=[
            ArgumentDefinition(
                argument_types={
                    "duration",
                    "number",
                    *constants.SIZE_TYPE,
                    *constants.DURATION_TYPE,
                },
                default_arg="span.duration",
            )
        ],
        extrapolation=False,
    ),
    "p50": AggregateDefinition(
        internal_function=Function.FUNCTION_P50,
        default_search_type="duration",
        arguments=[
            ArgumentDefinition(
                argument_types={
                    "duration",
                    "number",
                    *constants.SIZE_TYPE,
                    *constants.DURATION_TYPE,
                },
                default_arg="span.duration",
            )
        ],
    ),
    "p50_sample": AggregateDefinition(
        internal_function=Function.FUNCTION_P50,
        default_search_type="duration",
        arguments=[
            ArgumentDefinition(
                argument_types={
                    "duration",
                    "number",
                    *constants.SIZE_TYPE,
                    *constants.DURATION_TYPE,
                },
                default_arg="span.duration",
            )
        ],
        extrapolation=False,
    ),
    "p75": AggregateDefinition(
        internal_function=Function.FUNCTION_P75,
        default_search_type="duration",
        arguments=[
            ArgumentDefinition(
                argument_types={
                    "duration",
                    "number",
                    *constants.SIZE_TYPE,
                    *constants.DURATION_TYPE,
                },
                default_arg="span.duration",
            )
        ],
    ),
    "p90": AggregateDefinition(
        internal_function=Function.FUNCTION_P90,
        default_search_type="duration",
        arguments=[
            ArgumentDefinition(
                argument_types={
                    "duration",
                    "number",
                    *constants.SIZE_TYPE,
                    *constants.DURATION_TYPE,
                },
                default_arg="span.duration",
            )
        ],
    ),
    "p95": AggregateDefinition(
        internal_function=Function.FUNCTION_P95,
        default_search_type="duration",
        arguments=[
            ArgumentDefinition(
                argument_types={
                    "duration",
                    "number",
                    *constants.SIZE_TYPE,
                    *constants.DURATION_TYPE,
                },
                default_arg="span.duration",
            )
        ],
    ),
    "p99": AggregateDefinition(
        internal_function=Function.FUNCTION_P99,
        default_search_type="duration",
        arguments=[
            ArgumentDefinition(
                argument_types={
                    "duration",
                    "number",
                    *constants.SIZE_TYPE,
                    *constants.DURATION_TYPE,
                },
                default_arg="span.duration",
            )
        ],
    ),
    "p100": AggregateDefinition(
        internal_function=Function.FUNCTION_MAX,
        default_search_type="duration",
        arguments=[
            ArgumentDefinition(
                argument_types={
                    "duration",
                    "number",
                    *constants.SIZE_TYPE,
                    *constants.DURATION_TYPE,
                },
                default_arg="span.duration",
            )
        ],
    ),
    "max": AggregateDefinition(
        internal_function=Function.FUNCTION_MAX,
        default_search_type="duration",
        arguments=[
            ArgumentDefinition(
                argument_types={
                    "duration",
                    "number",
                    "percentage",
                    *constants.SIZE_TYPE,
                    *constants.DURATION_TYPE,
                },
                default_arg="span.duration",
            )
        ],
    ),
    "min": AggregateDefinition(
        internal_function=Function.FUNCTION_MIN,
        default_search_type="duration",
        arguments=[
            ArgumentDefinition(
                argument_types={
                    "duration",
                    "number",
                    "percentage",
                    *constants.SIZE_TYPE,
                    *constants.DURATION_TYPE,
                },
                default_arg="span.duration",
            )
        ],
    ),
    "count_unique": AggregateDefinition(
        internal_function=Function.FUNCTION_UNIQ,
        default_search_type="integer",
        infer_search_type_from_arguments=False,
        processor=count_processor,
        arguments=[
            ArgumentDefinition(
                argument_types={"string"},
            )
        ],
    ),
    "performance_score": AggregateDefinition(
        internal_function=Function.FUNCTION_AVG,
        default_search_type="integer",
        arguments=[
            ArgumentDefinition(
                argument_types={
                    "duration",
                    "number",
                    "percentage",
                    *constants.SIZE_TYPE,
                    *constants.DURATION_TYPE,
                },
                validator=literal_validator(WEB_VITALS_MEASUREMENTS),
                is_attribute=True,
            ),
        ],
    ),
}<|MERGE_RESOLUTION|>--- conflicted
+++ resolved
@@ -66,16 +66,11 @@
 
 # TODO: We should eventually update the frontend to query the ratio column directly
 def resolve_count_scores(args: ResolvedArguments) -> tuple[AttributeKey, TraceItemFilter]:
-<<<<<<< HEAD
-    attribute_key = cast(AttributeKey, args[0])
-    print("KEY!", attribute_key)
-=======
     score_column = cast(str, args[0])
     ratio_column_name = score_column.replace("measurements.score", "score.ratio")
     if ratio_column_name == "score.ratio.total":
         ratio_column_name = "score.total"
     attribute_key = AttributeKey(name=ratio_column_name, type=AttributeKey.TYPE_DOUBLE)
->>>>>>> 6a63fd6a
     filter = TraceItemFilter(exists_filter=ExistsFilter(key=attribute_key))
 
     return (attribute_key, filter)
@@ -135,7 +130,6 @@
             ArgumentDefinition(
                 argument_types={"string"},
                 validator=literal_validator(WEB_VITALS_MEASUREMENTS),
-                transformer=transform_measurement_to_ratio,
                 is_attribute=True,
             )
         ],
