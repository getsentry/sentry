from typing import Literal, cast

from sentry_protos.snuba.v1.attribute_conditional_aggregation_pb2 import (
    AttributeConditionalAggregation,
)
from sentry_protos.snuba.v1.endpoint_trace_item_table_pb2 import Column
from sentry_protos.snuba.v1.trace_item_attribute_pb2 import (
    AttributeAggregation,
    AttributeKey,
    AttributeValue,
    ExtrapolationMode,
    Function,
    StrArray,
)
from sentry_protos.snuba.v1.trace_item_filter_pb2 import (
    ComparisonFilter,
    ExistsFilter,
    TraceItemFilter,
)

from sentry.search.eap import constants
from sentry.search.eap.columns import ArgumentDefinition, FormulaDefinition, ResolvedArguments
from sentry.search.eap.constants import RESPONSE_CODE_MAP
from sentry.search.eap.spans.utils import WEB_VITALS_MEASUREMENTS, transform_vital_score_to_ratio
from sentry.search.eap.utils import literal_validator

"""
This column represents a count of the all of spans.
It works by counting the number of spans that have the attribute "sentry.exclusive_time_ms" (which is set on every span)
"""
TOTAL_SPAN_COUNT = Column(
    aggregation=AttributeAggregation(
        aggregate=Function.FUNCTION_COUNT,
        key=AttributeKey(type=AttributeKey.TYPE_DOUBLE, name="sentry.exclusive_time_ms"),
        label="total",
        extrapolation_mode=ExtrapolationMode.EXTRAPOLATION_MODE_NONE,
    )
)


def division(args: ResolvedArguments) -> Column.BinaryFormula:
    dividend = cast(AttributeKey, args[0])
    divisor = cast(AttributeKey, args[1])

    return Column.BinaryFormula(
        left=Column(key=dividend, label="dividend"),
        op=Column.BinaryFormula.OP_DIVIDE,
        right=Column(key=divisor, label="divisor"),
    )


def avg_compare(args: ResolvedArguments) -> Column.BinaryFormula:
    attribute = cast(AttributeKey, args[0])
    comparison_attribute = cast(AttributeKey, args[1])
    first_value = cast(str, args[2])
    second_value = cast(str, args[3])

    avg_first = Column(
        conditional_aggregation=AttributeConditionalAggregation(
            aggregate=Function.FUNCTION_AVG,
            key=attribute,
            filter=TraceItemFilter(
                comparison_filter=ComparisonFilter(
                    key=comparison_attribute,
                    op=ComparisonFilter.OP_EQUALS,
                    value=AttributeValue(val_str=first_value),
                )
            ),
        )
    )

    avg_second = Column(
        conditional_aggregation=AttributeConditionalAggregation(
            aggregate=Function.FUNCTION_AVG,
            key=attribute,
            filter=TraceItemFilter(
                comparison_filter=ComparisonFilter(
                    key=comparison_attribute,
                    op=ComparisonFilter.OP_EQUALS,
                    value=AttributeValue(val_str=second_value),
                )
            ),
        )
    )

    percentage_change = Column.BinaryFormula(
        left=Column(
            formula=Column.BinaryFormula(
                left=avg_second,
                op=Column.BinaryFormula.OP_SUBTRACT,
                right=avg_first,
            )
        ),
        op=Column.BinaryFormula.OP_DIVIDE,
        right=avg_first,
    )

    return percentage_change


def failure_rate(_: ResolvedArguments) -> Column.BinaryFormula:
    return Column.BinaryFormula(
        left=Column(
            conditional_aggregation=AttributeConditionalAggregation(
                aggregate=Function.FUNCTION_COUNT,
                key=AttributeKey(
                    name="sentry.trace.status",
                    type=AttributeKey.TYPE_STRING,
                ),
                filter=TraceItemFilter(
                    comparison_filter=ComparisonFilter(
                        key=AttributeKey(
                            name="sentry.trace.status",
                            type=AttributeKey.TYPE_STRING,
                        ),
                        op=ComparisonFilter.OP_NOT_IN,
                        value=AttributeValue(
                            val_str_array=StrArray(
                                values=["ok", "cancelled", "unknown"],
                            ),
                        ),
                    )
                ),
                label="trace_status_count",
                extrapolation_mode=ExtrapolationMode.EXTRAPOLATION_MODE_NONE,
            ),
        ),
        op=Column.BinaryFormula.OP_DIVIDE,
        right=TOTAL_SPAN_COUNT,
    )


def opportunity_score(args: ResolvedArguments) -> Column.BinaryFormula:
    score_attribute = cast(AttributeKey, args[0])
    ratio_attribute = transform_vital_score_to_ratio([score_attribute])

    # TODO: We should be multiplying by the weight in the formula, but we can't until https://github.com/getsentry/eap-planning/issues/202
    return Column.BinaryFormula(
        left=Column(
            conditional_aggregation=AttributeConditionalAggregation(
                aggregate=Function.FUNCTION_COUNT,
                filter=TraceItemFilter(
                    exists_filter=ExistsFilter(key=ratio_attribute),
                ),
                key=ratio_attribute,
            )
        ),
        op=Column.BinaryFormula.OP_SUBTRACT,
        right=Column(
            conditional_aggregation=AttributeConditionalAggregation(
                aggregate=Function.FUNCTION_SUM,
                filter=TraceItemFilter(
                    exists_filter=ExistsFilter(key=ratio_attribute),
                ),
                key=ratio_attribute,
            )
        ),
    )


def http_response_rate(args: ResolvedArguments) -> Column.BinaryFormula:
    code = cast(Literal[1, 2, 3, 4, 5], args[0])

    response_codes = RESPONSE_CODE_MAP[code]
    return Column.BinaryFormula(
        left=Column(
            conditional_aggregation=AttributeConditionalAggregation(
                aggregate=Function.FUNCTION_COUNT,
                key=AttributeKey(
                    name="sentry.status_code",
                    type=AttributeKey.TYPE_STRING,
                ),
                filter=TraceItemFilter(
                    comparison_filter=ComparisonFilter(
                        key=AttributeKey(
                            name="sentry.status_code",
                            type=AttributeKey.TYPE_STRING,
                        ),
                        op=ComparisonFilter.OP_IN,
                        value=AttributeValue(
                            val_str_array=StrArray(
                                values=response_codes,  # It is faster to exact matches then startsWith
                            ),
                        ),
                    )
                ),
                label="error_request_count",
                extrapolation_mode=ExtrapolationMode.EXTRAPOLATION_MODE_NONE,
            ),
        ),
        op=Column.BinaryFormula.OP_DIVIDE,
        right=Column(
            conditional_aggregation=AttributeConditionalAggregation(
                aggregate=Function.FUNCTION_COUNT,
                key=AttributeKey(
                    name="sentry.status_code",
                    type=AttributeKey.TYPE_STRING,
                ),
                label="total_request_count",
                extrapolation_mode=ExtrapolationMode.EXTRAPOLATION_MODE_NONE,
            ),
        ),
    )


def trace_status_rate(args: ResolvedArguments) -> Column.BinaryFormula:
    status = cast(str, args[0])

    return Column.BinaryFormula(
        left=Column(
            conditional_aggregation=AttributeConditionalAggregation(
                aggregate=Function.FUNCTION_COUNT,
                key=AttributeKey(
                    name="sentry.trace.status",
                    type=AttributeKey.TYPE_STRING,
                ),
                filter=TraceItemFilter(
                    comparison_filter=ComparisonFilter(
                        key=AttributeKey(
                            name="sentry.trace.status",
                            type=AttributeKey.TYPE_STRING,
                        ),
                        op=ComparisonFilter.OP_EQUALS,
                        value=AttributeValue(
                            val_str=status,
                        ),
                    )
                ),
                label="trace_status_count",
                extrapolation_mode=ExtrapolationMode.EXTRAPOLATION_MODE_NONE,
            ),
        ),
        op=Column.BinaryFormula.OP_DIVIDE,
        right=TOTAL_SPAN_COUNT,
    )


def cache_miss_rate(args: ResolvedArguments) -> Column.BinaryFormula:
    return Column.BinaryFormula(
        left=Column(
            conditional_aggregation=AttributeConditionalAggregation(
                aggregate=Function.FUNCTION_COUNT,
                key=AttributeKey(
                    name="cache.hit",
                    type=AttributeKey.TYPE_BOOLEAN,
                ),
                filter=TraceItemFilter(
                    comparison_filter=ComparisonFilter(
                        key=AttributeKey(
                            name="cache.hit",
                            type=AttributeKey.TYPE_BOOLEAN,
                        ),
                        op=ComparisonFilter.OP_EQUALS,
                        value=AttributeValue(
                            val_bool=False,
                        ),
                    )
                ),
                label="cache_miss_count",
                extrapolation_mode=ExtrapolationMode.EXTRAPOLATION_MODE_NONE,
            ),
        ),
        op=Column.BinaryFormula.OP_DIVIDE,
        right=Column(
            conditional_aggregation=AttributeConditionalAggregation(
                aggregate=Function.FUNCTION_COUNT,
                key=AttributeKey(
                    name="cache.hit",
                    type=AttributeKey.TYPE_BOOLEAN,
                ),
                label="total_cache_count",
                extrapolation_mode=ExtrapolationMode.EXTRAPOLATION_MODE_NONE,
            ),
        ),
    )


def ttfd_contribution_rate(args: ResolvedArguments) -> Column.BinaryFormula:
    return Column.BinaryFormula(
        left=Column(
            conditional_aggregation=AttributeConditionalAggregation(
                aggregate=Function.FUNCTION_COUNT,
                key=AttributeKey(name="sentry.ttfd", type=AttributeKey.TYPE_STRING),
                filter=TraceItemFilter(
                    comparison_filter=ComparisonFilter(
                        key=AttributeKey(name="sentry.ttfd", type=AttributeKey.TYPE_STRING),
                        op=ComparisonFilter.OP_EQUALS,
                        value=AttributeValue(val_str="ttfd"),
                    )
                ),
                label="ttfd_count",
                extrapolation_mode=ExtrapolationMode.EXTRAPOLATION_MODE_NONE,
            ),
        ),
        op=Column.BinaryFormula.OP_DIVIDE,
        right=TOTAL_SPAN_COUNT,
    )


def ttid_contribution_rate(args: ResolvedArguments) -> Column.BinaryFormula:
    return Column.BinaryFormula(
        left=Column(
            conditional_aggregation=AttributeConditionalAggregation(
                aggregate=Function.FUNCTION_COUNT,
                key=AttributeKey(name="sentry.ttid", type=AttributeKey.TYPE_STRING),
                filter=TraceItemFilter(
                    comparison_filter=ComparisonFilter(
                        key=AttributeKey(name="sentry.ttid", type=AttributeKey.TYPE_STRING),
                        op=ComparisonFilter.OP_EQUALS,
                        value=AttributeValue(val_str="ttid"),
                    )
                ),
                label="ttid_count",
                extrapolation_mode=ExtrapolationMode.EXTRAPOLATION_MODE_NONE,
            ),
        ),
        op=Column.BinaryFormula.OP_DIVIDE,
        right=TOTAL_SPAN_COUNT,
    )


def time_spent_percentage(args: ResolvedArguments) -> Column.BinaryFormula:
    attribute = cast(AttributeKey, args[0])
    """TODO: This function isn't fully implemented, when https://github.com/getsentry/eap-planning/issues/202 is merged we can properly divide by the total time"""

    return Column.BinaryFormula(
        left=Column(
            aggregation=AttributeAggregation(aggregate=Function.FUNCTION_SUM, key=attribute)
        ),
        op=Column.BinaryFormula.OP_DIVIDE,
        right=Column(
            aggregation=AttributeAggregation(aggregate=Function.FUNCTION_SUM, key=attribute)
        ),
    )


SPAN_FORMULA_DEFINITIONS = {
    "http_response_rate": FormulaDefinition(
        default_search_type="percentage",
        is_aggregate=True,
        arguments=[
            ArgumentDefinition(
                argument_types={"integer"},
                is_attribute=False,
                validator=literal_validator(["1", "2", "3", "4", "5"]),
            )
        ],
        formula_resolver=http_response_rate,
    ),
    "cache_miss_rate": FormulaDefinition(
        default_search_type="percentage",
        arguments=[],
        formula_resolver=cache_miss_rate,
        is_aggregate=True,
    ),
    "trace_status_rate": FormulaDefinition(
        default_search_type="percentage",
        is_aggregate=True,
        arguments=[
            ArgumentDefinition(
                argument_types={"string"},
                is_attribute=False,
            )
        ],
        formula_resolver=trace_status_rate,
    ),
    "failure_rate": FormulaDefinition(
        default_search_type="percentage",
        arguments=[],
        formula_resolver=failure_rate,
        is_aggregate=True,
    ),
    "ttfd_contribution_rate": FormulaDefinition(
        default_search_type="percentage",
        arguments=[],
        formula_resolver=ttfd_contribution_rate,
        is_aggregate=True,
    ),
    "ttid_contribution_rate": FormulaDefinition(
        default_search_type="percentage",
        arguments=[],
        formula_resolver=ttid_contribution_rate,
        is_aggregate=True,
    ),
    "opportunity_score": FormulaDefinition(
        default_search_type="percentage",
        arguments=[
            ArgumentDefinition(
                argument_types={
                    "duration",
                    "number",
                },
                validator=literal_validator(WEB_VITALS_MEASUREMENTS),
            ),
        ],
        formula_resolver=opportunity_score,
        is_aggregate=True,
    ),
    "avg_compare": FormulaDefinition(
        default_search_type="percentage",
        arguments=[
            ArgumentDefinition(
                argument_types={
                    "duration",
                    "number",
                    "percentage",
                    *constants.SIZE_TYPE,
                    *constants.DURATION_TYPE,
                },
            ),
            ArgumentDefinition(
                argument_types={
                    "string",
                },
            ),
            ArgumentDefinition(
                argument_types={
                    "string",
                },
                is_attribute=False,
            ),
            ArgumentDefinition(
                argument_types={
                    "string",
                },
                is_attribute=False,
            ),
        ],
        formula_resolver=avg_compare,
        is_aggregate=True,
    ),
<<<<<<< HEAD
    "time_spent_percentage": FormulaDefinition(
        default_search_type="percentage",
=======
    "division": FormulaDefinition(
        default_search_type="number",
>>>>>>> 8ae7ee0a
        arguments=[
            ArgumentDefinition(
                argument_types={
                    "duration",
                    "number",
                    "percentage",
                    *constants.SIZE_TYPE,
                    *constants.DURATION_TYPE,
                },
<<<<<<< HEAD
                default_arg="span.self_time",
                validator=literal_validator(["span.self_time", "span.duration"]),
            )
        ],
        formula_resolver=time_spent_percentage,
=======
            ),
            ArgumentDefinition(
                argument_types={
                    "duration",
                    "number",
                    "percentage",
                    *constants.SIZE_TYPE,
                    *constants.DURATION_TYPE,
                },
            ),
        ],
        formula_resolver=division,
>>>>>>> 8ae7ee0a
        is_aggregate=True,
    ),
}<|MERGE_RESOLUTION|>--- conflicted
+++ resolved
@@ -429,13 +429,8 @@
         formula_resolver=avg_compare,
         is_aggregate=True,
     ),
-<<<<<<< HEAD
-    "time_spent_percentage": FormulaDefinition(
-        default_search_type="percentage",
-=======
     "division": FormulaDefinition(
         default_search_type="number",
->>>>>>> 8ae7ee0a
         arguments=[
             ArgumentDefinition(
                 argument_types={
@@ -445,13 +440,6 @@
                     *constants.SIZE_TYPE,
                     *constants.DURATION_TYPE,
                 },
-<<<<<<< HEAD
-                default_arg="span.self_time",
-                validator=literal_validator(["span.self_time", "span.duration"]),
-            )
-        ],
-        formula_resolver=time_spent_percentage,
-=======
             ),
             ArgumentDefinition(
                 argument_types={
@@ -464,7 +452,24 @@
             ),
         ],
         formula_resolver=division,
->>>>>>> 8ae7ee0a
+        is_aggregate=True,
+    ),
+    "time_spent_percentage": FormulaDefinition(
+        default_search_type="percentage",
+        arguments=[
+            ArgumentDefinition(
+                argument_types={
+                    "duration",
+                    "number",
+                    "percentage",
+                    *constants.SIZE_TYPE,
+                    *constants.DURATION_TYPE,
+                },
+                default_arg="span.self_time",
+                validator=literal_validator(["span.self_time", "span.duration"]),
+            )
+        ],
+        formula_resolver=time_spent_percentage,
         is_aggregate=True,
     ),
 }