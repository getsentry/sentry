--- conflicted
+++ resolved
@@ -737,30 +737,6 @@
     )
 
 
-<<<<<<< HEAD
-def eps(_: ResolvedArguments, settings: ResolverSettings) -> Column.BinaryFormula:
-    extrapolation_mode = settings["extrapolation_mode"]
-    is_timeseries_request = settings["snuba_params"].is_timeseries_request
-
-    divisor = (
-        settings["snuba_params"].timeseries_granularity_secs
-        if is_timeseries_request
-        else settings["snuba_params"].interval
-    )
-
-    return Column.BinaryFormula(
-        left=Column(
-            aggregation=AttributeAggregation(
-                aggregate=Function.FUNCTION_COUNT,
-                key=AttributeKey(type=AttributeKey.TYPE_DOUBLE, name="sentry.exclusive_time_ms"),
-                extrapolation_mode=extrapolation_mode,
-            ),
-        ),
-        op=Column.BinaryFormula.OP_DIVIDE,
-        right=Column(
-            literal=LiteralValue(val_double=divisor),
-        ),
-=======
 def failure_count(_: ResolvedArguments, settings: ResolverSettings) -> Column.BinaryFormula:
     extrapolation_mode = settings["extrapolation_mode"]
 
@@ -791,7 +767,31 @@
         ),
         op=Column.BinaryFormula.OP_MULTIPLY,
         right=Column(literal=LiteralValue(val_double=1.0)),
->>>>>>> c47b4370
+    )
+
+
+def eps(_: ResolvedArguments, settings: ResolverSettings) -> Column.BinaryFormula:
+    extrapolation_mode = settings["extrapolation_mode"]
+    is_timeseries_request = settings["snuba_params"].is_timeseries_request
+
+    divisor = (
+        settings["snuba_params"].timeseries_granularity_secs
+        if is_timeseries_request
+        else settings["snuba_params"].interval
+    )
+
+    return Column.BinaryFormula(
+        left=Column(
+            aggregation=AttributeAggregation(
+                aggregate=Function.FUNCTION_COUNT,
+                key=AttributeKey(type=AttributeKey.TYPE_DOUBLE, name="sentry.exclusive_time_ms"),
+                extrapolation_mode=extrapolation_mode,
+            ),
+        ),
+        op=Column.BinaryFormula.OP_DIVIDE,
+        right=Column(
+            literal=LiteralValue(val_double=divisor),
+        ),
     )
 
 
@@ -978,15 +978,13 @@
     "tpm": FormulaDefinition(
         default_search_type="rate", arguments=[], formula_resolver=tpm, is_aggregate=True
     ),
-<<<<<<< HEAD
-    "eps": FormulaDefinition(
-        default_search_type="rate", arguments=[], formula_resolver=eps, is_aggregate=True
-=======
     "failure_count": FormulaDefinition(
         default_search_type="integer",
         arguments=[],
         formula_resolver=failure_count,
         is_aggregate=True,
->>>>>>> c47b4370
+    ),
+    "eps": FormulaDefinition(
+        default_search_type="rate", arguments=[], formula_resolver=eps, is_aggregate=True
     ),
 }