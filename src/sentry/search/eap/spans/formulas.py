from typing import Literal, cast

from sentry_protos.snuba.v1.attribute_conditional_aggregation_pb2 import (
    AttributeConditionalAggregation,
)
from sentry_protos.snuba.v1.endpoint_trace_item_table_pb2 import Column
from sentry_protos.snuba.v1.trace_item_attribute_pb2 import (
    AttributeAggregation,
    AttributeKey,
    AttributeValue,
    Function,
    StrArray,
)
from sentry_protos.snuba.v1.trace_item_filter_pb2 import (
    ComparisonFilter,
    ExistsFilter,
    TraceItemFilter,
)

<<<<<<< HEAD
from sentry.search.eap.columns import (
    ArgumentDefinition,
    FormulaDefinition,
    ResolvedArguments,
    ResolverSettings,
)
=======
from sentry.search.eap import constants
from sentry.search.eap.columns import ArgumentDefinition, FormulaDefinition, ResolvedArguments
>>>>>>> 00152f4a
from sentry.search.eap.constants import RESPONSE_CODE_MAP
from sentry.search.eap.spans.utils import WEB_VITALS_MEASUREMENTS, transform_vital_score_to_ratio
from sentry.search.eap.utils import literal_validator


def get_total_span_count(settings: ResolverSettings) -> Column:
    """
    This column represents a count of the all of spans.
    It works by counting the number of spans that have the attribute "sentry.exclusive_time_ms" (which is set on every span)
    """
    extrapolation_mode = settings["extrapolation_mode"]
    return Column(
        aggregation=AttributeAggregation(
            aggregate=Function.FUNCTION_COUNT,
            key=AttributeKey(type=AttributeKey.TYPE_DOUBLE, name="sentry.exclusive_time_ms"),
            label="total",
            extrapolation_mode=extrapolation_mode,
        )
    )


<<<<<<< HEAD
def failure_rate(_: ResolvedArguments, settings: ResolverSettings) -> Column.BinaryFormula:
    extrapolation_mode = settings["extrapolation_mode"]

=======
def division(args: ResolvedArguments) -> Column.BinaryFormula:
    dividend = cast(AttributeKey, args[0])
    divisor = cast(AttributeKey, args[1])

    return Column.BinaryFormula(
        left=Column(key=dividend, label="dividend"),
        op=Column.BinaryFormula.OP_DIVIDE,
        right=Column(key=divisor, label="divisor"),
    )


def avg_compare(args: ResolvedArguments) -> Column.BinaryFormula:
    attribute = cast(AttributeKey, args[0])
    comparison_attribute = cast(AttributeKey, args[1])
    first_value = cast(str, args[2])
    second_value = cast(str, args[3])

    avg_first = Column(
        conditional_aggregation=AttributeConditionalAggregation(
            aggregate=Function.FUNCTION_AVG,
            key=attribute,
            filter=TraceItemFilter(
                comparison_filter=ComparisonFilter(
                    key=comparison_attribute,
                    op=ComparisonFilter.OP_EQUALS,
                    value=AttributeValue(val_str=first_value),
                )
            ),
        )
    )

    avg_second = Column(
        conditional_aggregation=AttributeConditionalAggregation(
            aggregate=Function.FUNCTION_AVG,
            key=attribute,
            filter=TraceItemFilter(
                comparison_filter=ComparisonFilter(
                    key=comparison_attribute,
                    op=ComparisonFilter.OP_EQUALS,
                    value=AttributeValue(val_str=second_value),
                )
            ),
        )
    )

    percentage_change = Column.BinaryFormula(
        left=Column(
            formula=Column.BinaryFormula(
                left=avg_second,
                op=Column.BinaryFormula.OP_SUBTRACT,
                right=avg_first,
            )
        ),
        op=Column.BinaryFormula.OP_DIVIDE,
        right=avg_first,
    )

    return percentage_change


def failure_rate(_: ResolvedArguments) -> Column.BinaryFormula:
>>>>>>> 00152f4a
    return Column.BinaryFormula(
        left=Column(
            conditional_aggregation=AttributeConditionalAggregation(
                aggregate=Function.FUNCTION_COUNT,
                key=AttributeKey(
                    name="sentry.trace.status",
                    type=AttributeKey.TYPE_STRING,
                ),
                filter=TraceItemFilter(
                    comparison_filter=ComparisonFilter(
                        key=AttributeKey(
                            name="sentry.trace.status",
                            type=AttributeKey.TYPE_STRING,
                        ),
                        op=ComparisonFilter.OP_NOT_IN,
                        value=AttributeValue(
                            val_str_array=StrArray(
                                values=["ok", "cancelled", "unknown"],
                            ),
                        ),
                    )
                ),
                label="trace_status_count",
                extrapolation_mode=extrapolation_mode,
            ),
        ),
        op=Column.BinaryFormula.OP_DIVIDE,
        right=get_total_span_count(settings),
    )


<<<<<<< HEAD
def http_response_rate(args: ResolvedArguments, settings: ResolverSettings) -> Column.BinaryFormula:
=======
def opportunity_score(args: ResolvedArguments) -> Column.BinaryFormula:
    score_attribute = cast(AttributeKey, args[0])
    ratio_attribute = transform_vital_score_to_ratio([score_attribute])

    # TODO: We should be multiplying by the weight in the formula, but we can't until https://github.com/getsentry/eap-planning/issues/202
    return Column.BinaryFormula(
        left=Column(
            conditional_aggregation=AttributeConditionalAggregation(
                aggregate=Function.FUNCTION_COUNT,
                filter=TraceItemFilter(
                    exists_filter=ExistsFilter(key=ratio_attribute),
                ),
                key=ratio_attribute,
            )
        ),
        op=Column.BinaryFormula.OP_SUBTRACT,
        right=Column(
            conditional_aggregation=AttributeConditionalAggregation(
                aggregate=Function.FUNCTION_SUM,
                filter=TraceItemFilter(
                    exists_filter=ExistsFilter(key=ratio_attribute),
                ),
                key=ratio_attribute,
            )
        ),
    )


def http_response_rate(args: ResolvedArguments) -> Column.BinaryFormula:
>>>>>>> 00152f4a
    code = cast(Literal[1, 2, 3, 4, 5], args[0])
    extrapolation_mode = settings["extrapolation_mode"]

    response_codes = RESPONSE_CODE_MAP[code]
    return Column.BinaryFormula(
        left=Column(
            conditional_aggregation=AttributeConditionalAggregation(
                aggregate=Function.FUNCTION_COUNT,
                key=AttributeKey(
                    name="sentry.status_code",
                    type=AttributeKey.TYPE_STRING,
                ),
                filter=TraceItemFilter(
                    comparison_filter=ComparisonFilter(
                        key=AttributeKey(
                            name="sentry.status_code",
                            type=AttributeKey.TYPE_STRING,
                        ),
                        op=ComparisonFilter.OP_IN,
                        value=AttributeValue(
                            val_str_array=StrArray(
                                values=response_codes,  # It is faster to exact matches then startsWith
                            ),
                        ),
                    )
                ),
                label="error_request_count",
                extrapolation_mode=extrapolation_mode,
            ),
        ),
        op=Column.BinaryFormula.OP_DIVIDE,
        right=Column(
            conditional_aggregation=AttributeConditionalAggregation(
                aggregate=Function.FUNCTION_COUNT,
                key=AttributeKey(
                    name="sentry.status_code",
                    type=AttributeKey.TYPE_STRING,
                ),
                label="total_request_count",
                extrapolation_mode=extrapolation_mode,
            ),
        ),
    )


def trace_status_rate(args: ResolvedArguments, settings: ResolverSettings) -> Column.BinaryFormula:
    status = cast(str, args[0])
    extrapolation_mode = settings["extrapolation_mode"]
    return Column.BinaryFormula(
        left=Column(
            conditional_aggregation=AttributeConditionalAggregation(
                aggregate=Function.FUNCTION_COUNT,
                key=AttributeKey(
                    name="sentry.trace.status",
                    type=AttributeKey.TYPE_STRING,
                ),
                filter=TraceItemFilter(
                    comparison_filter=ComparisonFilter(
                        key=AttributeKey(
                            name="sentry.trace.status",
                            type=AttributeKey.TYPE_STRING,
                        ),
                        op=ComparisonFilter.OP_EQUALS,
                        value=AttributeValue(
                            val_str=status,
                        ),
                    )
                ),
                label="trace_status_count",
                extrapolation_mode=extrapolation_mode,
            ),
        ),
        op=Column.BinaryFormula.OP_DIVIDE,
        right=get_total_span_count(settings),
    )


def cache_miss_rate(_: ResolvedArguments, settings: ResolverSettings) -> Column.BinaryFormula:
    extrapolation_mode = settings["extrapolation_mode"]

    return Column.BinaryFormula(
        left=Column(
            conditional_aggregation=AttributeConditionalAggregation(
                aggregate=Function.FUNCTION_COUNT,
                key=AttributeKey(
                    name="cache.hit",
                    type=AttributeKey.TYPE_BOOLEAN,
                ),
                filter=TraceItemFilter(
                    comparison_filter=ComparisonFilter(
                        key=AttributeKey(
                            name="cache.hit",
                            type=AttributeKey.TYPE_BOOLEAN,
                        ),
                        op=ComparisonFilter.OP_EQUALS,
                        value=AttributeValue(
                            val_bool=False,
                        ),
                    )
                ),
                label="cache_miss_count",
                extrapolation_mode=extrapolation_mode,
            ),
        ),
        op=Column.BinaryFormula.OP_DIVIDE,
        right=Column(
            conditional_aggregation=AttributeConditionalAggregation(
                aggregate=Function.FUNCTION_COUNT,
                key=AttributeKey(
                    name="cache.hit",
                    type=AttributeKey.TYPE_BOOLEAN,
                ),
                label="total_cache_count",
                extrapolation_mode=extrapolation_mode,
            ),
        ),
    )


def ttfd_contribution_rate(
    args: ResolvedArguments, settings: ResolverSettings
) -> Column.BinaryFormula:
    extrapolation_mode = settings["extrapolation_mode"]

    return Column.BinaryFormula(
        left=Column(
            conditional_aggregation=AttributeConditionalAggregation(
                aggregate=Function.FUNCTION_COUNT,
                key=AttributeKey(name="sentry.ttfd", type=AttributeKey.TYPE_STRING),
                filter=TraceItemFilter(
                    comparison_filter=ComparisonFilter(
                        key=AttributeKey(name="sentry.ttfd", type=AttributeKey.TYPE_STRING),
                        op=ComparisonFilter.OP_EQUALS,
                        value=AttributeValue(val_str="ttfd"),
                    )
                ),
                label="ttfd_count",
                extrapolation_mode=extrapolation_mode,
            ),
        ),
        op=Column.BinaryFormula.OP_DIVIDE,
        right=get_total_span_count(settings),
    )


def ttid_contribution_rate(
    _: ResolvedArguments, settings: ResolverSettings
) -> Column.BinaryFormula:
    extrapolation_mode = settings["extrapolation_mode"]

    return Column.BinaryFormula(
        left=Column(
            conditional_aggregation=AttributeConditionalAggregation(
                aggregate=Function.FUNCTION_COUNT,
                key=AttributeKey(name="sentry.ttid", type=AttributeKey.TYPE_STRING),
                filter=TraceItemFilter(
                    comparison_filter=ComparisonFilter(
                        key=AttributeKey(name="sentry.ttid", type=AttributeKey.TYPE_STRING),
                        op=ComparisonFilter.OP_EQUALS,
                        value=AttributeValue(val_str="ttid"),
                    )
                ),
                label="ttid_count",
                extrapolation_mode=extrapolation_mode,
            ),
        ),
        op=Column.BinaryFormula.OP_DIVIDE,
        right=get_total_span_count(settings),
    )


def time_spent_percentage(args: ResolvedArguments) -> Column.BinaryFormula:
    attribute = cast(AttributeKey, args[0])
    """TODO: This function isn't fully implemented, when https://github.com/getsentry/eap-planning/issues/202 is merged we can properly divide by the total time"""

    return Column.BinaryFormula(
        left=Column(
            aggregation=AttributeAggregation(aggregate=Function.FUNCTION_SUM, key=attribute)
        ),
        op=Column.BinaryFormula.OP_DIVIDE,
        right=Column(
            aggregation=AttributeAggregation(aggregate=Function.FUNCTION_SUM, key=attribute)
        ),
    )


SPAN_FORMULA_DEFINITIONS = {
    "http_response_rate": FormulaDefinition(
        default_search_type="percentage",
        is_aggregate=True,
        arguments=[
            ArgumentDefinition(
                argument_types={"integer"},
                is_attribute=False,
                validator=literal_validator(["1", "2", "3", "4", "5"]),
            )
        ],
        formula_resolver=http_response_rate,
    ),
    "cache_miss_rate": FormulaDefinition(
        default_search_type="percentage",
        arguments=[],
        formula_resolver=cache_miss_rate,
        is_aggregate=True,
    ),
    "trace_status_rate": FormulaDefinition(
        default_search_type="percentage",
        is_aggregate=True,
        arguments=[
            ArgumentDefinition(
                argument_types={"string"},
                is_attribute=False,
            )
        ],
        formula_resolver=trace_status_rate,
    ),
    "failure_rate": FormulaDefinition(
        default_search_type="percentage",
        arguments=[],
        formula_resolver=failure_rate,
        is_aggregate=True,
    ),
    "ttfd_contribution_rate": FormulaDefinition(
        default_search_type="percentage",
        arguments=[],
        formula_resolver=ttfd_contribution_rate,
        is_aggregate=True,
    ),
    "ttid_contribution_rate": FormulaDefinition(
        default_search_type="percentage",
        arguments=[],
        formula_resolver=ttid_contribution_rate,
        is_aggregate=True,
    ),
    "opportunity_score": FormulaDefinition(
        default_search_type="percentage",
        arguments=[
            ArgumentDefinition(
                argument_types={
                    "duration",
                    "number",
                },
                validator=literal_validator(WEB_VITALS_MEASUREMENTS),
            ),
        ],
        formula_resolver=opportunity_score,
        is_aggregate=True,
    ),
    "avg_compare": FormulaDefinition(
        default_search_type="percentage",
        arguments=[
            ArgumentDefinition(
                argument_types={
                    "duration",
                    "number",
                    "percentage",
                    *constants.SIZE_TYPE,
                    *constants.DURATION_TYPE,
                },
            ),
            ArgumentDefinition(
                argument_types={
                    "string",
                },
            ),
            ArgumentDefinition(
                argument_types={
                    "string",
                },
                is_attribute=False,
            ),
            ArgumentDefinition(
                argument_types={
                    "string",
                },
                is_attribute=False,
            ),
        ],
        formula_resolver=avg_compare,
        is_aggregate=True,
    ),
    "division": FormulaDefinition(
        default_search_type="number",
        arguments=[
            ArgumentDefinition(
                argument_types={
                    "duration",
                    "number",
                    "percentage",
                    *constants.SIZE_TYPE,
                    *constants.DURATION_TYPE,
                },
            ),
            ArgumentDefinition(
                argument_types={
                    "duration",
                    "number",
                    "percentage",
                    *constants.SIZE_TYPE,
                    *constants.DURATION_TYPE,
                },
            ),
        ],
        formula_resolver=division,
        is_aggregate=True,
    ),
    "time_spent_percentage": FormulaDefinition(
        default_search_type="percentage",
        arguments=[
            ArgumentDefinition(
                argument_types={
                    "duration",
                    "number",
                    "percentage",
                    *constants.SIZE_TYPE,
                    *constants.DURATION_TYPE,
                },
                default_arg="span.self_time",
                validator=literal_validator(["span.self_time", "span.duration"]),
            )
        ],
        formula_resolver=time_spent_percentage,
        is_aggregate=True,
    ),
}<|MERGE_RESOLUTION|>--- conflicted
+++ resolved
@@ -17,17 +17,13 @@
     TraceItemFilter,
 )
 
-<<<<<<< HEAD
+from sentry.search.eap import constants
 from sentry.search.eap.columns import (
     ArgumentDefinition,
     FormulaDefinition,
     ResolvedArguments,
     ResolverSettings,
 )
-=======
-from sentry.search.eap import constants
-from sentry.search.eap.columns import ArgumentDefinition, FormulaDefinition, ResolvedArguments
->>>>>>> 00152f4a
 from sentry.search.eap.constants import RESPONSE_CODE_MAP
 from sentry.search.eap.spans.utils import WEB_VITALS_MEASUREMENTS, transform_vital_score_to_ratio
 from sentry.search.eap.utils import literal_validator
@@ -49,12 +45,7 @@
     )
 
 
-<<<<<<< HEAD
-def failure_rate(_: ResolvedArguments, settings: ResolverSettings) -> Column.BinaryFormula:
-    extrapolation_mode = settings["extrapolation_mode"]
-
-=======
-def division(args: ResolvedArguments) -> Column.BinaryFormula:
+def division(args: ResolvedArguments, _: ResolverSettings) -> Column.BinaryFormula:
     dividend = cast(AttributeKey, args[0])
     divisor = cast(AttributeKey, args[1])
 
@@ -65,7 +56,8 @@
     )
 
 
-def avg_compare(args: ResolvedArguments) -> Column.BinaryFormula:
+def avg_compare(args: ResolvedArguments, settings: ResolverSettings) -> Column.BinaryFormula:
+    extrapolation_mode = settings["extrapolation_mode"]
     attribute = cast(AttributeKey, args[0])
     comparison_attribute = cast(AttributeKey, args[1])
     first_value = cast(str, args[2])
@@ -82,6 +74,7 @@
                     value=AttributeValue(val_str=first_value),
                 )
             ),
+            extrapolation_mode=extrapolation_mode,
         )
     )
 
@@ -114,8 +107,9 @@
     return percentage_change
 
 
-def failure_rate(_: ResolvedArguments) -> Column.BinaryFormula:
->>>>>>> 00152f4a
+def failure_rate(_: ResolvedArguments, settings: ResolverSettings) -> Column.BinaryFormula:
+    extrapolation_mode = settings["extrapolation_mode"]
+
     return Column.BinaryFormula(
         left=Column(
             conditional_aggregation=AttributeConditionalAggregation(
@@ -147,10 +141,9 @@
     )
 
 
-<<<<<<< HEAD
-def http_response_rate(args: ResolvedArguments, settings: ResolverSettings) -> Column.BinaryFormula:
-=======
-def opportunity_score(args: ResolvedArguments) -> Column.BinaryFormula:
+def opportunity_score(args: ResolvedArguments, settings: ResolverSettings) -> Column.BinaryFormula:
+    extrapolation_mode = settings["extrapolation_mode"]
+
     score_attribute = cast(AttributeKey, args[0])
     ratio_attribute = transform_vital_score_to_ratio([score_attribute])
 
@@ -163,6 +156,7 @@
                     exists_filter=ExistsFilter(key=ratio_attribute),
                 ),
                 key=ratio_attribute,
+                extrapolation_mode=extrapolation_mode,
             )
         ),
         op=Column.BinaryFormula.OP_SUBTRACT,
@@ -173,15 +167,16 @@
                     exists_filter=ExistsFilter(key=ratio_attribute),
                 ),
                 key=ratio_attribute,
-            )
-        ),
-    )
-
-
-def http_response_rate(args: ResolvedArguments) -> Column.BinaryFormula:
->>>>>>> 00152f4a
+                extrapolation_mode=extrapolation_mode,
+            )
+        ),
+    )
+
+
+def http_response_rate(args: ResolvedArguments, settings: ResolverSettings) -> Column.BinaryFormula:
+    extrapolation_mode = settings["extrapolation_mode"]
+
     code = cast(Literal[1, 2, 3, 4, 5], args[0])
-    extrapolation_mode = settings["extrapolation_mode"]
 
     response_codes = RESPONSE_CODE_MAP[code]
     return Column.BinaryFormula(
@@ -226,8 +221,10 @@
 
 
 def trace_status_rate(args: ResolvedArguments, settings: ResolverSettings) -> Column.BinaryFormula:
+    extrapolation_mode = settings["extrapolation_mode"]
+
     status = cast(str, args[0])
-    extrapolation_mode = settings["extrapolation_mode"]
+
     return Column.BinaryFormula(
         left=Column(
             conditional_aggregation=AttributeConditionalAggregation(
@@ -300,7 +297,7 @@
 
 
 def ttfd_contribution_rate(
-    args: ResolvedArguments, settings: ResolverSettings
+    _: ResolvedArguments, settings: ResolverSettings
 ) -> Column.BinaryFormula:
     extrapolation_mode = settings["extrapolation_mode"]
 
@@ -351,17 +348,29 @@
     )
 
 
-def time_spent_percentage(args: ResolvedArguments) -> Column.BinaryFormula:
+def time_spent_percentage(
+    args: ResolvedArguments, settings: ResolverSettings
+) -> Column.BinaryFormula:
+    extrapolation_mode = settings["extrapolation_mode"]
+
     attribute = cast(AttributeKey, args[0])
     """TODO: This function isn't fully implemented, when https://github.com/getsentry/eap-planning/issues/202 is merged we can properly divide by the total time"""
 
     return Column.BinaryFormula(
         left=Column(
-            aggregation=AttributeAggregation(aggregate=Function.FUNCTION_SUM, key=attribute)
+            aggregation=AttributeAggregation(
+                aggregate=Function.FUNCTION_SUM,
+                key=attribute,
+                extrapolation_mode=extrapolation_mode,
+            )
         ),
         op=Column.BinaryFormula.OP_DIVIDE,
         right=Column(
-            aggregation=AttributeAggregation(aggregate=Function.FUNCTION_SUM, key=attribute)
+            aggregation=AttributeAggregation(
+                aggregate=Function.FUNCTION_SUM,
+                key=attribute,
+                extrapolation_mode=extrapolation_mode,
+            )
         ),
     )
 
