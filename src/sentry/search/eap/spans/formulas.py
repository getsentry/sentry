--- conflicted
+++ resolved
@@ -1,9 +1,5 @@
-<<<<<<< HEAD
-=======
-from collections.abc import Callable
-from typing import Any, Literal
+from typing import Literal
 
->>>>>>> 2011daa2
 from sentry_protos.snuba.v1.attribute_conditional_aggregation_pb2 import (
     AttributeConditionalAggregation,
 )
@@ -66,28 +62,55 @@
     )
 
 
-<<<<<<< HEAD
-def cache_miss_rate(arg: None) -> Column.BinaryFormula:
-=======
 def trace_status_rate(status: str) -> Column.BinaryFormula:
->>>>>>> 2011daa2
     return Column.BinaryFormula(
         left=Column(
             conditional_aggregation=AttributeConditionalAggregation(
                 aggregate=Function.FUNCTION_COUNT,
                 key=AttributeKey(
-<<<<<<< HEAD
-                    name="cache.hit",
-                    type=AttributeKey.TYPE_BOOLEAN,
-=======
                     name="sentry.trace.status",
                     type=AttributeKey.TYPE_STRING,
->>>>>>> 2011daa2
                 ),
                 filter=TraceItemFilter(
                     comparison_filter=ComparisonFilter(
                         key=AttributeKey(
-<<<<<<< HEAD
+                            name="sentry.trace.status",
+                            type=AttributeKey.TYPE_STRING,
+                        ),
+                        op=ComparisonFilter.OP_EQUALS,
+                        value=AttributeValue(
+                            val_str=status,
+                        ),
+                    )
+                ),
+                label="trace_status_count",
+                extrapolation_mode=ExtrapolationMode.EXTRAPOLATION_MODE_NONE,
+            ),
+        ),
+        op=Column.BinaryFormula.OP_DIVIDE,
+        right=Column(
+            aggregation=AttributeAggregation(
+                aggregate=Function.FUNCTION_COUNT,
+                key=AttributeKey(type=AttributeKey.TYPE_DOUBLE, name="sentry.exclusive_time_ms"),
+                label="total",
+                extrapolation_mode=ExtrapolationMode.EXTRAPOLATION_MODE_NONE,
+            )
+        ),
+    )
+
+
+def cache_miss_rate(arg: None) -> Column.BinaryFormula:
+    return Column.BinaryFormula(
+        left=Column(
+            conditional_aggregation=AttributeConditionalAggregation(
+                aggregate=Function.FUNCTION_COUNT,
+                key=AttributeKey(
+                    name="cache.hit",
+                    type=AttributeKey.TYPE_BOOLEAN,
+                ),
+                filter=TraceItemFilter(
+                    comparison_filter=ComparisonFilter(
+                        key=AttributeKey(
                             name="cache.hit",
                             type=AttributeKey.TYPE_BOOLEAN,
                         ),
@@ -98,24 +121,11 @@
                     )
                 ),
                 label="cache_miss_count",
-=======
-                            name="sentry.trace.status",
-                            type=AttributeKey.TYPE_STRING,
-                        ),
-                        op=ComparisonFilter.OP_EQUALS,
-                        value=AttributeValue(
-                            val_str=status,
-                        ),
-                    )
-                ),
-                label="trace_status_count",
->>>>>>> 2011daa2
                 extrapolation_mode=ExtrapolationMode.EXTRAPOLATION_MODE_NONE,
             ),
         ),
         op=Column.BinaryFormula.OP_DIVIDE,
         right=Column(
-<<<<<<< HEAD
             conditional_aggregation=AttributeConditionalAggregation(
                 aggregate=Function.FUNCTION_COUNT,
                 key=AttributeKey(
@@ -128,21 +138,6 @@
         ),
     )
 
-=======
-            aggregation=AttributeAggregation(
-                aggregate=Function.FUNCTION_COUNT,
-                key=AttributeKey(type=AttributeKey.TYPE_DOUBLE, name="sentry.exclusive_time_ms"),
-                label="total",
-                extrapolation_mode=ExtrapolationMode.EXTRAPOLATION_MODE_NONE,
-            )
-        ),
-    )
-
-
-FORMULA_RESOLVER: dict[Any, Callable[[Any], Column.BinaryFormula]] = {
-    "http_response_rate": http_response_rate
-}
->>>>>>> 2011daa2
 
 SPAN_FORMULA_DEFINITIONS = {
     "http_response_rate": FormulaDefinition(
