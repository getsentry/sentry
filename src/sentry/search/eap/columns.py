--- conflicted
+++ resolved
@@ -5,10 +5,7 @@
 from sentry_protos.snuba.v1.trace_item_attribute_pb2 import (
     AttributeAggregation,
     AttributeKey,
-<<<<<<< HEAD
     Function,
-=======
->>>>>>> b70161ac
     VirtualColumnContext,
 )
 
@@ -26,13 +23,10 @@
     internal_name: str | Function.ValueType
     # The public type for this column
     search_type: str
-<<<<<<< HEAD
+    # The internal rpc type for this column, optional as it can mostly be inferred from search_type
+    internal_type: AttributeKey.Type.ValueType | None = None
     # Only for aggregates, we only support functions with 1 argument right now
     argument: AttributeKey | None = None
-=======
->>>>>>> b70161ac
-    # The internal rpc type for this column, optional as it can mostly be inferred from search_type
-    internal_type: AttributeKey.Type.ValueType | None = None
     # Processor is the function run in the post process step to transform a row into the final result
     processor: Callable[[Any], Any] | None = None
     # Validator to check if the value in a query is correct
@@ -50,7 +44,6 @@
     @property
     def proto_definition(self) -> AttributeAggregation | AttributeKey:
         """The definition of this function as needed by the RPC"""
-<<<<<<< HEAD
         if isinstance(self.internal_name, Function.ValueType):
             return AttributeAggregation(
                 aggregate=self.internal_name,
@@ -86,15 +79,6 @@
     @property
     def required_arguments(self) -> list[ArgumentDefinition]:
         return [arg for arg in self.arguments if arg.default_arg is None and not arg.ignored]
-=======
-        # Placeholder to implement search for now
-        return AttributeKey(
-            name=self.internal_name,
-            type=self.internal_type
-            if self.internal_type is not None
-            else constants.TYPE_MAP[self.search_type],
-        )
->>>>>>> b70161ac
 
 
 SPAN_COLUMN_DEFINITIONS = {
@@ -144,12 +128,9 @@
             public_alias="span.self_time", internal_name="exclusive_time_ms", search_type="duration"
         ),
         ResolvedColumn(
-<<<<<<< HEAD
             public_alias="span.duration", internal_name="duration_ms", search_type="duration"
         ),
         ResolvedColumn(
-=======
->>>>>>> b70161ac
             public_alias="span.status", internal_name="attr_str[status]", search_type="string"
         ),
         ResolvedColumn(
@@ -234,7 +215,6 @@
 VIRTUAL_CONTEXTS = {
     "project": project_context_constructor("project"),
     "project.slug": project_context_constructor("project.slug"),
-<<<<<<< HEAD
 }
 
 
@@ -298,8 +278,6 @@
             )
         ],
     ),
-=======
->>>>>>> b70161ac
 }
 
 
