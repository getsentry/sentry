--- conflicted
+++ resolved
@@ -1,11 +1,7 @@
 from collections.abc import Callable
 from dataclasses import dataclass, field
 from datetime import datetime
-<<<<<<< HEAD
-from typing import Any, TypeAlias, TypedDict
-=======
-from typing import Any, Literal, TypeAlias
->>>>>>> db570af3
+from typing import Any, Literal, TypeAlias, TypedDict
 
 from dateutil.tz import tz
 from sentry_protos.snuba.v1.attribute_conditional_aggregation_pb2 import (
