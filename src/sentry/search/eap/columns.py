--- conflicted
+++ resolved
@@ -459,8 +459,6 @@
         resolver_settings = ResolverSettings(
             extrapolation_mode=resolve_extrapolation_mode(
                 search_config, self.extrapolation_mode_override
-<<<<<<< HEAD
-=======
             ),
             snuba_params=snuba_params,
             query_result_cache=query_result_cache,
@@ -496,7 +494,6 @@
                 ExtrapolationMode.EXTRAPOLATION_MODE_SAMPLE_WEIGHTED
                 if self.extrapolation and not search_config.disable_aggregate_extrapolation
                 else ExtrapolationMode.EXTRAPOLATION_MODE_NONE
->>>>>>> a093a689
             ),
             snuba_params=snuba_params,
             query_result_cache=query_result_cache,
