from collections.abc import Callable
from dataclasses import dataclass
from datetime import datetime
from typing import Any

from dateutil.tz import tz
from sentry_protos.snuba.v1.request_common_pb2 import TraceItemType
from sentry_protos.snuba.v1.trace_item_attribute_pb2 import (
    AttributeAggregation,
    AttributeKey,
    ExtrapolationMode,
    Function,
    VirtualColumnContext,
)

from sentry.exceptions import InvalidSearchQuery
from sentry.search.eap import constants
from sentry.search.events.types import SnubaParams


@dataclass(frozen=True, kw_only=True)
class ResolvedAttribute:
    # The alias for this column
    public_alias: (
        str  # `p95() as foo` has the public alias `foo` and `p95()` has the public alias `p95()`
    )
    # The public type for this column
    search_type: constants.SearchType
    # The internal rpc type for this column, optional as it can mostly be inferred from search_type
    internal_type: AttributeKey.Type.ValueType | None = None
    # Only for aggregates, we only support functions with 1 argument right now
    argument: AttributeKey | None = None
    # Processor is the function run in the post process step to transform a row into the final result
    processor: Callable[[Any], Any] | None = None
    # Validator to check if the value in a query is correct
    validator: Callable[[Any], bool] | None = None
    # Indicates this attribute is a secondary alias for the attribute.
    # It exists for compatibility or convenience reasons and should NOT be preferred.
    secondary_alias: bool = False

    def process_column(self, value: Any) -> Any:
        """Given the value from results, return a processed value if a processor is defined otherwise return it"""
        if self.processor:
            return self.processor(value)
        return value

    def validate(self, value: Any) -> None:
        if self.validator is not None:
            if not self.validator(value):
                raise InvalidSearchQuery(f"{value} is an invalid value for {self.public_alias}")

    @property
    def proto_type(self) -> AttributeKey.Type.ValueType:
        """The proto's AttributeKey type for this column"""
        if self.internal_type is not None:
            return self.internal_type
        else:
            return constants.TYPE_MAP[self.search_type]


@dataclass(frozen=True, kw_only=True)
class ResolvedColumn(ResolvedAttribute):
    # The internal rpc alias for this column
    internal_name: str

    @property
    def proto_definition(self) -> AttributeKey:
        """The definition of this function as needed by the RPC"""
        return AttributeKey(
            name=self.internal_name,
            type=self.proto_type,
        )


@dataclass
class ArgumentDefinition:
    argument_types: set[constants.SearchType] | None = None
    # The public alias for the default arg, the SearchResolver will resolve this value
    default_arg: str | None = None
    # Whether this argument is completely ignored, used for `count()`
    ignored: bool = False


@dataclass
class FunctionDefinition:
    internal_function: Function.ValueType
    # The list of arguments for this function
    arguments: list[ArgumentDefinition]
    # The search_type the argument should be the default type for this column
    default_search_type: constants.SearchType
    # Try to infer the search type from the function arguments
    infer_search_type_from_arguments: bool = True
    # The internal rpc type for this function, optional as it can mostly be inferred from search_type
    internal_type: AttributeKey.Type.ValueType | None = None
    # Processor is the function run in the post process step to transform a row into the final result
    processor: Callable[[Any], Any] | None = None
    # Whether to request extrapolation or not, should be true for all functions except for _sample functions for debugging
    extrapolation: bool = True

    @property
    def required_arguments(self) -> list[ArgumentDefinition]:
        return [arg for arg in self.arguments if arg.default_arg is None and not arg.ignored]


@dataclass(frozen=True, kw_only=True)
class ResolvedFunction(ResolvedAttribute):
    # The internal rpc alias for this column
    internal_name: Function.ValueType
    # Whether to enable extrapolation
    extrapolation: bool = True

    @property
    def proto_definition(self) -> AttributeAggregation:
        """The definition of this function as needed by the RPC"""
        return AttributeAggregation(
            aggregate=self.internal_name,
            key=self.argument,
            label=self.public_alias,
            extrapolation_mode=(
                ExtrapolationMode.EXTRAPOLATION_MODE_SAMPLE_WEIGHTED
                if self.extrapolation
                else ExtrapolationMode.EXTRAPOLATION_MODE_NONE
            ),
        )

    @property
    def proto_type(self) -> AttributeKey.Type.ValueType:
        """The rpc always returns functions as floats, especially count() even though it should be an integer

        see: https://www.notion.so/sentry/Should-count-return-an-int-in-the-v1-RPC-API-1348b10e4b5d80498bfdead194cc304e
        """
        return constants.FLOAT


def simple_sentry_field(field) -> ResolvedColumn:
    """For a good number of fields, the public alias matches the internal alias
    without the `sentry.` suffix. This helper functions makes defining them easier"""
    return ResolvedColumn(public_alias=field, internal_name=f"sentry.{field}", search_type="string")


def simple_measurements_field(
    field,
    search_type: constants.SearchType = "number",
    secondary_alias: bool = False,
) -> ResolvedColumn:
    """For a good number of fields, the public alias matches the internal alias
    with the `measurements.` prefix. This helper functions makes defining them easier"""
    return ResolvedColumn(
        public_alias=f"measurements.{field}",
        internal_name=field,
        search_type=search_type,
        secondary_alias=secondary_alias,
    )


def datetime_processor(datetime_string: str) -> str:
    return datetime.fromisoformat(datetime_string).replace(tzinfo=tz.tzutc()).isoformat()


<<<<<<< HEAD
SPAN_COLUMN_DEFINITIONS = {
    column.public_alias: column
    for column in [
        ResolvedColumn(
            public_alias="id",
            internal_name="sentry.span_id",
            search_type="string",
            validator=is_span_id,
        ),
        ResolvedColumn(
            public_alias="parent_span",
            internal_name="sentry.parent_span_id",
            search_type="string",
            validator=is_span_id,
        ),
        ResolvedColumn(
            public_alias="organization.id",
            internal_name="sentry.organization_id",
            search_type="string",
        ),
        ResolvedColumn(
            public_alias="project.id",
            internal_name="sentry.project_id",
            internal_type=constants.INT,
            search_type="string",
        ),
        ResolvedColumn(
            public_alias="project_id",
            internal_name="sentry.project_id",
            internal_type=constants.INT,
            search_type="string",
            secondary_alias=True,
        ),
        ResolvedColumn(
            public_alias="span.action",
            internal_name="sentry.action",
            search_type="string",
        ),
        ResolvedColumn(
            public_alias="span.description",
            internal_name="sentry.name",
            search_type="string",
        ),
        ResolvedColumn(
            public_alias="description",
            internal_name="sentry.name",
            search_type="string",
            secondary_alias=True,
        ),
        # Message maps to description, this is to allow wildcard searching
        ResolvedColumn(
            public_alias="message",
            internal_name="sentry.name",
            search_type="string",
            secondary_alias=True,
        ),
        ResolvedColumn(
            public_alias="span.domain",
            internal_name="sentry.domain",
            search_type="string",
        ),
        ResolvedColumn(
            public_alias="span.group",
            internal_name="sentry.group",
            search_type="string",
        ),
        ResolvedColumn(
            public_alias="span.op",
            internal_name="sentry.op",
            search_type="string",
        ),
        ResolvedColumn(
            public_alias="span.category",
            internal_name="sentry.category",
            search_type="string",
        ),
        ResolvedColumn(
            public_alias="span.self_time",
            internal_name="sentry.exclusive_time_ms",
            search_type="millisecond",
        ),
        ResolvedColumn(
            public_alias="span.duration",
            internal_name="sentry.duration_ms",
            search_type="millisecond",
        ),
        ResolvedColumn(
            public_alias="span.status",
            internal_name="sentry.status",
            search_type="string",
        ),
        ResolvedColumn(
            public_alias="span.status_code",
            internal_name="sentry.status_code",
            search_type="string",
        ),
        ResolvedColumn(
            public_alias="trace",
            internal_name="sentry.trace_id",
            search_type="string",
            validator=is_event_id,
        ),
        ResolvedColumn(
            public_alias="transaction",
            internal_name="sentry.segment_name",
            search_type="string",
        ),
        ResolvedColumn(
            public_alias="is_transaction",
            internal_name="sentry.is_segment",
            search_type="boolean",
        ),
        ResolvedColumn(
            public_alias="transaction.span_id",
            internal_name="sentry.segment_id",
            search_type="string",
        ),
        ResolvedColumn(
            public_alias="profile.id",
            internal_name="sentry.profile_id",
            search_type="string",
        ),
        ResolvedColumn(
            public_alias="replay.id",
            internal_name="sentry.replay_id",
            search_type="string",
        ),
        ResolvedColumn(
            public_alias="span.ai.pipeline.group",
            internal_name="sentry.ai_pipeline_group",
            search_type="string",
        ),
        ResolvedColumn(
            public_alias="ai.total_tokens.used",
            internal_name="ai_total_tokens_used",
            search_type="number",
        ),
        ResolvedColumn(
            public_alias="ai.total_cost",
            internal_name="ai.total_cost",
            search_type="number",
        ),
        ResolvedColumn(
            public_alias="http.decoded_response_content_length",
            internal_name="http.decoded_response_content_length",
            search_type="byte",
        ),
        ResolvedColumn(
            public_alias="http.response_content_length",
            internal_name="http.response_content_length",
            search_type="byte",
        ),
        ResolvedColumn(
            public_alias="http.response_transfer_size",
            internal_name="http.response_transfer_size",
            search_type="byte",
        ),
        ResolvedColumn(
            public_alias="sampling_rate",
            internal_name="sentry.sampling_factor",
            search_type="percentage",
        ),
        ResolvedColumn(
            public_alias="timestamp",
            internal_name="sentry.timestamp",
            search_type="string",
            processor=datetime_processor,
        ),
        ResolvedColumn(
            public_alias="mobile.frames_delay",
            internal_name="frames.delay",
            search_type="second",
        ),
        ResolvedColumn(
            public_alias="mobile.frames_slow",
            internal_name="frames.slow",
            search_type="number",
        ),
        ResolvedColumn(
            public_alias="mobile.frames_frozen",
            internal_name="frames.frozen",
            search_type="number",
        ),
        ResolvedColumn(
            public_alias="mobile.frames_total",
            internal_name="frames.total",
            search_type="number",
        ),
        # These fields are extracted from span measurements but were accessed
        # 2 ways, with + without the measurements. prefix. So expose both for compatibility.
        simple_measurements_field("cache.item_size", secondary_alias=True),
        ResolvedColumn(
            public_alias="cache.item_size",
            internal_name="cache.item_size",
            search_type="byte",
        ),
        simple_measurements_field("messaging.message.body.size", secondary_alias=True),
        ResolvedColumn(
            public_alias="messaging.message.body.size",
            internal_name="messaging.message.body.size",
            search_type="byte",
        ),
        simple_measurements_field("messaging.message.receive.latency", secondary_alias=True),
        ResolvedColumn(
            public_alias="messaging.message.receive.latency",
            internal_name="messaging.message.receive.latency",
            search_type="millisecond",
        ),
        simple_measurements_field("messaging.message.retry.count", secondary_alias=True),
        ResolvedColumn(
            public_alias="messaging.message.retry.count",
            internal_name="messaging.message.retry.count",
            search_type="number",
        ),
        simple_sentry_field("browser.name"),
        simple_sentry_field("environment"),
        simple_sentry_field("messaging.destination.name"),
        simple_sentry_field("messaging.message.id"),
        simple_sentry_field("platform"),
        simple_sentry_field("raw_domain"),
        simple_sentry_field("release"),
        simple_sentry_field("sdk.name"),
        simple_sentry_field("sdk.version"),
        simple_sentry_field("span_id"),
        simple_sentry_field("trace.status"),
        simple_sentry_field("transaction.method"),
        simple_sentry_field("transaction.op"),
        simple_sentry_field("user"),
        simple_sentry_field("user.email"),
        simple_sentry_field("user.geo.country_code"),
        simple_sentry_field("user.geo.subregion"),
        simple_sentry_field("user.id"),
        simple_sentry_field("user.ip"),
        simple_sentry_field("user.username"),
        simple_measurements_field("app_start_cold", "millisecond"),
        simple_measurements_field("app_start_warm", "millisecond"),
        simple_measurements_field("frames_frozen"),
        simple_measurements_field("frames_frozen_rate", "percentage"),
        simple_measurements_field("frames_slow"),
        simple_measurements_field("frames_slow_rate", "percentage"),
        simple_measurements_field("frames_total"),
        simple_measurements_field("time_to_initial_display", "millisecond"),
        simple_measurements_field("time_to_full_display", "millisecond"),
        simple_measurements_field("stall_count"),
        simple_measurements_field("stall_percentage", "percentage"),
        simple_measurements_field("stall_stall_longest_time"),
        simple_measurements_field("stall_stall_total_time"),
        simple_measurements_field("cls"),
        simple_measurements_field("fcp", "millisecond"),
        simple_measurements_field("fid", "millisecond"),
        simple_measurements_field("fp", "millisecond"),
        simple_measurements_field("inp", "millisecond"),
        simple_measurements_field("lcp", "millisecond"),
        simple_measurements_field("ttfb", "millisecond"),
        simple_measurements_field("ttfb.requesttime", "millisecond"),
        simple_measurements_field("score.cls"),
        simple_measurements_field("score.fcp"),
        simple_measurements_field("score.fid"),
        simple_measurements_field("score.fp"),
        simple_measurements_field("score.inp"),
        simple_measurements_field("score.lcp"),
        simple_measurements_field("score.ttfb"),
        simple_measurements_field("score.total"),
        simple_measurements_field("score.weight.cls"),
        simple_measurements_field("score.weight.fcp"),
        simple_measurements_field("score.weight.fid"),
        simple_measurements_field("score.weight.fp"),
        simple_measurements_field("score.weight.inp"),
        simple_measurements_field("score.weight.lcp"),
        simple_measurements_field("score.weight.ttfb"),
    ]
}


INTERNAL_TO_PUBLIC_ALIAS_MAPPINGS: dict[Literal["string", "number"], dict[str, str]] = {
    "string": {
        definition.internal_name: definition.public_alias
        for definition in SPAN_COLUMN_DEFINITIONS.values()
        if not definition.secondary_alias and definition.search_type == "string"
    }
    | {
        # sentry.service is the project id as a string, but map to project for convenience
        "sentry.service": "project",
    },
    "number": {
        definition.internal_name: definition.public_alias
        for definition in SPAN_COLUMN_DEFINITIONS.values()
        if not definition.secondary_alias and definition.search_type != "string"
    },
}


def translate_internal_to_public_alias(
    internal_alias: str,
    type: Literal["string", "number"],
) -> str | None:
    mappings = INTERNAL_TO_PUBLIC_ALIAS_MAPPINGS.get(type, {})
    return mappings.get(internal_alias)


def project_context_constructor(column_name: str) -> Callable[[SnubaParams], VirtualColumnContext]:
    def context_constructor(params: SnubaParams) -> VirtualColumnContext:
        return VirtualColumnContext(
            from_column_name="sentry.project_id",
            to_column_name=column_name,
            value_map={
                str(project_id): project_name
                for project_id, project_name in params.project_id_map.items()
            },
        )

    return context_constructor


def device_class_context_constructor(params: SnubaParams) -> VirtualColumnContext:
    # EAP defaults to lower case `unknown`, but in querybuilder we used `Unknown`
    value_map = {"": "Unknown"}
    for device_class, values in DEVICE_CLASS.items():
        for value in values:
            value_map[value] = device_class
    return VirtualColumnContext(
        from_column_name="sentry.device.class",
        to_column_name="device.class",
        value_map=value_map,
    )


def module_context_constructor(params: SnubaParams) -> VirtualColumnContext:
    value_map = {key: key for key in SPAN_MODULE_CATEGORY_VALUES}
    return VirtualColumnContext(
        from_column_name="sentry.category",
        to_column_name="span.module",
        value_map=value_map,
    )


VIRTUAL_CONTEXTS = {
    "project": project_context_constructor("project"),
    "project.slug": project_context_constructor("project.slug"),
    "project.name": project_context_constructor("project.name"),
    "device.class": device_class_context_constructor,
    "span.module": module_context_constructor,
}


SPAN_FUNCTION_DEFINITIONS = {
    "sum": FunctionDefinition(
        internal_function=Function.FUNCTION_SUM,
        default_search_type="duration",
        arguments=[
            ArgumentDefinition(
                argument_types={"duration", "number", *SIZE_TYPE, *DURATION_TYPE},
                default_arg="span.duration",
            )
        ],
    ),
    "avg": FunctionDefinition(
        internal_function=Function.FUNCTION_AVG,
        default_search_type="duration",
        arguments=[
            ArgumentDefinition(
                argument_types={"duration", "number", "percentage", *SIZE_TYPE, *DURATION_TYPE},
                default_arg="span.duration",
            )
        ],
    ),
    "avg_sample": FunctionDefinition(
        internal_function=Function.FUNCTION_AVG,
        default_search_type="duration",
        arguments=[
            ArgumentDefinition(
                argument_types={"duration", "number", "percentage", *SIZE_TYPE, *DURATION_TYPE},
                default_arg="span.duration",
            )
        ],
        extrapolation=False,
    ),
    "count": FunctionDefinition(
        internal_function=Function.FUNCTION_COUNT,
        infer_search_type_from_arguments=False,
        default_search_type="integer",
        arguments=[
            ArgumentDefinition(
                argument_types={"duration", "number", *SIZE_TYPE, *DURATION_TYPE},
                default_arg="span.duration",
            )
        ],
    ),
    "count_sample": FunctionDefinition(
        internal_function=Function.FUNCTION_COUNT,
        infer_search_type_from_arguments=False,
        default_search_type="integer",
        arguments=[
            ArgumentDefinition(
                argument_types={"duration", "number", *SIZE_TYPE, *DURATION_TYPE},
                default_arg="span.duration",
            )
        ],
        extrapolation=False,
    ),
    "p50": FunctionDefinition(
        internal_function=Function.FUNCTION_P50,
        default_search_type="duration",
        arguments=[
            ArgumentDefinition(
                argument_types={"duration", "number", *SIZE_TYPE, *DURATION_TYPE},
                default_arg="span.duration",
            )
        ],
    ),
    "p50_sample": FunctionDefinition(
        internal_function=Function.FUNCTION_P50,
        default_search_type="duration",
        arguments=[
            ArgumentDefinition(
                argument_types={"duration", "number", *SIZE_TYPE, *DURATION_TYPE},
                default_arg="span.duration",
            )
        ],
        extrapolation=False,
    ),
    "p75": FunctionDefinition(
        internal_function=Function.FUNCTION_P75,
        default_search_type="duration",
        arguments=[
            ArgumentDefinition(
                argument_types={"duration", "number", *SIZE_TYPE, *DURATION_TYPE},
                default_arg="span.duration",
            )
        ],
    ),
    "p90": FunctionDefinition(
        internal_function=Function.FUNCTION_P90,
        default_search_type="duration",
        arguments=[
            ArgumentDefinition(
                argument_types={"duration", "number", *SIZE_TYPE, *DURATION_TYPE},
                default_arg="span.duration",
            )
        ],
    ),
    "p95": FunctionDefinition(
        internal_function=Function.FUNCTION_P95,
        default_search_type="duration",
        arguments=[
            ArgumentDefinition(
                argument_types={"duration", "number", *SIZE_TYPE, *DURATION_TYPE},
                default_arg="span.duration",
            )
        ],
    ),
    "p99": FunctionDefinition(
        internal_function=Function.FUNCTION_P99,
        default_search_type="duration",
        arguments=[
            ArgumentDefinition(
                argument_types={"duration", "number", *SIZE_TYPE, *DURATION_TYPE},
                default_arg="span.duration",
            )
        ],
    ),
    "p100": FunctionDefinition(
        internal_function=Function.FUNCTION_MAX,
        default_search_type="duration",
        arguments=[
            ArgumentDefinition(
                argument_types={"duration", "number", *SIZE_TYPE, *DURATION_TYPE},
                default_arg="span.duration",
            )
        ],
    ),
    "max": FunctionDefinition(
        internal_function=Function.FUNCTION_MAX,
        default_search_type="duration",
        arguments=[
            ArgumentDefinition(
                argument_types={"duration", "number", "percentage", *SIZE_TYPE, *DURATION_TYPE},
                default_arg="span.duration",
            )
        ],
    ),
    "min": FunctionDefinition(
        internal_function=Function.FUNCTION_MIN,
        default_search_type="duration",
        arguments=[
            ArgumentDefinition(
                argument_types={"duration", "number", "percentage", *SIZE_TYPE, *DURATION_TYPE},
                default_arg="span.duration",
            )
        ],
    ),
    "count_unique": FunctionDefinition(
        internal_function=Function.FUNCTION_UNIQ,
        default_search_type="integer",
        infer_search_type_from_arguments=False,
        arguments=[
            ArgumentDefinition(
                argument_types={"string"},
            )
        ],
    ),
}


Processors: dict[str, Callable[[Any], Any]] = {}
=======
@dataclass(frozen=True)
class ColumnDefinitions:
    functions: dict[str, FunctionDefinition]
    columns: dict[str, ResolvedColumn]
    contexts: dict[str, Callable[[SnubaParams], VirtualColumnContext]]
    trace_item_type: TraceItemType.ValueType
>>>>>>> 0e89a6de
<|MERGE_RESOLUTION|>--- conflicted
+++ resolved
@@ -157,517 +157,9 @@
     return datetime.fromisoformat(datetime_string).replace(tzinfo=tz.tzutc()).isoformat()
 
 
-<<<<<<< HEAD
-SPAN_COLUMN_DEFINITIONS = {
-    column.public_alias: column
-    for column in [
-        ResolvedColumn(
-            public_alias="id",
-            internal_name="sentry.span_id",
-            search_type="string",
-            validator=is_span_id,
-        ),
-        ResolvedColumn(
-            public_alias="parent_span",
-            internal_name="sentry.parent_span_id",
-            search_type="string",
-            validator=is_span_id,
-        ),
-        ResolvedColumn(
-            public_alias="organization.id",
-            internal_name="sentry.organization_id",
-            search_type="string",
-        ),
-        ResolvedColumn(
-            public_alias="project.id",
-            internal_name="sentry.project_id",
-            internal_type=constants.INT,
-            search_type="string",
-        ),
-        ResolvedColumn(
-            public_alias="project_id",
-            internal_name="sentry.project_id",
-            internal_type=constants.INT,
-            search_type="string",
-            secondary_alias=True,
-        ),
-        ResolvedColumn(
-            public_alias="span.action",
-            internal_name="sentry.action",
-            search_type="string",
-        ),
-        ResolvedColumn(
-            public_alias="span.description",
-            internal_name="sentry.name",
-            search_type="string",
-        ),
-        ResolvedColumn(
-            public_alias="description",
-            internal_name="sentry.name",
-            search_type="string",
-            secondary_alias=True,
-        ),
-        # Message maps to description, this is to allow wildcard searching
-        ResolvedColumn(
-            public_alias="message",
-            internal_name="sentry.name",
-            search_type="string",
-            secondary_alias=True,
-        ),
-        ResolvedColumn(
-            public_alias="span.domain",
-            internal_name="sentry.domain",
-            search_type="string",
-        ),
-        ResolvedColumn(
-            public_alias="span.group",
-            internal_name="sentry.group",
-            search_type="string",
-        ),
-        ResolvedColumn(
-            public_alias="span.op",
-            internal_name="sentry.op",
-            search_type="string",
-        ),
-        ResolvedColumn(
-            public_alias="span.category",
-            internal_name="sentry.category",
-            search_type="string",
-        ),
-        ResolvedColumn(
-            public_alias="span.self_time",
-            internal_name="sentry.exclusive_time_ms",
-            search_type="millisecond",
-        ),
-        ResolvedColumn(
-            public_alias="span.duration",
-            internal_name="sentry.duration_ms",
-            search_type="millisecond",
-        ),
-        ResolvedColumn(
-            public_alias="span.status",
-            internal_name="sentry.status",
-            search_type="string",
-        ),
-        ResolvedColumn(
-            public_alias="span.status_code",
-            internal_name="sentry.status_code",
-            search_type="string",
-        ),
-        ResolvedColumn(
-            public_alias="trace",
-            internal_name="sentry.trace_id",
-            search_type="string",
-            validator=is_event_id,
-        ),
-        ResolvedColumn(
-            public_alias="transaction",
-            internal_name="sentry.segment_name",
-            search_type="string",
-        ),
-        ResolvedColumn(
-            public_alias="is_transaction",
-            internal_name="sentry.is_segment",
-            search_type="boolean",
-        ),
-        ResolvedColumn(
-            public_alias="transaction.span_id",
-            internal_name="sentry.segment_id",
-            search_type="string",
-        ),
-        ResolvedColumn(
-            public_alias="profile.id",
-            internal_name="sentry.profile_id",
-            search_type="string",
-        ),
-        ResolvedColumn(
-            public_alias="replay.id",
-            internal_name="sentry.replay_id",
-            search_type="string",
-        ),
-        ResolvedColumn(
-            public_alias="span.ai.pipeline.group",
-            internal_name="sentry.ai_pipeline_group",
-            search_type="string",
-        ),
-        ResolvedColumn(
-            public_alias="ai.total_tokens.used",
-            internal_name="ai_total_tokens_used",
-            search_type="number",
-        ),
-        ResolvedColumn(
-            public_alias="ai.total_cost",
-            internal_name="ai.total_cost",
-            search_type="number",
-        ),
-        ResolvedColumn(
-            public_alias="http.decoded_response_content_length",
-            internal_name="http.decoded_response_content_length",
-            search_type="byte",
-        ),
-        ResolvedColumn(
-            public_alias="http.response_content_length",
-            internal_name="http.response_content_length",
-            search_type="byte",
-        ),
-        ResolvedColumn(
-            public_alias="http.response_transfer_size",
-            internal_name="http.response_transfer_size",
-            search_type="byte",
-        ),
-        ResolvedColumn(
-            public_alias="sampling_rate",
-            internal_name="sentry.sampling_factor",
-            search_type="percentage",
-        ),
-        ResolvedColumn(
-            public_alias="timestamp",
-            internal_name="sentry.timestamp",
-            search_type="string",
-            processor=datetime_processor,
-        ),
-        ResolvedColumn(
-            public_alias="mobile.frames_delay",
-            internal_name="frames.delay",
-            search_type="second",
-        ),
-        ResolvedColumn(
-            public_alias="mobile.frames_slow",
-            internal_name="frames.slow",
-            search_type="number",
-        ),
-        ResolvedColumn(
-            public_alias="mobile.frames_frozen",
-            internal_name="frames.frozen",
-            search_type="number",
-        ),
-        ResolvedColumn(
-            public_alias="mobile.frames_total",
-            internal_name="frames.total",
-            search_type="number",
-        ),
-        # These fields are extracted from span measurements but were accessed
-        # 2 ways, with + without the measurements. prefix. So expose both for compatibility.
-        simple_measurements_field("cache.item_size", secondary_alias=True),
-        ResolvedColumn(
-            public_alias="cache.item_size",
-            internal_name="cache.item_size",
-            search_type="byte",
-        ),
-        simple_measurements_field("messaging.message.body.size", secondary_alias=True),
-        ResolvedColumn(
-            public_alias="messaging.message.body.size",
-            internal_name="messaging.message.body.size",
-            search_type="byte",
-        ),
-        simple_measurements_field("messaging.message.receive.latency", secondary_alias=True),
-        ResolvedColumn(
-            public_alias="messaging.message.receive.latency",
-            internal_name="messaging.message.receive.latency",
-            search_type="millisecond",
-        ),
-        simple_measurements_field("messaging.message.retry.count", secondary_alias=True),
-        ResolvedColumn(
-            public_alias="messaging.message.retry.count",
-            internal_name="messaging.message.retry.count",
-            search_type="number",
-        ),
-        simple_sentry_field("browser.name"),
-        simple_sentry_field("environment"),
-        simple_sentry_field("messaging.destination.name"),
-        simple_sentry_field("messaging.message.id"),
-        simple_sentry_field("platform"),
-        simple_sentry_field("raw_domain"),
-        simple_sentry_field("release"),
-        simple_sentry_field("sdk.name"),
-        simple_sentry_field("sdk.version"),
-        simple_sentry_field("span_id"),
-        simple_sentry_field("trace.status"),
-        simple_sentry_field("transaction.method"),
-        simple_sentry_field("transaction.op"),
-        simple_sentry_field("user"),
-        simple_sentry_field("user.email"),
-        simple_sentry_field("user.geo.country_code"),
-        simple_sentry_field("user.geo.subregion"),
-        simple_sentry_field("user.id"),
-        simple_sentry_field("user.ip"),
-        simple_sentry_field("user.username"),
-        simple_measurements_field("app_start_cold", "millisecond"),
-        simple_measurements_field("app_start_warm", "millisecond"),
-        simple_measurements_field("frames_frozen"),
-        simple_measurements_field("frames_frozen_rate", "percentage"),
-        simple_measurements_field("frames_slow"),
-        simple_measurements_field("frames_slow_rate", "percentage"),
-        simple_measurements_field("frames_total"),
-        simple_measurements_field("time_to_initial_display", "millisecond"),
-        simple_measurements_field("time_to_full_display", "millisecond"),
-        simple_measurements_field("stall_count"),
-        simple_measurements_field("stall_percentage", "percentage"),
-        simple_measurements_field("stall_stall_longest_time"),
-        simple_measurements_field("stall_stall_total_time"),
-        simple_measurements_field("cls"),
-        simple_measurements_field("fcp", "millisecond"),
-        simple_measurements_field("fid", "millisecond"),
-        simple_measurements_field("fp", "millisecond"),
-        simple_measurements_field("inp", "millisecond"),
-        simple_measurements_field("lcp", "millisecond"),
-        simple_measurements_field("ttfb", "millisecond"),
-        simple_measurements_field("ttfb.requesttime", "millisecond"),
-        simple_measurements_field("score.cls"),
-        simple_measurements_field("score.fcp"),
-        simple_measurements_field("score.fid"),
-        simple_measurements_field("score.fp"),
-        simple_measurements_field("score.inp"),
-        simple_measurements_field("score.lcp"),
-        simple_measurements_field("score.ttfb"),
-        simple_measurements_field("score.total"),
-        simple_measurements_field("score.weight.cls"),
-        simple_measurements_field("score.weight.fcp"),
-        simple_measurements_field("score.weight.fid"),
-        simple_measurements_field("score.weight.fp"),
-        simple_measurements_field("score.weight.inp"),
-        simple_measurements_field("score.weight.lcp"),
-        simple_measurements_field("score.weight.ttfb"),
-    ]
-}
-
-
-INTERNAL_TO_PUBLIC_ALIAS_MAPPINGS: dict[Literal["string", "number"], dict[str, str]] = {
-    "string": {
-        definition.internal_name: definition.public_alias
-        for definition in SPAN_COLUMN_DEFINITIONS.values()
-        if not definition.secondary_alias and definition.search_type == "string"
-    }
-    | {
-        # sentry.service is the project id as a string, but map to project for convenience
-        "sentry.service": "project",
-    },
-    "number": {
-        definition.internal_name: definition.public_alias
-        for definition in SPAN_COLUMN_DEFINITIONS.values()
-        if not definition.secondary_alias and definition.search_type != "string"
-    },
-}
-
-
-def translate_internal_to_public_alias(
-    internal_alias: str,
-    type: Literal["string", "number"],
-) -> str | None:
-    mappings = INTERNAL_TO_PUBLIC_ALIAS_MAPPINGS.get(type, {})
-    return mappings.get(internal_alias)
-
-
-def project_context_constructor(column_name: str) -> Callable[[SnubaParams], VirtualColumnContext]:
-    def context_constructor(params: SnubaParams) -> VirtualColumnContext:
-        return VirtualColumnContext(
-            from_column_name="sentry.project_id",
-            to_column_name=column_name,
-            value_map={
-                str(project_id): project_name
-                for project_id, project_name in params.project_id_map.items()
-            },
-        )
-
-    return context_constructor
-
-
-def device_class_context_constructor(params: SnubaParams) -> VirtualColumnContext:
-    # EAP defaults to lower case `unknown`, but in querybuilder we used `Unknown`
-    value_map = {"": "Unknown"}
-    for device_class, values in DEVICE_CLASS.items():
-        for value in values:
-            value_map[value] = device_class
-    return VirtualColumnContext(
-        from_column_name="sentry.device.class",
-        to_column_name="device.class",
-        value_map=value_map,
-    )
-
-
-def module_context_constructor(params: SnubaParams) -> VirtualColumnContext:
-    value_map = {key: key for key in SPAN_MODULE_CATEGORY_VALUES}
-    return VirtualColumnContext(
-        from_column_name="sentry.category",
-        to_column_name="span.module",
-        value_map=value_map,
-    )
-
-
-VIRTUAL_CONTEXTS = {
-    "project": project_context_constructor("project"),
-    "project.slug": project_context_constructor("project.slug"),
-    "project.name": project_context_constructor("project.name"),
-    "device.class": device_class_context_constructor,
-    "span.module": module_context_constructor,
-}
-
-
-SPAN_FUNCTION_DEFINITIONS = {
-    "sum": FunctionDefinition(
-        internal_function=Function.FUNCTION_SUM,
-        default_search_type="duration",
-        arguments=[
-            ArgumentDefinition(
-                argument_types={"duration", "number", *SIZE_TYPE, *DURATION_TYPE},
-                default_arg="span.duration",
-            )
-        ],
-    ),
-    "avg": FunctionDefinition(
-        internal_function=Function.FUNCTION_AVG,
-        default_search_type="duration",
-        arguments=[
-            ArgumentDefinition(
-                argument_types={"duration", "number", "percentage", *SIZE_TYPE, *DURATION_TYPE},
-                default_arg="span.duration",
-            )
-        ],
-    ),
-    "avg_sample": FunctionDefinition(
-        internal_function=Function.FUNCTION_AVG,
-        default_search_type="duration",
-        arguments=[
-            ArgumentDefinition(
-                argument_types={"duration", "number", "percentage", *SIZE_TYPE, *DURATION_TYPE},
-                default_arg="span.duration",
-            )
-        ],
-        extrapolation=False,
-    ),
-    "count": FunctionDefinition(
-        internal_function=Function.FUNCTION_COUNT,
-        infer_search_type_from_arguments=False,
-        default_search_type="integer",
-        arguments=[
-            ArgumentDefinition(
-                argument_types={"duration", "number", *SIZE_TYPE, *DURATION_TYPE},
-                default_arg="span.duration",
-            )
-        ],
-    ),
-    "count_sample": FunctionDefinition(
-        internal_function=Function.FUNCTION_COUNT,
-        infer_search_type_from_arguments=False,
-        default_search_type="integer",
-        arguments=[
-            ArgumentDefinition(
-                argument_types={"duration", "number", *SIZE_TYPE, *DURATION_TYPE},
-                default_arg="span.duration",
-            )
-        ],
-        extrapolation=False,
-    ),
-    "p50": FunctionDefinition(
-        internal_function=Function.FUNCTION_P50,
-        default_search_type="duration",
-        arguments=[
-            ArgumentDefinition(
-                argument_types={"duration", "number", *SIZE_TYPE, *DURATION_TYPE},
-                default_arg="span.duration",
-            )
-        ],
-    ),
-    "p50_sample": FunctionDefinition(
-        internal_function=Function.FUNCTION_P50,
-        default_search_type="duration",
-        arguments=[
-            ArgumentDefinition(
-                argument_types={"duration", "number", *SIZE_TYPE, *DURATION_TYPE},
-                default_arg="span.duration",
-            )
-        ],
-        extrapolation=False,
-    ),
-    "p75": FunctionDefinition(
-        internal_function=Function.FUNCTION_P75,
-        default_search_type="duration",
-        arguments=[
-            ArgumentDefinition(
-                argument_types={"duration", "number", *SIZE_TYPE, *DURATION_TYPE},
-                default_arg="span.duration",
-            )
-        ],
-    ),
-    "p90": FunctionDefinition(
-        internal_function=Function.FUNCTION_P90,
-        default_search_type="duration",
-        arguments=[
-            ArgumentDefinition(
-                argument_types={"duration", "number", *SIZE_TYPE, *DURATION_TYPE},
-                default_arg="span.duration",
-            )
-        ],
-    ),
-    "p95": FunctionDefinition(
-        internal_function=Function.FUNCTION_P95,
-        default_search_type="duration",
-        arguments=[
-            ArgumentDefinition(
-                argument_types={"duration", "number", *SIZE_TYPE, *DURATION_TYPE},
-                default_arg="span.duration",
-            )
-        ],
-    ),
-    "p99": FunctionDefinition(
-        internal_function=Function.FUNCTION_P99,
-        default_search_type="duration",
-        arguments=[
-            ArgumentDefinition(
-                argument_types={"duration", "number", *SIZE_TYPE, *DURATION_TYPE},
-                default_arg="span.duration",
-            )
-        ],
-    ),
-    "p100": FunctionDefinition(
-        internal_function=Function.FUNCTION_MAX,
-        default_search_type="duration",
-        arguments=[
-            ArgumentDefinition(
-                argument_types={"duration", "number", *SIZE_TYPE, *DURATION_TYPE},
-                default_arg="span.duration",
-            )
-        ],
-    ),
-    "max": FunctionDefinition(
-        internal_function=Function.FUNCTION_MAX,
-        default_search_type="duration",
-        arguments=[
-            ArgumentDefinition(
-                argument_types={"duration", "number", "percentage", *SIZE_TYPE, *DURATION_TYPE},
-                default_arg="span.duration",
-            )
-        ],
-    ),
-    "min": FunctionDefinition(
-        internal_function=Function.FUNCTION_MIN,
-        default_search_type="duration",
-        arguments=[
-            ArgumentDefinition(
-                argument_types={"duration", "number", "percentage", *SIZE_TYPE, *DURATION_TYPE},
-                default_arg="span.duration",
-            )
-        ],
-    ),
-    "count_unique": FunctionDefinition(
-        internal_function=Function.FUNCTION_UNIQ,
-        default_search_type="integer",
-        infer_search_type_from_arguments=False,
-        arguments=[
-            ArgumentDefinition(
-                argument_types={"string"},
-            )
-        ],
-    ),
-}
-
-
-Processors: dict[str, Callable[[Any], Any]] = {}
-=======
 @dataclass(frozen=True)
 class ColumnDefinitions:
     functions: dict[str, FunctionDefinition]
     columns: dict[str, ResolvedColumn]
     contexts: dict[str, Callable[[SnubaParams], VirtualColumnContext]]
-    trace_item_type: TraceItemType.ValueType
->>>>>>> 0e89a6de
+    trace_item_type: TraceItemType.ValueType