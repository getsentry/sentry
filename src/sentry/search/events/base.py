from typing import Callable, List, Mapping, Optional, Set

import sentry_sdk
from django.utils.functional import cached_property
from snuba_sdk.column import Column
from snuba_sdk.function import CurriedFunction, Function
from snuba_sdk.orderby import OrderBy

from sentry.exceptions import InvalidSearchQuery
from sentry.models import Project
from sentry.models.transaction_threshold import (
    TRANSACTION_METRICS,
    ProjectTransactionThreshold,
    ProjectTransactionThresholdOverride,
)
from sentry.search.events.constants import (
<<<<<<< HEAD
    DEFAULT_PROJECT_THRESHOLD,
    DEFAULT_PROJECT_THRESHOLD_METRIC,
=======
    ERROR_HANDLED_ALIAS,
>>>>>>> 8add87f6
    ERROR_UNHANDLED_ALIAS,
    ISSUE_ALIAS,
    ISSUE_ID_ALIAS,
    KEY_TRANSACTION_ALIAS,
    MAX_QUERYABLE_TRANSACTION_THRESHOLDS,
    PROJECT_ALIAS,
    PROJECT_NAME_ALIAS,
    PROJECT_THRESHOLD_CONFIG_ALIAS,
    PROJECT_THRESHOLD_CONFIG_INDEX_ALIAS,
    PROJECT_THRESHOLD_OVERRIDE_CONFIG_INDEX_ALIAS,
    SNQL_FIELD_ALLOWLIST,
    TEAM_KEY_TRANSACTION_ALIAS,
    TIMESTAMP_TO_DAY_ALIAS,
    TIMESTAMP_TO_HOUR_ALIAS,
    TRANSACTION_STATUS_ALIAS,
    USER_DISPLAY_ALIAS,
)
from sentry.search.events.types import ParamsType, SelectType, WhereType
from sentry.utils.numbers import format_grouped_length
from sentry.utils.snuba import Dataset, resolve_column


class QueryBase:
    field_allowlist = SNQL_FIELD_ALLOWLIST

    def __init__(self, dataset: Dataset, params: ParamsType):
        self.params = params
        self.dataset = dataset

        # Function is a subclass of CurriedFunction
        self.where: List[WhereType] = []
        self.aggregates: List[CurriedFunction] = []
        self.columns: List[SelectType] = []
        self.orderby: List[OrderBy] = []

        self.projects_to_filter: Set[int] = set()

        self.resolve_column_name = resolve_column(self.dataset)

        self.field_alias_converter: Mapping[str, Callable[[str], SelectType]] = {
            # NOTE: `ISSUE_ALIAS` simply maps to the id, meaning that post processing
            # is required to insert the true issue short id into the response.
            ISSUE_ALIAS: self._resolve_issue_id_alias,
            ISSUE_ID_ALIAS: self._resolve_issue_id_alias,
            PROJECT_ALIAS: self._resolve_project_slug_alias,
            PROJECT_NAME_ALIAS: self._resolve_project_slug_alias,
            TIMESTAMP_TO_HOUR_ALIAS: self._resolve_timestamp_to_hour_alias,
            TIMESTAMP_TO_DAY_ALIAS: self._resolve_timestamp_to_day_alias,
            USER_DISPLAY_ALIAS: self._resolve_user_display_alias,
            TRANSACTION_STATUS_ALIAS: self._resolve_transaction_status,
<<<<<<< HEAD
            PROJECT_THRESHOLD_CONFIG_ALIAS: self._resolve_project_threshold_config,
=======
            ERROR_UNHANDLED_ALIAS: self._resolve_error_unhandled_alias,
            ERROR_HANDLED_ALIAS: self._resolve_error_handled_alias,
>>>>>>> 8add87f6
            # TODO: implement these
            KEY_TRANSACTION_ALIAS: self._resolve_unimplemented_alias,
            TEAM_KEY_TRANSACTION_ALIAS: self._resolve_unimplemented_alias,
        }

    @cached_property
    def project_slugs(self) -> Mapping[str, int]:
        project_ids = self.params.get("project_id", [])

        if len(project_ids) > 0:
            project_slugs = Project.objects.filter(id__in=project_ids)
        else:
            project_slugs = []

        return {p.slug: p.id for p in project_slugs}

    def column(self, name: str) -> Column:
        return Column(self.resolve_column_name(name))

    def is_field_alias(self, alias: str) -> bool:
        return alias in self.field_alias_converter

    def resolve_field_alias(self, alias: str) -> SelectType:
        converter = self.field_alias_converter.get(alias)
        if not converter:
            raise NotImplementedError(f"{alias} not implemented in snql field parsing yet")
        return converter(alias)

    def _resolve_issue_id_alias(self, _: str) -> SelectType:
        """The state of having no issues is represented differently on transactions vs
        other events. On the transactions table, it is represented by 0 whereas it is
        represented by NULL everywhere else. We use coalesce here so we can treat this
        consistently
        """
        return Function("coalesce", [self.column("issue.id"), 0], ISSUE_ID_ALIAS)

    def _resolve_project_slug_alias(self, alias: str) -> SelectType:
        project_ids = {
            project_id
            for project_id in self.params.get("project_id", [])
            if isinstance(project_id, int)
        }

        # Try to reduce the size of the transform by using any existing conditions on projects
        if len(self.projects_to_filter) > 0:
            project_ids &= self.projects_to_filter

        projects = Project.objects.filter(id__in=project_ids).values("slug", "id")

        return Function(
            "transform",
            [
                self.column("project.id"),
                [project["id"] for project in projects],
                [project["slug"] for project in projects],
                "",
            ],
            alias,
        )

    def _resolve_timestamp_to_hour_alias(self, _: str) -> SelectType:
        return Function("toStartOfHour", [self.column("timestamp")], TIMESTAMP_TO_HOUR_ALIAS)

    def _resolve_timestamp_to_day_alias(self, _: str) -> SelectType:
        return Function("toStartOfDay", [self.column("timestamp")], TIMESTAMP_TO_DAY_ALIAS)

    def _resolve_user_display_alias(self, _: str) -> SelectType:
        columns = ["user.email", "user.username", "user.ip"]
        return Function("coalesce", [self.column(column) for column in columns], USER_DISPLAY_ALIAS)

    def _resolve_transaction_status(self, _: str) -> SelectType:
        # TODO: Remove the `toUInt8` once Column supports aliases
        return Function(
            "toUInt8", [self.column(TRANSACTION_STATUS_ALIAS)], TRANSACTION_STATUS_ALIAS
        )

<<<<<<< HEAD
    def _resolve_project_threshold_config(self, _: str) -> SelectType:
        org_id = self.params.get("organization_id")
        project_ids = self.params.get("project_id")

        project_threshold_configs = (
            ProjectTransactionThreshold.objects.filter(
                organization_id=org_id,
                project_id__in=project_ids,
            )
            .order_by("project_id")
            .values_list("project_id", "threshold", "metric")
        )

        transaction_threshold_configs = (
            ProjectTransactionThresholdOverride.objects.filter(
                organization_id=org_id,
                project_id__in=project_ids,
            )
            .order_by("project_id")
            .values_list("transaction", "project_id", "threshold", "metric")
        )

        num_project_thresholds = project_threshold_configs.count()
        sentry_sdk.set_tag("project_threshold.count", num_project_thresholds)
        sentry_sdk.set_tag(
            "project_threshold.count.grouped",
            format_grouped_length(num_project_thresholds, [10, 100, 250, 500]),
        )

        num_transaction_thresholds = transaction_threshold_configs.count()
        sentry_sdk.set_tag("txn_threshold.count", num_transaction_thresholds)
        sentry_sdk.set_tag(
            "txn_threshold.count.grouped",
            format_grouped_length(num_transaction_thresholds, [10, 100, 250, 500]),
        )

        if (
            num_project_thresholds + num_transaction_thresholds
            > MAX_QUERYABLE_TRANSACTION_THRESHOLDS
        ):
            raise InvalidSearchQuery(
                f"Exceeded {MAX_QUERYABLE_TRANSACTION_THRESHOLDS} configured transaction thresholds limit, try with fewer Projects."
            )

        project_threshold_config_keys = []
        project_threshold_config_values = []
        for project_id, threshold, metric in project_threshold_configs:
            project_threshold_config_keys.append(Function("toUInt64", [project_id]))
            project_threshold_config_values.append((TRANSACTION_METRICS[metric], threshold))

        project_threshold_override_config_keys = []
        project_threshold_override_config_values = []
        for transaction, project_id, threshold, metric in transaction_threshold_configs:
            project_threshold_override_config_keys.append(
                (Function("toUInt64", [project_id]), transaction)
            )
            project_threshold_override_config_values.append(
                (TRANSACTION_METRICS[metric], threshold)
            )

        project_threshold_config_index: SelectType = Function(
            "indexOf",
            [
                project_threshold_config_keys,
                self.column("project_id"),
            ],
            PROJECT_THRESHOLD_CONFIG_INDEX_ALIAS,
        )

        project_threshold_override_config_index: SelectType = Function(
            "indexOf",
            [
                project_threshold_override_config_keys,
                (self.column("project_id"), self.column("transaction")),
            ],
            PROJECT_THRESHOLD_OVERRIDE_CONFIG_INDEX_ALIAS,
        )

        def _project_threshold_config(alias: Optional[str] = None) -> SelectType:
            return (
                Function(
                    "if",
                    [
                        Function(
                            "equals",
                            [
                                project_threshold_config_index,
                                0,
                            ],
                        ),
                        (DEFAULT_PROJECT_THRESHOLD_METRIC, DEFAULT_PROJECT_THRESHOLD),
                        Function(
                            "arrayElement",
                            [
                                project_threshold_config_values,
                                project_threshold_config_index,
                            ],
                        ),
                    ],
                    alias,
                )
                if project_threshold_configs
                else Function(
                    "tuple",
                    [DEFAULT_PROJECT_THRESHOLD_METRIC, DEFAULT_PROJECT_THRESHOLD],
                    alias,
                )
            )

        if transaction_threshold_configs:
            return Function(
                "if",
                [
                    Function(
                        "equals",
                        [
                            project_threshold_override_config_index,
                            0,
                        ],
                    ),
                    _project_threshold_config(),
                    Function(
                        "arrayElement",
                        [
                            project_threshold_override_config_values,
                            project_threshold_override_config_index,
                        ],
                    ),
                ],
                PROJECT_THRESHOLD_CONFIG_ALIAS,
            )

        return _project_threshold_config(PROJECT_THRESHOLD_CONFIG_ALIAS)

=======
    def _resolve_error_unhandled_alias(self, _: str) -> SelectType:
        return Function("notHandled", [], ERROR_UNHANDLED_ALIAS)

    def _resolve_error_handled_alias(self, _: str) -> SelectType:
        # Columns in snuba doesn't support aliasing right now like Function does.
        # Adding a no-op here to get the alias.
        return Function(
            "cast", [self.column("error.handled"), "Array(Nullable(UInt8))"], ERROR_HANDLED_ALIAS
        )

>>>>>>> 8add87f6
    def _resolve_unimplemented_alias(self, alias: str) -> SelectType:
        """Used in the interim as a stub for ones that have not be implemented in SnQL yet.
        Can be deleted once all field aliases have been implemented.
        """
        raise NotImplementedError(f"{alias} not implemented in snql field parsing yet")<|MERGE_RESOLUTION|>--- conflicted
+++ resolved
@@ -14,12 +14,9 @@
     ProjectTransactionThresholdOverride,
 )
 from sentry.search.events.constants import (
-<<<<<<< HEAD
     DEFAULT_PROJECT_THRESHOLD,
     DEFAULT_PROJECT_THRESHOLD_METRIC,
-=======
     ERROR_HANDLED_ALIAS,
->>>>>>> 8add87f6
     ERROR_UNHANDLED_ALIAS,
     ISSUE_ALIAS,
     ISSUE_ID_ALIAS,
@@ -70,12 +67,9 @@
             TIMESTAMP_TO_DAY_ALIAS: self._resolve_timestamp_to_day_alias,
             USER_DISPLAY_ALIAS: self._resolve_user_display_alias,
             TRANSACTION_STATUS_ALIAS: self._resolve_transaction_status,
-<<<<<<< HEAD
             PROJECT_THRESHOLD_CONFIG_ALIAS: self._resolve_project_threshold_config,
-=======
             ERROR_UNHANDLED_ALIAS: self._resolve_error_unhandled_alias,
             ERROR_HANDLED_ALIAS: self._resolve_error_handled_alias,
->>>>>>> 8add87f6
             # TODO: implement these
             KEY_TRANSACTION_ALIAS: self._resolve_unimplemented_alias,
             TEAM_KEY_TRANSACTION_ALIAS: self._resolve_unimplemented_alias,
@@ -152,7 +146,6 @@
             "toUInt8", [self.column(TRANSACTION_STATUS_ALIAS)], TRANSACTION_STATUS_ALIAS
         )
 
-<<<<<<< HEAD
     def _resolve_project_threshold_config(self, _: str) -> SelectType:
         org_id = self.params.get("organization_id")
         project_ids = self.params.get("project_id")
@@ -287,7 +280,6 @@
 
         return _project_threshold_config(PROJECT_THRESHOLD_CONFIG_ALIAS)
 
-=======
     def _resolve_error_unhandled_alias(self, _: str) -> SelectType:
         return Function("notHandled", [], ERROR_UNHANDLED_ALIAS)
 
@@ -298,7 +290,6 @@
             "cast", [self.column("error.handled"), "Array(Nullable(UInt8))"], ERROR_HANDLED_ALIAS
         )
 
->>>>>>> 8add87f6
     def _resolve_unimplemented_alias(self, alias: str) -> SelectType:
         """Used in the interim as a stub for ones that have not be implemented in SnQL yet.
         Can be deleted once all field aliases have been implemented.
