--- conflicted
+++ resolved
@@ -128,14 +128,9 @@
         )
 
     @property
-<<<<<<< HEAD
-    def project_ids(self) -> Sequence[int]:
+    def project_ids(self) -> list[int]:
         # proj.id can be None if the project no longer exists
         return sorted([proj.id for proj in self.projects if proj.id is not None])
-=======
-    def project_ids(self) -> list[int]:
-        return sorted([proj.id for proj in self.projects])
->>>>>>> 26877231
 
     @property
     def project_slug_map(self) -> dict[str, int]:
