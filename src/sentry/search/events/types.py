from __future__ import annotations

from collections import namedtuple
from collections.abc import Iterable, Mapping, Sequence
from copy import deepcopy
from dataclasses import dataclass, field
from datetime import datetime, timezone
from typing import Any, NotRequired, Optional, TypedDict, Union

from django.utils import timezone as django_timezone
from snuba_sdk.aliased_expression import AliasedExpression
from snuba_sdk.column import Column
from snuba_sdk.conditions import BooleanCondition, Condition
from snuba_sdk.entity import Entity
from snuba_sdk.function import CurriedFunction, Function
from snuba_sdk.orderby import OrderBy

from sentry.exceptions import InvalidSearchQuery
from sentry.models.environment import Environment
from sentry.models.organization import Organization
from sentry.models.project import Project
from sentry.models.team import Team
from sentry.users.services.user import RpcUser
from sentry.utils.validators import INVALID_SPAN_ID, is_span_id

WhereType = Union[Condition, BooleanCondition]


# Replaced by SnubaParams
class ParamsType(TypedDict, total=False):
    project_id: list[int]
    projects: list[Project]
    project_objects: list[Project]
    start: datetime
    end: datetime
    environment: NotRequired[str | list[str]]
    organization_id: NotRequired[int]
    use_case_id: NotRequired[str]
    team_id: NotRequired[list[int]]
    environment_objects: NotRequired[list[Environment]]
    statsPeriod: NotRequired[str]


SelectType = Union[AliasedExpression, Column, Function, CurriedFunction]

NormalizedArg = Optional[Union[str, float]]
HistogramParams = namedtuple(
    "HistogramParams", ["num_buckets", "bucket_size", "start_offset", "multiplier"]
)
# converter is to convert the aggregate filter to snuba query
Alias = namedtuple("Alias", "converter aggregate resolved_function")


@dataclass
class QueryFramework:
    orderby: list[OrderBy]
    having: list[WhereType]
    functions: list[CurriedFunction]
    entity: Entity


SnubaRow = dict[str, Any]
SnubaData = list[SnubaRow]


class EventsMeta(TypedDict):
    fields: dict[str, str]
    tips: NotRequired[dict[str, str | None]]
    isMetricsData: NotRequired[bool]


class EventsResponse(TypedDict):
    data: SnubaData
    meta: EventsMeta


@dataclass
class SnubaParams:
    start: datetime | None = None
    end: datetime | None = None
    stats_period: str | None = None
    # The None value in this sequence is because the filter params could include that
    environments: Sequence[Environment | None] = field(default_factory=list)
    projects: Sequence[Project] = field(default_factory=list)
    user: RpcUser | None = None
    teams: Iterable[Team] = field(default_factory=list)
    organization: Organization | None = None

    def __post_init__(self) -> None:
        if self.start:
            self.start = self.start.replace(tzinfo=timezone.utc)
        if self.end:
            self.end = self.end.replace(tzinfo=timezone.utc)
        if self.start is None and self.end is None:
            self.parse_stats_period()
        if self.organization is None and len(self.projects) > 0:
            self.organization = self.projects[0].organization

        # Only used in the trend query builder
        self.aliases: dict[str, Alias] | None = {}

    def parse_stats_period(self) -> None:
        if self.stats_period is not None:
            self.end = django_timezone.now()
            from sentry.api.utils import get_datetime_from_stats_period

            self.start = get_datetime_from_stats_period(self.stats_period, self.end)

    @property
<<<<<<< HEAD
    def start_date(self) -> datetime:
        # This and end_date are helper functions so callers don't have to check if either are defined for typing
        if self.start is None:
            raise InvalidSearchQuery("start is required")
        return self.start

    @property
    def end_date(self) -> datetime:
        if self.end is None:
            raise InvalidSearchQuery("end is required")
        return self.end

    @property
    def environment_names(self) -> Sequence[str]:
=======
    def environment_names(self) -> list[str]:
>>>>>>> 4309fe9e
        return (
            [env.name if env is not None else "" for env in self.environments]
            if self.environments
            else []
        )

    @property
    def project_ids(self) -> list[int]:
        return sorted([proj.id for proj in self.projects])

    @property
    def project_slug_map(self) -> dict[str, int]:
        return {proj.slug: proj.id for proj in self.projects}

    @property
    def project_id_map(self) -> dict[int, str]:
        return {proj.id: proj.slug for proj in self.projects}

    @property
    def team_ids(self) -> list[int]:
        return [team.id for team in self.teams]

    @property
    def interval(self) -> float | None:
        if self.start and self.end:
            return (self.end - self.start).total_seconds()
        return None

    @property
    def organization_id(self) -> int | None:
        if self.organization is not None:
            return self.organization.id
        return None

    @property
    def filter_params(self) -> ParamsType:
        # Compatibility function so we can switch over to this dataclass more easily
        filter_params: ParamsType = {
            "project_id": list(self.project_ids),
            "projects": list(self.projects),
            "project_objects": list(self.projects),
            "environment": list(self.environment_names),
            "team_id": list(self.team_ids),
            "environment_objects": [env for env in self.environments if env is not None],
        }
        if self.organization_id:
            filter_params["organization_id"] = self.organization_id
        if self.start:
            filter_params["start"] = self.start
        if self.end:
            filter_params["end"] = self.end
        if self.stats_period:
            filter_params["statsPeriod"] = self.stats_period
        return filter_params

    def copy(self) -> SnubaParams:
        return deepcopy(self)


@dataclass
class QueryBuilderConfig:
    auto_fields: bool = False
    auto_aggregations: bool = False
    use_aggregate_conditions: bool = False
    functions_acl: list[str] | None = None
    equation_config: dict[str, bool] | None = None
    # This allows queries to be resolved without adding time constraints. Currently this is just
    # used to allow metric alerts to be built and validated before creation in snuba.
    skip_time_conditions: bool = False
    parser_config_overrides: Mapping[str, Any] | None = None
    has_metrics: bool = False
    transform_alias_to_input_format: bool = False
    use_metrics_layer: bool = False
    # This skips converting tags back to their non-prefixed versions when processing the results
    # Currently this is only used for avoiding conflicting values when doing the first query
    # of a top events request
    skip_tag_resolution: bool = False
    on_demand_metrics_enabled: bool = False
    on_demand_metrics_type: Any | None = None
    skip_field_validation_for_entity_subscription_deletion: bool = False
    allow_metric_aggregates: bool | None = False


@dataclass(frozen=True)
class Span:
    op: str
    group: str

    @staticmethod
    def from_str(s: str) -> Span:
        parts = s.rsplit(":", 1)
        if len(parts) != 2:
            raise ValueError(
                "span must consist of of a span op and a valid 16 character hex delimited by a colon (:)"
            )
        if not is_span_id(parts[1]):
            raise ValueError(INVALID_SPAN_ID.format("spanGroup"))
        return Span(op=parts[0], group=parts[1])<|MERGE_RESOLUTION|>--- conflicted
+++ resolved
@@ -107,7 +107,6 @@
             self.start = get_datetime_from_stats_period(self.stats_period, self.end)
 
     @property
-<<<<<<< HEAD
     def start_date(self) -> datetime:
         # This and end_date are helper functions so callers don't have to check if either are defined for typing
         if self.start is None:
@@ -121,10 +120,7 @@
         return self.end
 
     @property
-    def environment_names(self) -> Sequence[str]:
-=======
     def environment_names(self) -> list[str]:
->>>>>>> 4309fe9e
         return (
             [env.name if env is not None else "" for env in self.environments]
             if self.environments
