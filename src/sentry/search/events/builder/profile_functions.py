--- conflicted
+++ resolved
@@ -118,15 +118,9 @@
         return custom_time_processor(self.interval, Function("toUInt32", [Column("timestamp")]))
 
     def process_results(self, results: Any) -> EventsResponse:
-<<<<<<< HEAD
-        # Not sure why exactly but calling `super().process_results(results)`
-        # on the timeseries data mutates the data in such a way that breaks
-        # the zerofill later
-=======
         # Calling `super().process_results(results)` on the timeseries data
         # mutates the data in such a way that breaks the zerofill later such
         # as applying `transform_alias_to_input_format` setting.  So skip it.
->>>>>>> b73a6ebe
         for row in results["data"]:
             self.process_profiling_function_columns(row)
         return results
