--- conflicted
+++ resolved
@@ -57,22 +57,16 @@
             column: get_function_alias(function_details.field)
             for column, function_details in self.function_alias_map.items()
         }
-<<<<<<< HEAD
-=======
         self.function_alias_map = {
             alias_mappings.get(column, column): function_details
             for column, function_details in self.function_alias_map.items()
         }
->>>>>>> 66892711
         result["data"] = [
             {alias_mappings.get(k, k): v for k, v in item.items()}
             for item in result.get("data", [])
         ]
-<<<<<<< HEAD
-=======
         for item in result.get("meta", []):
             item["name"] = alias_mappings.get(item["name"], item["name"])
->>>>>>> 66892711
         return result
 
     @property
