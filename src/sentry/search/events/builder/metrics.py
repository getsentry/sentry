--- conflicted
+++ resolved
@@ -753,52 +753,23 @@
     def _create_query_framework(self) -> Tuple[str, Dict[str, QueryFramework]]:
         query_framework = self._get_base_query_framework()
         primary = None
-        # Metrics layer can't have aliases in the functions for some reason
-        metrics_layer_without_aliases = [
-            function.exp if isinstance(function, AliasedExpression) else function
-            for function in self.metrics_layer_functions
-        ]
-        percentiles_without_aliases = [
-            function.exp if isinstance(function, AliasedExpression) else function
-            for function in self.percentiles
-        ]
         # if orderby spans more than one table, the query isn't possible with metrics
         for orderby in self.orderby:
-<<<<<<< HEAD
             for entity, framework in query_framework.items():
-                if orderby.exp in framework.functions:
+                # Metrics layer can't have aliases in the functions for some reason
+                if self.use_metrics_layer:
+                    framework_functions = [
+                        function.exp if isinstance(function, AliasedExpression) else function
+                        for function in framework.functions
+                    ]
+                else:
+                    framework_functions = framework.functions
+                if orderby.exp in framework_functions:
                     framework.orderby.append(orderby)
                     if primary not in [None, entity]:
                         raise IncompatibleMetricsQuery("Can't order across tables")
                     primary = entity
                     break
-=======
-            if orderby.exp in self.sets:
-                query_framework["set"].orderby.append(orderby)
-                if primary not in [None, "set"]:
-                    raise IncompatibleMetricsQuery("Can't order across tables")
-                primary = "set"
-            elif orderby.exp in self.counters:
-                query_framework["counter"].orderby.append(orderby)
-                if primary not in [None, "counter"]:
-                    raise IncompatibleMetricsQuery("Can't order across tables")
-                primary = "counter"
-            elif orderby.exp in self.distributions:
-                query_framework["distribution"].orderby.append(orderby)
-                if primary not in [None, "distribution"]:
-                    raise IncompatibleMetricsQuery("Can't order across tables")
-                primary = "distribution"
-            elif orderby.exp in metrics_layer_without_aliases:
-                query_framework["metrics_layer"].orderby.append(orderby)
-                if primary not in [None, "metrics_layer"]:
-                    raise IncompatibleMetricsQuery("Can't order across tables")
-                primary = "metrics_layer"
-            elif orderby.exp in percentiles_without_aliases:
-                query_framework["percentiles"].orderby.append(orderby)
-                if primary not in [None, "percentiles"]:
-                    raise IncompatibleMetricsQuery("Can't order across tables")
-                primary = "percentiles"
->>>>>>> fc99b314
             else:
                 # An orderby that isn't on a function add it to all of them
                 for framework in query_framework.values():
@@ -806,7 +777,6 @@
 
         having_entity: Optional[str] = None
         for condition in self.flattened_having:
-<<<<<<< HEAD
             for entity, framework in query_framework.items():
                 if condition.lhs in framework.functions:
                     if having_entity is None:
@@ -816,43 +786,6 @@
                             "Can only have aggregate conditions on one entity"
                         )
                     break
-=======
-            if condition.lhs in self.sets:
-                if having_entity is None:
-                    having_entity = "set"
-                elif having_entity != "set":
-                    raise IncompatibleMetricsQuery(
-                        "Can only have aggregate conditions on one entity"
-                    )
-            elif condition.lhs in self.counters:
-                if having_entity is None:
-                    having_entity = "counter"
-                elif having_entity != "counter":
-                    raise IncompatibleMetricsQuery(
-                        "Can only have aggregate conditions on one entity"
-                    )
-            elif condition.lhs in self.distributions:
-                if having_entity is None:
-                    having_entity = "distribution"
-                elif having_entity != "distribution":
-                    raise IncompatibleMetricsQuery(
-                        "Can only have aggregate conditions on one entity"
-                    )
-            elif condition.lhs in self.metrics_layer_functions:
-                if having_entity is None:
-                    having_entity = "metrics_layer"
-                elif having_entity != "metrics_layer":
-                    raise IncompatibleMetricsQuery(
-                        "Can only have aggregate conditions on one entity"
-                    )
-            elif condition.lhs in self.percentiles:
-                if having_entity is None:
-                    having_entity = "percentiles"
-                elif having_entity != "percentiles":
-                    raise IncompatibleMetricsQuery(
-                        "Can only have aggregate conditions on one entity"
-                    )
->>>>>>> fc99b314
 
         if primary is not None and having_entity is not None and having_entity != primary:
             raise IncompatibleMetricsQuery(
@@ -863,19 +796,6 @@
         if primary is None:
             if having_entity is not None:
                 primary = having_entity
-<<<<<<< HEAD
-=======
-            elif len(self.counters) > 0:
-                primary = "counter"
-            elif len(self.sets) > 0:
-                primary = "set"
-            elif len(self.distributions) > 0:
-                primary = "distribution"
-            elif len(self.metrics_layer_functions) > 0:
-                primary = "metrics_layer"
-            elif len(self.percentiles) > 0:
-                primary = "percentiles"
->>>>>>> fc99b314
             else:
                 for entity, framework in query_framework.items():
                     if len(framework.functions) > 0:
