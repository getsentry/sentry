--- conflicted
+++ resolved
@@ -615,15 +615,11 @@
         else:
             return env_conditions[0]
 
-<<<<<<< HEAD
     def get_metrics_layer_snql_query(
         self,
         query_framework: Optional[QueryFramework] = None,
         extra_conditions: Optional[List[Condition]] = None,
-    ) -> Request:
-=======
-    def get_metrics_layer_snql_query(self) -> Query:
->>>>>>> 8c53a492
+    ) -> Query:
         """
         This method returns the metrics layer snql of the query being fed into the transformer and then into the metrics
         layer.
@@ -644,37 +640,10 @@
         self.validate_orderby_clause()
 
         prefix = "generic_" if self.dataset is Dataset.PerformanceMetrics else ""
-<<<<<<< HEAD
-        return Request(
-            dataset=self.dataset.value,
-            app_id="default",
-            query=Query(
-                match=Entity(f"{prefix}metrics_distributions", sample=self.sample_rate),
-                # Metrics doesn't support columns in the select, and instead expects them in the groupby
-                select=(self.aggregates if query_framework is None else query_framework.functions)
-                + [
-                    # Team key transaction is a special case sigh
-                    col
-                    for col in self.columns
-                    if isinstance(col, Function) and col.function == "team_key_transaction"
-                ],
-                array_join=self.array_join,
-                where=self.where + (extra_conditions if extra_conditions else []),
-                having=self.having if query_framework is None else query_framework.having,
-                groupby=self.groupby,
-                orderby=self.orderby if query_framework is None else query_framework.orderby,
-                limit=self.limit,
-                offset=self.offset,
-                limitby=self.limitby,
-                granularity=self.granularity,
-            ),
-            flags=Flags(turbo=self.turbo),
-            tenant_ids=self.tenant_ids,
-=======
         return Query(
             match=Entity(f"{prefix}metrics_distributions", sample=self.sample_rate),
             # Metrics doesn't support columns in the select, and instead expects them in the groupby
-            select=self.aggregates
+            select=(self.aggregates if query_framework is None else query_framework.functions)
             + [
                 # Team key transaction is a special case sigh
                 col
@@ -682,15 +651,14 @@
                 if isinstance(col, Function) and col.function == "team_key_transaction"
             ],
             array_join=self.array_join,
-            where=self.where,
-            having=self.having,
+            where=self.where + (extra_conditions if extra_conditions else []),
+            having=self.having if query_framework is None else query_framework.having,
             groupby=self.groupby,
-            orderby=self.orderby,
+            orderby=self.orderby if query_framework is None else query_framework.orderby,
             limit=self.limit,
             offset=self.offset,
             limitby=self.limitby,
             granularity=self.granularity,
->>>>>>> 8c53a492
         )
 
     def get_snql_query(self) -> Request:
@@ -896,7 +864,6 @@
             ) or (isinstance(orderby.exp, Function) and orderby.exp.alias == "title"):
                 raise IncompatibleMetricsQuery("Can't orderby tags")
 
-<<<<<<< HEAD
     def convert_metric_layer_result(self, metrics_data: Any) -> Any:
         """The metric_layer returns results in a non-standard format, this function changes it back to the expected
         one"""
@@ -912,54 +879,6 @@
                 for meta in metric_layer_result["meta"]:
                     if data.get(meta["name"]) is None:
                         data[meta["name"]] = self.get_default_value(meta["type"])
-=======
-    def run_query(self, referrer: str, use_cache: bool = False) -> Any:
-        if self.use_metrics_layer or self._on_demand_metric_spec:
-            from sentry.snuba.metrics.datasource import get_series
-            from sentry.snuba.metrics.mqb_query_transformer import (
-                transform_mqb_query_to_metrics_query,
-            )
-
-            try:
-                with sentry_sdk.start_span(op="metric_layer", description="transform_query"):
-                    if self._on_demand_metric_spec:
-                        metrics_query = self._get_metrics_query_from_on_demand_spec(
-                            spec=self._on_demand_metric_spec, require_time_range=True
-                        )
-                    else:
-                        intermediate_query = self.get_metrics_layer_snql_query()
-                        metrics_query = transform_mqb_query_to_metrics_query(
-                            intermediate_query, self.is_alerts_query
-                        )
-
-                with sentry_sdk.start_span(op="metric_layer", description="run_query"):
-                    metrics_data = get_series(
-                        projects=self.params.projects,
-                        metrics_query=metrics_query,
-                        use_case_id=UseCaseID.TRANSACTIONS
-                        if self.is_performance
-                        else UseCaseID.SESSIONS,
-                        include_meta=True,
-                        tenant_ids=self.tenant_ids,
-                    )
-            except Exception as err:
-                raise IncompatibleMetricsQuery(err)
-            with sentry_sdk.start_span(op="metric_layer", description="transform_results"):
-                # series does some strange stuff to the clickhouse response, turn it back so we can handle it
-                metric_layer_result: Any = {
-                    "data": [],
-                    "meta": metrics_data["meta"],
-                }
-                for group in metrics_data["groups"]:
-                    data = group["by"]
-                    data.update(group["totals"])
-                    metric_layer_result["data"].append(data)
-                    for meta in metric_layer_result["meta"]:
-                        if data.get(meta["name"]) is None:
-                            data[meta["name"]] = self.get_default_value(meta["type"])
-
-            return metric_layer_result
->>>>>>> 8c53a492
 
         return metric_layer_result
 
@@ -985,7 +904,7 @@
         # Check if we need to make multiple queries
         primary, query_framework = self._create_query_framework()
 
-        if self.use_metrics_layer or self.use_on_demand_metrics:
+        if self.use_metrics_layer or self._on_demand_metric_spec:
             from sentry.snuba.metrics.datasource import get_series
             from sentry.snuba.metrics.mqb_query_transformer import (
                 transform_mqb_query_to_metrics_query,
@@ -1019,14 +938,14 @@
                     extra_conditions = None
                 try:
                     with sentry_sdk.start_span(op="metric_layer", description="transform_query"):
-                        snuba_query = self.get_metrics_layer_snql_query(
-                            query_details, extra_conditions
-                        )
-                        if self.use_on_demand_metrics:
-                            metrics_query = self._get_on_demand_metrics_query(snuba_query.query)
+                        if self._on_demand_metric_spec:
+                            metrics_query = self._get_metrics_query_from_on_demand_spec(
+                                spec=self._on_demand_metric_spec, require_time_range=True
+                            )
                         else:
                             metrics_query = transform_mqb_query_to_metrics_query(
-                                snuba_query.query, self.is_alerts_query
+                                self.get_metrics_layer_snql_query(query_details, extra_conditions),
+                                self.is_alerts_query,
                             )
                     with sentry_sdk.start_span(op="metric_layer", description="run_query"):
                         metrics_data = get_series(
