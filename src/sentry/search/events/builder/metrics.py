--- conflicted
+++ resolved
@@ -120,13 +120,9 @@
             sentry_sdk.capture_exception(e)
             return None
 
-<<<<<<< HEAD
-    def _get_metrics_query_from_on_demand_spec(self, spec: OnDemandMetricSpec) -> MetricsQuery:
-=======
     def _get_metrics_query_from_on_demand_spec(
-        self, spec: OndemandMetricSpec, require_time_range: bool = True
+        self, spec: OnDemandMetricSpec, require_time_range: bool = True
     ) -> MetricsQuery:
->>>>>>> 05355c42
         if self.params.organization is None:
             raise InvalidSearchQuery("An on demand metrics query requires an organization")
 
@@ -209,7 +205,7 @@
 
         # Resolutions that we will perform only in case the query is not on demand. The reasoning for this is that
         # for building an on demand query we only require a time interval and granularity. All the other fields are
-        # automatically computed given the OndemandMetricSpec.
+        # automatically computed given the OnDemandMetricSpec.
         if not self._on_demand_metric_spec:
             with sentry_sdk.start_span(op="QueryBuilder", description="resolve_conditions"):
                 self.where, self.having = self.resolve_conditions(
