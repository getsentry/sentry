--- conflicted
+++ resolved
@@ -143,20 +143,6 @@
         sentry_sdk.set_tag("on_demand_metrics.enabled", config.on_demand_metrics_enabled)
         self.organization_id: int = org_id
 
-<<<<<<< HEAD
-=======
-    def load_config(self) -> DatasetConfig:
-        if hasattr(self, "config_class") and self.config_class is not None:
-            return super().load_config()
-
-        if self.dataset in [Dataset.Metrics, Dataset.PerformanceMetrics]:
-            if self.builder_config.use_metrics_layer:
-                return MetricsLayerDatasetConfig(self)
-            else:
-                return MetricsDatasetConfig(self)
-        else:
-            raise NotImplementedError(f"Data Set configuration not found for {self.dataset}.")
-
     @property
     def use_default_tags(self) -> bool:
         if self._use_default_tags is None:
@@ -168,7 +154,6 @@
                 self._use_default_tags = False
         return self._use_default_tags
 
->>>>>>> 5aeaf13f
     def are_columns_resolved(self) -> bool:
         # If we have an on demand spec, we want to mark the columns as resolved, since we are not running the
         # `resolve_query` method.
