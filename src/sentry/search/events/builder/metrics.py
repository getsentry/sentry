from collections import defaultdict
from datetime import datetime
from typing import Any, Callable, Dict, List, Mapping, Optional, Set, Tuple, Union

import sentry_sdk
from snuba_sdk import (
    AliasedExpression,
    Column,
    Condition,
    CurriedFunction,
    Direction,
    Entity,
    Flags,
    Function,
    Granularity,
    Limit,
    Offset,
    Op,
    Or,
    OrderBy,
    Query,
    Request,
)

from sentry.api.event_search import SearchFilter
from sentry.exceptions import IncompatibleMetricsQuery, InvalidSearchQuery
from sentry.search.events import constants, fields
from sentry.search.events.builder import QueryBuilder
from sentry.search.events.filter import ParsedTerms
from sentry.search.events.types import (
    HistogramParams,
    NormalizedArg,
    ParamsType,
    QueryFramework,
    SelectType,
    WhereType,
)
from sentry.sentry_metrics import indexer
from sentry.sentry_metrics.configuration import UseCaseKey
from sentry.sentry_metrics.use_case_id_registry import UseCaseID
from sentry.snuba.dataset import Dataset
from sentry.snuba.metrics.extraction import QUERY_HASH_KEY, OndemandMetricSpec, is_on_demand_query
from sentry.snuba.metrics.fields import histogram as metrics_histogram
from sentry.snuba.metrics.query import MetricField, MetricsQuery
from sentry.utils.dates import to_timestamp
from sentry.utils.snuba import DATASETS, bulk_snql_query, raw_snql_query


class MetricsQueryBuilder(QueryBuilder):
    requires_organization_condition = True
    is_alerts_query = False
    organization_column: str = "organization_id"

    def __init__(
        self,
        *args: Any,
        # Datasets are currently a bit confusing; Dataset.Metrics is actually release health/sessions
        # Dataset.PerformanceMetrics is MEP. TODO: rename Dataset.Metrics to Dataset.ReleaseMetrics or similar
        dataset: Optional[Dataset] = None,
        allow_metric_aggregates: Optional[bool] = False,
        granularity: Optional[int] = None,
        **kwargs: Any,
    ):
        self.distributions: List[CurriedFunction] = []
        self.sets: List[CurriedFunction] = []
        self.counters: List[CurriedFunction] = []
        self.metric_ids: Set[int] = set()
        self.allow_metric_aggregates = allow_metric_aggregates
        self._indexer_cache: Dict[str, Optional[int]] = {}
        # Don't do any of the actions that would impact performance in anyway
        # Skips all indexer checks, and won't interact with clickhouse
        # always true if this is being called
        kwargs["has_metrics"] = True
        assert dataset is None or dataset in [Dataset.PerformanceMetrics, Dataset.Metrics]

        self._on_demand_spec = self._resolve_on_demand_spec(
            dataset, kwargs.get("selected_columns", []), kwargs.get("query", "")
        )

        if granularity is not None:
            self._granularity = granularity
        super().__init__(
            # TODO: defaulting to Metrics for now so I don't have to update incidents tests. Should be
            # PerformanceMetrics
            Dataset.Metrics if dataset is None else dataset,
            *args,
            **kwargs,
        )
        org_id = self.filter_params.get("organization_id")
        if org_id is None and self.params.organization is not None:
            org_id = self.params.organization.id
        if org_id is None or not isinstance(org_id, int):
            raise InvalidSearchQuery("Organization id required to create a metrics query")
        self.organization_id: int = org_id

    def _resolve_on_demand_spec(
        self, dataset: Dataset, selected_cols: List[Optional[str]], query: str
    ) -> Optional[OndemandMetricSpec]:
        if not is_on_demand_query(self.dataset, query):
            return None

        field = selected_cols[0] if selected_cols else None
<<<<<<< HEAD
        if not self.is_alerts_query or not field:
=======
        if dataset is not Dataset.PerformanceMetrics or not self.is_alerts_query or not field:
>>>>>>> 87982755
            return None
        try:
            return OndemandMetricSpec(field, query)

        except Exception as e:
            sentry_sdk.capture_exception(e)

    def _get_on_demand_metrics_query(self) -> Optional[MetricsQuery]:
        if not self.is_performance or not self.is_alerts_query:
            return None

        spec = self._on_demand_spec

        return MetricsQuery(
            select=[MetricField(spec.op, spec.mri, alias=spec.mri)],
            where=[
                Condition(
                    lhs=Column(QUERY_HASH_KEY),
                    op=Op.EQ,
                    rhs=spec.query_hash(),
                ),
            ],
            # TODO(ogi): groupby and orderby
            limit=self.limit,
            offset=self.offset,
            granularity=self.resolve_granularity(),
            is_alerts_query=self.is_alerts_query,
            org_id=self.params.organization.id,
            project_ids=[p.id for p in self.params.projects],
            # We do not need the series here, as later, we only extract the totals and assign it to the
            # request.query
            include_series=False,
            start=self.params.start,
            end=self.params.end,
        )

    def validate_aggregate_arguments(self) -> None:
        if not self.use_metrics_layer:
            super().validate_aggregate_arguments()

    @property
    def is_performance(self) -> bool:
        return self.dataset is Dataset.PerformanceMetrics

    @property
    def use_case_id(self) -> UseCaseID:
        if self.is_performance:
            return UseCaseID.TRANSACTIONS
        elif self.spans_metrics_builder:
            return UseCaseID.SPANS
        else:
            return UseCaseID.SESSIONS

    def resolve_query(
        self,
        query: Optional[str] = None,
        use_aggregate_conditions: bool = False,
        selected_columns: Optional[List[str]] = None,
        groupby_columns: Optional[List[str]] = None,
        equations: Optional[List[str]] = None,
        orderby: Optional[List[str]] = None,
    ) -> None:
        with sentry_sdk.start_span(op="QueryBuilder", description="resolve_time_conditions"):
            # Has to be done early, since other conditions depend on start and end
            self.resolve_time_conditions()
        with sentry_sdk.start_span(op="QueryBuilder", description="resolve_conditions"):
            self.where, self.having = self.resolve_conditions(
                query, use_aggregate_conditions=use_aggregate_conditions
            )
        with sentry_sdk.start_span(op="QueryBuilder", description="resolve_granularity"):
            # Needs to happen before params and after time conditions since granularity can change start&end
            self.granularity = self.resolve_granularity()
        with sentry_sdk.start_span(op="QueryBuilder", description="resolve_params"):
            # params depends on parse_query, and conditions being resolved first since there may be projects in conditions
            self.where += self.resolve_params()
        with sentry_sdk.start_span(op="QueryBuilder", description="resolve_columns"):
            self.columns = self.resolve_select(selected_columns, equations)
        with sentry_sdk.start_span(op="QueryBuilder", description="resolve_orderby"):
            self.orderby = self.resolve_orderby(orderby)
        with sentry_sdk.start_span(op="QueryBuilder", description="resolve_groupby"):
            self.groupby = self.resolve_groupby(groupby_columns)

        if len(self.metric_ids) > 0 and not self.use_metrics_layer:
            self.where.append(
                # Metric id is intentionally sorted so we create consistent queries here both for testing & caching
                Condition(Column("metric_id"), Op.IN, sorted(self.metric_ids))
            )

    def resolve_column_name(self, col: str) -> str:
        if col.startswith("tags["):
            tag_match = constants.TAG_KEY_RE.search(col)
            col = tag_match.group("tag") if tag_match else col

        # on-demand metrics require metrics layer behavior
        if self.use_metrics_layer or self._on_demand_spec:
            if col in ["project_id", "timestamp"]:
                return col
            # TODO: update resolve params so this isn't needed
            if col == "organization_id":
                return "org_id"
            return f"tags[{col}]"

        if col in DATASETS[self.dataset]:
            return str(DATASETS[self.dataset][col])
        tag_id = self.resolve_metric_index(col)
        if tag_id is None:
            raise InvalidSearchQuery(f"Unknown field: {col}")
        if self.is_performance:
            return f"tags_raw[{tag_id}]"
        else:
            return f"tags[{tag_id}]"

    def column(self, name: str) -> Column:
        """Given an unresolved sentry name and return a snql column.

        :param name: The unresolved sentry name.
        """
        missing_column = IncompatibleMetricsQuery(f"Column {name} was not found in metrics indexer")
        try:
            return super().column(name)
        except InvalidSearchQuery:
            raise missing_column

    def aliased_column(self, name: str) -> SelectType:
        missing_column = IncompatibleMetricsQuery(f"Column {name} was not found in metrics indexer")
        try:
            return super().aliased_column(name)
        except InvalidSearchQuery:
            raise missing_column

    def resolve_granularity(self) -> Granularity:
        """Granularity impacts metric queries even when they aren't timeseries because the data needs to be
        pre-aggregated

        Granularity is determined by checking the alignment of our start & end timestamps with the timestamps in
        snuba. eg. we can only use the daily granularity if the query starts and ends at midnight
        Seconds are ignored under the assumption that there currently isn't a valid use case to have
        to-the-second accurate information

        We also allow some flexibility on the granularity used the larger the duration of the query since the hypothesis
        is that users won't be able to notice the loss of accuracy regardless. With that in mind:
        - If duration is between 12 hours to 3d we allow 15 minutes on the hour boundaries for hourly granularity
        - if duration is between 3d to 30d we allow 30 minutes on the day boundaries for daily granularities
            and will fallback to hourly granularity
        - If the duration is over 30d we always use the daily granularities

        In special cases granularity can be set manually bypassing the granularity calculation below.
        """
        if hasattr(self, "_granularity") and getattr(self, "_granularity") is not None:
            return Granularity(self._granularity)

        if self.end is None or self.start is None:
            raise ValueError("skip_time_conditions must be False when calling this method")
        duration = (self.end - self.start).total_seconds()

        near_midnight: Callable[[datetime], bool] = lambda time: (
            time.minute <= 30 and time.hour == 0
        ) or (time.minute >= 30 and time.hour == 23)
        near_hour: Callable[[datetime], bool] = lambda time: time.minute <= 15 or time.minute >= 45

        if (
            # precisely going hour to hour
            self.start.minute
            == self.end.minute
            == self.start.second
            == self.end.second
            == duration % 3600
            == 0
        ):
            # we're going from midnight -> midnight which aligns with our daily buckets
            if self.start.hour == self.end.hour == duration % 86400 == 0:
                granularity = 86400
            # we're roughly going from start of hour -> next which aligns with our hourly buckets
            else:
                granularity = 3600
        elif (
            # Its over 30d, just use the daily granularity
            duration
            >= 86400 * 30
        ):
            self.start = self.start.replace(hour=0, minute=0, second=0, microsecond=0)
            granularity = 86400
        elif (
            # more than 3 days
            duration
            >= 86400 * 3
        ):
            # Allow 30 minutes for the daily buckets
            if near_midnight(self.start) and near_midnight(self.end):
                self.start = self.start.replace(hour=0, minute=0, second=0, microsecond=0)
                granularity = 86400
            else:
                self.start = self.start.replace(minute=0, second=0, microsecond=0)
                granularity = 3600
        elif (
            # more than 12 hours
            (duration >= 3600 * 12)
            # Allow 15 minutes for the hourly buckets
            and near_hour(self.start)
            and near_hour(self.end)
        ):
            self.start = self.start.replace(minute=0, second=0, microsecond=0)
            granularity = 3600
        else:
            granularity = 60
        return Granularity(granularity)

    def resolve_having(
        self, parsed_terms: ParsedTerms, use_aggregate_conditions: bool
    ) -> List[WhereType]:
        if not self.allow_metric_aggregates:
            # Regardless of use_aggregate_conditions, check if any having_conditions exist
            having_conditions = super().resolve_having(parsed_terms, True)
            if len(having_conditions) > 0:
                raise IncompatibleMetricsQuery(
                    "Aggregate conditions were disabled, but included in filter"
                )

            # Don't resolve having conditions again if we don't have to
            if use_aggregate_conditions:
                return having_conditions
            else:
                return []
        return super().resolve_having(parsed_terms, use_aggregate_conditions)

    def resolve_limit(self, limit: Optional[int]) -> Limit:
        """Impose a max limit, since we may need to create a large condition based on the group by values when the query
        is run"""
        if limit is not None and limit > constants.METRICS_MAX_LIMIT:
            raise IncompatibleMetricsQuery(
                f"Can't have a limit larger than {constants.METRICS_MAX_LIMIT}"
            )
        elif limit is None:
            return Limit(constants.METRICS_MAX_LIMIT)
        else:
            return Limit(limit)

    def resolve_snql_function(
        self,
        snql_function: fields.MetricsFunction,
        arguments: Mapping[str, NormalizedArg],
        alias: str,
        resolve_only: bool,
    ) -> Optional[SelectType]:
        if snql_function.snql_distribution is not None:
            resolved_function = snql_function.snql_distribution(arguments, alias)
            if not resolve_only:
                self.distributions.append(resolved_function)
                # Still add to aggregates so groupby is correct
                self.aggregates.append(resolved_function)
            return resolved_function
        if snql_function.snql_set is not None:
            resolved_function = snql_function.snql_set(arguments, alias)
            if not resolve_only:
                self.sets.append(resolved_function)
                # Still add to aggregates so groupby is correct
                self.aggregates.append(resolved_function)
            return resolved_function
        if snql_function.snql_counter is not None:
            resolved_function = snql_function.snql_counter(arguments, alias)
            if not resolve_only:
                self.counters.append(resolved_function)
                # Still add to aggregates so groupby is correct
                self.aggregates.append(resolved_function)
            return resolved_function
        if snql_function.snql_metric_layer is not None:
            resolved_function = snql_function.snql_metric_layer(arguments, alias)
            if not resolve_only:
                self.aggregates.append(resolved_function)
            return resolved_function
        return None

    def resolve_metric_index(self, value: str) -> Optional[int]:
        """Layer on top of the metric indexer so we'll only hit it at most once per value"""
        if value not in self._indexer_cache:
            result = indexer.resolve(self.use_case_id, self.organization_id, value)
            self._indexer_cache[value] = result

        return self._indexer_cache[value]

    def resolve_tag_value(self, value: str) -> Optional[Union[int, str]]:
        if self.is_performance or self.use_metrics_layer:
            return value
        return self.resolve_metric_index(value)

    def _default_filter_converter(self, search_filter: SearchFilter) -> Optional[WhereType]:
        name = search_filter.key.name
        operator = search_filter.operator
        value = search_filter.value.value

        lhs = self.resolve_column(name)
        # If this is an aliasedexpression, we don't need the alias here, just the expression
        if isinstance(lhs, AliasedExpression):
            lhs = lhs.exp

        # resolve_column will try to resolve this name with indexer, and if its a tag the Column will be tags[1]
        is_tag = isinstance(lhs, Column) and lhs.subscriptable in ["tags", "tags_raw"]
        if is_tag:
            if isinstance(value, list):
                resolved_value = []
                for item in value:
                    resolved_item = self.resolve_tag_value(item)
                    if resolved_item is None:
                        raise IncompatibleMetricsQuery(f"{name} value {item} in filter not found")
                    resolved_value.append(resolved_item)
                value = resolved_value
            else:
                resolved_item = self.resolve_tag_value(value)
                if resolved_item is None:
                    raise IncompatibleMetricsQuery(f"{name} value {value} in filter not found")
                value = resolved_item

        # timestamp{,.to_{hour,day}} need a datetime string
        # last_seen needs an integer
        if isinstance(value, datetime) and name not in constants.TIMESTAMP_FIELDS:
            value = int(to_timestamp(value)) * 1000

        if name in constants.TIMESTAMP_FIELDS:
            if (
                operator in ["<", "<="]
                and value < self.start
                or operator in [">", ">="]
                and value > self.end
            ):
                raise InvalidSearchQuery(
                    "Filter on timestamp is outside of the selected date range."
                )

        # Handle checks for existence
        if search_filter.operator in ("=", "!=") and search_filter.value.value == "":
            if is_tag:
                return Condition(
                    Function("has", [Column("tags.key"), self.resolve_metric_index(name)]),
                    Op.EQ if search_filter.operator == "!=" else Op.NEQ,
                    1,
                )

        if search_filter.value.is_wildcard():
            return Condition(
                Function("match", [lhs, f"(?i){value}"]),
                Op(search_filter.operator),
                1,
            )

        return Condition(lhs, Op(search_filter.operator), value)

    def _resolve_environment_filter_value(self, value: str) -> Union[int, str]:
        value_id: Optional[Union[int, str]] = self.resolve_tag_value(f"{value}")
        if value_id is None:
            raise IncompatibleMetricsQuery(f"Environment: {value} was not found")

        return value_id

    def _environment_filter_converter(self, search_filter: SearchFilter) -> Optional[WhereType]:
        """All of this is copied from the parent class except for the addition of `resolve_value`

        Going to live with the duplicated code since this will go away anyways once we move to the metric layer
        """
        # conditions added to env_conditions can be OR'ed
        env_conditions = []
        value = search_filter.value.value
        values_set = set(value if isinstance(value, (list, tuple)) else [value])
        # sorted for consistency
        sorted_values = sorted(f"{value}" for value in values_set)
        values = []
        for value in sorted_values:
            if value:
                values.append(self._resolve_environment_filter_value(value))
            else:
                values.append("")
        values.sort()
        environment = self.column("environment")
        if len(values) == 1:
            operator = Op.EQ if search_filter.operator in constants.EQUALITY_OPERATORS else Op.NEQ
            env_conditions.append(Condition(environment, operator, values.pop()))
        elif values:
            operator = (
                Op.IN if search_filter.operator in constants.EQUALITY_OPERATORS else Op.NOT_IN
            )
            env_conditions.append(Condition(environment, operator, values))
        if len(env_conditions) > 1:
            return Or(conditions=env_conditions)
        else:
            return env_conditions[0]

    def get_metrics_layer_snql_query(self) -> Request:
        """
        This method returns the metrics layer snql of the query being fed into the transformer and then into the metrics
        layer.

        The snql query returned by this method is a dialect of snql only understood by the "mqb_query_transformer".
        This dialect has the same syntax as snql but has slightly different semantics and more operations.

        This dialect should NEVER be used outside of the transformer as it will create problems if parsed by the
        snuba SDK.
        """

        if not self.use_metrics_layer:
            # The reasoning for this error is because if "use_metrics_layer" is false, the MQB will not generate the
            # snql dialect explained below as there is not need for that because it will directly generate normal snql
            # that can be returned via the "get_snql_query" method.
            raise Exception("Cannot get metrics layer snql query when use_metrics_layer is false")

        self.validate_having_clause()
        self.validate_orderby_clause()

        prefix = "generic_" if self.dataset is Dataset.PerformanceMetrics else ""
        return Request(
            dataset=self.dataset.value,
            app_id="default",
            query=Query(
                match=Entity(f"{prefix}metrics_distributions", sample=self.sample_rate),
                # Metrics doesn't support columns in the select, and instead expects them in the groupby
                select=self.aggregates
                + [
                    # Team key transaction is a special case sigh
                    col
                    for col in self.columns
                    if isinstance(col, Function) and col.function == "team_key_transaction"
                ],
                array_join=self.array_join,
                where=self.where,
                having=self.having,
                groupby=self.groupby,
                orderby=self.orderby,
                limit=self.limit,
                offset=self.offset,
                limitby=self.limitby,
                granularity=self.granularity,
            ),
            flags=Flags(turbo=self.turbo),
            tenant_ids=self.tenant_ids,
        )

    def get_snql_query(self) -> Request:
        """
        This method returns the normal snql of the query being built for execution.
        """

        if self.use_metrics_layer:
            # The reasoning for this error is because if "use_metrics_layer" is true, the snql built within MQB will
            # be a slight variation of snql that is understood only by the "mqb_query_transformer" thus we don't
            # want to return it to users.
            # The usage of the transformer allows MQB to build a MetricsQuery automatically from the dialect of snql
            # defined by the transformer itself.
            raise NotImplementedError("Cannot get snql query when use_metrics_layer is true")

        self.validate_having_clause()
        self.validate_orderby_clause()

        # Need to split orderby between the 3 possible tables
        primary, query_framework = self._create_query_framework()
        primary_framework = query_framework.pop(primary)
        if len(primary_framework.functions) == 0:
            raise IncompatibleMetricsQuery("Need at least one function")
        for query_details in query_framework.values():
            if len(query_details.functions) > 0:
                # More than 1 dataset means multiple queries so we can't return them here
                raise NotImplementedError(
                    "get_snql_query cannot be implemented for MetricsQueryBuilder"
                )

        return Request(
            dataset=self.dataset.value,
            app_id="default",
            query=Query(
                match=primary_framework.entity,
                select=[
                    column
                    for column in self.columns
                    if column in primary_framework.functions or column not in self.aggregates
                ],
                array_join=self.array_join,
                where=self.where,
                having=primary_framework.having,
                groupby=self.groupby,
                orderby=primary_framework.orderby,
                limit=self.limit,
                offset=self.offset,
                limitby=self.limitby,
                granularity=self.granularity,
            ),
            flags=Flags(turbo=self.turbo),
            tenant_ids=self.tenant_ids,
        )

    def _create_query_framework(self) -> Tuple[str, Dict[str, QueryFramework]]:
        prefix = "generic_" if self.dataset is Dataset.PerformanceMetrics else ""
        query_framework: Dict[str, QueryFramework] = {
            "distribution": QueryFramework(
                orderby=[],
                having=[],
                functions=self.distributions,
                entity=Entity(f"{prefix}metrics_distributions", sample=self.sample_rate),
            ),
            "counter": QueryFramework(
                orderby=[],
                having=[],
                functions=self.counters,
                entity=Entity(f"{prefix}metrics_counters", sample=self.sample_rate),
            ),
            "set": QueryFramework(
                orderby=[],
                having=[],
                functions=self.sets,
                entity=Entity(f"{prefix}metrics_sets", sample=self.sample_rate),
            ),
        }
        primary = None
        # if orderby spans more than one table, the query isn't possible with metrics
        for orderby in self.orderby:
            if orderby.exp in self.distributions:
                query_framework["distribution"].orderby.append(orderby)
                if primary not in [None, "distribution"]:
                    raise IncompatibleMetricsQuery("Can't order across tables")
                primary = "distribution"
            elif orderby.exp in self.sets:
                query_framework["set"].orderby.append(orderby)
                if primary not in [None, "set"]:
                    raise IncompatibleMetricsQuery("Can't order across tables")
                primary = "set"
            elif orderby.exp in self.counters:
                query_framework["counter"].orderby.append(orderby)
                if primary not in [None, "counter"]:
                    raise IncompatibleMetricsQuery("Can't order across tables")
                primary = "counter"
            else:
                # An orderby that isn't on a function add it to all of them
                for framework in query_framework.values():
                    framework.orderby.append(orderby)

        having_entity: Optional[str] = None
        for condition in self.flattened_having:
            if condition.lhs in self.distributions:
                if having_entity is None:
                    having_entity = "distribution"
                elif having_entity != "distribution":
                    raise IncompatibleMetricsQuery(
                        "Can only have aggregate conditions on one entity"
                    )
            elif condition.lhs in self.sets:
                if having_entity is None:
                    having_entity = "set"
                elif having_entity != "set":
                    raise IncompatibleMetricsQuery(
                        "Can only have aggregate conditions on one entity"
                    )
            elif condition.lhs in self.counters:
                if having_entity is None:
                    having_entity = "counter"
                elif having_entity != "counter":
                    raise IncompatibleMetricsQuery(
                        "Can only have aggregate conditions on one entity"
                    )

        if primary is not None and having_entity is not None and having_entity != primary:
            raise IncompatibleMetricsQuery(
                "Can't use a having condition on non primary distribution"
            )

        # Pick one arbitrarily, there's no orderby on functions
        if primary is None:
            if having_entity is not None:
                primary = having_entity
            elif len(self.distributions) > 0:
                primary = "distribution"
            elif len(self.counters) > 0:
                primary = "counter"
            elif len(self.sets) > 0:
                primary = "set"
            else:
                raise IncompatibleMetricsQuery("Need at least one function")

        query_framework[primary].having = self.having

        return primary, query_framework

    def validate_orderby_clause(self) -> None:
        """Check that the orderby doesn't include any direct tags, this shouldn't raise an error for project since we
        transform it"""
        for orderby in self.orderby:
            if (
                isinstance(orderby.exp, Column)
                and orderby.exp.subscriptable in ["tags", "tags_raw"]
            ) or (isinstance(orderby.exp, Function) and orderby.exp.alias == "title"):
                raise IncompatibleMetricsQuery("Can't orderby tags")

    def run_query(self, referrer: str, use_cache: bool = False) -> Any:
        if self.use_metrics_layer or self._on_demand_spec:
            from sentry.snuba.metrics.datasource import get_series
            from sentry.snuba.metrics.mqb_query_transformer import (
                transform_mqb_query_to_metrics_query,
            )

            try:
                with sentry_sdk.start_span(op="metric_layer", description="transform_query"):
                    if self._on_demand_spec:
                        metric_query = self._get_on_demand_metrics_query()
                    else:
                        metric_query = transform_mqb_query_to_metrics_query(
                            self.get_metrics_layer_snql_query().query, self.is_alerts_query
                        )
                    # metric_query.where = metric_query_ondemand.where
                with sentry_sdk.start_span(op="metric_layer", description="run_query"):
                    metrics_data = get_series(
                        projects=self.params.projects,
                        metrics_query=metric_query,
                        use_case_id=UseCaseKey.PERFORMANCE
                        if self.is_performance
                        else UseCaseKey.RELEASE_HEALTH,
                        include_meta=True,
                        tenant_ids=self.tenant_ids,
                    )
            except Exception as err:
                raise IncompatibleMetricsQuery(err)
            with sentry_sdk.start_span(op="metric_layer", description="transform_results"):
                # series does some strange stuff to the clickhouse response, turn it back so we can handle it
                metric_layer_result: Any = {
                    "data": [],
                    "meta": metrics_data["meta"],
                }
                for group in metrics_data["groups"]:
                    data = group["by"]
                    data.update(group["totals"])
                    metric_layer_result["data"].append(data)
                    for meta in metric_layer_result["meta"]:
                        if data[meta["name"]] is None:
                            data[meta["name"]] = self.get_default_value(meta["type"])

            return metric_layer_result

        self.validate_having_clause()
        self.validate_orderby_clause()
        # Need to split orderby between the 3 possible tables
        primary, query_framework = self._create_query_framework()

        groupby_aliases = [
            groupby.alias
            if isinstance(groupby, (AliasedExpression, CurriedFunction))
            else groupby.name
            for groupby in self.groupby
        ]
        # The typing for these are weak (all using Any) since the results from snuba can contain an assortment of types
        value_map: Dict[str, Any] = defaultdict(dict)
        groupby_values: List[Any] = []
        meta_dict = {}
        result: Any = {
            "data": None,
            "meta": [],
        }
        # We need to run the same logic on all 3 queries, since the `primary` query could come back with no results. The
        # goal is to get n=limit results from one query, then use those n results to create a condition for the
        # remaining queries. This is so that we can respect function orderbys from the first query, but also so we don't
        # get 50 different results from each entity
        for query_details in [query_framework.pop(primary), *query_framework.values()]:
            # Only run the query if there's at least one function, can't query without metrics
            if len(query_details.functions) > 0:
                select = [
                    column
                    for column in self.columns
                    if column in query_details.functions or column not in self.aggregates
                ]
                if groupby_values:
                    # We already got the groupby values we want, add them to the conditions to limit our results so we
                    # can get the aggregates for the same values
                    where = self.where + [
                        Condition(
                            # Tuples are allowed to have multiple types in clickhouse
                            Function(
                                "tuple",
                                [
                                    groupby.exp
                                    if isinstance(groupby, AliasedExpression)
                                    else groupby
                                    for groupby in self.groupby
                                ],
                            ),
                            Op.IN,
                            Function("tuple", groupby_values),
                        )
                    ]
                    # Because we've added a condition for each groupby value we don't want an offset here
                    offset = Offset(0)
                    referrer_suffix = "secondary"
                else:
                    # We don't have our groupby values yet, this means this is the query where we're getting them
                    where = self.where
                    offset = self.offset
                    referrer_suffix = "primary"

                query = Query(
                    match=query_details.entity,
                    select=select,
                    array_join=self.array_join,
                    where=where,
                    having=query_details.having,
                    groupby=self.groupby,
                    orderby=query_details.orderby,
                    limit=self.limit,
                    offset=offset,
                    limitby=self.limitby,
                    granularity=self.granularity,
                )
                request = Request(
                    dataset=self.dataset.value,
                    app_id="default",
                    query=query,
                    flags=Flags(turbo=self.turbo),
                    tenant_ids=self.tenant_ids,
                )
                current_result = raw_snql_query(
                    request,
                    f"{referrer}.{referrer_suffix}",
                    use_cache,
                )
                for row in current_result["data"]:
                    # Arrays in clickhouse cannot contain multiple types, and since groupby values
                    # can contain any type, we must use tuples instead
                    groupby_key = tuple(row[key] for key in groupby_aliases)
                    value_map_key = ",".join(str(value) for value in groupby_key)
                    # First time we're seeing this value, add it to the values we're going to filter by
                    if value_map_key not in value_map and groupby_key:
                        groupby_values.append(groupby_key)
                    value_map[value_map_key].update(row)
                for meta in current_result["meta"]:
                    meta_dict[meta["name"]] = meta["type"]

        result["data"] = list(value_map.values())
        result["meta"] = [{"name": key, "type": value} for key, value in meta_dict.items()]

        # Data might be missing for fields after merging the requests, eg a transaction with no users
        for row in result["data"]:
            for meta in result["meta"]:
                if meta["name"] not in row:
                    row[meta["name"]] = self.get_default_value(meta["type"])

        return result

    @staticmethod
    def get_default_value(meta_type: str) -> Any:
        """Given a meta type return the expected default type

        for example with a UInt64 (like a count_unique) return 0
        """
        if (
            meta_type.startswith("Int")
            or meta_type.startswith("UInt")
            or meta_type.startswith("Float")
        ):
            return 0
        else:
            return None


class AlertMetricsQueryBuilder(MetricsQueryBuilder):
    is_alerts_query = True

    def __init__(
        self,
        *args: Any,
        granularity: int,
        **kwargs: Any,
    ):
        self._granularity = granularity
        super().__init__(*args, **kwargs)

    def resolve_limit(self, limit: Optional[int]) -> Optional[Limit]:
        return None

    def resolve_granularity(self) -> Granularity:
        return Granularity(self._granularity)

    def get_snql_query(self) -> Request:
        """
        We are overriding this method here because in the case of alerts, we would like to use the snql query
        generated by the metrics layer. This implementation goes against the rationale of the metrics layer and should
        be removed as soon as snuba subscriptions will be supported by the layer.
        The logic behind this method is that MetricsQueryBuilder will generate a dialect of snql via the
        "get_metrics_layer_snql_query()" method, which will be fed into the transformer that will generate
        the MetricsQuery which is the DSL of querying that the metrics layer understands. Once this is generated,
        we are going to import the purposfully hidden SnubaQueryBuilder which is a component that takes a MetricsQuery
        and returns one or more equivalent snql query(ies).
        """

        if self.use_metrics_layer:
            from sentry.snuba.metrics import SnubaQueryBuilder
            from sentry.snuba.metrics.mqb_query_transformer import (
                transform_mqb_query_to_metrics_query,
            )

            snuba_request = self.get_metrics_layer_snql_query()

            if self._on_demand_spec:
                metrics_query = self._get_on_demand_metrics_query()
            else:
                metrics_query = transform_mqb_query_to_metrics_query(
                    snuba_request.query, is_alerts_query=self.is_alerts_query
                )

            snuba_queries, _ = SnubaQueryBuilder(
                projects=self.params.projects,
                metrics_query=metrics_query,
                use_case_id=UseCaseKey.PERFORMANCE
                if self.is_performance
                else UseCaseKey.RELEASE_HEALTH,
            ).get_snuba_queries()

            if len(snuba_queries) != 1:
                # If we have zero or more than one queries resulting from the supplied query, we want to generate
                # an error as we don't support this case.
                raise IncompatibleMetricsQuery(
                    "The metrics layer generated zero or multiple queries from the supplied query, only a single query is supported"
                )

            # We take only the first query, supposing a single query is generated.
            entity = list(snuba_queries.keys())[0]
            snuba_request.query = snuba_queries[entity]["totals"]

            return snuba_request

        return super().get_snql_query()


class HistogramMetricQueryBuilder(MetricsQueryBuilder):
    base_function_acl = ["histogram"]

    def __init__(
        self,
        histogram_params: HistogramParams,
        *args: Any,
        **kwargs: Any,
    ):
        self.histogram_aliases: List[str] = []
        self.num_buckets = histogram_params.num_buckets
        self.min_bin = histogram_params.start_offset
        self.max_bin = (
            histogram_params.start_offset + histogram_params.bucket_size * self.num_buckets
        )

        self.zoom_params: Optional[Function] = metrics_histogram.zoom_histogram(
            self.num_buckets,
            self.min_bin,
            self.max_bin,
        )

        kwargs["functions_acl"] = kwargs.get("functions_acl", []) + self.base_function_acl
        super().__init__(*args, **kwargs)

    def run_query(self, referrer: str, use_cache: bool = False) -> Any:
        result = super().run_query(referrer, use_cache)
        for row in result["data"]:
            for key, value in row.items():
                if key in self.histogram_aliases:
                    row[key] = metrics_histogram.rebucket_histogram(
                        value, self.num_buckets, self.min_bin, self.max_bin
                    )

        return result


class TimeseriesMetricQueryBuilder(MetricsQueryBuilder):
    time_alias = "time"

    def __init__(
        self,
        params: ParamsType,
        interval: int,
        dataset: Optional[Dataset] = None,
        query: Optional[str] = None,
        selected_columns: Optional[List[str]] = None,
        allow_metric_aggregates: Optional[bool] = False,
        functions_acl: Optional[List[str]] = None,
        limit: Optional[int] = 10000,
        use_metrics_layer: Optional[bool] = False,
        groupby: Optional[Column] = None,
    ):
        super().__init__(
            params=params,
            query=query,
            dataset=dataset,
            selected_columns=selected_columns,
            allow_metric_aggregates=allow_metric_aggregates,
            auto_fields=False,
            functions_acl=functions_acl,
            use_metrics_layer=use_metrics_layer,
        )
        if self.granularity.granularity > interval:
            for granularity in constants.METRICS_GRANULARITIES:
                if granularity <= interval:
                    self.granularity = Granularity(granularity)
                    break

        self.time_column = self.resolve_time_column(interval)
        self.limit = None if limit is None else Limit(limit)

        # This is a timeseries, the implied groupby will always be time
        self.groupby = [self.time_column]

        # If additional groupby is provided it will be used first before time
        if groupby is not None:
            self.groupby.insert(0, groupby)

    def resolve_time_column(self, interval: int) -> Function:
        """Need to round the timestamp to the interval requested

        We commonly use interval & granularity interchangeably, but in the case of the metrics dataset they must be
        considered as two separate things. The reason being the way we store metrics will rarely align with the
        start&end of the query.
        This means that we'll need to select granularity for data accuracy, and then use the clickhouse
        toStartOfInterval function to group results by their displayed interval

        eg.
        See test_builder.test_run_query_with_hour_interval for this in test form
        we have a query from yesterday at 15:30 -> today at 15:30
        there is 1 event at 15:45
        and we want the timeseries displayed at 1 hour intervals

        The event is in the quantized hour-aligned metrics bucket of 15:00, since the bounds of the query are
        (Yesterday 15:30, Today 15:30) the condition > Yesterday 15:30 means using the hour-aligned bucket you'd
        miss that event.

        So instead in this case we want the minute-aligned bucket, while rounding timestamp to the hour, so we'll
        only get data that is relevant because of the timestamp filters. And Snuba will merge the datasketches for
        us to get correct data.
        """
        if interval < 10:
            raise IncompatibleMetricsQuery(
                "Interval must be at least 10s because our smallest granularity is 10s"
            )

        return Function(
            "toStartOfInterval",
            [
                Column("timestamp"),
                Function("toIntervalSecond", [interval]),
                "Universal",
            ],
            self.time_alias,
        )

    def get_snql_query(self) -> List[Request]:
        """Because of the way metrics are structured a single request can result in >1 snql query

        This is because different functions will use different entities
        """

        # No need for primary from the query framework since there's no orderby to worry about
        if self.use_metrics_layer:
            prefix = "generic_" if self.dataset is Dataset.PerformanceMetrics else ""

            return [
                Request(
                    dataset=self.dataset.value,
                    app_id="default",
                    query=Query(
                        match=Entity(f"{prefix}metrics_distributions", sample=self.sample_rate),
                        # Metrics doesn't support columns in the select, and instead expects them in the groupby
                        select=self.aggregates
                        + [
                            # Team key transaction is a special case sigh
                            col
                            for col in self.columns
                            if isinstance(col, Function) and col.function == "team_key_transaction"
                        ],
                        array_join=self.array_join,
                        where=self.where,
                        having=self.having,
                        groupby=self.groupby,
                        orderby=[],
                        granularity=self.granularity,
                    ),
                    tenant_ids=self.tenant_ids,
                )
            ]
        _, query_framework = self._create_query_framework()

        queries: List[Request] = []
        for query_details in query_framework.values():
            if len(query_details.functions) > 0:
                queries.append(
                    Request(
                        dataset=self.dataset.value,
                        app_id="default",
                        query=Query(
                            match=query_details.entity,
                            select=query_details.functions,
                            where=self.where,
                            having=self.having,
                            groupby=self.groupby,
                            orderby=[OrderBy(self.time_column, Direction.ASC)],
                            granularity=self.granularity,
                            limit=self.limit,
                        ),
                        tenant_ids=self.tenant_ids,
                    )
                )

        return queries

    def run_query(self, referrer: str, use_cache: bool = False) -> Any:
        if self.use_metrics_layer:
            from sentry.snuba.metrics.datasource import get_series
            from sentry.snuba.metrics.mqb_query_transformer import (
                transform_mqb_query_to_metrics_query,
            )

            snuba_query = self.get_snql_query()[0].query
            try:
                with sentry_sdk.start_span(op="metric_layer", description="transform_query"):
                    metric_query = transform_mqb_query_to_metrics_query(
                        snuba_query, self.is_alerts_query
                    )
                with sentry_sdk.start_span(op="metric_layer", description="run_query"):
                    metrics_data = get_series(
                        projects=self.params.projects,
                        metrics_query=metric_query,
                        use_case_id=UseCaseKey.PERFORMANCE
                        if self.is_performance
                        else UseCaseKey.RELEASE_HEALTH,
                        include_meta=True,
                        tenant_ids=self.tenant_ids,
                    )
            except Exception as err:
                raise IncompatibleMetricsQuery(err)
            with sentry_sdk.start_span(op="metric_layer", description="transform_results"):
                metric_layer_result: Any = {
                    "data": [],
                    "meta": metrics_data["meta"],
                }
                # metric layer adds bucketed time automatically but doesn't remove it
                for meta in metric_layer_result["meta"]:
                    if meta["name"] == "bucketed_time":
                        meta["name"] = "time"
                for index, interval in enumerate(metrics_data["intervals"]):
                    # the metric layer changes the intervals to datetime objects when we want the isoformat
                    data = {self.time_alias: interval.isoformat()}
                    # only need the first thing in groups since we don't groupby
                    for key, value_list in (
                        metrics_data.get("groups", [{}])[0].get("series", {}).items()
                    ):
                        data[key] = value_list[index]
                    metric_layer_result["data"].append(data)
                    for meta in metric_layer_result["meta"]:
                        if meta["name"] not in data:
                            data[meta["name"]] = self.get_default_value(meta["type"])

                return metric_layer_result

        queries = self.get_snql_query()
        if queries:
            results = bulk_snql_query(queries, referrer, use_cache)
        else:
            results = []

        time_map: Dict[str, Dict[str, Any]] = defaultdict(dict)
        meta_dict = {}
        for current_result in results:
            # there's only 1 thing in the groupby which is time
            for row in current_result["data"]:
                time_map[row[self.time_alias]].update(row)
            for meta in current_result["meta"]:
                meta_dict[meta["name"]] = meta["type"]

        return {
            "data": list(time_map.values()),
            "meta": [{"name": key, "type": value} for key, value in meta_dict.items()],
        }<|MERGE_RESOLUTION|>--- conflicted
+++ resolved
@@ -100,11 +100,7 @@
             return None
 
         field = selected_cols[0] if selected_cols else None
-<<<<<<< HEAD
         if not self.is_alerts_query or not field:
-=======
-        if dataset is not Dataset.PerformanceMetrics or not self.is_alerts_query or not field:
->>>>>>> 87982755
             return None
         try:
             return OndemandMetricSpec(field, query)
