--- conflicted
+++ resolved
@@ -58,10 +58,7 @@
 )
 from sentry.snuba.metrics.fields import histogram as metrics_histogram
 from sentry.snuba.metrics.query import MetricField, MetricGroupByField, MetricsQuery
-<<<<<<< HEAD
-=======
 from sentry.snuba.metrics.utils import get_num_intervals
->>>>>>> eaf089d7
 from sentry.utils.dates import to_timestamp
 from sentry.utils.snuba import DATASETS, bulk_snql_query, raw_snql_query
 
@@ -157,29 +154,16 @@
         if not self.builder_config.on_demand_metrics_enabled:
             return None
 
-<<<<<<< HEAD
         return {col: self._get_on_demand_metric_spec(col) for col in self._get_aggregates()}
-=======
-        aggregate_columns = self.selected_columns
-        return {
-            col: self._get_on_demand_metric_spec(col)
-            for col in aggregate_columns
-            # Replace with proper table code later
-            if fields.is_function(col) and self._get_on_demand_metric_spec(col)
-        }
->>>>>>> eaf089d7
 
     def _get_metrics_query_from_on_demand_spec(
         self,
         spec: OnDemandMetricSpec,
         require_time_range: bool = True,
         groupby: Optional[Sequence[MetricGroupByField]] = None,
-<<<<<<< HEAD
-=======
         # Where normally isn't accepted for on-demand since it should only encoded into the metric
         # but in the case of top events, etc. there is need for another where condition dynamically for top N groups.
         additional_where: Optional[Sequence[Condition]] = None,
->>>>>>> eaf089d7
     ) -> MetricsQuery:
         if self.params.organization is None:
             raise InvalidSearchQuery("An on demand metrics query requires an organization")
@@ -213,7 +197,7 @@
             interval = self.interval
         elif isinstance(self, AlertMetricsQueryBuilder):
             limit = self.limit or Limit(1)
-            alias = get_function_alias(spec.field)
+            alias = spec.mri
             include_series = False
             interval = None
         else:
@@ -985,10 +969,7 @@
                     metrics_queries = []
                     with sentry_sdk.start_span(op="metric_layer", description="transform_query"):
                         if self._has_on_demand_specs:
-<<<<<<< HEAD
                             # We need to build a query for each column which has a spec and then merge the data back together.
-=======
->>>>>>> eaf089d7
                             aggregates = self._get_aggregates()
                             group_bys = self._get_group_bys()
                             for agg in aggregates:
@@ -1016,13 +997,7 @@
                                 get_series(
                                     projects=self.params.projects,
                                     metrics_query=metrics_query,
-<<<<<<< HEAD
-                                    use_case_id=UseCaseID.TRANSACTIONS
-                                    if self.is_performance
-                                    else UseCaseID.SESSIONS,
-=======
                                     use_case_id=self.use_case_id_from_metrics_query(metrics_query),
->>>>>>> eaf089d7
                                     include_meta=True,
                                     tenant_ids=self.tenant_ids,
                                 )
