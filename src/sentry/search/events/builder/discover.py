--- conflicted
+++ resolved
@@ -1046,11 +1046,7 @@
         # There might not be any columns during the resolve_groupby step
         if self.columns and self.requires_other_aggregates and len(self.aggregates) == 0:
             raise InvalidSearchQuery(
-<<<<<<< HEAD
-                "Another aggregate function needs to be selected in order to use the total_count() function"
-=======
                 "Another aggregate function needs to be selected in order to use the total.count field"
->>>>>>> b828179a
             )
         for column in self.columns:
             if column in self.aggregates:
