from typing import Any

import sentry_sdk
from snuba_sdk import Function

from sentry.discover.models import TeamKeyTransaction
from sentry.exceptions import IncompatibleMetricsQuery
from sentry.models import Project, ProjectTeam
from sentry.search.events import constants, fields
from sentry.search.events.builder import QueryBuilder
from sentry.search.events.types import SelectType
from sentry.sentry_metrics.configuration import UseCaseKey
from sentry.sentry_metrics.utils import resolve_tag_value
from sentry.utils.numbers import format_grouped_length


def dry_run_default(builder: QueryBuilder, alias: str, *args: Any, **kwargs: Any) -> SelectType:
    """It doesn't really matter what we return here, the query won't be run

    This is so we can easily swap to something when we're dry running to prevent hitting postgres at all
    """
    return Function("toUInt64", [0], alias)


def resolve_team_key_transaction_alias(
    builder: QueryBuilder, resolve_metric_index: bool = False
) -> SelectType:
    org_id = builder.params.get("organization_id")
    project_ids = builder.params.get("project_id")
    team_ids = builder.params.get("team_id")

    if org_id is None or team_ids is None or project_ids is None:
        raise TypeError("Team key transactions parameters cannot be None")

    team_key_transactions = list(
        TeamKeyTransaction.objects.filter(
            organization_id=org_id,
            project_team__in=ProjectTeam.objects.filter(
                project_id__in=project_ids, team_id__in=team_ids
            ),
        )
        .order_by("transaction", "project_team__project_id")
        .values_list("project_team__project_id", "transaction")
        .distinct("transaction", "project_team__project_id")[
            : fields.MAX_QUERYABLE_TEAM_KEY_TRANSACTIONS
        ]
    )

    if resolve_metric_index:
<<<<<<< HEAD
        team_key_transactions_list = []
        # Its completely possible that a team_key_transaction never existed in the metrics dataset
        for project, transaction in team_key_transactions:
            try:
                resolved_transaction = builder.resolve_tag_value(transaction)
            except IncompatibleMetricsQuery:
                continue
            if resolved_transaction:
                team_key_transactions_list.append((project, resolved_transaction))
        team_key_transactions = team_key_transactions_list

    count = len(team_key_transactions)
=======
        team_key_transactions = [
            (project, resolve_tag_value(UseCaseKey.PERFORMANCE, org_id, transaction))
            for project, transaction in team_key_transactions
        ]
>>>>>>> 70f4502b

    # NOTE: this raw count is not 100% accurate because if it exceeds
    # `MAX_QUERYABLE_TEAM_KEY_TRANSACTIONS`, it will not be reflected
    sentry_sdk.set_tag("team_key_txns.count", count)
    sentry_sdk.set_tag(
        "team_key_txns.count.grouped", format_grouped_length(count, [10, 100, 250, 500])
    )

    if count == 0:
        return Function("toInt8", [0], constants.TEAM_KEY_TRANSACTION_ALIAS)

    return Function(
        "in",
        [
            (builder.column("project_id"), builder.column("transaction")),
            team_key_transactions,
        ],
        constants.TEAM_KEY_TRANSACTION_ALIAS,
    )


def resolve_project_slug_alias(builder: QueryBuilder, alias: str) -> SelectType:
    project_ids = {
        project_id
        for project_id in builder.params.get("project_id", [])
        if isinstance(project_id, int)
    }

    # Try to reduce the size of the transform by using any existing conditions on projects
    # Do not optimize projects list if conditions contain OR operator
    if not builder.has_or_condition and len(builder.projects_to_filter) > 0:
        project_ids &= builder.projects_to_filter

    # Order by id so queries are consistent
    projects = Project.objects.filter(id__in=project_ids).values("slug", "id").order_by("id")

    return Function(
        "transform",
        [
            builder.column("project.id"),
            [project["id"] for project in projects],
            [project["slug"] for project in projects],
            "",
        ],
        alias,
    )<|MERGE_RESOLUTION|>--- conflicted
+++ resolved
@@ -47,7 +47,6 @@
     )
 
     if resolve_metric_index:
-<<<<<<< HEAD
         team_key_transactions_list = []
         # Its completely possible that a team_key_transaction never existed in the metrics dataset
         for project, transaction in team_key_transactions:
@@ -60,12 +59,6 @@
         team_key_transactions = team_key_transactions_list
 
     count = len(team_key_transactions)
-=======
-        team_key_transactions = [
-            (project, resolve_tag_value(UseCaseKey.PERFORMANCE, org_id, transaction))
-            for project, transaction in team_key_transactions
-        ]
->>>>>>> 70f4502b
 
     # NOTE: this raw count is not 100% accurate because if it exceeds
     # `MAX_QUERYABLE_TEAM_KEY_TRANSACTIONS`, it will not be reflected
