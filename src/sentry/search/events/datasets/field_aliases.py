--- conflicted
+++ resolved
@@ -87,14 +87,9 @@
     return team_key_transactions
 
 
-<<<<<<< HEAD
-def resolve_project_slug_alias(builder: QueryBuilder, alias: str) -> SelectType:
+def resolve_project_slug_alias(builder: builder.QueryBuilder, alias: str) -> SelectType:
     builder.value_resolver_map[alias] = lambda project_id: builder.params.project_id_map.get(
         project_id, ""
     )
-=======
-def resolve_project_slug_alias(builder: builder.QueryBuilder, alias: str) -> SelectType:
-    builder.value_resolver_map[alias] = lambda project_id: builder.project_ids.get(project_id, "")
->>>>>>> c265d028
     builder.meta_resolver_map[alias] = "string"
     return AliasedExpression(exp=builder.column("project_id"), alias=alias)