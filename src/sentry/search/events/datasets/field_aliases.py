--- conflicted
+++ resolved
@@ -8,12 +8,8 @@
 from sentry.search.events import constants, fields
 from sentry.search.events.builder import QueryBuilder
 from sentry.search.events.types import SelectType
-<<<<<<< HEAD
+from sentry.sentry_metrics.configuration import UseCaseKey
 from sentry.sentry_metrics.utils import resolve_tag_value
-=======
-from sentry.sentry_metrics import indexer
-from sentry.sentry_metrics.configuration import UseCaseKey
->>>>>>> 3d49d342
 from sentry.utils.numbers import format_grouped_length
 
 
@@ -52,11 +48,7 @@
     count = len(team_key_transactions)
     if resolve_metric_index:
         team_key_transactions = [
-<<<<<<< HEAD
-            (project, resolve_tag_value(org_id, transaction))
-=======
-            (project, indexer.resolve(org_id, transaction, UseCaseKey.PERFORMANCE))
->>>>>>> 3d49d342
+            (project, resolve_tag_value(UseCaseKey.PERFORMANCE, org_id, transaction))
             for project, transaction in team_key_transactions
         ]
 
