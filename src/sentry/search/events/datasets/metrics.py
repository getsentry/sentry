from __future__ import annotations

from collections.abc import Callable, Mapping

from django.utils.functional import cached_property
from snuba_sdk import Column, Condition, Function, Op, OrderBy

from sentry.api.event_search import SearchFilter
from sentry.exceptions import IncompatibleMetricsQuery, InvalidSearchQuery
from sentry.search.events import constants, fields
from sentry.search.events.builder import metrics
from sentry.search.events.datasets import field_aliases, filter_aliases, function_aliases
from sentry.search.events.datasets.base import DatasetConfig
from sentry.search.events.types import SelectType, WhereType
from sentry.snuba.referrer import Referrer


class MetricsDatasetConfig(DatasetConfig):
    missing_function_error = IncompatibleMetricsQuery

    def __init__(self, builder: metrics.MetricsQueryBuilder):
        self.builder = builder
        self.total_transaction_duration: float | None = None
        self.total_score_weights: dict[str, int] = {}

    @property
    def search_filter_converter(
        self,
    ) -> Mapping[str, Callable[[SearchFilter], WhereType | None]]:
        return {
            "message": self._message_filter_converter,
            constants.PROJECT_ALIAS: self._project_slug_filter_converter,
            constants.PROJECT_NAME_ALIAS: self._project_slug_filter_converter,
            constants.EVENT_TYPE_ALIAS: self._event_type_converter,
            constants.TEAM_KEY_TRANSACTION_ALIAS: self._key_transaction_filter_converter,
            "environment": self.builder._environment_filter_converter,
            "transaction": self._transaction_filter_converter,
            "transaction.status": self._transaction_status_converter,
            "tags[transaction]": self._transaction_filter_converter,
            constants.TITLE_ALIAS: self._transaction_filter_converter,
            constants.RELEASE_ALIAS: self._release_filter_converter,
            constants.DEVICE_CLASS_ALIAS: lambda search_filter: filter_aliases.device_class_converter(
                self.builder, search_filter
            ),
        }

    @property
    def field_alias_converter(self) -> Mapping[str, Callable[[str], SelectType]]:
        transaction_alias = (
            self._resolve_transaction_alias_on_demand
            if self.builder.use_on_demand
            else self._resolve_transaction_alias
        )
        return {
            constants.PROJECT_ALIAS: self._resolve_project_slug_alias,
            constants.PROJECT_NAME_ALIAS: self._resolve_project_slug_alias,
            constants.TEAM_KEY_TRANSACTION_ALIAS: self._resolve_team_key_transaction_alias,
            constants.TITLE_ALIAS: self._resolve_title_alias,
            constants.PROJECT_THRESHOLD_CONFIG_ALIAS: lambda _: self._resolve_project_threshold_config,
            "transaction": transaction_alias,
            "tags[transaction]": transaction_alias,
            constants.DEVICE_CLASS_ALIAS: lambda alias: field_aliases.resolve_device_class(
                self.builder, alias
            ),
        }

    def resolve_metric(self, value: str) -> int:
        # SPAN_METRICS_MAP and METRICS_MAP have some overlapping keys
        mri_map = constants.SPAN_METRICS_MAP | constants.METRICS_MAP
        metric_id = self.builder.resolve_metric_index(mri_map.get(value, value))
        if metric_id is None:
            # Maybe this is a custom measurment?
            for measurement in self.builder.custom_measurement_map:
                if measurement["name"] == value and measurement["metric_id"] is not None:
                    metric_id = measurement["metric_id"]
        # If its still None its not a custom measurement
        if metric_id is None:
            raise IncompatibleMetricsQuery(f"Metric: {value} could not be resolved")
        self.builder.metric_ids.add(metric_id)
        return metric_id

    def resolve_value(self, value: str) -> int:
        value_id = self.builder.resolve_tag_value(value)

        return value_id

    @property
    def function_converter(self) -> Mapping[str, fields.MetricsFunction]:
        """While the final functions in clickhouse must have their -Merge combinators in order to function, we don't
        need to add them here since snuba has a FunctionMapper that will add it for us. Basically it turns expressions
        like quantiles(0.9)(value) into quantilesMerge(0.9)(percentiles)
        Make sure to update METRIC_FUNCTION_LIST_BY_TYPE when adding functions here, can't be a dynamic list since the
        Metric Layer will actually handle which dataset each function goes to
        """
        resolve_metric_id = {
            "name": "metric_id",
            "fn": lambda args: self.resolve_metric(args["column"]),
        }

        function_converter = {
            function.name: function
            for function in [
                # Note while the discover version of apdex, count_miserable, user_misery
                # accepts arguments, because this is precomputed with tags no parameters
                # are available
                fields.MetricsFunction(
                    "apdex",
                    optional_args=[fields.NullableNumberRange("satisfaction", 0, None)],
                    snql_distribution=self._resolve_apdex_function,
                    default_result_type="number",
                ),
                fields.MetricsFunction(
                    "avg",
                    required_args=[
                        fields.MetricArg(
                            "column",
                            allowed_columns=constants.SPAN_METRIC_DURATION_COLUMNS
                            | constants.METRIC_DURATION_COLUMNS,
                        )
                    ],
                    calculated_args=[resolve_metric_id],
                    snql_distribution=lambda args, alias: Function(
                        "avgIf",
                        [
                            Column("value"),
                            Function(
                                "equals",
                                [
                                    Column("metric_id"),
                                    args["metric_id"],
                                ],
                            ),
                        ],
                        alias,
                    ),
                    result_type_fn=self.reflective_result_type(),
                    default_result_type="integer",
                ),
                fields.MetricsFunction(
                    "avg_if",
                    required_args=[
                        fields.MetricArg(
                            "column",
                            allowed_columns=constants.METRIC_DURATION_COLUMNS,
                        ),
                        fields.MetricArg(
                            "if_col",
                            allowed_columns=["release"],
                        ),
                        fields.SnQLStringArg(
                            "if_val", unquote=True, unescape_quotes=True, optional_unquote=True
                        ),
                    ],
                    calculated_args=[resolve_metric_id],
                    snql_distribution=lambda args, alias: Function(
                        "avgIf",
                        [
                            Column("value"),
                            Function(
                                "and",
                                [
                                    Function(
                                        "equals",
                                        [
                                            Column("metric_id"),
                                            args["metric_id"],
                                        ],
                                    ),
                                    Function(
                                        "equals",
                                        [self.builder.column(args["if_col"]), args["if_val"]],
                                    ),
                                ],
                            ),
                        ],
                        alias,
                    ),
                    result_type_fn=self.reflective_result_type(),
                    default_result_type="duration",
                ),
                fields.MetricsFunction(
                    "count_if",
                    required_args=[
                        fields.MetricArg(
                            "column",
                            allowed_columns=constants.METRIC_DURATION_COLUMNS,
                        ),
                        fields.MetricArg(
                            "if_col",
                            allowed_columns=["release"],
                        ),
                        fields.SnQLStringArg(
                            "if_val", unquote=True, unescape_quotes=True, optional_unquote=True
                        ),
                    ],
                    calculated_args=[resolve_metric_id],
                    snql_distribution=lambda args, alias: Function(
                        "countIf",
                        [
                            Column("value"),
                            Function(
                                "and",
                                [
                                    Function(
                                        "equals",
                                        [
                                            Column("metric_id"),
                                            args["metric_id"],
                                        ],
                                    ),
                                    Function(
                                        "equals",
                                        [self.builder.column(args["if_col"]), args["if_val"]],
                                    ),
                                ],
                            ),
                        ],
                        alias,
                    ),
                    default_result_type="integer",
                ),
                fields.MetricsFunction(
                    "count_miserable",
                    required_args=[
                        fields.MetricArg(
                            "column", allowed_columns=["user"], allow_custom_measurements=False
                        )
                    ],
                    optional_args=[fields.NullableNumberRange("satisfaction", 0, None)],
                    calculated_args=[resolve_metric_id],
                    snql_set=self._resolve_count_miserable_function,
                    default_result_type="integer",
                ),
                fields.MetricsFunction(
                    "count_unparameterized_transactions",
                    snql_distribution=lambda args, alias: Function(
                        "countIf",
                        [
                            Column("value"),
                            Function(
                                "and",
                                [
                                    Function(
                                        "equals",
                                        [
                                            Column("metric_id"),
                                            self.resolve_metric("transaction.duration"),
                                        ],
                                    ),
                                    Function(
                                        "equals",
                                        [
                                            self.builder.column("transaction"),
                                            self.builder.resolve_tag_value("<< unparameterized >>"),
                                        ],
                                    ),
                                ],
                            ),
                        ],
                        alias,
                    ),
                    # Not yet exposed, need to add far more validation around tag&value
                    private=True,
                    default_result_type="integer",
                ),
                fields.MetricsFunction(
                    "count_null_transactions",
                    snql_distribution=lambda args, alias: Function(
                        "countIf",
                        [
                            Column("value"),
                            Function(
                                "and",
                                [
                                    Function(
                                        "equals",
                                        [
                                            Column("metric_id"),
                                            self.resolve_metric("transaction.duration"),
                                        ],
                                    ),
                                    Function(
                                        "equals",
                                        [
                                            self.builder.column("transaction"),
                                            "",
                                        ],
                                    ),
                                ],
                            ),
                        ],
                        alias,
                    ),
                    private=True,
                ),
                fields.MetricsFunction(
                    "count_has_transaction_name",
                    snql_distribution=lambda args, alias: Function(
                        "countIf",
                        [
                            Column("value"),
                            Function(
                                "and",
                                [
                                    Function(
                                        "equals",
                                        [
                                            Column("metric_id"),
                                            self.resolve_metric("transaction.duration"),
                                        ],
                                    ),
                                    Function(
                                        "and",
                                        [
                                            Function(
                                                "notEquals",
                                                [
                                                    self.builder.column("transaction"),
                                                    "",
                                                ],
                                            ),
                                            Function(
                                                "notEquals",
                                                [
                                                    self.builder.column("transaction"),
                                                    self.builder.resolve_tag_value(
                                                        "<< unparameterized >>"
                                                    ),
                                                ],
                                            ),
                                        ],
                                    ),
                                ],
                            ),
                        ],
                        alias,
                    ),
                    private=True,
                    default_result_type="integer",
                ),
                fields.MetricsFunction(
                    "user_misery",
                    optional_args=[
                        fields.NullableNumberRange("satisfaction", 0, None),
                        fields.with_default(
                            constants.MISERY_ALPHA, fields.NumberRange("alpha", 0, None)
                        ),
                        fields.with_default(
                            constants.MISERY_BETA, fields.NumberRange("beta", 0, None)
                        ),
                    ],
                    calculated_args=[],
                    snql_set=self._resolve_user_misery_function,
                    default_result_type="number",
                ),
                fields.MetricsFunction(
                    "p50",
                    optional_args=[
                        fields.with_default(
                            "transaction.duration",
                            fields.MetricArg(
                                "column", allowed_columns=constants.METRIC_DURATION_COLUMNS
                            ),
                        ),
                    ],
                    calculated_args=[resolve_metric_id],
                    snql_distribution=lambda args, alias: self._resolve_percentile(
                        args, alias, 0.5
                    ),
                    result_type_fn=self.reflective_result_type(),
                    default_result_type="duration",
                ),
                fields.MetricsFunction(
                    "p75",
                    optional_args=[
                        fields.with_default(
                            "transaction.duration",
                            fields.MetricArg(
                                "column", allowed_columns=constants.METRIC_DURATION_COLUMNS
                            ),
                        ),
                    ],
                    calculated_args=[resolve_metric_id],
                    snql_distribution=lambda args, alias: self._resolve_percentile(
                        args, alias, 0.75
                    ),
                    result_type_fn=self.reflective_result_type(),
                    default_result_type="duration",
                ),
                fields.MetricsFunction(
                    "p90",
                    optional_args=[
                        fields.with_default(
                            "transaction.duration",
                            fields.MetricArg(
                                "column", allowed_columns=constants.METRIC_DURATION_COLUMNS
                            ),
                        ),
                    ],
                    calculated_args=[resolve_metric_id],
                    snql_distribution=lambda args, alias: self._resolve_percentile(
                        args, alias, 0.90
                    ),
                    result_type_fn=self.reflective_result_type(),
                    default_result_type="duration",
                ),
                fields.MetricsFunction(
                    "p95",
                    optional_args=[
                        fields.with_default(
                            "transaction.duration",
                            fields.MetricArg(
                                "column", allowed_columns=constants.METRIC_DURATION_COLUMNS
                            ),
                        ),
                    ],
                    calculated_args=[resolve_metric_id],
                    snql_distribution=lambda args, alias: self._resolve_percentile(
                        args, alias, 0.95
                    ),
                    result_type_fn=self.reflective_result_type(),
                    default_result_type="duration",
                ),
                fields.MetricsFunction(
                    "p99",
                    optional_args=[
                        fields.with_default(
                            "transaction.duration",
                            fields.MetricArg(
                                "column", allowed_columns=constants.METRIC_DURATION_COLUMNS
                            ),
                        ),
                    ],
                    calculated_args=[resolve_metric_id],
                    snql_distribution=lambda args, alias: self._resolve_percentile(
                        args, alias, 0.99
                    ),
                    result_type_fn=self.reflective_result_type(),
                    default_result_type="duration",
                ),
                fields.MetricsFunction(
                    "p100",
                    optional_args=[
                        fields.with_default(
                            "transaction.duration",
                            fields.MetricArg(
                                "column", allowed_columns=constants.METRIC_DURATION_COLUMNS
                            ),
                        ),
                    ],
                    calculated_args=[resolve_metric_id],
                    snql_distribution=lambda args, alias: self._resolve_percentile(args, alias, 1),
                    result_type_fn=self.reflective_result_type(),
                    default_result_type="duration",
                ),
                fields.MetricsFunction(
                    "max",
                    required_args=[
                        fields.MetricArg("column"),
                    ],
                    calculated_args=[resolve_metric_id],
                    snql_distribution=lambda args, alias: Function(
                        "maxIf",
                        [
                            Column("value"),
                            Function("equals", [Column("metric_id"), args["metric_id"]]),
                        ],
                        alias,
                    ),
                    result_type_fn=self.reflective_result_type(),
                ),
                fields.MetricsFunction(
                    "min",
                    required_args=[
                        fields.MetricArg("column"),
                    ],
                    calculated_args=[resolve_metric_id],
                    snql_distribution=lambda args, alias: Function(
                        "minIf",
                        [
                            Column("value"),
                            Function("equals", [Column("metric_id"), args["metric_id"]]),
                        ],
                        alias,
                    ),
                    result_type_fn=self.reflective_result_type(),
                ),
                fields.MetricsFunction(
                    "sum",
                    required_args=[
                        fields.MetricArg("column"),
                    ],
                    calculated_args=[resolve_metric_id],
                    snql_distribution=lambda args, alias: Function(
                        "sumIf",
                        [
                            Column("value"),
                            Function("equals", [Column("metric_id"), args["metric_id"]]),
                        ],
                        alias,
                    ),
                    result_type_fn=self.reflective_result_type(),
                ),
                fields.MetricsFunction(
                    "sumIf",
                    required_args=[
                        fields.ColumnTagArg("if_col"),
                        fields.FunctionArg("if_val"),
                    ],
                    calculated_args=[
                        {
                            "name": "resolved_val",
                            "fn": lambda args: self.builder.resolve_tag_value(args["if_val"]),
                        }
                    ],
                    snql_counter=lambda args, alias: Function(
                        "sumIf",
                        [
                            Column("value"),
                            Function("equals", [args["if_col"], args["resolved_val"]]),
                        ],
                        alias,
                    ),
                    default_result_type="integer",
                ),
                fields.MetricsFunction(
                    "percentile",
                    required_args=[
                        fields.with_default(
                            "transaction.duration",
                            fields.MetricArg(
                                "column", allowed_columns=constants.METRIC_DURATION_COLUMNS
                            ),
                        ),
                        fields.NumberRange("percentile", 0, 1),
                    ],
                    calculated_args=[resolve_metric_id],
                    snql_distribution=self._resolve_percentile,
                    result_type_fn=self.reflective_result_type(),
                    default_result_type="duration",
                ),
                fields.MetricsFunction(
                    "count_unique",
                    required_args=[
                        fields.MetricArg(
                            "column", allowed_columns=["user"], allow_custom_measurements=False
                        )
                    ],
                    calculated_args=[resolve_metric_id],
                    snql_set=lambda args, alias: Function(
                        "uniqIf",
                        [
                            Column("value"),
                            Function("equals", [Column("metric_id"), args["metric_id"]]),
                        ],
                        alias,
                    ),
                    default_result_type="integer",
                ),
                fields.MetricsFunction(
                    "uniq",
                    snql_set=lambda args, alias: Function(
                        "uniq",
                        [Column("value")],
                        alias,
                    ),
                ),
                fields.MetricsFunction(
                    "uniqIf",
                    required_args=[
                        fields.ColumnTagArg("if_col"),
                        fields.FunctionArg("if_val"),
                    ],
                    calculated_args=[
                        {
                            "name": "resolved_val",
                            "fn": lambda args: self.builder.resolve_tag_value(args["if_val"]),
                        }
                    ],
                    snql_set=lambda args, alias: Function(
                        "uniqIf",
                        [
                            Column("value"),
                            Function("equals", [args["if_col"], args["resolved_val"]]),
                        ],
                        alias,
                    ),
                    default_result_type="integer",
                ),
                fields.MetricsFunction(
                    "count",
                    snql_distribution=lambda args, alias: Function(
                        "countIf",
                        [
                            Column("value"),
                            Function(
                                "equals",
                                [
                                    Column("metric_id"),
                                    self.resolve_metric("transaction.duration"),
                                ],
                            ),
                        ],
                        alias,
                    ),
                    default_result_type="integer",
                ),
                fields.MetricsFunction(
                    "count_starts",
                    required_args=[
                        fields.MetricArg(
                            "column",
                            allowed_columns=[
                                "measurements.app_start_warm",
                                "measurements.app_start_cold",
                            ],
                            allow_custom_measurements=False,
                        ),
                    ],
                    calculated_args=[resolve_metric_id],
                    snql_distribution=self._resolve_count_starts_function,
                    default_result_type="integer",
                ),
                fields.MetricsFunction(
                    "count_total_starts",
                    snql_distribution=self._resolve_count_total_starts_function,
                    default_result_type="integer",
                ),
                fields.MetricsFunction(
                    "count_web_vitals",
                    required_args=[
                        fields.MetricArg(
                            "column",
                            allowed_columns=[
                                "measurements.fp",
                                "measurements.fcp",
                                "measurements.lcp",
                                "measurements.fid",
                                "measurements.cls",
                                "measurements.ttfb",
                                "measurements.inp",
                            ],
                            allow_custom_measurements=False,
                        ),
                        fields.SnQLStringArg(
                            "quality", allowed_strings=["good", "meh", "poor", "any"]
                        ),
                    ],
                    calculated_args=[resolve_metric_id],
                    snql_distribution=self._resolve_web_vital_function,
                    default_result_type="integer",
                ),
                fields.MetricsFunction(
                    "performance_score",
                    required_args=[
                        fields.MetricArg(
                            "column",
                            allowed_columns=[
                                "measurements.score.fcp",
                                "measurements.score.lcp",
                                "measurements.score.fid",
                                "measurements.score.inp",
                                "measurements.score.cls",
                                "measurements.score.ttfb",
                                "measurements.score.total",
                            ],
                            allow_custom_measurements=False,
                        )
                    ],
                    calculated_args=[resolve_metric_id],
                    snql_distribution=self._resolve_web_vital_score_function,
                    default_result_type="number",
                ),
                fields.MetricsFunction(
                    "weighted_performance_score",
                    required_args=[
                        fields.MetricArg(
                            "column",
                            allowed_columns=[
                                "measurements.score.fcp",
                                "measurements.score.lcp",
                                "measurements.score.fid",
                                "measurements.score.inp",
                                "measurements.score.cls",
                                "measurements.score.ttfb",
                            ],
                            allow_custom_measurements=False,
                        )
                    ],
                    calculated_args=[resolve_metric_id],
                    snql_distribution=self._resolve_weighted_web_vital_score_function,
                    default_result_type="number",
                ),
                fields.MetricsFunction(
                    "opportunity_score",
                    required_args=[
                        fields.MetricArg(
                            "column",
                            allowed_columns=[
                                "measurements.score.fcp",
                                "measurements.score.lcp",
                                "measurements.score.fid",
                                "measurements.score.inp",
                                "measurements.score.cls",
                                "measurements.score.ttfb",
                                "measurements.score.total",
                            ],
                            allow_custom_measurements=False,
                        )
                    ],
                    calculated_args=[resolve_metric_id],
                    snql_distribution=self._resolve_web_vital_opportunity_score_function,
                    default_result_type="number",
                ),
                fields.MetricsFunction(
                    "total_opportunity_score",
                    snql_distribution=self._resolve_total_web_vital_opportunity_score_with_fixed_weights_function,
                    default_result_type="number",
                ),
                fields.MetricsFunction(
                    "count_scores",
                    required_args=[
                        fields.MetricArg(
                            "column",
                            allowed_columns=[
                                "measurements.score.total",
                                "measurements.score.fcp",
                                "measurements.score.lcp",
                                "measurements.score.fid",
                                "measurements.score.inp",
                                "measurements.score.cls",
                                "measurements.score.ttfb",
                            ],
                            allow_custom_measurements=False,
                        ),
                    ],
                    calculated_args=[resolve_metric_id],
                    snql_distribution=self._resolve_count_scores_function,
                    default_result_type="integer",
                ),
                fields.MetricsFunction(
                    "epm",
                    snql_distribution=self._resolve_epm,
                    optional_args=[fields.IntervalDefault("interval", 1, None)],
                    default_result_type="rate",
                ),
                fields.MetricsFunction(
                    "floored_epm",
                    snql_distribution=lambda args, alias: Function(
                        "pow",
                        [
                            10,
                            Function(
                                "floor",
                                [
                                    Function(
                                        "log10",
                                        [
                                            Function(
                                                "divide",
                                                [
                                                    Function(
                                                        "countIf",
                                                        [
                                                            Column("value"),
                                                            Function(
                                                                "equals",
                                                                [
                                                                    Column("metric_id"),
                                                                    self.resolve_metric(
                                                                        "transaction.duration"
                                                                    ),
                                                                ],
                                                            ),
                                                        ],
                                                    ),
                                                    Function("divide", [args["interval"], 60]),
                                                ],
                                            ),
                                        ],
                                    )
                                ],
                            ),
                        ],
                        alias,
                    ),
                    optional_args=[fields.IntervalDefault("interval", 1, None)],
                    default_result_type="rate",
                ),
                fields.MetricsFunction(
                    "spm",
                    snql_distribution=self._resolve_spm,
                    optional_args=[fields.IntervalDefault("interval", 1, None)],
                    default_result_type="rate",
                ),
                fields.MetricsFunction(
                    "eps",
                    snql_distribution=self._resolve_eps,
                    optional_args=[fields.IntervalDefault("interval", 1, None)],
                    default_result_type="rate",
                ),
                fields.MetricsFunction(
                    "failure_count",
                    snql_distribution=self._resolve_failure_count,
                    default_result_type="integer",
                ),
                fields.MetricsFunction(
                    "failure_rate",
                    snql_distribution=lambda args, alias: Function(
                        "divide",
                        [
                            self._resolve_failure_count(args),
                            Function(
                                "countIf",
                                [
                                    Column("value"),
                                    Function(
                                        "equals",
                                        [
                                            Column("metric_id"),
                                            self.resolve_metric("transaction.duration"),
                                        ],
                                    ),
                                ],
                            ),
                        ],
                        alias,
                    ),
                    default_result_type="percentage",
                ),
                fields.MetricsFunction(
                    "histogram",
                    required_args=[fields.MetricArg("column")],
                    calculated_args=[resolve_metric_id],
                    snql_distribution=self._resolve_histogram_function,
                    default_result_type="number",
                    private=True,
                ),
                fields.MetricsFunction(
                    "time_spent_percentage",
                    optional_args=[
                        fields.with_default(
                            "app", fields.SnQLStringArg("scope", allowed_strings=["app", "local"])
                        )
                    ],
                    snql_distribution=self._resolve_time_spent_percentage,
                    default_result_type="percentage",
                ),
                fields.MetricsFunction(
                    "http_error_rate",
                    snql_distribution=lambda args, alias: Function(
                        "divide",
                        [
                            self._resolve_http_error_count(args),
                            Function(
                                "countIf",
                                [
                                    Column("value"),
                                    Function(
                                        "equals",
                                        [
                                            Column("metric_id"),
                                            self.resolve_metric("transaction.duration"),
                                        ],
                                    ),
                                ],
                            ),
                        ],
                        alias,
                    ),
                    default_result_type="percentage",
                ),
                fields.MetricsFunction(
                    "http_error_count",
                    snql_distribution=self._resolve_http_error_count,
                    default_result_type="integer",
                ),
                fields.MetricsFunction(
                    "percentile_range",
                    required_args=[
                        fields.MetricArg(
                            "column",
                            allowed_columns=["transaction.duration"],
                            allow_custom_measurements=False,
                        ),
                        fields.NumberRange("percentile", 0, 1),
                        fields.ConditionArg("condition"),
                        fields.SnQLDateArg("middle"),
                    ],
                    calculated_args=[resolve_metric_id],
                    snql_distribution=lambda args, alias: function_aliases.resolve_metrics_percentile(
                        args=args,
                        alias=alias,
                        fixed_percentile=args["percentile"],
                        extra_conditions=[
                            Function(
                                args["condition"],
                                [
                                    Function("toDateTime", [args["middle"]]),
                                    self.builder.column("timestamp"),
                                ],
                            ),
                        ],
                    ),
                    default_result_type="duration",
                ),
                fields.MetricsFunction(
                    "avg_compare",
                    required_args=[
                        fields.MetricArg(
                            "column",
                            allowed_columns=constants.METRIC_DURATION_COLUMNS,
                            allow_custom_measurements=False,
                        ),
                        fields.MetricArg(
                            "comparison_column",
                            allowed_columns=["release"],
                        ),
                        fields.SnQLStringArg(
                            "first_value", unquote=True, unescape_quotes=True, optional_unquote=True
                        ),
                        fields.SnQLStringArg(
                            "second_value",
                            unquote=True,
                            unescape_quotes=True,
                            optional_unquote=True,
                        ),
                    ],
                    calculated_args=[resolve_metric_id],
                    snql_distribution=lambda args, alias: function_aliases.resolve_avg_compare(
                        self.builder.column, args, alias
                    ),
                    default_result_type="percent_change",
                ),
                fields.MetricsFunction(
<<<<<<< HEAD
                    "cache_hit_rate",
                    snql_distribution=lambda args, alias: function_aliases.resolve_division(
                        self._resolve_cache_hit_count(args),
                        self._resolve_cache_hit_and_miss_count(args),
                        alias,
                    ),
                    default_result_type="percentage",
                ),
                fields.MetricsFunction(
                    "cache_miss_rate",
                    snql_distribution=lambda args, alias: function_aliases.resolve_division(
                        self._resolve_cache_miss_count(args),
                        self._resolve_cache_hit_and_miss_count(args),
=======
                    "http_response_rate",
                    required_args=[
                        fields.SnQLStringArg("code"),
                    ],
                    snql_distribution=lambda args, alias: function_aliases.resolve_division(
                        self._resolve_http_response_count(args),
                        Function(
                            "countIf",
                            [
                                Column("value"),
                                Function(
                                    "equals",
                                    [
                                        Column("metric_id"),
                                        self.resolve_metric("span.self_time"),
                                    ],
                                ),
                            ],
                        ),
>>>>>>> fc095b8a
                        alias,
                    ),
                    default_result_type="percentage",
                ),
            ]
        }

        for alias, name in [
            *constants.FUNCTION_ALIASES.items(),
            *constants.METRICS_FUNCTION_ALIASES.items(),
        ]:
            if name in function_converter:
                function_converter[alias] = function_converter[name].alias_as(alias)

        return function_converter

    @property
    def orderby_converter(self) -> Mapping[str, OrderBy]:
        return {}

    # Field Aliases
    def _resolve_title_alias(self, alias: str) -> SelectType:
        """title == transaction in discover"""
        return self.field_alias_converter["transaction"](alias)

    def _resolve_team_key_transaction_alias(self, _: str) -> SelectType:
        return field_aliases.resolve_team_key_transaction_alias(
            self.builder, resolve_metric_index=True
        )

    def _resolve_project_slug_alias(self, alias: str) -> SelectType:
        return field_aliases.resolve_project_slug_alias(self.builder, alias)

    def _resolve_transaction_alias(self, alias: str) -> SelectType:
        return Function(
            "transform",
            [
                Column(self.builder.resolve_column_name("transaction")),
                [""],
                [self.builder.resolve_tag_value("<< unparameterized >>")],
            ],
            alias,
        )

    def _resolve_transaction_alias_on_demand(self, _: str) -> SelectType:
        """On-demand doesn't need a transform for transaction in it's where clause
        since conditions are saved on a per-metric basis.
        """
        return Column(self.builder.resolve_column_name("transaction"))

    @cached_property
    def _resolve_project_threshold_config(self) -> SelectType:
        return function_aliases.resolve_project_threshold_config(
            tag_value_resolver=lambda _use_case_id, _org_id, value: self.builder.resolve_tag_value(
                value
            ),
            column_name_resolver=lambda _use_case_id, _org_id, value: self.builder.resolve_column_name(
                value
            ),
            org_id=(
                self.builder.params.organization.id if self.builder.params.organization else None
            ),
            project_ids=self.builder.params.project_ids,
        )

    def _project_threshold_multi_if_function(self) -> SelectType:
        """Accessed by `_resolve_apdex_function` and `_resolve_count_miserable_function`,
        this returns the right duration value (for example, lcp or duration) based
        on project or transaction thresholds that have been configured by the user.
        """

        return Function(
            "multiIf",
            [
                Function(
                    "equals",
                    [
                        self.builder.resolve_field_alias("project_threshold_config"),
                        "lcp",
                    ],
                ),
                self.resolve_metric("measurements.lcp"),
                self.resolve_metric("transaction.duration"),
            ],
        )

    # Query Filters
    def _event_type_converter(self, search_filter: SearchFilter) -> WhereType | None:
        """Not really a converter, check its transaction, error otherwise"""
        value = search_filter.value.value
        operator = search_filter.operator
        if value == "transaction" and operator == "=":
            return None

        raise IncompatibleMetricsQuery("Can only filter event.type:transaction")

    def _message_filter_converter(self, search_filter: SearchFilter) -> WhereType | None:
        return filter_aliases.message_filter_converter(self.builder, search_filter)

    def _project_slug_filter_converter(self, search_filter: SearchFilter) -> WhereType | None:
        return filter_aliases.project_slug_converter(self.builder, search_filter)

    def _release_filter_converter(self, search_filter: SearchFilter) -> WhereType | None:
        return filter_aliases.release_filter_converter(self.builder, search_filter)

    def _transaction_filter_converter(self, search_filter: SearchFilter) -> WhereType | None:
        operator = search_filter.operator
        value = search_filter.value.value

        if operator in ("=", "!=") and value == "":
            # !has:transaction
            if operator == "=":
                raise InvalidSearchQuery(
                    "All events have a transaction so this query wouldn't return anything"
                )
            else:
                # All events have a "transaction" since we map null -> unparam so no need to filter
                return None

        if isinstance(value, list):
            resolved_value = []
            for item in value:
                resolved_item = self.builder.resolve_tag_value(item)
                if resolved_item is None:
                    raise IncompatibleMetricsQuery(f"Transaction value {item} in filter not found")
                resolved_value.append(resolved_item)
        else:
            resolved_value = self.builder.resolve_tag_value(value)
            if resolved_value is None:
                raise IncompatibleMetricsQuery(f"Transaction value {value} in filter not found")
        value = resolved_value

        if search_filter.value.is_wildcard():
            return Condition(
                Function("match", [self.builder.resolve_column("transaction"), f"(?i){value}"]),
                Op(search_filter.operator),
                1,
            )

        return Condition(self.builder.resolve_column("transaction"), Op(operator), value)

    def _transaction_status_converter(self, search_filter: SearchFilter) -> WhereType | None:
        operator = search_filter.operator
        value = search_filter.value.value

        # For backward compatibility, `unknown_error` is converted to `unknown`, since Relay always emits `unknown`
        # `transaction.status`.
        if value == "unknown_error":
            value = "unknown"

        lhs = self.builder.resolve_column("transaction.status")

        if search_filter.value.is_wildcard():
            return Condition(
                Function("match", [lhs, f"(?i){value}"]),
                Op(operator),
                1,
            )

        return Condition(lhs, Op(operator), value)

    # Query Functions
    def _resolve_count_if(
        self,
        metric_condition: Function,
        condition: Function,
        alias: str | None = None,
    ) -> SelectType:
        return Function(
            "countIf",
            [
                Column("value"),
                Function(
                    "and",
                    [
                        metric_condition,
                        condition,
                    ],
                ),
            ],
            alias,
        )

    def _resolve_apdex_function(
        self,
        args: Mapping[str, str | Column | SelectType | int | float],
        alias: str | None = None,
    ) -> SelectType:
        """Apdex is tag based in metrics, which means we can't base it on the satsifaction parameter"""
        if args["satisfaction"] is not None:
            raise IncompatibleMetricsQuery(
                "Cannot query apdex with a threshold parameter on the metrics dataset"
            )

        metric_satisfied = self.builder.resolve_tag_value(constants.METRIC_SATISFIED_TAG_VALUE)
        metric_tolerated = self.builder.resolve_tag_value(constants.METRIC_TOLERATED_TAG_VALUE)

        # Nothing is satisfied or tolerated, the score must be 0
        if metric_satisfied is None and metric_tolerated is None:
            return Function(
                "toUInt64",
                [0],
                alias,
            )

        satisfied = Function(
            "equals", [self.builder.column(constants.METRIC_SATISFACTION_TAG_KEY), metric_satisfied]
        )
        tolerable = Function(
            "equals", [self.builder.column(constants.METRIC_SATISFACTION_TAG_KEY), metric_tolerated]
        )
        metric_condition = Function(
            "equals", [Column("metric_id"), self._project_threshold_multi_if_function()]
        )

        return Function(
            "divide",
            [
                Function(
                    "plus",
                    [
                        self._resolve_count_if(metric_condition, satisfied),
                        Function(
                            "divide",
                            [self._resolve_count_if(metric_condition, tolerable), 2],
                        ),
                    ],
                ),
                Function("countIf", [Column("value"), metric_condition]),
            ],
            alias,
        )

    def _resolve_histogram_function(
        self,
        args: Mapping[str, str | Column | SelectType | int | float],
        alias: str | None = None,
    ) -> SelectType:
        """zoom_params is based on running metrics zoom_histogram function that adds conditions based on min, max,
        buckets"""
        zoom_params = getattr(self.builder, "zoom_params", None)
        num_buckets = getattr(self.builder, "num_buckets", 250)
        metric_condition = Function("equals", [Column("metric_id"), args["metric_id"]])
        self.builder.histogram_aliases.append(alias)
        return Function(
            f"histogramIf({num_buckets})",
            [
                Column("value"),
                (
                    Function("and", [zoom_params, metric_condition])
                    if zoom_params
                    else metric_condition
                ),
            ],
            alias,
        )

    def _resolve_count_miserable_function(
        self,
        args: Mapping[str, str | Column | SelectType | int | float],
        alias: str | None = None,
    ) -> SelectType:
        if args["satisfaction"] is not None:
            raise IncompatibleMetricsQuery(
                "Cannot query misery with a threshold parameter on the metrics dataset"
            )
        metric_frustrated = self.builder.resolve_tag_value(constants.METRIC_FRUSTRATED_TAG_VALUE)

        # Nobody is miserable, we can return 0
        if metric_frustrated is None:
            return Function(
                "toUInt64",
                [0],
                alias,
            )

        return Function(
            "uniqIf",
            [
                Column("value"),
                Function(
                    "and",
                    [
                        Function(
                            "equals",
                            [
                                Column("metric_id"),
                                args["metric_id"],
                            ],
                        ),
                        Function(
                            "equals",
                            [
                                self.builder.column(constants.METRIC_SATISFACTION_TAG_KEY),
                                metric_frustrated,
                            ],
                        ),
                    ],
                ),
            ],
            alias,
        )

    def _resolve_user_misery_function(
        self,
        args: Mapping[str, str | Column | SelectType | int | float],
        alias: str | None = None,
    ) -> SelectType:
        if args["satisfaction"] is not None:
            raise IncompatibleMetricsQuery(
                "Cannot query user_misery with a threshold parameter on the metrics dataset"
            )
        return Function(
            "divide",
            [
                Function(
                    "plus",
                    [
                        self.builder.resolve_function("count_miserable(user)"),
                        args["alpha"],
                    ],
                ),
                Function(
                    "plus",
                    [
                        Function(
                            "nullIf", [self.builder.resolve_function("count_unique(user)"), 0]
                        ),
                        args["alpha"] + args["beta"],
                    ],
                ),
            ],
            alias,
        )

    def _resolve_failure_count(
        self,
        _: Mapping[str, str | Column | SelectType | int | float],
        alias: str | None = None,
    ) -> SelectType:
        statuses = [
            self.builder.resolve_tag_value(status) for status in constants.NON_FAILURE_STATUS
        ]
        return self._resolve_count_if(
            Function(
                "equals",
                [
                    Column("metric_id"),
                    self.resolve_metric("transaction.duration"),
                ],
            ),
            Function(
                "notIn",
                [
                    self.builder.column("transaction.status"),
                    list(status for status in statuses if status is not None),
                ],
            ),
            alias,
        )

    def _resolve_http_error_count(
        self,
        _: Mapping[str, str | Column | SelectType | int | float],
        alias: str | None = None,
        extra_condition: Function | None = None,
    ) -> SelectType:
        statuses = [
            self.builder.resolve_tag_value(status) for status in constants.HTTP_SERVER_ERROR_STATUS
        ]
        base_condition = Function(
            "in",
            [
                self.builder.column("http.status_code"),
                list(status for status in statuses if status is not None),
            ],
        )
        if extra_condition:
            condition = Function(
                "and",
                [
                    base_condition,
                    extra_condition,
                ],
            )
        else:
            condition = base_condition

        return self._resolve_count_if(
            Function(
                "equals",
                [
                    Column("metric_id"),
                    self.resolve_metric("transaction.duration"),
                ],
            ),
            condition,
            alias,
        )

    def _resolve_percentile(
        self,
        args: Mapping[str, str | Column | SelectType | int | float],
        alias: str,
        fixed_percentile: float | None = None,
    ) -> SelectType:
        return function_aliases.resolve_metrics_percentile(
            args=args, alias=alias, fixed_percentile=fixed_percentile
        )

    def _key_transaction_filter_converter(self, search_filter: SearchFilter) -> WhereType | None:
        return filter_aliases.team_key_transaction_filter(self.builder, search_filter)

    def _resolve_count_starts_function(
        self,
        args: Mapping[str, str | Column | SelectType | int | float],
        alias: str,
    ) -> SelectType:
        column = args["column"]
        metric_id = args["metric_id"]

        if column not in [
            "measurements.app_start_cold",
            "measurements.app_start_warm",
        ]:
            raise InvalidSearchQuery("count_starts only supports cold or app start measurements")

        return Function(
            "countIf",
            [
                Column("value"),
                Function("equals", [Column("metric_id"), metric_id]),
            ],
            alias,
        )

    def _resolve_count_total_starts_function(
        self,
        args: Mapping[str, str | Column | SelectType | int | float],
        alias: str,
    ) -> SelectType:
        return Function(
            "countIf",
            [
                Column("value"),
                Function(
                    "or",
                    [
                        Function(
                            "equals",
                            [
                                Column("metric_id"),
                                self.resolve_metric("measurements.app_start_cold"),
                            ],
                        ),
                        Function(
                            "equals",
                            [
                                Column("metric_id"),
                                self.resolve_metric("measurements.app_start_warm"),
                            ],
                        ),
                    ],
                ),
            ],
            alias,
        )

    def _resolve_web_vital_function(
        self,
        args: Mapping[str, str | Column | SelectType | int | float],
        alias: str,
    ) -> SelectType:
        column = args["column"]
        metric_id = args["metric_id"]
        quality = args["quality"].lower()

        if column not in [
            "measurements.lcp",
            "measurements.fcp",
            "measurements.fp",
            "measurements.fid",
            "measurements.cls",
            "measurements.ttfb",
            "measurements.inp",
        ]:
            raise InvalidSearchQuery("count_web_vitals only supports measurements")

        measurement_rating = self.builder.resolve_column("measurement_rating")

        if quality == "any":
            return Function(
                "countIf",
                [
                    Column("value"),
                    Function("equals", [Column("metric_id"), metric_id]),
                ],
                alias,
            )

        try:
            quality_id = self.builder.resolve_tag_value(quality)
        except IncompatibleMetricsQuery:
            quality_id = None

        if quality_id is None:
            return Function(
                # This matches the type from doing `select toTypeName(count()) ...` from clickhouse
                "toUInt64",
                [0],
                alias,
            )

        return Function(
            "countIf",
            [
                Column("value"),
                Function(
                    "and",
                    [
                        Function("equals", [measurement_rating, quality_id]),
                        Function("equals", [Column("metric_id"), metric_id]),
                    ],
                ),
            ],
            alias,
        )

    def _resolve_web_vital_score_function(
        self,
        args: Mapping[str, str | Column | SelectType | int | float],
        alias: str,
    ) -> SelectType:
        column = args["column"]
        metric_id = args["metric_id"]

        if column not in [
            "measurements.score.lcp",
            "measurements.score.fcp",
            "measurements.score.fid",
            "measurements.score.inp",
            "measurements.score.cls",
            "measurements.score.ttfb",
            "measurements.score.total",
        ]:
            raise InvalidSearchQuery("performance_score only supports measurements")

        if column == "measurements.score.total":
            return self._resolve_total_performance_score_function(args, alias)

        weight_metric_id = self.resolve_metric(column.replace("score", "score.weight"))

        return Function(
            "greatest",
            [
                Function(
                    "least",
                    [
                        Function(
                            "if",
                            [
                                Function(
                                    "greater",
                                    [
                                        Function(
                                            "sumIf",
                                            [
                                                Column("value"),
                                                Function(
                                                    "equals",
                                                    [Column("metric_id"), weight_metric_id],
                                                ),
                                            ],
                                        ),
                                        0.0,
                                    ],
                                ),
                                Function(
                                    "divide",
                                    [
                                        Function(
                                            "sumIf",
                                            [
                                                Column("value"),
                                                Function(
                                                    "equals", [Column("metric_id"), metric_id]
                                                ),
                                            ],
                                        ),
                                        Function(
                                            "sumIf",
                                            [
                                                Column("value"),
                                                Function(
                                                    "equals",
                                                    [Column("metric_id"), weight_metric_id],
                                                ),
                                            ],
                                        ),
                                    ],
                                ),
                                0.0,
                            ],
                        ),
                        1.0,
                    ],
                ),
                0.0,
            ],
            alias,
        )

    def _resolve_weighted_web_vital_score_function(
        self,
        args: Mapping[str, str | Column | SelectType | int | float],
        alias: str,
    ) -> SelectType:
        column = args["column"]
        metric_id = args["metric_id"]

        if column not in [
            "measurements.score.lcp",
            "measurements.score.fcp",
            "measurements.score.fid",
            "measurements.score.inp",
            "measurements.score.cls",
            "measurements.score.ttfb",
        ]:
            raise InvalidSearchQuery("performance_score only supports measurements")

        return Function(
            "greatest",
            [
                Function(
                    "least",
                    [
                        Function(
                            "if",
                            [
                                Function(
                                    "and",
                                    [
                                        Function(
                                            "greater",
                                            [
                                                Function(
                                                    "sumIf",
                                                    [
                                                        Column("value"),
                                                        Function(
                                                            "equals",
                                                            [Column("metric_id"), metric_id],
                                                        ),
                                                    ],
                                                ),
                                                0,
                                            ],
                                        ),
                                        Function(
                                            "greater",
                                            [
                                                Function(
                                                    "countIf",
                                                    [
                                                        Column("value"),
                                                        Function(
                                                            "equals",
                                                            [
                                                                Column("metric_id"),
                                                                self.resolve_metric(
                                                                    "measurements.score.total"
                                                                ),
                                                            ],
                                                        ),
                                                    ],
                                                ),
                                                0,
                                            ],
                                        ),
                                    ],
                                ),
                                Function(
                                    "divide",
                                    [
                                        Function(
                                            "sumIf",
                                            [
                                                Column("value"),
                                                Function(
                                                    "equals", [Column("metric_id"), metric_id]
                                                ),
                                            ],
                                        ),
                                        Function(
                                            "countIf",
                                            [
                                                Column("value"),
                                                Function(
                                                    "equals",
                                                    [
                                                        Column("metric_id"),
                                                        self.resolve_metric(
                                                            "measurements.score.total"
                                                        ),
                                                    ],
                                                ),
                                            ],
                                        ),
                                    ],
                                ),
                                0.0,
                            ],
                        ),
                        1.0,
                    ],
                ),
                0.0,
            ],
            alias,
        )

    def _resolve_web_vital_opportunity_score_function(
        self,
        args: Mapping[str, str | Column | SelectType | int | float],
        alias: str,
    ) -> SelectType:
        column = args["column"]
        metric_id = args["metric_id"]

        if column not in [
            "measurements.score.lcp",
            "measurements.score.fcp",
            "measurements.score.fid",
            "measurements.score.inp",
            "measurements.score.cls",
            "measurements.score.ttfb",
            "measurements.score.total",
        ]:
            raise InvalidSearchQuery("performance_score only supports measurements")

        weight_metric = (
            Function(
                "countIf",
                [
                    Column("value"),
                    Function(
                        "equals",
                        [
                            Column("metric_id"),
                            metric_id,
                        ],
                    ),
                ],
            )
            if column == "measurements.score.total"
            else Function(
                "sumIf",
                [
                    Column("value"),
                    Function(
                        "equals",
                        [
                            Column("metric_id"),
                            self.resolve_metric(column.replace("score", "score.weight")),
                        ],
                    ),
                ],
            )
        )

        return Function(
            "minus",
            [
                weight_metric,
                Function(
                    "sumIf",
                    [
                        Column("value"),
                        Function("equals", [Column("metric_id"), metric_id]),
                    ],
                ),
            ],
            alias,
        )

    def _resolve_total_web_vital_opportunity_score_with_fixed_weights_function(
        self,
        args: Mapping[str, str | Column | SelectType | int | float],
        alias: str,
    ) -> SelectType:
        """Calculates the total opportunity score for a page.
        The formula for an individual web vital opportunity score is:
        (sum_page_lcp_weight - sum_page_lcp_score) / sum_project_lcp_weight
        The total opportunity score is the sum of all individual web vital opportunity scores with another layer of fixed weights applied.
        """
        vitals = ["lcp", "fcp", "cls", "ttfb", "inp"]
        opportunity_score_sums = {
            vital: Function(
                "minus",
                [
                    Function(
                        "sumIf",
                        [
                            Column("value"),
                            Function(
                                "equals",
                                [
                                    Column("metric_id"),
                                    self.resolve_metric(f"measurements.score.weight.{vital}"),
                                ],
                            ),
                        ],
                    ),
                    Function(
                        "sumIf",
                        [
                            Column("value"),
                            Function(
                                "equals",
                                [
                                    Column("metric_id"),
                                    self.resolve_metric(f"measurements.score.{vital}"),
                                ],
                            ),
                        ],
                    ),
                ],
            )
            for vital in vitals
        }
        adjusted_opportunity_scores = {
            vital: Function(
                "multiply",
                [
                    constants.WEB_VITALS_PERFORMANCE_SCORE_WEIGHTS[vital],
                    Function(
                        "if",
                        [
                            Function(
                                "isZeroOrNull",
                                [opportunity_score_sums[vital]],
                            ),
                            0,
                            Function(
                                "divide",
                                [
                                    opportunity_score_sums[vital],
                                    self._resolve_total_score_weights_function(
                                        f"measurements.score.weight.{vital}", None
                                    ),
                                ],
                            ),
                        ],
                    ),
                ],
            )
            for vital in vitals
        }
        return Function(
            "plus",
            [
                adjusted_opportunity_scores["lcp"],
                Function(
                    "plus",
                    [
                        adjusted_opportunity_scores["fcp"],
                        Function(
                            "plus",
                            [
                                adjusted_opportunity_scores["cls"],
                                Function(
                                    "plus",
                                    [
                                        adjusted_opportunity_scores["ttfb"],
                                        adjusted_opportunity_scores["inp"],
                                    ],
                                ),
                            ],
                        ),
                    ],
                ),
            ],
            alias,
        )

    def _resolve_total_score_weights_function(self, column: str, alias: str) -> SelectType:
        """Calculates the total sum score weights for a given web vital.
        This must be cached since it runs another query."""

        self.builder.requires_other_aggregates = True
        if column in self.total_score_weights and self.total_score_weights[column] is not None:
            return Function("toFloat64", [self.total_score_weights[column]], alias)

        total_query = metrics.MetricsQueryBuilder(
            dataset=self.builder.dataset,
            params={},
            snuba_params=self.builder.params,
            selected_columns=[f"sum({column})"],
        )

        total_query.columns += self.builder.resolve_groupby()

        total_results = total_query.run_query(Referrer.API_DISCOVER_TOTAL_SCORE_WEIGHTS_FIELD.value)
        results = total_query.process_results(total_results)

        if len(results["data"]) != 1:
            self.total_score_weights[column] = 0
            return Function("toFloat64", [0], alias)
        self.total_score_weights[column] = results["data"][0][
            fields.get_function_alias(f"sum({column})")
        ]
        return Function("toFloat64", [self.total_score_weights[column]], alias)

    def _resolve_count_scores_function(
        self,
        args: Mapping[str, str | Column | SelectType | int | float],
        alias: str,
    ) -> SelectType:
        column = args["column"]
        metric_id = args["metric_id"]

        if column not in [
            "measurements.score.total",
            "measurements.score.lcp",
            "measurements.score.fcp",
            "measurements.score.fid",
            "measurements.score.inp",
            "measurements.score.cls",
            "measurements.score.ttfb",
        ]:
            raise InvalidSearchQuery("count_scores only supports performance score measurements")

        return Function(
            "countIf",
            [
                Column("value"),
                Function("equals", [Column("metric_id"), metric_id]),
            ],
            alias,
        )

    def _resolve_total_performance_score_function(
        self,
        _: Mapping[str, str | Column | SelectType | int | float],
        alias: str,
    ) -> SelectType:
        vitals = ["lcp", "fcp", "cls", "ttfb", "inp"]
        scores = {
            vital: Function(
                "multiply",
                [
                    constants.WEB_VITALS_PERFORMANCE_SCORE_WEIGHTS[vital],
                    self._resolve_web_vital_score_function(
                        {
                            "column": f"measurements.score.{vital}",
                            "metric_id": self.resolve_metric(f"measurements.score.{vital}"),
                        },
                        None,
                    ),
                ],
            )
            for vital in vitals
        }

        # TODO: Is there a way to sum more than 2 values at once?
        return Function(
            "plus",
            [
                Function(
                    "plus",
                    [
                        Function(
                            "plus",
                            [
                                Function(
                                    "plus",
                                    [
                                        scores["lcp"],
                                        scores["fcp"],
                                    ],
                                ),
                                scores["cls"],
                            ],
                        ),
                        scores["ttfb"],
                    ],
                ),
                scores["inp"],
            ],
            alias,
        )

    def _resolve_total_transaction_duration(self, alias: str, scope: str) -> SelectType:
        """This calculates the total time, and based on the scope will return
        either the apps total time or whatever other local scope/filters are
        applied.
        This must be cached since it runs another query."""
        self.builder.requires_other_aggregates = True
        if self.total_transaction_duration is not None:
            return Function("toFloat64", [self.total_transaction_duration], alias)

        total_query = metrics.MetricsQueryBuilder(
            dataset=self.builder.dataset,
            params={},
            snuba_params=self.builder.params,
            selected_columns=["sum(transaction.duration)"],
        )

        total_query.columns += self.builder.resolve_groupby()
        if scope == "local":
            total_query.where = self.builder.where

        total_results = total_query.run_query(
            Referrer.API_DISCOVER_TOTAL_SUM_TRANSACTION_DURATION_FIELD.value
        )
        results = total_query.process_results(total_results)

        if len(results["data"]) != 1:
            self.total_transaction_duration = 0
            return Function("toFloat64", [0], alias)
        self.total_transaction_duration = results["data"][0]["sum_transaction_duration"]
        return Function("toFloat64", [self.total_transaction_duration], alias)

    def _resolve_time_spent_percentage(
        self, args: Mapping[str, str | Column | SelectType | int | float], alias: str
    ) -> SelectType:
        total_time = self._resolve_total_transaction_duration(
            constants.TOTAL_TRANSACTION_DURATION_ALIAS, args["scope"]
        )
        metric_id = self.resolve_metric("transaction.duration")

        return Function(
            "divide",
            [
                Function(
                    "sumIf",
                    [
                        Column("value"),
                        Function("equals", [Column("metric_id"), metric_id]),
                    ],
                ),
                total_time,
            ],
            alias,
        )

    def _resolve_epm(
        self,
        args: Mapping[str, str | Column | SelectType | int | float],
        alias: str | None = None,
        extra_condition: Function | None = None,
    ) -> SelectType:
        return self._resolve_rate(60, args, alias, extra_condition)

    def _resolve_spm(
        self,
        args: Mapping[str, str | Column | SelectType | int | float],
        alias: str | None = None,
        extra_condition: Function | None = None,
    ) -> SelectType:
        return self._resolve_rate(60, args, alias, extra_condition, "span.self_time")

    def _resolve_eps(
        self,
        args: Mapping[str, str | Column | SelectType | int | float],
        alias: str | None = None,
        extra_condition: Function | None = None,
    ) -> SelectType:
        return self._resolve_rate(None, args, alias, extra_condition)

    def _resolve_rate(
        self,
        interval: int | None,
        args: Mapping[str, str | Column | SelectType | int | float],
        alias: str | None = None,
        extra_condition: Function | None = None,
        metric: str | None = "transaction.duration",
    ) -> SelectType:
        base_condition = Function(
            "equals",
            [
                Column("metric_id"),
                self.resolve_metric(metric),
            ],
        )
        if extra_condition:
            condition = Function("and", [base_condition, extra_condition])
        else:
            condition = base_condition

        return Function(
            "divide",
            [
                Function(
                    "countIf",
                    [
                        Column("value"),
                        condition,
                    ],
                ),
                (
                    args["interval"]
                    if interval is None
                    else Function("divide", [args["interval"], interval])
                ),
            ],
            alias,
        )

<<<<<<< HEAD
    def _resolve_cache_hit_count(
        self,
        _: Mapping[str, str | Column | SelectType | int | float],
        alias: str | None = None,
    ) -> SelectType:

        return self._resolve_count_if(
            Function(
                "equals",
                [
                    Column("metric_id"),
                    self.resolve_metric("span.self_time"),
                ],
            ),
            Function(
                "equals",
                [
                    self.builder.column("cache.hit"),
                    self.builder.resolve_tag_value("true"),
                ],
            ),
            alias,
        )

    def _resolve_cache_miss_count(
        self,
        _: Mapping[str, str | Column | SelectType | int | float],
        alias: str | None = None,
    ) -> SelectType:

        return self._resolve_count_if(
            Function(
                "equals",
                [
                    Column("metric_id"),
                    self.resolve_metric("span.self_time"),
                ],
            ),
            Function(
                "equals",
                [
                    self.builder.column("cache.hit"),
                    self.builder.resolve_tag_value("false"),
                ],
            ),
            alias,
        )

    def _resolve_cache_hit_and_miss_count(
        self,
        _: Mapping[str, str | Column | SelectType | int | float],
        alias: str | None = None,
    ) -> SelectType:

        statuses = [self.builder.resolve_tag_value(status) for status in constants.CACHE_HIT_STATUS]

=======
    def _resolve_http_response_count(
        self,
        args: Mapping[str, str | Column | SelectType | int | float],
        alias: str | None = None,
    ) -> SelectType:
        condition = Function(
            "startsWith",
            [
                self.builder.column("span.status_code"),
                args["code"],
            ],
        )

>>>>>>> fc095b8a
        return self._resolve_count_if(
            Function(
                "equals",
                [
                    Column("metric_id"),
                    self.resolve_metric("span.self_time"),
                ],
            ),
<<<<<<< HEAD
            Function(
                "in",
                [
                    self.builder.column("cache.hit"),
                    list(status for status in statuses if status is not None),
                ],
            ),
=======
            condition,
>>>>>>> fc095b8a
            alias,
        )<|MERGE_RESOLUTION|>--- conflicted
+++ resolved
@@ -933,7 +933,6 @@
                     default_result_type="percent_change",
                 ),
                 fields.MetricsFunction(
-<<<<<<< HEAD
                     "cache_hit_rate",
                     snql_distribution=lambda args, alias: function_aliases.resolve_division(
                         self._resolve_cache_hit_count(args),
@@ -947,7 +946,11 @@
                     snql_distribution=lambda args, alias: function_aliases.resolve_division(
                         self._resolve_cache_miss_count(args),
                         self._resolve_cache_hit_and_miss_count(args),
-=======
+                        alias,
+                    ),
+                    default_result_type="percentage",
+                ),
+                fields.MetricsFunction(
                     "http_response_rate",
                     required_args=[
                         fields.SnQLStringArg("code"),
@@ -967,7 +970,6 @@
                                 ),
                             ],
                         ),
->>>>>>> fc095b8a
                         alias,
                     ),
                     default_result_type="percentage",
@@ -2077,7 +2079,6 @@
             alias,
         )
 
-<<<<<<< HEAD
     def _resolve_cache_hit_count(
         self,
         _: Mapping[str, str | Column | SelectType | int | float],
@@ -2134,21 +2135,6 @@
 
         statuses = [self.builder.resolve_tag_value(status) for status in constants.CACHE_HIT_STATUS]
 
-=======
-    def _resolve_http_response_count(
-        self,
-        args: Mapping[str, str | Column | SelectType | int | float],
-        alias: str | None = None,
-    ) -> SelectType:
-        condition = Function(
-            "startsWith",
-            [
-                self.builder.column("span.status_code"),
-                args["code"],
-            ],
-        )
-
->>>>>>> fc095b8a
         return self._resolve_count_if(
             Function(
                 "equals",
@@ -2157,7 +2143,6 @@
                     self.resolve_metric("span.self_time"),
                 ],
             ),
-<<<<<<< HEAD
             Function(
                 "in",
                 [
@@ -2165,8 +2150,30 @@
                     list(status for status in statuses if status is not None),
                 ],
             ),
-=======
+            alias,
+        )
+
+    def _resolve_http_response_count(
+        self,
+        args: Mapping[str, str | Column | SelectType | int | float],
+        alias: str | None = None,
+    ) -> SelectType:
+        condition = Function(
+            "startsWith",
+            [
+                self.builder.column("span.status_code"),
+                args["code"],
+            ],
+        )
+
+        return self._resolve_count_if(
+            Function(
+                "equals",
+                [
+                    Column("metric_id"),
+                    self.resolve_metric("span.self_time"),
+                ],
+            ),
             condition,
->>>>>>> fc095b8a
             alias,
         )