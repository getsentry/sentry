--- conflicted
+++ resolved
@@ -659,114 +659,6 @@
 
     @cached_property
     def _resolve_project_threshold_config(self) -> SelectType:
-<<<<<<< HEAD
-        org_id = self.builder.params.organization.id
-        project_ids = self.builder.params.project_ids
-
-        project_threshold_configs = (
-            ProjectTransactionThreshold.objects.filter(
-                organization_id=org_id,
-                project_id__in=project_ids,
-            )
-            .order_by("project_id")
-            .values_list("project_id", "metric")
-        )
-
-        transaction_threshold_configs = (
-            ProjectTransactionThresholdOverride.objects.filter(
-                organization_id=org_id,
-                project_id__in=project_ids,
-            )
-            .order_by("project_id")
-            .values_list("transaction", "project_id", "metric")
-        )
-
-        num_project_thresholds = project_threshold_configs.count()
-        sentry_sdk.set_tag("project_threshold.count", num_project_thresholds)
-        sentry_sdk.set_tag(
-            "project_threshold.count.grouped",
-            format_grouped_length(num_project_thresholds, [10, 100, 250, 500]),
-        )
-
-        num_transaction_thresholds = transaction_threshold_configs.count()
-        sentry_sdk.set_tag("txn_threshold.count", num_transaction_thresholds)
-        sentry_sdk.set_tag(
-            "txn_threshold.count.grouped",
-            format_grouped_length(num_transaction_thresholds, [10, 100, 250, 500]),
-        )
-
-        if (
-            num_project_thresholds + num_transaction_thresholds
-            > constants.MAX_QUERYABLE_TRANSACTION_THRESHOLDS
-        ):
-            raise InvalidSearchQuery(
-                f"Exceeded {constants.MAX_QUERYABLE_TRANSACTION_THRESHOLDS} configured transaction thresholds limit, try with fewer Projects."
-            )
-
-        # Arrays need to have toUint64 casting because clickhouse will define the type as the narrowest possible type
-        # that can store listed argument types, which means the comparison will fail because of mismatched types
-        project_thresholds = {}
-        project_threshold_config_keys = []
-        project_threshold_config_values = []
-        for project_id, metric in project_threshold_configs:
-            metric = TRANSACTION_METRICS[metric]
-            if metric == constants.DEFAULT_PROJECT_THRESHOLD_METRIC:
-                # small optimization, if the configuration is equal to the default,
-                # we can skip it in the final query
-                continue
-
-            project_thresholds[project_id] = metric
-            project_threshold_config_keys.append(Function("toUInt64", [project_id]))
-            project_threshold_config_values.append(metric)
-
-        project_threshold_override_config_keys = []
-        project_threshold_override_config_values = []
-        for transaction, project_id, metric in transaction_threshold_configs:
-            metric = TRANSACTION_METRICS[metric]
-            if project_id in project_thresholds and metric == project_thresholds[project_id][0]:
-                # small optimization, if the configuration is equal to the project
-                # configs, we can skip it in the final query
-                continue
-
-            elif (
-                project_id not in project_thresholds
-                and metric == constants.DEFAULT_PROJECT_THRESHOLD_METRIC
-            ):
-                # small optimization, if the configuration is equal to the default
-                # and no project configs were set, we can skip it in the final query
-                continue
-
-            transaction_id = self.builder.resolve_tag_value(transaction)
-            # Don't add to the config if we can't resolve it
-            if transaction_id is None:
-                continue
-            project_threshold_override_config_keys.append(
-                (
-                    Function("toUInt64", [project_id]),
-                    transaction_id
-                    if self.builder.tag_values_are_strings
-                    else Function("toUInt64", [transaction_id]),
-                )
-            )
-            project_threshold_override_config_values.append(metric)
-
-        project_threshold_config_index: SelectType = Function(
-            "indexOf",
-            [
-                project_threshold_config_keys,
-                self.builder.column("project_id"),
-            ],
-            constants.PROJECT_THRESHOLD_CONFIG_INDEX_ALIAS,
-        )
-
-        project_threshold_override_config_index: SelectType = Function(
-            "indexOf",
-            [
-                project_threshold_override_config_keys,
-                (self.builder.column("project_id"), self.builder.column("transaction")),
-            ],
-            constants.PROJECT_THRESHOLD_OVERRIDE_CONFIG_INDEX_ALIAS,
-=======
         return resolve_project_threshold_config(
             tag_value_resolver=lambda _use_case_id, _org_id, value: self.builder.resolve_tag_value(
                 value
@@ -774,9 +666,10 @@
             column_name_resolver=lambda _use_case_id, _org_id, value: self.builder.resolve_column_name(
                 value
             ),
-            project_ids=self.builder.params.get("project_id"),
-            org_id=self.builder.params.get("organization_id"),
->>>>>>> 7d4a0d2b
+            org_id=self.builder.params.organization.id
+            if self.builder.params.organization
+            else None,
+            project_ids=self.builder.params.project_ids,
         )
 
     def _project_threshold_multi_if_function(self) -> SelectType:
