--- conflicted
+++ resolved
@@ -273,12 +273,8 @@
 
         raise IncompatibleMetricsQuery("Can only filter event.type:transaction")
 
-<<<<<<< HEAD
+    # Query Functions
     def _resolve_count_if(
-=======
-    # Query Functions
-    def _resolve_failure_count(
->>>>>>> 72edd6e6
         self,
         metric_condition: Function,
         condition: Function,
