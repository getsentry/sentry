from __future__ import annotations

from typing import Callable, Mapping, Optional, Union

from snuba_sdk import AliasedExpression, Column, Function

from sentry import options
from sentry.api.event_search import SearchFilter
from sentry.exceptions import IncompatibleMetricsQuery, InvalidSearchQuery
from sentry.models import Project
from sentry.search.events import constants, fields
from sentry.search.events.builder import MetricsQueryBuilder
from sentry.search.events.datasets import field_aliases, filter_aliases
from sentry.search.events.datasets.base import DatasetConfig
from sentry.search.events.types import SelectType, WhereType
from sentry.snuba.metrics.datasource import get_custom_measurements


class MetricsDatasetConfig(DatasetConfig):
    def __init__(self, builder: MetricsQueryBuilder):
        self.builder = builder

    @property
    def search_filter_converter(
        self,
    ) -> Mapping[str, Callable[[SearchFilter], Optional[WhereType]]]:
        return {
            constants.PROJECT_ALIAS: self._project_slug_filter_converter,
            constants.PROJECT_NAME_ALIAS: self._project_slug_filter_converter,
            constants.EVENT_TYPE_ALIAS: self._event_type_converter,
            constants.TEAM_KEY_TRANSACTION_ALIAS: self._key_transaction_filter_converter,
            "transaction.duration": self._duration_filter_converter,
        }

    @property
    def field_alias_converter(self) -> Mapping[str, Callable[[str], SelectType]]:
        return {
            constants.PROJECT_ALIAS: self._resolve_project_slug_alias,
            constants.PROJECT_NAME_ALIAS: self._resolve_project_slug_alias,
            constants.TEAM_KEY_TRANSACTION_ALIAS: self._resolve_team_key_transaction_alias,
            constants.TITLE_ALIAS: self._resolve_title_alias,
        }

    def resolve_metric(self, value: str) -> int:
        metric_id = self.resolve_value(constants.METRICS_MAP.get(value, value))
        if metric_id is None:
            # Maybe this is a custom measurment?
            if self.builder._custom_measurement_cache is None:
                self.builder._custom_measurement_cache = get_custom_measurements(
                    Project.objects.filter(id__in=self.builder.params["project_id"]),
                    start=self.builder.start,
                    end=self.builder.end,
                )
            for measurement in self.builder._custom_measurement_cache:
                if measurement["name"] == value and measurement["metric_id"] is not None:
                    metric_id = measurement["metric_id"]
        # If its still None its not a custom measurement
        if metric_id is None:
            raise IncompatibleMetricsQuery(f"Metric: {value} could not be resolved")
        self.builder.metric_ids.add(metric_id)
        return metric_id

    def resolve_tag_value(self, value: str) -> Union[str, int]:
        if options.get("sentry-metrics.performance.tags-values-are-strings"):
            return value
        return self.resolve_value(value)

    def resolve_value(self, value: str) -> int:
        if self.builder.dry_run:
            return -1
        value_id = self.builder.resolve_metric_index(value)

        return value_id

    @property
    def function_converter(self) -> Mapping[str, fields.MetricsFunction]:
        """While the final functions in clickhouse must have their -Merge combinators in order to function, we don't
        need to add them here since snuba has a FunctionMapper that will add it for us. Basically it turns expressions
        like quantiles(0.9)(value) into quantilesMerge(0.9)(percentiles)
        Make sure to update METRIC_FUNCTION_LIST_BY_TYPE when adding functions here, can't be a dynamic list since the
        Metric Layer will actually handle which dataset each function goes to
        """
        resolve_metric_id = {
            "name": "metric_id",
            "fn": lambda args: self.resolve_metric(args["column"]),
        }

        function_converter = {
            function.name: function
            for function in [
                # Note while the discover version of apdex, count_miserable, user_misery
                # accepts arguments, because this is precomputed with tags no parameters
                # are available
                # TODO: Should raise IncompatibleMetricsQuery when params are passed
                fields.MetricsFunction(
                    "apdex",
                    optional_args=[],
                    snql_distribution=self._resolve_apdex_function,
                    default_result_type="number",
                ),
                fields.MetricsFunction(
                    "avg",
                    required_args=[
                        fields.MetricArg(
                            "column",
                            allowed_columns=constants.METRIC_DURATION_COLUMNS,
                        )
                    ],
                    calculated_args=[resolve_metric_id],
                    snql_distribution=lambda args, alias: Function(
                        "avgIf",
                        [
                            Column("value"),
                            Function(
                                "equals",
                                [
                                    Column("metric_id"),
                                    args["metric_id"],
                                ],
                            ),
                        ],
                        alias,
                    ),
                    default_result_type="integer",
                ),
                fields.MetricsFunction(
                    "count_miserable",
                    required_args=[
                        fields.MetricArg(
                            "column", allowed_columns=["user"], allow_custom_measurements=False
                        )
                    ],
                    calculated_args=[resolve_metric_id],
                    snql_set=self._resolve_count_miserable_function,
                    default_result_type="integer",
                ),
                fields.MetricsFunction(
                    "user_misery",
                    optional_args=[],
                    calculated_args=[],
                    snql_set=self._resolve_user_misery_function,
                    default_result_type="number",
                ),
                fields.MetricsFunction(
                    "p50",
                    optional_args=[
                        fields.with_default(
                            "transaction.duration",
                            fields.MetricArg(
                                "column", allowed_columns=constants.METRIC_DURATION_COLUMNS
                            ),
                        ),
                    ],
                    calculated_args=[resolve_metric_id],
                    snql_distribution=lambda args, alias: self._resolve_percentile(
                        args, alias, 0.5
                    ),
                    default_result_type="duration",
                ),
                fields.MetricsFunction(
                    "p75",
                    optional_args=[
                        fields.with_default(
                            "transaction.duration",
                            fields.MetricArg(
                                "column", allowed_columns=constants.METRIC_DURATION_COLUMNS
                            ),
                        ),
                    ],
                    calculated_args=[resolve_metric_id],
                    snql_distribution=lambda args, alias: self._resolve_percentile(
                        args, alias, 0.75
                    ),
                    default_result_type="duration",
                ),
                fields.MetricsFunction(
                    "p90",
                    optional_args=[
                        fields.with_default(
                            "transaction.duration",
                            fields.MetricArg(
                                "column", allowed_columns=constants.METRIC_DURATION_COLUMNS
                            ),
                        ),
                    ],
                    calculated_args=[resolve_metric_id],
                    snql_distribution=lambda args, alias: self._resolve_percentile(
                        args, alias, 0.90
                    ),
                    default_result_type="duration",
                ),
                fields.MetricsFunction(
                    "p95",
                    optional_args=[
                        fields.with_default(
                            "transaction.duration",
                            fields.MetricArg(
                                "column", allowed_columns=constants.METRIC_DURATION_COLUMNS
                            ),
                        ),
                    ],
                    calculated_args=[resolve_metric_id],
                    snql_distribution=lambda args, alias: self._resolve_percentile(
                        args, alias, 0.95
                    ),
                    default_result_type="duration",
                ),
                fields.MetricsFunction(
                    "p99",
                    optional_args=[
                        fields.with_default(
                            "transaction.duration",
                            fields.MetricArg(
                                "column", allowed_columns=constants.METRIC_DURATION_COLUMNS
                            ),
                        ),
                    ],
                    calculated_args=[resolve_metric_id],
                    snql_distribution=lambda args, alias: self._resolve_percentile(
                        args, alias, 0.99
                    ),
                    default_result_type="duration",
                ),
                fields.MetricsFunction(
                    "p100",
                    optional_args=[
                        fields.with_default(
                            "transaction.duration",
                            fields.MetricArg(
                                "column", allowed_columns=constants.METRIC_DURATION_COLUMNS
                            ),
                        ),
                    ],
                    calculated_args=[resolve_metric_id],
                    snql_distribution=lambda args, alias: self._resolve_percentile(args, alias, 1),
                    default_result_type="duration",
                ),
                fields.MetricsFunction(
                    "max",
                    required_args=[
                        fields.MetricArg("column"),
                    ],
                    calculated_args=[resolve_metric_id],
                    snql_distribution=lambda args, alias: Function(
                        "maxIf",
                        [
                            Column("value"),
                            Function("equals", [Column("metric_id"), args["metric_id"]]),
                        ],
                        alias,
                    ),
                ),
                fields.MetricsFunction(
                    "min",
                    required_args=[
                        fields.MetricArg("column"),
                    ],
                    calculated_args=[resolve_metric_id],
                    snql_distribution=lambda args, alias: Function(
                        "minIf",
                        [
                            Column("value"),
                            Function("equals", [Column("metric_id"), args["metric_id"]]),
                        ],
                        alias,
                    ),
                ),
                fields.MetricsFunction(
                    "sum",
                    required_args=[
                        fields.MetricArg("column"),
                    ],
                    calculated_args=[resolve_metric_id],
                    snql_distribution=lambda args, alias: Function(
                        "sumIf",
                        [
                            Column("value"),
                            Function("equals", [Column("metric_id"), args["metric_id"]]),
                        ],
                        alias,
                    ),
                ),
                fields.MetricsFunction(
                    "sumIf",
                    required_args=[
                        fields.ColumnTagArg("if_col"),
                        fields.FunctionArg("if_val"),
                    ],
                    calculated_args=[
                        {
                            "name": "resolved_val",
                            "fn": lambda args: self.resolve_tag_value(args["if_val"]),
                        }
                    ],
                    snql_counter=lambda args, alias: Function(
                        "sumIf",
                        [
                            Column("value"),
                            Function("equals", [args["if_col"], args["resolved_val"]]),
                        ],
                        alias,
                    ),
                    default_result_type="integer",
                ),
                fields.MetricsFunction(
                    "percentile",
                    required_args=[
                        fields.with_default(
                            "transaction.duration",
                            fields.MetricArg(
                                "column", allowed_columns=constants.METRIC_DURATION_COLUMNS
                            ),
                        ),
                        fields.NumberRange("percentile", 0, 1),
                    ],
                    calculated_args=[resolve_metric_id],
                    snql_distribution=self._resolve_percentile,
                    default_result_type="duration",
                ),
                fields.MetricsFunction(
                    "count_unique",
                    required_args=[
                        fields.MetricArg(
                            "column", allowed_columns=["user"], allow_custom_measurements=False
                        )
                    ],
                    calculated_args=[resolve_metric_id],
                    snql_set=lambda args, alias: Function(
                        "uniqIf",
                        [
                            Column("value"),
                            Function("equals", [Column("metric_id"), args["metric_id"]]),
                        ],
                        alias,
                    ),
                    default_result_type="integer",
                ),
                fields.MetricsFunction(
                    "uniq",
                    snql_set=lambda args, alias: Function(
                        "uniq",
                        [Column("value")],
                        alias,
                    ),
                ),
                fields.MetricsFunction(
                    "uniqIf",
                    required_args=[
                        fields.ColumnTagArg("if_col"),
                        fields.FunctionArg("if_val"),
                    ],
                    calculated_args=[
                        {
                            "name": "resolved_val",
                            "fn": lambda args: self.resolve_tag_value(args["if_val"]),
                        }
                    ],
                    snql_set=lambda args, alias: Function(
                        "uniqIf",
                        [
                            Column("value"),
                            Function("equals", [args["if_col"], args["resolved_val"]]),
                        ],
                        alias,
                    ),
                    default_result_type="integer",
                ),
                fields.MetricsFunction(
                    "count",
                    snql_distribution=lambda args, alias: Function(
                        "countIf",
                        [
                            Column("value"),
                            Function(
                                "equals",
                                [
                                    Column("metric_id"),
                                    self.resolve_metric("transaction.duration"),
                                ],
                            ),
                        ],
                        alias,
                    ),
                    default_result_type="integer",
                ),
                fields.MetricsFunction(
                    "count_web_vitals",
                    required_args=[
                        fields.MetricArg(
                            "column",
                            allowed_columns=[
                                "measurements.fp",
                                "measurements.fcp",
                                "measurements.lcp",
                                "measurements.fid",
                                "measurements.cls",
                            ],
                            allow_custom_measurements=False,
                        ),
                        fields.SnQLStringArg(
                            "quality", allowed_strings=["good", "meh", "poor", "any"]
                        ),
                    ],
                    calculated_args=[resolve_metric_id],
                    snql_distribution=self._resolve_web_vital_function,
                    default_result_type="integer",
                ),
                fields.MetricsFunction(
                    "epm",
                    snql_distribution=lambda args, alias: Function(
                        "divide",
                        [
                            Function(
                                "countIf",
                                [
                                    Column("value"),
                                    Function(
                                        "equals",
                                        [
                                            Column("metric_id"),
                                            self.resolve_metric("transaction.duration"),
                                        ],
                                    ),
                                ],
                            ),
                            Function("divide", [args["interval"], 60]),
                        ],
                        alias,
                    ),
                    optional_args=[fields.IntervalDefault("interval", 1, None)],
                    default_result_type="number",
                ),
                fields.MetricsFunction(
                    "eps",
                    snql_distribution=lambda args, alias: Function(
                        "divide",
                        [
                            Function(
                                "countIf",
                                [
                                    Column("value"),
                                    Function(
                                        "equals",
                                        [
                                            Column("metric_id"),
                                            self.resolve_metric("transaction.duration"),
                                        ],
                                    ),
                                ],
                            ),
                            args["interval"],
                        ],
                        alias,
                    ),
                    optional_args=[fields.IntervalDefault("interval", 1, None)],
                    default_result_type="number",
                ),
                fields.MetricsFunction(
                    "failure_count",
                    snql_distribution=self._resolve_failure_count,
                    default_result_type="integer",
                ),
                fields.MetricsFunction(
                    "failure_rate",
                    snql_distribution=lambda args, alias: Function(
                        "divide",
                        [
                            self._resolve_failure_count(args),
                            Function(
                                "countIf",
                                [
                                    Column("value"),
                                    Function(
                                        "equals",
                                        [
                                            Column("metric_id"),
                                            self.resolve_metric("transaction.duration"),
                                        ],
                                    ),
                                ],
                            ),
                        ],
                        alias,
                    ),
                    default_result_type="integer",
                ),
                fields.MetricsFunction(
                    "histogram",
                    required_args=[fields.MetricArg("column")],
                    calculated_args=[resolve_metric_id],
                    snql_distribution=self._resolve_histogram_function,
                    default_result_type="number",
                    private=True,
                ),
            ]
        }

        for alias, name in constants.FUNCTION_ALIASES.items():
            if name in function_converter:
                function_converter[alias] = function_converter[name].alias_as(alias)

        return function_converter

    # Field Aliases
    def _resolve_title_alias(self, alias: str) -> SelectType:
        """title == transaction in discover"""
        return AliasedExpression(self.builder.resolve_column("transaction"), alias)

    def _resolve_team_key_transaction_alias(self, _: str) -> SelectType:
        if self.builder.dry_run:
            return field_aliases.dry_run_default(self.builder, constants.TEAM_KEY_TRANSACTION_ALIAS)
        return field_aliases.resolve_team_key_transaction_alias(
            self.builder, resolve_metric_index=True
        )

    def _resolve_project_slug_alias(self, alias: str) -> SelectType:
        if self.builder.dry_run:
            return field_aliases.dry_run_default(self.builder, alias)
        return field_aliases.resolve_project_slug_alias(self.builder, alias)

    # Query Filters
    def _event_type_converter(self, search_filter: SearchFilter) -> Optional[WhereType]:
        """Not really a converter, check its transaction, error otherwise"""
        value = search_filter.value.value
        if value == "transaction":
            return None

        raise IncompatibleMetricsQuery("Can only filter event.type:transaction")

    def _project_slug_filter_converter(self, search_filter: SearchFilter) -> Optional[WhereType]:
        return filter_aliases.project_slug_converter(self.builder, search_filter)

    def _release_filter_converter(self, search_filter: SearchFilter) -> Optional[WhereType]:
        return filter_aliases.release_filter_converter(self.builder, search_filter)

    def _duration_filter_converter(self, search_filter: SearchFilter) -> Optional[WhereType]:
        if (
            self.builder.dry_run
            and search_filter.value.raw_value == 900000
            and search_filter.operator == "<"
        ):
            return None

        return self.builder._default_filter_converter(search_filter)

    # Query Functions
    def _resolve_count_if(
        self,
        metric_condition: Function,
        condition: Function,
        alias: Optional[str] = None,
    ) -> SelectType:
        return Function(
            "countIf",
            [
                Column("value"),
                Function(
                    "and",
                    [
                        metric_condition,
                        condition,
                    ],
                ),
            ],
            alias,
        )

    def _resolve_apdex_function(
        self,
        _: Mapping[str, Union[str, Column, SelectType, int, float]],
        alias: Optional[str] = None,
    ) -> SelectType:
<<<<<<< HEAD
        metric_true = self.resolve_tag_value(constants.METRIC_TRUE_TAG_VALUE)
=======
        metric_satisfied = self.resolve_value(constants.METRIC_SATISFIED_TAG_VALUE)
        metric_tolerated = self.resolve_value(constants.METRIC_TOLERATED_TAG_VALUE)
>>>>>>> 3d49d342

        # Nothing is satisfied or tolerated, the score must be 0
        if metric_satisfied is None and metric_tolerated is None:
            return Function(
                "toUInt64",
                [0],
                alias,
            )

        satisfied = Function(
            "equals", [self.builder.column(constants.METRIC_SATISFACTION_TAG_KEY), metric_satisfied]
        )
        tolerable = Function(
            "equals", [self.builder.column(constants.METRIC_SATISFACTION_TAG_KEY), metric_tolerated]
        )
        metric_condition = Function(
            "equals", [Column("metric_id"), self.resolve_metric("transaction.duration")]
        )

        return Function(
            "divide",
            [
                Function(
                    "plus",
                    [
                        self._resolve_count_if(metric_condition, satisfied),
                        Function(
                            "divide",
                            [self._resolve_count_if(metric_condition, tolerable), 2],
                        ),
                    ],
                ),
                Function("countIf", [Column("value"), metric_condition]),
            ],
            alias,
        )

    def _resolve_histogram_function(
        self,
        args: Mapping[str, Union[str, Column, SelectType, int, float]],
        alias: Optional[str] = None,
    ) -> SelectType:
        """zoom_params is based on running metrics zoom_histogram function that adds conditions based on min, max,
        buckets"""
        zoom_params = getattr(self.builder, "zoom_params", None)
        num_buckets = getattr(self.builder, "num_buckets", 250)
        metric_condition = Function("equals", [Column("metric_id"), args["metric_id"]])
        self.builder.histogram_aliases.append(alias)
        return Function(
            f"histogramIf({num_buckets})",
            [
                Column("value"),
                Function("and", [zoom_params, metric_condition])
                if zoom_params
                else metric_condition,
            ],
            alias,
        )

    def _resolve_count_miserable_function(
        self,
        args: Mapping[str, Union[str, Column, SelectType, int, float]],
        alias: Optional[str] = None,
    ) -> SelectType:
<<<<<<< HEAD
        metric_true = self.resolve_tag_value(constants.METRIC_TRUE_TAG_VALUE)
=======
        metric_frustrated = self.resolve_value(constants.METRIC_FRUSTRATED_TAG_VALUE)
>>>>>>> 3d49d342

        # Nobody is miserable, we can return 0
        if metric_frustrated is None:
            return Function(
                "toUInt64",
                [0],
                alias,
            )

        return Function(
            "uniqIf",
            [
                Column("value"),
                Function(
                    "and",
                    [
                        Function(
                            "equals",
                            [
                                Column("metric_id"),
                                args["metric_id"],
                            ],
                        ),
                        Function(
                            "equals",
                            [
                                self.builder.column(constants.METRIC_SATISFACTION_TAG_KEY),
                                metric_frustrated,
                            ],
                        ),
                    ],
                ),
            ],
            alias,
        )

    def _resolve_user_misery_function(
        self,
        args: Mapping[str, Union[str, Column, SelectType, int, float]],
        alias: Optional[str] = None,
    ) -> SelectType:
        return Function(
            "divide",
            [
                Function(
                    "plus",
                    [
                        self.builder.resolve_function("count_miserable(user)"),
                        constants.MISERY_ALPHA,
                    ],
                ),
                Function(
                    "plus",
                    [
                        Function(
                            "nullIf", [self.builder.resolve_function("count_unique(user)"), 0]
                        ),
                        constants.MISERY_ALPHA + constants.MISERY_BETA,
                    ],
                ),
            ],
            alias,
        )

    def _resolve_failure_count(
        self,
        _: Mapping[str, Union[str, Column, SelectType, int, float]],
        alias: Optional[str] = None,
    ) -> SelectType:
        statuses = [self.resolve_tag_value(status) for status in constants.NON_FAILURE_STATUS]
        return self._resolve_count_if(
            Function(
                "equals",
                [
                    Column("metric_id"),
                    self.resolve_metric("transaction.duration"),
                ],
            ),
            Function(
                "notIn",
                [
                    self.builder.column("transaction.status"),
                    list(status for status in statuses if status is not None),
                ],
            ),
            alias,
        )

    def _resolve_percentile(
        self,
        args: Mapping[str, Union[str, Column, SelectType, int, float]],
        alias: str,
        fixed_percentile: Optional[float] = None,
    ) -> SelectType:
        if fixed_percentile is None:
            fixed_percentile = args["percentile"]
        if fixed_percentile not in constants.METRIC_PERCENTILES:
            raise IncompatibleMetricsQuery("Custom quantile incompatible with metrics")
        return (
            Function(
                "maxIf",
                [
                    Column("value"),
                    Function("equals", [Column("metric_id"), args["metric_id"]]),
                ],
                alias,
            )
            if fixed_percentile == 1
            else Function(
                "arrayElement",
                [
                    Function(
                        f"quantilesIf({fixed_percentile})",
                        [
                            Column("value"),
                            Function("equals", [Column("metric_id"), args["metric_id"]]),
                        ],
                    ),
                    1,
                ],
                alias,
            )
        )

    def _key_transaction_filter_converter(self, search_filter: SearchFilter) -> Optional[WhereType]:
        return filter_aliases.team_key_transaction_filter(self.builder, search_filter)

    def _resolve_web_vital_function(
        self,
        args: Mapping[str, Union[str, Column, SelectType, int, float]],
        alias: str,
    ) -> SelectType:
        column = args["column"]
        metric_id = args["metric_id"]
        quality = args["quality"].lower()

        if column not in [
            "measurements.lcp",
            "measurements.fcp",
            "measurements.fp",
            "measurements.fid",
            "measurements.cls",
        ]:
            raise InvalidSearchQuery("count_web_vitals only supports measurements")

        measurement_rating = self.builder.resolve_column("measurement_rating")

        if quality == "any":
            return Function(
                "countIf",
                [
                    Column("value"),
                    Function("equals", [Column("metric_id"), metric_id]),
                ],
                alias,
            )

        quality_id = self.resolve_tag_value(quality)
        if quality_id is None:
            return Function(
                # This matches the type from doing `select toTypeName(count()) ...` from clickhouse
                "toUInt64",
                [0],
                alias,
            )

        return Function(
            "countIf",
            [
                Column("value"),
                Function(
                    "and",
                    [
                        Function("equals", [measurement_rating, quality_id]),
                        Function("equals", [Column("metric_id"), metric_id]),
                    ],
                ),
            ],
            alias,
        )<|MERGE_RESOLUTION|>--- conflicted
+++ resolved
@@ -570,12 +570,8 @@
         _: Mapping[str, Union[str, Column, SelectType, int, float]],
         alias: Optional[str] = None,
     ) -> SelectType:
-<<<<<<< HEAD
-        metric_true = self.resolve_tag_value(constants.METRIC_TRUE_TAG_VALUE)
-=======
-        metric_satisfied = self.resolve_value(constants.METRIC_SATISFIED_TAG_VALUE)
-        metric_tolerated = self.resolve_value(constants.METRIC_TOLERATED_TAG_VALUE)
->>>>>>> 3d49d342
+        metric_satisfied = self.resolve_tag_value(constants.METRIC_SATISFIED_TAG_VALUE)
+        metric_tolerated = self.resolve_tag_value(constants.METRIC_TOLERATED_TAG_VALUE)
 
         # Nothing is satisfied or tolerated, the score must be 0
         if metric_satisfied is None and metric_tolerated is None:
@@ -640,11 +636,7 @@
         args: Mapping[str, Union[str, Column, SelectType, int, float]],
         alias: Optional[str] = None,
     ) -> SelectType:
-<<<<<<< HEAD
-        metric_true = self.resolve_tag_value(constants.METRIC_TRUE_TAG_VALUE)
-=======
-        metric_frustrated = self.resolve_value(constants.METRIC_FRUSTRATED_TAG_VALUE)
->>>>>>> 3d49d342
+        metric_frustrated = self.resolve_tag_value(constants.METRIC_FRUSTRATED_TAG_VALUE)
 
         # Nobody is miserable, we can return 0
         if metric_frustrated is None:
