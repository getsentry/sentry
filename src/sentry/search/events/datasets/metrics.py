from __future__ import annotations

<<<<<<< HEAD
from typing import Any, Callable, Mapping, Optional, Union
=======
from typing import Any, Callable, Dict, List, Mapping, Optional, Union
>>>>>>> c33760dd

from snuba_sdk import AliasedExpression, Column, Function

from sentry.api.event_search import SearchFilter
from sentry.exceptions import IncompatibleMetricsQuery, InvalidSearchQuery
from sentry.search.events import constants, fields
from sentry.search.events.builder import MetricsQueryBuilder
from sentry.search.events.datasets import field_aliases, filter_aliases
from sentry.search.events.datasets.base import DatasetConfig
from sentry.search.events.types import SelectType, WhereType


class MetricsDatasetConfig(DatasetConfig):
    def __init__(self, builder: MetricsQueryBuilder):
        self.builder = builder

    @property
    def search_filter_converter(
        self,
    ) -> Mapping[str, Callable[[SearchFilter], Optional[WhereType]]]:
        return {
            constants.PROJECT_ALIAS: self._project_slug_filter_converter,
            constants.PROJECT_NAME_ALIAS: self._project_slug_filter_converter,
            constants.EVENT_TYPE_ALIAS: self._event_type_converter,
            constants.TEAM_KEY_TRANSACTION_ALIAS: self._key_transaction_filter_converter,
            "transaction.duration": self._duration_filter_converter,  # Only for dry_run
            "environment": self.builder._environment_filter_converter,
        }

    @property
    def field_alias_converter(self) -> Mapping[str, Callable[[str], SelectType]]:
        return {
            constants.PROJECT_ALIAS: self._resolve_project_slug_alias,
            constants.PROJECT_NAME_ALIAS: self._resolve_project_slug_alias,
            constants.TEAM_KEY_TRANSACTION_ALIAS: self._resolve_team_key_transaction_alias,
            constants.TITLE_ALIAS: self._resolve_title_alias,
        }

    def resolve_metric(self, value: str) -> int:
        metric_id = self.resolve_value(constants.METRICS_MAP.get(value, value))
        if metric_id is None:
            # Maybe this is a custom measurment?
            for measurement in self.builder.custom_measurement_map:
                if measurement["name"] == value and measurement["metric_id"] is not None:
                    metric_id = measurement["metric_id"]
        # If its still None its not a custom measurement
        if metric_id is None:
            raise IncompatibleMetricsQuery(f"Metric: {value} could not be resolved")
        self.builder.metric_ids.add(metric_id)
        return metric_id

    def resolve_value(self, value: str) -> int:
        if self.builder.dry_run:
            return -1
        value_id = self.builder.resolve_metric_index(value)

        return value_id

<<<<<<< HEAD
    def reflective_metric_type(self, index: Optional[int] = 0) -> Callable[[Any, Any], str]:
        """Return the type of the metric, default to duration

        based on fields.reflective_result_type, but in this config since we need the custom_measurement_map
        """

        def result_type_fn(function_arguments: Any, parameter_values: Any) -> str:
=======
    def reflective_metric_type(
        self, index: Optional[int] = 0
    ) -> Callable[[List[fields.FunctionArg], Dict[str, Any]], str]:
        """Return the type of the metric, default to duration

        based on fields.reflective_result_type, but in this config since we need the _custom_measurement_cache
        """

        def result_type_fn(
            function_arguments: List[fields.FunctionArg], parameter_values: Dict[str, Any]
        ) -> str:
>>>>>>> c33760dd
            argument = function_arguments[index]
            value = parameter_values[argument.name]
            for measurement in self.builder.custom_measurement_map:
                if measurement["name"] == value and measurement["metric_id"] is not None:
                    return measurement["unit"]
            return "duration"

        return result_type_fn

    @property
    def function_converter(self) -> Mapping[str, fields.MetricsFunction]:
        """While the final functions in clickhouse must have their -Merge combinators in order to function, we don't
        need to add them here since snuba has a FunctionMapper that will add it for us. Basically it turns expressions
        like quantiles(0.9)(value) into quantilesMerge(0.9)(percentiles)
        Make sure to update METRIC_FUNCTION_LIST_BY_TYPE when adding functions here, can't be a dynamic list since the
        Metric Layer will actually handle which dataset each function goes to
        """
        resolve_metric_id = {
            "name": "metric_id",
            "fn": lambda args: self.resolve_metric(args["column"]),
        }

        function_converter = {
            function.name: function
            for function in [
                # Note while the discover version of apdex, count_miserable, user_misery
                # accepts arguments, because this is precomputed with tags no parameters
                # are available
                # TODO: Should raise IncompatibleMetricsQuery when params are passed
                fields.MetricsFunction(
                    "apdex",
                    optional_args=[],
                    snql_distribution=self._resolve_apdex_function,
                    default_result_type="number",
                ),
                fields.MetricsFunction(
                    "avg",
                    required_args=[
                        fields.MetricArg(
                            "column",
                            allowed_columns=constants.METRIC_DURATION_COLUMNS,
                        )
                    ],
                    calculated_args=[resolve_metric_id],
                    snql_distribution=lambda args, alias: Function(
                        "avgIf",
                        [
                            Column("value"),
                            Function(
                                "equals",
                                [
                                    Column("metric_id"),
                                    args["metric_id"],
                                ],
                            ),
                        ],
                        alias,
                    ),
                    result_type_fn=self.reflective_metric_type(),
                    default_result_type="integer",
                ),
                fields.MetricsFunction(
                    "count_miserable",
                    required_args=[
                        fields.MetricArg(
                            "column", allowed_columns=["user"], allow_custom_measurements=False
                        )
                    ],
                    calculated_args=[resolve_metric_id],
                    snql_set=self._resolve_count_miserable_function,
                    default_result_type="integer",
                ),
                fields.MetricsFunction(
                    "user_misery",
                    optional_args=[],
                    calculated_args=[],
                    snql_set=self._resolve_user_misery_function,
                    default_result_type="number",
                ),
                fields.MetricsFunction(
                    "p50",
                    optional_args=[
                        fields.with_default(
                            "transaction.duration",
                            fields.MetricArg(
                                "column", allowed_columns=constants.METRIC_DURATION_COLUMNS
                            ),
                        ),
                    ],
                    calculated_args=[resolve_metric_id],
                    snql_distribution=lambda args, alias: self._resolve_percentile(
                        args, alias, 0.5
                    ),
                    result_type_fn=self.reflective_metric_type(),
                    default_result_type="duration",
                ),
                fields.MetricsFunction(
                    "p75",
                    optional_args=[
                        fields.with_default(
                            "transaction.duration",
                            fields.MetricArg(
                                "column", allowed_columns=constants.METRIC_DURATION_COLUMNS
                            ),
                        ),
                    ],
                    calculated_args=[resolve_metric_id],
                    snql_distribution=lambda args, alias: self._resolve_percentile(
                        args, alias, 0.75
                    ),
                    result_type_fn=self.reflective_metric_type(),
                    default_result_type="duration",
                ),
                fields.MetricsFunction(
                    "p90",
                    optional_args=[
                        fields.with_default(
                            "transaction.duration",
                            fields.MetricArg(
                                "column", allowed_columns=constants.METRIC_DURATION_COLUMNS
                            ),
                        ),
                    ],
                    calculated_args=[resolve_metric_id],
                    snql_distribution=lambda args, alias: self._resolve_percentile(
                        args, alias, 0.90
                    ),
                    result_type_fn=self.reflective_metric_type(),
                    default_result_type="duration",
                ),
                fields.MetricsFunction(
                    "p95",
                    optional_args=[
                        fields.with_default(
                            "transaction.duration",
                            fields.MetricArg(
                                "column", allowed_columns=constants.METRIC_DURATION_COLUMNS
                            ),
                        ),
                    ],
                    calculated_args=[resolve_metric_id],
                    snql_distribution=lambda args, alias: self._resolve_percentile(
                        args, alias, 0.95
                    ),
                    result_type_fn=self.reflective_metric_type(),
                    default_result_type="duration",
                ),
                fields.MetricsFunction(
                    "p99",
                    optional_args=[
                        fields.with_default(
                            "transaction.duration",
                            fields.MetricArg(
                                "column", allowed_columns=constants.METRIC_DURATION_COLUMNS
                            ),
                        ),
                    ],
                    calculated_args=[resolve_metric_id],
                    snql_distribution=lambda args, alias: self._resolve_percentile(
                        args, alias, 0.99
                    ),
                    result_type_fn=self.reflective_metric_type(),
                    default_result_type="duration",
                ),
                fields.MetricsFunction(
                    "p100",
                    optional_args=[
                        fields.with_default(
                            "transaction.duration",
                            fields.MetricArg(
                                "column", allowed_columns=constants.METRIC_DURATION_COLUMNS
                            ),
                        ),
                    ],
                    calculated_args=[resolve_metric_id],
                    snql_distribution=lambda args, alias: self._resolve_percentile(args, alias, 1),
                    result_type_fn=self.reflective_metric_type(),
                    default_result_type="duration",
                ),
                fields.MetricsFunction(
                    "max",
                    required_args=[
                        fields.MetricArg("column"),
                    ],
                    calculated_args=[resolve_metric_id],
                    snql_distribution=lambda args, alias: Function(
                        "maxIf",
                        [
                            Column("value"),
                            Function("equals", [Column("metric_id"), args["metric_id"]]),
                        ],
                        alias,
                    ),
                    result_type_fn=self.reflective_metric_type(),
                ),
                fields.MetricsFunction(
                    "min",
                    required_args=[
                        fields.MetricArg("column"),
                    ],
                    calculated_args=[resolve_metric_id],
                    snql_distribution=lambda args, alias: Function(
                        "minIf",
                        [
                            Column("value"),
                            Function("equals", [Column("metric_id"), args["metric_id"]]),
                        ],
                        alias,
                    ),
                    result_type_fn=self.reflective_metric_type(),
                ),
                fields.MetricsFunction(
                    "sum",
                    required_args=[
                        fields.MetricArg("column"),
                    ],
                    calculated_args=[resolve_metric_id],
                    snql_distribution=lambda args, alias: Function(
                        "sumIf",
                        [
                            Column("value"),
                            Function("equals", [Column("metric_id"), args["metric_id"]]),
                        ],
                        alias,
                    ),
                    result_type_fn=self.reflective_metric_type(),
                ),
                fields.MetricsFunction(
                    "sumIf",
                    required_args=[
                        fields.ColumnTagArg("if_col"),
                        fields.FunctionArg("if_val"),
                    ],
                    calculated_args=[
                        {
                            "name": "resolved_val",
                            "fn": lambda args: self.resolve_value(args["if_val"]),
                        }
                    ],
                    snql_counter=lambda args, alias: Function(
                        "sumIf",
                        [
                            Column("value"),
                            Function("equals", [args["if_col"], args["resolved_val"]]),
                        ],
                        alias,
                    ),
                    default_result_type="integer",
                ),
                fields.MetricsFunction(
                    "percentile",
                    required_args=[
                        fields.with_default(
                            "transaction.duration",
                            fields.MetricArg(
                                "column", allowed_columns=constants.METRIC_DURATION_COLUMNS
                            ),
                        ),
                        fields.NumberRange("percentile", 0, 1),
                    ],
                    calculated_args=[resolve_metric_id],
                    snql_distribution=self._resolve_percentile,
                    result_type_fn=self.reflective_metric_type(),
                    default_result_type="duration",
                ),
                fields.MetricsFunction(
                    "count_unique",
                    required_args=[
                        fields.MetricArg(
                            "column", allowed_columns=["user"], allow_custom_measurements=False
                        )
                    ],
                    calculated_args=[resolve_metric_id],
                    snql_set=lambda args, alias: Function(
                        "uniqIf",
                        [
                            Column("value"),
                            Function("equals", [Column("metric_id"), args["metric_id"]]),
                        ],
                        alias,
                    ),
                    default_result_type="integer",
                ),
                fields.MetricsFunction(
                    "uniq",
                    snql_set=lambda args, alias: Function(
                        "uniq",
                        [Column("value")],
                        alias,
                    ),
                ),
                fields.MetricsFunction(
                    "uniqIf",
                    required_args=[
                        fields.ColumnTagArg("if_col"),
                        fields.FunctionArg("if_val"),
                    ],
                    calculated_args=[
                        {
                            "name": "resolved_val",
                            "fn": lambda args: self.resolve_value(args["if_val"]),
                        }
                    ],
                    snql_set=lambda args, alias: Function(
                        "uniqIf",
                        [
                            Column("value"),
                            Function("equals", [args["if_col"], args["resolved_val"]]),
                        ],
                        alias,
                    ),
                    default_result_type="integer",
                ),
                fields.MetricsFunction(
                    "count",
                    snql_distribution=lambda args, alias: Function(
                        "countIf",
                        [
                            Column("value"),
                            Function(
                                "equals",
                                [
                                    Column("metric_id"),
                                    self.resolve_metric("transaction.duration"),
                                ],
                            ),
                        ],
                        alias,
                    ),
                    default_result_type="integer",
                ),
                fields.MetricsFunction(
                    "count_web_vitals",
                    required_args=[
                        fields.MetricArg(
                            "column",
                            allowed_columns=[
                                "measurements.fp",
                                "measurements.fcp",
                                "measurements.lcp",
                                "measurements.fid",
                                "measurements.cls",
                            ],
                            allow_custom_measurements=False,
                        ),
                        fields.SnQLStringArg(
                            "quality", allowed_strings=["good", "meh", "poor", "any"]
                        ),
                    ],
                    calculated_args=[resolve_metric_id],
                    snql_distribution=self._resolve_web_vital_function,
                    default_result_type="integer",
                ),
                fields.MetricsFunction(
                    "epm",
                    snql_distribution=lambda args, alias: Function(
                        "divide",
                        [
                            Function(
                                "countIf",
                                [
                                    Column("value"),
                                    Function(
                                        "equals",
                                        [
                                            Column("metric_id"),
                                            self.resolve_metric("transaction.duration"),
                                        ],
                                    ),
                                ],
                            ),
                            Function("divide", [args["interval"], 60]),
                        ],
                        alias,
                    ),
                    optional_args=[fields.IntervalDefault("interval", 1, None)],
                    default_result_type="number",
                ),
                fields.MetricsFunction(
                    "eps",
                    snql_distribution=lambda args, alias: Function(
                        "divide",
                        [
                            Function(
                                "countIf",
                                [
                                    Column("value"),
                                    Function(
                                        "equals",
                                        [
                                            Column("metric_id"),
                                            self.resolve_metric("transaction.duration"),
                                        ],
                                    ),
                                ],
                            ),
                            args["interval"],
                        ],
                        alias,
                    ),
                    optional_args=[fields.IntervalDefault("interval", 1, None)],
                    default_result_type="number",
                ),
                fields.MetricsFunction(
                    "failure_count",
                    snql_distribution=self._resolve_failure_count,
                    default_result_type="integer",
                ),
                fields.MetricsFunction(
                    "failure_rate",
                    snql_distribution=lambda args, alias: Function(
                        "divide",
                        [
                            self._resolve_failure_count(args),
                            Function(
                                "countIf",
                                [
                                    Column("value"),
                                    Function(
                                        "equals",
                                        [
                                            Column("metric_id"),
                                            self.resolve_metric("transaction.duration"),
                                        ],
                                    ),
                                ],
                            ),
                        ],
                        alias,
                    ),
                    default_result_type="integer",
                ),
                fields.MetricsFunction(
                    "histogram",
                    required_args=[fields.MetricArg("column")],
                    calculated_args=[resolve_metric_id],
                    snql_distribution=self._resolve_histogram_function,
                    default_result_type="number",
                    private=True,
                ),
            ]
        }

        for alias, name in constants.FUNCTION_ALIASES.items():
            if name in function_converter:
                function_converter[alias] = function_converter[name].alias_as(alias)

        return function_converter

    # Field Aliases
    def _resolve_title_alias(self, alias: str) -> SelectType:
        """title == transaction in discover"""
        return AliasedExpression(self.builder.resolve_column("transaction"), alias)

    def _resolve_team_key_transaction_alias(self, _: str) -> SelectType:
        if self.builder.dry_run:
            return field_aliases.dry_run_default(self.builder, constants.TEAM_KEY_TRANSACTION_ALIAS)
        return field_aliases.resolve_team_key_transaction_alias(
            self.builder, resolve_metric_index=True
        )

    def _resolve_project_slug_alias(self, alias: str) -> SelectType:
        if self.builder.dry_run:
            return field_aliases.dry_run_default(self.builder, alias)
        return field_aliases.resolve_project_slug_alias(self.builder, alias)

    # Query Filters
    def _event_type_converter(self, search_filter: SearchFilter) -> Optional[WhereType]:
        """Not really a converter, check its transaction, error otherwise"""
        value = search_filter.value.value
        if value == "transaction":
            return None

        raise IncompatibleMetricsQuery("Can only filter event.type:transaction")

    def _project_slug_filter_converter(self, search_filter: SearchFilter) -> Optional[WhereType]:
        return filter_aliases.project_slug_converter(self.builder, search_filter)

    def _release_filter_converter(self, search_filter: SearchFilter) -> Optional[WhereType]:
        return filter_aliases.release_filter_converter(self.builder, search_filter)

    def _duration_filter_converter(self, search_filter: SearchFilter) -> Optional[WhereType]:
        if (
            self.builder.dry_run
            and search_filter.value.raw_value == 900000
            and search_filter.operator == "<"
        ):
            return None

        return self.builder._default_filter_converter(search_filter)

    # Query Functions
    def _resolve_count_if(
        self,
        metric_condition: Function,
        condition: Function,
        alias: Optional[str] = None,
    ) -> SelectType:
        return Function(
            "countIf",
            [
                Column("value"),
                Function(
                    "and",
                    [
                        metric_condition,
                        condition,
                    ],
                ),
            ],
            alias,
        )

    def _resolve_apdex_function(
        self,
        _: Mapping[str, Union[str, Column, SelectType, int, float]],
        alias: Optional[str] = None,
    ) -> SelectType:
        metric_satisfied = self.resolve_value(constants.METRIC_SATISFIED_TAG_VALUE)
        metric_tolerated = self.resolve_value(constants.METRIC_TOLERATED_TAG_VALUE)

        # Nothing is satisfied or tolerated, the score must be 0
        if metric_satisfied is None and metric_tolerated is None:
            return Function(
                "toUInt64",
                [0],
                alias,
            )

        satisfied = Function(
            "equals", [self.builder.column(constants.METRIC_SATISFACTION_TAG_KEY), metric_satisfied]
        )
        tolerable = Function(
            "equals", [self.builder.column(constants.METRIC_SATISFACTION_TAG_KEY), metric_tolerated]
        )
        metric_condition = Function(
            "equals", [Column("metric_id"), self.resolve_metric("transaction.duration")]
        )

        return Function(
            "divide",
            [
                Function(
                    "plus",
                    [
                        self._resolve_count_if(metric_condition, satisfied),
                        Function(
                            "divide",
                            [self._resolve_count_if(metric_condition, tolerable), 2],
                        ),
                    ],
                ),
                Function("countIf", [Column("value"), metric_condition]),
            ],
            alias,
        )

    def _resolve_histogram_function(
        self,
        args: Mapping[str, Union[str, Column, SelectType, int, float]],
        alias: Optional[str] = None,
    ) -> SelectType:
        """zoom_params is based on running metrics zoom_histogram function that adds conditions based on min, max,
        buckets"""
        zoom_params = getattr(self.builder, "zoom_params", None)
        num_buckets = getattr(self.builder, "num_buckets", 250)
        metric_condition = Function("equals", [Column("metric_id"), args["metric_id"]])
        self.builder.histogram_aliases.append(alias)
        return Function(
            f"histogramIf({num_buckets})",
            [
                Column("value"),
                Function("and", [zoom_params, metric_condition])
                if zoom_params
                else metric_condition,
            ],
            alias,
        )

    def _resolve_count_miserable_function(
        self,
        args: Mapping[str, Union[str, Column, SelectType, int, float]],
        alias: Optional[str] = None,
    ) -> SelectType:
        metric_frustrated = self.resolve_value(constants.METRIC_FRUSTRATED_TAG_VALUE)

        # Nobody is miserable, we can return 0
        if metric_frustrated is None:
            return Function(
                "toUInt64",
                [0],
                alias,
            )

        return Function(
            "uniqIf",
            [
                Column("value"),
                Function(
                    "and",
                    [
                        Function(
                            "equals",
                            [
                                Column("metric_id"),
                                args["metric_id"],
                            ],
                        ),
                        Function(
                            "equals",
                            [
                                self.builder.column(constants.METRIC_SATISFACTION_TAG_KEY),
                                metric_frustrated,
                            ],
                        ),
                    ],
                ),
            ],
            alias,
        )

    def _resolve_user_misery_function(
        self,
        args: Mapping[str, Union[str, Column, SelectType, int, float]],
        alias: Optional[str] = None,
    ) -> SelectType:
        return Function(
            "divide",
            [
                Function(
                    "plus",
                    [
                        self.builder.resolve_function("count_miserable(user)"),
                        constants.MISERY_ALPHA,
                    ],
                ),
                Function(
                    "plus",
                    [
                        Function(
                            "nullIf", [self.builder.resolve_function("count_unique(user)"), 0]
                        ),
                        constants.MISERY_ALPHA + constants.MISERY_BETA,
                    ],
                ),
            ],
            alias,
        )

    def _resolve_failure_count(
        self,
        _: Mapping[str, Union[str, Column, SelectType, int, float]],
        alias: Optional[str] = None,
    ) -> SelectType:
        statuses = [self.resolve_value(status) for status in constants.NON_FAILURE_STATUS]
        return self._resolve_count_if(
            Function(
                "equals",
                [
                    Column("metric_id"),
                    self.resolve_metric("transaction.duration"),
                ],
            ),
            Function(
                "notIn",
                [
                    self.builder.column("transaction.status"),
                    list(status for status in statuses if status is not None),
                ],
            ),
            alias,
        )

    def _resolve_percentile(
        self,
        args: Mapping[str, Union[str, Column, SelectType, int, float]],
        alias: str,
        fixed_percentile: Optional[float] = None,
    ) -> SelectType:
        if fixed_percentile is None:
            fixed_percentile = args["percentile"]
        if fixed_percentile not in constants.METRIC_PERCENTILES:
            raise IncompatibleMetricsQuery("Custom quantile incompatible with metrics")
        return (
            Function(
                "maxIf",
                [
                    Column("value"),
                    Function("equals", [Column("metric_id"), args["metric_id"]]),
                ],
                alias,
            )
            if fixed_percentile == 1
            else Function(
                "arrayElement",
                [
                    Function(
                        f"quantilesIf({fixed_percentile})",
                        [
                            Column("value"),
                            Function("equals", [Column("metric_id"), args["metric_id"]]),
                        ],
                    ),
                    1,
                ],
                alias,
            )
        )

    def _key_transaction_filter_converter(self, search_filter: SearchFilter) -> Optional[WhereType]:
        return filter_aliases.team_key_transaction_filter(self.builder, search_filter)

    def _resolve_web_vital_function(
        self,
        args: Mapping[str, Union[str, Column, SelectType, int, float]],
        alias: str,
    ) -> SelectType:
        column = args["column"]
        metric_id = args["metric_id"]
        quality = args["quality"].lower()

        if column not in [
            "measurements.lcp",
            "measurements.fcp",
            "measurements.fp",
            "measurements.fid",
            "measurements.cls",
        ]:
            raise InvalidSearchQuery("count_web_vitals only supports measurements")

        measurement_rating = self.builder.resolve_column("measurement_rating")

        if quality == "any":
            return Function(
                "countIf",
                [
                    Column("value"),
                    Function("equals", [Column("metric_id"), metric_id]),
                ],
                alias,
            )

        quality_id = self.resolve_value(quality)
        if quality_id is None:
            return Function(
                # This matches the type from doing `select toTypeName(count()) ...` from clickhouse
                "toUInt64",
                [0],
                alias,
            )

        return Function(
            "countIf",
            [
                Column("value"),
                Function(
                    "and",
                    [
                        Function("equals", [measurement_rating, quality_id]),
                        Function("equals", [Column("metric_id"), metric_id]),
                    ],
                ),
            ],
            alias,
        )<|MERGE_RESOLUTION|>--- conflicted
+++ resolved
@@ -1,10 +1,6 @@
 from __future__ import annotations
 
-<<<<<<< HEAD
-from typing import Any, Callable, Mapping, Optional, Union
-=======
 from typing import Any, Callable, Dict, List, Mapping, Optional, Union
->>>>>>> c33760dd
 
 from snuba_sdk import AliasedExpression, Column, Function
 
@@ -63,15 +59,6 @@
 
         return value_id
 
-<<<<<<< HEAD
-    def reflective_metric_type(self, index: Optional[int] = 0) -> Callable[[Any, Any], str]:
-        """Return the type of the metric, default to duration
-
-        based on fields.reflective_result_type, but in this config since we need the custom_measurement_map
-        """
-
-        def result_type_fn(function_arguments: Any, parameter_values: Any) -> str:
-=======
     def reflective_metric_type(
         self, index: Optional[int] = 0
     ) -> Callable[[List[fields.FunctionArg], Dict[str, Any]], str]:
@@ -83,7 +70,6 @@
         def result_type_fn(
             function_arguments: List[fields.FunctionArg], parameter_values: Dict[str, Any]
         ) -> str:
->>>>>>> c33760dd
             argument = function_arguments[index]
             value = parameter_values[argument.name]
             for measurement in self.builder.custom_measurement_map:
