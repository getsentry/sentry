from __future__ import annotations

from typing import Callable, Mapping, Optional, Union

import sentry_sdk
from django.utils.functional import cached_property
from sentry_relay.consts import SPAN_STATUS_NAME_TO_CODE
from snuba_sdk import (
    Column,
    Condition,
    CurriedFunction,
    Direction,
    Function,
    Identifier,
    Lambda,
    Op,
    OrderBy,
)

from sentry.api.event_search import SearchFilter, SearchKey, SearchValue
from sentry.exceptions import InvalidSearchQuery
from sentry.issues.grouptype import GroupCategory
from sentry.models import Group, Project
from sentry.models.transaction_threshold import (
    TRANSACTION_METRICS,
    ProjectTransactionThreshold,
    ProjectTransactionThresholdOverride,
)
from sentry.search.events import builder
from sentry.search.events.constants import (
    ARRAY_FIELDS,
    DEFAULT_PROJECT_THRESHOLD,
    DEFAULT_PROJECT_THRESHOLD_METRIC,
    DEVICE_CLASS_ALIAS,
    EQUALITY_OPERATORS,
    ERROR_HANDLED_ALIAS,
    ERROR_UNHANDLED_ALIAS,
    FUNCTION_ALIASES,
    HTTP_STATUS_CODE_ALIAS,
    ISSUE_ALIAS,
    ISSUE_ID_ALIAS,
    MAX_QUERYABLE_TRANSACTION_THRESHOLDS,
    MEASUREMENTS_FRAMES_FROZEN_RATE,
    MEASUREMENTS_FRAMES_SLOW_RATE,
    MEASUREMENTS_STALL_PERCENTAGE,
    MISERY_ALPHA,
    MISERY_BETA,
    NON_FAILURE_STATUS,
    PROJECT_ALIAS,
    PROJECT_NAME_ALIAS,
    PROJECT_THRESHOLD_CONFIG_ALIAS,
    PROJECT_THRESHOLD_CONFIG_INDEX_ALIAS,
    PROJECT_THRESHOLD_OVERRIDE_CONFIG_INDEX_ALIAS,
    RELEASE_ALIAS,
    RELEASE_STAGE_ALIAS,
    SEMVER_ALIAS,
    SEMVER_BUILD_ALIAS,
    SEMVER_PACKAGE_ALIAS,
    TEAM_KEY_TRANSACTION_ALIAS,
    TIMESTAMP_TO_DAY_ALIAS,
    TIMESTAMP_TO_HOUR_ALIAS,
    TOTAL_COUNT_ALIAS,
    TRACE_PARENT_SPAN_ALIAS,
    TRACE_PARENT_SPAN_CONTEXT,
    TRANSACTION_STATUS_ALIAS,
    USER_DISPLAY_ALIAS,
    VITAL_THRESHOLDS,
)
from sentry.search.events.datasets import field_aliases, filter_aliases
from sentry.search.events.datasets.base import DatasetConfig
from sentry.search.events.fields import (
    ColumnArg,
    ColumnTagArg,
    ConditionArg,
    FunctionAliasArg,
    IntervalDefault,
    NullableNumberRange,
    NullColumn,
    NumberRange,
    NumericColumn,
    SnQLArrayCombinator,
    SnQLDateArg,
    SnQLFieldColumn,
    SnQLFunction,
    SnQLStringArg,
    normalize_count_if_condition,
    normalize_count_if_value,
    normalize_percentile_alias,
    with_default,
)
from sentry.search.events.filter import to_list, translate_transaction_status
from sentry.search.events.types import SelectType, WhereType
from sentry.search.utils import DEVICE_CLASS
from sentry.snuba.referrer import Referrer
from sentry.utils.numbers import format_grouped_length


class DiscoverDatasetConfig(DatasetConfig):
    custom_threshold_columns = {
        "apdex()",
        "count_miserable(user)",
        "user_misery()",
    }
    non_nullable_keys = {"event.type"}

    def __init__(self, builder: builder.QueryBuilder):
        self.builder = builder
        self.total_count: Optional[int] = None

    @property
    def search_filter_converter(
        self,
    ) -> Mapping[str, Callable[[SearchFilter], Optional[WhereType]]]:
        return {
            "environment": self.builder._environment_filter_converter,
            "message": self._message_filter_converter,
            PROJECT_ALIAS: self._project_slug_filter_converter,
            PROJECT_NAME_ALIAS: self._project_slug_filter_converter,
            ISSUE_ALIAS: self._issue_filter_converter,
            ISSUE_ID_ALIAS: self._issue_id_filter_converter,
            RELEASE_ALIAS: self._release_filter_converter,
            TRANSACTION_STATUS_ALIAS: self._transaction_status_filter_converter,
            ERROR_HANDLED_ALIAS: self._error_handled_filter_converter,
            ERROR_UNHANDLED_ALIAS: self._error_unhandled_filter_converter,
            TEAM_KEY_TRANSACTION_ALIAS: self._key_transaction_filter_converter,
            RELEASE_STAGE_ALIAS: self._release_stage_filter_converter,
            SEMVER_ALIAS: self._semver_filter_converter,
            SEMVER_PACKAGE_ALIAS: self._semver_package_filter_converter,
            SEMVER_BUILD_ALIAS: self._semver_build_filter_converter,
            TRACE_PARENT_SPAN_ALIAS: self._trace_parent_span_converter,
            "performance.issue_ids": self._performance_issue_ids_filter_converter,
        }

    @property
    def field_alias_converter(self) -> Mapping[str, Callable[[str], SelectType]]:
        return {
            PROJECT_ALIAS: self._resolve_project_slug_alias,
            PROJECT_NAME_ALIAS: self._resolve_project_slug_alias,
            # NOTE: `ISSUE_ALIAS` simply maps to the id, meaning that post processing
            # is required to insert the true issue short id into the response.
            ISSUE_ALIAS: self._resolve_issue_id_alias,
            ISSUE_ID_ALIAS: self._resolve_issue_id_alias,
            TIMESTAMP_TO_HOUR_ALIAS: self._resolve_timestamp_to_hour_alias,
            TIMESTAMP_TO_DAY_ALIAS: self._resolve_timestamp_to_day_alias,
            USER_DISPLAY_ALIAS: self._resolve_user_display_alias,
            PROJECT_THRESHOLD_CONFIG_ALIAS: lambda _: self._resolve_project_threshold_config,
            ERROR_HANDLED_ALIAS: self._resolve_error_handled_alias,
            ERROR_UNHANDLED_ALIAS: self._resolve_error_unhandled_alias,
            TEAM_KEY_TRANSACTION_ALIAS: self._resolve_team_key_transaction_alias,
            MEASUREMENTS_FRAMES_SLOW_RATE: self._resolve_measurements_frames_slow_rate,
            MEASUREMENTS_FRAMES_FROZEN_RATE: self._resolve_measurements_frames_frozen_rate,
            MEASUREMENTS_STALL_PERCENTAGE: self._resolve_measurements_stall_percentage,
            HTTP_STATUS_CODE_ALIAS: self._resolve_http_status_code,
            TOTAL_COUNT_ALIAS: self._resolve_total_count,
            DEVICE_CLASS_ALIAS: self._resolve_device_class,
        }

    @property
    def function_converter(self) -> Mapping[str, SnQLFunction]:
        function_converter = {
            function.name: function
            for function in [
                SnQLFunction(
                    "failure_count",
                    snql_aggregate=lambda _, alias: Function(
                        "countIf",
                        [
                            Function(
                                "notIn",
                                [
                                    self.builder.column("transaction.status"),
                                    [
                                        SPAN_STATUS_NAME_TO_CODE[status]
                                        for status in NON_FAILURE_STATUS
                                    ],
                                ],
                            )
                        ],
                        alias,
                    ),
                    default_result_type="integer",
                ),
                SnQLFunction(
                    "apdex",
                    optional_args=[NullableNumberRange("satisfaction", 0, None)],
                    snql_aggregate=self._resolve_apdex_function,
                    default_result_type="number",
                ),
                SnQLFunction(
                    "count_miserable",
                    required_args=[ColumnTagArg("column")],
                    optional_args=[NullableNumberRange("satisfaction", 0, None)],
                    calculated_args=[
                        {
                            "name": "tolerated",
                            "fn": lambda args: args["satisfaction"] * 4.0
                            if args["satisfaction"] is not None
                            else None,
                        }
                    ],
                    snql_aggregate=self._resolve_count_miserable_function,
                    default_result_type="integer",
                ),
                SnQLFunction(
                    "user_misery",
                    # To correct for sensitivity to low counts, User Misery is modeled as a Beta Distribution Function.
                    # With prior expectations, we have picked the expected mean user misery to be 0.05 and variance
                    # to be 0.0004. This allows us to calculate the alpha (5.8875) and beta (111.8625) parameters,
                    # with the user misery being adjusted for each fast/slow unique transaction. See:
                    # https://stats.stackexchange.com/questions/47771/what-is-the-intuition-behind-beta-distribution
                    # for an intuitive explanation of the Beta Distribution Function.
                    optional_args=[
                        NullableNumberRange("satisfaction", 0, None),
                        with_default(MISERY_ALPHA, NumberRange("alpha", 0, None)),
                        with_default(MISERY_BETA, NumberRange("beta", 0, None)),
                    ],
                    calculated_args=[
                        {
                            "name": "tolerated",
                            "fn": lambda args: args["satisfaction"] * 4.0
                            if args["satisfaction"] is not None
                            else None,
                        },
                        {"name": "parameter_sum", "fn": lambda args: args["alpha"] + args["beta"]},
                    ],
                    snql_aggregate=self._resolve_user_misery_function,
                    default_result_type="number",
                ),
                SnQLFunction(
                    "count",
                    optional_args=[NullColumn("column")],
                    snql_aggregate=lambda _, alias: Function(
                        "count",
                        [],
                        alias,
                    ),
                    default_result_type="integer",
                ),
                SnQLFunction(
                    "count_web_vitals",
                    required_args=[
                        NumericColumn("column"),
                        SnQLStringArg("quality", allowed_strings=["good", "meh", "poor", "any"]),
                    ],
                    snql_aggregate=self._resolve_web_vital_function,
                    default_result_type="integer",
                ),
                SnQLFunction(
                    "last_seen",
                    snql_aggregate=lambda _, alias: Function(
                        "max",
                        [self.builder.column("timestamp")],
                        alias,
                    ),
                    default_result_type="date",
                    redundant_grouping=True,
                ),
                SnQLFunction(
                    "latest_event",
                    snql_aggregate=lambda _, alias: Function(
                        "argMax",
                        [self.builder.column("id"), self.builder.column("timestamp")],
                        alias,
                    ),
                    default_result_type="string",
                ),
                SnQLFunction(
                    "failure_rate",
                    snql_aggregate=lambda _, alias: Function(
                        "failure_rate",
                        [],
                        alias,
                    ),
                    default_result_type="percentage",
                ),
                SnQLFunction(
                    "group_uniq_array",
                    required_args=[NumberRange("max_size", 0, 101), ColumnTagArg("column")],
                    snql_aggregate=lambda args, alias: CurriedFunction(
                        "groupUniqArray",
                        [int(args["max_size"])],
                        [args["column"]],
                        alias,
                    ),
                    default_result_type="string",  # TODO: support array type
                    private=True,
                ),
                SnQLFunction(
                    "percentile",
                    required_args=[
                        NumericColumn("column"),
                        NumberRange("percentile", 0, 1),
                    ],
                    snql_aggregate=self._resolve_percentile,
                    result_type_fn=self.reflective_result_type(),
                    default_result_type="duration",
                    redundant_grouping=True,
                    combinators=[
                        SnQLArrayCombinator("column", NumericColumn.numeric_array_columns)
                    ],
                ),
                SnQLFunction(
                    "p50",
                    optional_args=[
                        with_default("transaction.duration", NumericColumn("column")),
                    ],
                    snql_aggregate=lambda args, alias: self._resolve_percentile(args, alias, 0.5),
                    result_type_fn=self.reflective_result_type(),
                    default_result_type="duration",
                    redundant_grouping=True,
                ),
                SnQLFunction(
                    "p75",
                    optional_args=[
                        with_default("transaction.duration", NumericColumn("column")),
                    ],
                    snql_aggregate=lambda args, alias: self._resolve_percentile(args, alias, 0.75),
                    result_type_fn=self.reflective_result_type(),
                    default_result_type="duration",
                    redundant_grouping=True,
                ),
                SnQLFunction(
                    "p95",
                    optional_args=[
                        with_default("transaction.duration", NumericColumn("column")),
                    ],
                    snql_aggregate=lambda args, alias: self._resolve_percentile(args, alias, 0.95),
                    result_type_fn=self.reflective_result_type(),
                    default_result_type="duration",
                    redundant_grouping=True,
                ),
                SnQLFunction(
                    "p99",
                    optional_args=[
                        with_default("transaction.duration", NumericColumn("column")),
                    ],
                    snql_aggregate=lambda args, alias: self._resolve_percentile(args, alias, 0.99),
                    result_type_fn=self.reflective_result_type(),
                    default_result_type="duration",
                    redundant_grouping=True,
                ),
                SnQLFunction(
                    "p100",
                    optional_args=[
                        with_default("transaction.duration", NumericColumn("column")),
                    ],
                    snql_aggregate=lambda args, alias: self._resolve_percentile(args, alias, 1),
                    result_type_fn=self.reflective_result_type(),
                    default_result_type="duration",
                    redundant_grouping=True,
                ),
                SnQLFunction(
                    "to_other",
                    required_args=[
                        ColumnArg("column", allowed_columns=["release", "trace.parent_span"]),
                        SnQLStringArg("value", unquote=True, unescape_quotes=True),
                    ],
                    optional_args=[
                        with_default("that", SnQLStringArg("that")),
                        with_default("this", SnQLStringArg("this")),
                    ],
                    snql_column=lambda args, alias: Function(
                        "if",
                        [
                            Function("equals", [args["column"], args["value"]]),
                            args["this"],
                            args["that"],
                        ],
                        alias,
                    ),
                ),
                SnQLFunction(
                    "percentile_range",
                    required_args=[
                        NumericColumn("column"),
                        NumberRange("percentile", 0, 1),
                        ConditionArg("condition"),
                        SnQLDateArg("middle"),
                    ],
                    snql_aggregate=lambda args, alias: Function(
                        f"quantileIf({args['percentile']:.2f})",
                        [
                            args["column"],
                            # This condition is written in this seemingly backwards way because of limitations
                            # in the json query syntax.
                            # TODO(snql-migration): Once the trends endpoint is using snql, we should update it
                            # and flip these conditions back
                            Function(
                                args["condition"],
                                [
                                    Function("toDateTime", [args["middle"]]),
                                    self.builder.column("timestamp"),
                                ],
                            ),
                        ],
                        alias,
                    ),
                    default_result_type="duration",
                ),
                SnQLFunction(
                    "random_number",
                    snql_aggregate=lambda args, alias: Function(
                        "rand",
                        [],
                        alias,
                    ),
                    default_result_type="integer",
                    private=True,
                ),
                SnQLFunction(
                    "modulo",
                    required_args=[SnQLStringArg("column"), NumberRange("factor", None, None)],
                    snql_aggregate=lambda args, alias: Function(
                        "modulo",
                        [Column(args["column"]), args["factor"]],
                        alias,
                    ),
                    default_result_type="integer",
                    private=True,
                ),
                SnQLFunction(
                    "avg_range",
                    required_args=[
                        NumericColumn("column"),
                        ConditionArg("condition"),
                        SnQLDateArg("middle"),
                    ],
                    snql_aggregate=lambda args, alias: Function(
                        "avgIf",
                        [
                            args["column"],
                            # see `percentile_range` for why this condition feels backwards
                            Function(
                                args["condition"],
                                [
                                    Function("toDateTime", [args["middle"]]),
                                    self.builder.column("timestamp"),
                                ],
                            ),
                        ],
                        alias,
                    ),
                    default_result_type="duration",
                ),
                SnQLFunction(
                    "variance_range",
                    required_args=[
                        NumericColumn("column"),
                        ConditionArg("condition"),
                        SnQLDateArg("middle"),
                    ],
                    snql_aggregate=lambda args, alias: Function(
                        "varSampIf",
                        [
                            args["column"],
                            # see `percentile_range` for why this condition feels backwards
                            Function(
                                args["condition"],
                                [
                                    Function("toDateTime", [args["middle"]]),
                                    self.builder.column("timestamp"),
                                ],
                            ),
                        ],
                        alias,
                    ),
                    default_result_type="duration",
                ),
                SnQLFunction(
                    "count_range",
                    required_args=[ConditionArg("condition"), SnQLDateArg("middle")],
                    snql_aggregate=lambda args, alias: Function(
                        "countIf",
                        [
                            # see `percentile_range` for why this condition feels backwards
                            Function(
                                args["condition"],
                                [
                                    Function("toDateTime", [args["middle"]]),
                                    self.builder.column("timestamp"),
                                ],
                            ),
                        ],
                        alias,
                    ),
                    default_result_type="integer",
                ),
                SnQLFunction(
                    "count_if",
                    required_args=[
                        ColumnTagArg("column"),
                        ConditionArg("condition"),
                        SnQLStringArg(
                            "value", unquote=True, unescape_quotes=True, optional_unquote=True
                        ),
                    ],
                    calculated_args=[
                        {
                            "name": "typed_value",
                            "fn": normalize_count_if_value,
                        },
                        {
                            "name": "normalized_condition",
                            "fn": normalize_count_if_condition,
                        },
                        {
                            "name": "is_array_field",
                            "fn": lambda args: args["column"] in ARRAY_FIELDS,
                        },
                    ],
                    snql_aggregate=self._resolve_count_if,
                    default_result_type="integer",
                ),
                SnQLFunction(
                    "count_unique",
                    required_args=[ColumnTagArg("column")],
                    snql_aggregate=lambda args, alias: Function("uniq", [args["column"]], alias),
                    default_result_type="integer",
                ),
                SnQLFunction(
                    "count_at_least",
                    required_args=[NumericColumn("column"), NumberRange("threshold", 0, None)],
                    snql_aggregate=lambda args, alias: Function(
                        "countIf",
                        [Function("greaterOrEquals", [args["column"], args["threshold"]])],
                        alias,
                    ),
                    default_result_type="integer",
                ),
                SnQLFunction(
                    "min",
                    required_args=[NumericColumn("column")],
                    snql_aggregate=lambda args, alias: Function("min", [args["column"]], alias),
                    result_type_fn=self.reflective_result_type(),
                    default_result_type="duration",
                    redundant_grouping=True,
                ),
                SnQLFunction(
                    "max",
                    required_args=[NumericColumn("column")],
                    snql_aggregate=lambda args, alias: Function("max", [args["column"]], alias),
                    result_type_fn=self.reflective_result_type(),
                    default_result_type="duration",
                    redundant_grouping=True,
                    combinators=[
                        SnQLArrayCombinator("column", NumericColumn.numeric_array_columns)
                    ],
                ),
                SnQLFunction(
                    "avg",
                    required_args=[NumericColumn("column")],
                    snql_aggregate=lambda args, alias: Function("avg", [args["column"]], alias),
                    result_type_fn=self.reflective_result_type(),
                    default_result_type="duration",
                    redundant_grouping=True,
                ),
                SnQLFunction(
                    "var",
                    required_args=[NumericColumn("column")],
                    snql_aggregate=lambda args, alias: Function("varSamp", [args["column"]], alias),
                    default_result_type="number",
                    redundant_grouping=True,
                ),
                SnQLFunction(
                    "stddev",
                    required_args=[NumericColumn("column")],
                    snql_aggregate=lambda args, alias: Function(
                        "stddevSamp", [args["column"]], alias
                    ),
                    default_result_type="number",
                    redundant_grouping=True,
                ),
                SnQLFunction(
                    "cov",
                    required_args=[NumericColumn("column1"), NumericColumn("column2")],
                    snql_aggregate=lambda args, alias: Function(
                        "covarSamp", [args["column1"], args["column2"]], alias
                    ),
                    default_result_type="number",
                    redundant_grouping=True,
                ),
                SnQLFunction(
                    "corr",
                    required_args=[NumericColumn("column1"), NumericColumn("column2")],
                    snql_aggregate=lambda args, alias: Function(
                        "corr", [args["column1"], args["column2"]], alias
                    ),
                    default_result_type="number",
                    redundant_grouping=True,
                ),
                SnQLFunction(
                    "linear_regression",
                    required_args=[NumericColumn("column1"), NumericColumn("column2")],
                    snql_aggregate=lambda args, alias: Function(
                        "simpleLinearRegression", [args["column1"], args["column2"]], alias
                    ),
                    default_result_type="number",
                    redundant_grouping=True,
                ),
                SnQLFunction(
                    "sum",
                    required_args=[NumericColumn("column")],
                    snql_aggregate=lambda args, alias: Function("sum", [args["column"]], alias),
                    result_type_fn=self.reflective_result_type(),
                    default_result_type="duration",
                    combinators=[
                        SnQLArrayCombinator("column", NumericColumn.numeric_array_columns)
                    ],
                ),
                SnQLFunction(
                    "any",
                    required_args=[SnQLFieldColumn("column")],
                    # Not actually using `any` so that this function returns consistent results
                    snql_aggregate=lambda args, alias: Function("min", [args["column"]], alias),
                    result_type_fn=self.reflective_result_type(),
                    redundant_grouping=True,
                ),
                SnQLFunction(
                    "eps",
                    snql_aggregate=lambda args, alias: Function(
                        "divide", [Function("count", []), args["interval"]], alias
                    ),
                    optional_args=[IntervalDefault("interval", 1, None)],
                    default_result_type="number",
                ),
                SnQLFunction(
                    "epm",
                    snql_aggregate=lambda args, alias: Function(
                        "divide",
                        [Function("count", []), Function("divide", [args["interval"], 60])],
                        alias,
                    ),
                    optional_args=[IntervalDefault("interval", 1, None)],
                    default_result_type="number",
                ),
                SnQLFunction(
                    "compare_numeric_aggregate",
                    required_args=[
                        FunctionAliasArg("aggregate_alias"),
                        ConditionArg("condition"),
                        NumberRange("value", 0, None),
                    ],
                    calculated_args=[
                        {
                            "name": "aggregate_function",
                            "fn": normalize_percentile_alias,
                        }
                    ],
                    snql_aggregate=lambda args, alias: Function(
                        args["condition"],
                        [self.builder.resolve_function(args["aggregate_function"]), args["value"]],
                        alias,
                    ),
                    default_result_type="number",
                ),
                SnQLFunction(
                    "array_join",
                    required_args=[ColumnArg("column")],
                    snql_column=lambda args, alias: Function("arrayJoin", [args["column"]], alias),
                    default_result_type="string",
                    private=True,
                ),
                SnQLFunction(
                    "absolute_correlation",
                    snql_aggregate=lambda _, alias: Function(
                        "abs",
                        [
                            Function(
                                "corr",
                                [
                                    Function("toUnixTimestamp", [self.builder.column("timestamp")]),
                                    self.builder.column("transaction.duration"),
                                ],
                            ),
                        ],
                        alias,
                    ),
                    default_result_type="number",
                ),
                SnQLFunction(
                    "histogram",
                    required_args=[
                        NumericColumn("column", allow_array_value=True),
                        # the bucket_size and start_offset should already be adjusted
                        # using the multiplier before it is passed here
                        NumberRange("bucket_size", 0, None),
                        NumberRange("start_offset", 0, None),
                        NumberRange("multiplier", 1, None),
                    ],
                    # floor((x * multiplier - start_offset) / bucket_size) * bucket_size + start_offset
                    snql_column=lambda args, alias: Function(
                        "plus",
                        [
                            Function(
                                "multiply",
                                [
                                    Function(
                                        "floor",
                                        [
                                            Function(
                                                "divide",
                                                [
                                                    Function(
                                                        "minus",
                                                        [
                                                            Function(
                                                                "multiply",
                                                                [
                                                                    args["column"],
                                                                    args["multiplier"],
                                                                ],
                                                            ),
                                                            args["start_offset"],
                                                        ],
                                                    ),
                                                    args["bucket_size"],
                                                ],
                                            ),
                                        ],
                                    ),
                                    args["bucket_size"],
                                ],
                            ),
                            args["start_offset"],
                        ],
                        alias,
                    ),
                    default_result_type="number",
                    private=True,
                ),
                SnQLFunction(
                    "spans_histogram",
                    required_args=[
                        SnQLStringArg("spans_op", True, True),
                        SnQLStringArg("spans_group"),
                        # the bucket_size and start_offset should already be adjusted
                        # using the multiplier before it is passed here
                        NumberRange("bucket_size", 0, None),
                        NumberRange("start_offset", 0, None),
                        NumberRange("multiplier", 1, None),
                    ],
                    snql_column=lambda args, alias: Function(
                        "plus",
                        [
                            Function(
                                "multiply",
                                [
                                    Function(
                                        "floor",
                                        [
                                            Function(
                                                "divide",
                                                [
                                                    Function(
                                                        "minus",
                                                        [
                                                            Function(
                                                                "multiply",
                                                                [
                                                                    Function(
                                                                        "arrayJoin",
                                                                        [
                                                                            Function(
                                                                                "arrayFilter",
                                                                                [
                                                                                    Lambda(
                                                                                        [
                                                                                            "x",
                                                                                            "y",
                                                                                            "z",
                                                                                        ],
                                                                                        Function(
                                                                                            "and",
                                                                                            [
                                                                                                Function(
                                                                                                    "equals",
                                                                                                    [
                                                                                                        Identifier(
                                                                                                            "y"
                                                                                                        ),
                                                                                                        args[
                                                                                                            "spans_op"
                                                                                                        ],
                                                                                                    ],
                                                                                                ),
                                                                                                Function(
                                                                                                    "equals",
                                                                                                    [
                                                                                                        Identifier(
                                                                                                            "z",
                                                                                                        ),
                                                                                                        args[
                                                                                                            "spans_group"
                                                                                                        ],
                                                                                                    ],
                                                                                                ),
                                                                                            ],
                                                                                        ),
                                                                                    ),
                                                                                    Column(
                                                                                        "spans.exclusive_time"
                                                                                    ),
                                                                                    Column(
                                                                                        "spans.op"
                                                                                    ),
                                                                                    Column(
                                                                                        "spans.group"
                                                                                    ),
                                                                                ],
                                                                            )
                                                                        ],
                                                                    ),
                                                                    args["multiplier"],
                                                                ],
                                                            ),
                                                            args["start_offset"],
                                                        ],
                                                    ),
                                                    args["bucket_size"],
                                                ],
                                            ),
                                        ],
                                    ),
                                    args["bucket_size"],
                                ],
                            ),
                            args["start_offset"],
                        ],
                        alias,
                    ),
                    default_result_type="number",
                    private=True,
                ),
                SnQLFunction(
                    "fn_span_count",
                    required_args=[
                        SnQLStringArg("spans_op", True, True),
                        SnQLStringArg("fn"),
                    ],
                    snql_column=lambda args, alias: Function(
                        args["fn"],
                        [
                            Function(
                                "length",
                                [
                                    Function(
                                        "arrayFilter",
                                        [
                                            Lambda(
                                                [
                                                    "x",
                                                ],
                                                Function(
                                                    "equals",
                                                    [
                                                        Identifier("x"),
                                                        args["spans_op"],
                                                    ],
                                                ),
                                            ),
                                            Column("spans.op"),
                                        ],
                                    )
                                ],
                                "span_count",
                            )
                        ],
                        alias,
                    ),
                ),
                SnQLFunction(
                    "fn_span_exclusive_time",
                    required_args=[
                        SnQLStringArg("spans_op", True, True),
                        SnQLStringArg("spans_group"),
                        SnQLStringArg("fn"),
                    ],
                    snql_column=lambda args, alias: Function(
                        args["fn"],
                        [
                            Function(
                                "arrayJoin",
                                [
                                    Function(
                                        "arrayFilter",
                                        [
                                            Lambda(
                                                [
                                                    "x",
                                                    "y",
                                                    "z",
                                                ],
                                                Function(
                                                    "and",
                                                    [
                                                        Function(
                                                            "equals",
                                                            [
                                                                Identifier("y"),
                                                                args["spans_op"],
                                                            ],
                                                        ),
                                                        Function(
                                                            "equals",
                                                            [
                                                                Identifier(
                                                                    "z",
                                                                ),
                                                                args["spans_group"],
                                                            ],
                                                        ),
                                                    ],
                                                ),
                                            ),
                                            Column("spans.exclusive_time"),
                                            Column("spans.op"),
                                            Column("spans.group"),
                                        ],
                                    )
                                ],
                                "exclusive_time",
                            )
                        ],
                        alias,
                    ),
                    default_result_type="number",
                    private=True,
                ),
            ]
        }

        for alias, name in FUNCTION_ALIASES.items():
            function_converter[alias] = function_converter[name].alias_as(alias)

        return function_converter

    @property
    def orderby_converter(self) -> Mapping[str, Callable[[Direction], OrderBy]]:
        return {
            PROJECT_ALIAS: self._project_slug_orderby_converter,
            PROJECT_NAME_ALIAS: self._project_slug_orderby_converter,
        }

    def _project_slug_orderby_converter(self, direction: Direction) -> OrderBy:
        project_ids = {project_id for project_id in self.builder.params.project_ids}

        # Try to reduce the size of the transform by using any existing conditions on projects
        # Do not optimize projects list if conditions contain OR operator
        if not self.builder.has_or_condition and len(self.builder.projects_to_filter) > 0:
            project_ids &= self.builder.projects_to_filter

        # Order by id so queries are consistent
        projects = Project.objects.filter(id__in=project_ids).values("slug", "id").order_by("id")

        return OrderBy(
            Function(
                "transform",
                [
                    self.builder.column("project.id"),
                    [project["id"] for project in projects],
                    [project["slug"] for project in projects],
                    "",
                ],
            ),
            direction,
        )

    # Field Aliases
    def _resolve_project_slug_alias(self, alias: str) -> SelectType:
        return field_aliases.resolve_project_slug_alias(self.builder, alias)

    def _resolve_issue_id_alias(self, _: str) -> SelectType:
        """The state of having no issues is represented differently on transactions vs
        other events. On the transactions table, it is represented by 0 whereas it is
        represented by NULL everywhere else. We use coalesce here so we can treat this
        consistently
        """
        return Function("coalesce", [self.builder.column("issue.id"), 0], ISSUE_ID_ALIAS)

    def _resolve_timestamp_to_hour_alias(self, _: str) -> SelectType:
        return Function(
            "toStartOfHour", [self.builder.column("timestamp")], TIMESTAMP_TO_HOUR_ALIAS
        )

    def _resolve_timestamp_to_day_alias(self, _: str) -> SelectType:
        return Function("toStartOfDay", [self.builder.column("timestamp")], TIMESTAMP_TO_DAY_ALIAS)

    def _resolve_user_display_alias(self, _: str) -> SelectType:
        columns = ["user.email", "user.username", "user.id", "user.ip"]
        return Function(
            "coalesce", [self.builder.column(column) for column in columns], USER_DISPLAY_ALIAS
        )

    def _resolve_http_status_code(self, _: str) -> SelectType:
        return Function(
            "coalesce",
            [
                Function("nullif", [self.builder.column("http.status_code"), ""]),
                self.builder.column("tags[http.status_code]"),
            ],
            HTTP_STATUS_CODE_ALIAS,
        )

    @cached_property  # type: ignore
    def _resolve_project_threshold_config(self) -> SelectType:
        org_id = (
            self.builder.params.organization.id
            if self.builder.params.organization is not None
            else None
        )
        project_ids = self.builder.params.project_ids

        project_threshold_configs = (
            ProjectTransactionThreshold.objects.filter(
                organization_id=org_id,
                project_id__in=project_ids,
            )
            .order_by("project_id")
            .values_list("project_id", "threshold", "metric")
        )

        transaction_threshold_configs = (
            ProjectTransactionThresholdOverride.objects.filter(
                organization_id=org_id,
                project_id__in=project_ids,
            )
            .order_by("project_id")
            .values_list("transaction", "project_id", "threshold", "metric")
        )

        num_project_thresholds = project_threshold_configs.count()
        sentry_sdk.set_tag("project_threshold.count", num_project_thresholds)
        sentry_sdk.set_tag(
            "project_threshold.count.grouped",
            format_grouped_length(num_project_thresholds, [10, 100, 250, 500]),
        )

        num_transaction_thresholds = transaction_threshold_configs.count()
        sentry_sdk.set_tag("txn_threshold.count", num_transaction_thresholds)
        sentry_sdk.set_tag(
            "txn_threshold.count.grouped",
            format_grouped_length(num_transaction_thresholds, [10, 100, 250, 500]),
        )

        if (
            num_project_thresholds + num_transaction_thresholds
            > MAX_QUERYABLE_TRANSACTION_THRESHOLDS
        ):
            raise InvalidSearchQuery(
                f"Exceeded {MAX_QUERYABLE_TRANSACTION_THRESHOLDS} configured transaction thresholds limit, try with fewer Projects."
            )

        # Arrays need to have toUint64 casting because clickhouse will define the type as the narrowest possible type
        # that can store listed argument types, which means the comparison will fail because of mismatched types
        project_thresholds = {}
        project_threshold_config_keys = []
        project_threshold_config_values = []
        for project_id, threshold, metric in project_threshold_configs:
            metric = TRANSACTION_METRICS[metric]
            if (
                threshold == DEFAULT_PROJECT_THRESHOLD
                and metric == DEFAULT_PROJECT_THRESHOLD_METRIC
            ):
                # small optimization, if the configuration is equal to the default,
                # we can skip it in the final query
                continue

            project_thresholds[project_id] = (metric, threshold)
            project_threshold_config_keys.append(Function("toUInt64", [project_id]))
            project_threshold_config_values.append((metric, threshold))

        project_threshold_override_config_keys = []
        project_threshold_override_config_values = []
        for transaction, project_id, threshold, metric in transaction_threshold_configs:
            metric = TRANSACTION_METRICS[metric]
            if (
                project_id in project_thresholds
                and threshold == project_thresholds[project_id][1]
                and metric == project_thresholds[project_id][0]
            ):
                # small optimization, if the configuration is equal to the project
                # configs, we can skip it in the final query
                continue

            elif (
                project_id not in project_thresholds
                and threshold == DEFAULT_PROJECT_THRESHOLD
                and metric == DEFAULT_PROJECT_THRESHOLD_METRIC
            ):
                # small optimization, if the configuration is equal to the default
                # and no project configs were set, we can skip it in the final query
                continue

            project_threshold_override_config_keys.append(
                (Function("toUInt64", [project_id]), transaction)
            )
            project_threshold_override_config_values.append((metric, threshold))

        project_threshold_config_index: SelectType = Function(
            "indexOf",
            [
                project_threshold_config_keys,
                self.builder.column("project_id"),
            ],
            PROJECT_THRESHOLD_CONFIG_INDEX_ALIAS,
        )

        project_threshold_override_config_index: SelectType = Function(
            "indexOf",
            [
                project_threshold_override_config_keys,
                (self.builder.column("project_id"), self.builder.column("transaction")),
            ],
            PROJECT_THRESHOLD_OVERRIDE_CONFIG_INDEX_ALIAS,
        )

        def _project_threshold_config(alias: Optional[str] = None) -> SelectType:
            if project_threshold_config_keys and project_threshold_config_values:
                return Function(
                    "if",
                    [
                        Function(
                            "equals",
                            [
                                project_threshold_config_index,
                                0,
                            ],
                        ),
                        (DEFAULT_PROJECT_THRESHOLD_METRIC, DEFAULT_PROJECT_THRESHOLD),
                        Function(
                            "arrayElement",
                            [
                                project_threshold_config_values,
                                project_threshold_config_index,
                            ],
                        ),
                    ],
                    alias,
                )

            return Function(
                "tuple",
                [DEFAULT_PROJECT_THRESHOLD_METRIC, DEFAULT_PROJECT_THRESHOLD],
                alias,
            )

        if project_threshold_override_config_keys and project_threshold_override_config_values:
            return Function(
                "if",
                [
                    Function(
                        "equals",
                        [
                            project_threshold_override_config_index,
                            0,
                        ],
                    ),
                    _project_threshold_config(),
                    Function(
                        "arrayElement",
                        [
                            project_threshold_override_config_values,
                            project_threshold_override_config_index,
                        ],
                    ),
                ],
                PROJECT_THRESHOLD_CONFIG_ALIAS,
            )

        return _project_threshold_config(PROJECT_THRESHOLD_CONFIG_ALIAS)

    def _resolve_team_key_transaction_alias(self, _: str) -> SelectType:
        return field_aliases.resolve_team_key_transaction_alias(self.builder)

    def _resolve_error_handled_alias(self, _: str) -> SelectType:
        return Function("isHandled", [], ERROR_HANDLED_ALIAS)

    def _resolve_error_unhandled_alias(self, _: str) -> SelectType:
        return Function("notHandled", [], ERROR_UNHANDLED_ALIAS)

    def _project_threshold_multi_if_function(self) -> SelectType:
        """Accessed by `_resolve_apdex_function` and `_resolve_count_miserable_function`,
        this returns the right duration value (for example, lcp or duration) based
        on project or transaction thresholds that have been configured by the user.
        """

        return Function(
            "multiIf",
            [
                Function(
                    "equals",
                    [
                        Function(
                            "tupleElement",
                            [self.builder.resolve_field_alias("project_threshold_config"), 1],
                        ),
                        "lcp",
                    ],
                ),
                self.builder.column("measurements.lcp"),
                self.builder.column("transaction.duration"),
            ],
        )

    def _resolve_aliased_division(self, dividend: str, divisor: str, alias: str) -> SelectType:
        """Given public aliases resolve division"""
        return self.builder.resolve_division(
            self.builder.column(dividend), self.builder.column(divisor), alias
        )

    def _resolve_measurements_frames_slow_rate(self, _: str) -> SelectType:
        return self._resolve_aliased_division(
            "measurements.frames_slow", "measurements.frames_total", MEASUREMENTS_FRAMES_SLOW_RATE
        )

    def _resolve_measurements_frames_frozen_rate(self, _: str) -> SelectType:
        return self._resolve_aliased_division(
            "measurements.frames_frozen",
            "measurements.frames_total",
            MEASUREMENTS_FRAMES_FROZEN_RATE,
        )

    def _resolve_measurements_stall_percentage(self, _: str) -> SelectType:
        return self._resolve_aliased_division(
            "measurements.stall_total_time", "transaction.duration", MEASUREMENTS_STALL_PERCENTAGE
        )

    def _resolve_total_count(self, alias: str) -> SelectType:
        """This must be cached since it runs another query"""
        self.builder.requires_other_aggregates = True
        if self.total_count is not None:
            return Function("toUInt64", [self.total_count], alias)
        total_query = builder.QueryBuilder(
            dataset=self.builder.dataset,
            params={},
            snuba_params=self.builder.params,
            selected_columns=["count()"],
        )
        total_query.columns += self.builder.resolve_groupby()
        total_query.where = self.builder.where
        total_results = total_query.run_query(Referrer.API_DISCOVER_TOTAL_COUNT_FIELD.value)
        results = total_query.process_results(total_results)
        if len(results["data"]) != 1:
            self.total_count = 0
            return Function("toUInt64", [0], alias)
        self.total_count = results["data"][0]["count"]
        return Function("toUInt64", [self.total_count], alias)

    def _resolve_device_class(self, _: str) -> SelectType:
        return Function(
<<<<<<< HEAD
            "if",
            [
                Function(
                    "in", [self.builder.column("tags[device.class]"), list(DEVICE_CLASS["low"])]
                ),
                "low",
                Function(
                    "if",
                    [
                        Function(
                            "in",
                            [
                                self.builder.column("tags[device.class]"),
                                list(DEVICE_CLASS["medium"]),
                            ],
                        ),
                        "medium",
                        Function(
                            "if",
                            [
                                Function(
                                    "in",
                                    [
                                        self.builder.column("tags[device.class]"),
                                        list(DEVICE_CLASS["high"]),
                                    ],
                                ),
                                "high",
                                None,
                            ],
                        ),
                    ],
                ),
=======
            "multiIf",
            [
                Function(
                    "in", [self.builder.column("tags[device.class]"), list(DEVICE_CLASS["LOW"])]
                ),
                "low",
                Function(
                    "in",
                    [
                        self.builder.column("tags[device.class]"),
                        list(DEVICE_CLASS["MEDIUM"]),
                    ],
                ),
                "medium",
                Function(
                    "in",
                    [
                        self.builder.column("tags[device.class]"),
                        list(DEVICE_CLASS["HIGH"]),
                    ],
                ),
                "high",
                None,
>>>>>>> 653d90d7
            ],
            DEVICE_CLASS_ALIAS,
        )

    # Functions
    def _resolve_apdex_function(self, args: Mapping[str, str], alias: str) -> SelectType:
        if args["satisfaction"]:
            column = self.builder.column("transaction.duration")
            satisfaction = int(args["satisfaction"])
        else:
            column = self._project_threshold_multi_if_function()
            satisfaction = Function(
                "tupleElement",
                [self.builder.resolve_field_alias("project_threshold_config"), 2],
            )
        count_satisfaction = Function(  # countIf(column<satisfaction)
            "countIf", [Function("lessOrEquals", [column, satisfaction])]
        )
        count_tolerable = Function(  # countIf(satisfaction<column<=satisfacitonx4)
            "countIf",
            [
                Function(
                    "and",
                    [
                        Function("greater", [column, satisfaction]),
                        Function("lessOrEquals", [column, Function("multiply", [satisfaction, 4])]),
                    ],
                )
            ],
        )
        count_tolerable_div_2 = Function("divide", [count_tolerable, 2])
        count_total = Function(  # Only count if the column exists (doing >=0 covers that)
            "countIf", [Function("greaterOrEquals", [column, 0])]
        )

        return self.builder.resolve_division(  # (satisfied + tolerable/2)/(total)
            Function(
                "plus",
                [
                    count_satisfaction,
                    count_tolerable_div_2,
                ],
            ),
            count_total,
            alias,
            # TODO(zerofill): This behaviour is incorrect if we remove zerofilling
            # But need to do something reasonable here since we'll get a null row otherwise
            fallback=0,
        )

    def _resolve_web_vital_function(
        self, args: Mapping[str, str | Column], alias: str
    ) -> SelectType:
        column = args["column"]
        quality = args["quality"].lower()

        assert isinstance(column, Column), "first arg to count_web_vitals must be a column"
        if column.subscriptable != "measurements":
            raise InvalidSearchQuery("count_web_vitals only supports measurements")
        elif column.key not in VITAL_THRESHOLDS:
            raise InvalidSearchQuery(f"count_web_vitals doesn't support {column.key}")

        if quality == "good":
            return Function(
                "countIf",
                [Function("less", [column, VITAL_THRESHOLDS[column.key]["meh"]])],
                alias,
            )
        elif quality == "meh":
            return Function(
                "countIf",
                [
                    Function(
                        "and",
                        [
                            Function(
                                "greaterOrEquals", [column, VITAL_THRESHOLDS[column.key]["meh"]]
                            ),
                            Function("less", [column, VITAL_THRESHOLDS[column.key]["poor"]]),
                        ],
                    )
                ],
                alias,
            )
        elif quality == "poor":
            return Function(
                "countIf",
                [
                    Function(
                        "greaterOrEquals",
                        [
                            column,
                            VITAL_THRESHOLDS[column.key]["poor"],
                        ],
                    )
                ],
                alias,
            )
        elif quality == "any":
            return Function(
                "countIf",
                [
                    Function(
                        "greaterOrEquals",
                        [
                            column,
                            0,
                        ],
                    )
                ],
                alias,
            )
        return None

    def _resolve_count_miserable_function(self, args: Mapping[str, str], alias: str) -> SelectType:
        if args["satisfaction"]:
            lhs = self.builder.column("transaction.duration")
            rhs = int(args["tolerated"])
        else:
            lhs = self._project_threshold_multi_if_function()
            rhs = Function(
                "multiply",
                [
                    Function(
                        "tupleElement",
                        [self.builder.resolve_field_alias("project_threshold_config"), 2],
                    ),
                    4,
                ],
            )
        col = args["column"]

        return Function("uniqIf", [col, Function("greater", [lhs, rhs])], alias)

    def _resolve_user_misery_function(self, args: Mapping[str, str], alias: str) -> SelectType:
        if satisfaction := args["satisfaction"]:
            column = self.builder.column("transaction.duration")
            count_miserable_agg = self.builder.resolve_function(
                f"count_miserable(user,{satisfaction})"
            )
        else:
            column = self._project_threshold_multi_if_function()
            count_miserable_agg = self.builder.resolve_function("count_miserable(user)")

        return Function(
            "ifNull",
            [
                Function(
                    "divide",
                    [
                        Function(
                            "plus",
                            [
                                count_miserable_agg,
                                args["alpha"],
                            ],
                        ),
                        Function(
                            "plus",
                            [
                                Function(
                                    "nullIf",
                                    [
                                        Function(  # Only count if the column exists (doing >=0 covers that)
                                            "uniqIf",
                                            [
                                                self.builder.column("user"),
                                                Function("greater", [column, 0]),
                                            ],
                                        ),
                                        0,
                                    ],
                                ),
                                args["parameter_sum"],
                            ],
                        ),
                    ],
                ),
                0,
            ],
            alias,
        )

    def _resolve_count_if(self, args: Mapping[str, str], alias: str) -> SelectType:
        condition = args["normalized_condition"]
        is_array_field = args["is_array_field"]

        if is_array_field:
            array_condition = Function(
                "has",
                [
                    args["column"],
                    args["typed_value"],
                ],
            )

            if condition == "notEquals":
                return Function(
                    "countIf",
                    [
                        Function(
                            "equals",
                            [
                                array_condition,
                                0,
                            ],
                        ),
                    ],
                    alias,
                )

            return Function(
                "countIf",
                [array_condition],
                alias,
            )

        return Function(
            "countIf",
            [
                Function(
                    condition,
                    [
                        args["column"],
                        args["typed_value"],
                    ],
                )
            ],
            alias,
        )

    def _resolve_percentile(
        self,
        args: Mapping[str, Union[str, Column, SelectType, int, float]],
        alias: str,
        fixed_percentile: Optional[float] = None,
    ) -> SelectType:
        return (
            Function(
                "max",
                [args["column"]],
                alias,
            )
            if fixed_percentile == 1
            else Function(
                f'quantile({fixed_percentile if fixed_percentile is not None else args["percentile"]})',
                [args["column"]],
                alias,
            )
        )

    # Query Filters
    def _project_slug_filter_converter(self, search_filter: SearchFilter) -> Optional[WhereType]:
        return filter_aliases.project_slug_converter(self.builder, search_filter)

    def _release_filter_converter(self, search_filter: SearchFilter) -> Optional[WhereType]:
        return filter_aliases.release_filter_converter(self.builder, search_filter)

    def _release_stage_filter_converter(self, search_filter: SearchFilter) -> Optional[WhereType]:
        return filter_aliases.release_stage_filter_converter(self.builder, search_filter)

    def _semver_filter_converter(self, search_filter: SearchFilter) -> Optional[WhereType]:
        return filter_aliases.semver_filter_converter(self.builder, search_filter)

    def _semver_package_filter_converter(self, search_filter: SearchFilter) -> Optional[WhereType]:
        return filter_aliases.semver_package_filter_converter(self.builder, search_filter)

    def _semver_build_filter_converter(self, search_filter: SearchFilter) -> Optional[WhereType]:
        return filter_aliases.semver_build_filter_converter(self.builder, search_filter)

    def _issue_filter_converter(self, search_filter: SearchFilter) -> Optional[WhereType]:
        operator = search_filter.operator
        value = to_list(search_filter.value.value)
        # `unknown` is a special value for when there is no issue associated with the event
        group_short_ids = [v for v in value if v and v != "unknown"]
        error_group_filter_values = ["" for v in value if not v or v == "unknown"]
        perf_group_filter_values = ["" for v in value if not v or v == "unknown"]

        error_groups = []
        performance_groups = []

        if group_short_ids and self.builder.params.organization is not None:
            try:
                groups = Group.objects.by_qualified_short_id_bulk(
                    self.builder.params.organization.id,
                    group_short_ids,
                )
            except Exception:
                raise InvalidSearchQuery(f"Invalid value '{group_short_ids}' for 'issue:' filter")
            else:
                for group in groups:
                    if group.issue_category == GroupCategory.ERROR:
                        error_groups.append(group.id)
                    elif group.issue_category == GroupCategory.PERFORMANCE:
                        performance_groups.append(group.id)
                error_groups = sorted(error_groups)
                performance_groups = sorted(performance_groups)

                error_group_filter_values.extend(error_groups)
                perf_group_filter_values.extend(performance_groups)

        # TODO (udameli): if both groups present, return data for both
        if error_group_filter_values:
            return self.builder.convert_search_filter_to_condition(
                SearchFilter(
                    SearchKey("issue.id"),
                    operator,
                    SearchValue(
                        error_group_filter_values
                        if search_filter.is_in_filter
                        else error_group_filter_values[0]
                    ),
                )
            )

        # TODO (udameli): handle the has:issue case for transactions
        if performance_groups:
            return self.builder.convert_search_filter_to_condition(
                SearchFilter(
                    SearchKey("performance.issue_ids"),
                    operator,
                    SearchValue(
                        perf_group_filter_values
                        if search_filter.is_in_filter
                        else perf_group_filter_values[0]
                    ),
                )
            )

        return None

    def _message_filter_converter(self, search_filter: SearchFilter) -> Optional[WhereType]:
        value = search_filter.value.value
        if search_filter.value.is_wildcard():
            # XXX: We don't want the '^$' values at the beginning and end of
            # the regex since we want to find the pattern anywhere in the
            # message. Strip off here
            value = search_filter.value.value[1:-1]
            return Condition(
                Function("match", [self.builder.column("message"), f"(?i){value}"]),
                Op(search_filter.operator),
                1,
            )
        elif value == "":
            operator = Op.EQ if search_filter.operator == "=" else Op.NEQ
            return Condition(
                Function("equals", [self.builder.column("message"), value]), operator, 1
            )
        else:
            if search_filter.is_in_filter:
                return Condition(
                    self.builder.column("message"),
                    Op(search_filter.operator),
                    value,
                )

            # make message search case insensitive
            return Condition(
                Function("positionCaseInsensitive", [self.builder.column("message"), value]),
                Op.NEQ if search_filter.operator in EQUALITY_OPERATORS else Op.EQ,
                0,
            )

    def _trace_parent_span_converter(self, search_filter: SearchFilter) -> Optional[WhereType]:
        if search_filter.operator in ("=", "!=") and search_filter.value.value == "":
            return Condition(
                Function("has", [Column("contexts.key"), TRACE_PARENT_SPAN_CONTEXT]),
                Op.EQ if search_filter.operator == "!=" else Op.NEQ,
                1,
            )
        else:
            return self.builder.get_default_converter()(search_filter)

    def _transaction_status_filter_converter(
        self, search_filter: SearchFilter
    ) -> Optional[WhereType]:
        # Handle "has" queries
        if search_filter.value.raw_value == "":
            return Condition(
                self.builder.resolve_field(search_filter.key.name),
                Op.IS_NULL if search_filter.operator == "=" else Op.IS_NOT_NULL,
            )
        internal_value = (
            [translate_transaction_status(val) for val in search_filter.value.raw_value]
            if search_filter.is_in_filter
            else translate_transaction_status(search_filter.value.raw_value)
        )
        return Condition(
            self.builder.resolve_field(search_filter.key.name),
            Op(search_filter.operator),
            internal_value,
        )

    def _performance_issue_ids_filter_converter(
        self, search_filter: SearchFilter
    ) -> Optional[WhereType]:
        name = search_filter.key.name
        operator = search_filter.operator
        value = to_list(search_filter.value.value)
        value_list_as_ints = []

        lhs = self.builder.column(name)

        for v in value:
            if isinstance(v, str) and v.isdigit():
                value_list_as_ints.append(int(v))
            elif isinstance(v, int):
                value_list_as_ints.append(v)
            elif isinstance(v, str) and not v:
                value_list_as_ints.append(0)
            else:
                raise InvalidSearchQuery("performance.issue_ids should be a number")

        if search_filter.is_in_filter:
            return Condition(
                Function("hasAny", [lhs, value_list_as_ints]),
                Op.EQ if operator == "IN" else Op.NEQ,
                1,
            )
        elif search_filter.value.raw_value == "":
            return Condition(
                Function("notEmpty", [lhs]),
                Op.EQ if operator == "!=" else Op.NEQ,
                1,
            )
        else:
            return Condition(
                Function("has", [lhs, value_list_as_ints[0]]),
                Op(search_filter.operator),
                1,
            )

    def _issue_id_filter_converter(self, search_filter: SearchFilter) -> Optional[WhereType]:
        name = search_filter.key.name
        value = search_filter.value.value

        lhs = self.builder.column(name)
        rhs = value

        # Handle "has" queries
        if (
            search_filter.value.raw_value == ""
            or search_filter.is_in_filter
            and [v for v in value if not v]
        ):
            if search_filter.is_in_filter:
                rhs = [v if v else 0 for v in value]
            else:
                rhs = 0

        # Skip isNull check on group_id value as we want to
        # allow snuba's prewhere optimizer to find this condition.
        return Condition(lhs, Op(search_filter.operator), rhs)

    def _error_unhandled_filter_converter(
        self,
        search_filter: SearchFilter,
    ) -> Optional[WhereType]:
        value = search_filter.value.value
        # Treat has filter as equivalent to handled
        if search_filter.value.raw_value == "":
            output = 0 if search_filter.operator == "!=" else 1
            return Condition(Function("isHandled", []), Op.EQ, output)
        if value in ("1", 1):
            return Condition(Function("notHandled", []), Op.EQ, 1)
        if value in ("0", 0):
            return Condition(Function("isHandled", []), Op.EQ, 1)
        raise InvalidSearchQuery(
            "Invalid value for error.unhandled condition. Accepted values are 1, 0"
        )

    def _error_handled_filter_converter(
        self,
        search_filter: SearchFilter,
    ) -> Optional[WhereType]:
        value = search_filter.value.value
        # Treat has filter as equivalent to handled
        if search_filter.value.raw_value == "":
            output = 1 if search_filter.operator == "!=" else 0
            return Condition(Function("isHandled", []), Op.EQ, output)
        if value in ("1", 1):
            return Condition(Function("isHandled", []), Op.EQ, 1)
        if value in ("0", 0):
            return Condition(Function("notHandled", []), Op.EQ, 1)
        raise InvalidSearchQuery(
            "Invalid value for error.handled condition. Accepted values are 1, 0"
        )

    def _key_transaction_filter_converter(self, search_filter: SearchFilter) -> Optional[WhereType]:
        return filter_aliases.team_key_transaction_filter(self.builder, search_filter)<|MERGE_RESOLUTION|>--- conflicted
+++ resolved
@@ -1248,41 +1248,6 @@
 
     def _resolve_device_class(self, _: str) -> SelectType:
         return Function(
-<<<<<<< HEAD
-            "if",
-            [
-                Function(
-                    "in", [self.builder.column("tags[device.class]"), list(DEVICE_CLASS["low"])]
-                ),
-                "low",
-                Function(
-                    "if",
-                    [
-                        Function(
-                            "in",
-                            [
-                                self.builder.column("tags[device.class]"),
-                                list(DEVICE_CLASS["medium"]),
-                            ],
-                        ),
-                        "medium",
-                        Function(
-                            "if",
-                            [
-                                Function(
-                                    "in",
-                                    [
-                                        self.builder.column("tags[device.class]"),
-                                        list(DEVICE_CLASS["high"]),
-                                    ],
-                                ),
-                                "high",
-                                None,
-                            ],
-                        ),
-                    ],
-                ),
-=======
             "multiIf",
             [
                 Function(
@@ -1306,7 +1271,6 @@
                 ),
                 "high",
                 None,
->>>>>>> 653d90d7
             ],
             DEVICE_CLASS_ALIAS,
         )
