from __future__ import annotations

from typing import Callable, Mapping, Optional, Union

import sentry_sdk
from django.utils.functional import cached_property
from sentry_relay.consts import SPAN_STATUS_NAME_TO_CODE
from snuba_sdk import (
    Column,
    Condition,
    CurriedFunction,
    Direction,
    Function,
    Identifier,
    Lambda,
    Op,
    OrderBy,
)

from sentry.api.event_search import SearchFilter, SearchKey, SearchValue
from sentry.exceptions import InvalidSearchQuery
from sentry.models.group import Group
from sentry.models.project import Project
from sentry.models.transaction_threshold import (
    TRANSACTION_METRICS,
    ProjectTransactionThreshold,
    ProjectTransactionThresholdOverride,
)
from sentry.search.events import builder
from sentry.search.events.constants import (
    ARRAY_FIELDS,
    DEFAULT_PROJECT_THRESHOLD,
    DEFAULT_PROJECT_THRESHOLD_METRIC,
    DEVICE_CLASS_ALIAS,
    EQUALITY_OPERATORS,
    ERROR_HANDLED_ALIAS,
    ERROR_UNHANDLED_ALIAS,
    FUNCTION_ALIASES,
    HTTP_STATUS_CODE_ALIAS,
    ISSUE_ALIAS,
    ISSUE_ID_ALIAS,
    MAX_QUERYABLE_TRANSACTION_THRESHOLDS,
    MEASUREMENTS_FRAMES_FROZEN_RATE,
    MEASUREMENTS_FRAMES_SLOW_RATE,
    MEASUREMENTS_STALL_PERCENTAGE,
    MISERY_ALPHA,
    MISERY_BETA,
    NON_FAILURE_STATUS,
    PROJECT_ALIAS,
    PROJECT_NAME_ALIAS,
    PROJECT_THRESHOLD_CONFIG_ALIAS,
    PROJECT_THRESHOLD_CONFIG_INDEX_ALIAS,
    PROJECT_THRESHOLD_OVERRIDE_CONFIG_INDEX_ALIAS,
    RELEASE_ALIAS,
    RELEASE_STAGE_ALIAS,
    SEMVER_ALIAS,
    SEMVER_BUILD_ALIAS,
    SEMVER_PACKAGE_ALIAS,
    TEAM_KEY_TRANSACTION_ALIAS,
    TIMESTAMP_TO_DAY_ALIAS,
    TIMESTAMP_TO_HOUR_ALIAS,
    TOTAL_COUNT_ALIAS,
    TOTAL_TRANSACTION_DURATION_ALIAS,
    TRACE_PARENT_SPAN_ALIAS,
    TRACE_PARENT_SPAN_CONTEXT,
    TRANSACTION_STATUS_ALIAS,
    USER_DISPLAY_ALIAS,
    VITAL_THRESHOLDS,
)
from sentry.search.events.datasets import field_aliases, filter_aliases, function_aliases
from sentry.search.events.datasets.base import DatasetConfig
from sentry.search.events.fields import (
    ColumnArg,
    ColumnTagArg,
    ConditionArg,
    FunctionAliasArg,
    IntervalDefault,
    NullableNumberRange,
    NullColumn,
    NumberRange,
    NumericColumn,
    SnQLArrayCombinator,
    SnQLDateArg,
    SnQLFieldColumn,
    SnQLFunction,
    SnQLStringArg,
    normalize_count_if_condition,
    normalize_count_if_value,
    normalize_percentile_alias,
    with_default,
)
from sentry.search.events.filter import to_list, translate_transaction_status
from sentry.search.events.types import SelectType, WhereType
from sentry.search.utils import DEVICE_CLASS
from sentry.snuba.referrer import Referrer
from sentry.utils.numbers import format_grouped_length


class DiscoverDatasetConfig(DatasetConfig):
    custom_threshold_columns = {
        "apdex()",
        "count_miserable(user)",
        "user_misery()",
    }
    non_nullable_keys = {"event.type"}

    def __init__(self, builder: builder.QueryBuilder):
        self.builder = builder
        self.total_count: Optional[int] = None
        self.total_sum_transaction_duration: Optional[float] = None

    @property
    def search_filter_converter(
        self,
    ) -> Mapping[str, Callable[[SearchFilter], Optional[WhereType]]]:
        return {
            "environment": self.builder._environment_filter_converter,
            "message": self._message_filter_converter,
            PROJECT_ALIAS: self._project_slug_filter_converter,
            PROJECT_NAME_ALIAS: self._project_slug_filter_converter,
            ISSUE_ALIAS: self._issue_filter_converter,
            ISSUE_ID_ALIAS: self._issue_id_filter_converter,
            RELEASE_ALIAS: self._release_filter_converter,
            TRANSACTION_STATUS_ALIAS: self._transaction_status_filter_converter,
            ERROR_HANDLED_ALIAS: self._error_handled_filter_converter,
            ERROR_UNHANDLED_ALIAS: self._error_unhandled_filter_converter,
            TEAM_KEY_TRANSACTION_ALIAS: self._key_transaction_filter_converter,
            RELEASE_STAGE_ALIAS: self._release_stage_filter_converter,
            SEMVER_ALIAS: self._semver_filter_converter,
            SEMVER_PACKAGE_ALIAS: self._semver_package_filter_converter,
            SEMVER_BUILD_ALIAS: self._semver_build_filter_converter,
            TRACE_PARENT_SPAN_ALIAS: self._trace_parent_span_converter,
            "performance.issue_ids": self._performance_issue_ids_filter_converter,
        }

    @property
    def field_alias_converter(self) -> Mapping[str, Callable[[str], SelectType]]:
        return {
            PROJECT_ALIAS: self._resolve_project_slug_alias,
            PROJECT_NAME_ALIAS: self._resolve_project_slug_alias,
            # NOTE: `ISSUE_ALIAS` simply maps to the id, meaning that post processing
            # is required to insert the true issue short id into the response.
            ISSUE_ALIAS: self._resolve_issue_id_alias,
            ISSUE_ID_ALIAS: self._resolve_issue_id_alias,
            TIMESTAMP_TO_HOUR_ALIAS: self._resolve_timestamp_to_hour_alias,
            TIMESTAMP_TO_DAY_ALIAS: self._resolve_timestamp_to_day_alias,
            USER_DISPLAY_ALIAS: self._resolve_user_display_alias,
            PROJECT_THRESHOLD_CONFIG_ALIAS: lambda _: self._resolve_project_threshold_config,
            ERROR_HANDLED_ALIAS: self._resolve_error_handled_alias,
            ERROR_UNHANDLED_ALIAS: self._resolve_error_unhandled_alias,
            TEAM_KEY_TRANSACTION_ALIAS: self._resolve_team_key_transaction_alias,
            MEASUREMENTS_FRAMES_SLOW_RATE: self._resolve_measurements_frames_slow_rate,
            MEASUREMENTS_FRAMES_FROZEN_RATE: self._resolve_measurements_frames_frozen_rate,
            MEASUREMENTS_STALL_PERCENTAGE: self._resolve_measurements_stall_percentage,
            HTTP_STATUS_CODE_ALIAS: self._resolve_http_status_code,
            TOTAL_COUNT_ALIAS: self._resolve_total_count,
            TOTAL_TRANSACTION_DURATION_ALIAS: self._resolve_total_sum_transaction_duration,
            DEVICE_CLASS_ALIAS: self._resolve_device_class,
        }

    @property
    def function_converter(self) -> Mapping[str, SnQLFunction]:
        function_converter = {
            function.name: function
            for function in [
                SnQLFunction(
                    "failure_count",
                    snql_aggregate=lambda _, alias: Function(
                        "countIf",
                        [
                            Function(
                                "notIn",
                                [
                                    self.builder.column("transaction.status"),
                                    [
                                        SPAN_STATUS_NAME_TO_CODE[status]
                                        for status in NON_FAILURE_STATUS
                                    ],
                                ],
                            )
                        ],
                        alias,
                    ),
                    default_result_type="integer",
                ),
                SnQLFunction(
                    "apdex",
                    optional_args=[NullableNumberRange("satisfaction", 0, None)],
                    snql_aggregate=self._resolve_apdex_function,
                    default_result_type="number",
                ),
                SnQLFunction(
                    "count_miserable",
                    required_args=[ColumnTagArg("column")],
                    optional_args=[NullableNumberRange("satisfaction", 0, None)],
                    calculated_args=[
                        {
                            "name": "tolerated",
                            "fn": lambda args: args["satisfaction"] * 4.0
                            if args["satisfaction"] is not None
                            else None,
                        }
                    ],
                    snql_aggregate=self._resolve_count_miserable_function,
                    default_result_type="integer",
                ),
                SnQLFunction(
                    "user_misery",
                    # To correct for sensitivity to low counts, User Misery is modeled as a Beta Distribution Function.
                    # With prior expectations, we have picked the expected mean user misery to be 0.05 and variance
                    # to be 0.0004. This allows us to calculate the alpha (5.8875) and beta (111.8625) parameters,
                    # with the user misery being adjusted for each fast/slow unique transaction. See:
                    # https://stats.stackexchange.com/questions/47771/what-is-the-intuition-behind-beta-distribution
                    # for an intuitive explanation of the Beta Distribution Function.
                    optional_args=[
                        NullableNumberRange("satisfaction", 0, None),
                        with_default(MISERY_ALPHA, NumberRange("alpha", 0, None)),
                        with_default(MISERY_BETA, NumberRange("beta", 0, None)),
                    ],
                    calculated_args=[
                        {
                            "name": "tolerated",
                            "fn": lambda args: args["satisfaction"] * 4.0
                            if args["satisfaction"] is not None
                            else None,
                        },
                        {"name": "parameter_sum", "fn": lambda args: args["alpha"] + args["beta"]},
                    ],
                    snql_aggregate=self._resolve_user_misery_function,
                    default_result_type="number",
                ),
                SnQLFunction(
                    "count",
                    optional_args=[NullColumn("column")],
                    snql_aggregate=lambda _, alias: Function(
                        "count",
                        [],
                        alias,
                    ),
                    default_result_type="integer",
                ),
                SnQLFunction(
                    "count_web_vitals",
                    required_args=[
                        NumericColumn("column"),
                        SnQLStringArg("quality", allowed_strings=["good", "meh", "poor", "any"]),
                    ],
                    snql_aggregate=self._resolve_web_vital_function,
                    default_result_type="integer",
                ),
                SnQLFunction(
                    "last_seen",
                    snql_aggregate=lambda _, alias: Function(
                        "max",
                        [self.builder.column("timestamp")],
                        alias,
                    ),
                    default_result_type="date",
                    redundant_grouping=True,
                ),
                SnQLFunction(
                    "latest_event",
                    snql_aggregate=lambda _, alias: Function(
                        "argMax",
                        [self.builder.column("id"), self.builder.column("timestamp")],
                        alias,
                    ),
                    default_result_type="string",
                ),
                SnQLFunction(
                    "failure_rate",
                    snql_aggregate=lambda _, alias: Function(
                        "failure_rate",
                        [],
                        alias,
                    ),
                    default_result_type="percentage",
                ),
                SnQLFunction(
                    "group_uniq_array",
                    required_args=[NumberRange("max_size", 0, 101), ColumnTagArg("column")],
                    snql_aggregate=lambda args, alias: CurriedFunction(
                        "groupUniqArray",
                        [int(args["max_size"])],
                        [args["column"]],
                        alias,
                    ),
                    default_result_type="string",  # TODO: support array type
                    private=True,
                ),
                SnQLFunction(
                    "percentile",
                    required_args=[
                        NumericColumn("column"),
                        NumberRange("percentile", 0, 1),
                    ],
                    snql_aggregate=self._resolve_percentile,
                    result_type_fn=self.reflective_result_type(),
                    default_result_type="duration",
                    redundant_grouping=True,
                    combinators=[
                        SnQLArrayCombinator("column", NumericColumn.numeric_array_columns)
                    ],
                ),
                SnQLFunction(
                    "p50",
                    optional_args=[
                        with_default("transaction.duration", NumericColumn("column")),
                    ],
                    snql_aggregate=lambda args, alias: self._resolve_percentile(args, alias, 0.5),
                    result_type_fn=self.reflective_result_type(),
                    default_result_type="duration",
                    redundant_grouping=True,
                ),
                SnQLFunction(
                    "p75",
                    optional_args=[
                        with_default("transaction.duration", NumericColumn("column")),
                    ],
                    snql_aggregate=lambda args, alias: self._resolve_percentile(args, alias, 0.75),
                    result_type_fn=self.reflective_result_type(),
                    default_result_type="duration",
                    redundant_grouping=True,
                ),
                SnQLFunction(
                    "p95",
                    optional_args=[
                        with_default("transaction.duration", NumericColumn("column")),
                    ],
                    snql_aggregate=lambda args, alias: self._resolve_percentile(args, alias, 0.95),
                    result_type_fn=self.reflective_result_type(),
                    default_result_type="duration",
                    redundant_grouping=True,
                ),
                SnQLFunction(
                    "p99",
                    optional_args=[
                        with_default("transaction.duration", NumericColumn("column")),
                    ],
                    snql_aggregate=lambda args, alias: self._resolve_percentile(args, alias, 0.99),
                    result_type_fn=self.reflective_result_type(),
                    default_result_type="duration",
                    redundant_grouping=True,
                ),
                SnQLFunction(
                    "p100",
                    optional_args=[
                        with_default("transaction.duration", NumericColumn("column")),
                    ],
                    snql_aggregate=lambda args, alias: self._resolve_percentile(args, alias, 1),
                    result_type_fn=self.reflective_result_type(),
                    default_result_type="duration",
                    redundant_grouping=True,
                ),
                SnQLFunction(
                    "to_other",
                    required_args=[
                        ColumnArg("column", allowed_columns=["release", "trace.parent_span"]),
                        SnQLStringArg("value", unquote=True, unescape_quotes=True),
                    ],
                    optional_args=[
                        with_default("that", SnQLStringArg("that")),
                        with_default("this", SnQLStringArg("this")),
                    ],
                    snql_column=lambda args, alias: Function(
                        "if",
                        [
                            Function("equals", [args["column"], args["value"]]),
                            args["this"],
                            args["that"],
                        ],
                        alias,
                    ),
                ),
                SnQLFunction(
                    "percentile_range",
                    required_args=[
                        NumericColumn("column"),
                        NumberRange("percentile", 0, 1),
                        ConditionArg("condition"),
                        SnQLDateArg("middle"),
                    ],
                    snql_aggregate=lambda args, alias: Function(
                        f"quantileIf({args['percentile']:.2f})",
                        [
                            args["column"],
                            # This condition is written in this seemingly backwards way because of limitations
                            # in the json query syntax.
                            # TODO(snql-migration): Once the trends endpoint is using snql, we should update it
                            # and flip these conditions back
                            Function(
                                args["condition"],
                                [
                                    Function("toDateTime", [args["middle"]]),
                                    self.builder.column("timestamp"),
                                ],
                            ),
                        ],
                        alias,
                    ),
                    default_result_type="duration",
                ),
                SnQLFunction(
                    "random_number",
                    snql_aggregate=lambda args, alias: Function(
                        "rand",
                        [],
                        alias,
                    ),
                    default_result_type="integer",
                    private=True,
                ),
                SnQLFunction(
                    "modulo",
                    required_args=[SnQLStringArg("column"), NumberRange("factor", None, None)],
                    snql_aggregate=lambda args, alias: Function(
                        "modulo",
                        [Column(args["column"]), args["factor"]],
                        alias,
                    ),
                    default_result_type="integer",
                    private=True,
                ),
                SnQLFunction(
                    "avg_range",
                    required_args=[
                        NumericColumn("column"),
                        ConditionArg("condition"),
                        SnQLDateArg("middle"),
                    ],
                    snql_aggregate=lambda args, alias: Function(
                        "avgIf",
                        [
                            args["column"],
                            # see `percentile_range` for why this condition feels backwards
                            Function(
                                args["condition"],
                                [
                                    Function("toDateTime", [args["middle"]]),
                                    self.builder.column("timestamp"),
                                ],
                            ),
                        ],
                        alias,
                    ),
                    default_result_type="duration",
                ),
                SnQLFunction(
                    "variance_range",
                    required_args=[
                        NumericColumn("column"),
                        ConditionArg("condition"),
                        SnQLDateArg("middle"),
                    ],
                    snql_aggregate=lambda args, alias: Function(
                        "varSampIf",
                        [
                            args["column"],
                            # see `percentile_range` for why this condition feels backwards
                            Function(
                                args["condition"],
                                [
                                    Function("toDateTime", [args["middle"]]),
                                    self.builder.column("timestamp"),
                                ],
                            ),
                        ],
                        alias,
                    ),
                    default_result_type="duration",
                ),
                SnQLFunction(
                    "count_range",
                    required_args=[ConditionArg("condition"), SnQLDateArg("middle")],
                    snql_aggregate=lambda args, alias: Function(
                        "countIf",
                        [
                            # see `percentile_range` for why this condition feels backwards
                            Function(
                                args["condition"],
                                [
                                    Function("toDateTime", [args["middle"]]),
                                    self.builder.column("timestamp"),
                                ],
                            ),
                        ],
                        alias,
                    ),
                    default_result_type="integer",
                ),
                SnQLFunction(
                    "count_if",
                    required_args=[
                        ColumnTagArg("column"),
                        ConditionArg("condition"),
                        SnQLStringArg(
                            "value", unquote=True, unescape_quotes=True, optional_unquote=True
                        ),
                    ],
                    calculated_args=[
                        {
                            "name": "typed_value",
                            "fn": normalize_count_if_value,
                        },
                        {
                            "name": "normalized_condition",
                            "fn": normalize_count_if_condition,
                        },
                        {
                            "name": "is_array_field",
                            "fn": lambda args: args["column"] in ARRAY_FIELDS,
                        },
                    ],
                    snql_aggregate=self._resolve_count_if,
                    default_result_type="integer",
                ),
                SnQLFunction(
                    "count_unique",
                    required_args=[ColumnTagArg("column")],
                    snql_aggregate=lambda args, alias: Function("uniq", [args["column"]], alias),
                    default_result_type="integer",
                ),
                SnQLFunction(
                    "count_at_least",
                    required_args=[NumericColumn("column"), NumberRange("threshold", 0, None)],
                    snql_aggregate=lambda args, alias: Function(
                        "countIf",
                        [Function("greaterOrEquals", [args["column"], args["threshold"]])],
                        alias,
                    ),
                    default_result_type="integer",
                ),
                SnQLFunction(
                    "min",
                    required_args=[NumericColumn("column")],
                    snql_aggregate=lambda args, alias: Function("min", [args["column"]], alias),
                    result_type_fn=self.reflective_result_type(),
                    default_result_type="duration",
                    redundant_grouping=True,
                ),
                SnQLFunction(
                    "max",
                    required_args=[NumericColumn("column")],
                    snql_aggregate=lambda args, alias: Function("max", [args["column"]], alias),
                    result_type_fn=self.reflective_result_type(),
                    default_result_type="duration",
                    redundant_grouping=True,
                    combinators=[
                        SnQLArrayCombinator("column", NumericColumn.numeric_array_columns)
                    ],
                ),
                SnQLFunction(
                    "avg",
                    required_args=[NumericColumn("column")],
                    snql_aggregate=lambda args, alias: Function("avg", [args["column"]], alias),
                    result_type_fn=self.reflective_result_type(),
                    default_result_type="duration",
                    redundant_grouping=True,
                ),
                SnQLFunction(
                    "var",
                    required_args=[NumericColumn("column")],
                    snql_aggregate=lambda args, alias: Function("varSamp", [args["column"]], alias),
                    default_result_type="number",
                    redundant_grouping=True,
                ),
                SnQLFunction(
                    "stddev",
                    required_args=[NumericColumn("column")],
                    snql_aggregate=lambda args, alias: Function(
                        "stddevSamp", [args["column"]], alias
                    ),
                    default_result_type="number",
                    redundant_grouping=True,
                ),
                SnQLFunction(
                    "cov",
                    required_args=[NumericColumn("column1"), NumericColumn("column2")],
                    snql_aggregate=lambda args, alias: Function(
                        "covarSamp", [args["column1"], args["column2"]], alias
                    ),
                    default_result_type="number",
                    redundant_grouping=True,
                ),
                SnQLFunction(
                    "corr",
                    required_args=[NumericColumn("column1"), NumericColumn("column2")],
                    snql_aggregate=lambda args, alias: Function(
                        "corr", [args["column1"], args["column2"]], alias
                    ),
                    default_result_type="number",
                    redundant_grouping=True,
                ),
                SnQLFunction(
                    "linear_regression",
                    required_args=[NumericColumn("column1"), NumericColumn("column2")],
                    snql_aggregate=lambda args, alias: Function(
                        "simpleLinearRegression", [args["column1"], args["column2"]], alias
                    ),
                    default_result_type="number",
                    redundant_grouping=True,
                ),
                SnQLFunction(
                    "sum",
                    required_args=[NumericColumn("column")],
                    snql_aggregate=lambda args, alias: Function("sum", [args["column"]], alias),
                    result_type_fn=self.reflective_result_type(),
                    default_result_type="duration",
                    combinators=[
                        SnQLArrayCombinator("column", NumericColumn.numeric_array_columns)
                    ],
                ),
                SnQLFunction(
                    "any",
                    required_args=[SnQLFieldColumn("column")],
                    # Not actually using `any` so that this function returns consistent results
                    snql_aggregate=lambda args, alias: Function("min", [args["column"]], alias),
                    result_type_fn=self.reflective_result_type(),
                    redundant_grouping=True,
                ),
                SnQLFunction(
                    "eps",
                    snql_aggregate=lambda args, alias: Function(
                        "divide", [Function("count", []), args["interval"]], alias
                    ),
                    optional_args=[IntervalDefault("interval", 1, None)],
                    default_result_type="rate",
                ),
                SnQLFunction(
                    "epm",
                    snql_aggregate=lambda args, alias: Function(
                        "divide",
                        [Function("count", []), Function("divide", [args["interval"], 60])],
                        alias,
                    ),
                    optional_args=[IntervalDefault("interval", 1, None)],
                    default_result_type="rate",
                ),
                SnQLFunction(
                    "compare_numeric_aggregate",
                    required_args=[
                        FunctionAliasArg("aggregate_alias"),
                        ConditionArg("condition"),
                        NumberRange("value", 0, None),
                    ],
                    calculated_args=[
                        {
                            "name": "aggregate_function",
                            "fn": normalize_percentile_alias,
                        }
                    ],
                    snql_aggregate=lambda args, alias: Function(
                        args["condition"],
                        [self.builder.resolve_function(args["aggregate_function"]), args["value"]],
                        alias,
                    ),
                    default_result_type="number",
                ),
                SnQLFunction(
                    "array_join",
                    required_args=[ColumnArg("column")],
                    snql_column=lambda args, alias: Function("arrayJoin", [args["column"]], alias),
                    default_result_type="string",
                    private=True,
                ),
                SnQLFunction(
                    "absolute_correlation",
                    snql_aggregate=lambda _, alias: Function(
                        "abs",
                        [
                            Function(
                                "corr",
                                [
                                    Function("toUnixTimestamp", [self.builder.column("timestamp")]),
                                    self.builder.column("transaction.duration"),
                                ],
                            ),
                        ],
                        alias,
                    ),
                    default_result_type="number",
                ),
                SnQLFunction(
                    "histogram",
                    required_args=[
                        NumericColumn("column", allow_array_value=True),
                        # the bucket_size and start_offset should already be adjusted
                        # using the multiplier before it is passed here
                        NumberRange("bucket_size", 0, None),
                        NumberRange("start_offset", 0, None),
                        NumberRange("multiplier", 1, None),
                    ],
                    # floor((x * multiplier - start_offset) / bucket_size) * bucket_size + start_offset
                    snql_column=lambda args, alias: Function(
                        "plus",
                        [
                            Function(
                                "multiply",
                                [
                                    Function(
                                        "floor",
                                        [
                                            Function(
                                                "divide",
                                                [
                                                    Function(
                                                        "minus",
                                                        [
                                                            Function(
                                                                "multiply",
                                                                [
                                                                    args["column"],
                                                                    args["multiplier"],
                                                                ],
                                                            ),
                                                            args["start_offset"],
                                                        ],
                                                    ),
                                                    args["bucket_size"],
                                                ],
                                            ),
                                        ],
                                    ),
                                    args["bucket_size"],
                                ],
                            ),
                            args["start_offset"],
                        ],
                        alias,
                    ),
                    default_result_type="number",
                    private=True,
                ),
                SnQLFunction(
                    "spans_histogram",
                    required_args=[
                        SnQLStringArg("spans_op", True, True),
                        SnQLStringArg("spans_group"),
                        # the bucket_size and start_offset should already be adjusted
                        # using the multiplier before it is passed here
                        NumberRange("bucket_size", 0, None),
                        NumberRange("start_offset", 0, None),
                        NumberRange("multiplier", 1, None),
                    ],
                    snql_column=lambda args, alias: Function(
                        "plus",
                        [
                            Function(
                                "multiply",
                                [
                                    Function(
                                        "floor",
                                        [
                                            Function(
                                                "divide",
                                                [
                                                    Function(
                                                        "minus",
                                                        [
                                                            Function(
                                                                "multiply",
                                                                [
                                                                    Function(
                                                                        "arrayJoin",
                                                                        [
                                                                            Function(
                                                                                "arrayFilter",
                                                                                [
                                                                                    Lambda(
                                                                                        [
                                                                                            "x",
                                                                                            "y",
                                                                                            "z",
                                                                                        ],
                                                                                        Function(
                                                                                            "and",
                                                                                            [
                                                                                                Function(
                                                                                                    "equals",
                                                                                                    [
                                                                                                        Identifier(
                                                                                                            "y"
                                                                                                        ),
                                                                                                        args[
                                                                                                            "spans_op"
                                                                                                        ],
                                                                                                    ],
                                                                                                ),
                                                                                                Function(
                                                                                                    "equals",
                                                                                                    [
                                                                                                        Identifier(
                                                                                                            "z",
                                                                                                        ),
                                                                                                        args[
                                                                                                            "spans_group"
                                                                                                        ],
                                                                                                    ],
                                                                                                ),
                                                                                            ],
                                                                                        ),
                                                                                    ),
                                                                                    Column(
                                                                                        "spans.exclusive_time"
                                                                                    ),
                                                                                    Column(
                                                                                        "spans.op"
                                                                                    ),
                                                                                    Column(
                                                                                        "spans.group"
                                                                                    ),
                                                                                ],
                                                                            )
                                                                        ],
                                                                    ),
                                                                    args["multiplier"],
                                                                ],
                                                            ),
                                                            args["start_offset"],
                                                        ],
                                                    ),
                                                    args["bucket_size"],
                                                ],
                                            ),
                                        ],
                                    ),
                                    args["bucket_size"],
                                ],
                            ),
                            args["start_offset"],
                        ],
                        alias,
                    ),
                    default_result_type="number",
                    private=True,
                ),
                SnQLFunction(
                    "fn_span_count",
                    required_args=[
                        SnQLStringArg("spans_op", True, True),
                        SnQLStringArg("fn"),
                    ],
                    snql_column=lambda args, alias: Function(
                        args["fn"],
                        [
                            Function(
                                "length",
                                [
                                    Function(
                                        "arrayFilter",
                                        [
                                            Lambda(
                                                [
                                                    "x",
                                                ],
                                                Function(
                                                    "equals",
                                                    [
                                                        Identifier("x"),
                                                        args["spans_op"],
                                                    ],
                                                ),
                                            ),
                                            Column("spans.op"),
                                        ],
                                    )
                                ],
                                "span_count",
                            )
                        ],
                        alias,
                    ),
                ),
                SnQLFunction(
                    "floored_epm",
                    snql_aggregate=lambda args, alias: Function(
                        "pow",
                        [
                            10,
                            Function(
                                "floor",
                                [
                                    Function(
                                        "log10",
                                        [
                                            Function(
                                                "divide",
                                                [
                                                    Function("count", []),
                                                    Function("divide", [args["interval"], 60]),
                                                ],
                                            )
                                        ],
                                    )
                                ],
                            ),
                        ],
                        alias,
                    ),
                    optional_args=[IntervalDefault("interval", 1, None)],
                    default_result_type="number",
                ),
                SnQLFunction(
                    "fn_span_exclusive_time",
                    required_args=[
                        SnQLStringArg("spans_op", True, True),
                        SnQLStringArg("spans_group"),
                        SnQLStringArg("fn"),
                    ],
                    snql_column=lambda args, alias: Function(
                        args["fn"],
                        [
                            Function(
                                "arrayJoin",
                                [
                                    Function(
                                        "arrayFilter",
                                        [
                                            Lambda(
                                                [
                                                    "x",
                                                    "y",
                                                    "z",
                                                ],
                                                Function(
                                                    "and",
                                                    [
                                                        Function(
                                                            "equals",
                                                            [
                                                                Identifier("y"),
                                                                args["spans_op"],
                                                            ],
                                                        ),
                                                        Function(
                                                            "equals",
                                                            [
                                                                Identifier(
                                                                    "z",
                                                                ),
                                                                args["spans_group"],
                                                            ],
                                                        ),
                                                    ],
                                                ),
                                            ),
                                            Column("spans.exclusive_time"),
                                            Column("spans.op"),
                                            Column("spans.group"),
                                        ],
                                    )
                                ],
                                "exclusive_time",
                            )
                        ],
                        alias,
                    ),
                    default_result_type="number",
                    private=True,
                ),
                SnQLFunction(
<<<<<<< HEAD
                    "performance_score",
                    required_args=[
                        NumericColumn("column"),
                    ],
                    snql_aggregate=self._resolve_web_vital_score_function,
                    default_result_type="number",
                ),
                SnQLFunction(
                    "weighted_performance_score",
                    required_args=[
                        NumericColumn("column"),
                    ],
                    snql_aggregate=self._resolve_weighted_web_vital_score_function,
=======
                    "opportunity_score",
                    required_args=[
                        NumericColumn("column"),
                    ],
                    snql_aggregate=self._resolve_web_vital_opportunity_score_function,
>>>>>>> c87e5033
                    default_result_type="number",
                ),
            ]
        }

        for alias, name in FUNCTION_ALIASES.items():
            function_converter[alias] = function_converter[name].alias_as(alias)

        return function_converter

    @property
    def orderby_converter(self) -> Mapping[str, Callable[[Direction], OrderBy]]:
        return {
            PROJECT_ALIAS: self._project_slug_orderby_converter,
            PROJECT_NAME_ALIAS: self._project_slug_orderby_converter,
        }

    def _project_slug_orderby_converter(self, direction: Direction) -> OrderBy:
        project_ids = {project_id for project_id in self.builder.params.project_ids}

        # Try to reduce the size of the transform by using any existing conditions on projects
        # Do not optimize projects list if conditions contain OR operator
        if not self.builder.has_or_condition and len(self.builder.projects_to_filter) > 0:
            project_ids &= self.builder.projects_to_filter

        # Order by id so queries are consistent
        projects = Project.objects.filter(id__in=project_ids).values("slug", "id").order_by("id")

        return OrderBy(
            Function(
                "transform",
                [
                    self.builder.column("project.id"),
                    [project["id"] for project in projects],
                    [project["slug"] for project in projects],
                    "",
                ],
            ),
            direction,
        )

    # Field Aliases
    def _resolve_project_slug_alias(self, alias: str) -> SelectType:
        return field_aliases.resolve_project_slug_alias(self.builder, alias)

    def _resolve_issue_id_alias(self, _: str) -> SelectType:
        """The state of having no issues is represented differently on transactions vs
        other events. On the transactions table, it is represented by 0 whereas it is
        represented by NULL everywhere else. We use coalesce here so we can treat this
        consistently
        """
        return Function("coalesce", [self.builder.column("issue.id"), 0], ISSUE_ID_ALIAS)

    def _resolve_timestamp_to_hour_alias(self, _: str) -> SelectType:
        return Function(
            "toStartOfHour", [self.builder.column("timestamp")], TIMESTAMP_TO_HOUR_ALIAS
        )

    def _resolve_timestamp_to_day_alias(self, _: str) -> SelectType:
        return Function("toStartOfDay", [self.builder.column("timestamp")], TIMESTAMP_TO_DAY_ALIAS)

    def _resolve_user_display_alias(self, _: str) -> SelectType:
        columns = ["user.email", "user.username", "user.id", "user.ip"]
        return Function(
            "coalesce", [self.builder.column(column) for column in columns], USER_DISPLAY_ALIAS
        )

    def _resolve_http_status_code(self, _: str) -> SelectType:
        return Function(
            "coalesce",
            [
                Function("nullif", [self.builder.column("http.status_code"), ""]),
                self.builder.column("tags[http.status_code]"),
            ],
            HTTP_STATUS_CODE_ALIAS,
        )

    @cached_property
    def _resolve_project_threshold_config(self) -> SelectType:
        org_id = (
            self.builder.params.organization.id
            if self.builder.params.organization is not None
            else None
        )
        project_ids = self.builder.params.project_ids

        project_threshold_configs = (
            ProjectTransactionThreshold.objects.filter(
                organization_id=org_id,
                project_id__in=project_ids,
            )
            .order_by("project_id")
            .values_list("project_id", "threshold", "metric")
        )

        transaction_threshold_configs = (
            ProjectTransactionThresholdOverride.objects.filter(
                organization_id=org_id,
                project_id__in=project_ids,
            )
            .order_by("project_id")
            .values_list("transaction", "project_id", "threshold", "metric")
        )

        num_project_thresholds = project_threshold_configs.count()
        sentry_sdk.set_tag("project_threshold.count", num_project_thresholds)
        sentry_sdk.set_tag(
            "project_threshold.count.grouped",
            format_grouped_length(num_project_thresholds, [10, 100, 250, 500]),
        )

        num_transaction_thresholds = transaction_threshold_configs.count()
        sentry_sdk.set_tag("txn_threshold.count", num_transaction_thresholds)
        sentry_sdk.set_tag(
            "txn_threshold.count.grouped",
            format_grouped_length(num_transaction_thresholds, [10, 100, 250, 500]),
        )

        if (
            num_project_thresholds + num_transaction_thresholds
            > MAX_QUERYABLE_TRANSACTION_THRESHOLDS
        ):
            raise InvalidSearchQuery(
                f"Exceeded {MAX_QUERYABLE_TRANSACTION_THRESHOLDS} configured transaction thresholds limit, try with fewer Projects."
            )

        # Arrays need to have toUint64 casting because clickhouse will define the type as the narrowest possible type
        # that can store listed argument types, which means the comparison will fail because of mismatched types
        project_thresholds = {}
        project_threshold_config_keys = []
        project_threshold_config_values = []
        for project_id, threshold, metric in project_threshold_configs:
            metric = TRANSACTION_METRICS[metric]
            if (
                threshold == DEFAULT_PROJECT_THRESHOLD
                and metric == DEFAULT_PROJECT_THRESHOLD_METRIC
            ):
                # small optimization, if the configuration is equal to the default,
                # we can skip it in the final query
                continue

            project_thresholds[project_id] = (metric, threshold)
            project_threshold_config_keys.append(Function("toUInt64", [project_id]))
            project_threshold_config_values.append((metric, threshold))

        project_threshold_override_config_keys = []
        project_threshold_override_config_values = []
        for transaction, project_id, threshold, metric in transaction_threshold_configs:
            metric = TRANSACTION_METRICS[metric]
            if (
                project_id in project_thresholds
                and threshold == project_thresholds[project_id][1]
                and metric == project_thresholds[project_id][0]
            ):
                # small optimization, if the configuration is equal to the project
                # configs, we can skip it in the final query
                continue

            elif (
                project_id not in project_thresholds
                and threshold == DEFAULT_PROJECT_THRESHOLD
                and metric == DEFAULT_PROJECT_THRESHOLD_METRIC
            ):
                # small optimization, if the configuration is equal to the default
                # and no project configs were set, we can skip it in the final query
                continue

            project_threshold_override_config_keys.append(
                (Function("toUInt64", [project_id]), transaction)
            )
            project_threshold_override_config_values.append((metric, threshold))

        project_threshold_config_index: SelectType = Function(
            "indexOf",
            [
                project_threshold_config_keys,
                self.builder.column("project_id"),
            ],
            PROJECT_THRESHOLD_CONFIG_INDEX_ALIAS,
        )

        project_threshold_override_config_index: SelectType = Function(
            "indexOf",
            [
                project_threshold_override_config_keys,
                (self.builder.column("project_id"), self.builder.column("transaction")),
            ],
            PROJECT_THRESHOLD_OVERRIDE_CONFIG_INDEX_ALIAS,
        )

        def _project_threshold_config(alias: Optional[str] = None) -> SelectType:
            if project_threshold_config_keys and project_threshold_config_values:
                return Function(
                    "if",
                    [
                        Function(
                            "equals",
                            [
                                project_threshold_config_index,
                                0,
                            ],
                        ),
                        (DEFAULT_PROJECT_THRESHOLD_METRIC, DEFAULT_PROJECT_THRESHOLD),
                        Function(
                            "arrayElement",
                            [
                                project_threshold_config_values,
                                project_threshold_config_index,
                            ],
                        ),
                    ],
                    alias,
                )

            return Function(
                "tuple",
                [DEFAULT_PROJECT_THRESHOLD_METRIC, DEFAULT_PROJECT_THRESHOLD],
                alias,
            )

        if project_threshold_override_config_keys and project_threshold_override_config_values:
            return Function(
                "if",
                [
                    Function(
                        "equals",
                        [
                            project_threshold_override_config_index,
                            0,
                        ],
                    ),
                    _project_threshold_config(),
                    Function(
                        "arrayElement",
                        [
                            project_threshold_override_config_values,
                            project_threshold_override_config_index,
                        ],
                    ),
                ],
                PROJECT_THRESHOLD_CONFIG_ALIAS,
            )

        return _project_threshold_config(PROJECT_THRESHOLD_CONFIG_ALIAS)

    def _resolve_team_key_transaction_alias(self, _: str) -> SelectType:
        return field_aliases.resolve_team_key_transaction_alias(self.builder)

    def _resolve_error_handled_alias(self, _: str) -> SelectType:
        return Function("isHandled", [], ERROR_HANDLED_ALIAS)

    def _resolve_error_unhandled_alias(self, _: str) -> SelectType:
        return Function("notHandled", [], ERROR_UNHANDLED_ALIAS)

    def _project_threshold_multi_if_function(self) -> SelectType:
        """Accessed by `_resolve_apdex_function` and `_resolve_count_miserable_function`,
        this returns the right duration value (for example, lcp or duration) based
        on project or transaction thresholds that have been configured by the user.
        """

        return Function(
            "multiIf",
            [
                Function(
                    "equals",
                    [
                        Function(
                            "tupleElement",
                            [self.builder.resolve_field_alias("project_threshold_config"), 1],
                        ),
                        "lcp",
                    ],
                ),
                self.builder.column("measurements.lcp"),
                self.builder.column("transaction.duration"),
            ],
        )

    def _resolve_aliased_division(self, dividend: str, divisor: str, alias: str) -> SelectType:
        """Given public aliases resolve division"""
        return function_aliases.resolve_division(
            self.builder.column(dividend), self.builder.column(divisor), alias
        )

    def _resolve_measurements_frames_slow_rate(self, _: str) -> SelectType:
        return self._resolve_aliased_division(
            "measurements.frames_slow", "measurements.frames_total", MEASUREMENTS_FRAMES_SLOW_RATE
        )

    def _resolve_measurements_frames_frozen_rate(self, _: str) -> SelectType:
        return self._resolve_aliased_division(
            "measurements.frames_frozen",
            "measurements.frames_total",
            MEASUREMENTS_FRAMES_FROZEN_RATE,
        )

    def _resolve_measurements_stall_percentage(self, _: str) -> SelectType:
        return self._resolve_aliased_division(
            "measurements.stall_total_time", "transaction.duration", MEASUREMENTS_STALL_PERCENTAGE
        )

    def _resolve_total_count(self, alias: str) -> SelectType:
        """This must be cached since it runs another query"""
        self.builder.requires_other_aggregates = True
        if self.total_count is not None:
            return Function("toUInt64", [self.total_count], alias)
        total_query = builder.QueryBuilder(
            dataset=self.builder.dataset,
            params={},
            snuba_params=self.builder.params,
            selected_columns=["count()"],
        )
        total_query.columns += self.builder.resolve_groupby()
        total_query.where = self.builder.where
        total_results = total_query.run_query(Referrer.API_DISCOVER_TOTAL_COUNT_FIELD.value)
        results = total_query.process_results(total_results)
        if len(results["data"]) != 1:
            self.total_count = 0
            return Function("toUInt64", [0], alias)
        self.total_count = results["data"][0]["count"]
        return Function("toUInt64", [self.total_count], alias)

    def _resolve_total_sum_transaction_duration(self, alias: str) -> SelectType:
        """This must be cached since it runs another query"""
        self.builder.requires_other_aggregates = True
        if self.total_sum_transaction_duration is not None:
            return Function("toFloat64", [self.total_sum_transaction_duration], alias)
        # TODO[Shruthi]: Figure out parametrization of the args to sum()
        total_query = builder.QueryBuilder(
            dataset=self.builder.dataset,
            params={},
            snuba_params=self.builder.params,
            selected_columns=["sum(transaction.duration)"],
        )
        total_query.columns += self.builder.resolve_groupby()
        total_query.where = self.builder.where
        total_results = total_query.run_query(
            Referrer.API_DISCOVER_TOTAL_SUM_TRANSACTION_DURATION_FIELD.value
        )
        results = total_query.process_results(total_results)
        if len(results["data"]) != 1:
            self.total_sum_transaction_duration = 0
            return Function("toFloat64", [0], alias)
        self.total_sum_transaction_duration = results["data"][0]["sum_transaction_duration"]
        return Function("toFloat64", [self.total_sum_transaction_duration], alias)

    def _resolve_device_class(self, _: str) -> SelectType:
        return Function(
            "multiIf",
            [
                Function(
                    "in", [self.builder.column("tags[device.class]"), list(DEVICE_CLASS["low"])]
                ),
                "low",
                Function(
                    "in",
                    [
                        self.builder.column("tags[device.class]"),
                        list(DEVICE_CLASS["medium"]),
                    ],
                ),
                "medium",
                Function(
                    "in",
                    [
                        self.builder.column("tags[device.class]"),
                        list(DEVICE_CLASS["high"]),
                    ],
                ),
                "high",
                None,
            ],
            DEVICE_CLASS_ALIAS,
        )

    # Functions
    def _resolve_apdex_function(self, args: Mapping[str, str], alias: str) -> SelectType:
        if args["satisfaction"]:
            column = self.builder.column("transaction.duration")
            satisfaction = int(args["satisfaction"])
        else:
            column = self._project_threshold_multi_if_function()
            satisfaction = Function(
                "tupleElement",
                [self.builder.resolve_field_alias("project_threshold_config"), 2],
            )
        count_satisfaction = Function(  # countIf(column<satisfaction)
            "countIf", [Function("lessOrEquals", [column, satisfaction])]
        )
        count_tolerable = Function(  # countIf(satisfaction<column<=satisfacitonx4)
            "countIf",
            [
                Function(
                    "and",
                    [
                        Function("greater", [column, satisfaction]),
                        Function("lessOrEquals", [column, Function("multiply", [satisfaction, 4])]),
                    ],
                )
            ],
        )
        count_tolerable_div_2 = Function("divide", [count_tolerable, 2])
        count_total = Function(  # Only count if the column exists (doing >=0 covers that)
            "countIf", [Function("greaterOrEquals", [column, 0])]
        )

        return function_aliases.resolve_division(  # (satisfied + tolerable/2)/(total)
            Function(
                "plus",
                [
                    count_satisfaction,
                    count_tolerable_div_2,
                ],
            ),
            count_total,
            alias,
            # TODO(zerofill): This behaviour is incorrect if we remove zerofilling
            # But need to do something reasonable here since we'll get a null row otherwise
            fallback=0,
        )

    def _resolve_web_vital_function(
        self, args: Mapping[str, str | Column], alias: str
    ) -> SelectType:
        column = args["column"]
        quality = args["quality"].lower()

        assert isinstance(column, Column), "first arg to count_web_vitals must be a column"
        if column.subscriptable != "measurements":
            raise InvalidSearchQuery("count_web_vitals only supports measurements")
        elif column.key not in VITAL_THRESHOLDS:
            raise InvalidSearchQuery(f"count_web_vitals doesn't support {column.key}")

        if quality == "good":
            return Function(
                "countIf",
                [Function("less", [column, VITAL_THRESHOLDS[column.key]["meh"]])],
                alias,
            )
        elif quality == "meh":
            return Function(
                "countIf",
                [
                    Function(
                        "and",
                        [
                            Function(
                                "greaterOrEquals", [column, VITAL_THRESHOLDS[column.key]["meh"]]
                            ),
                            Function("less", [column, VITAL_THRESHOLDS[column.key]["poor"]]),
                        ],
                    )
                ],
                alias,
            )
        elif quality == "poor":
            return Function(
                "countIf",
                [
                    Function(
                        "greaterOrEquals",
                        [
                            column,
                            VITAL_THRESHOLDS[column.key]["poor"],
                        ],
                    )
                ],
                alias,
            )
        elif quality == "any":
            return Function(
                "countIf",
                [
                    Function(
                        "greaterOrEquals",
                        [
                            column,
                            0,
                        ],
                    )
                ],
                alias,
            )
        return None

    def _resolve_count_miserable_function(self, args: Mapping[str, str], alias: str) -> SelectType:
        if args["satisfaction"]:
            lhs = self.builder.column("transaction.duration")
            rhs = int(args["tolerated"])
        else:
            lhs = self._project_threshold_multi_if_function()
            rhs = Function(
                "multiply",
                [
                    Function(
                        "tupleElement",
                        [self.builder.resolve_field_alias("project_threshold_config"), 2],
                    ),
                    4,
                ],
            )
        col = args["column"]

        return Function("uniqIf", [col, Function("greater", [lhs, rhs])], alias)

    def _resolve_user_misery_function(self, args: Mapping[str, str], alias: str) -> SelectType:
        if satisfaction := args["satisfaction"]:
            column = self.builder.column("transaction.duration")
            count_miserable_agg = self.builder.resolve_function(
                f"count_miserable(user,{satisfaction})"
            )
        else:
            column = self._project_threshold_multi_if_function()
            count_miserable_agg = self.builder.resolve_function("count_miserable(user)")

        return Function(
            "ifNull",
            [
                Function(
                    "divide",
                    [
                        Function(
                            "plus",
                            [
                                count_miserable_agg,
                                args["alpha"],
                            ],
                        ),
                        Function(
                            "plus",
                            [
                                Function(
                                    "nullIf",
                                    [
                                        Function(  # Only count if the column exists (doing >=0 covers that)
                                            "uniqIf",
                                            [
                                                self.builder.column("user"),
                                                Function("greater", [column, 0]),
                                            ],
                                        ),
                                        0,
                                    ],
                                ),
                                args["parameter_sum"],
                            ],
                        ),
                    ],
                ),
                0,
            ],
            alias,
        )

    def _resolve_count_if(self, args: Mapping[str, str], alias: str) -> SelectType:
        condition = args["normalized_condition"]
        is_array_field = args["is_array_field"]

        if is_array_field:
            array_condition = Function(
                "has",
                [
                    args["column"],
                    args["typed_value"],
                ],
            )

            if condition == "notEquals":
                return Function(
                    "countIf",
                    [
                        Function(
                            "equals",
                            [
                                array_condition,
                                0,
                            ],
                        ),
                    ],
                    alias,
                )

            return Function(
                "countIf",
                [array_condition],
                alias,
            )

        return Function(
            "countIf",
            [
                Function(
                    condition,
                    [
                        args["column"],
                        args["typed_value"],
                    ],
                )
            ],
            alias,
        )

    def _resolve_percentile(
        self,
        args: Mapping[str, Union[str, Column, SelectType, int, float]],
        alias: str,
        fixed_percentile: Optional[float] = None,
    ) -> SelectType:
        return (
            Function(
                "max",
                [args["column"]],
                alias,
            )
            if fixed_percentile == 1
            else Function(
                f'quantile({fixed_percentile if fixed_percentile is not None else args["percentile"]})',
                [args["column"]],
                alias,
            )
        )

<<<<<<< HEAD
    def _resolve_web_vital_score_function(
        self,
        args: Mapping[str, Column],
        alias: str,
    ) -> SelectType:
        column = args["column"]
        if column.key not in [
            "score.lcp",
            "score.fcp",
            "score.fid",
            "score.cls",
            "score.ttfb",
        ]:
            raise InvalidSearchQuery(
                "performance_score only supports performance score measurements"
            )
        weight_column = self.builder.column(
            "measurements." + column.key.replace("score", "score.weight")
        )
        return Function(
            "greatest",
            [
                Function(
                    "least",
                    [
                        Function(
                            "divide",
                            [
                                Function(
                                    "sum",
                                    [column],
                                ),
                                Function(
                                    "sum",
                                    [weight_column],
                                ),
                            ],
                        ),
                        1.0,
                    ],
                ),
                0.0,
            ],
            alias,
        )

    def _resolve_weighted_web_vital_score_function(
=======
    def _resolve_web_vital_opportunity_score_function(
>>>>>>> c87e5033
        self,
        args: Mapping[str, Column],
        alias: str,
    ) -> SelectType:
        column = args["column"]
        if column.key not in [
            "score.lcp",
            "score.fcp",
            "score.fid",
            "score.cls",
            "score.ttfb",
<<<<<<< HEAD
=======
            "score.total",
>>>>>>> c87e5033
        ]:
            raise InvalidSearchQuery(
                "weighted_performance_score only supports performance score measurements"
            )
<<<<<<< HEAD
        total_score_column = self.builder.column("measurements.score.total")
        return Function(
            "greatest",
            [
                Function(
                    "least",
                    [
                        Function(
                            "divide",
                            [
                                Function(
                                    "sum",
                                    [column],
                                ),
                                Function(
                                    "countIf",
                                    [
                                        Function(
                                            "greaterOrEquals",
                                            [
                                                total_score_column,
                                                0,
                                            ],
                                        )
                                    ],
                                ),
                            ],
                        ),
                        1.0,
                    ],
                ),
                0.0,
            ],
=======

        weight_column = (
            1
            if column.key == "score.total"
            else self.builder.column("measurements." + column.key.replace("score", "score.weight"))
        )
        return Function(
            "sum",
            [Function("minus", [weight_column, Function("least", [1, column])])],
>>>>>>> c87e5033
            alias,
        )

    # Query Filters
    def _project_slug_filter_converter(self, search_filter: SearchFilter) -> Optional[WhereType]:
        return filter_aliases.project_slug_converter(self.builder, search_filter)

    def _release_filter_converter(self, search_filter: SearchFilter) -> Optional[WhereType]:
        return filter_aliases.release_filter_converter(self.builder, search_filter)

    def _release_stage_filter_converter(self, search_filter: SearchFilter) -> Optional[WhereType]:
        return filter_aliases.release_stage_filter_converter(self.builder, search_filter)

    def _semver_filter_converter(self, search_filter: SearchFilter) -> Optional[WhereType]:
        return filter_aliases.semver_filter_converter(self.builder, search_filter)

    def _semver_package_filter_converter(self, search_filter: SearchFilter) -> Optional[WhereType]:
        return filter_aliases.semver_package_filter_converter(self.builder, search_filter)

    def _semver_build_filter_converter(self, search_filter: SearchFilter) -> Optional[WhereType]:
        return filter_aliases.semver_build_filter_converter(self.builder, search_filter)

    def _issue_filter_converter(self, search_filter: SearchFilter) -> Optional[WhereType]:
        if self.builder.builder_config.skip_field_validation_for_entity_subscription_deletion:
            return None

        operator = search_filter.operator
        value = to_list(search_filter.value.value)
        # `unknown` is a special value for when there is no issue associated with the event
        group_short_ids = [v for v in value if v and v != "unknown"]
        general_group_filter_values = ["" for v in value if not v or v == "unknown"]

        if group_short_ids and self.builder.params.organization is not None:
            try:
                groups = Group.objects.by_qualified_short_id_bulk(
                    self.builder.params.organization.id,
                    group_short_ids,
                )
            except Exception:
                raise InvalidSearchQuery(f"Invalid value '{group_short_ids}' for 'issue:' filter")
            else:
                general_group_filter_values.extend(sorted([group.id for group in groups]))

        if general_group_filter_values:
            return self.builder.convert_search_filter_to_condition(
                SearchFilter(
                    SearchKey("issue.id"),
                    operator,
                    SearchValue(
                        general_group_filter_values
                        if search_filter.is_in_filter
                        else general_group_filter_values[0]
                    ),
                )
            )

        return None

    def _message_filter_converter(self, search_filter: SearchFilter) -> Optional[WhereType]:
        value = search_filter.value.value
        if search_filter.value.is_wildcard():
            # XXX: We don't want the '^$' values at the beginning and end of
            # the regex since we want to find the pattern anywhere in the
            # message. Strip off here
            value = search_filter.value.value[1:-1]
            return Condition(
                Function("match", [self.builder.column("message"), f"(?i){value}"]),
                Op(search_filter.operator),
                1,
            )
        elif value == "":
            operator = Op.EQ if search_filter.operator == "=" else Op.NEQ
            return Condition(
                Function("equals", [self.builder.column("message"), value]), operator, 1
            )
        else:
            if search_filter.is_in_filter:
                return Condition(
                    self.builder.column("message"),
                    Op(search_filter.operator),
                    value,
                )

            # make message search case insensitive
            return Condition(
                Function("positionCaseInsensitive", [self.builder.column("message"), value]),
                Op.NEQ if search_filter.operator in EQUALITY_OPERATORS else Op.EQ,
                0,
            )

    def _trace_parent_span_converter(self, search_filter: SearchFilter) -> Optional[WhereType]:
        if search_filter.operator in ("=", "!=") and search_filter.value.value == "":
            return Condition(
                Function("has", [Column("contexts.key"), TRACE_PARENT_SPAN_CONTEXT]),
                Op.EQ if search_filter.operator == "!=" else Op.NEQ,
                1,
            )
        else:
            return self.builder.default_filter_converter(search_filter)

    def _transaction_status_filter_converter(
        self, search_filter: SearchFilter
    ) -> Optional[WhereType]:
        # Handle "has" queries
        if search_filter.value.raw_value == "":
            return Condition(
                self.builder.resolve_field(search_filter.key.name),
                Op.IS_NULL if search_filter.operator == "=" else Op.IS_NOT_NULL,
            )
        internal_value = (
            [translate_transaction_status(val) for val in search_filter.value.raw_value]
            if search_filter.is_in_filter
            else translate_transaction_status(search_filter.value.raw_value)
        )
        return Condition(
            self.builder.resolve_field(search_filter.key.name),
            Op(search_filter.operator),
            internal_value,
        )

    def _performance_issue_ids_filter_converter(
        self, search_filter: SearchFilter
    ) -> Optional[WhereType]:
        name = search_filter.key.name
        operator = search_filter.operator
        value = to_list(search_filter.value.value)
        value_list_as_ints = []

        lhs = self.builder.column(name)

        for v in value:
            if isinstance(v, str) and v.isdigit():
                value_list_as_ints.append(int(v))
            elif isinstance(v, int):
                value_list_as_ints.append(v)
            elif isinstance(v, str) and not v:
                value_list_as_ints.append(0)
            else:
                raise InvalidSearchQuery("performance.issue_ids should be a number")

        if search_filter.is_in_filter:
            return Condition(
                Function("hasAny", [lhs, value_list_as_ints]),
                Op.EQ if operator == "IN" else Op.NEQ,
                1,
            )
        elif search_filter.value.raw_value == "":
            return Condition(
                Function("notEmpty", [lhs]),
                Op.EQ if operator == "!=" else Op.NEQ,
                1,
            )
        else:
            return Condition(
                Function("has", [lhs, value_list_as_ints[0]]),
                Op(search_filter.operator),
                1,
            )

    def _issue_id_filter_converter(self, search_filter: SearchFilter) -> Optional[WhereType]:
        name = search_filter.key.name
        value = search_filter.value.value

        lhs = self.builder.column(name)
        rhs = value

        # Handle "has" queries
        if (
            search_filter.value.raw_value == ""
            or search_filter.is_in_filter
            and [v for v in value if not v]
        ):
            if search_filter.is_in_filter:
                rhs = [v if v else 0 for v in value]
            else:
                rhs = 0

        # Skip isNull check on group_id value as we want to
        # allow snuba's prewhere optimizer to find this condition.
        return Condition(lhs, Op(search_filter.operator), rhs)

    def _error_unhandled_filter_converter(
        self,
        search_filter: SearchFilter,
    ) -> Optional[WhereType]:
        value = search_filter.value.value
        # Treat has filter as equivalent to handled
        if search_filter.value.raw_value == "":
            output = 0 if search_filter.operator == "!=" else 1
            return Condition(Function("isHandled", []), Op.EQ, output)
        if value in ("1", 1):
            return Condition(Function("notHandled", []), Op.EQ, 1)
        if value in ("0", 0):
            return Condition(Function("isHandled", []), Op.EQ, 1)
        raise InvalidSearchQuery(
            "Invalid value for error.unhandled condition. Accepted values are 1, 0"
        )

    def _error_handled_filter_converter(
        self,
        search_filter: SearchFilter,
    ) -> Optional[WhereType]:
        value = search_filter.value.value
        # Treat has filter as equivalent to handled
        if search_filter.value.raw_value == "":
            output = 1 if search_filter.operator == "!=" else 0
            return Condition(Function("isHandled", []), Op.EQ, output)
        if value in ("1", 1):
            return Condition(Function("isHandled", []), Op.EQ, 1)
        if value in ("0", 0):
            return Condition(Function("notHandled", []), Op.EQ, 1)
        raise InvalidSearchQuery(
            "Invalid value for error.handled condition. Accepted values are 1, 0"
        )

    def _key_transaction_filter_converter(self, search_filter: SearchFilter) -> Optional[WhereType]:
        return filter_aliases.team_key_transaction_filter(self.builder, search_filter)<|MERGE_RESOLUTION|>--- conflicted
+++ resolved
@@ -959,7 +959,6 @@
                     private=True,
                 ),
                 SnQLFunction(
-<<<<<<< HEAD
                     "performance_score",
                     required_args=[
                         NumericColumn("column"),
@@ -973,13 +972,14 @@
                         NumericColumn("column"),
                     ],
                     snql_aggregate=self._resolve_weighted_web_vital_score_function,
-=======
+                    default_result_type="number",
+                ),
+                SnQLFunction(
                     "opportunity_score",
                     required_args=[
                         NumericColumn("column"),
                     ],
                     snql_aggregate=self._resolve_web_vital_opportunity_score_function,
->>>>>>> c87e5033
                     default_result_type="number",
                 ),
             ]
@@ -1602,7 +1602,6 @@
             )
         )
 
-<<<<<<< HEAD
     def _resolve_web_vital_score_function(
         self,
         args: Mapping[str, Column],
@@ -1650,9 +1649,6 @@
         )
 
     def _resolve_weighted_web_vital_score_function(
-=======
-    def _resolve_web_vital_opportunity_score_function(
->>>>>>> c87e5033
         self,
         args: Mapping[str, Column],
         alias: str,
@@ -1664,15 +1660,10 @@
             "score.fid",
             "score.cls",
             "score.ttfb",
-<<<<<<< HEAD
-=======
-            "score.total",
->>>>>>> c87e5033
         ]:
             raise InvalidSearchQuery(
                 "weighted_performance_score only supports performance score measurements"
             )
-<<<<<<< HEAD
         total_score_column = self.builder.column("measurements.score.total")
         return Function(
             "greatest",
@@ -1706,7 +1697,26 @@
                 ),
                 0.0,
             ],
-=======
+            alias,
+        )
+
+    def _resolve_web_vital_opportunity_score_function(
+        self,
+        args: Mapping[str, Column],
+        alias: str,
+    ) -> SelectType:
+        column = args["column"]
+        if column.key not in [
+            "score.lcp",
+            "score.fcp",
+            "score.fid",
+            "score.cls",
+            "score.ttfb",
+            "score.total",
+        ]:
+            raise InvalidSearchQuery(
+                "weighted_performance_score only supports performance score measurements"
+            )
 
         weight_column = (
             1
@@ -1716,7 +1726,6 @@
         return Function(
             "sum",
             [Function("minus", [weight_column, Function("least", [1, column])])],
->>>>>>> c87e5033
             alias,
         )
 
