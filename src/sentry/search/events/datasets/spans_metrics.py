--- conflicted
+++ resolved
@@ -299,37 +299,6 @@
                     snql_distribution=self._resolve_http_error_count,
                     default_result_type="integer",
                 ),
-<<<<<<< HEAD
-                fields.MetricsFunction(
-                    "percentile_range",
-                    required_args=[
-                        fields.MetricArg(
-                            "column",
-                            allowed_columns=constants.SPAN_METRIC_DURATION_COLUMNS,
-                            allow_custom_measurements=False,
-                        ),
-                        fields.NumberRange("percentile", 0, 1),
-                        fields.ConditionArg("condition"),
-                        fields.SnQLDateArg("middle"),
-                    ],
-                    calculated_args=[resolve_metric_id],
-                    snql_distribution=lambda args, alias: function_aliases.resolve_metrics_percentile(
-                        args=args,
-                        alias=alias,
-                        fixed_percentile=args["percentile"],
-                        extra_conditions=[
-                            Function(
-                                args["condition"],
-                                [
-                                    Function("toDateTime", [args["middle"]]),
-                                    self.builder.column("timestamp"),
-                                ],
-                            ),
-                        ],
-                    ),
-                    is_percentile=True,
-                    default_result_type="duration",
-                ),
                 fields.MetricsFunction(
                     "avg_compare",
                     required_args=[
@@ -358,8 +327,6 @@
                     ),
                     default_result_type="percent_change",
                 ),
-=======
->>>>>>> b5c3f50e
             ]
         }
 
