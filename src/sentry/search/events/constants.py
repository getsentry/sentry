--- conflicted
+++ resolved
@@ -342,13 +342,9 @@
     "mobile.frames_delay": "g:spans/mobile.frames_delay@second",
     "messaging.message.receive.latency": SPAN_MESSAGING_LATENCY,
 }
-<<<<<<< HEAD
-SELF_TIME_LIGHT = "d:spans/exclusive_time_light@millisecond"
 PROFILE_METRICS_MAP = {
     "function.duration": "d:profiles/function.duration@millisecond",
 }
-=======
->>>>>>> 41e52a72
 # 50 to match the size of tables in the UI + 1 for pagination reasons
 METRICS_MAX_LIMIT = 101
 
