import re

from sentry.snuba.dataset import Dataset
from sentry.utils.snuba import DATASETS

KEY_TRANSACTION_ALIAS = "key_transaction"
PROJECT_THRESHOLD_CONFIG_ALIAS = "project_threshold_config"
TEAM_KEY_TRANSACTION_ALIAS = "team_key_transaction"
ERROR_UNHANDLED_ALIAS = "error.unhandled"
USER_DISPLAY_ALIAS = "user.display"
PROJECT_ALIAS = "project"
PROJECT_NAME_ALIAS = "project.name"
ISSUE_ALIAS = "issue"
ISSUE_ID_ALIAS = "issue.id"
RELEASE_ALIAS = "release"

TAG_KEY_RE = re.compile(r"^tags\[(?P<tag>.*)\]$")
# Based on general/src/protocol/tags.rs in relay
VALID_FIELD_PATTERN = re.compile(r"^[a-zA-Z0-9_.:-]*$")

# The regex for alias here is to match any word, but exclude anything that is only digits
# eg. 123 doesn't match, but test_123 will match
ALIAS_REGEX = r"(\w+)?(?!\d+)\w+"

ALIAS_PATTERN = re.compile(fr"{ALIAS_REGEX}$")
FUNCTION_PATTERN = re.compile(
    fr"^(?P<function>[^\(]+)\((?P<columns>.*)\)( (as|AS) (?P<alias>{ALIAS_REGEX}))?$"
)
RESULT_TYPES = {"duration", "string", "number", "integer", "percentage", "date"}
NO_CONVERSION_FIELDS = {"start", "end"}
EQUALITY_OPERATORS = frozenset(["=", "IN"])
INEQUALITY_OPERATORS = frozenset(["!=", "NOT IN"])
ARRAY_FIELDS = {
    "error.mechanism",
    "error.type",
    "error.value",
    "stack.abs_path",
    "stack.colno",
    "stack.filename",
    "stack.function",
    "stack.in_app",
    "stack.lineno",
    "stack.module",
    "stack.package",
    "stack.stack_level",
}

# Create the known set of fields from the issue properties
# and the transactions and events dataset mapping definitions.
SEARCH_MAP = {
    "start": "start",
    "end": "end",
    "project_id": "project_id",
    "first_seen": "first_seen",
    "last_seen": "last_seen",
    "times_seen": "times_seen",
}
SEARCH_MAP.update(**DATASETS[Dataset.Events])
SEARCH_MAP.update(**DATASETS[Dataset.Discover])

DEFAULT_PROJECT_THRESHOLD_METRIC = "duration"
DEFAULT_PROJECT_THRESHOLD = 300

# Allow list of fields that are compatible with the Snql Query Builder.
# Once we reach a certain threshold of fields handled should turn this into a denylist
# use public facing field/function names for this list
SNQL_FIELD_ALLOWLIST = {
    "environment",
<<<<<<< HEAD
    "message",
    "project",
    "project.id",
    "release",
    "user.email",
}
=======
}

OPERATOR_NEGATION_MAP = {
    "=": "!=",
    "<": ">=",
    "<=": ">",
    ">": "<=",
    ">=": "<",
    "IN": "NOT IN",
}
OPERATOR_TO_DJANGO = {">=": "gte", "<=": "lte", ">": "gt", "<": "lt"}

SEMVER_MAX_SEARCH_RELEASES = 1000
SEMVER_FAKE_PACKAGE = "__sentry_fake__"
>>>>>>> 917cc53f
<|MERGE_RESOLUTION|>--- conflicted
+++ resolved
@@ -66,14 +66,11 @@
 # use public facing field/function names for this list
 SNQL_FIELD_ALLOWLIST = {
     "environment",
-<<<<<<< HEAD
     "message",
     "project",
     "project.id",
     "release",
     "user.email",
-}
-=======
 }
 
 OPERATOR_NEGATION_MAP = {
@@ -87,5 +84,4 @@
 OPERATOR_TO_DJANGO = {">=": "gte", "<=": "lte", ">": "gt", "<": "lt"}
 
 SEMVER_MAX_SEARCH_RELEASES = 1000
-SEMVER_FAKE_PACKAGE = "__sentry_fake__"
->>>>>>> 917cc53f
+SEMVER_FAKE_PACKAGE = "__sentry_fake__"