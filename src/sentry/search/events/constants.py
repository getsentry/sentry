import re
from typing import Dict, TypedDict

from sentry.snuba.dataset import Dataset
from sentry.utils.snuba import DATASETS

TIMEOUT_ERROR_MESSAGE = """
Query timeout. Please try again. If the problem persists try a smaller date range or fewer projects. Also consider a
filter on the transaction field if you're filtering performance data.
"""
PROJECT_THRESHOLD_CONFIG_INDEX_ALIAS = "project_threshold_config_index"
PROJECT_THRESHOLD_OVERRIDE_CONFIG_INDEX_ALIAS = "project_threshold_override_config_index"
PROJECT_THRESHOLD_CONFIG_ALIAS = "project_threshold_config"
TEAM_KEY_TRANSACTION_ALIAS = "team_key_transaction"
ERROR_UNHANDLED_ALIAS = "error.unhandled"
ERROR_HANDLED_ALIAS = "error.handled"
EVENT_TYPE_ALIAS = "event.type"
USER_DISPLAY_ALIAS = "user.display"
PROJECT_ALIAS = "project"
PROJECT_NAME_ALIAS = "project.name"
ISSUE_ALIAS = "issue"
ISSUE_ID_ALIAS = "issue.id"
RELEASE_ALIAS = "release"
RELEASE_STAGE_ALIAS = "release.stage"
SEMVER_ALIAS = "release.version"
SEMVER_PACKAGE_ALIAS = "release.package"
SEMVER_BUILD_ALIAS = "release.build"
TITLE_ALIAS = "title"
TIMESTAMP_TO_HOUR_ALIAS = "timestamp.to_hour"
TIMESTAMP_TO_DAY_ALIAS = "timestamp.to_day"
TRANSACTION_STATUS_ALIAS = "transaction.status"
MEASUREMENTS_FRAMES_SLOW_RATE = "measurements.frames_slow_rate"
MEASUREMENTS_FRAMES_FROZEN_RATE = "measurements.frames_frozen_rate"
MEASUREMENTS_STALL_PERCENTAGE = "measurements.stall_percentage"


class ThresholdDict(TypedDict):
    poor: float
    meh: float


QUERY_TIPS: Dict[str, str] = {
    "CHAINED_OR": "Did you know you can replace chained or conditions like `field:a OR field:b OR field:c` with `field:[a,b,c]`"
}


VITAL_THRESHOLDS: Dict[str, ThresholdDict] = {
    "lcp": {
        "poor": 4000,
        "meh": 2500,
    },
    "fp": {
        "poor": 3000,
        "meh": 1000,
    },
    "fcp": {
        "poor": 3000,
        "meh": 1000,
    },
    "fid": {
        "poor": 300,
        "meh": 100,
    },
    "cls": {
        "poor": 0.25,
        "meh": 0.1,
    },
}

TAG_KEY_RE = re.compile(r"^tags\[(?P<tag>.*)\]$")
# Based on general/src/protocol/tags.rs in relay
VALID_FIELD_PATTERN = re.compile(r"^[a-zA-Z0-9_.:-]*$")

# The regex for alias here is to match any word, but exclude anything that is only digits
# eg. 123 doesn't match, but test_123 will match
ALIAS_REGEX = r"(\w+)?(?!\d+)\w+"

MISERY_ALPHA = 5.8875
MISERY_BETA = 111.8625

ALIAS_PATTERN = re.compile(rf"{ALIAS_REGEX}$")
FUNCTION_PATTERN = re.compile(
    rf"^(?P<function>[^\(]+)\((?P<columns>.*)\)( (as|AS) (?P<alias>{ALIAS_REGEX}))?$"
)

DURATION_PATTERN = re.compile(r"(\d+\.?\d?)(\D{1,3})")

RESULT_TYPES = {"duration", "string", "number", "integer", "percentage", "date"}
# event_search normalizes to bytes
SIZE_UNITS = {
    "bit": 8,
    "byte": 1,
    "kibibyte": 1 / 1024,
    "mebibyte": 1 / 1024**2,
    "gibibyte": 1 / 1024**3,
    "tebibyte": 1 / 1024**4,
    "pebibyte": 1 / 1024**5,
    "exbibyte": 1 / 1024**6,
}
# event_search normalizes to seconds
DURATION_UNITS = {
    "nanosecond": 1000**2,
    "microsecond": 1000,
    "millisecond": 1,
    "second": 1 / 1000,
    "minute": 1 / (1000 * 60),
    "hour": 1 / (1000 * 60 * 60),
    "day": 1 / (1000 * 60 * 60 * 24),
    "week": 1 / (1000 * 60 * 60 * 24 * 7),
}
<<<<<<< HEAD
RESULT_TYPES = RESULT_TYPES.union(SIZE_UNITS.keys())
RESULT_TYPES = RESULT_TYPES.union(DURATION_UNITS.keys())
=======
PERCENT_UNITS = {"ratio", "percent"}
RESULT_TYPES = RESULT_TYPES.union(SIZE_UNITS)
RESULT_TYPES = RESULT_TYPES.union(DURATION_UNITS)
>>>>>>> e15be885
NO_CONVERSION_FIELDS = {"start", "end"}
EQUALITY_OPERATORS = frozenset(["=", "IN"])
INEQUALITY_OPERATORS = frozenset(["!=", "NOT IN"])
ARRAY_FIELDS = {
    "error.mechanism",
    "error.type",
    "error.value",
    "stack.abs_path",
    "stack.colno",
    "stack.filename",
    "stack.function",
    "stack.in_app",
    "stack.lineno",
    "stack.module",
    "stack.package",
    "stack.stack_level",
    "spans_op",
    "spans_group",
    "spans_exclusive_time",
}
TIMESTAMP_FIELDS = {
    "timestamp",
    "timestamp.to_hour",
    "timestamp.to_day",
}
NON_FAILURE_STATUS = {"ok", "cancelled", "unknown"}

CONFIGURABLE_AGGREGATES = {
    "apdex()": "apdex({threshold}) as apdex",
    "user_misery()": "user_misery({threshold}) as user_misery",
    "count_miserable(user)": "count_miserable(user,{threshold}) as count_miserable_user",
}
TREND_FUNCTION_TYPE_MAP = {
    "trend_percentage()": "percentage",
    "count_percentage()": "percentage",
    "trend_difference()": "duration",
    "confidence()": "number",
}

# Create the known set of fields from the issue properties
# and the transactions and events dataset mapping definitions.
SEARCH_MAP = {
    "start": "start",
    "end": "end",
    "project_id": "project_id",
    "first_seen": "first_seen",
    "last_seen": "last_seen",
    "times_seen": "times_seen",
    SEMVER_ALIAS: SEMVER_ALIAS,
    RELEASE_STAGE_ALIAS: RELEASE_STAGE_ALIAS,
}
SEARCH_MAP.update(**DATASETS[Dataset.Events])
SEARCH_MAP.update(**DATASETS[Dataset.Discover])

DEFAULT_PROJECT_THRESHOLD_METRIC = "duration"
DEFAULT_PROJECT_THRESHOLD = 300
MAX_QUERYABLE_TRANSACTION_THRESHOLDS = 500

OPERATOR_NEGATION_MAP = {
    "=": "!=",
    "!=": "=",
    "<": ">=",
    "<=": ">",
    ">": "<=",
    ">=": "<",
    "IN": "NOT IN",
    "NOT IN": "IN",
}
OPERATOR_TO_DJANGO = {">=": "gte", "<=": "lte", ">": "gt", "<": "lt", "=": "exact"}

MAX_SEARCH_RELEASES = 1000
SEMVER_EMPTY_RELEASE = "____SENTRY_EMPTY_RELEASE____"
SEMVER_WILDCARDS = frozenset(["X", "*"])

# In Performance TPM is used as an alias to EPM
FUNCTION_ALIASES = {
    "tpm": "epm",
    "tps": "eps",
}

# Mapping of public aliases back to the metrics identifier
METRICS_MAP = {
    "measurements.app_start_cold": "d:transactions/measurements.app_start_cold@millisecond",
    "measurements.app_start_warm": "d:transactions/measurements.app_start_warm@millisecond",
    "measurements.cls": "d:transactions/measurements.cls@millisecond",
    "measurements.fcp": "d:transactions/measurements.fcp@millisecond",
    "measurements.fid": "d:transactions/measurements.fid@millisecond",
    "measurements.fp": "d:transactions/measurements.fp@millisecond",
    "measurements.frames_frozen": "d:transactions/measurements.frames_frozen@none",
    "measurements.frames_slow": "d:transactions/measurements.frames_slow@none",
    "measurements.frames_total": "d:transactions/measurements.frames_total@none",
    "measurements.lcp": "d:transactions/measurements.lcp@millisecond",
    "measurements.stall_count": "d:transactions/measurements.stall_count@none",
    "measurements.stall_stall_longest_time": "d:transactions/measurements.stall_longest_time@millisecond",
    "measurements.stall_stall_total_time": "d:transactions/measurements.stall_total_time@millisecond",
    "measurements.ttfb": "d:transactions/measurements.ttfb@millisecond",
    "measurements.ttfb.requesttime": "d:transactions/measurements.ttfb.requesttime@millisecond",
    "spans.browser": "d:transactions/breakdowns.span_ops.browser@millisecond",
    "spans.db": "d:transactions/breakdowns.span_ops.db@millisecond",
    "spans.http": "d:transactions/breakdowns.span_ops.http@millisecond",
    "spans.resource": "d:transactions/breakdowns.span_ops.resource@millisecond",
    "transaction.duration": "d:transactions/duration@millisecond",
    "user": "s:transactions/user@none",
}
# 50 to match the size of tables in the UI + 1 for pagination reasons
METRICS_MAX_LIMIT = 101

METRICS_GRANULARITIES = [86400, 3600, 60]
METRIC_TOLERATED_TAG_VALUE = "tolerated"
METRIC_SATISFIED_TAG_VALUE = "satisfied"
METRIC_FRUSTRATED_TAG_VALUE = "frustrated"
METRIC_SATISFACTION_TAG_KEY = "satisfaction"

# Only the metrics that are on the distributions & are in milliseconds
METRIC_DURATION_COLUMNS = {
    key
    for key, value in METRICS_MAP.items()
    if value.endswith("@millisecond") and value.startswith("d:")
}
# So we can dry run some queries to see how often they'd be compatible
DRY_RUN_COLUMNS = {
    METRIC_TOLERATED_TAG_VALUE,
    METRIC_SATISFIED_TAG_VALUE,
    METRIC_FRUSTRATED_TAG_VALUE,
    METRIC_SATISFACTION_TAG_KEY,
    "environment",
    "http.method",
    "measurement_rating",
    "organization_id",
    "project.id",
    "project_id",
    "release",
    "timestamp",
    "transaction.op",
    "transaction",
    "transaction.status",
}
METRIC_PERCENTILES = {
    0.25,
    0.5,
    0.75,
    0.9,
    0.95,
    0.99,
    1,
}

CUSTOM_MEASUREMENT_PATTERN = re.compile(r"^measurements\..+$")
METRIC_FUNCTION_LIST_BY_TYPE = {
    "generic_distribution": [
        "apdex",
        "avg",
        "p50",
        "p75",
        "p90",
        "p95",
        "p99",
        "p100",
        "max",
        "min",
        "sum",
        "percentile",
    ],
    "generic_set": [
        "count_miserable",
        "user_misery",
        "count_unique",
    ],
    "generic_counter": [],
}<|MERGE_RESOLUTION|>--- conflicted
+++ resolved
@@ -108,14 +108,10 @@
     "day": 1 / (1000 * 60 * 60 * 24),
     "week": 1 / (1000 * 60 * 60 * 24 * 7),
 }
-<<<<<<< HEAD
 RESULT_TYPES = RESULT_TYPES.union(SIZE_UNITS.keys())
 RESULT_TYPES = RESULT_TYPES.union(DURATION_UNITS.keys())
-=======
 PERCENT_UNITS = {"ratio", "percent"}
-RESULT_TYPES = RESULT_TYPES.union(SIZE_UNITS)
-RESULT_TYPES = RESULT_TYPES.union(DURATION_UNITS)
->>>>>>> e15be885
+
 NO_CONVERSION_FIELDS = {"start", "end"}
 EQUALITY_OPERATORS = frozenset(["=", "IN"])
 INEQUALITY_OPERATORS = frozenset(["!=", "NOT IN"])
