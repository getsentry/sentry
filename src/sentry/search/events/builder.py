--- conflicted
+++ resolved
@@ -152,7 +152,6 @@
             orderby=orderby,
         )
 
-<<<<<<< HEAD
     def resolve_time_conditions(self) -> None:
         # start/end are required so that we can run a query in a reasonable amount of time
         if "start" not in self.params or "end" not in self.params:
@@ -166,12 +165,11 @@
         # Strip timezone, which are ignored and assumed UTC to match filtering
         self.start: datetime = self.params["start"].replace(tzinfo=timezone.utc)
         self.end: datetime = self.params["end"].replace(tzinfo=timezone.utc)
-=======
+
     def resolve_column_name(self, col: str) -> str:
         # TODO when utils/snuba.py becomes typed don't need this extra annotation
         column_resolver: Callable[[str], str] = resolve_column(self.dataset)
         return column_resolver(col)
->>>>>>> 8a568604
 
     def resolve_query(
         self,
