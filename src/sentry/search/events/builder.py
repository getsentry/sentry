import math
from collections import defaultdict
from datetime import datetime, timedelta
from typing import (
    Any,
    Callable,
    Dict,
    List,
    Mapping,
    Match,
    Optional,
    Sequence,
    Set,
    Tuple,
    Union,
    cast,
)

import sentry_sdk
from django.utils import timezone
from django.utils.functional import cached_property
from parsimonious.exceptions import ParseError
from snuba_sdk import Flags, Request
from snuba_sdk.aliased_expression import AliasedExpression
from snuba_sdk.column import Column
from snuba_sdk.conditions import And, BooleanCondition, Condition, Op, Or
from snuba_sdk.entity import Entity
from snuba_sdk.expressions import Granularity, Limit, Offset
from snuba_sdk.function import CurriedFunction, Function
from snuba_sdk.orderby import Direction, LimitBy, OrderBy
from snuba_sdk.query import Query

from sentry import options
from sentry.api.event_search import (
    AggregateFilter,
    ParenExpression,
    SearchBoolean,
    SearchFilter,
    SearchKey,
    SearchValue,
    parse_search_query,
)
from sentry.discover.arithmetic import (
    OperandType,
    Operation,
    categorize_columns,
    is_equation,
    is_equation_alias,
    resolve_equation_list,
    strip_equation,
)
from sentry.exceptions import IncompatibleMetricsQuery, InvalidSearchQuery
from sentry.models import Organization
from sentry.models.project import Project
from sentry.search.events.constants import (
    ARRAY_FIELDS,
    DRY_RUN_COLUMNS,
    DURATION_UNITS,
    EQUALITY_OPERATORS,
    METRICS_GRANULARITIES,
    METRICS_MAX_LIMIT,
    NO_CONVERSION_FIELDS,
    PERCENT_UNITS,
    PROJECT_THRESHOLD_CONFIG_ALIAS,
    QUERY_TIPS,
    SIZE_UNITS,
    TAG_KEY_RE,
    TIMESTAMP_FIELDS,
    TREND_FUNCTION_TYPE_MAP,
    VALID_FIELD_PATTERN,
)
from sentry.search.events.datasets.base import DatasetConfig
from sentry.search.events.fields import (
    ColumnArg,
    FunctionDetails,
    MetricsFunction,
    NormalizedArg,
    NumericColumn,
    SnQLArrayCombinator,
    SnQLFunction,
    get_function_alias_with_columns,
    get_json_meta_type,
    is_function,
    parse_arguments,
    parse_combinator,
)
from sentry.search.events.filter import ParsedTerm, ParsedTerms
from sentry.search.events.types import (
    EventsResponse,
    HistogramParams,
    ParamsType,
    QueryFramework,
    SelectType,
    WhereType,
)
from sentry.sentry_metrics import indexer
from sentry.sentry_metrics.configuration import UseCaseKey
from sentry.snuba.metrics.fields import histogram as metrics_histogram
from sentry.snuba.metrics.utils import MetricMeta
from sentry.utils.dates import outside_retention_with_modified_start, to_timestamp
from sentry.utils.snuba import (
    DATASETS,
    Dataset,
    QueryOutsideRetentionError,
    bulk_snql_query,
    is_duration_measurement,
    is_measurement,
    is_numeric_measurement,
    is_percentage_measurement,
    is_span_op_breakdown,
    raw_snql_query,
    resolve_column,
)
from sentry.utils.validators import INVALID_ID_DETAILS, INVALID_SPAN_ID, WILDCARD_NOT_ALLOWED


class QueryBuilder:
    """Builds a snql query"""

    def __init__(
        self,
        dataset: Dataset,
        params: ParamsType,
        query: Optional[str] = None,
        selected_columns: Optional[List[str]] = None,
        groupby_columns: Optional[List[str]] = None,
        equations: Optional[List[str]] = None,
        orderby: Optional[List[str]] = None,
        auto_fields: bool = False,
        auto_aggregations: bool = False,
        use_aggregate_conditions: bool = False,
        functions_acl: Optional[List[str]] = None,
        array_join: Optional[str] = None,
        limit: Optional[int] = 50,
        offset: Optional[int] = 0,
        limitby: Optional[Tuple[str, int]] = None,
        turbo: bool = False,
        sample_rate: Optional[float] = None,
        equation_config: Optional[Dict[str, bool]] = None,
        # This allows queries to be resolved without adding time constraints. Currently this is just
        # used to allow metric alerts to be built and validated before creation in snuba.
        skip_time_conditions: bool = False,
        parser_config_overrides: Optional[Mapping[str, Any]] = None,
        has_metrics: bool = False,
<<<<<<< HEAD
        transform_alias_to_input_format: bool = False,
=======
        use_metrics_layer: bool = False,
>>>>>>> 610205ad
    ):
        self.dataset = dataset

        self.params = params

        org_id = params.get("organization_id")
        self.organization_id: Optional[int] = (
            org_id if org_id is not None and isinstance(org_id, int) else None
        )
        self.has_metrics = has_metrics
<<<<<<< HEAD
        self.transform_alias_to_input_format = transform_alias_to_input_format
        self.raw_equations = equations
=======
        self.use_metrics_layer = use_metrics_layer
>>>>>>> 610205ad
        self.auto_fields = auto_fields
        self.functions_acl = set() if functions_acl is None else functions_acl
        self.equation_config = {} if equation_config is None else equation_config
        self.tips: Dict[str, Set[str]] = {
            "query": set(),
            "columns": set(),
        }

        # Function is a subclass of CurriedFunction
        self.where: List[WhereType] = []
        self.having: List[WhereType] = []
        # The list of aggregates to be selected
        self.aggregates: List[CurriedFunction] = []
        self.columns: List[SelectType] = []
        self.orderby: List[OrderBy] = []
        self.groupby: List[SelectType] = []

        self.projects_to_filter: Set[int] = set()
        self.function_alias_map: Dict[str, FunctionDetails] = {}
        self.equation_alias_map: Dict[str, SelectType] = {}
        # field: function map for post-processing values
        self.value_resolver_map: Dict[str, Callable[[Any], Any]] = {}
        # value_resolver_map may change type
        self.meta_resolver_map: Dict[str, str] = {}

        self.auto_aggregations = auto_aggregations
        self.limit = self.resolve_limit(limit)
        self.offset = None if offset is None else Offset(offset)
        self.turbo = turbo
        self.sample_rate = sample_rate
        self.skip_time_conditions = skip_time_conditions
        self.parser_config_overrides = parser_config_overrides

        (
            self.field_alias_converter,
            self.function_converter,
            self.search_filter_converter,
            self.orderby_converter,
        ) = self.load_config()

        self.limitby = self.resolve_limitby(limitby)
        self.array_join = None if array_join is None else [self.resolve_column(array_join)]

        self.start: Optional[datetime] = None
        self.end: Optional[datetime] = None
        self.resolve_query(
            query=query,
            use_aggregate_conditions=use_aggregate_conditions,
            selected_columns=selected_columns,
            groupby_columns=groupby_columns,
            equations=equations,
            orderby=orderby,
        )

    def get_default_converter(self) -> Callable[[SearchFilter], Optional[WhereType]]:
        return self._default_filter_converter

    def resolve_time_conditions(self) -> None:
        if self.skip_time_conditions:
            return
        # start/end are required so that we can run a query in a reasonable amount of time
        if "start" not in self.params or "end" not in self.params:
            raise InvalidSearchQuery("Cannot query without a valid date range")

        # TODO: this validation should be done when we create the params dataclass instead
        assert isinstance(self.params["start"], datetime) and isinstance(
            self.params["end"], datetime
        ), "Both start and end params must be datetime objects"

        # Strip timezone, which are ignored and assumed UTC to match filtering
        self.start = self.params["start"].replace(tzinfo=timezone.utc)
        self.end = self.params["end"].replace(tzinfo=timezone.utc)

    def resolve_column_name(self, col: str) -> str:
        # TODO when utils/snuba.py becomes typed don't need this extra annotation
        column_resolver: Callable[[str], str] = resolve_column(self.dataset)
        return column_resolver(col)

    def resolve_query(
        self,
        query: Optional[str] = None,
        use_aggregate_conditions: bool = False,
        selected_columns: Optional[List[str]] = None,
        groupby_columns: Optional[List[str]] = None,
        equations: Optional[List[str]] = None,
        orderby: Optional[List[str]] = None,
    ) -> None:
        with sentry_sdk.start_span(op="QueryBuilder", description="resolve_time_conditions"):
            # Has to be done early, since other conditions depend on start and end
            self.resolve_time_conditions()
        with sentry_sdk.start_span(op="QueryBuilder", description="resolve_conditions"):
            self.where, self.having = self.resolve_conditions(
                query, use_aggregate_conditions=use_aggregate_conditions
            )
        with sentry_sdk.start_span(op="QueryBuilder", description="resolve_params"):
            # params depends on parse_query, and conditions being resolved first since there may be projects in conditions
            self.where += self.resolve_params()
        with sentry_sdk.start_span(op="QueryBuilder", description="resolve_columns"):
            self.columns = self.resolve_select(selected_columns, equations)
        with sentry_sdk.start_span(op="QueryBuilder", description="resolve_orderby"):
            self.orderby = self.resolve_orderby(orderby)
        with sentry_sdk.start_span(op="QueryBuilder", description="resolve_groupby"):
            self.groupby = self.resolve_groupby(groupby_columns)

    def load_config(
        self,
    ) -> Tuple[
        Mapping[str, Callable[[str], SelectType]],
        Mapping[str, SnQLFunction],
        Mapping[str, Callable[[SearchFilter], Optional[WhereType]]],
        Mapping[str, Callable[[Direction], OrderBy]],
    ]:
        from sentry.search.events.datasets.discover import DiscoverDatasetConfig
        from sentry.search.events.datasets.metrics import MetricsDatasetConfig
        from sentry.search.events.datasets.metrics_layer import MetricsLayerDatasetConfig
        from sentry.search.events.datasets.sessions import SessionsDatasetConfig

        self.config: DatasetConfig
        if self.dataset in [Dataset.Discover, Dataset.Transactions, Dataset.Events]:
            self.config = DiscoverDatasetConfig(self)
        elif self.dataset == Dataset.Sessions:
            self.config = SessionsDatasetConfig(self)
        elif self.dataset in [Dataset.Metrics, Dataset.PerformanceMetrics]:
            if self.use_metrics_layer:
                self.config = MetricsLayerDatasetConfig(self)
            else:
                self.config = MetricsDatasetConfig(self)
        else:
            raise NotImplementedError(f"Data Set configuration not found for {self.dataset}.")

        field_alias_converter = self.config.field_alias_converter
        function_converter = self.config.function_converter
        search_filter_converter = self.config.search_filter_converter
        orderby_converter = self.config.orderby_converter

        return field_alias_converter, function_converter, search_filter_converter, orderby_converter

    def resolve_limit(self, limit: Optional[int]) -> Optional[Limit]:
        return None if limit is None else Limit(limit)

    def resolve_limitby(self, limitby: Optional[Tuple[str, int]]) -> Optional[LimitBy]:
        if limitby is None:
            return None

        column, count = limitby
        resolved = self.resolve_column(column)

        if isinstance(resolved, Column):
            return LimitBy([resolved], count)

        # TODO: Limit By can only operate on a `Column`. This has the implication
        # that non aggregate transforms are not allowed in the order by clause.
        raise InvalidSearchQuery(f"{column} used in a limit by but is not a column.")

    def resolve_where(self, parsed_terms: ParsedTerms) -> List[WhereType]:
        """Given a list of parsed terms, construct their equivalent snql where
        conditions. filtering out any aggregates"""
        where_conditions: List[WhereType] = []
        for term in parsed_terms:
            if isinstance(term, SearchFilter):
                condition = self.format_search_filter(term)
                if condition:
                    where_conditions.append(condition)

        return where_conditions

    def resolve_having(
        self, parsed_terms: ParsedTerms, use_aggregate_conditions: bool
    ) -> List[WhereType]:
        """Given a list of parsed terms, construct their equivalent snql having
        conditions, filtering only for aggregate conditions"""

        if not use_aggregate_conditions:
            return []

        having_conditions: List[WhereType] = []
        for term in parsed_terms:
            if isinstance(term, AggregateFilter):
                condition = self.convert_aggregate_filter_to_condition(term)
                if condition:
                    having_conditions.append(condition)

        return having_conditions

    def resolve_conditions(
        self,
        query: Optional[str],
        use_aggregate_conditions: bool,
    ) -> Tuple[List[WhereType], List[WhereType]]:
        sentry_sdk.set_tag("query.query_string", query if query else "<No Query>")
        sentry_sdk.set_tag("query.use_aggregate_conditions", use_aggregate_conditions)
        parsed_terms = self.parse_query(query)

        self.has_or_condition = any(SearchBoolean.is_or_operator(term) for term in parsed_terms)
        sentry_sdk.set_tag("query.has_or_condition", self.has_or_condition)

        if any(
            isinstance(term, ParenExpression) or SearchBoolean.is_operator(term)
            for term in parsed_terms
        ):
            where, having = self.resolve_boolean_conditions(parsed_terms, use_aggregate_conditions)
        else:
            where = self.resolve_where(parsed_terms)
            having = self.resolve_having(parsed_terms, use_aggregate_conditions)

        sentry_sdk.set_tag("query.has_having_conditions", len(having) > 0)
        sentry_sdk.set_tag("query.has_where_conditions", len(where) > 0)

        return where, having

    def resolve_boolean_conditions(
        self, terms: ParsedTerms, use_aggregate_conditions: bool
    ) -> Tuple[List[WhereType], List[WhereType]]:
        if len(terms) == 1:
            return self.resolve_boolean_condition(terms[0], use_aggregate_conditions)

        # Filter out any ANDs since we can assume anything without an OR is an AND. Also do some
        # basic sanitization of the query: can't have two operators next to each other, and can't
        # start or end a query with an operator.
        prev: Union[ParsedTerm, None] = None
        new_terms = []
        term = None
        for term in terms:
            if prev:
                if SearchBoolean.is_operator(prev) and SearchBoolean.is_operator(term):
                    raise InvalidSearchQuery(
                        f"Missing condition in between two condition operators: '{prev} {term}'"
                    )
            else:
                if SearchBoolean.is_operator(term):
                    raise InvalidSearchQuery(
                        f"Condition is missing on the left side of '{term}' operator"
                    )

            if term != SearchBoolean.BOOLEAN_AND:
                new_terms.append(term)

            prev = term

        if term is not None and SearchBoolean.is_operator(term):
            raise InvalidSearchQuery(f"Condition is missing on the right side of '{term}' operator")
        terms = new_terms

        # We put precedence on AND, which sort of counter-intuitively means we have to split the query
        # on ORs first, so the ANDs are grouped together. Search through the query for ORs and split the
        # query on each OR.
        # We want to maintain a binary tree, so split the terms on the first OR we can find and recurse on
        # the two sides. If there is no OR, split the first element out to AND
        index = None
        lhs, rhs = None, None
        operator = None
        try:
            index = terms.index(SearchBoolean.BOOLEAN_OR)
            lhs, rhs = terms[:index], terms[index + 1 :]
            operator = Or
        except Exception:
            lhs, rhs = terms[:1], terms[1:]
            operator = And

        lhs_where, lhs_having = self.resolve_boolean_conditions(lhs, use_aggregate_conditions)
        rhs_where, rhs_having = self.resolve_boolean_conditions(rhs, use_aggregate_conditions)

        is_where_condition: Callable[[List[WhereType]], bool] = lambda x: bool(
            x and len(x) == 1 and isinstance(x[0], Condition)
        )

        if (
            # A direct field:a OR field:b
            operator == Or
            and is_where_condition(lhs_where)
            and is_where_condition(rhs_where)
            and lhs_where[0].lhs == rhs_where[0].lhs
        ) or (
            # Chained or statements become field:a OR (field:b OR (...))
            operator == Or
            and is_where_condition(lhs_where)
            and isinstance(rhs_where[0], Or)
            # Even in a long chain the first condition would be the next field
            and isinstance(rhs_where[0].conditions[0], Condition)
            and lhs_where[0].lhs == rhs_where[0].conditions[0].lhs
        ):
            self.tips["query"].add(QUERY_TIPS["CHAINED_OR"])
        if operator == Or and (lhs_where or rhs_where) and (lhs_having or rhs_having):
            raise InvalidSearchQuery(
                "Having an OR between aggregate filters and normal filters is invalid."
            )

        where = self._combine_conditions(lhs_where, rhs_where, operator)
        having = self._combine_conditions(lhs_having, rhs_having, operator)

        return where, having

    def resolve_boolean_condition(
        self, term: ParsedTerm, use_aggregate_conditions: bool
    ) -> Tuple[List[WhereType], List[WhereType]]:
        if isinstance(term, ParenExpression):
            return self.resolve_boolean_conditions(term.children, use_aggregate_conditions)

        where, having = [], []

        if isinstance(term, SearchFilter):
            where = self.resolve_where([term])
        elif isinstance(term, AggregateFilter):
            having = self.resolve_having([term], use_aggregate_conditions)

        return where, having

    def resolve_params(self) -> List[WhereType]:
        """Keys included as url params take precedent if same key is included in search
        They are also considered safe and to have had access rules applied unlike conditions
        from the query string.
        """
        conditions = []

        # Update start to be within retention
        expired = False
        if self.start and self.end:
            expired, self.start = outside_retention_with_modified_start(
                self.start, self.end, Organization(self.params.get("organization_id"))
            )

        project_id: List[int] = self.params.get("project_id", [])  # type: ignore
        assert all(
            isinstance(project_id, int) for project_id in project_id
        ), "All project id params must be ints"
        if expired:
            raise QueryOutsideRetentionError(
                "Invalid date range. Please try a more recent date range."
            )

        if self.start:
            conditions.append(Condition(self.column("timestamp"), Op.GTE, self.start))
        if self.end:
            conditions.append(Condition(self.column("timestamp"), Op.LT, self.end))

        if "project_id" in self.params:
            conditions.append(
                Condition(
                    self.column("project_id"),
                    Op.IN,
                    self.params["project_id"],
                )
            )

        if "environment" in self.params:
            term = SearchFilter(
                SearchKey("environment"), "=", SearchValue(self.params["environment"])
            )
            condition = self._environment_filter_converter(term)
            if condition:
                conditions.append(condition)

        return conditions

    def resolve_select(
        self, selected_columns: Optional[List[str]], equations: Optional[List[str]]
    ) -> List[SelectType]:
        """Given a public list of discover fields, construct the corresponding
        list of Snql Columns or Functions. Duplicate columns are ignored
        """

        if selected_columns is None:
            return []

        resolved_columns = []
        stripped_columns = [column.strip() for column in set(selected_columns)]

        sentry_sdk.set_tag("query.has_equations", equations is not None and len(equations) > 0)
        if equations:
            stripped_columns, parsed_equations = resolve_equation_list(
                equations,
                stripped_columns,
                **self.equation_config,
                custom_measurements=self.get_custom_measurement_names_set(),
            )
            for index, parsed_equation in enumerate(parsed_equations):
                resolved_equation = self.resolve_equation(
                    parsed_equation.equation, f"equation[{index}]"
                )
                self.equation_alias_map[equations[index]] = resolved_equation
                resolved_columns.append(resolved_equation)
                if parsed_equation.contains_functions:
                    self.aggregates.append(resolved_equation)

        # Add threshold config alias if there's a function that depends on it
        # TODO: this should be replaced with an explicit request for the project_threshold_config as a column
        for column in self.config.custom_threshold_columns:
            if (
                column in stripped_columns
                and PROJECT_THRESHOLD_CONFIG_ALIAS not in stripped_columns
            ):
                stripped_columns.append(PROJECT_THRESHOLD_CONFIG_ALIAS)
                break

        for column in stripped_columns:
            if column == "":
                continue
            # need to make sure the column is resolved with the appropriate alias
            # because the resolved snuba name may be different
            resolved_column = self.resolve_column(column, alias=True)
            if resolved_column not in self.columns:
                resolved_columns.append(resolved_column)

        # Happens after resolving columns to check if there any aggregates
        if self.auto_fields:
            # Ensure fields we require to build a functioning interface
            # are present.
            if not self.aggregates and "id" not in stripped_columns:
                resolved_columns.append(self.resolve_column("id", alias=True))
                stripped_columns.append("id")
            if "id" in stripped_columns and "project.id" not in stripped_columns:
                resolved_columns.append(self.resolve_column("project.name", alias=True))

        return resolved_columns

    def resolve_field(self, raw_field: str, alias: bool = False) -> Column:
        """Given a public field, resolve the alias based on the Query's
        dataset and return the Snql Column
        """
        tag_match = TAG_KEY_RE.search(raw_field)
        field = tag_match.group("tag") if tag_match else raw_field

        if VALID_FIELD_PATTERN.match(field):
            return self.aliased_column(raw_field) if alias else self.column(raw_field)
        else:
            raise InvalidSearchQuery(f"Invalid characters in field {field}")

    def resolve_field_alias(self, alias: str) -> SelectType:
        """Given a field alias, convert it to its corresponding snql"""
        converter = self.field_alias_converter.get(alias)
        if not converter:
            raise NotImplementedError(f"{alias} not implemented in snql field parsing yet")
        return converter(alias)

    def resolve_function(
        self,
        function: str,
        match: Optional[Match[str]] = None,
        resolve_only: bool = False,
        overwrite_alias: Optional[str] = None,
    ) -> SelectType:
        """Given a public function, resolve to the corresponding Snql function


        :param function: the public alias for a function eg. "p50(transaction.duration)"
        :param match: the Match so we don't have to run the regex twice
        :param resolve_only: whether we should add the aggregate to self.aggregates
        :param overwrite_alias: ignore the alias in the parsed_function and use this string instead
        """
        if match is None:
            match = is_function(function)

        if not match:
            raise InvalidSearchQuery(f"Invalid characters in field {function}")

        name, combinator_name, parsed_arguments, alias = self.parse_function(match)
        if overwrite_alias is not None:
            alias = overwrite_alias

        snql_function = self.function_converter[name]

        combinator = snql_function.find_combinator(combinator_name)

        if combinator_name is not None and combinator is None:
            raise InvalidSearchQuery(
                f"{snql_function.name}: no support for the -{combinator_name} combinator"
            )

        if not snql_function.is_accessible(self.functions_acl, combinator):
            raise InvalidSearchQuery(f"{snql_function.name}: no access to private function")

        combinator_applied = False

        arguments = snql_function.format_as_arguments(
            name, parsed_arguments, self.params, combinator
        )

        self.function_alias_map[alias] = FunctionDetails(function, snql_function, arguments.copy())

        for arg in snql_function.args:
            if isinstance(arg, ColumnArg):
                if (
                    arguments[arg.name] in NumericColumn.numeric_array_columns
                    and isinstance(arg, NumericColumn)
                    and not isinstance(combinator, SnQLArrayCombinator)
                ):
                    arguments[arg.name] = Function(
                        "arrayJoin", [self.resolve_column(arguments[arg.name])]
                    )
                else:
                    column = self.resolve_column(arguments[arg.name])
                    # Can't keep aliased expressions
                    if isinstance(column, AliasedExpression):
                        column = column.exp
                    arguments[arg.name] = column
            if combinator is not None and combinator.is_applicable(arg.name):
                arguments[arg.name] = combinator.apply(arguments[arg.name])
                combinator_applied = True

        if combinator and not combinator_applied:
            raise InvalidSearchQuery("Invalid combinator: Arguments passed were incompatible")

        resolved_function = self.resolve_snql_function(
            snql_function, arguments, alias, resolve_only
        )
        if resolved_function is not None:
            return resolved_function

        return snql_function.snql_column(arguments, alias)

    def get_function_result_type(
        self,
        function: str,
    ) -> Optional[str]:
        """Given a function, resolve it and then get the result_type

        params to this function should match that of resolve_function
        """
        if function in TREND_FUNCTION_TYPE_MAP:
            # HACK: Don't invalid query here if we don't recognize the function
            # this is cause non-snql tests still need to run and will check here
            # TODO: once non-snql is removed and trends has its own builder this
            # can be removed
            return TREND_FUNCTION_TYPE_MAP.get(function)

        resolved_function = self.resolve_function(function, resolve_only=True)

        if not isinstance(resolved_function, Function) or resolved_function.alias is None:
            return None

        function_details = self.function_alias_map.get(resolved_function.alias)
        if function_details is None:
            return None

        result_type: Optional[str] = function_details.instance.get_result_type(
            function_details.field, function_details.arguments
        )
        return result_type

    def resolve_snql_function(
        self,
        snql_function: SnQLFunction,
        arguments: Mapping[str, NormalizedArg],
        alias: str,
        resolve_only: bool,
    ) -> Optional[SelectType]:
        if snql_function.snql_aggregate is not None:
            if not resolve_only:
                self.aggregates.append(snql_function.snql_aggregate(arguments, alias))
            return snql_function.snql_aggregate(arguments, alias)
        return None

    def resolve_division(
        self, dividend: SelectType, divisor: SelectType, alias: str, fallback: Optional[Any] = None
    ) -> SelectType:
        return Function(
            "if",
            [
                Function(
                    "greater",
                    [divisor, 0],
                ),
                Function(
                    "divide",
                    [
                        dividend,
                        divisor,
                    ],
                ),
                fallback,
            ],
            alias,
        )

    def resolve_equation(self, equation: Operation, alias: Optional[str] = None) -> SelectType:
        """Convert this tree of Operations to the equivalent snql functions"""
        lhs = self._resolve_equation_operand(equation.lhs)
        rhs = self._resolve_equation_operand(equation.rhs)
        if equation.operator == "divide":
            rhs = Function("nullIf", [rhs, 0])
        return Function(equation.operator, [lhs, rhs], alias)

    def resolve_orderby(self, orderby: Optional[Union[List[str], str]]) -> List[OrderBy]:
        """Given a list of public aliases, optionally prefixed by a `-` to
        represent direction, construct a list of Snql Orderbys
        """
        validated: List[OrderBy] = []

        if orderby is None:
            return validated

        if isinstance(orderby, str):
            if not orderby:
                return validated

            orderby = [orderby]

        orderby_columns: List[str] = orderby if orderby else []

        resolved_orderby: Union[str, SelectType, None]
        for orderby in orderby_columns:
            bare_orderby = orderby.lstrip("-")
            try:
                # Allow ordering equations with the calculated alias (ie. equation[0])
                if is_equation_alias(bare_orderby):
                    resolved_orderby = bare_orderby
                # Allow ordering equations directly with the raw alias (ie. equation|a + b)
                elif is_equation(bare_orderby):
                    resolved_orderby = self.equation_alias_map[strip_equation(bare_orderby)]
                    bare_orderby = resolved_orderby.alias
                else:
                    resolved_orderby = self.resolve_column(bare_orderby)
            except (NotImplementedError, IncompatibleMetricsQuery):
                resolved_orderby = None

            direction = Direction.DESC if orderby.startswith("-") else Direction.ASC

            if is_function(bare_orderby) and (
                isinstance(resolved_orderby, Function)
                or isinstance(resolved_orderby, CurriedFunction)
                or isinstance(resolved_orderby, AliasedExpression)
            ):
                bare_orderby = resolved_orderby.alias

            for selected_column in self.columns:
                if isinstance(selected_column, Column) and selected_column == resolved_orderby:
                    validated.append(OrderBy(selected_column, direction))
                    break

                elif (
                    isinstance(selected_column, AliasedExpression)
                    and selected_column.alias == bare_orderby
                ):
                    if bare_orderby in self.orderby_converter:
                        validated.append(self.orderby_converter[bare_orderby](direction))
                        break
                    # We cannot directly order by an `AliasedExpression`.
                    # Instead, we order by the column inside.
                    validated.append(OrderBy(selected_column.exp, direction))
                    break

                elif (
                    isinstance(selected_column, CurriedFunction)
                    and selected_column.alias == bare_orderby
                ):
                    if bare_orderby in self.orderby_converter:
                        validated.append(self.orderby_converter[bare_orderby](direction))
                    validated.append(OrderBy(selected_column, direction))
                    break

        if len(validated) == len(orderby_columns):
            return validated

        # TODO: This is no longer true, can order by fields that aren't selected, keeping
        # for now so we're consistent with the existing functionality
        raise InvalidSearchQuery("Cannot sort by a field that is not selected.")

    def resolve_column(self, field: str, alias: bool = False) -> SelectType:
        """Given a public field, construct the corresponding Snql, this
        function will determine the type of the field alias, whether its a
        column, field alias or function and call the corresponding resolver

        :param field: The public field string to resolve into Snql. This may
                      be a column, field alias, or even a function.
        :param alias: Whether or not the resolved column is aliased to the
                      original name. If false, it may still have an alias
                      but is not guaranteed.
        """
        match = is_function(field)
        if match:
            return self.resolve_function(field, match)
        elif self.is_field_alias(field):
            return self.resolve_field_alias(field)
        else:
            return self.resolve_field(field, alias=alias)

    def resolve_groupby(self, groupby_columns: Optional[List[str]] = None) -> List[SelectType]:
        if self.aggregates:
            self.validate_aggregate_arguments()
            groupby_columns = (
                [self.resolve_column(column) for column in groupby_columns]
                if groupby_columns
                else []
            )
            return [
                column
                for column in self.columns
                if column not in self.aggregates and not self.is_equation_column(column)
            ] + [
                column
                for column in groupby_columns
                if column not in self.aggregates
                and not self.is_equation_column(column)
                and column not in self.columns
            ]
        else:
            return []

    @property
    def flattened_having(self) -> List[Condition]:
        """Return self.having as a flattened list ignoring boolean operators
        This is because self.having can have a mix of BooleanConditions and Conditions. And each BooleanCondition can in
        turn be a mix of either type.
        """
        flattened: List[Condition] = []
        boolean_conditions: List[BooleanCondition] = []

        for condition in self.having:
            if isinstance(condition, Condition):
                flattened.append(condition)
            elif isinstance(condition, BooleanCondition):
                boolean_conditions.append(condition)

        while len(boolean_conditions) > 0:
            boolean_condition = boolean_conditions.pop()
            for condition in boolean_condition.conditions:
                if isinstance(condition, Condition):
                    flattened.append(condition)
                elif isinstance(condition, BooleanCondition):
                    boolean_conditions.append(condition)

        return flattened

    @cached_property  # type: ignore
    def custom_measurement_map(self) -> List[MetricMeta]:
        # Both projects & org are required, but might be missing for the search parser
        if "project_id" not in self.params or self.organization_id is None or not self.has_metrics:
            return []

        from sentry.snuba.metrics.datasource import get_custom_measurements

        try:
            result: List[MetricMeta] = get_custom_measurements(
                project_ids=self.params["project_id"],
                organization_id=self.organization_id,
                start=datetime.today() - timedelta(days=90),
                end=datetime.today(),
            )
        # Don't fully fail if we can't get the CM, but still capture the exception
        except Exception as error:
            sentry_sdk.capture_exception(error)
            return []
        return result

    def get_custom_measurement_names_set(self) -> Set[str]:
        return {measurement["name"] for measurement in self.custom_measurement_map}

    def get_measument_by_name(self, name: str) -> Optional[MetricMeta]:
        # Skip the iteration if its not a measurement, which can save a custom measurement query entirely
        if not is_measurement(name):
            return None

        for measurement in self.custom_measurement_map:
            if measurement["name"] == name and measurement["metric_id"] is not None:
                return measurement
        return None

    def get_field_type(self, field: str) -> Optional[str]:
        if field in self.meta_resolver_map:
            return self.meta_resolver_map[field]
        if (
            field == "transaction.duration"
            or is_duration_measurement(field)
            or is_span_op_breakdown(field)
        ):
            return "duration"
        elif is_percentage_measurement(field):
            return "percentage"
        elif is_numeric_measurement(field):
            return "number"

        measurement = self.get_measument_by_name(field)
        # let the caller decide what to do
        if measurement is None:
            return None

        unit: str = measurement["unit"]
        if unit in SIZE_UNITS or unit in DURATION_UNITS:
            return unit
        elif unit == "none":
            return "integer"
        elif unit in PERCENT_UNITS:
            return "percentage"
        else:
            return "number"

    @cached_property  # type: ignore
    def project_slugs(self) -> Mapping[str, int]:
        return {project.slug: project.id for project in self.projects}

    @cached_property  # type: ignore
    def projects(self) -> Sequence[Project]:
        project_ids = cast(List[int], self.params.get("project_id", []))

        if len(project_ids) > 0:
            return [project for project in Project.objects.filter(id__in=project_ids)]
        else:
            return []

    @cached_property  # type: ignore
    def project_ids(self) -> Mapping[int, str]:
        return {project_id: slug for slug, project_id in self.project_slugs.items()}

    def validate_having_clause(self) -> None:
        """Validate that the functions in having are selected columns

        Skipped if auto_aggregations are enabled, and at least one other aggregate is selected
        This is so we don't change grouping suddenly
        """

        conditions = self.flattened_having
        if self.auto_aggregations and self.aggregates:
            for condition in conditions:
                lhs = condition.lhs
                if isinstance(lhs, CurriedFunction) and lhs not in self.columns:
                    self.columns.append(lhs)
                    self.aggregates.append(lhs)
            return
        # If auto aggregations is disabled or aggregations aren't present in the first place we throw an error
        else:
            error_extra = ", and could not be automatically added" if self.auto_aggregations else ""
            for condition in conditions:
                lhs = condition.lhs
                if isinstance(lhs, CurriedFunction) and lhs not in self.columns:
                    raise InvalidSearchQuery(
                        "Aggregate {} used in a condition but is not a selected column{}.".format(
                            lhs.alias,
                            error_extra,
                        )
                    )

    def validate_aggregate_arguments(self) -> None:
        for column in self.columns:
            if column in self.aggregates:
                continue
            conflicting_functions: List[CurriedFunction] = []
            for aggregate in self.aggregates:
                if column in aggregate.parameters:
                    conflicting_functions.append(aggregate)
            if conflicting_functions:
                # The first two functions and then a trailing count of remaining functions
                function_msg = ", ".join(
                    [self.get_public_alias(function) for function in conflicting_functions[:2]]
                ) + (
                    f" and {len(conflicting_functions) - 2} more."
                    if len(conflicting_functions) > 2
                    else ""
                )
                alias = column.name if type(column) == Column else column.alias
                raise InvalidSearchQuery(
                    f"A single field cannot be used both inside and outside a function in the same query. To use {alias} you must first remove the function(s): {function_msg}"
                )

    # General helper methods
    def aliased_column(self, name: str) -> SelectType:
        """Given an unresolved sentry name and an expected alias, return a snql
        column that will be aliased to the expected alias.

        :param name: The unresolved sentry name.
        :param alias: The expected alias in the result.
        """

        # TODO: This method should use an aliased column from the SDK once
        # that is available to skip these hacks that we currently have to
        # do aliasing.
        resolved = self.resolve_column_name(name)
        column = Column(resolved)

        # If the expected alias is identical to the resolved snuba column,
        # no need to do this aliasing trick.
        #
        # Additionally, tags of the form `tags[...]` can't be aliased again
        # because it confuses the sdk.
        if name == resolved:
            return column

        # If the expected aliases differs from the resolved snuba column,
        # make sure to alias the expression appropriately so we get back
        # the column with the correct names.
        return AliasedExpression(column, name)

    def column(self, name: str) -> Column:
        """Given an unresolved sentry name and return a snql column.

        :param name: The unresolved sentry name.
        """
        resolved_column = self.resolve_column_name(name)
        return Column(resolved_column)

    # Query filter helper methods
    def add_conditions(self, conditions: List[Condition]) -> None:
        self.where += conditions

    def parse_query(self, query: Optional[str]) -> ParsedTerms:
        """Given a user's query, string construct a list of filters that can be
        then used to construct the conditions of the Query"""
        if query is None:
            return []

        try:
            parsed_terms = parse_search_query(
                query,
                params=self.params,
                builder=self,
                config_overrides=self.parser_config_overrides,
            )
        except ParseError as e:
            raise InvalidSearchQuery(f"Parse error: {e.expr.name} (column {e.column():d})")

        if not parsed_terms:
            return []

        return parsed_terms

    def format_search_filter(self, term: SearchFilter) -> Optional[WhereType]:
        """For now this function seems a bit redundant inside QueryFilter but
        most of the logic from the existing format_search_filter hasn't been
        converted over yet
        """
        name = term.key.name

        converted_filter = self.convert_search_filter_to_condition(
            SearchFilter(
                # We want to use group_id elsewhere so shouldn't be removed from the dataset
                # but if a user has a tag with the same name we want to make sure that works
                SearchKey("tags[group_id]" if name == "group_id" else name),
                term.operator,
                term.value,
            )
        )
        return converted_filter if converted_filter else None

    def _combine_conditions(
        self, lhs: List[WhereType], rhs: List[WhereType], operator: Union[And, Or]
    ) -> List[WhereType]:
        combined_conditions = [
            conditions[0] if len(conditions) == 1 else And(conditions=conditions)
            for conditions in [lhs, rhs]
            if len(conditions) > 0
        ]
        length = len(combined_conditions)
        if length == 0:
            return []
        elif len(combined_conditions) == 1:
            return combined_conditions
        else:
            return [operator(conditions=combined_conditions)]

    def resolve_measurement_value(self, unit: str, value: float) -> float:
        if unit in SIZE_UNITS:
            return SIZE_UNITS[unit] * value
        elif unit in DURATION_UNITS:
            return DURATION_UNITS[unit] * value
        return value

    def convert_aggregate_filter_to_condition(
        self, aggregate_filter: AggregateFilter
    ) -> Optional[WhereType]:
        name = aggregate_filter.key.name
        value = aggregate_filter.value.value
        unit = self.get_function_result_type(aggregate_filter.key.name)
        if unit:
            value = self.resolve_measurement_value(unit, value)

        value = (
            int(to_timestamp(value))
            if isinstance(value, datetime) and name != "timestamp"
            else value
        )

        if aggregate_filter.operator in {"=", "!="} and value == "":
            operator = Op.IS_NULL if aggregate_filter.operator == "=" else Op.IS_NOT_NULL
            return Condition(name, operator)

        # When resolving functions in conditions we don't want to add them to the list of aggregates
        function = self.resolve_function(name, resolve_only=True)

        return Condition(function, Op(aggregate_filter.operator), value)

    def convert_search_filter_to_condition(
        self,
        search_filter: SearchFilter,
    ) -> Optional[WhereType]:
        name = search_filter.key.name
        value = search_filter.value.value
        if value and (measurement_meta := self.get_measument_by_name(name)):
            unit = measurement_meta.get("unit")
            value = self.resolve_measurement_value(unit, value)
            search_filter = SearchFilter(
                search_filter.key, search_filter.operator, SearchValue(value)
            )

        if name in NO_CONVERSION_FIELDS:
            return None

        converter = self.search_filter_converter.get(name, self._default_filter_converter)
        return converter(search_filter)

    def _default_filter_converter(self, search_filter: SearchFilter) -> Optional[WhereType]:
        name = search_filter.key.name
        operator = search_filter.operator
        value = search_filter.value.value

        lhs = self.resolve_column(name)

        if name in ARRAY_FIELDS:
            if search_filter.value.is_wildcard():
                # TODO: There are rare cases where this chaining don't
                # work. For example, a wildcard like '\**' will incorrectly
                # be replaced with '\%%'.
                return Condition(
                    lhs,
                    Op.LIKE if operator == "=" else Op.NOT_LIKE,
                    # Slashes have to be double escaped so they are
                    # interpreted as a string literal.
                    search_filter.value.raw_value.replace("\\", "\\\\")
                    .replace("%", "\\%")
                    .replace("_", "\\_")
                    .replace("*", "%"),
                )
            elif search_filter.is_in_filter:
                return Condition(
                    Function("hasAny", [self.column(name), value]),
                    Op.EQ if operator == "IN" else Op.NEQ,
                    1,
                )
            elif search_filter.value.raw_value == "":
                return Condition(
                    Function("notEmpty", [self.column(name)]),
                    Op.EQ if operator == "!=" else Op.NEQ,
                    1,
                )

        # timestamp{,.to_{hour,day}} need a datetime string
        # last_seen needs an integer
        if isinstance(value, datetime) and name not in TIMESTAMP_FIELDS:
            value = int(to_timestamp(value)) * 1000

        if name in {"trace.span", "trace.parent_span"}:
            if search_filter.value.is_wildcard():
                raise InvalidSearchQuery(WILDCARD_NOT_ALLOWED.format(name))
            if not search_filter.value.is_span_id():
                raise InvalidSearchQuery(INVALID_SPAN_ID.format(name))

        # Validate event ids and trace ids are uuids
        if name in {"id", "trace"}:
            if search_filter.value.is_wildcard():
                raise InvalidSearchQuery(WILDCARD_NOT_ALLOWED.format(name))
            elif not search_filter.value.is_event_id():
                label = "Filter ID" if name == "id" else "Filter Trace ID"
                raise InvalidSearchQuery(INVALID_ID_DETAILS.format(label))

        if name in TIMESTAMP_FIELDS:
            if (
                operator in ["<", "<="]
                and value < self.start
                or operator in [">", ">="]
                and value > self.end
            ):
                raise InvalidSearchQuery(
                    "Filter on timestamp is outside of the selected date range."
                )

        # Tags are never null, but promoted tags are columns and so can be null.
        # To handle both cases, use `ifNull` to convert to an empty string and
        # compare so we need to check for empty values.
        is_tag = isinstance(lhs, Column) and lhs.subscriptable == "tags"
        is_context = isinstance(lhs, Column) and lhs.subscriptable == "contexts"
        if is_tag:
            if operator not in ["IN", "NOT IN"] and not isinstance(value, str):
                sentry_sdk.set_tag("query.lhs", lhs)
                sentry_sdk.set_tag("query.rhs", value)
                sentry_sdk.capture_message("Tag value was not a string", level="error")
                value = str(value)
            lhs = Function("ifNull", [lhs, ""])

        # Handle checks for existence
        if search_filter.operator in ("=", "!=") and search_filter.value.value == "":
            if is_tag or is_context:
                return Condition(lhs, Op(search_filter.operator), value)
            else:
                # If not a tag, we can just check that the column is null.
                return Condition(Function("isNull", [lhs]), Op(search_filter.operator), 1)

        is_null_condition = None
        # TODO(wmak): Skip this for all non-nullable keys not just event.type
        if (
            search_filter.operator in ("!=", "NOT IN")
            and not search_filter.key.is_tag
            and name not in self.config.non_nullable_keys
        ):
            # Handle null columns on inequality comparisons. Any comparison
            # between a value and a null will result to null, so we need to
            # explicitly check for whether the condition is null, and OR it
            # together with the inequality check.
            # We don't need to apply this for tags, since if they don't exist
            # they'll always be an empty string.
            is_null_condition = Condition(Function("isNull", [lhs]), Op.EQ, 1)

        if search_filter.value.is_wildcard():
            condition = Condition(
                Function("match", [lhs, f"(?i){value}"]),
                Op(search_filter.operator),
                1,
            )
        else:
            condition = Condition(lhs, Op(search_filter.operator), value)

        if is_null_condition:
            return Or(conditions=[is_null_condition, condition])
        else:
            return condition

    def _environment_filter_converter(self, search_filter: SearchFilter) -> Optional[WhereType]:
        # conditions added to env_conditions can be OR'ed
        env_conditions = []
        value = search_filter.value.value
        values_set = set(value if isinstance(value, (list, tuple)) else [value])
        # sorted for consistency
        values = sorted(f"{value}" for value in values_set)
        environment = self.column("environment")
        # the "no environment" environment is null in snuba
        if "" in values:
            values.remove("")
            operator = Op.IS_NULL if search_filter.operator == "=" else Op.IS_NOT_NULL
            env_conditions.append(Condition(environment, operator))
        if len(values) == 1:
            operator = Op.EQ if search_filter.operator in EQUALITY_OPERATORS else Op.NEQ
            env_conditions.append(Condition(environment, operator, values.pop()))
        elif values:
            operator = Op.IN if search_filter.operator in EQUALITY_OPERATORS else Op.NOT_IN
            env_conditions.append(Condition(environment, operator, values))
        if len(env_conditions) > 1:
            return Or(conditions=env_conditions)
        else:
            return env_conditions[0]

    # Query Fields helper methods
    def _resolve_equation_operand(self, operand: OperandType) -> Union[SelectType, float]:
        if isinstance(operand, Operation):
            return self.resolve_equation(operand)
        elif isinstance(operand, float):
            return operand
        else:
            return self.resolve_column(operand)

    def is_equation_column(self, column: SelectType) -> bool:
        """Equations are only ever functions, and shouldn't be literals so we
        need to check that the column is a Function
        """
        return isinstance(column, CurriedFunction) and is_equation_alias(column.alias)

    def is_column_function(self, column: SelectType) -> bool:
        return isinstance(column, CurriedFunction) and column not in self.aggregates

    def is_field_alias(self, field: str) -> bool:
        """Given a public field, check if it's a field alias"""
        return field in self.field_alias_converter

    def is_function(self, function: str) -> bool:
        """ "Given a public field, check if it's a supported function"""
        return function in self.function_converter

    def parse_function(self, match: Match[str]) -> Tuple[str, Optional[str], List[str], str]:
        """Given a FUNCTION_PATTERN match, separate the function name, arguments
        and alias out
        """
        raw_function = match.group("function")
        function, combinator = parse_combinator(raw_function)

        if not self.is_function(function):
            raise self.config.missing_function_error(f"{function} is not a valid function")

        arguments = parse_arguments(function, match.group("columns"))
        alias: Union[str, Any, None] = match.group("alias")

        if alias is None:
            alias = get_function_alias_with_columns(raw_function, arguments)

        return (function, combinator, arguments, alias)

    def get_public_alias(self, function: CurriedFunction) -> str:
        """Given a function resolved by QueryBuilder, get the public alias of that function

        ie. any_user_display -> any(user_display)
        """
        return self.function_alias_map[function.alias].field  # type: ignore

    def get_snql_query(self) -> Request:
        self.validate_having_clause()

        return Request(
            dataset=self.dataset.value,
            app_id="default",
            query=Query(
                match=Entity(self.dataset.value, sample=self.sample_rate),
                select=self.columns,
                array_join=self.array_join,
                where=self.where,
                having=self.having,
                groupby=self.groupby,
                orderby=self.orderby,
                limit=self.limit,
                offset=self.offset,
                limitby=self.limitby,
            ),
            flags=Flags(turbo=self.turbo),
        )

    def run_query(self, referrer: str, use_cache: bool = False) -> Any:
        return raw_snql_query(self.get_snql_query(), referrer, use_cache)

    def process_results(self, results: Any) -> EventsResponse:
        with sentry_sdk.start_span(op="QueryBuilder", description="process_results") as span:
            span.set_data("result_count", len(results.get("data", [])))
            translated_columns = {}
            if self.transform_alias_to_input_format:
                translated_columns = {
                    column: function_details.field
                    for column, function_details in self.function_alias_map.items()
                }

                self.function_alias_map = {
                    translated_columns.get(column, column): function_details
                    for column, function_details in self.function_alias_map.items()
                }
                if self.raw_equations:
                    for index, equation in enumerate(self.raw_equations):
                        translated_columns[f"equation[{index}]"] = f"equation|{equation}"

            # process the field meta
            field_meta: Dict[str, str] = {}
            if "meta" in results:
                for value in results["meta"]:
                    name = value["name"]
                    key = translated_columns.get(name, name)
                    field_type = get_json_meta_type(key, value.get("type"), self)
                    field_meta[key] = field_type
                # Ensure all columns in the result have types.
                if results["data"]:
                    for key in results["data"][0]:
                        field_key = translated_columns.get(key, key)
                        if field_key not in field_meta:
                            field_meta[field_key] = "string"

            # process the field results
            def get_row(row: Dict[str, Any]) -> Dict[str, Any]:
                transformed = {}
                for key, value in row.items():
                    new_key = translated_columns.get(key, key)

                    if isinstance(value, float):
                        # 0 for nan, and none for inf were chosen arbitrarily, nan and inf are invalid json
                        # so needed to pick something valid to use instead
                        if math.isnan(value):
                            value = 0
                        elif math.isinf(value):
                            value = None
                    if new_key in self.value_resolver_map:
                        new_value = self.value_resolver_map[new_key](value)
                    else:
                        new_value = value

                    transformed[new_key] = new_value

                return transformed

            return {
                "data": [get_row(row) for row in results["data"]],
                "meta": {
                    "fields": field_meta,
                    "tips": {},
                },
            }


class UnresolvedQuery(QueryBuilder):
    def __init__(
        self,
        dataset: Dataset,
        params: ParamsType,
        query: Optional[str] = None,
        selected_columns: Optional[List[str]] = None,
        equations: Optional[List[str]] = None,
        auto_fields: bool = False,
        auto_aggregations: bool = False,
        functions_acl: Optional[List[str]] = None,
        array_join: Optional[str] = None,
        limit: Optional[int] = 50,
        offset: Optional[int] = 0,
        limitby: Optional[Tuple[str, int]] = None,
        turbo: bool = False,
        sample_rate: Optional[float] = None,
        equation_config: Optional[Dict[str, bool]] = None,
        has_metrics: bool = False,
    ):
        super().__init__(
            dataset=dataset,
            params=params,
            query=query,
            selected_columns=selected_columns,
            equations=equations,
            auto_fields=auto_fields,
            auto_aggregations=auto_aggregations,
            functions_acl=functions_acl,
            array_join=array_join,
            limit=limit,
            offset=offset,
            limitby=limitby,
            turbo=turbo,
            sample_rate=sample_rate,
            equation_config=equation_config,
            has_metrics=has_metrics,
        )

    def resolve_query(
        self,
        query: Optional[str] = None,
        use_aggregate_conditions: bool = False,
        selected_columns: Optional[List[str]] = None,
        groupby_columns: Optional[List[str]] = None,
        equations: Optional[List[str]] = None,
        orderby: Optional[List[str]] = None,
    ) -> None:
        pass


class TimeseriesQueryBuilder(UnresolvedQuery):
    time_column = Column("time")

    def __init__(
        self,
        dataset: Dataset,
        params: ParamsType,
        interval: int,
        query: Optional[str] = None,
        selected_columns: Optional[List[str]] = None,
        equations: Optional[List[str]] = None,
        functions_acl: Optional[List[str]] = None,
        limit: Optional[int] = 10000,
        has_metrics: bool = False,
    ):
        super().__init__(
            dataset,
            params,
            query=query,
            selected_columns=selected_columns,
            equations=equations,
            auto_fields=False,
            functions_acl=functions_acl,
            equation_config={"auto_add": True, "aggregates_only": True},
            has_metrics=has_metrics,
        )

        self.granularity = Granularity(interval)

        self.limit = None if limit is None else Limit(limit)

        # This is a timeseries, the groupby will always be time
        self.groupby = [self.time_column]

    def resolve_query(
        self,
        query: Optional[str] = None,
        use_aggregate_conditions: bool = False,
        selected_columns: Optional[List[str]] = None,
        groupby_columns: Optional[List[str]] = None,
        equations: Optional[List[str]] = None,
        orderby: Optional[List[str]] = None,
    ) -> None:
        self.resolve_time_conditions()
        self.where, self.having = self.resolve_conditions(query, use_aggregate_conditions=False)

        # params depends on parse_query, and conditions being resolved first since there may be projects in conditions
        self.where += self.resolve_params()
        self.columns = self.resolve_select(selected_columns, equations)

    @property
    def select(self) -> List[SelectType]:
        if not self.aggregates:
            raise InvalidSearchQuery("Cannot query a timeseries without a Y-Axis")
        # Casting for now since QueryFields/QueryFilter are only partially typed
        return self.aggregates

    def get_snql_query(self) -> Request:
        return Request(
            dataset=self.dataset.value,
            app_id="default",
            query=Query(
                match=Entity(self.dataset.value),
                select=self.select,
                where=self.where,
                having=self.having,
                groupby=self.groupby,
                orderby=[OrderBy(self.time_column, Direction.ASC)],
                granularity=self.granularity,
                limit=self.limit,
            ),
        )

    def run_query(self, referrer: str, use_cache: bool = False) -> Any:
        return raw_snql_query(self.get_snql_query(), referrer, use_cache)


class TopEventsQueryBuilder(TimeseriesQueryBuilder):
    """Create one of two top events queries, which is used for the Top Period &
    Top Daily displays

    This builder requires a Snuba response dictionary that already contains
    the top events for the parameters being queried. eg.
    `[{transaction: foo, count: 100}, {transaction: bar, count:50}]`

    Two types of queries can be constructed through this builder:

    First getting each timeseries for each top event (other=False). Which
    roughly results in a query like the one below. The Groupby allow us to
    get additional rows per time window for each transaction. And the Where
    clause narrows the results to those in the top events:
    ```
        SELECT
            transaction, count(), time
        FROM
            discover
        GROUP BY
            transaction, time
        WHERE
            transaction IN ['foo', 'bar']
    ```

    Secondly This builder can also be used for getting a single timeseries
    for all events not in the top (other=True). Which is done by taking the
    previous query, dropping the groupby, and negating the condition eg.
    ```
        SELECT
            count(), time
        FROM
            discover
        GROUP BY
            time
        WHERE
            transaction NOT IN ['foo', 'bar']
    ```
    """

    def __init__(
        self,
        dataset: Dataset,
        params: ParamsType,
        interval: int,
        top_events: List[Dict[str, Any]],
        other: bool = False,
        query: Optional[str] = None,
        selected_columns: Optional[List[str]] = None,
        timeseries_columns: Optional[List[str]] = None,
        equations: Optional[List[str]] = None,
        functions_acl: Optional[List[str]] = None,
        limit: Optional[int] = 10000,
    ):
        selected_columns = [] if selected_columns is None else selected_columns
        timeseries_columns = [] if timeseries_columns is None else timeseries_columns
        equations = [] if equations is None else equations
        timeseries_equations, timeseries_functions = categorize_columns(timeseries_columns)
        super().__init__(
            dataset,
            params,
            interval=interval,
            query=query,
            selected_columns=list(set(selected_columns + timeseries_functions)),
            equations=list(set(equations + timeseries_equations)),
            functions_acl=functions_acl,
            limit=limit,
        )

        self.fields: List[str] = selected_columns if selected_columns is not None else []

        if (conditions := self.resolve_top_event_conditions(top_events, other)) is not None:
            self.where.append(conditions)

        if not other:
            self.groupby.extend(
                [column for column in self.columns if column not in self.aggregates]
            )

    @property
    def translated_groupby(self) -> List[str]:
        """Get the names of the groupby columns to create the series names"""
        translated = []
        for groupby in self.groupby:
            if groupby == self.time_column:
                continue
            if isinstance(groupby, (CurriedFunction, AliasedExpression)):
                translated.append(groupby.alias)
            else:
                translated.append(groupby.name)
        # sorted so the result key is consistent
        return sorted(translated)

    def resolve_top_event_conditions(
        self, top_events: List[Dict[str, Any]], other: bool
    ) -> Optional[WhereType]:
        """Given a list of top events construct the conditions"""
        conditions = []
        for field in self.fields:
            # If we have a project field, we need to limit results by project so we don't hit the result limit
            if field in ["project", "project.id"] and top_events:
                # Iterate through the existing conditions to find the project one
                # the project condition is a requirement of queries so there should always be one
                project_condition = [
                    condition
                    for condition in self.where
                    if type(condition) == Condition and condition.lhs == self.column("project_id")
                ][0]
                self.where.remove(project_condition)
                if field == "project":
                    projects = list({self.project_slugs[event["project"]] for event in top_events})
                else:
                    projects = list({event["project.id"] for event in top_events})
                self.where.append(Condition(self.column("project_id"), Op.IN, projects))
                continue

            resolved_field = self.resolve_column(field)

            values: Set[Any] = set()
            for event in top_events:
                if field in event:
                    alias = field
                elif self.is_column_function(resolved_field) and resolved_field.alias in event:
                    alias = resolved_field.alias
                else:
                    continue

                # Note that because orderby shouldn't be an array field its not included in the values
                if isinstance(event.get(alias), list):
                    continue
                else:
                    values.add(event.get(alias))
            values_list = list(values)

            if values_list:
                if field == "timestamp" or field.startswith("timestamp.to_"):
                    if not other:
                        # timestamp fields needs special handling, creating a big OR instead
                        function, operator = Or, Op.EQ
                    else:
                        # Needs to be a big AND when negated
                        function, operator = And, Op.NEQ
                    if len(values_list) > 1:
                        conditions.append(
                            function(
                                conditions=[
                                    Condition(resolved_field, operator, value)
                                    for value in sorted(values_list)
                                ]
                            )
                        )
                    else:
                        conditions.append(Condition(resolved_field, operator, values_list[0]))
                elif None in values_list:
                    # one of the values was null, but we can't do an in with null values, so split into two conditions
                    non_none_values = [value for value in values_list if value is not None]
                    null_condition = Condition(
                        Function("isNull", [resolved_field]), Op.EQ if not other else Op.NEQ, 1
                    )
                    if non_none_values:
                        non_none_condition = Condition(
                            resolved_field, Op.IN if not other else Op.NOT_IN, non_none_values
                        )
                        if not other:
                            conditions.append(Or(conditions=[null_condition, non_none_condition]))
                        else:
                            conditions.append(And(conditions=[null_condition, non_none_condition]))
                    else:
                        conditions.append(null_condition)
                else:
                    conditions.append(
                        Condition(resolved_field, Op.IN if not other else Op.NOT_IN, values_list)
                    )
        if len(conditions) > 1:
            final_function = And if not other else Or
            final_condition = final_function(conditions=conditions)
        elif len(conditions) == 1:
            final_condition = conditions[0]
        else:
            final_condition = None
        return final_condition


class HistogramQueryBuilder(QueryBuilder):
    base_function_acl = ["array_join", "histogram", "spans_histogram"]

    def __init__(
        self,
        num_buckets: int,
        histogram_column: str,
        histogram_rows: Optional[int],
        histogram_params: HistogramParams,
        key_column: Optional[str],
        field_names: Optional[List[Union[str, Any, None]]],
        groupby_columns: Optional[List[str]],
        *args: Any,
        **kwargs: Any,
    ):
        kwargs["functions_acl"] = kwargs.get("functions_acl", []) + self.base_function_acl
        super().__init__(*args, **kwargs)
        self.additional_groupby = groupby_columns
        selected_columns = kwargs["selected_columns"]

        resolved_histogram = self.resolve_column(histogram_column)

        # Reset&Ignore the columns from the QueryBuilder
        self.aggregates: List[CurriedFunction] = []
        self.columns = [self.resolve_column("count()"), resolved_histogram]

        if key_column is not None and field_names is not None:
            key_values: List[str] = [field for field in field_names if isinstance(field, str)]
            self.where.append(Condition(self.resolve_column(key_column), Op.IN, key_values))

        # make sure to bound the bins to get the desired range of results
        min_bin = histogram_params.start_offset
        self.where.append(Condition(resolved_histogram, Op.GTE, min_bin))
        max_bin = histogram_params.start_offset + histogram_params.bucket_size * num_buckets
        self.where.append(Condition(resolved_histogram, Op.LTE, max_bin))

        if key_column is not None:
            self.columns.append(self.resolve_column(key_column))

        groups = len(selected_columns) if histogram_rows is None else histogram_rows
        self.limit = Limit(groups * num_buckets)
        self.orderby = (self.orderby if self.orderby else []) + [
            OrderBy(resolved_histogram, Direction.ASC)
        ]

        self.groupby = self.resolve_groupby(groupby_columns)


class SessionsQueryBuilder(QueryBuilder):
    # ToDo(ahmed): Rename this to AlertsSessionsQueryBuilder as it is exclusively used for crash rate alerts
    def resolve_params(self) -> List[WhereType]:
        conditions = super().resolve_params()
        conditions.append(Condition(self.column("org_id"), Op.EQ, self.organization_id))
        return conditions


class SessionsV2QueryBuilder(QueryBuilder):
    filter_allowlist_fields = {"project", "project_id", "environment", "release"}

    def __init__(
        self,
        *args: Any,
        granularity: Optional[int] = None,
        extra_filter_allowlist_fields: Optional[Sequence[str]] = None,
        **kwargs: Any,
    ):
        self._extra_filter_allowlist_fields = extra_filter_allowlist_fields or []
        self.granularity = Granularity(granularity) if granularity is not None else None
        super().__init__(*args, **kwargs)

    def resolve_params(self) -> List[WhereType]:
        conditions = super().resolve_params()
        conditions.append(Condition(self.column("org_id"), Op.EQ, self.organization_id))
        return conditions

    def resolve_groupby(self, groupby_columns: Optional[List[str]] = None) -> List[SelectType]:
        """
        The default QueryBuilder `resolve_groupby` function needs to be overridden here because, it only adds the
        columns in the groupBy clause to the query if the query has `aggregates` present in it. For this specific case
        of the `sessions` dataset, the session fields are aggregates but these aggregate definitions are hidden away in
        snuba so if we rely on the default QueryBuilder `resolve_groupby` method, then it won't add the requested
        groupBy columns as it does not consider these fields as aggregates, and so we end up with clickhouse error that
        the column is not under an aggregate function or in the `groupBy` basically.
        """
        if groupby_columns is None:
            return []
        return list({self.resolve_column(column) for column in groupby_columns})

    def _default_filter_converter(self, search_filter: SearchFilter) -> Optional[WhereType]:
        name = search_filter.key.name
        if name in self.filter_allowlist_fields or name in self._extra_filter_allowlist_fields:
            return super()._default_filter_converter(search_filter)
        raise InvalidSearchQuery(f"Invalid search filter: {name}")


class TimeseriesSessionsV2QueryBuilder(SessionsV2QueryBuilder):
    time_column = "bucketed_started"

    def get_snql_query(self) -> Request:
        self.validate_having_clause()

        return Request(
            dataset=self.dataset.value,
            app_id="default",
            query=Query(
                match=Entity(self.dataset.value, sample=self.sample_rate),
                select=[Column(self.time_column)] + self.columns,
                array_join=self.array_join,
                where=self.where,
                having=self.having,
                groupby=[Column(self.time_column)] + self.groupby,
                orderby=self.orderby,
                limit=self.limit,
                offset=self.offset,
                granularity=self.granularity,
                limitby=self.limitby,
            ),
            flags=Flags(turbo=self.turbo),
        )


class MetricsQueryBuilder(QueryBuilder):
    def __init__(
        self,
        *args: Any,
        # Datasets are currently a bit confusing; Dataset.Metrics is actually release health/sessions
        # Dataset.PerformanceMetrics is MEP. TODO: rename Dataset.Metrics to Dataset.ReleaseMetrics or similar
        dataset: Optional[Dataset] = None,
        allow_metric_aggregates: Optional[bool] = False,
        dry_run: Optional[bool] = False,
        **kwargs: Any,
    ):
        self.distributions: List[CurriedFunction] = []
        self.sets: List[CurriedFunction] = []
        self.counters: List[CurriedFunction] = []
        self.metric_ids: Set[int] = set()
        self.allow_metric_aggregates = allow_metric_aggregates
        self._indexer_cache: Dict[str, Optional[int]] = {}
        self.tag_values_are_strings = options.get(
            "sentry-metrics.performance.tags-values-are-strings"
        )
        # Don't do any of the actions that would impact performance in anyway
        # Skips all indexer checks, and won't interact with clickhouse
        self.dry_run = dry_run
        # always true if this is being called
        kwargs["has_metrics"] = True
        assert dataset is None or dataset in [Dataset.PerformanceMetrics, Dataset.Metrics]
        super().__init__(
            # TODO: defaulting to Metrics for now so I don't have to update incidents tests. Should be
            # PerformanceMetrics
            Dataset.Metrics if dataset is None else dataset,
            *args,
            **kwargs,
        )
        org_id = self.params.get("organization_id")
        if org_id is None or not isinstance(org_id, int):
            raise InvalidSearchQuery("Organization id required to create a metrics query")
        self.organization_id: int = org_id

    def validate_aggregate_arguments(self) -> None:
        if not self.use_metrics_layer:
            super().validate_aggregate_arguments()

    @property
    def is_performance(self) -> bool:
        return self.dataset is Dataset.PerformanceMetrics

    def resolve_query(
        self,
        query: Optional[str] = None,
        use_aggregate_conditions: bool = False,
        selected_columns: Optional[List[str]] = None,
        groupby_columns: Optional[List[str]] = None,
        equations: Optional[List[str]] = None,
        orderby: Optional[List[str]] = None,
    ) -> None:
        with sentry_sdk.start_span(op="QueryBuilder", description="resolve_time_conditions"):
            # Has to be done early, since other conditions depend on start and end
            self.resolve_time_conditions()
        with sentry_sdk.start_span(op="QueryBuilder", description="resolve_conditions"):
            self.where, self.having = self.resolve_conditions(
                query, use_aggregate_conditions=use_aggregate_conditions
            )
        with sentry_sdk.start_span(op="QueryBuilder", description="resolve_granularity"):
            # Needs to happen before params and after time conditions since granularity can change start&end
            self.granularity = self.resolve_granularity()
        with sentry_sdk.start_span(op="QueryBuilder", description="resolve_params"):
            # params depends on parse_query, and conditions being resolved first since there may be projects in conditions
            self.where += self.resolve_params()
        with sentry_sdk.start_span(op="QueryBuilder", description="resolve_columns"):
            self.columns = self.resolve_select(selected_columns, equations)
        with sentry_sdk.start_span(op="QueryBuilder", description="resolve_orderby"):
            self.orderby = self.resolve_orderby(orderby)
        with sentry_sdk.start_span(op="QueryBuilder", description="resolve_groupby"):
            self.groupby = self.resolve_groupby(groupby_columns)

        if len(self.metric_ids) > 0 and not self.use_metrics_layer:
            self.where.append(
                # Metric id is intentionally sorted so we create consistent queries here both for testing & caching
                Condition(Column("metric_id"), Op.IN, sorted(self.metric_ids))
            )

    def resolve_column_name(self, col: str) -> str:
        if col.startswith("tags["):
            tag_match = TAG_KEY_RE.search(col)
            col = tag_match.group("tag") if tag_match else col

        if self.use_metrics_layer:
            if col in ["project_id", "timestamp"]:
                return col
            # TODO: update resolve params so this isn't needed
            if col == "organization_id":
                return "org_id"
            return f"tags[{col}]"

        if col in DATASETS[self.dataset]:
            return str(DATASETS[self.dataset][col])
        tag_id = self.resolve_metric_index(col)
        if tag_id is None:
            raise InvalidSearchQuery(f"Unknown field: {col}")
        if self.is_performance and self.tag_values_are_strings:
            return f"tags_raw[{tag_id}]"
        else:
            return f"tags[{tag_id}]"

    def column(self, name: str) -> Column:
        """Given an unresolved sentry name and return a snql column.

        :param name: The unresolved sentry name.
        """
        missing_column = IncompatibleMetricsQuery(f"Column {name} was not found in metrics indexer")
        if self.dry_run:
            if name in DRY_RUN_COLUMNS:
                return Column(name)
            else:
                raise missing_column
        try:
            return super().column(name)
        except InvalidSearchQuery:
            raise missing_column

    def aliased_column(self, name: str) -> SelectType:
        missing_column = IncompatibleMetricsQuery(f"Column {name} was not found in metrics indexer")
        if self.dry_run:
            if name in DRY_RUN_COLUMNS:
                return Column(name)
            else:
                raise missing_column
        try:
            return super().aliased_column(name)
        except InvalidSearchQuery:
            raise missing_column

    def resolve_granularity(self) -> Granularity:
        """Granularity impacts metric queries even when they aren't timeseries because the data needs to be
        pre-aggregated

        Granularity is determined by checking the alignment of our start & end timestamps with the timestamps in
        snuba. eg. we can only use the daily granularity if the query starts and ends at midnight
        Seconds are ignored under the assumption that there currently isn't a valid use case to have
        to-the-second accurate information

        We also allow some flexibility on the granularity used the larger the duration of the query since the hypothesis
        is that users won't be able to notice the loss of accuracy regardless. With that in mind:
        - If duration is between 12 hours to 3d we allow 15 minutes on the hour boundaries for hourly granularity
        - if duration is between 3d to 30d we allow 30 minutes on the day boundaries for daily granularities
            and will fallback to hourly granularity
        - If the duration is over 30d we always use the daily granularities
        """
        if self.end is None or self.start is None:
            raise ValueError("skip_time_conditions must be False when calling this method")
        duration = (self.end - self.start).total_seconds()

        near_midnight: Callable[[datetime], bool] = lambda time: (
            time.minute <= 30 and time.hour == 0
        ) or (time.minute >= 30 and time.hour == 23)
        near_hour: Callable[[datetime], bool] = lambda time: time.minute <= 15 or time.minute >= 45

        if (
            # precisely going hour to hour
            self.start.minute
            == self.end.minute
            == duration % 3600
            == 0
        ):
            # we're going from midnight -> midnight which aligns with our daily buckets
            if self.start.hour == self.end.hour == duration % 86400 == 0:
                granularity = 86400
            # we're roughly going from start of hour -> next which aligns with our hourly buckets
            else:
                granularity = 3600
        elif (
            # Its over 30d, just use the daily granularity
            duration
            >= 86400 * 30
        ):
            self.start = self.start.replace(hour=0, minute=0, second=0, microsecond=0)
            granularity = 86400
        elif (
            # more than 3 days
            duration
            >= 86400 * 3
        ):
            # Allow 30 minutes for the daily buckets
            if near_midnight(self.start) and near_midnight(self.end):
                self.start = self.start.replace(hour=0, minute=0, second=0, microsecond=0)
                granularity = 86400
            else:
                self.start = self.start.replace(minute=0, second=0, microsecond=0)
                granularity = 3600
        elif (
            # more than 12 hours
            (duration >= 3600 * 12)
            # Allow 15 minutes for the hourly buckets
            and near_hour(self.start)
            and near_hour(self.end)
        ):
            self.start = self.start.replace(minute=0, second=0, microsecond=0)
            granularity = 3600
        else:
            granularity = 60
        return Granularity(granularity)

    def resolve_params(self) -> List[WhereType]:
        conditions = super().resolve_params()
        conditions.append(Condition(self.column("organization_id"), Op.EQ, self.organization_id))
        return conditions

    def resolve_having(
        self, parsed_terms: ParsedTerms, use_aggregate_conditions: bool
    ) -> List[WhereType]:
        if not self.allow_metric_aggregates:
            # Regardless of use_aggregate_conditions, check if any having_conditions exist
            having_conditions = super().resolve_having(parsed_terms, True)
            if len(having_conditions) > 0:
                raise IncompatibleMetricsQuery(
                    "Aggregate conditions were disabled, but included in filter"
                )

            # Don't resolve having conditions again if we don't have to
            if use_aggregate_conditions:
                return having_conditions
            else:
                return []
        return super().resolve_having(parsed_terms, use_aggregate_conditions)

    def resolve_limit(self, limit: Optional[int]) -> Limit:
        """Impose a max limit, since we may need to create a large condition based on the group by values when the query
        is run"""
        if limit is not None and limit > METRICS_MAX_LIMIT:
            raise IncompatibleMetricsQuery(f"Can't have a limit larger than {METRICS_MAX_LIMIT}")
        elif limit is None:
            return Limit(METRICS_MAX_LIMIT)
        else:
            return Limit(limit)

    def resolve_snql_function(
        self,
        snql_function: MetricsFunction,
        arguments: Mapping[str, NormalizedArg],
        alias: str,
        resolve_only: bool,
    ) -> Optional[SelectType]:
        if snql_function.snql_distribution is not None:
            resolved_function = snql_function.snql_distribution(arguments, alias)
            if not resolve_only:
                self.distributions.append(resolved_function)
                # Still add to aggregates so groupby is correct
                self.aggregates.append(resolved_function)
            return resolved_function
        if snql_function.snql_set is not None:
            resolved_function = snql_function.snql_set(arguments, alias)
            if not resolve_only:
                self.sets.append(resolved_function)
                # Still add to aggregates so groupby is correct
                self.aggregates.append(resolved_function)
            return resolved_function
        if snql_function.snql_counter is not None:
            resolved_function = snql_function.snql_counter(arguments, alias)
            if not resolve_only:
                self.counters.append(resolved_function)
                # Still add to aggregates so groupby is correct
                self.aggregates.append(resolved_function)
            return resolved_function
        if snql_function.snql_metric_layer is not None:
            resolved_function = snql_function.snql_metric_layer(arguments, alias)
            if not resolve_only:
                self.aggregates.append(resolved_function)
            return resolved_function
        return None

    def resolve_metric_index(self, value: str) -> Optional[int]:
        """Layer on top of the metric indexer so we'll only hit it at most once per value"""
        if self.dry_run:
            return -1
        if value not in self._indexer_cache:
            if self.is_performance:
                use_case_id = UseCaseKey.PERFORMANCE
            else:
                use_case_id = UseCaseKey.RELEASE_HEALTH
            result = indexer.resolve(use_case_id, self.organization_id, value)
            self._indexer_cache[value] = result

        return self._indexer_cache[value]

    def resolve_tag_value(self, value: str) -> Optional[Union[int, str]]:
        if self.is_performance and self.tag_values_are_strings:
            return value
        if self.dry_run:
            return -1
        return self.resolve_metric_index(value)

    def _default_filter_converter(self, search_filter: SearchFilter) -> Optional[WhereType]:
        if search_filter.value.is_wildcard():
            raise IncompatibleMetricsQuery("wildcards not supported")

        name = search_filter.key.name
        operator = search_filter.operator
        value = search_filter.value.value

        lhs = self.resolve_column(name)
        # If this is an aliasedexpression, we don't need the alias here, just the expression
        if isinstance(lhs, AliasedExpression):
            lhs = lhs.exp

        # resolve_column will try to resolve this name with indexer, and if its a tag the Column will be tags[1]
        is_tag = isinstance(lhs, Column) and lhs.subscriptable in ["tags", "tags_raw"]
        if is_tag:
            if isinstance(value, list):
                resolved_value = []
                for item in value:
                    resolved_item = self.resolve_tag_value(item)
                    if resolved_item is None:
                        raise IncompatibleMetricsQuery(f"{name} value {item} in filter not found")
                    resolved_value.append(resolved_item)
                value = resolved_value
            else:
                resolved_item = self.resolve_tag_value(value)
                if resolved_item is None:
                    raise IncompatibleMetricsQuery(f"{name} value {value} in filter not found")
                value = resolved_item

        # timestamp{,.to_{hour,day}} need a datetime string
        # last_seen needs an integer
        if isinstance(value, datetime) and name not in TIMESTAMP_FIELDS:
            value = int(to_timestamp(value)) * 1000

        if name in TIMESTAMP_FIELDS:
            if (
                operator in ["<", "<="]
                and value < self.start
                or operator in [">", ">="]
                and value > self.end
            ):
                raise InvalidSearchQuery(
                    "Filter on timestamp is outside of the selected date range."
                )

        # Handle checks for existence
        if search_filter.operator in ("=", "!=") and search_filter.value.value == "":
            if is_tag:
                return Condition(
                    Function("has", [Column("tags.key"), self.resolve_metric_index(name)]),
                    Op.EQ if search_filter.operator == "!=" else Op.NEQ,
                    1,
                )

        return Condition(lhs, Op(search_filter.operator), value)

    def _resolve_environment_filter_value(self, value: str) -> Union[int, str]:
        value_id: Optional[Union[int, str]] = self.resolve_tag_value(f"{value}")
        if value_id is None:
            raise IncompatibleMetricsQuery(f"Environment: {value} was not found")

        return value_id

    def _environment_filter_converter(self, search_filter: SearchFilter) -> Optional[WhereType]:
        """All of this is copied from the parent class except for the addition of `resolve_value`

        Going to live with the duplicated code since this will go away anyways once we move to the metric layer
        """
        # conditions added to env_conditions can be OR'ed
        env_conditions = []
        value = search_filter.value.value
        values_set = set(value if isinstance(value, (list, tuple)) else [value])
        # sorted for consistency
        values = []
        for value in values_set:
            if value:
                values.append(self._resolve_environment_filter_value(value))
            elif self.tag_values_are_strings:
                values.append("")
            else:
                values.append(0)
        values.sort()
        environment = self.column("environment")
        if len(values) == 1:
            operator = Op.EQ if search_filter.operator in EQUALITY_OPERATORS else Op.NEQ
            env_conditions.append(Condition(environment, operator, values.pop()))
        elif values:
            operator = Op.IN if search_filter.operator in EQUALITY_OPERATORS else Op.NOT_IN
            env_conditions.append(Condition(environment, operator, values))
        if len(env_conditions) > 1:
            return Or(conditions=env_conditions)
        else:
            return env_conditions[0]

    def get_snql_query(self) -> Request:
        self.validate_having_clause()
        self.validate_orderby_clause()
        # Need to split orderby between the 3 possible tables
        primary, query_framework = self._create_query_framework()
        primary_framework = query_framework.pop(primary)
        if len(primary_framework.functions) == 0:
            raise IncompatibleMetricsQuery("Need at least one function")
        for query_details in query_framework.values():
            if len(query_details.functions) > 0:
                # More than 1 dataset means multiple queries so we can't return them here
                raise NotImplementedError(
                    "get_snql_query cannot be implemented for MetricsQueryBuilder"
                )

        return Request(
            dataset=self.dataset.value,
            app_id="default",
            query=Query(
                match=primary_framework.entity,
                select=[
                    column
                    for column in self.columns
                    if column in primary_framework.functions or column not in self.aggregates
                ],
                array_join=self.array_join,
                where=self.where,
                having=primary_framework.having,
                groupby=self.groupby,
                orderby=primary_framework.orderby,
                limit=self.limit,
                offset=self.offset,
                limitby=self.limitby,
                granularity=self.granularity,
            ),
            flags=Flags(turbo=self.turbo),
        )

    def _create_query_framework(self) -> Tuple[str, Dict[str, QueryFramework]]:
        prefix = "generic_" if self.dataset is Dataset.PerformanceMetrics else ""
        query_framework: Dict[str, QueryFramework] = {
            "distribution": QueryFramework(
                orderby=[],
                having=[],
                functions=self.distributions,
                entity=Entity(f"{prefix}metrics_distributions", sample=self.sample_rate),
            ),
            "counter": QueryFramework(
                orderby=[],
                having=[],
                functions=self.counters,
                entity=Entity(f"{prefix}metrics_counters", sample=self.sample_rate),
            ),
            "set": QueryFramework(
                orderby=[],
                having=[],
                functions=self.sets,
                entity=Entity(f"{prefix}metrics_sets", sample=self.sample_rate),
            ),
        }
        primary = None
        # if orderby spans more than one table, the query isn't possible with metrics
        for orderby in self.orderby:
            if orderby.exp in self.distributions:
                query_framework["distribution"].orderby.append(orderby)
                if primary not in [None, "distribution"]:
                    raise IncompatibleMetricsQuery("Can't order across tables")
                primary = "distribution"
            elif orderby.exp in self.sets:
                query_framework["set"].orderby.append(orderby)
                if primary not in [None, "set"]:
                    raise IncompatibleMetricsQuery("Can't order across tables")
                primary = "set"
            elif orderby.exp in self.counters:
                query_framework["counter"].orderby.append(orderby)
                if primary not in [None, "counter"]:
                    raise IncompatibleMetricsQuery("Can't order across tables")
                primary = "counter"
            else:
                # An orderby that isn't on a function add it to all of them
                for framework in query_framework.values():
                    framework.orderby.append(orderby)

        having_entity: Optional[str] = None
        for condition in self.flattened_having:
            if condition.lhs in self.distributions:
                if having_entity is None:
                    having_entity = "distribution"
                elif having_entity != "distribution":
                    raise IncompatibleMetricsQuery(
                        "Can only have aggregate conditions on one entity"
                    )
            elif condition.lhs in self.sets:
                if having_entity is None:
                    having_entity = "set"
                elif having_entity != "set":
                    raise IncompatibleMetricsQuery(
                        "Can only have aggregate conditions on one entity"
                    )
            elif condition.lhs in self.counters:
                if having_entity is None:
                    having_entity = "counter"
                elif having_entity != "counter":
                    raise IncompatibleMetricsQuery(
                        "Can only have aggregate conditions on one entity"
                    )

        if primary is not None and having_entity is not None and having_entity != primary:
            raise IncompatibleMetricsQuery(
                "Can't use a having condition on non primary distribution"
            )

        # Pick one arbitrarily, there's no orderby on functions
        if primary is None:
            if having_entity is not None:
                primary = having_entity
            elif len(self.distributions) > 0:
                primary = "distribution"
            elif len(self.counters) > 0:
                primary = "counter"
            elif len(self.sets) > 0:
                primary = "set"
            else:
                raise IncompatibleMetricsQuery("Need at least one function")

        query_framework[primary].having = self.having

        return primary, query_framework

    def validate_orderby_clause(self) -> None:
        """Check that the orderby doesn't include any direct tags, this shouldn't raise an error for project since we
        transform it"""
        for orderby in self.orderby:
            if (
                isinstance(orderby.exp, Column)
                and orderby.exp.subscriptable in ["tags", "tags_raw"]
            ) or (
                isinstance(orderby.exp, Function) and orderby.exp.alias in ["transaction", "title"]
            ):
                raise IncompatibleMetricsQuery("Can't orderby tags")

    def run_query(self, referrer: str, use_cache: bool = False) -> Any:
        self.validate_having_clause()
        self.validate_orderby_clause()
        if self.use_metrics_layer:
            from sentry.snuba.metrics.datasource import get_series
            from sentry.snuba.metrics.mqb_query_transformer import (
                tranform_mqb_query_to_metrics_query,
            )

            if self.is_performance:
                use_case_id = UseCaseKey.PERFORMANCE
            else:
                use_case_id = UseCaseKey.RELEASE_HEALTH
            prefix = "generic_" if self.dataset is Dataset.PerformanceMetrics else ""

            snuba_query = Query(
                match=Entity(f"{prefix}metrics_distributions", sample=self.sample_rate),
                # Metrics doesn't support columns in the select, and instead expects them in the groupby
                select=self.aggregates
                + [
                    # Team key transaction is a special case sigh
                    col
                    for col in self.columns
                    if isinstance(col, Function) and col.function == "team_key_transaction"
                ],
                array_join=self.array_join,
                where=self.where,
                having=self.having,
                groupby=self.groupby,
                orderby=self.orderby,
                limit=self.limit,
                offset=self.offset,
                limitby=self.limitby,
            )
            try:
                metric_query = tranform_mqb_query_to_metrics_query(snuba_query)
                metrics_data = get_series(
                    projects=self.projects,
                    metrics_query=metric_query,
                    use_case_id=use_case_id,
                    include_meta=True,
                )
            except Exception as err:
                raise IncompatibleMetricsQuery(err)
            # series does some strange stuff to the clickhouse response, turn it back so we can handle it
            metric_layer_result: Any = {
                "data": [],
                "meta": metrics_data["meta"],
            }
            for group in metrics_data["groups"]:
                data = group["by"]
                data.update(group["totals"])
                metric_layer_result["data"].append(data)
                for meta in metric_layer_result["meta"]:
                    if data[meta["name"]] is None:
                        data[meta["name"]] = self.get_default_value(meta["type"])
            return metric_layer_result
        # Need to split orderby between the 3 possible tables
        primary, query_framework = self._create_query_framework()

        groupby_aliases = [
            groupby.alias
            if isinstance(groupby, (AliasedExpression, CurriedFunction))
            else groupby.name
            for groupby in self.groupby
        ]
        # The typing for these are weak (all using Any) since the results from snuba can contain an assortment of types
        value_map: Dict[str, Any] = defaultdict(dict)
        groupby_values: List[Any] = []
        meta_dict = {}
        result: Any = {
            "data": None,
            "meta": [],
        }
        if self.dry_run:
            return result
        # We need to run the same logic on all 3 queries, since the `primary` query could come back with no results. The
        # goal is to get n=limit results from one query, then use those n results to create a condition for the
        # remaining queries. This is so that we can respect function orderbys from the first query, but also so we don't
        # get 50 different results from each entity
        for query_details in [query_framework.pop(primary), *query_framework.values()]:
            # Only run the query if there's at least one function, can't query without metrics
            if len(query_details.functions) > 0:
                select = [
                    column
                    for column in self.columns
                    if column in query_details.functions or column not in self.aggregates
                ]
                if groupby_values:
                    # We already got the groupby values we want, add them to the conditions to limit our results so we
                    # can get the aggregates for the same values
                    where = self.where + [
                        Condition(
                            # Tuples are allowed to have multiple types in clickhouse
                            Function(
                                "tuple",
                                [
                                    groupby.exp
                                    if isinstance(groupby, AliasedExpression)
                                    else groupby
                                    for groupby in self.groupby
                                ],
                            ),
                            Op.IN,
                            Function("tuple", groupby_values),
                        )
                    ]
                    # Because we've added a condition for each groupby value we don't want an offset here
                    offset = Offset(0)
                    referrer_suffix = "secondary"
                else:
                    # We don't have our groupby values yet, this means this is the query where we're getting them
                    where = self.where
                    offset = self.offset
                    referrer_suffix = "primary"

                query = Query(
                    match=query_details.entity,
                    select=select,
                    array_join=self.array_join,
                    where=where,
                    having=query_details.having,
                    groupby=self.groupby,
                    orderby=query_details.orderby,
                    limit=self.limit,
                    offset=offset,
                    limitby=self.limitby,
                    granularity=self.granularity,
                )
                request = Request(
                    dataset=self.dataset.value,
                    app_id="default",
                    query=query,
                    flags=Flags(turbo=self.turbo),
                )
                current_result = raw_snql_query(
                    request,
                    f"{referrer}.{referrer_suffix}",
                    use_cache,
                )
                for row in current_result["data"]:
                    # Arrays in clickhouse cannot contain multiple types, and since groupby values
                    # can contain any type, we must use tuples instead
                    groupby_key = tuple(row[key] for key in groupby_aliases)
                    value_map_key = ",".join(str(value) for value in groupby_key)
                    # First time we're seeing this value, add it to the values we're going to filter by
                    if value_map_key not in value_map and groupby_key:
                        groupby_values.append(groupby_key)
                    value_map[value_map_key].update(row)
                for meta in current_result["meta"]:
                    meta_dict[meta["name"]] = meta["type"]

        result["data"] = list(value_map.values())
        result["meta"] = [{"name": key, "type": value} for key, value in meta_dict.items()]

        # Data might be missing for fields after merging the requests, eg a transaction with no users
        for row in result["data"]:
            for meta in result["meta"]:
                if meta["name"] not in row:
                    row[meta["name"]] = self.get_default_value(meta["type"])

        return result

    def process_results(self, results: Any) -> EventsResponse:
        """Go through the results of a metrics query and reverse resolve its tags"""
        processed_results: EventsResponse = super().process_results(results)
        tags: List[str] = []
        cached_resolves: Dict[int, Optional[str]] = {}
        # no-op if they're already strings
        if self.tag_values_are_strings:
            return processed_results

        with sentry_sdk.start_span(op="mep", description="resolve_tags"):
            for column in self.columns:
                if (
                    isinstance(column, AliasedExpression)
                    and column.exp.subscriptable == "tags"
                    and column.alias
                ):
                    tags.append(column.alias)
                # transaction is a special case since we use a transform null & unparam
                if column.alias in ["transaction", "title"]:
                    tags.append(column.alias)

            for tag in tags:
                for row in processed_results["data"]:
                    if isinstance(row[tag], int):
                        if row[tag] not in cached_resolves:
                            resolved_tag = indexer.reverse_resolve(
                                UseCaseKey.PERFORMANCE, self.organization_id, row[tag]
                            )
                            cached_resolves[row[tag]] = resolved_tag
                        row[tag] = cached_resolves[row[tag]]
                if tag in processed_results["meta"]["fields"]:
                    processed_results["meta"]["fields"][tag] = "string"

        return processed_results

    @staticmethod
    def get_default_value(meta_type: str) -> Any:
        """Given a meta type return the expected default type

        for example with a UInt64 (like a count_unique) return 0
        """
        if (
            meta_type.startswith("Int")
            or meta_type.startswith("UInt")
            or meta_type.startswith("Float")
        ):
            return 0
        else:
            return None


class AlertMetricsQueryBuilder(MetricsQueryBuilder):
    def __init__(
        self,
        *args: Any,
        granularity: int,
        **kwargs: Any,
    ):
        self._granularity = granularity
        super().__init__(*args, **kwargs)

    def resolve_limit(self, limit: Optional[int]) -> Optional[Limit]:
        return None

    def resolve_granularity(self) -> Granularity:
        return Granularity(self._granularity)


class HistogramMetricQueryBuilder(MetricsQueryBuilder):
    base_function_acl = ["histogram"]

    def __init__(
        self,
        histogram_params: HistogramParams,
        *args: Any,
        **kwargs: Any,
    ):
        self.params = kwargs["params"]
        self.histogram_aliases: List[str] = []
        self.num_buckets = histogram_params.num_buckets
        self.min_bin = histogram_params.start_offset
        self.max_bin = (
            histogram_params.start_offset + histogram_params.bucket_size * self.num_buckets
        )
        if "organization_id" in self.params:
            self.organization_id: int = cast(int, self.params["organization_id"])
        else:
            raise InvalidSearchQuery("Organization id required to create a metrics query")

        self.zoom_params: Optional[Function] = metrics_histogram.zoom_histogram(
            self.num_buckets,
            self.min_bin,
            self.max_bin,
        )

        kwargs["functions_acl"] = kwargs.get("functions_acl", []) + self.base_function_acl
        super().__init__(*args, **kwargs)

    def run_query(self, referrer: str, use_cache: bool = False) -> Any:
        result = super().run_query(referrer, use_cache)
        for row in result["data"]:
            for key, value in row.items():
                if key in self.histogram_aliases:
                    row[key] = metrics_histogram.rebucket_histogram(
                        value, self.num_buckets, self.min_bin, self.max_bin
                    )

        return result


class TimeseriesMetricQueryBuilder(MetricsQueryBuilder):
    time_alias = "time"

    def __init__(
        self,
        params: ParamsType,
        interval: int,
        dataset: Optional[Dataset] = None,
        query: Optional[str] = None,
        selected_columns: Optional[List[str]] = None,
        allow_metric_aggregates: Optional[bool] = False,
        functions_acl: Optional[List[str]] = None,
        dry_run: Optional[bool] = False,
        limit: Optional[int] = 10000,
    ):
        super().__init__(
            params=params,
            query=query,
            dataset=dataset,
            selected_columns=selected_columns,
            allow_metric_aggregates=allow_metric_aggregates,
            auto_fields=False,
            functions_acl=functions_acl,
            dry_run=dry_run,
        )
        if self.granularity.granularity > interval:
            for granularity in METRICS_GRANULARITIES:
                if granularity < interval:
                    self.granularity = Granularity(granularity)
                    break

        self.time_column = self.resolve_time_column(interval)
        self.limit = None if limit is None else Limit(limit)

        # This is a timeseries, the groupby will always be time
        self.groupby = [self.time_column]

    def resolve_time_column(self, interval: int) -> Function:
        """Need to round the timestamp to the interval requested

        We commonly use interval & granularity interchangeably, but in the case of the metrics dataset they must be
        considered as two separate things. The reason being the way we store metrics will rarely align with the
        start&end of the query.
        This means that we'll need to select granularity for data accuracy, and then use the clickhouse
        toStartOfInterval function to group results by their displayed interval

        eg.
        See test_builder.test_run_query_with_hour_interval for this in test form
        we have a query from yesterday at 15:30 -> today at 15:30
        there is 1 event at 15:45
        and we want the timeseries displayed at 1 hour intervals

        The event is in the quantized hour-aligned metrics bucket of 15:00, since the bounds of the query are
        (Yesterday 15:30, Today 15:30) the condition > Yesterday 15:30 means using the hour-aligned bucket you'd
        miss that event.

        So instead in this case we want the minute-aligned bucket, while rounding timestamp to the hour, so we'll
        only get data that is relevant because of the timestamp filters. And Snuba will merge the datasketches for
        us to get correct data.
        """
        if interval < 10:
            raise IncompatibleMetricsQuery(
                "Interval must be at least 10s because our smallest granularity is 10s"
            )

        return Function(
            "toStartOfInterval",
            [
                Column("timestamp"),
                Function("toIntervalSecond", [interval]),
                "Universal",
            ],
            self.time_alias,
        )

    def get_snql_query(self) -> List[Request]:
        """Because of the way metrics are structured a single request can result in >1 snql query

        This is because different functions will use different entities
        """
        # No need for primary from the query framework since there's no orderby to worry about
        _, query_framework = self._create_query_framework()

        queries: List[Request] = []
        for query_details in query_framework.values():
            if len(query_details.functions) > 0:
                queries.append(
                    Request(
                        dataset=self.dataset.value,
                        app_id="default",
                        query=Query(
                            match=query_details.entity,
                            select=query_details.functions,
                            where=self.where,
                            having=self.having,
                            groupby=self.groupby,
                            orderby=[OrderBy(self.time_column, Direction.ASC)],
                            granularity=self.granularity,
                            limit=self.limit,
                        ),
                    )
                )

        return queries

    def run_query(self, referrer: str, use_cache: bool = False) -> Any:
        queries = self.get_snql_query()
        if self.dry_run:
            return {
                "data": [],
                "meta": [],
            }
        if queries:
            results = bulk_snql_query(queries, referrer, use_cache)
        else:
            results = []

        time_map: Dict[str, Dict[str, Any]] = defaultdict(dict)
        meta_dict = {}
        for current_result in results:
            # there's only 1 thing in the groupby which is time
            for row in current_result["data"]:
                time_map[row[self.time_alias]].update(row)
            for meta in current_result["meta"]:
                meta_dict[meta["name"]] = meta["type"]

        return {
            "data": list(time_map.values()),
            "meta": [{"name": key, "type": value} for key, value in meta_dict.items()],
        }<|MERGE_RESOLUTION|>--- conflicted
+++ resolved
@@ -1,3 +1,4 @@
+
 import math
 from collections import defaultdict
 from datetime import datetime, timedelta
@@ -142,11 +143,8 @@
         skip_time_conditions: bool = False,
         parser_config_overrides: Optional[Mapping[str, Any]] = None,
         has_metrics: bool = False,
-<<<<<<< HEAD
         transform_alias_to_input_format: bool = False,
-=======
         use_metrics_layer: bool = False,
->>>>>>> 610205ad
     ):
         self.dataset = dataset
 
@@ -157,12 +155,9 @@
             org_id if org_id is not None and isinstance(org_id, int) else None
         )
         self.has_metrics = has_metrics
-<<<<<<< HEAD
         self.transform_alias_to_input_format = transform_alias_to_input_format
         self.raw_equations = equations
-=======
         self.use_metrics_layer = use_metrics_layer
->>>>>>> 610205ad
         self.auto_fields = auto_fields
         self.functions_acl = set() if functions_acl is None else functions_acl
         self.equation_config = {} if equation_config is None else equation_config
