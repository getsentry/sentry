from collections import defaultdict
from datetime import datetime
from typing import Any, Callable, Dict, List, Mapping, Match, Optional, Set, Tuple, Union, cast

import sentry_sdk
from django.utils.functional import cached_property
from parsimonious.exceptions import ParseError  # type: ignore
from snuba_sdk.aliased_expression import AliasedExpression
from snuba_sdk.column import Column
from snuba_sdk.conditions import And, BooleanCondition, Condition, Op, Or
from snuba_sdk.entity import Entity
from snuba_sdk.expressions import Granularity, Limit, Offset
from snuba_sdk.flags import Turbo
from snuba_sdk.function import CurriedFunction, Function
from snuba_sdk.orderby import Direction, LimitBy, OrderBy
from snuba_sdk.query import Query

from sentry.api.event_search import (
    AggregateFilter,
    ParenExpression,
    SearchBoolean,
    SearchFilter,
    SearchKey,
    SearchValue,
    parse_search_query,
)
from sentry.discover.arithmetic import (
    OperandType,
    Operation,
    categorize_columns,
    is_equation_alias,
    resolve_equation_list,
)
from sentry.exceptions import IncompatibleMetricsQuery, InvalidSearchQuery
from sentry.models import Organization
from sentry.models.project import Project
from sentry.search.events.constants import (
    ARRAY_FIELDS,
    EQUALITY_OPERATORS,
    METRICS_GRANULARITIES,
    METRICS_MAX_LIMIT,
    NO_CONVERSION_FIELDS,
    PROJECT_THRESHOLD_CONFIG_ALIAS,
    TAG_KEY_RE,
    TIMESTAMP_FIELDS,
    VALID_FIELD_PATTERN,
)
from sentry.search.events.datasets.base import DatasetConfig
from sentry.search.events.fields import (
    ColumnArg,
    FunctionDetails,
    MetricsFunction,
    NormalizedArg,
    NumericColumn,
    SnQLArrayCombinator,
    SnQLFunction,
    get_function_alias_with_columns,
    is_function,
    parse_arguments,
    parse_combinator,
)
from sentry.search.events.filter import ParsedTerm, ParsedTerms
from sentry.search.events.types import (
    HistogramParams,
    ParamsType,
    QueryFramework,
    SelectType,
    WhereType,
)
from sentry.sentry_metrics import indexer
from sentry.utils.dates import outside_retention_with_modified_start, to_timestamp
from sentry.utils.snuba import (
    Dataset,
    QueryOutsideRetentionError,
    bulk_snql_query,
    raw_snql_query,
    resolve_column,
)
from sentry.utils.validators import INVALID_ID_DETAILS, INVALID_SPAN_ID, WILDCARD_NOT_ALLOWED


class QueryBuilder:
    """Builds a snql query"""

    def __init__(
        self,
        dataset: Dataset,
        params: ParamsType,
        query: Optional[str] = None,
        selected_columns: Optional[List[str]] = None,
        equations: Optional[List[str]] = None,
        orderby: Optional[List[str]] = None,
        auto_fields: bool = False,
        auto_aggregations: bool = False,
        use_aggregate_conditions: bool = False,
        functions_acl: Optional[List[str]] = None,
        array_join: Optional[str] = None,
        limit: Optional[int] = 50,
        offset: Optional[int] = 0,
        limitby: Optional[Tuple[str, int]] = None,
        turbo: bool = False,
        sample_rate: Optional[float] = None,
        equation_config: Optional[Dict[str, bool]] = None,
    ):
        self.dataset = dataset
        self.params = params
        self.auto_fields = auto_fields
        self.functions_acl = set() if functions_acl is None else functions_acl
        self.equation_config = {} if equation_config is None else equation_config

        # Function is a subclass of CurriedFunction
        self.where: List[WhereType] = []
        self.having: List[WhereType] = []
        # The list of aggregates to be selected
        self.aggregates: List[CurriedFunction] = []
        self.columns: List[SelectType] = []
        self.orderby: List[OrderBy] = []
        self.groupby: List[SelectType] = []
        self.projects_to_filter: Set[int] = set()
        self.function_alias_map: Dict[str, FunctionDetails] = {}

        self.auto_aggregations = auto_aggregations
        self.limit = self.resolve_limit(limit)
        self.offset = None if offset is None else Offset(offset)
        self.turbo = Turbo(turbo)
        self.sample_rate = sample_rate

        self.resolve_column_name = resolve_column(self.dataset)

        (
            self.field_alias_converter,
            self.function_converter,
            self.search_filter_converter,
        ) = self.load_config()

        self.limitby = self.resolve_limitby(limitby)
        self.array_join = None if array_join is None else [self.resolve_column(array_join)]

        self.resolve_query(
            query=query,
            use_aggregate_conditions=use_aggregate_conditions,
            selected_columns=selected_columns,
            equations=equations,
            orderby=orderby,
        )

    def resolve_query(
        self,
        query: Optional[str] = None,
        use_aggregate_conditions: bool = False,
        selected_columns: Optional[List[str]] = None,
        equations: Optional[List[str]] = None,
        orderby: Optional[List[str]] = None,
    ) -> None:
        self.where, self.having = self.resolve_conditions(
            query, use_aggregate_conditions=use_aggregate_conditions
        )
        # params depends on parse_query, and conditions being resolved first since there may be projects in conditions
        self.where += self.resolve_params()
        self.columns = self.resolve_select(selected_columns, equations)
        self.orderby = self.resolve_orderby(orderby)
        self.groupby = self.resolve_groupby()

    def load_config(
        self,
    ) -> Tuple[
        Mapping[str, Callable[[str], SelectType]],
        Mapping[str, SnQLFunction],
        Mapping[str, Callable[[SearchFilter], Optional[WhereType]]],
    ]:
        from sentry.search.events.datasets.discover import DiscoverDatasetConfig
        from sentry.search.events.datasets.metrics import MetricsDatasetConfig
        from sentry.search.events.datasets.sessions import SessionsDatasetConfig

        self.config: DatasetConfig
        if self.dataset in [Dataset.Discover, Dataset.Transactions, Dataset.Events]:
            self.config = DiscoverDatasetConfig(self)
        elif self.dataset == Dataset.Sessions:
            self.config = SessionsDatasetConfig(self)
        elif self.dataset == Dataset.Metrics:
            self.config = MetricsDatasetConfig(self)
        else:
            raise NotImplementedError(f"Data Set configuration not found for {self.dataset}.")

        field_alias_converter = self.config.field_alias_converter
        function_converter = self.config.function_converter
        search_filter_converter = self.config.search_filter_converter

        return field_alias_converter, function_converter, search_filter_converter

    def resolve_limit(self, limit: Optional[int]) -> Optional[Limit]:
        return None if limit is None else Limit(limit)

    def resolve_limitby(self, limitby: Optional[Tuple[str, int]]) -> Optional[LimitBy]:
        if limitby is None:
            return None

        column, count = limitby
        resolved = self.resolve_column(column)

        if isinstance(resolved, Column):
            return LimitBy([resolved], count)

        # TODO: Limit By can only operate on a `Column`. This has the implication
        # that non aggregate transforms are not allowed in the order by clause.
        raise InvalidSearchQuery(f"{column} used in a limit by but is not a column.")

    def resolve_where(self, parsed_terms: ParsedTerms) -> List[WhereType]:
        """Given a list of parsed terms, construct their equivalent snql where
        conditions. filtering out any aggregates"""
        where_conditions: List[WhereType] = []
        for term in parsed_terms:
            if isinstance(term, SearchFilter):
                condition = self.format_search_filter(term)
                if condition:
                    where_conditions.append(condition)

        return where_conditions

    def resolve_having(
        self, parsed_terms: ParsedTerms, use_aggregate_conditions: bool
    ) -> List[WhereType]:
        """Given a list of parsed terms, construct their equivalent snql having
        conditions, filtering only for aggregate conditions"""

        if not use_aggregate_conditions:
            return []

        having_conditions: List[WhereType] = []
        for term in parsed_terms:
            if isinstance(term, AggregateFilter):
                condition = self.convert_aggregate_filter_to_condition(term)
                if condition:
                    having_conditions.append(condition)

        return having_conditions

    def resolve_conditions(
        self,
        query: Optional[str],
        use_aggregate_conditions: bool,
    ) -> Tuple[List[WhereType], List[WhereType]]:
        parsed_terms = self.parse_query(query)

        self.has_or_condition = any(SearchBoolean.is_or_operator(term) for term in parsed_terms)
        if any(
            isinstance(term, ParenExpression) or SearchBoolean.is_operator(term)
            for term in parsed_terms
        ):
            where, having = self.resolve_boolean_conditions(parsed_terms, use_aggregate_conditions)
        else:
            where = self.resolve_where(parsed_terms)
            having = self.resolve_having(parsed_terms, use_aggregate_conditions)
        return where, having

    def resolve_boolean_conditions(
        self, terms: ParsedTerms, use_aggregate_conditions: bool
    ) -> Tuple[List[WhereType], List[WhereType]]:
        if len(terms) == 1:
            return self.resolve_boolean_condition(terms[0], use_aggregate_conditions)

        # Filter out any ANDs since we can assume anything without an OR is an AND. Also do some
        # basic sanitization of the query: can't have two operators next to each other, and can't
        # start or end a query with an operator.
        prev: Union[ParsedTerm, None] = None
        new_terms = []
        term = None
        for term in terms:
            if prev:
                if SearchBoolean.is_operator(prev) and SearchBoolean.is_operator(term):
                    raise InvalidSearchQuery(
                        f"Missing condition in between two condition operators: '{prev} {term}'"
                    )
            else:
                if SearchBoolean.is_operator(term):
                    raise InvalidSearchQuery(
                        f"Condition is missing on the left side of '{term}' operator"
                    )

            if term != SearchBoolean.BOOLEAN_AND:
                new_terms.append(term)

            prev = term

        if term is not None and SearchBoolean.is_operator(term):
            raise InvalidSearchQuery(f"Condition is missing on the right side of '{term}' operator")
        terms = new_terms

        # We put precedence on AND, which sort of counter-intuitively means we have to split the query
        # on ORs first, so the ANDs are grouped together. Search through the query for ORs and split the
        # query on each OR.
        # We want to maintain a binary tree, so split the terms on the first OR we can find and recurse on
        # the two sides. If there is no OR, split the first element out to AND
        index = None
        lhs, rhs = None, None
        operator = None
        try:
            index = terms.index(SearchBoolean.BOOLEAN_OR)
            lhs, rhs = terms[:index], terms[index + 1 :]
            operator = Or
        except Exception:
            lhs, rhs = terms[:1], terms[1:]
            operator = And

        lhs_where, lhs_having = self.resolve_boolean_conditions(lhs, use_aggregate_conditions)
        rhs_where, rhs_having = self.resolve_boolean_conditions(rhs, use_aggregate_conditions)

        if operator == Or and (lhs_where or rhs_where) and (lhs_having or rhs_having):
            raise InvalidSearchQuery(
                "Having an OR between aggregate filters and normal filters is invalid."
            )

        where = self._combine_conditions(lhs_where, rhs_where, operator)
        having = self._combine_conditions(lhs_having, rhs_having, operator)

        return where, having

    def resolve_boolean_condition(
        self, term: ParsedTerm, use_aggregate_conditions: bool
    ) -> Tuple[List[WhereType], List[WhereType]]:
        if isinstance(term, ParenExpression):
            return self.resolve_boolean_conditions(term.children, use_aggregate_conditions)

        where, having = [], []

        if isinstance(term, SearchFilter):
            where = self.resolve_where([term])
        elif isinstance(term, AggregateFilter):
            having = self.resolve_having([term], use_aggregate_conditions)

        return where, having

    def resolve_params(self) -> List[WhereType]:
        """Keys included as url params take precedent if same key is included in search
        They are also considered safe and to have had access rules applied unlike conditions
        from the query string.
        """
        conditions = []

        # start/end are required so that we can run a query in a reasonable amount of time
        if "start" not in self.params or "end" not in self.params:
            raise InvalidSearchQuery("Cannot query without a valid date range")

        start: datetime
        end: datetime
        start, end = self.params["start"], self.params["end"]  # type: ignore
        # Update start to be within retention
        expired, start = outside_retention_with_modified_start(
            start, end, Organization(self.params.get("organization_id"))
        )

        # TODO: this validation should be done when we create the params dataclass instead
        assert isinstance(start, datetime) and isinstance(
            end, datetime
        ), "Both start and end params must be datetime objects"
        project_id: List[int] = self.params.get("project_id", [])  # type: ignore
        assert all(
            isinstance(project_id, int) for project_id in project_id
        ), "All project id params must be ints"
        if expired:
            raise QueryOutsideRetentionError(
                "Invalid date range. Please try a more recent date range."
            )

        conditions.append(Condition(self.column("timestamp"), Op.GTE, start))
        conditions.append(Condition(self.column("timestamp"), Op.LT, end))

        if "project_id" in self.params:
            conditions.append(
                Condition(
                    self.column("project_id"),
                    Op.IN,
                    self.params["project_id"],
                )
            )

        if "environment" in self.params:
            term = SearchFilter(
                SearchKey("environment"), "=", SearchValue(self.params["environment"])
            )
            condition = self._environment_filter_converter(term)
            if condition:
                conditions.append(condition)

        return conditions

    def resolve_select(
        self, selected_columns: Optional[List[str]], equations: Optional[List[str]]
    ) -> List[SelectType]:
        """Given a public list of discover fields, construct the corresponding
        list of Snql Columns or Functions. Duplicate columns are ignored
        """

        if selected_columns is None:
            return []

        resolved_columns = []
        stripped_columns = [column.strip() for column in set(selected_columns)]

        if equations:
            _, _, parsed_equations = resolve_equation_list(
                equations, stripped_columns, use_snql=True, **self.equation_config
            )
            for index, parsed_equation in enumerate(parsed_equations):
                resolved_equation = self.resolve_equation(
                    parsed_equation.equation, f"equation[{index}]"
                )
                resolved_columns.append(resolved_equation)
                if parsed_equation.contains_functions:
                    self.aggregates.append(resolved_equation)

        # Add threshold config alias if there's a function that depends on it
        # TODO: this should be replaced with an explicit request for the project_threshold_config as a column
        for column in self.config.custom_threshold_columns:
            if (
                column in stripped_columns
                and PROJECT_THRESHOLD_CONFIG_ALIAS not in stripped_columns
            ):
                stripped_columns.append(PROJECT_THRESHOLD_CONFIG_ALIAS)
                break

        for column in stripped_columns:
            if column == "":
                continue
            # need to make sure the column is resolved with the appropriate alias
            # because the resolved snuba name may be different
            resolved_column = self.resolve_column(column, alias=True)
            if resolved_column not in self.columns:
                resolved_columns.append(resolved_column)

        # Happens after resolving columns to check if there any aggregates
        if self.auto_fields:
            # Ensure fields we require to build a functioning interface
            # are present.
            if not self.aggregates and "id" not in stripped_columns:
                resolved_columns.append(self.resolve_column("id", alias=True))
                stripped_columns.append("id")
            if "id" in stripped_columns and "project.id" not in stripped_columns:
                resolved_columns.append(self.resolve_column("project.name", alias=True))

        return resolved_columns

    def resolve_field(self, raw_field: str, alias: bool = False) -> Column:
        """Given a public field, resolve the alias based on the Query's
        dataset and return the Snql Column
        """
        tag_match = TAG_KEY_RE.search(raw_field)
        field = tag_match.group("tag") if tag_match else raw_field

        if VALID_FIELD_PATTERN.match(field):
            return self.aliased_column(raw_field) if alias else self.column(raw_field)
        else:
            raise InvalidSearchQuery(f"Invalid characters in field {field}")

    def resolve_field_alias(self, alias: str) -> SelectType:
        """Given a field alias, convert it to its corresponding snql"""
        converter = self.field_alias_converter.get(alias)
        if not converter:
            raise NotImplementedError(f"{alias} not implemented in snql field parsing yet")
        return converter(alias)

    def resolve_function(
        self,
        function: str,
        match: Optional[Match[str]] = None,
        resolve_only: bool = False,
        overwrite_alias: Optional[str] = None,
    ) -> SelectType:
        """Given a public function, resolve to the corresponding Snql function


        :param function: the public alias for a function eg. "p50(transaction.duration)"
        :param match: the Match so we don't have to run the regex twice
        :param resolve_only: whether we should add the aggregate to self.aggregates
        :param overwrite_alias: ignore the alias in the parsed_function and use this string instead
        """
        if match is None:
            match = is_function(function)

        if not match:
            raise InvalidSearchQuery(f"Invalid characters in field {function}")

        name, combinator_name, parsed_arguments, alias = self.parse_function(match)
        if overwrite_alias is not None:
            alias = overwrite_alias

        snql_function = self.function_converter[name]

        combinator = snql_function.find_combinator(combinator_name)

        if combinator_name is not None and combinator is None:
            raise InvalidSearchQuery(
                f"{snql_function.name}: no support for the -{combinator_name} combinator"
            )

        if not snql_function.is_accessible(self.functions_acl, combinator):
            raise InvalidSearchQuery(f"{snql_function.name}: no access to private function")

        combinator_applied = False

        arguments = snql_function.format_as_arguments(
            name, parsed_arguments, self.params, combinator
        )

        self.function_alias_map[alias] = FunctionDetails(function, snql_function, arguments.copy())

        for arg in snql_function.args:
            if isinstance(arg, ColumnArg):
                if (
                    arguments[arg.name] in NumericColumn.numeric_array_columns
                    and isinstance(arg, NumericColumn)
                    and not isinstance(combinator, SnQLArrayCombinator)
                ):
                    arguments[arg.name] = Function(
                        "arrayJoin", [self.resolve_column(arguments[arg.name])]
                    )
                else:
                    arguments[arg.name] = self.resolve_column(arguments[arg.name])
            if combinator is not None and combinator.is_applicable(arg.name):
                arguments[arg.name] = combinator.apply(arguments[arg.name])
                combinator_applied = True

        if combinator and not combinator_applied:
            raise InvalidSearchQuery("Invalid combinator: Arguments passed were incompatible")

        resolved_function = self.resolve_snql_function(
            snql_function, arguments, alias, resolve_only
        )
        if resolved_function is not None:
            return resolved_function

        return snql_function.snql_column(arguments, alias)

    def resolve_snql_function(
        self,
        snql_function: SnQLFunction,
        arguments: Mapping[str, NormalizedArg],
        alias: str,
        resolve_only: bool,
    ) -> Optional[SelectType]:
        if snql_function.snql_aggregate is not None:
            if not resolve_only:
                self.aggregates.append(snql_function.snql_aggregate(arguments, alias))
            return snql_function.snql_aggregate(arguments, alias)
        return None

    def resolve_division(self, dividend: SelectType, divisor: SelectType, alias: str) -> SelectType:
        return Function(
            "if",
            [
                Function(
                    "greater",
                    [divisor, 0],
                ),
                Function(
                    "divide",
                    [
                        dividend,
                        divisor,
                    ],
                ),
                None,
            ],
            alias,
        )

    def resolve_equation(self, equation: Operation, alias: Optional[str] = None) -> SelectType:
        """Convert this tree of Operations to the equivalent snql functions"""
        lhs = self._resolve_equation_operand(equation.lhs)
        rhs = self._resolve_equation_operand(equation.rhs)
        if equation.operator == "divide":
            rhs = Function("nullIf", [rhs, 0])
        return Function(equation.operator, [lhs, rhs], alias)

    def resolve_orderby(self, orderby: Optional[Union[List[str], str]]) -> List[OrderBy]:
        """Given a list of public aliases, optionally prefixed by a `-` to
        represent direction, construct a list of Snql Orderbys
        """
        validated: List[OrderBy] = []

        if orderby is None:
            return validated

        if isinstance(orderby, str):
            if not orderby:
                return validated

            orderby = [orderby]

        orderby_columns: List[str] = orderby if orderby else []

        resolved_orderby: Union[str, SelectType, None]
        for orderby in orderby_columns:
            bare_orderby = orderby.lstrip("-")
            try:
                if is_equation_alias(bare_orderby):
                    resolved_orderby = bare_orderby
                else:
                    resolved_orderby = self.resolve_column(bare_orderby)
            except (NotImplementedError, IncompatibleMetricsQuery):
                resolved_orderby = None

            direction = Direction.DESC if orderby.startswith("-") else Direction.ASC

            if is_function(bare_orderby) and (
                isinstance(resolved_orderby, Function)
                or isinstance(resolved_orderby, CurriedFunction)
            ):
                bare_orderby = resolved_orderby.alias

            for selected_column in self.columns:
                if isinstance(selected_column, Column) and selected_column == resolved_orderby:
                    validated.append(OrderBy(selected_column, direction))
                    break

                elif (
                    isinstance(selected_column, AliasedExpression)
                    and selected_column.alias == bare_orderby
                ):
                    # We cannot directly order by an `AliasedExpression`.
                    # Instead, we order by the column inside.
                    validated.append(OrderBy(selected_column.exp, direction))
                    break

                elif (
                    isinstance(selected_column, CurriedFunction)
                    and selected_column.alias == bare_orderby
                ):
                    validated.append(OrderBy(selected_column, direction))
                    break

        if len(validated) == len(orderby_columns):
            return validated

        # TODO: This is no longer true, can order by fields that aren't selected, keeping
        # for now so we're consistent with the existing functionality
        raise InvalidSearchQuery("Cannot sort by a field that is not selected.")

    def resolve_column(self, field: str, alias: bool = False) -> SelectType:
        """Given a public field, construct the corresponding Snql, this
        function will determine the type of the field alias, whether its a
        column, field alias or function and call the corresponding resolver

        :param field: The public field string to resolve into Snql. This may
                      be a column, field alias, or even a function.
        :param alias: Whether or not the resolved column is aliased to the
                      original name. If false, it may still have an alias
                      but is not guaranteed.
        """
        match = is_function(field)
        if match:
            return self.resolve_function(field, match)
        elif self.is_field_alias(field):
            return self.resolve_field_alias(field)
        else:
            return self.resolve_field(field, alias=alias)

    def resolve_groupby(self) -> List[SelectType]:
        if self.aggregates:
            self.validate_aggregate_arguments()
            return [
                c
                for c in self.columns
                if c not in self.aggregates and not self.is_equation_column(c)
            ]
        else:
            return []

    @property
    def flattened_having(self) -> List[Condition]:
        """Return self.having as a flattened list ignoring boolean operators
        This is because self.having can have a mix of BooleanConditions and Conditions. And each BooleanCondition can in
        turn be a mix of either type.
        """
        flattened: List[Condition] = []
        boolean_conditions: List[BooleanCondition] = []

        for condition in self.having:
            if isinstance(condition, Condition):
                flattened.append(condition)
            elif isinstance(condition, BooleanCondition):
                boolean_conditions.append(condition)

        while len(boolean_conditions) > 0:
            boolean_condition = boolean_conditions.pop()
            for condition in boolean_condition.conditions:
                if isinstance(condition, Condition):
                    flattened.append(condition)
                elif isinstance(condition, BooleanCondition):
                    boolean_conditions.append(condition)

        return flattened

    @cached_property  # type: ignore
    def project_slugs(self) -> Mapping[str, int]:
        project_ids = cast(List[int], self.params.get("project_id", []))

        if len(project_ids) > 0:
            project_slugs = Project.objects.filter(id__in=project_ids)
        else:
            project_slugs = []

        return {p.slug: p.id for p in project_slugs}

    def validate_having_clause(self) -> None:
        """Validate that the functions in having are selected columns

        Skipped if auto_aggregations are enabled, and at least one other aggregate is selected
        This is so we don't change grouping suddenly
        """

        conditions = self.flattened_having
        if self.auto_aggregations and self.aggregates:
            for condition in conditions:
                lhs = condition.lhs
                if isinstance(lhs, CurriedFunction) and lhs not in self.columns:
                    self.columns.append(lhs)
                    self.aggregates.append(lhs)
            return
        # If auto aggregations is disabled or aggregations aren't present in the first place we throw an error
        else:
            error_extra = ", and could not be automatically added" if self.auto_aggregations else ""
            for condition in conditions:
                lhs = condition.lhs
                if isinstance(lhs, CurriedFunction) and lhs not in self.columns:
                    raise InvalidSearchQuery(
                        "Aggregate {} used in a condition but is not a selected column{}.".format(
                            lhs.alias,
                            error_extra,
                        )
                    )

    def validate_aggregate_arguments(self) -> None:
        for column in self.columns:
            if column in self.aggregates:
                continue
            conflicting_functions: List[CurriedFunction] = []
            for aggregate in self.aggregates:
                if column in aggregate.parameters:
                    conflicting_functions.append(aggregate)
            if conflicting_functions:
                # The first two functions and then a trailing count of remaining functions
                function_msg = ", ".join(
                    [self.get_public_alias(function) for function in conflicting_functions[:2]]
                ) + (
                    f" and {len(conflicting_functions) - 2} more."
                    if len(conflicting_functions) > 2
                    else ""
                )
                alias = column.name if type(column) == Column else column.alias
                raise InvalidSearchQuery(
                    f"A single field cannot be used both inside and outside a function in the same query. To use {alias} you must first remove the function(s): {function_msg}"
                )

    # General helper methods
    def aliased_column(self, name: str) -> SelectType:
        """Given an unresolved sentry name and an expected alias, return a snql
        column that will be aliased to the expected alias.

        :param name: The unresolved sentry name.
        :param alias: The expected alias in the result.
        """

        # TODO: This method should use an aliased column from the SDK once
        # that is available to skip these hacks that we currently have to
        # do aliasing.
        resolved = self.resolve_column_name(name)
        column = Column(resolved)

        # If the expected alias is identical to the resolved snuba column,
        # no need to do this aliasing trick.
        #
        # Additionally, tags of the form `tags[...]` can't be aliased again
        # because it confuses the sdk.
        if name == resolved:
            return column

        # If the expected aliases differs from the resolved snuba column,
        # make sure to alias the expression appropriately so we get back
        # the column with the correct names.
        return AliasedExpression(column, name)

    def column(self, name: str) -> Column:
        """Given an unresolved sentry name and return a snql column.

        :param name: The unresolved sentry name.
        """
        resolved_column = self.resolve_column_name(name)
        return Column(resolved_column)

    # Query filter helper methods
    def add_conditions(self, conditions: List[Condition]) -> None:
        self.where += conditions

    def parse_query(self, query: Optional[str]) -> ParsedTerms:
        """Given a user's query, string construct a list of filters that can be
        then used to construct the conditions of the Query"""
        if query is None:
            return []

        try:
            parsed_terms = parse_search_query(query, params=self.params)
        except ParseError as e:
            raise InvalidSearchQuery(f"Parse error: {e.expr.name} (column {e.column():d})")

        if not parsed_terms:
            return []

        return parsed_terms

    def format_search_filter(self, term: SearchFilter) -> Optional[WhereType]:
        """For now this function seems a bit redundant inside QueryFilter but
        most of the logic from the existing format_search_filter hasn't been
        converted over yet
        """
        name = term.key.name

        converted_filter = self.convert_search_filter_to_condition(
            SearchFilter(
                # We want to use group_id elsewhere so shouldn't be removed from the dataset
                # but if a user has a tag with the same name we want to make sure that works
                SearchKey("tags[group_id]" if name == "group_id" else name),
                term.operator,
                term.value,
            )
        )
        return converted_filter if converted_filter else None

    def _combine_conditions(
        self, lhs: List[WhereType], rhs: List[WhereType], operator: Union[And, Or]
    ) -> List[WhereType]:
        combined_conditions = [
            conditions[0] if len(conditions) == 1 else And(conditions=conditions)
            for conditions in [lhs, rhs]
            if len(conditions) > 0
        ]
        length = len(combined_conditions)
        if length == 0:
            return []
        elif len(combined_conditions) == 1:
            return combined_conditions
        else:
            return [operator(conditions=combined_conditions)]

    def convert_aggregate_filter_to_condition(
        self, aggregate_filter: AggregateFilter
    ) -> Optional[WhereType]:
        name = aggregate_filter.key.name
        value = aggregate_filter.value.value

        value = (
            int(to_timestamp(value))
            if isinstance(value, datetime) and name != "timestamp"
            else value
        )

        if aggregate_filter.operator in {"=", "!="} and value == "":
            operator = Op.IS_NULL if aggregate_filter.operator == "=" else Op.IS_NOT_NULL
            return Condition(name, operator)

        # When resolving functions in conditions we don't want to add them to the list of aggregates
        function = self.resolve_function(name, resolve_only=True)

        return Condition(function, Op(aggregate_filter.operator), value)

    def convert_search_filter_to_condition(
        self,
        search_filter: SearchFilter,
    ) -> Optional[WhereType]:
        name = search_filter.key.name

        if name in NO_CONVERSION_FIELDS:
            return None

        converter = self.search_filter_converter.get(name, self._default_filter_converter)
        return converter(search_filter)

    def _default_filter_converter(self, search_filter: SearchFilter) -> Optional[WhereType]:
        name = search_filter.key.name
        operator = search_filter.operator
        value = search_filter.value.value

        lhs = self.resolve_column(name)

        if name in ARRAY_FIELDS:
            if search_filter.value.is_wildcard():
                # TODO: There are rare cases where this chaining don't
                # work. For example, a wildcard like '\**' will incorrectly
                # be replaced with '\%%'.
                return Condition(
                    lhs,
                    Op.LIKE if operator == "=" else Op.NOT_LIKE,
                    # Slashes have to be double escaped so they are
                    # interpreted as a string literal.
                    search_filter.value.raw_value.replace("\\", "\\\\")
                    .replace("%", "\\%")
                    .replace("_", "\\_")
                    .replace("*", "%"),
                )
            elif name in ARRAY_FIELDS and search_filter.is_in_filter:
                return Condition(
                    Function("hasAny", [self.column(name), value]),
                    Op.EQ if operator == "IN" else Op.NEQ,
                    1,
                )
            elif name in ARRAY_FIELDS and search_filter.value.raw_value == "":
                return Condition(
                    Function("notEmpty", [self.column(name)]),
                    Op.EQ if operator == "!=" else Op.NEQ,
                    1,
                )

        # timestamp{,.to_{hour,day}} need a datetime string
        # last_seen needs an integer
        if isinstance(value, datetime) and name not in TIMESTAMP_FIELDS:
            value = int(to_timestamp(value)) * 1000

        if name in {"trace.span", "trace.parent_span"}:
            if search_filter.value.is_wildcard():
                raise InvalidSearchQuery(WILDCARD_NOT_ALLOWED.format(name))
            if not search_filter.value.is_span_id():
                raise InvalidSearchQuery(INVALID_SPAN_ID.format(name))

        # Validate event ids and trace ids are uuids
        if name in {"id", "trace"}:
            if search_filter.value.is_wildcard():
                raise InvalidSearchQuery(WILDCARD_NOT_ALLOWED.format(name))
            elif not search_filter.value.is_event_id():
                label = "Filter ID" if name == "id" else "Filter Trace ID"
                raise InvalidSearchQuery(INVALID_ID_DETAILS.format(label))

        if name in TIMESTAMP_FIELDS:
            if (
                operator in ["<", "<="]
                and value < self.params["start"]
                or operator in [">", ">="]
                and value > self.params["end"]
            ):
                raise InvalidSearchQuery(
                    "Filter on timestamp is outside of the selected date range."
                )

        # Tags are never null, but promoted tags are columns and so can be null.
        # To handle both cases, use `ifNull` to convert to an empty string and
        # compare so we need to check for empty values.
        if isinstance(lhs, Column) and lhs.subscriptable == "tags":
            if operator not in ["IN", "NOT IN"] and not isinstance(value, str):
                sentry_sdk.set_tag("query.lhs", lhs)
                sentry_sdk.set_tag("query.rhs", value)
                sentry_sdk.capture_message("Tag value was not a string", level="error")
                value = str(value)
            lhs = Function("ifNull", [lhs, ""])

        # Handle checks for existence
        if search_filter.operator in ("=", "!=") and search_filter.value.value == "":
            if search_filter.key.is_tag:
                return Condition(lhs, Op(search_filter.operator), value)
            else:
                # If not a tag, we can just check that the column is null.
                return Condition(Function("isNull", [lhs]), Op(search_filter.operator), 1)

        is_null_condition = None
        # TODO(wmak): Skip this for all non-nullable keys not just event.type
        if (
            search_filter.operator in ("!=", "NOT IN")
            and not search_filter.key.is_tag
            and name != "event.type"
        ):
            # Handle null columns on inequality comparisons. Any comparison
            # between a value and a null will result to null, so we need to
            # explicitly check for whether the condition is null, and OR it
            # together with the inequality check.
            # We don't need to apply this for tags, since if they don't exist
            # they'll always be an empty string.
            is_null_condition = Condition(Function("isNull", [lhs]), Op.EQ, 1)

        if search_filter.value.is_wildcard():
            condition = Condition(
                Function("match", [lhs, f"(?i){value}"]),
                Op(search_filter.operator),
                1,
            )
        else:
            condition = Condition(lhs, Op(search_filter.operator), value)

        if is_null_condition:
            return Or(conditions=[is_null_condition, condition])
        else:
            return condition

    def _environment_filter_converter(self, search_filter: SearchFilter) -> Optional[WhereType]:
        # conditions added to env_conditions can be OR'ed
        env_conditions = []
        value = search_filter.value.value
        values_set = set(value if isinstance(value, (list, tuple)) else [value])
        # sorted for consistency
        values = sorted(f"{value}" for value in values_set)
        environment = self.column("environment")
        # the "no environment" environment is null in snuba
        if "" in values:
            values.remove("")
            operator = Op.IS_NULL if search_filter.operator == "=" else Op.IS_NOT_NULL
            env_conditions.append(Condition(environment, operator))
        if len(values) == 1:
            operator = Op.EQ if search_filter.operator in EQUALITY_OPERATORS else Op.NEQ
            env_conditions.append(Condition(environment, operator, values.pop()))
        elif values:
            operator = Op.IN if search_filter.operator in EQUALITY_OPERATORS else Op.NOT_IN
            env_conditions.append(Condition(environment, operator, values))
        if len(env_conditions) > 1:
            return Or(conditions=env_conditions)
        else:
            return env_conditions[0]

    # Query Fields helper methods
    def _resolve_equation_operand(self, operand: OperandType) -> Union[SelectType, float]:
        if isinstance(operand, Operation):
            return self.resolve_equation(operand)
        elif isinstance(operand, float):
            return operand
        else:
            return self.resolve_column(operand)

    def is_equation_column(self, column: SelectType) -> bool:
        """Equations are only ever functions, and shouldn't be literals so we
        need to check that the column is a Function
        """
        return isinstance(column, CurriedFunction) and is_equation_alias(column.alias)

    def is_column_function(self, column: SelectType) -> bool:
        return isinstance(column, CurriedFunction) and column not in self.aggregates

        # TODO: This is no longer true, can order by fields that aren't selected, keeping
        # for now so we're consistent with the existing functionality
        raise InvalidSearchQuery("Cannot sort by a field that is not selected.")

    def is_field_alias(self, field: str) -> bool:
        """Given a public field, check if it's a field alias"""
        return field in self.field_alias_converter

    def is_function(self, function: str) -> bool:
        """ "Given a public field, check if it's a supported function"""
        return function in self.function_converter

    def parse_function(self, match: Match[str]) -> Tuple[str, Optional[str], List[str], str]:
        """Given a FUNCTION_PATTERN match, seperate the function name, arguments
        and alias out
        """
        raw_function = match.group("function")
        function, combinator = parse_combinator(raw_function)

        if not self.is_function(function):
            raise InvalidSearchQuery(f"{function} is not a valid function")

        arguments = parse_arguments(function, match.group("columns"))
        alias: Union[str, Any, None] = match.group("alias")

        if alias is None:
            alias = get_function_alias_with_columns(raw_function, arguments)

        return (function, combinator, arguments, alias)

    def get_public_alias(self, function: CurriedFunction) -> str:
        """Given a function resolved by QueryBuilder, get the public alias of that function

        ie. any_user_display -> any(user_display)
        """
        return self.function_alias_map[function.alias].field  # type: ignore

    def get_snql_query(self) -> Query:
        self.validate_having_clause()

        return Query(
            dataset=self.dataset.value,
            match=Entity(self.dataset.value, sample=self.sample_rate),
            select=self.columns,
            array_join=self.array_join,
            where=self.where,
            having=self.having,
            groupby=self.groupby,
            orderby=self.orderby,
            limit=self.limit,
            offset=self.offset,
            limitby=self.limitby,
            turbo=self.turbo,
        )

    def run_query(self, referrer: str, use_cache: bool = False) -> Any:
        return raw_snql_query(self.get_snql_query(), referrer, use_cache)


class UnresolvedQuery(QueryBuilder):
    def __init__(
        self,
        dataset: Dataset,
        params: ParamsType,
        query: Optional[str] = None,
        selected_columns: Optional[List[str]] = None,
        equations: Optional[List[str]] = None,
        auto_fields: bool = False,
        auto_aggregations: bool = False,
        functions_acl: Optional[List[str]] = None,
        array_join: Optional[str] = None,
        limit: Optional[int] = 50,
        offset: Optional[int] = 0,
        limitby: Optional[Tuple[str, int]] = None,
        turbo: bool = False,
        sample_rate: Optional[float] = None,
        equation_config: Optional[Dict[str, bool]] = None,
    ):
        super().__init__(
            dataset=dataset,
            params=params,
            query=query,
            selected_columns=selected_columns,
            equations=equations,
            auto_fields=auto_fields,
            auto_aggregations=auto_aggregations,
            functions_acl=functions_acl,
            array_join=array_join,
            limit=limit,
            offset=offset,
            limitby=limitby,
            turbo=turbo,
            sample_rate=sample_rate,
            equation_config=equation_config,
        )

    def resolve_query(
        self,
        query: Optional[str] = None,
        use_aggregate_conditions: bool = False,
        selected_columns: Optional[List[str]] = None,
        equations: Optional[List[str]] = None,
        orderby: Optional[List[str]] = None,
    ) -> None:
        pass


class TimeseriesQueryBuilder(UnresolvedQuery):
    time_column = Column("time")

    def __init__(
        self,
        dataset: Dataset,
        params: ParamsType,
        interval: int,
        query: Optional[str] = None,
        selected_columns: Optional[List[str]] = None,
        equations: Optional[List[str]] = None,
        functions_acl: Optional[List[str]] = None,
        limit: Optional[int] = 10000,
    ):
        super().__init__(
            dataset,
            params,
            query=query,
            selected_columns=selected_columns,
            equations=equations,
            auto_fields=False,
            functions_acl=functions_acl,
            equation_config={"auto_add": True, "aggregates_only": True},
        )

        self.granularity = Granularity(interval)

        self.limit = None if limit is None else Limit(limit)

        # This is a timeseries, the groupby will always be time
        self.groupby = [self.time_column]

    def resolve_query(
        self,
        query: Optional[str] = None,
        use_aggregate_conditions: bool = False,
        selected_columns: Optional[List[str]] = None,
        equations: Optional[List[str]] = None,
        orderby: Optional[List[str]] = None,
    ) -> None:
        self.where, self.having = self.resolve_conditions(query, use_aggregate_conditions=False)

        # params depends on parse_query, and conditions being resolved first since there may be projects in conditions
        self.where += self.resolve_params()
        self.columns = self.resolve_select(selected_columns, equations)

    @property
    def select(self) -> List[SelectType]:
        if not self.aggregates:
            raise InvalidSearchQuery("Cannot query a timeseries without a Y-Axis")
        # Casting for now since QueryFields/QueryFilter are only partially typed
        return self.aggregates

    def get_snql_query(self) -> Query:
        return Query(
            dataset=self.dataset.value,
            match=Entity(self.dataset.value),
            select=self.select,
            where=self.where,
            having=self.having,
            groupby=self.groupby,
            orderby=[OrderBy(self.time_column, Direction.ASC)],
            granularity=self.granularity,
            limit=self.limit,
        )

    def run_query(self, referrer: str, use_cache: bool = False) -> Any:
        return raw_snql_query(self.get_snql_query(), referrer, use_cache)


class TopEventsQueryBuilder(TimeseriesQueryBuilder):
    """Create one of two top events queries, which is used for the Top Period &
    Top Daily displays

    This builder requires a Snuba response dictionary that already contains
    the top events for the parameters being queried. eg.
    `[{transaction: foo, count: 100}, {transaction: bar, count:50}]`

    Two types of queries can be constructed through this builder:

    First getting each timeseries for each top event (other=False). Which
    roughly results in a query like the one below. The Groupby allow us to
    get additional rows per time window for each transaction. And the Where
    clause narrows the results to those in the top events:
    ```
        SELECT
            transaction, count(), time
        FROM
            discover
        GROUP BY
            transaction, time
        WHERE
            transaction IN ['foo', 'bar']
    ```

    Secondly This builder can also be used for getting a single timeseries
    for all events not in the top (other=True). Which is done by taking the
    previous query, dropping the groupby, and negating the condition eg.
    ```
        SELECT
            count(), time
        FROM
            discover
        GROUP BY
            time
        WHERE
            transaction NOT IN ['foo', 'bar']
    ```
    """

    def __init__(
        self,
        dataset: Dataset,
        params: ParamsType,
        interval: int,
        top_events: List[Dict[str, Any]],
        other: bool = False,
        query: Optional[str] = None,
        selected_columns: Optional[List[str]] = None,
        timeseries_columns: Optional[List[str]] = None,
        equations: Optional[List[str]] = None,
        functions_acl: Optional[List[str]] = None,
        limit: Optional[int] = 10000,
    ):
        selected_columns = [] if selected_columns is None else selected_columns
        timeseries_columns = [] if timeseries_columns is None else timeseries_columns
        equations = [] if equations is None else equations
        timeseries_equations, timeseries_functions = categorize_columns(timeseries_columns)
        super().__init__(
            dataset,
            params,
            interval=interval,
            query=query,
            selected_columns=list(set(selected_columns + timeseries_functions)),
            equations=list(set(equations + timeseries_equations)),
            functions_acl=functions_acl,
            limit=limit,
        )

        self.fields: List[str] = selected_columns if selected_columns is not None else []

        if (conditions := self.resolve_top_event_conditions(top_events, other)) is not None:
            self.where.append(conditions)

        if not other:
            self.groupby.extend(
                [column for column in self.columns if column not in self.aggregates]
            )

    @property
    def translated_groupby(self) -> List[str]:
        """Get the names of the groupby columns to create the series names"""
        translated = []
        for groupby in self.groupby:
            if groupby == self.time_column:
                continue
            if isinstance(groupby, (CurriedFunction, AliasedExpression)):
                translated.append(groupby.alias)
            else:
                translated.append(groupby.name)
        # sorted so the result key is consistent
        return sorted(translated)

    def resolve_top_event_conditions(
        self, top_events: List[Dict[str, Any]], other: bool
    ) -> Optional[WhereType]:
        """Given a list of top events construct the conditions"""
        conditions = []
        for field in self.fields:
            # If we have a project field, we need to limit results by project so we don't hit the result limit
            if field in ["project", "project.id"] and top_events:
                # Iterate through the existing conditions to find the project one
                # the project condition is a requirement of queries so there should always be one
                project_condition = [
                    condition
                    for condition in self.where
                    if type(condition) == Condition and condition.lhs == self.column("project_id")
                ][0]
                self.where.remove(project_condition)
                if field == "project":
                    projects = list({self.project_slugs[event["project"]] for event in top_events})
                else:
                    projects = list({event["project.id"] for event in top_events})
                self.where.append(Condition(self.column("project_id"), Op.IN, projects))
                continue

            resolved_field = self.resolve_column(field)

            values: Set[Any] = set()
            for event in top_events:
                if field in event:
                    alias = field
                elif self.is_column_function(resolved_field) and resolved_field.alias in event:
                    alias = resolved_field.alias
                else:
                    continue

                # Note that because orderby shouldn't be an array field its not included in the values
                if isinstance(event.get(alias), list):
                    continue
                else:
                    values.add(event.get(alias))
            values_list = list(values)

            if values_list:
                if field == "timestamp" or field.startswith("timestamp.to_"):
                    if not other:
                        # timestamp fields needs special handling, creating a big OR instead
                        function, operator = Or, Op.EQ
                    else:
                        # Needs to be a big AND when negated
                        function, operator = And, Op.NEQ
                    if len(values_list) > 1:
                        conditions.append(
                            function(
                                conditions=[
                                    Condition(resolved_field, operator, value)
                                    for value in sorted(values_list)
                                ]
                            )
                        )
                    else:
                        conditions.append(Condition(resolved_field, operator, values_list[0]))
                elif None in values_list:
                    # one of the values was null, but we can't do an in with null values, so split into two conditions
                    non_none_values = [value for value in values_list if value is not None]
                    null_condition = Condition(
                        Function("isNull", [resolved_field]), Op.EQ if not other else Op.NEQ, 1
                    )
                    if non_none_values:
                        non_none_condition = Condition(
                            resolved_field, Op.IN if not other else Op.NOT_IN, non_none_values
                        )
                        if not other:
                            conditions.append(Or(conditions=[null_condition, non_none_condition]))
                        else:
                            conditions.append(And(conditions=[null_condition, non_none_condition]))
                    else:
                        conditions.append(null_condition)
                else:
                    conditions.append(
                        Condition(resolved_field, Op.IN if not other else Op.NOT_IN, values_list)
                    )
        if len(conditions) > 1:
            final_function = And if not other else Or
            final_condition = final_function(conditions=conditions)
        elif len(conditions) == 1:
            final_condition = conditions[0]
        else:
            final_condition = None
        return final_condition


class HistogramQueryBuilder(QueryBuilder):
    base_function_acl = ["array_join", "histogram", "spans_histogram"]

    def __init__(
        self,
        num_buckets: int,
        histogram_column: str,
        histogram_rows: Optional[int],
        histogram_params: HistogramParams,
        key_column: Optional[str],
        field_names: Optional[List[Union[str, Any, None]]],
        groupby: Optional[List[str]],
        *args: Any,
        **kwargs: Any,
    ):
        kwargs["functions_acl"] = kwargs.get("functions_acl", []) + self.base_function_acl
        super().__init__(*args, **kwargs)
        self.additional_groupby = groupby
        selected_columns = kwargs["selected_columns"]

        resolved_histogram = self.resolve_column(histogram_column)

        # Reset&Ignore the columns from the QueryBuilder
        self.aggregates: List[CurriedFunction] = []
        self.columns = [self.resolve_column("count()"), resolved_histogram]

        if key_column is not None and field_names is not None:
            key_values: List[str] = [field for field in field_names if isinstance(field, str)]
            self.where.append(Condition(self.resolve_column(key_column), Op.IN, key_values))

        # make sure to bound the bins to get the desired range of results
        min_bin = histogram_params.start_offset
        self.where.append(Condition(resolved_histogram, Op.GTE, min_bin))
        max_bin = histogram_params.start_offset + histogram_params.bucket_size * num_buckets
        self.where.append(Condition(resolved_histogram, Op.LTE, max_bin))

        if key_column is not None:
            self.columns.append(self.resolve_column(key_column))

        groups = len(selected_columns) if histogram_rows is None else histogram_rows
        self.limit = Limit(groups * num_buckets)
        self.orderby = (self.orderby if self.orderby else []) + [
            OrderBy(resolved_histogram, Direction.ASC)
        ]

        self.groupby = self.resolve_groupby()
        self.groupby = self.resolve_additional_groupby()

    def resolve_additional_groupby(self) -> List[SelectType]:
        base_groupby = self.groupby
        if base_groupby is not None and self.additional_groupby is not None:
            base_groupby += [self.resolve_column(field) for field in self.additional_groupby]

        return base_groupby


class MetricsQueryBuilder(QueryBuilder):
    def __init__(self, *args: Any, allow_metric_aggregates: Optional[bool] = False, **kwargs: Any):
        self.distributions: List[CurriedFunction] = []
        self.sets: List[CurriedFunction] = []
        self.counters: List[CurriedFunction] = []
<<<<<<< HEAD
        self.metric_ids: Set[int] = set()
=======
        self.metric_ids: List[int] = []
        self.allow_metric_aggregates = allow_metric_aggregates
>>>>>>> ecf72a94
        super().__init__(
            # Dataset is always Metrics
            Dataset.Metrics,
            *args,
            **kwargs,
        )
        self.granularity = self.resolve_granularity()

    def column(self, name: str) -> Column:
        """Given an unresolved sentry name and return a snql column.

        :param name: The unresolved sentry name.
        """
        try:
            return super().column(name)
        except InvalidSearchQuery:
            raise IncompatibleMetricsQuery(f"Column {name} was not found in metrics indexer")

    def aliased_column(self, name: str) -> SelectType:
        try:
            return super().aliased_column(name)
        except InvalidSearchQuery:
            raise IncompatibleMetricsQuery(f"Column {name} was not found in metrics indexer")

    def resolve_granularity(self) -> Granularity:
        """Granularity impacts metric queries even when they aren't timeseries because the data needs to be
        pre-aggregated

        Granularity is determined by checking the alignment of our start & end timestamps with the timestamps in
        snuba. eg. we can only use the daily granularity if the query starts and ends at midnight
        Seconds are ignored under the assumption that there currently isn't a valid use case to have
        to-the-second accurate information
        """
        start = cast(datetime, self.params["start"])
        end = cast(datetime, self.params["end"])
        duration = (end - start).seconds

        # TODO: could probably allow some leeway on the start & end (a few minutes) and use a bigger granularity
        # eg. yesterday at 11:59pm to tomorrow at 12:01am could still use the day bucket

        # Query is at least an hour
        if start.minute == end.minute == 0 and duration % 3600 == 0:
            # we're going from midnight -> midnight which aligns with our daily buckets
            if start.hour == end.hour == 0 and duration % 86400 == 0:
                granularity = 86400
            # we're roughly going from start of hour -> next which aligns with our hourly buckets
            else:
                granularity = 3600
        # We're going from one random minute to another, we could use the 10s bucket, but no reason for that precision
        # here
        else:
            granularity = 60
        return Granularity(granularity)

    def resolve_params(self) -> List[WhereType]:
        conditions = super().resolve_params()
        conditions.append(
            Condition(self.column("organization_id"), Op.EQ, self.params["organization_id"])
        )
        return conditions

    def resolve_query(self, *args: Any, **kwargs: Any) -> None:
        super().resolve_query(*args, **kwargs)
        # Optimization to add metric ids to the filter
        if len(self.metric_ids) > 0:
            self.where.append(
                # Metric id is intentionally sorted so we create consistent queries here both for testing & caching
                Condition(Column("metric_id"), Op.IN, sorted(self.metric_ids))
            )

    def resolve_having(
        self, parsed_terms: ParsedTerms, use_aggregate_conditions: bool
    ) -> List[WhereType]:
        if not self.allow_metric_aggregates:
            # Regardless of use_aggregate_conditions, check if any having_conditions exist
            having_conditions = super().resolve_having(parsed_terms, True)
            if len(having_conditions) > 0:
                raise IncompatibleMetricsQuery(
                    "Aggregate conditions were disabled, but included in filter"
                )

            # Don't resolve having conditions again if we don't have to
            if use_aggregate_conditions:
                return having_conditions
            else:
                return []
        return super().resolve_having(parsed_terms, use_aggregate_conditions)

    def resolve_limit(self, limit: Optional[int]) -> Limit:
        """Impose a max limit, since we may need to create a large condition based on the group by values when the query
        is run"""
        if limit is not None and limit > METRICS_MAX_LIMIT:
            raise IncompatibleMetricsQuery(f"Can't have a limit larger than {METRICS_MAX_LIMIT}")
        elif limit is None:
            return Limit(METRICS_MAX_LIMIT)
        else:
            return Limit(limit)

    def resolve_snql_function(
        self,
        snql_function: MetricsFunction,
        arguments: Mapping[str, NormalizedArg],
        alias: str,
        resolve_only: bool,
    ) -> Optional[SelectType]:
        if snql_function.snql_distribution is not None:
            resolved_function = snql_function.snql_distribution(arguments, alias)
            if not resolve_only:
                self.distributions.append(resolved_function)
                # Still add to aggregates so groupby is correct
                self.aggregates.append(resolved_function)
            return resolved_function
        if snql_function.snql_set is not None:
            resolved_function = snql_function.snql_set(arguments, alias)
            if not resolve_only:
                self.sets.append(resolved_function)
                # Still add to aggregates so groupby is correct
                self.aggregates.append(resolved_function)
            return resolved_function
        if snql_function.snql_counter is not None:
            resolved_function = snql_function.snql_counter(arguments, alias)
            if not resolve_only:
                self.counters.append(resolved_function)
                # Still add to aggregates so groupby is correct
                self.aggregates.append(resolved_function)
            return resolved_function
        return None

    @staticmethod
    def _resolve_tag_value(value: str) -> int:
        result = indexer.resolve(value)
        if result is None:
            raise InvalidSearchQuery("Tag value was not found")
        return cast(int, result)

    def _default_filter_converter(self, search_filter: SearchFilter) -> Optional[WhereType]:
        if search_filter.value.is_wildcard():
            raise IncompatibleMetricsQuery("wildcards not supported")

        name = search_filter.key.name
        operator = search_filter.operator
        value = search_filter.value.value

        lhs = self.resolve_column(name)

        # resolve_column will try to resolve this name with indexer, and if its a tag the Column will be tags[1]
        is_tag = isinstance(lhs, Column) and lhs.subscriptable == "tags"
        if is_tag:
            if isinstance(value, list):
                value = [self._resolve_tag_value(v) for v in value]
            else:
                value = self._resolve_tag_value(value)

        # timestamp{,.to_{hour,day}} need a datetime string
        # last_seen needs an integer
        if isinstance(value, datetime) and name not in TIMESTAMP_FIELDS:
            value = int(to_timestamp(value)) * 1000

        if name in TIMESTAMP_FIELDS:
            if (
                operator in ["<", "<="]
                and value < self.params["start"]
                or operator in [">", ">="]
                and value > self.params["end"]
            ):
                raise InvalidSearchQuery(
                    "Filter on timestamp is outside of the selected date range."
                )

        # TODO(wmak): Need to handle `has` queries, basically check that tags.keys has the value?

        return Condition(lhs, Op(search_filter.operator), value)

    def get_snql_query(self) -> List[Query]:
        """Because metrics table queries need to make multiple requests per metric type this function cannot be
        inmplemented see run_query"""
        raise NotImplementedError("get_snql_query cannot be implemented for MetricsQueryBuilder")

    def _create_query_framework(self) -> Tuple[str, Dict[str, QueryFramework]]:
        query_framework: Dict[str, QueryFramework] = {
            "distribution": QueryFramework(
                orderby=[],
                functions=self.distributions,
                entity=Entity("metrics_distributions", sample=self.sample_rate),
            ),
            "counter": QueryFramework(
                orderby=[],
                functions=self.counters,
                entity=Entity("metrics_counters", sample=self.sample_rate),
            ),
            "set": QueryFramework(
                orderby=[],
                functions=self.sets,
                entity=Entity("metrics_sets", sample=self.sample_rate),
            ),
        }
        primary = None
        # if orderby spans more than one table, the query isn't possible with metrics
        for orderby in self.orderby:
            if orderby.exp in self.distributions:
                query_framework["distribution"].orderby.append(orderby)
                if primary not in [None, "distribution"]:
                    raise IncompatibleMetricsQuery("Can't order across tables")
                primary = "distribution"
            elif orderby.exp in self.sets:
                query_framework["set"].orderby.append(orderby)
                if primary not in [None, "set"]:
                    raise IncompatibleMetricsQuery("Can't order across tables")
                primary = "set"
            elif orderby.exp in self.counters:
                query_framework["counter"].orderby.append(orderby)
                if primary not in [None, "counter"]:
                    raise IncompatibleMetricsQuery("Can't order across tables")
                primary = "counter"
            else:
                # An orderby that isn't on a function add it to all of them
                for framework in query_framework.values():
                    framework.orderby.append(orderby)

        # Pick one arbitrarily, there's no orderby on functions
        if primary is None:
            primary = "distribution"

        return primary, query_framework

    def run_query(self, referrer: str, use_cache: bool = False) -> Any:
        self.validate_having_clause()
        # Need to split orderby between the 3 possible tables
        # TODO: need to validate orderby, ordering by tag values is impossible unless the values have low cardinality
        # and we can transform them (eg. project)
        primary, query_framework = self._create_query_framework()

        groupby_aliases = [
            groupby.alias
            if isinstance(groupby, (AliasedExpression, CurriedFunction))
            else groupby.name
            for groupby in self.groupby
        ]
        # The typing for these are weak (all using Any) since the results from snuba can contain an assortment of types
        value_map: Dict[str, Any] = defaultdict(dict)
        groupby_values: List[Any] = []
        meta_dict = {}
        result: Any = {
            "data": None,
            "meta": [],
        }
        # We need to run the same logic on all 3 queries, since the `primary` query could come back with no results. The
        # goal is to get n=limit results from one query, then use those n results to create a condition for the
        # remaining queries. This is so that we can respect function orderbys from the first query, but also so we don't
        # get 50 different results from each entity
        for query_details in [query_framework.pop(primary), *query_framework.values()]:
            # Only run the query if there's at least one function, can't query without metrics
            if len(query_details.functions) > 0:
                select = [
                    column
                    for column in self.columns
                    if not isinstance(column, CurriedFunction) or column in query_details.functions
                ]
                if groupby_values:
                    # We already got the groupby values we want, add them to the conditions to limit our results so we
                    # can get the aggregates for the same values
                    where = self.where + [
                        Condition(
                            # Tuples are allowed to have multiple types in clickhouse
                            Function(
                                "tuple",
                                [
                                    groupby.exp
                                    if isinstance(groupby, AliasedExpression)
                                    else groupby
                                    for groupby in self.groupby
                                ],
                            ),
                            Op.IN,
                            Function("tuple", groupby_values),
                        )
                    ]
                    # Because we've added a condition for each groupby value we don't want an offset here
                    offset = Offset(0)
                    referrer_suffix = "secondary"
                else:
                    # We don't have our groupby values yet, this means this is the query where we're getting them
                    where = self.where
                    offset = self.offset
                    referrer_suffix = "primary"

                query = Query(
                    dataset=self.dataset.value,
                    match=query_details.entity,
                    select=select,
                    array_join=self.array_join,
                    where=where,
                    having=self.having,
                    groupby=self.groupby,
                    orderby=query_details.orderby,
                    limit=self.limit,
                    offset=offset,
                    limitby=self.limitby,
                    turbo=self.turbo,
                )
                current_result = raw_snql_query(
                    query,
                    f"{referrer}.{referrer_suffix}",
                    use_cache,
                )
                for row in current_result["data"]:
                    # Arrays in clickhouse cannot contain multiple types, and since groupby values
                    # can contain any type, we must use tuples instead
                    groupby_key = tuple(row[key] for key in groupby_aliases)
                    value_map_key = ",".join(str(value) for value in groupby_key)
                    # First time we're seeing this value, add it to the values we're going to filter by
                    if value_map_key not in value_map:
                        groupby_values.append(groupby_key)
                    value_map[value_map_key].update(row)
                for meta in current_result["meta"]:
                    meta_dict[meta["name"]] = meta["type"]

        result["data"] = list(value_map.values())
        result["meta"] = [{"name": key, "type": value} for key, value in meta_dict.items()]

        return result


class TimeseriesMetricQueryBuilder(MetricsQueryBuilder):
    time_alias = "time"

    def __init__(
        self,
        params: ParamsType,
        interval: int,
        query: Optional[str] = None,
        selected_columns: Optional[List[str]] = None,
        allow_metric_aggregates: Optional[bool] = False,
        functions_acl: Optional[List[str]] = None,
    ):
        super().__init__(
            params=params,
            query=query,
            selected_columns=selected_columns,
            allow_metric_aggregates=allow_metric_aggregates,
            auto_fields=False,
            functions_acl=functions_acl,
        )
        if self.granularity.granularity > interval:
            for granularity in METRICS_GRANULARITIES:
                if granularity <= interval:
                    self.granularity = Granularity(granularity)
                    break

        self.time_column = self.resolve_time_column(interval)

        # This is a timeseries, the groupby will always be time
        self.groupby = [self.time_column]

    def resolve_time_column(self, interval: int) -> Function:
        """Need to round the timestamp to the interval requested

        We commonly use interval & granularity interchangeably, but in the case of the metrics dataset they must be
        considered as two separate things. The reason being the way we store metrics will rarely align with the
        start&end of the query.
        This means that we'll need to select granularity for data accuracy, and then use the clickhouse
        toStartOfInterval function to group results by their displayed interval

        eg.
        See test_builder.test_run_query_with_hour_interval for this in test form
        we have a query from yesterday at 15:30 -> today at 15:30
        there is 1 event at 15:45
        and we want the timeseries displayed at 1 hour intervals

        The event is in the quantized hour-aligned metrics bucket of 15:00, since the bounds of the query are
        (Yesterday 15:30, Today 15:30) the condition > Yesterday 15:30 means using the hour-aligned bucket you'd
        miss that event.

        So instead in this case we want the minute-aligned bucket, while rounding timestamp to the hour, so we'll
        only get data that is relevant because of the timestamp filters. And Snuba will merge the datasketches for
        us to get correct data.
        """
        if interval < 10:
            raise IncompatibleMetricsQuery(
                "Interval must be at least 10s because our smallest granularity is 10s"
            )

        return Function(
            "toStartOfInterval",
            [
                Column("timestamp"),
                Function("toIntervalSecond", [interval]),
                "Universal",
            ],
            self.time_alias,
        )

    def get_snql_query(self) -> List[Query]:
        """Because of the way metrics are structured a single request can result in >1 snql query

        This is because different functions will use different entities
        """
        # No need for primary from the query framework since there's no orderby to worry about
        _, query_framework = self._create_query_framework()

        queries: List[Query] = []
        for query_details in query_framework.values():
            if len(query_details.functions) > 0:
                queries.append(
                    Query(
                        dataset=self.dataset.value,
                        match=query_details.entity,
                        select=query_details.functions,
                        where=self.where,
                        having=self.having,
                        groupby=self.groupby,
                        orderby=[OrderBy(self.time_column, Direction.ASC)],
                        granularity=self.granularity,
                        limit=self.limit,
                    )
                )

        return queries

    def run_query(self, referrer: str, use_cache: bool = False) -> Any:
        queries = self.get_snql_query()
        if queries:
            results = bulk_snql_query(queries, referrer, use_cache)
        else:
            results = []

        time_map: Dict[str, Dict[str, Any]] = defaultdict(dict)
        meta_dict = {}
        for current_result in results:
            # there's only 1 thing in the groupby which is time
            for row in current_result["data"]:
                time_map[row[self.time_alias]].update(row)
            for meta in current_result["meta"]:
                meta_dict[meta["name"]] = meta["type"]

        return {
            "data": list(time_map.values()),
            "meta": [{"name": key, "type": value} for key, value in meta_dict.items()],
        }<|MERGE_RESOLUTION|>--- conflicted
+++ resolved
@@ -1451,12 +1451,8 @@
         self.distributions: List[CurriedFunction] = []
         self.sets: List[CurriedFunction] = []
         self.counters: List[CurriedFunction] = []
-<<<<<<< HEAD
         self.metric_ids: Set[int] = set()
-=======
-        self.metric_ids: List[int] = []
         self.allow_metric_aggregates = allow_metric_aggregates
->>>>>>> ecf72a94
         super().__init__(
             # Dataset is always Metrics
             Dataset.Metrics,
