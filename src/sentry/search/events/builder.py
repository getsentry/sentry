from typing import Any, Dict, List, Optional, Tuple

from snuba_sdk.aliased_expression import AliasedExpression
from snuba_sdk.column import Column
from snuba_sdk.conditions import And, Condition, Op, Or
from snuba_sdk.entity import Entity
<<<<<<< HEAD
from snuba_sdk.expressions import Granularity, Limit, Offset, Turbo
from snuba_sdk.function import CurriedFunction
=======
from snuba_sdk.expressions import Granularity, Limit, Offset
from snuba_sdk.function import CurriedFunction, Function
>>>>>>> be538bbc
from snuba_sdk.orderby import Direction, LimitBy, OrderBy
from snuba_sdk.query import Query

from sentry.discover.arithmetic import categorize_columns
from sentry.search.events.fields import InvalidSearchQuery
from sentry.search.events.filter import QueryFilter
from sentry.search.events.types import ParamsType, SelectType, WhereType
from sentry.utils.snuba import Dataset


class QueryBuilder(QueryFilter):
    """Builds a snql query"""

    def __init__(
        self,
        dataset: Dataset,
        params: ParamsType,
        query: Optional[str] = None,
        selected_columns: Optional[List[str]] = None,
        equations: Optional[List[str]] = None,
        orderby: Optional[List[str]] = None,
        auto_fields: bool = False,
        auto_aggregations: bool = False,
        use_aggregate_conditions: bool = False,
        functions_acl: Optional[List[str]] = None,
        array_join: Optional[str] = None,
        limit: Optional[int] = 50,
        offset: Optional[int] = 0,
        limitby: Optional[Tuple[str, int]] = None,
        turbo: Optional[bool] = False,
        sample_rate: Optional[float] = None,
    ):
        super().__init__(dataset, params, auto_fields, functions_acl)

        self.auto_aggregations = auto_aggregations

        self.limit = None if limit is None else Limit(limit)
        self.offset = None if offset is None else Offset(offset)

        self.limitby = self.resolve_limitby(limitby)
        self.turbo = Turbo(turbo)
        self.sample_rate = sample_rate

        self.where, self.having = self.resolve_conditions(
            query, use_aggregate_conditions=use_aggregate_conditions
        )

        # params depends on parse_query, and conditions being resolved first since there may be projects in conditions
        self.where += self.resolve_params()

        self.columns = self.resolve_select(selected_columns, equations)
        self.orderby = self.resolve_orderby(orderby)
        self.array_join = None if array_join is None else self.resolve_column(array_join)

    def resolve_limitby(self, limitby: Optional[Tuple[str, int]]) -> Optional[LimitBy]:
        if limitby is None:
            return None

        column, count = limitby
        resolved = self.resolve_column(column)

        if isinstance(resolved, Column):
            return LimitBy(resolved, count)

        # TODO: Limit By can only operate on a `Column`. This has the implication
        # that non aggregate transforms are not allowed in the order by clause.
        raise InvalidSearchQuery(f"{column} used in a limit by but is not a column.")

    @property
    def groupby(self) -> Optional[List[SelectType]]:
        if self.aggregates:
            self.validate_aggregate_arguments()
            return [
                c
                for c in self.columns
                if c not in self.aggregates and not self.is_equation_column(c)
            ]
        else:
            return []

    def validate_aggregate_arguments(self):
        for column in self.columns:
            if column in self.aggregates:
                continue
            conflicting_functions: List[CurriedFunction] = []
            for aggregate in self.aggregates:
                if column in aggregate.parameters:
                    conflicting_functions.append(aggregate)
            if conflicting_functions:
                # The first two functions and then a trailing count of remaining functions
                function_msg = ", ".join(
                    [self.get_public_alias(function) for function in conflicting_functions[:2]]
                ) + (
                    f" and {len(conflicting_functions) - 2} more."
                    if len(conflicting_functions) > 2
                    else ""
                )
                raise InvalidSearchQuery(
                    f"A single field cannot be used both inside and outside a function in the same query. To use {column.alias} you must first remove the function(s): {function_msg}"
                )

    def validate_having_clause(self) -> None:
        """Validate that the functions in having are selected columns

        Skipped if auto_aggregations are enabled, and at least one other aggregate is selected
        This is so we don't change grouping suddenly
        """
        if self.auto_aggregations and self.aggregates:
            return
        error_extra = ", and could not be automatically added" if self.auto_aggregations else ""
        for condition in self.having:
            lhs = condition.lhs
            if lhs not in self.columns:
                raise InvalidSearchQuery(
                    "Aggregate {} used in a condition but is not a selected column{}.".format(
                        lhs.alias,
                        error_extra,
                    )
                )

    def add_conditions(self, conditions: List[Condition]) -> None:
        self.where += conditions

    def get_snql_query(self) -> Query:
        self.validate_having_clause()

        return Query(
            dataset=self.dataset.value,
            match=Entity(self.dataset.value, sample=self.sample_rate),
            select=self.columns,
            array_join=self.array_join,
            where=self.where,
            having=self.having,
            groupby=self.groupby,
            orderby=self.orderby,
            limit=self.limit,
            offset=self.offset,
            limitby=self.limitby,
            turbo=self.turbo,
        )


class TimeseriesQueryBuilder(QueryFilter):
    time_column = Column("time")

    def __init__(
        self,
        dataset: Dataset,
        params: ParamsType,
        granularity: int,
        query: Optional[str] = None,
        selected_columns: Optional[List[str]] = None,
        equations: Optional[List[str]] = None,
        limit: Optional[int] = 10000,
    ):
        super().__init__(
            dataset,
            params,
            auto_fields=False,
            functions_acl=[],
            equation_config={"auto_add": True, "aggregates_only": True},
        )
        self.where, self.having = self.resolve_conditions(query, use_aggregate_conditions=True)

        self.limit = None if limit is None else Limit(limit)

        # params depends on parse_query, and conditions being resolved first since there may be projects in conditions
        self.where += self.resolve_params()
        self.columns = self.resolve_select(selected_columns, equations)
        self.granularity = Granularity(granularity)

        # This is a timeseries, the groupby will always be time
        self.groupby = [self.time_column]

    @property
    def select(self) -> List[SelectType]:
        if not self.aggregates:
            raise InvalidSearchQuery("Cannot query a timeseries without a Y-Axis")
        return self.aggregates

    def get_snql_query(self) -> Query:
        return Query(
            dataset=self.dataset.value,
            match=Entity(self.dataset.value),
            select=self.select,
            where=self.where,
            having=self.having,
            groupby=self.groupby,
            orderby=[OrderBy(self.time_column, Direction.ASC)],
            granularity=self.granularity,
            limit=self.limit,
        )


class TopEventsQueryBuilder(TimeseriesQueryBuilder):
    """Create one of two top events queries, which is used for the Top Period &
    Top Daily displays

    This builder requires a Snuba response dictionary that already contains
    the top events for the parameters being queried. eg.
    `[{transaction: foo, count: 100}, {transaction: bar, count:50}]`

    Two types of queries can be constructed through this builder:

    First getting each timeseries for each top event (other=False). Which
    roughly results in a query like the one below. The Groupby allow us to
    get additional rows per time window for each transaction. And the Where
    clause narrows the results to those in the top events:
    ```
        SELECT
            transaction, count(), time
        FROM
            discover
        GROUP BY
            transaction, time
        WHERE
            transaction IN ['foo', 'bar']
    ```

    Secondly This builder can also be used for getting a single timeseries
    for all events not in the top (other=True). Which is done by taking the
    previous query, dropping the groupby, and negating the condition eg.
    ```
        SELECT
            count(), time
        FROM
            discover
        GROUP BY
            time
        WHERE
            transaction NOT IN ['foo', 'bar']
    ```
    """

    def __init__(
        self,
        dataset: Dataset,
        params: ParamsType,
        granularity: int,
        top_events: List[Dict[str, Any]],
        other: Optional[bool] = False,
        query: Optional[str] = None,
        selected_columns: Optional[List[str]] = None,
        timeseries_columns: Optional[List[str]] = None,
        equations: Optional[List[str]] = None,
        limit: Optional[int] = 10000,
    ):
        timeseries_equations, timeseries_functions = categorize_columns(timeseries_columns)
        super().__init__(
            dataset,
            params,
            granularity=granularity,
            query=query,
            selected_columns=list(set(selected_columns + timeseries_functions)),
            equations=list(set(equations + timeseries_equations)),
            limit=limit,
        )

        self.fields = selected_columns

        if (conditions := self.resolve_top_event_conditions(top_events, other)) is not None:
            self.where.append(conditions)

        if not other:
            self.groupby.extend(
                [column for column in self.columns if column not in self.aggregates]
            )

    @property
    def translated_groupby(self) -> List[str]:
        """Get the names of the groupby columns to create the series names"""
        translated = []
        for groupby in self.groupby:
            if groupby == self.time_column:
                continue
            if isinstance(groupby, (CurriedFunction, AliasedExpression)):
                translated.append(groupby.alias)
            else:
                translated.append(groupby.name)
        # sorted so the result key is consistent
        return sorted(translated)

    def resolve_top_event_conditions(
        self, top_events: Optional[Dict[str, Any]], other: bool
    ) -> Optional[WhereType]:
        """Given a list of top events construct the conditions"""
        conditions = []
        for field in self.fields:
            # If we have a project field, we need to limit results by project so we don't hit the result limit
            if field in ["project", "project.id"] and top_events:
                # Iterate through the existing conditions to find the project one
                # the project condition is a requirement of queries so there should always be one
                project_condition = [
                    condition
                    for condition in self.where
                    if condition.lhs == self.column("project_id")
                ][0]
                self.where.remove(project_condition)
                if field == "project":
                    projects = list({self.project_slugs[event["project"]] for event in top_events})
                else:
                    projects = list({event["project.id"] for event in top_events})
                self.where.append(Condition(self.column("project_id"), Op.IN, projects))
                continue

            resolved_field = self.resolve_column(field)

            values = set()
            for event in top_events:
                if field in event:
                    alias = field
                elif self.is_column_function(resolved_field) and resolved_field.alias in event:
                    alias = resolved_field.alias
                else:
                    continue

                # Note that because orderby shouldn't be an array field its not included in the values
                if isinstance(event.get(alias), list):
                    continue
                else:
                    values.add(event.get(alias))
            values = list(values)
            if values:
                if field == "timestamp" or field.startswith("timestamp.to_"):
                    if not other:
                        # timestamp fields needs special handling, creating a big OR instead
                        function, operator = Or, Op.EQ
                    else:
                        # Needs to be a big AND when negated
                        function, operator = And, Op.NEQ
                    if len(values) > 1:
                        conditions.append(
                            function(
                                conditions=[
                                    Condition(resolved_field, operator, value)
                                    for value in sorted(values)
                                ]
                            )
                        )
                    else:
                        conditions.append(Condition(resolved_field, operator, values[0]))
                elif None in values:
                    # one of the values was null, but we can't do an in with null values, so split into two conditions
                    non_none_values = [value for value in values if value is not None]
                    null_condition = Condition(
                        Function("isNull", [resolved_field]), Op.EQ if not other else Op.NEQ, 1
                    )
                    if non_none_values:
                        non_none_condition = Condition(
                            resolved_field, Op.IN if not other else Op.NOT_IN, non_none_values
                        )
                        if not other:
                            conditions.append(Or(conditions=[null_condition, non_none_condition]))
                        else:
                            conditions.append(And(conditions=[null_condition, non_none_condition]))
                    else:
                        conditions.append(null_condition)
                else:
                    conditions.append(
                        Condition(resolved_field, Op.IN if not other else Op.NOT_IN, values)
                    )
        if len(conditions) > 1:
            final_function = And if not other else Or
            final_condition = final_function(conditions=conditions)
        elif len(conditions) == 1:
            final_condition = conditions[0]
        else:
            final_condition = None
        return final_condition<|MERGE_RESOLUTION|>--- conflicted
+++ resolved
@@ -4,13 +4,8 @@
 from snuba_sdk.column import Column
 from snuba_sdk.conditions import And, Condition, Op, Or
 from snuba_sdk.entity import Entity
-<<<<<<< HEAD
 from snuba_sdk.expressions import Granularity, Limit, Offset, Turbo
-from snuba_sdk.function import CurriedFunction
-=======
-from snuba_sdk.expressions import Granularity, Limit, Offset
 from snuba_sdk.function import CurriedFunction, Function
->>>>>>> be538bbc
 from snuba_sdk.orderby import Direction, LimitBy, OrderBy
 from snuba_sdk.query import Query
 
