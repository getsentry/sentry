import math
from collections import defaultdict
from datetime import datetime, timedelta
from typing import (
    Any,
    Callable,
    Dict,
    List,
    Mapping,
    Match,
    Optional,
    Protocol,
    Sequence,
    Set,
    Tuple,
    Union,
    cast,
)

import sentry_sdk
from django.utils.functional import cached_property
from parsimonious.exceptions import ParseError
from snuba_sdk import Flags, Request
from snuba_sdk.aliased_expression import AliasedExpression
from snuba_sdk.column import Column
from snuba_sdk.conditions import And, BooleanCondition, Condition, Op, Or
from snuba_sdk.entity import Entity
from snuba_sdk.expressions import Granularity, Limit, Offset
from snuba_sdk.function import CurriedFunction, Function
from snuba_sdk.orderby import Direction, LimitBy, OrderBy
from snuba_sdk.query import Query

from sentry import options
from sentry.api.event_search import (
    AggregateFilter,
    ParenExpression,
    SearchBoolean,
    SearchFilter,
    SearchKey,
    SearchValue,
    parse_search_query,
)
from sentry.discover.arithmetic import (
    OperandType,
    Operation,
    categorize_columns,
    is_equation,
    is_equation_alias,
    resolve_equation_list,
    strip_equation,
)
from sentry.exceptions import IncompatibleMetricsQuery, InvalidSearchQuery
from sentry.models import Environment, Organization, Project, Team, User
from sentry.search.events.constants import (
    ARRAY_FIELDS,
    DRY_RUN_COLUMNS,
    DURATION_UNITS,
    EQUALITY_OPERATORS,
    METRICS_GRANULARITIES,
    METRICS_MAX_LIMIT,
    NO_CONVERSION_FIELDS,
    PERCENT_UNITS,
    PROJECT_THRESHOLD_CONFIG_ALIAS,
    QUERY_TIPS,
    SIZE_UNITS,
    TAG_KEY_RE,
    TIMESTAMP_FIELDS,
    TREND_FUNCTION_TYPE_MAP,
    VALID_FIELD_PATTERN,
)
from sentry.search.events.datasets.base import DatasetConfig
from sentry.search.events.datasets.discover import DiscoverDatasetConfig
from sentry.search.events.datasets.metrics import MetricsDatasetConfig
from sentry.search.events.datasets.metrics_layer import MetricsLayerDatasetConfig
from sentry.search.events.datasets.profiles import ProfilesDatasetConfig
from sentry.search.events.datasets.sessions import SessionsDatasetConfig
from sentry.search.events.fields import (
    ColumnArg,
    FunctionDetails,
    MetricsFunction,
    NormalizedArg,
    NumericColumn,
    SnQLArrayCombinator,
    SnQLFunction,
    get_function_alias_with_columns,
    get_json_meta_type,
    is_function,
    parse_arguments,
    parse_combinator,
)
from sentry.search.events.filter import ParsedTerm, ParsedTerms
from sentry.search.events.types import (
    EventsResponse,
    HistogramParams,
    ParamsType,
    QueryFramework,
    SelectType,
    SnubaParams,
    WhereType,
)
from sentry.sentry_metrics import indexer
from sentry.sentry_metrics.configuration import UseCaseKey
from sentry.snuba.metrics.fields import histogram as metrics_histogram
from sentry.snuba.metrics.utils import MetricMeta
from sentry.utils.dates import outside_retention_with_modified_start, to_timestamp
from sentry.utils.snuba import (
    DATASETS,
    Dataset,
    QueryOutsideRetentionError,
    bulk_snql_query,
    is_duration_measurement,
    is_measurement,
    is_numeric_measurement,
    is_percentage_measurement,
    is_span_op_breakdown,
    raw_snql_query,
    resolve_column,
)
from sentry.utils.validators import INVALID_ID_DETAILS, INVALID_SPAN_ID, WILDCARD_NOT_ALLOWED


class QueryBuilder:
    """Builds a snql query"""

    def _dataclass_params(
        self, snuba_params: Optional[SnubaParams], params: ParamsType
    ) -> SnubaParams:
        """Shim so the query builder can start using the dataclass"""
        if snuba_params is not None:
            return snuba_params

        if "project_objects" in params:
            projects = cast(Sequence[Project], params["project_objects"])
        elif "project_id" in params and (
            isinstance(params["project_id"], list) or isinstance(params["project_id"], tuple)
        ):
            projects = Project.objects.filter(id__in=params["project_id"])
        else:
            projects = []

        if "organization_id" in params and isinstance(params["organization_id"], int):
            organization = Organization.objects.filter(id=params["organization_id"]).first()
        else:
            organization = projects[0].organization if projects else None

        # Yes this is a little janky, but its temporary until we can have everyone passing the dataclass directly
        environments: Sequence[Union[Environment, None]] = []
        if "environment_objects" in params:
            environments = cast(Sequence[Union[Environment, None]], params["environment_objects"])
        elif "environment" in params and organization is not None:
            if isinstance(params["environment"], list):
                environments = list(
                    Environment.objects.filter(
                        organization_id=organization.id, name__in=params["environment"]
                    )
                )
                if "" in cast(List[str], params["environment"]):
                    environments.append(None)
            elif isinstance(params["environment"], str):
                environments = list(
                    Environment.objects.filter(
                        organization_id=organization.id, name=params["environment"]
                    )
                )
            else:
                environments = []

        user = User.objects.filter(id=params["user_id"]).first() if "user_id" in params else None
        teams = (
            Team.objects.filter(id__in=params["team_id"])
            if "team_id" in params and isinstance(params["team_id"], list)
            else None
        )
        return SnubaParams(
            start=cast(datetime, params.get("start")),
            end=cast(datetime, params.get("end")),
            environments=environments,
            projects=projects,
            user=user,
            teams=teams,
            organization=organization,
        )

    def __init__(
        self,
        dataset: Dataset,
        params: ParamsType,
        snuba_params: Optional[SnubaParams] = None,
        query: Optional[str] = None,
        selected_columns: Optional[List[str]] = None,
        groupby_columns: Optional[List[str]] = None,
        equations: Optional[List[str]] = None,
        orderby: Optional[List[str]] = None,
        auto_fields: bool = False,
        auto_aggregations: bool = False,
        use_aggregate_conditions: bool = False,
        functions_acl: Optional[List[str]] = None,
        array_join: Optional[str] = None,
        limit: Optional[int] = 50,
        offset: Optional[int] = 0,
        limitby: Optional[Tuple[str, int]] = None,
        turbo: bool = False,
        sample_rate: Optional[float] = None,
        equation_config: Optional[Dict[str, bool]] = None,
        # This allows queries to be resolved without adding time constraints. Currently this is just
        # used to allow metric alerts to be built and validated before creation in snuba.
        skip_time_conditions: bool = False,
        parser_config_overrides: Optional[Mapping[str, Any]] = None,
        has_metrics: bool = False,
        transform_alias_to_input_format: bool = False,
        use_metrics_layer: bool = False,
    ):
        self.dataset = dataset

        # filter params is the older style params, shouldn't be used anymore
        self.filter_params = params
        self.params = self._dataclass_params(snuba_params, params)

        org_id = params.get("organization_id")
        self.organization_id: Optional[int] = (
            org_id if org_id is not None and isinstance(org_id, int) else None
        )
        self.has_metrics = has_metrics
        self.transform_alias_to_input_format = transform_alias_to_input_format
        self.raw_equations = equations
        self.use_metrics_layer = use_metrics_layer
        self.auto_fields = auto_fields
        self.functions_acl = set() if functions_acl is None else functions_acl
        self.equation_config = {} if equation_config is None else equation_config
        self.tips: Dict[str, Set[str]] = {
            "query": set(),
            "columns": set(),
        }

        # Function is a subclass of CurriedFunction
        self.where: List[WhereType] = []
        self.having: List[WhereType] = []
        # The list of aggregates to be selected
        self.aggregates: List[CurriedFunction] = []
        self.columns: List[SelectType] = []
        self.orderby: List[OrderBy] = []
        self.groupby: List[SelectType] = []

        self.projects_to_filter: Set[int] = set()
        self.function_alias_map: Dict[str, FunctionDetails] = {}
        self.equation_alias_map: Dict[str, SelectType] = {}
        # field: function map for post-processing values
        self.value_resolver_map: Dict[str, Callable[[Any], Any]] = {}
        # value_resolver_map may change type
        self.meta_resolver_map: Dict[str, str] = {}

        self.auto_aggregations = auto_aggregations
        self.limit = self.resolve_limit(limit)
        self.offset = None if offset is None else Offset(offset)
        self.turbo = turbo
        self.sample_rate = sample_rate
        self.skip_time_conditions = skip_time_conditions
        self.parser_config_overrides = parser_config_overrides

        (
            self.field_alias_converter,
            self.function_converter,
            self.search_filter_converter,
            self.orderby_converter,
        ) = self.load_config()

        self.limitby = self.resolve_limitby(limitby)
        self.array_join = None if array_join is None else [self.resolve_column(array_join)]

        self.start: Optional[datetime] = None
        self.end: Optional[datetime] = None
        self.resolve_query(
            query=query,
            use_aggregate_conditions=use_aggregate_conditions,
            selected_columns=selected_columns,
            groupby_columns=groupby_columns,
            equations=equations,
            orderby=orderby,
        )

    def get_default_converter(self) -> Callable[[SearchFilter], Optional[WhereType]]:
        return self._default_filter_converter

    def resolve_time_conditions(self) -> None:
        if self.skip_time_conditions:
            return
        # start/end are required so that we can run a query in a reasonable amount of time
        if self.params.start is None or self.params.end is None:
            raise InvalidSearchQuery("Cannot query without a valid date range")

        self.start = self.params.start
        self.end = self.params.end

    def resolve_column_name(self, col: str) -> str:
        # TODO when utils/snuba.py becomes typed don't need this extra annotation
        column_resolver: Callable[[str], str] = resolve_column(self.dataset)
        return column_resolver(col)

    def resolve_query(
        self,
        query: Optional[str] = None,
        use_aggregate_conditions: bool = False,
        selected_columns: Optional[List[str]] = None,
        groupby_columns: Optional[List[str]] = None,
        equations: Optional[List[str]] = None,
        orderby: Optional[List[str]] = None,
    ) -> None:
        with sentry_sdk.start_span(op="QueryBuilder", description="resolve_time_conditions"):
            # Has to be done early, since other conditions depend on start and end
            self.resolve_time_conditions()
        with sentry_sdk.start_span(op="QueryBuilder", description="resolve_conditions"):
            self.where, self.having = self.resolve_conditions(
                query, use_aggregate_conditions=use_aggregate_conditions
            )
        with sentry_sdk.start_span(op="QueryBuilder", description="resolve_params"):
            # params depends on parse_query, and conditions being resolved first since there may be projects in conditions
            self.where += self.resolve_params()
        with sentry_sdk.start_span(op="QueryBuilder", description="resolve_columns"):
            self.columns = self.resolve_select(selected_columns, equations)
        with sentry_sdk.start_span(op="QueryBuilder", description="resolve_orderby"):
            self.orderby = self.resolve_orderby(orderby)
        with sentry_sdk.start_span(op="QueryBuilder", description="resolve_groupby"):
            self.groupby = self.resolve_groupby(groupby_columns)

    def load_config(
        self,
    ) -> Tuple[
        Mapping[str, Callable[[str], SelectType]],
        Mapping[str, SnQLFunction],
        Mapping[str, Callable[[SearchFilter], Optional[WhereType]]],
        Mapping[str, Callable[[Direction], OrderBy]],
    ]:
        self.config: DatasetConfig
        if self.dataset in [Dataset.Discover, Dataset.Transactions, Dataset.Events]:
            self.config = DiscoverDatasetConfig(self)
        elif self.dataset == Dataset.Sessions:
            self.config = SessionsDatasetConfig(self)
        elif self.dataset in [Dataset.Metrics, Dataset.PerformanceMetrics]:
            if self.use_metrics_layer:
                self.config = MetricsLayerDatasetConfig(self)
            else:
                self.config = MetricsDatasetConfig(self)
        elif self.dataset == Dataset.Profiles:
            self.config = ProfilesDatasetConfig(self)
        else:
            raise NotImplementedError(f"Data Set configuration not found for {self.dataset}.")

        field_alias_converter = self.config.field_alias_converter
        function_converter = self.config.function_converter
        search_filter_converter = self.config.search_filter_converter
        orderby_converter = self.config.orderby_converter

        return field_alias_converter, function_converter, search_filter_converter, orderby_converter

    def resolve_limit(self, limit: Optional[int]) -> Optional[Limit]:
        return None if limit is None else Limit(limit)

    def resolve_limitby(self, limitby: Optional[Tuple[str, int]]) -> Optional[LimitBy]:
        if limitby is None:
            return None

        column, count = limitby
        resolved = self.resolve_column(column)

        if isinstance(resolved, Column):
            return LimitBy([resolved], count)

        # TODO: Limit By can only operate on a `Column`. This has the implication
        # that non aggregate transforms are not allowed in the order by clause.
        raise InvalidSearchQuery(f"{column} used in a limit by but is not a column.")

    def resolve_where(self, parsed_terms: ParsedTerms) -> List[WhereType]:
        """Given a list of parsed terms, construct their equivalent snql where
        conditions. filtering out any aggregates"""
        where_conditions: List[WhereType] = []
        for term in parsed_terms:
            if isinstance(term, SearchFilter):
                condition = self.format_search_filter(term)
                if condition:
                    where_conditions.append(condition)

        return where_conditions

    def resolve_having(
        self, parsed_terms: ParsedTerms, use_aggregate_conditions: bool
    ) -> List[WhereType]:
        """Given a list of parsed terms, construct their equivalent snql having
        conditions, filtering only for aggregate conditions"""

        if not use_aggregate_conditions:
            return []

        having_conditions: List[WhereType] = []
        for term in parsed_terms:
            if isinstance(term, AggregateFilter):
                condition = self.convert_aggregate_filter_to_condition(term)
                if condition:
                    having_conditions.append(condition)

        return having_conditions

    def resolve_conditions(
        self,
        query: Optional[str],
        use_aggregate_conditions: bool,
    ) -> Tuple[List[WhereType], List[WhereType]]:
        sentry_sdk.set_tag("query.query_string", query if query else "<No Query>")
        sentry_sdk.set_tag("query.use_aggregate_conditions", use_aggregate_conditions)
        parsed_terms = self.parse_query(query)

        self.has_or_condition = any(SearchBoolean.is_or_operator(term) for term in parsed_terms)
        sentry_sdk.set_tag("query.has_or_condition", self.has_or_condition)

        if any(
            isinstance(term, ParenExpression) or SearchBoolean.is_operator(term)
            for term in parsed_terms
        ):
            where, having = self.resolve_boolean_conditions(parsed_terms, use_aggregate_conditions)
        else:
            where = self.resolve_where(parsed_terms)
            having = self.resolve_having(parsed_terms, use_aggregate_conditions)

        sentry_sdk.set_tag("query.has_having_conditions", len(having) > 0)
        sentry_sdk.set_tag("query.has_where_conditions", len(where) > 0)

        return where, having

    def resolve_boolean_conditions(
        self, terms: ParsedTerms, use_aggregate_conditions: bool
    ) -> Tuple[List[WhereType], List[WhereType]]:
        if len(terms) == 1:
            return self.resolve_boolean_condition(terms[0], use_aggregate_conditions)

        # Filter out any ANDs since we can assume anything without an OR is an AND. Also do some
        # basic sanitization of the query: can't have two operators next to each other, and can't
        # start or end a query with an operator.
        prev: Union[ParsedTerm, None] = None
        new_terms = []
        term = None
        for term in terms:
            if prev:
                if SearchBoolean.is_operator(prev) and SearchBoolean.is_operator(term):
                    raise InvalidSearchQuery(
                        f"Missing condition in between two condition operators: '{prev} {term}'"
                    )
            else:
                if SearchBoolean.is_operator(term):
                    raise InvalidSearchQuery(
                        f"Condition is missing on the left side of '{term}' operator"
                    )

            if term != SearchBoolean.BOOLEAN_AND:
                new_terms.append(term)

            prev = term

        if term is not None and SearchBoolean.is_operator(term):
            raise InvalidSearchQuery(f"Condition is missing on the right side of '{term}' operator")
        terms = new_terms

        # We put precedence on AND, which sort of counter-intuitively means we have to split the query
        # on ORs first, so the ANDs are grouped together. Search through the query for ORs and split the
        # query on each OR.
        # We want to maintain a binary tree, so split the terms on the first OR we can find and recurse on
        # the two sides. If there is no OR, split the first element out to AND
        index = None
        lhs, rhs = None, None
        operator = None
        try:
            index = terms.index(SearchBoolean.BOOLEAN_OR)
            lhs, rhs = terms[:index], terms[index + 1 :]
            operator = Or
        except Exception:
            lhs, rhs = terms[:1], terms[1:]
            operator = And

        lhs_where, lhs_having = self.resolve_boolean_conditions(lhs, use_aggregate_conditions)
        rhs_where, rhs_having = self.resolve_boolean_conditions(rhs, use_aggregate_conditions)

        is_where_condition: Callable[[List[WhereType]], bool] = lambda x: bool(
            x and len(x) == 1 and isinstance(x[0], Condition)
        )

        if (
            # A direct field:a OR field:b
            operator == Or
            and is_where_condition(lhs_where)
            and is_where_condition(rhs_where)
            and lhs_where[0].lhs == rhs_where[0].lhs
        ) or (
            # Chained or statements become field:a OR (field:b OR (...))
            operator == Or
            and is_where_condition(lhs_where)
            and isinstance(rhs_where[0], Or)
            # Even in a long chain the first condition would be the next field
            and isinstance(rhs_where[0].conditions[0], Condition)
            and lhs_where[0].lhs == rhs_where[0].conditions[0].lhs
        ):
            self.tips["query"].add(QUERY_TIPS["CHAINED_OR"])
        if operator == Or and (lhs_where or rhs_where) and (lhs_having or rhs_having):
            raise InvalidSearchQuery(
                "Having an OR between aggregate filters and normal filters is invalid."
            )

        where = self._combine_conditions(lhs_where, rhs_where, operator)
        having = self._combine_conditions(lhs_having, rhs_having, operator)

        return where, having

    def resolve_boolean_condition(
        self, term: ParsedTerm, use_aggregate_conditions: bool
    ) -> Tuple[List[WhereType], List[WhereType]]:
        if isinstance(term, ParenExpression):
            return self.resolve_boolean_conditions(term.children, use_aggregate_conditions)

        where, having = [], []

        if isinstance(term, SearchFilter):
            where = self.resolve_where([term])
        elif isinstance(term, AggregateFilter):
            having = self.resolve_having([term], use_aggregate_conditions)

        return where, having

    def resolve_params(self) -> List[WhereType]:
        """Keys included as url params take precedent if same key is included in search
        They are also considered safe and to have had access rules applied unlike conditions
        from the query string.
        """
        conditions = []

        # Update start to be within retention
        expired = False
        if self.start and self.end:
            expired, self.start = outside_retention_with_modified_start(
                self.start, self.end, self.params.organization
            )

        if expired:
            raise QueryOutsideRetentionError(
                "Invalid date range. Please try a more recent date range."
            )

        if self.start:
            conditions.append(Condition(self.column("timestamp"), Op.GTE, self.start))
        if self.end:
            conditions.append(Condition(self.column("timestamp"), Op.LT, self.end))

        conditions.append(
            Condition(
                self.column("project_id"),
                Op.IN,
                self.params.project_ids,
            )
        )

        if len(self.params.environments) > 0:
            term = SearchFilter(
                SearchKey("environment"), "=", SearchValue(self.params.environment_names)
            )
            condition = self._environment_filter_converter(term)
            if condition:
                conditions.append(condition)

        return conditions

    def resolve_select(
        self, selected_columns: Optional[List[str]], equations: Optional[List[str]]
    ) -> List[SelectType]:
        """Given a public list of discover fields, construct the corresponding
        list of Snql Columns or Functions. Duplicate columns are ignored
        """

        if selected_columns is None:
            return []

        resolved_columns = []
        stripped_columns = [column.strip() for column in set(selected_columns)]

        sentry_sdk.set_tag("query.has_equations", equations is not None and len(equations) > 0)
        if equations:
            stripped_columns, parsed_equations = resolve_equation_list(
                equations,
                stripped_columns,
                **self.equation_config,
                custom_measurements=self.get_custom_measurement_names_set(),
            )
            for index, parsed_equation in enumerate(parsed_equations):
                resolved_equation = self.resolve_equation(
                    parsed_equation.equation, f"equation[{index}]"
                )
                self.equation_alias_map[equations[index]] = resolved_equation
                resolved_columns.append(resolved_equation)
                if parsed_equation.contains_functions:
                    self.aggregates.append(resolved_equation)

        # Add threshold config alias if there's a function that depends on it
        # TODO: this should be replaced with an explicit request for the project_threshold_config as a column
        for column in self.config.custom_threshold_columns:
            if (
                column in stripped_columns
                and PROJECT_THRESHOLD_CONFIG_ALIAS not in stripped_columns
            ):
                stripped_columns.append(PROJECT_THRESHOLD_CONFIG_ALIAS)
                break

        for column in stripped_columns:
            if column == "":
                continue
            # need to make sure the column is resolved with the appropriate alias
            # because the resolved snuba name may be different
            resolved_column = self.resolve_column(column, alias=True)
            if resolved_column not in self.columns:
                resolved_columns.append(resolved_column)

        # Happens after resolving columns to check if there any aggregates
        if self.auto_fields:
            # Ensure fields we require to build a functioning interface
            # are present.
            if not self.aggregates and "id" not in stripped_columns:
                resolved_columns.append(self.resolve_column("id", alias=True))
                stripped_columns.append("id")
            if "id" in stripped_columns and "project.id" not in stripped_columns:
                resolved_columns.append(self.resolve_column("project.name", alias=True))

        return resolved_columns

    def resolve_field(self, raw_field: str, alias: bool = False) -> Column:
        """Given a public field, resolve the alias based on the Query's
        dataset and return the Snql Column
        """
        tag_match = TAG_KEY_RE.search(raw_field)
        field = tag_match.group("tag") if tag_match else raw_field

        if VALID_FIELD_PATTERN.match(field):
            return self.aliased_column(raw_field) if alias else self.column(raw_field)
        else:
            raise InvalidSearchQuery(f"Invalid characters in field {field}")

    def resolve_field_alias(self, alias: str) -> SelectType:
        """Given a field alias, convert it to its corresponding snql"""
        converter = self.field_alias_converter.get(alias)
        if not converter:
            raise NotImplementedError(f"{alias} not implemented in snql field parsing yet")
        return converter(alias)

    def resolve_function(
        self,
        function: str,
        match: Optional[Match[str]] = None,
        resolve_only: bool = False,
        overwrite_alias: Optional[str] = None,
    ) -> SelectType:
        """Given a public function, resolve to the corresponding Snql function


        :param function: the public alias for a function eg. "p50(transaction.duration)"
        :param match: the Match so we don't have to run the regex twice
        :param resolve_only: whether we should add the aggregate to self.aggregates
        :param overwrite_alias: ignore the alias in the parsed_function and use this string instead
        """
        if match is None:
            match = is_function(function)

        if not match:
            raise InvalidSearchQuery(f"Invalid characters in field {function}")

        name, combinator_name, parsed_arguments, alias = self.parse_function(match)
        if overwrite_alias is not None:
            alias = overwrite_alias

        snql_function = self.function_converter[name]

        combinator = snql_function.find_combinator(combinator_name)

        if combinator_name is not None and combinator is None:
            raise InvalidSearchQuery(
                f"{snql_function.name}: no support for the -{combinator_name} combinator"
            )

        if not snql_function.is_accessible(self.functions_acl, combinator):
            raise InvalidSearchQuery(f"{snql_function.name}: no access to private function")

        combinator_applied = False

        arguments = snql_function.format_as_arguments(
            name, parsed_arguments, self.filter_params, combinator
        )

        self.function_alias_map[alias] = FunctionDetails(function, snql_function, arguments.copy())

        for arg in snql_function.args:
            if isinstance(arg, ColumnArg):
                if (
                    arguments[arg.name] in NumericColumn.numeric_array_columns
                    and isinstance(arg, NumericColumn)
                    and not isinstance(combinator, SnQLArrayCombinator)
                ):
                    arguments[arg.name] = Function(
                        "arrayJoin", [self.resolve_column(arguments[arg.name])]
                    )
                else:
                    column = self.resolve_column(arguments[arg.name])
                    # Can't keep aliased expressions
                    if isinstance(column, AliasedExpression):
                        column = column.exp
                    arguments[arg.name] = column
            if combinator is not None and combinator.is_applicable(arg.name):
                arguments[arg.name] = combinator.apply(arguments[arg.name])
                combinator_applied = True

        if combinator and not combinator_applied:
            raise InvalidSearchQuery("Invalid combinator: Arguments passed were incompatible")

        resolved_function = self.resolve_snql_function(
            snql_function, arguments, alias, resolve_only
        )
        if resolved_function is not None:
            return resolved_function

        return snql_function.snql_column(arguments, alias)

    def get_function_result_type(
        self,
        function: str,
    ) -> Optional[str]:
        """Given a function, resolve it and then get the result_type

        params to this function should match that of resolve_function
        """
        if function in TREND_FUNCTION_TYPE_MAP:
            # HACK: Don't invalid query here if we don't recognize the function
            # this is cause non-snql tests still need to run and will check here
            # TODO: once non-snql is removed and trends has its own builder this
            # can be removed
            return TREND_FUNCTION_TYPE_MAP.get(function)

        resolved_function = self.resolve_function(function, resolve_only=True)

        if not isinstance(resolved_function, Function) or resolved_function.alias is None:
            return None

        function_details = self.function_alias_map.get(resolved_function.alias)
        if function_details is None:
            return None

        result_type: Optional[str] = function_details.instance.get_result_type(
            function_details.field, function_details.arguments
        )
        return result_type

    def resolve_snql_function(
        self,
        snql_function: SnQLFunction,
        arguments: Mapping[str, NormalizedArg],
        alias: str,
        resolve_only: bool,
    ) -> Optional[SelectType]:
        if snql_function.snql_aggregate is not None:
            if not resolve_only:
                self.aggregates.append(snql_function.snql_aggregate(arguments, alias))
            return snql_function.snql_aggregate(arguments, alias)
        return None

    def resolve_division(
        self, dividend: SelectType, divisor: SelectType, alias: str, fallback: Optional[Any] = None
    ) -> SelectType:
        return Function(
            "if",
            [
                Function(
                    "greater",
                    [divisor, 0],
                ),
                Function(
                    "divide",
                    [
                        dividend,
                        divisor,
                    ],
                ),
                fallback,
            ],
            alias,
        )

    def resolve_equation(self, equation: Operation, alias: Optional[str] = None) -> SelectType:
        """Convert this tree of Operations to the equivalent snql functions"""
        lhs = self._resolve_equation_operand(equation.lhs)
        rhs = self._resolve_equation_operand(equation.rhs)
        if equation.operator == "divide":
            rhs = Function("nullIf", [rhs, 0])
        return Function(equation.operator, [lhs, rhs], alias)

    def resolve_orderby(self, orderby: Optional[Union[List[str], str]]) -> List[OrderBy]:
        """Given a list of public aliases, optionally prefixed by a `-` to
        represent direction, construct a list of Snql Orderbys
        """
        validated: List[OrderBy] = []

        if orderby is None:
            return validated

        if isinstance(orderby, str):
            if not orderby:
                return validated

            orderby = [orderby]

        orderby_columns: List[str] = orderby if orderby else []

        resolved_orderby: Union[str, SelectType, None]
        for orderby in orderby_columns:
            bare_orderby = orderby.lstrip("-")
            try:
                # Allow ordering equations with the calculated alias (ie. equation[0])
                if is_equation_alias(bare_orderby):
                    resolved_orderby = bare_orderby
                # Allow ordering equations directly with the raw alias (ie. equation|a + b)
                elif is_equation(bare_orderby):
                    resolved_orderby = self.equation_alias_map[strip_equation(bare_orderby)]
                    bare_orderby = resolved_orderby.alias
                else:
                    resolved_orderby = self.resolve_column(bare_orderby)
            except (NotImplementedError, IncompatibleMetricsQuery):
                resolved_orderby = None

            direction = Direction.DESC if orderby.startswith("-") else Direction.ASC

            if is_function(bare_orderby) and (
                isinstance(resolved_orderby, Function)
                or isinstance(resolved_orderby, CurriedFunction)
                or isinstance(resolved_orderby, AliasedExpression)
            ):
                bare_orderby = resolved_orderby.alias

            for selected_column in self.columns:
                if isinstance(selected_column, Column) and selected_column == resolved_orderby:
                    validated.append(OrderBy(selected_column, direction))
                    break

                elif (
                    isinstance(selected_column, AliasedExpression)
                    and selected_column.alias == bare_orderby
                ):
                    if bare_orderby in self.orderby_converter:
                        validated.append(self.orderby_converter[bare_orderby](direction))
                        break
                    # We cannot directly order by an `AliasedExpression`.
                    # Instead, we order by the column inside.
                    validated.append(OrderBy(selected_column.exp, direction))
                    break

                elif (
                    isinstance(selected_column, CurriedFunction)
                    and selected_column.alias == bare_orderby
                ):
                    if bare_orderby in self.orderby_converter:
                        validated.append(self.orderby_converter[bare_orderby](direction))
                    validated.append(OrderBy(selected_column, direction))
                    break

        if len(validated) == len(orderby_columns):
            return validated

        # TODO: This is no longer true, can order by fields that aren't selected, keeping
        # for now so we're consistent with the existing functionality
        raise InvalidSearchQuery("Cannot sort by a field that is not selected.")

    def resolve_column(self, field: str, alias: bool = False) -> SelectType:
        """Given a public field, construct the corresponding Snql, this
        function will determine the type of the field alias, whether its a
        column, field alias or function and call the corresponding resolver

        :param field: The public field string to resolve into Snql. This may
                      be a column, field alias, or even a function.
        :param alias: Whether or not the resolved column is aliased to the
                      original name. If false, it may still have an alias
                      but is not guaranteed.
        """
        match = is_function(field)
        if match:
            return self.resolve_function(field, match)
        elif self.is_field_alias(field):
            return self.resolve_field_alias(field)
        else:
            return self.resolve_field(field, alias=alias)

    def resolve_groupby(self, groupby_columns: Optional[List[str]] = None) -> List[SelectType]:
        if self.aggregates:
            self.validate_aggregate_arguments()
            groupby_columns = (
                [self.resolve_column(column) for column in groupby_columns]
                if groupby_columns
                else []
            )
            return [
                column
                for column in self.columns
                if column not in self.aggregates and not self.is_equation_column(column)
            ] + [
                column
                for column in groupby_columns
                if column not in self.aggregates
                and not self.is_equation_column(column)
                and column not in self.columns
            ]
        else:
            return []

    @property
    def flattened_having(self) -> List[Condition]:
        """Return self.having as a flattened list ignoring boolean operators
        This is because self.having can have a mix of BooleanConditions and Conditions. And each BooleanCondition can in
        turn be a mix of either type.
        """
        flattened: List[Condition] = []
        boolean_conditions: List[BooleanCondition] = []

        for condition in self.having:
            if isinstance(condition, Condition):
                flattened.append(condition)
            elif isinstance(condition, BooleanCondition):
                boolean_conditions.append(condition)

        while len(boolean_conditions) > 0:
            boolean_condition = boolean_conditions.pop()
            for condition in boolean_condition.conditions:
                if isinstance(condition, Condition):
                    flattened.append(condition)
                elif isinstance(condition, BooleanCondition):
                    boolean_conditions.append(condition)

        return flattened

    @cached_property  # type: ignore
    def custom_measurement_map(self) -> List[MetricMeta]:
        # Both projects & org are required, but might be missing for the search parser
        if self.organization_id is None or not self.has_metrics:
            return []

        from sentry.snuba.metrics.datasource import get_custom_measurements

        try:
            result: List[MetricMeta] = get_custom_measurements(
                project_ids=self.params.project_ids,
                organization_id=self.organization_id,
                start=datetime.today() - timedelta(days=90),
                end=datetime.today(),
            )
        # Don't fully fail if we can't get the CM, but still capture the exception
        except Exception as error:
            sentry_sdk.capture_exception(error)
            return []
        return result

    def get_custom_measurement_names_set(self) -> Set[str]:
        return {measurement["name"] for measurement in self.custom_measurement_map}

    def get_measument_by_name(self, name: str) -> Optional[MetricMeta]:
        # Skip the iteration if its not a measurement, which can save a custom measurement query entirely
        if not is_measurement(name):
            return None

        for measurement in self.custom_measurement_map:
            if measurement["name"] == name and measurement["metric_id"] is not None:
                return measurement
        return None

    def get_field_type(self, field: str) -> Optional[str]:
        if field in self.meta_resolver_map:
            return self.meta_resolver_map[field]
        if (
            field == "transaction.duration"
            or is_duration_measurement(field)
            or is_span_op_breakdown(field)
        ):
            return "duration"
        elif is_percentage_measurement(field):
            return "percentage"
        elif is_numeric_measurement(field):
            return "number"

        measurement = self.get_measument_by_name(field)
        # let the caller decide what to do
        if measurement is None:
            return None

        unit: str = measurement["unit"]
        if unit in SIZE_UNITS or unit in DURATION_UNITS:
            return unit
        elif unit == "none":
            return "integer"
        elif unit in PERCENT_UNITS:
            return "percentage"
        else:
            return "number"

    def validate_having_clause(self) -> None:
        """Validate that the functions in having are selected columns

        Skipped if auto_aggregations are enabled, and at least one other aggregate is selected
        This is so we don't change grouping suddenly
        """

        conditions = self.flattened_having
        if self.auto_aggregations and self.aggregates:
            for condition in conditions:
                lhs = condition.lhs
                if isinstance(lhs, CurriedFunction) and lhs not in self.columns:
                    self.columns.append(lhs)
                    self.aggregates.append(lhs)
            return
        # If auto aggregations is disabled or aggregations aren't present in the first place we throw an error
        else:
            error_extra = ", and could not be automatically added" if self.auto_aggregations else ""
            for condition in conditions:
                lhs = condition.lhs
                if isinstance(lhs, CurriedFunction) and lhs not in self.columns:
                    raise InvalidSearchQuery(
                        "Aggregate {} used in a condition but is not a selected column{}.".format(
                            lhs.alias,
                            error_extra,
                        )
                    )

    def validate_aggregate_arguments(self) -> None:
        for column in self.columns:
            if column in self.aggregates:
                continue
            conflicting_functions: List[CurriedFunction] = []
            for aggregate in self.aggregates:
                if column in aggregate.parameters:
                    conflicting_functions.append(aggregate)
            if conflicting_functions:
                # The first two functions and then a trailing count of remaining functions
                function_msg = ", ".join(
                    [self.get_public_alias(function) for function in conflicting_functions[:2]]
                ) + (
                    f" and {len(conflicting_functions) - 2} more."
                    if len(conflicting_functions) > 2
                    else ""
                )
                alias = column.name if type(column) == Column else column.alias
                raise InvalidSearchQuery(
                    f"A single field cannot be used both inside and outside a function in the same query. To use {alias} you must first remove the function(s): {function_msg}"
                )

    # General helper methods
    def aliased_column(self, name: str) -> SelectType:
        """Given an unresolved sentry name and an expected alias, return a snql
        column that will be aliased to the expected alias.

        :param name: The unresolved sentry name.
        :param alias: The expected alias in the result.
        """

        # TODO: This method should use an aliased column from the SDK once
        # that is available to skip these hacks that we currently have to
        # do aliasing.
        resolved = self.resolve_column_name(name)
        column = Column(resolved)

        # If the expected alias is identical to the resolved snuba column,
        # no need to do this aliasing trick.
        #
        # Additionally, tags of the form `tags[...]` can't be aliased again
        # because it confuses the sdk.
        if name == resolved:
            return column

        # If the expected aliases differs from the resolved snuba column,
        # make sure to alias the expression appropriately so we get back
        # the column with the correct names.
        return AliasedExpression(column, name)

    def column(self, name: str) -> Column:
        """Given an unresolved sentry name and return a snql column.

        :param name: The unresolved sentry name.
        """
        resolved_column = self.resolve_column_name(name)
        return Column(resolved_column)

    # Query filter helper methods
    def add_conditions(self, conditions: List[Condition]) -> None:
        self.where += conditions

    def parse_query(self, query: Optional[str]) -> ParsedTerms:
        """Given a user's query, string construct a list of filters that can be
        then used to construct the conditions of the Query"""
        if query is None:
            return []

        try:
            parsed_terms = parse_search_query(
                query,
                params=self.filter_params,
                builder=self,
                config_overrides=self.parser_config_overrides,
            )
        except ParseError as e:
            raise InvalidSearchQuery(f"Parse error: {e.expr.name} (column {e.column():d})")

        if not parsed_terms:
            return []

        return parsed_terms

    def format_search_filter(self, term: SearchFilter) -> Optional[WhereType]:
        """For now this function seems a bit redundant inside QueryFilter but
        most of the logic from the existing format_search_filter hasn't been
        converted over yet
        """
        name = term.key.name

        converted_filter = self.convert_search_filter_to_condition(
            SearchFilter(
                # We want to use group_id elsewhere so shouldn't be removed from the dataset
                # but if a user has a tag with the same name we want to make sure that works
                SearchKey("tags[group_id]" if name == "group_id" else name),
                term.operator,
                term.value,
            )
        )
        return converted_filter if converted_filter else None

    def _combine_conditions(
        self, lhs: List[WhereType], rhs: List[WhereType], operator: Union[And, Or]
    ) -> List[WhereType]:
        combined_conditions = [
            conditions[0] if len(conditions) == 1 else And(conditions=conditions)
            for conditions in [lhs, rhs]
            if len(conditions) > 0
        ]
        length = len(combined_conditions)
        if length == 0:
            return []
        elif len(combined_conditions) == 1:
            return combined_conditions
        else:
            return [operator(conditions=combined_conditions)]

    def resolve_measurement_value(self, unit: str, value: float) -> float:
        if unit in SIZE_UNITS:
            return SIZE_UNITS[unit] * value
        elif unit in DURATION_UNITS:
            return DURATION_UNITS[unit] * value
        return value

    def convert_aggregate_filter_to_condition(
        self, aggregate_filter: AggregateFilter
    ) -> Optional[WhereType]:
        name = aggregate_filter.key.name
        value = aggregate_filter.value.value
        unit = self.get_function_result_type(aggregate_filter.key.name)
        if unit:
            value = self.resolve_measurement_value(unit, value)

        value = (
            int(to_timestamp(value))
            if isinstance(value, datetime) and name != "timestamp"
            else value
        )

        if aggregate_filter.operator in {"=", "!="} and value == "":
            operator = Op.IS_NULL if aggregate_filter.operator == "=" else Op.IS_NOT_NULL
            return Condition(name, operator)

        # When resolving functions in conditions we don't want to add them to the list of aggregates
        function = self.resolve_function(name, resolve_only=True)

        return Condition(function, Op(aggregate_filter.operator), value)

    def convert_search_filter_to_condition(
        self,
        search_filter: SearchFilter,
    ) -> Optional[WhereType]:
        name = search_filter.key.name
        value = search_filter.value.value
        if value and (unit := self.get_field_type(name)):
            if unit in SIZE_UNITS or unit in DURATION_UNITS:
                value = self.resolve_measurement_value(unit, value)
                search_filter = SearchFilter(
                    search_filter.key, search_filter.operator, SearchValue(value)
                )

        if name in NO_CONVERSION_FIELDS:
            return None

        converter = self.search_filter_converter.get(name, self._default_filter_converter)
        return converter(search_filter)

    def _default_filter_converter(self, search_filter: SearchFilter) -> Optional[WhereType]:
        name = search_filter.key.name
        operator = search_filter.operator
        value = search_filter.value.value

        lhs = self.resolve_column(name)

        if name in ARRAY_FIELDS:
            if search_filter.value.is_wildcard():
                # TODO: There are rare cases where this chaining don't
                # work. For example, a wildcard like '\**' will incorrectly
                # be replaced with '\%%'.
                return Condition(
                    lhs,
                    Op.LIKE if operator == "=" else Op.NOT_LIKE,
                    # Slashes have to be double escaped so they are
                    # interpreted as a string literal.
                    search_filter.value.raw_value.replace("\\", "\\\\")
                    .replace("%", "\\%")
                    .replace("_", "\\_")
                    .replace("*", "%"),
                )
            elif search_filter.is_in_filter:
                return Condition(
                    Function("hasAny", [self.column(name), value]),
                    Op.EQ if operator == "IN" else Op.NEQ,
                    1,
                )
            elif search_filter.value.raw_value == "":
                return Condition(
                    Function("notEmpty", [self.column(name)]),
                    Op.EQ if operator == "!=" else Op.NEQ,
                    1,
                )

        # timestamp{,.to_{hour,day}} need a datetime string
        # last_seen needs an integer
        if isinstance(value, datetime) and name not in TIMESTAMP_FIELDS:
            value = int(to_timestamp(value)) * 1000

        if name in {"trace.span", "trace.parent_span"}:
            if search_filter.value.is_wildcard():
                raise InvalidSearchQuery(WILDCARD_NOT_ALLOWED.format(name))
            if not search_filter.value.is_span_id():
                raise InvalidSearchQuery(INVALID_SPAN_ID.format(name))

        # Validate event ids and trace ids are uuids
        if name in {"id", "trace"}:
            if search_filter.value.is_wildcard():
                raise InvalidSearchQuery(WILDCARD_NOT_ALLOWED.format(name))
            elif not search_filter.value.is_event_id():
                label = "Filter ID" if name == "id" else "Filter Trace ID"
                raise InvalidSearchQuery(INVALID_ID_DETAILS.format(label))

        if name in TIMESTAMP_FIELDS:
            if (
                operator in ["<", "<="]
                and value < self.start
                or operator in [">", ">="]
                and value > self.end
            ):
                raise InvalidSearchQuery(
                    "Filter on timestamp is outside of the selected date range."
                )

        # Tags are never null, but promoted tags are columns and so can be null.
        # To handle both cases, use `ifNull` to convert to an empty string and
        # compare so we need to check for empty values.
        is_tag = isinstance(lhs, Column) and lhs.subscriptable == "tags"
        is_context = isinstance(lhs, Column) and lhs.subscriptable == "contexts"
        if is_tag:
            if operator not in ["IN", "NOT IN"] and not isinstance(value, str):
                sentry_sdk.set_tag("query.lhs", lhs)
                sentry_sdk.set_tag("query.rhs", value)
                sentry_sdk.capture_message("Tag value was not a string", level="error")
                value = str(value)
            lhs = Function("ifNull", [lhs, ""])

        # Handle checks for existence
        if search_filter.operator in ("=", "!=") and search_filter.value.value == "":
            if is_tag or is_context:
                return Condition(lhs, Op(search_filter.operator), value)
            else:
                # If not a tag, we can just check that the column is null.
                return Condition(Function("isNull", [lhs]), Op(search_filter.operator), 1)

        is_null_condition = None
        # TODO(wmak): Skip this for all non-nullable keys not just event.type
        if (
            search_filter.operator in ("!=", "NOT IN")
            and not search_filter.key.is_tag
            and name not in self.config.non_nullable_keys
        ):
            # Handle null columns on inequality comparisons. Any comparison
            # between a value and a null will result to null, so we need to
            # explicitly check for whether the condition is null, and OR it
            # together with the inequality check.
            # We don't need to apply this for tags, since if they don't exist
            # they'll always be an empty string.
            is_null_condition = Condition(Function("isNull", [lhs]), Op.EQ, 1)

        if search_filter.value.is_wildcard():
            condition = Condition(
                Function("match", [lhs, f"(?i){value}"]),
                Op(search_filter.operator),
                1,
            )
        else:
            condition = Condition(lhs, Op(search_filter.operator), value)

        if is_null_condition:
            return Or(conditions=[is_null_condition, condition])
        else:
            return condition

    def _environment_filter_converter(self, search_filter: SearchFilter) -> Optional[WhereType]:
        # conditions added to env_conditions can be OR'ed
        env_conditions = []
        value = search_filter.value.value
        values_set = set(value if isinstance(value, (list, tuple)) else [value])
        # sorted for consistency
        values = sorted(f"{value}" for value in values_set)
        environment = self.column("environment")
        # the "no environment" environment is null in snuba
        if "" in values:
            values.remove("")
            operator = Op.IS_NULL if search_filter.operator == "=" else Op.IS_NOT_NULL
            env_conditions.append(Condition(environment, operator))
        if len(values) == 1:
            operator = Op.EQ if search_filter.operator in EQUALITY_OPERATORS else Op.NEQ
            env_conditions.append(Condition(environment, operator, values.pop()))
        elif values:
            operator = Op.IN if search_filter.operator in EQUALITY_OPERATORS else Op.NOT_IN
            env_conditions.append(Condition(environment, operator, values))
        if len(env_conditions) > 1:
            return Or(conditions=env_conditions)
        else:
            return env_conditions[0]

    # Query Fields helper methods
    def _resolve_equation_operand(self, operand: OperandType) -> Union[SelectType, float]:
        if isinstance(operand, Operation):
            return self.resolve_equation(operand)
        elif isinstance(operand, float):
            return operand
        else:
            return self.resolve_column(operand)

    def is_equation_column(self, column: SelectType) -> bool:
        """Equations are only ever functions, and shouldn't be literals so we
        need to check that the column is a Function
        """
        return isinstance(column, CurriedFunction) and is_equation_alias(column.alias)

    def is_column_function(self, column: SelectType) -> bool:
        return isinstance(column, CurriedFunction) and column not in self.aggregates

    def is_field_alias(self, field: str) -> bool:
        """Given a public field, check if it's a field alias"""
        return field in self.field_alias_converter

    def is_function(self, function: str) -> bool:
        """ "Given a public field, check if it's a supported function"""
        return function in self.function_converter

    def parse_function(self, match: Match[str]) -> Tuple[str, Optional[str], List[str], str]:
        """Given a FUNCTION_PATTERN match, separate the function name, arguments
        and alias out
        """
        raw_function = match.group("function")
        function, combinator = parse_combinator(raw_function)

        if not self.is_function(function):
            raise self.config.missing_function_error(f"{function} is not a valid function")

        arguments = parse_arguments(function, match.group("columns"))
        alias: Union[str, Any, None] = match.group("alias")

        if alias is None:
            alias = get_function_alias_with_columns(raw_function, arguments)

        return (function, combinator, arguments, alias)

    def get_public_alias(self, function: CurriedFunction) -> str:
        """Given a function resolved by QueryBuilder, get the public alias of that function

        ie. any_user_display -> any(user_display)
        """
        return self.function_alias_map[function.alias].field  # type: ignore

    def get_snql_query(self) -> Request:
        self.validate_having_clause()

        return Request(
            dataset=self.dataset.value,
            app_id="default",
            query=Query(
                match=Entity(self.dataset.value, sample=self.sample_rate),
                select=self.columns,
                array_join=self.array_join,
                where=self.where,
                having=self.having,
                groupby=self.groupby,
                orderby=self.orderby,
                limit=self.limit,
                offset=self.offset,
                limitby=self.limitby,
            ),
            flags=Flags(turbo=self.turbo),
        )

    def run_query(self, referrer: str, use_cache: bool = False) -> Any:
        return raw_snql_query(self.get_snql_query(), referrer, use_cache)

    def process_results(self, results: Any) -> EventsResponse:
        with sentry_sdk.start_span(op="QueryBuilder", description="process_results") as span:
            span.set_data("result_count", len(results.get("data", [])))
            translated_columns = {}
            if self.transform_alias_to_input_format:
                translated_columns = {
                    column: function_details.field
                    for column, function_details in self.function_alias_map.items()
                }

                self.function_alias_map = {
                    translated_columns.get(column, column): function_details
                    for column, function_details in self.function_alias_map.items()
                }
                if self.raw_equations:
                    for index, equation in enumerate(self.raw_equations):
                        translated_columns[f"equation[{index}]"] = f"equation|{equation}"

            # process the field meta
            field_meta: Dict[str, str] = {}
            if "meta" in results:
                for value in results["meta"]:
                    name = value["name"]
                    key = translated_columns.get(name, name)
                    field_type = get_json_meta_type(key, value.get("type"), self)
                    field_meta[key] = field_type
                # Ensure all columns in the result have types.
                if results["data"]:
                    for key in results["data"][0]:
                        field_key = translated_columns.get(key, key)
                        if field_key not in field_meta:
                            field_meta[field_key] = "string"

            # process the field results
            def get_row(row: Dict[str, Any]) -> Dict[str, Any]:
                transformed = {}
                for key, value in row.items():
                    new_key = translated_columns.get(key, key)

                    if isinstance(value, float):
                        # 0 for nan, and none for inf were chosen arbitrarily, nan and inf are invalid json
                        # so needed to pick something valid to use instead
                        if math.isnan(value):
                            value = 0
                        elif math.isinf(value):
                            value = None
                    if new_key in self.value_resolver_map:
                        new_value = self.value_resolver_map[new_key](value)
                    else:
                        new_value = value

                    transformed[new_key] = new_value

                return transformed

            return {
                "data": [get_row(row) for row in results["data"]],
                "meta": {
                    "fields": field_meta,
                    "tips": {},
                },
            }


class UnresolvedQuery(QueryBuilder):
    def __init__(
        self,
        dataset: Dataset,
        params: ParamsType,
        query: Optional[str] = None,
        selected_columns: Optional[List[str]] = None,
        equations: Optional[List[str]] = None,
        auto_fields: bool = False,
        auto_aggregations: bool = False,
        functions_acl: Optional[List[str]] = None,
        array_join: Optional[str] = None,
        limit: Optional[int] = 50,
        offset: Optional[int] = 0,
        limitby: Optional[Tuple[str, int]] = None,
        turbo: bool = False,
        sample_rate: Optional[float] = None,
        equation_config: Optional[Dict[str, bool]] = None,
        has_metrics: bool = False,
    ):
        super().__init__(
            dataset=dataset,
            params=params,
            query=query,
            selected_columns=selected_columns,
            equations=equations,
            auto_fields=auto_fields,
            auto_aggregations=auto_aggregations,
            functions_acl=functions_acl,
            array_join=array_join,
            limit=limit,
            offset=offset,
            limitby=limitby,
            turbo=turbo,
            sample_rate=sample_rate,
            equation_config=equation_config,
            has_metrics=has_metrics,
        )

    def resolve_query(
        self,
        query: Optional[str] = None,
        use_aggregate_conditions: bool = False,
        selected_columns: Optional[List[str]] = None,
        groupby_columns: Optional[List[str]] = None,
        equations: Optional[List[str]] = None,
        orderby: Optional[List[str]] = None,
    ) -> None:
        pass


class TimeseriesQueryBuilder(UnresolvedQuery):
    time_column = Column("time")

    def __init__(
        self,
        dataset: Dataset,
        params: ParamsType,
        interval: int,
        query: Optional[str] = None,
        selected_columns: Optional[List[str]] = None,
        equations: Optional[List[str]] = None,
        functions_acl: Optional[List[str]] = None,
        limit: Optional[int] = 10000,
        has_metrics: bool = False,
    ):
        super().__init__(
            dataset,
            params,
            query=query,
            selected_columns=selected_columns,
            equations=equations,
            auto_fields=False,
            functions_acl=functions_acl,
            equation_config={"auto_add": True, "aggregates_only": True},
            has_metrics=has_metrics,
        )

        self.granularity = Granularity(interval)

        self.limit = None if limit is None else Limit(limit)

        # This is a timeseries, the groupby will always be time
        self.groupby = [self.time_column]

    def resolve_query(
        self,
        query: Optional[str] = None,
        use_aggregate_conditions: bool = False,
        selected_columns: Optional[List[str]] = None,
        groupby_columns: Optional[List[str]] = None,
        equations: Optional[List[str]] = None,
        orderby: Optional[List[str]] = None,
    ) -> None:
        self.resolve_time_conditions()
        self.where, self.having = self.resolve_conditions(query, use_aggregate_conditions=False)

        # params depends on parse_query, and conditions being resolved first since there may be projects in conditions
        self.where += self.resolve_params()
        self.columns = self.resolve_select(selected_columns, equations)

    @property
    def select(self) -> List[SelectType]:
        if not self.aggregates:
            raise InvalidSearchQuery("Cannot query a timeseries without a Y-Axis")
        # Casting for now since QueryFields/QueryFilter are only partially typed
        return self.aggregates

    def get_snql_query(self) -> Request:
        return Request(
            dataset=self.dataset.value,
            app_id="default",
            query=Query(
                match=Entity(self.dataset.value),
                select=self.select,
                where=self.where,
                having=self.having,
                groupby=self.groupby,
                orderby=[OrderBy(self.time_column, Direction.ASC)],
                granularity=self.granularity,
                limit=self.limit,
            ),
        )

    def run_query(self, referrer: str, use_cache: bool = False) -> Any:
        return raw_snql_query(self.get_snql_query(), referrer, use_cache)


class TopEventsQueryBuilder(TimeseriesQueryBuilder):
    """Create one of two top events queries, which is used for the Top Period &
    Top Daily displays

    This builder requires a Snuba response dictionary that already contains
    the top events for the parameters being queried. eg.
    `[{transaction: foo, count: 100}, {transaction: bar, count:50}]`

    Two types of queries can be constructed through this builder:

    First getting each timeseries for each top event (other=False). Which
    roughly results in a query like the one below. The Groupby allow us to
    get additional rows per time window for each transaction. And the Where
    clause narrows the results to those in the top events:
    ```
        SELECT
            transaction, count(), time
        FROM
            discover
        GROUP BY
            transaction, time
        WHERE
            transaction IN ['foo', 'bar']
    ```

    Secondly This builder can also be used for getting a single timeseries
    for all events not in the top (other=True). Which is done by taking the
    previous query, dropping the groupby, and negating the condition eg.
    ```
        SELECT
            count(), time
        FROM
            discover
        GROUP BY
            time
        WHERE
            transaction NOT IN ['foo', 'bar']
    ```
    """

    def __init__(
        self,
        dataset: Dataset,
        params: ParamsType,
        interval: int,
        top_events: List[Dict[str, Any]],
        other: bool = False,
        query: Optional[str] = None,
        selected_columns: Optional[List[str]] = None,
        timeseries_columns: Optional[List[str]] = None,
        equations: Optional[List[str]] = None,
        functions_acl: Optional[List[str]] = None,
        limit: Optional[int] = 10000,
    ):
        selected_columns = [] if selected_columns is None else selected_columns
        timeseries_columns = [] if timeseries_columns is None else timeseries_columns
        equations = [] if equations is None else equations
        timeseries_equations, timeseries_functions = categorize_columns(timeseries_columns)
        super().__init__(
            dataset,
            params,
            interval=interval,
            query=query,
            selected_columns=list(set(selected_columns + timeseries_functions)),
            equations=list(set(equations + timeseries_equations)),
            functions_acl=functions_acl,
            limit=limit,
        )

        self.fields: List[str] = selected_columns if selected_columns is not None else []

        if (conditions := self.resolve_top_event_conditions(top_events, other)) is not None:
            self.where.append(conditions)

        if not other:
            self.groupby.extend(
                [column for column in self.columns if column not in self.aggregates]
            )

    @property
    def translated_groupby(self) -> List[str]:
        """Get the names of the groupby columns to create the series names"""
        translated = []
        for groupby in self.groupby:
            if groupby == self.time_column:
                continue
            if isinstance(groupby, (CurriedFunction, AliasedExpression)):
                translated.append(groupby.alias)
            else:
                translated.append(groupby.name)
        # sorted so the result key is consistent
        return sorted(translated)

    def resolve_top_event_conditions(
        self, top_events: List[Dict[str, Any]], other: bool
    ) -> Optional[WhereType]:
        """Given a list of top events construct the conditions"""
        conditions = []
        for field in self.fields:
            # If we have a project field, we need to limit results by project so we don't hit the result limit
            if field in ["project", "project.id"] and top_events:
                # Iterate through the existing conditions to find the project one
                # the project condition is a requirement of queries so there should always be one
                project_condition = [
                    condition
                    for condition in self.where
                    if type(condition) == Condition and condition.lhs == self.column("project_id")
                ][0]
                self.where.remove(project_condition)
                if field == "project":
                    projects = list(
                        {self.params.project_slug_map[event["project"]] for event in top_events}
                    )
                else:
                    projects = list({event["project.id"] for event in top_events})
                self.where.append(Condition(self.column("project_id"), Op.IN, projects))
                continue

            resolved_field = self.resolve_column(field)

            values: Set[Any] = set()
            for event in top_events:
                if field in event:
                    alias = field
                elif self.is_column_function(resolved_field) and resolved_field.alias in event:
                    alias = resolved_field.alias
                else:
                    continue

                # Note that because orderby shouldn't be an array field its not included in the values
                if isinstance(event.get(alias), list):
                    continue
                else:
                    values.add(event.get(alias))
            values_list = list(values)

            if values_list:
                if field == "timestamp" or field.startswith("timestamp.to_"):
                    if not other:
                        # timestamp fields needs special handling, creating a big OR instead
                        function, operator = Or, Op.EQ
                    else:
                        # Needs to be a big AND when negated
                        function, operator = And, Op.NEQ
                    if len(values_list) > 1:
                        conditions.append(
                            function(
                                conditions=[
                                    Condition(resolved_field, operator, value)
                                    for value in sorted(values_list)
                                ]
                            )
                        )
                    else:
                        conditions.append(Condition(resolved_field, operator, values_list[0]))
                elif None in values_list:
                    # one of the values was null, but we can't do an in with null values, so split into two conditions
                    non_none_values = [value for value in values_list if value is not None]
                    null_condition = Condition(
                        Function("isNull", [resolved_field]), Op.EQ if not other else Op.NEQ, 1
                    )
                    if non_none_values:
                        non_none_condition = Condition(
                            resolved_field, Op.IN if not other else Op.NOT_IN, non_none_values
                        )
                        if not other:
                            conditions.append(Or(conditions=[null_condition, non_none_condition]))
                        else:
                            conditions.append(And(conditions=[null_condition, non_none_condition]))
                    else:
                        conditions.append(null_condition)
                else:
                    conditions.append(
                        Condition(resolved_field, Op.IN if not other else Op.NOT_IN, values_list)
                    )
        if len(conditions) > 1:
            final_function = And if not other else Or
            final_condition = final_function(conditions=conditions)
        elif len(conditions) == 1:
            final_condition = conditions[0]
        else:
            final_condition = None
        return final_condition


class HistogramQueryBuilder(QueryBuilder):
    base_function_acl = ["array_join", "histogram", "spans_histogram"]

    def __init__(
        self,
        num_buckets: int,
        histogram_column: str,
        histogram_rows: Optional[int],
        histogram_params: HistogramParams,
        key_column: Optional[str],
        field_names: Optional[List[Union[str, Any, None]]],
        groupby_columns: Optional[List[str]],
        *args: Any,
        **kwargs: Any,
    ):
        kwargs["functions_acl"] = kwargs.get("functions_acl", []) + self.base_function_acl
        super().__init__(*args, **kwargs)
        self.additional_groupby = groupby_columns
        selected_columns = kwargs["selected_columns"]

        resolved_histogram = self.resolve_column(histogram_column)

        # Reset&Ignore the columns from the QueryBuilder
        self.aggregates: List[CurriedFunction] = []
        self.columns = [self.resolve_column("count()"), resolved_histogram]

        if key_column is not None and field_names is not None:
            key_values: List[str] = [field for field in field_names if isinstance(field, str)]
            self.where.append(Condition(self.resolve_column(key_column), Op.IN, key_values))

        # make sure to bound the bins to get the desired range of results
        min_bin = histogram_params.start_offset
        self.where.append(Condition(resolved_histogram, Op.GTE, min_bin))
        max_bin = histogram_params.start_offset + histogram_params.bucket_size * num_buckets
        self.where.append(Condition(resolved_histogram, Op.LTE, max_bin))

        if key_column is not None:
            self.columns.append(self.resolve_column(key_column))

        groups = len(selected_columns) if histogram_rows is None else histogram_rows
        self.limit = Limit(groups * num_buckets)
        self.orderby = (self.orderby if self.orderby else []) + [
            OrderBy(resolved_histogram, Direction.ASC)
        ]

        self.groupby = self.resolve_groupby(groupby_columns)


class SessionsQueryBuilder(QueryBuilder):
    # ToDo(ahmed): Rename this to AlertsSessionsQueryBuilder as it is exclusively used for crash rate alerts
    def resolve_params(self) -> List[WhereType]:
        conditions = super().resolve_params()
        conditions.append(Condition(self.column("org_id"), Op.EQ, self.organization_id))
        return conditions


class SessionsV2QueryBuilder(QueryBuilder):
    filter_allowlist_fields = {"project", "project_id", "environment", "release"}

    def __init__(
        self,
        *args: Any,
        granularity: Optional[int] = None,
        extra_filter_allowlist_fields: Optional[Sequence[str]] = None,
        **kwargs: Any,
    ):
        self._extra_filter_allowlist_fields = extra_filter_allowlist_fields or []
        self.granularity = Granularity(granularity) if granularity is not None else None
        super().__init__(*args, **kwargs)

    def resolve_params(self) -> List[WhereType]:
        conditions = super().resolve_params()
        conditions.append(Condition(self.column("org_id"), Op.EQ, self.organization_id))
        return conditions

    def resolve_groupby(self, groupby_columns: Optional[List[str]] = None) -> List[SelectType]:
        """
        The default QueryBuilder `resolve_groupby` function needs to be overridden here because, it only adds the
        columns in the groupBy clause to the query if the query has `aggregates` present in it. For this specific case
        of the `sessions` dataset, the session fields are aggregates but these aggregate definitions are hidden away in
        snuba so if we rely on the default QueryBuilder `resolve_groupby` method, then it won't add the requested
        groupBy columns as it does not consider these fields as aggregates, and so we end up with clickhouse error that
        the column is not under an aggregate function or in the `groupBy` basically.
        """
        if groupby_columns is None:
            return []
        return list({self.resolve_column(column) for column in groupby_columns})

    def _default_filter_converter(self, search_filter: SearchFilter) -> Optional[WhereType]:
        name = search_filter.key.name
        if name in self.filter_allowlist_fields or name in self._extra_filter_allowlist_fields:
            return super()._default_filter_converter(search_filter)
        raise InvalidSearchQuery(f"Invalid search filter: {name}")


class TimeseriesSessionsV2QueryBuilder(SessionsV2QueryBuilder):
    time_column = "bucketed_started"

    def get_snql_query(self) -> Request:
        self.validate_having_clause()

        return Request(
            dataset=self.dataset.value,
            app_id="default",
            query=Query(
                match=Entity(self.dataset.value, sample=self.sample_rate),
                select=[Column(self.time_column)] + self.columns,
                array_join=self.array_join,
                where=self.where,
                having=self.having,
                groupby=[Column(self.time_column)] + self.groupby,
                orderby=self.orderby,
                limit=self.limit,
                offset=self.offset,
                granularity=self.granularity,
                limitby=self.limitby,
            ),
            flags=Flags(turbo=self.turbo),
        )


class MetricsQueryBuilder(QueryBuilder):
    def __init__(
        self,
        *args: Any,
        # Datasets are currently a bit confusing; Dataset.Metrics is actually release health/sessions
        # Dataset.PerformanceMetrics is MEP. TODO: rename Dataset.Metrics to Dataset.ReleaseMetrics or similar
        dataset: Optional[Dataset] = None,
        allow_metric_aggregates: Optional[bool] = False,
        dry_run: Optional[bool] = False,
        **kwargs: Any,
    ):
        self.distributions: List[CurriedFunction] = []
        self.sets: List[CurriedFunction] = []
        self.counters: List[CurriedFunction] = []
        self.metric_ids: Set[int] = set()
        self.allow_metric_aggregates = allow_metric_aggregates
        self._indexer_cache: Dict[str, Optional[int]] = {}
        self.tag_values_are_strings = options.get(
            "sentry-metrics.performance.tags-values-are-strings"
        )
        # Don't do any of the actions that would impact performance in anyway
        # Skips all indexer checks, and won't interact with clickhouse
        self.dry_run = dry_run
        # always true if this is being called
        kwargs["has_metrics"] = True
        assert dataset is None or dataset in [Dataset.PerformanceMetrics, Dataset.Metrics]
        super().__init__(
            # TODO: defaulting to Metrics for now so I don't have to update incidents tests. Should be
            # PerformanceMetrics
            Dataset.Metrics if dataset is None else dataset,
            *args,
            **kwargs,
        )
        org_id = self.filter_params.get("organization_id")
        if org_id is None or not isinstance(org_id, int):
            raise InvalidSearchQuery("Organization id required to create a metrics query")
        self.organization_id: int = org_id

    def validate_aggregate_arguments(self) -> None:
        if not self.use_metrics_layer:
            super().validate_aggregate_arguments()

    @property
    def is_performance(self) -> bool:
        return self.dataset is Dataset.PerformanceMetrics

    def resolve_query(
        self,
        query: Optional[str] = None,
        use_aggregate_conditions: bool = False,
        selected_columns: Optional[List[str]] = None,
        groupby_columns: Optional[List[str]] = None,
        equations: Optional[List[str]] = None,
        orderby: Optional[List[str]] = None,
    ) -> None:
        with sentry_sdk.start_span(op="QueryBuilder", description="resolve_time_conditions"):
            # Has to be done early, since other conditions depend on start and end
            self.resolve_time_conditions()
        with sentry_sdk.start_span(op="QueryBuilder", description="resolve_conditions"):
            self.where, self.having = self.resolve_conditions(
                query, use_aggregate_conditions=use_aggregate_conditions
            )
        with sentry_sdk.start_span(op="QueryBuilder", description="resolve_granularity"):
            # Needs to happen before params and after time conditions since granularity can change start&end
            self.granularity = self.resolve_granularity()
        with sentry_sdk.start_span(op="QueryBuilder", description="resolve_params"):
            # params depends on parse_query, and conditions being resolved first since there may be projects in conditions
            self.where += self.resolve_params()
        with sentry_sdk.start_span(op="QueryBuilder", description="resolve_columns"):
            self.columns = self.resolve_select(selected_columns, equations)
        with sentry_sdk.start_span(op="QueryBuilder", description="resolve_orderby"):
            self.orderby = self.resolve_orderby(orderby)
        with sentry_sdk.start_span(op="QueryBuilder", description="resolve_groupby"):
            self.groupby = self.resolve_groupby(groupby_columns)

        if len(self.metric_ids) > 0 and not self.use_metrics_layer:
            self.where.append(
                # Metric id is intentionally sorted so we create consistent queries here both for testing & caching
                Condition(Column("metric_id"), Op.IN, sorted(self.metric_ids))
            )

    def resolve_column_name(self, col: str) -> str:
        if col.startswith("tags["):
            tag_match = TAG_KEY_RE.search(col)
            col = tag_match.group("tag") if tag_match else col

        if self.use_metrics_layer:
            if col in ["project_id", "timestamp"]:
                return col
            # TODO: update resolve params so this isn't needed
            if col == "organization_id":
                return "org_id"
            return f"tags[{col}]"

        if col in DATASETS[self.dataset]:
            return str(DATASETS[self.dataset][col])
        tag_id = self.resolve_metric_index(col)
        if tag_id is None:
            raise InvalidSearchQuery(f"Unknown field: {col}")
        if self.is_performance and self.tag_values_are_strings:
            return f"tags_raw[{tag_id}]"
        else:
            return f"tags[{tag_id}]"

    def column(self, name: str) -> Column:
        """Given an unresolved sentry name and return a snql column.

        :param name: The unresolved sentry name.
        """
        missing_column = IncompatibleMetricsQuery(f"Column {name} was not found in metrics indexer")
        if self.dry_run:
            if name in DRY_RUN_COLUMNS:
                return Column(name)
            else:
                raise missing_column
        try:
            return super().column(name)
        except InvalidSearchQuery:
            raise missing_column

    def aliased_column(self, name: str) -> SelectType:
        missing_column = IncompatibleMetricsQuery(f"Column {name} was not found in metrics indexer")
        if self.dry_run:
            if name in DRY_RUN_COLUMNS:
                return Column(name)
            else:
                raise missing_column
        try:
            return super().aliased_column(name)
        except InvalidSearchQuery:
            raise missing_column

    def resolve_granularity(self) -> Granularity:
        """Granularity impacts metric queries even when they aren't timeseries because the data needs to be
        pre-aggregated

        Granularity is determined by checking the alignment of our start & end timestamps with the timestamps in
        snuba. eg. we can only use the daily granularity if the query starts and ends at midnight
        Seconds are ignored under the assumption that there currently isn't a valid use case to have
        to-the-second accurate information

        We also allow some flexibility on the granularity used the larger the duration of the query since the hypothesis
        is that users won't be able to notice the loss of accuracy regardless. With that in mind:
        - If duration is between 12 hours to 3d we allow 15 minutes on the hour boundaries for hourly granularity
        - if duration is between 3d to 30d we allow 30 minutes on the day boundaries for daily granularities
            and will fallback to hourly granularity
        - If the duration is over 30d we always use the daily granularities
        """
        if self.end is None or self.start is None:
            raise ValueError("skip_time_conditions must be False when calling this method")
        duration = (self.end - self.start).total_seconds()

        near_midnight: Callable[[datetime], bool] = lambda time: (
            time.minute <= 30 and time.hour == 0
        ) or (time.minute >= 30 and time.hour == 23)
        near_hour: Callable[[datetime], bool] = lambda time: time.minute <= 15 or time.minute >= 45

        if (
            # precisely going hour to hour
            self.start.minute
            == self.end.minute
            == duration % 3600
            == 0
        ):
            # we're going from midnight -> midnight which aligns with our daily buckets
            if self.start.hour == self.end.hour == duration % 86400 == 0:
                granularity = 86400
            # we're roughly going from start of hour -> next which aligns with our hourly buckets
            else:
                granularity = 3600
        elif (
            # Its over 30d, just use the daily granularity
            duration
            >= 86400 * 30
        ):
            self.start = self.start.replace(hour=0, minute=0, second=0, microsecond=0)
            granularity = 86400
        elif (
            # more than 3 days
            duration
            >= 86400 * 3
        ):
            # Allow 30 minutes for the daily buckets
            if near_midnight(self.start) and near_midnight(self.end):
                self.start = self.start.replace(hour=0, minute=0, second=0, microsecond=0)
                granularity = 86400
            else:
                self.start = self.start.replace(minute=0, second=0, microsecond=0)
                granularity = 3600
        elif (
            # more than 12 hours
            (duration >= 3600 * 12)
            # Allow 15 minutes for the hourly buckets
            and near_hour(self.start)
            and near_hour(self.end)
        ):
            self.start = self.start.replace(minute=0, second=0, microsecond=0)
            granularity = 3600
        else:
            granularity = 60
        return Granularity(granularity)

    def resolve_params(self) -> List[WhereType]:
        conditions = super().resolve_params()
        conditions.append(Condition(self.column("organization_id"), Op.EQ, self.organization_id))
        return conditions

    def resolve_having(
        self, parsed_terms: ParsedTerms, use_aggregate_conditions: bool
    ) -> List[WhereType]:
        if not self.allow_metric_aggregates:
            # Regardless of use_aggregate_conditions, check if any having_conditions exist
            having_conditions = super().resolve_having(parsed_terms, True)
            if len(having_conditions) > 0:
                raise IncompatibleMetricsQuery(
                    "Aggregate conditions were disabled, but included in filter"
                )

            # Don't resolve having conditions again if we don't have to
            if use_aggregate_conditions:
                return having_conditions
            else:
                return []
        return super().resolve_having(parsed_terms, use_aggregate_conditions)

    def resolve_limit(self, limit: Optional[int]) -> Limit:
        """Impose a max limit, since we may need to create a large condition based on the group by values when the query
        is run"""
        if limit is not None and limit > METRICS_MAX_LIMIT:
            raise IncompatibleMetricsQuery(f"Can't have a limit larger than {METRICS_MAX_LIMIT}")
        elif limit is None:
            return Limit(METRICS_MAX_LIMIT)
        else:
            return Limit(limit)

    def resolve_snql_function(
        self,
        snql_function: MetricsFunction,
        arguments: Mapping[str, NormalizedArg],
        alias: str,
        resolve_only: bool,
    ) -> Optional[SelectType]:
        if snql_function.snql_distribution is not None:
            resolved_function = snql_function.snql_distribution(arguments, alias)
            if not resolve_only:
                self.distributions.append(resolved_function)
                # Still add to aggregates so groupby is correct
                self.aggregates.append(resolved_function)
            return resolved_function
        if snql_function.snql_set is not None:
            resolved_function = snql_function.snql_set(arguments, alias)
            if not resolve_only:
                self.sets.append(resolved_function)
                # Still add to aggregates so groupby is correct
                self.aggregates.append(resolved_function)
            return resolved_function
        if snql_function.snql_counter is not None:
            resolved_function = snql_function.snql_counter(arguments, alias)
            if not resolve_only:
                self.counters.append(resolved_function)
                # Still add to aggregates so groupby is correct
                self.aggregates.append(resolved_function)
            return resolved_function
        if snql_function.snql_metric_layer is not None:
            resolved_function = snql_function.snql_metric_layer(arguments, alias)
            if not resolve_only:
                self.aggregates.append(resolved_function)
            return resolved_function
        return None

    def resolve_metric_index(self, value: str) -> Optional[int]:
        """Layer on top of the metric indexer so we'll only hit it at most once per value"""
        if self.dry_run:
            return -1
        if value not in self._indexer_cache:
            if self.is_performance:
                use_case_id = UseCaseKey.PERFORMANCE
            else:
                use_case_id = UseCaseKey.RELEASE_HEALTH
            result = indexer.resolve(use_case_id, self.organization_id, value)
            self._indexer_cache[value] = result

        return self._indexer_cache[value]

    def resolve_tag_value(self, value: str) -> Optional[Union[int, str]]:
        if self.is_performance and self.tag_values_are_strings or self.use_metrics_layer:
            return value
        if self.dry_run:
            return -1
        return self.resolve_metric_index(value)

    def _default_filter_converter(self, search_filter: SearchFilter) -> Optional[WhereType]:
        if search_filter.value.is_wildcard():
            raise IncompatibleMetricsQuery("wildcards not supported")

        name = search_filter.key.name
        operator = search_filter.operator
        value = search_filter.value.value

        lhs = self.resolve_column(name)
        # If this is an aliasedexpression, we don't need the alias here, just the expression
        if isinstance(lhs, AliasedExpression):
            lhs = lhs.exp

        # resolve_column will try to resolve this name with indexer, and if its a tag the Column will be tags[1]
        is_tag = isinstance(lhs, Column) and lhs.subscriptable in ["tags", "tags_raw"]
        if is_tag:
            if isinstance(value, list):
                resolved_value = []
                for item in value:
                    resolved_item = self.resolve_tag_value(item)
                    if resolved_item is None:
                        raise IncompatibleMetricsQuery(f"{name} value {item} in filter not found")
                    resolved_value.append(resolved_item)
                value = resolved_value
            else:
                resolved_item = self.resolve_tag_value(value)
                if resolved_item is None:
                    raise IncompatibleMetricsQuery(f"{name} value {value} in filter not found")
                value = resolved_item

        # timestamp{,.to_{hour,day}} need a datetime string
        # last_seen needs an integer
        if isinstance(value, datetime) and name not in TIMESTAMP_FIELDS:
            value = int(to_timestamp(value)) * 1000

        if name in TIMESTAMP_FIELDS:
            if (
                operator in ["<", "<="]
                and value < self.start
                or operator in [">", ">="]
                and value > self.end
            ):
                raise InvalidSearchQuery(
                    "Filter on timestamp is outside of the selected date range."
                )

        # Handle checks for existence
        if search_filter.operator in ("=", "!=") and search_filter.value.value == "":
            if is_tag:
                return Condition(
                    Function("has", [Column("tags.key"), self.resolve_metric_index(name)]),
                    Op.EQ if search_filter.operator == "!=" else Op.NEQ,
                    1,
                )

        return Condition(lhs, Op(search_filter.operator), value)

    def _resolve_environment_filter_value(self, value: str) -> Union[int, str]:
        value_id: Optional[Union[int, str]] = self.resolve_tag_value(f"{value}")
        if value_id is None:
            raise IncompatibleMetricsQuery(f"Environment: {value} was not found")

        return value_id

    def _environment_filter_converter(self, search_filter: SearchFilter) -> Optional[WhereType]:
        """All of this is copied from the parent class except for the addition of `resolve_value`

        Going to live with the duplicated code since this will go away anyways once we move to the metric layer
        """
        # conditions added to env_conditions can be OR'ed
        env_conditions = []
        value = search_filter.value.value
        values_set = set(value if isinstance(value, (list, tuple)) else [value])
        # sorted for consistency
        values = []
        for value in values_set:
            if value:
                values.append(self._resolve_environment_filter_value(value))
            elif self.tag_values_are_strings:
                values.append("")
            else:
                values.append(0)
        values.sort()
        environment = self.column("environment")
        if len(values) == 1:
            operator = Op.EQ if search_filter.operator in EQUALITY_OPERATORS else Op.NEQ
            env_conditions.append(Condition(environment, operator, values.pop()))
        elif values:
            operator = Op.IN if search_filter.operator in EQUALITY_OPERATORS else Op.NOT_IN
            env_conditions.append(Condition(environment, operator, values))
        if len(env_conditions) > 1:
            return Or(conditions=env_conditions)
        else:
            return env_conditions[0]

    def get_snql_query(self) -> Request:
        self.validate_having_clause()
        self.validate_orderby_clause()
        if self.use_metrics_layer:
            prefix = "generic_" if self.dataset is Dataset.PerformanceMetrics else ""

            return Request(
                dataset=self.dataset.value,
                app_id="default",
                query=Query(
                    match=Entity(f"{prefix}metrics_distributions", sample=self.sample_rate),
                    # Metrics doesn't support columns in the select, and instead expects them in the groupby
                    select=self.aggregates
                    + [
                        # Team key transaction is a special case sigh
                        col
                        for col in self.columns
                        if isinstance(col, Function) and col.function == "team_key_transaction"
                    ],
                    array_join=self.array_join,
                    where=self.where,
                    having=self.having,
                    groupby=self.groupby,
                    orderby=self.orderby,
                    limit=self.limit,
                    offset=self.offset,
                    limitby=self.limitby,
                ),
                flags=Flags(turbo=self.turbo),
            )
        # Need to split orderby between the 3 possible tables
        primary, query_framework = self._create_query_framework()
        primary_framework = query_framework.pop(primary)
        if len(primary_framework.functions) == 0:
            raise IncompatibleMetricsQuery("Need at least one function")
        for query_details in query_framework.values():
            if len(query_details.functions) > 0:
                # More than 1 dataset means multiple queries so we can't return them here
                raise NotImplementedError(
                    "get_snql_query cannot be implemented for MetricsQueryBuilder"
                )

        return Request(
            dataset=self.dataset.value,
            app_id="default",
            query=Query(
                match=primary_framework.entity,
                select=[
                    column
                    for column in self.columns
                    if column in primary_framework.functions or column not in self.aggregates
                ],
                array_join=self.array_join,
                where=self.where,
                having=primary_framework.having,
                groupby=self.groupby,
                orderby=primary_framework.orderby,
                limit=self.limit,
                offset=self.offset,
                limitby=self.limitby,
                granularity=self.granularity,
            ),
            flags=Flags(turbo=self.turbo),
        )

    def _create_query_framework(self) -> Tuple[str, Dict[str, QueryFramework]]:
        prefix = "generic_" if self.dataset is Dataset.PerformanceMetrics else ""
        query_framework: Dict[str, QueryFramework] = {
            "distribution": QueryFramework(
                orderby=[],
                having=[],
                functions=self.distributions,
                entity=Entity(f"{prefix}metrics_distributions", sample=self.sample_rate),
            ),
            "counter": QueryFramework(
                orderby=[],
                having=[],
                functions=self.counters,
                entity=Entity(f"{prefix}metrics_counters", sample=self.sample_rate),
            ),
            "set": QueryFramework(
                orderby=[],
                having=[],
                functions=self.sets,
                entity=Entity(f"{prefix}metrics_sets", sample=self.sample_rate),
            ),
        }
        primary = None
        # if orderby spans more than one table, the query isn't possible with metrics
        for orderby in self.orderby:
            if orderby.exp in self.distributions:
                query_framework["distribution"].orderby.append(orderby)
                if primary not in [None, "distribution"]:
                    raise IncompatibleMetricsQuery("Can't order across tables")
                primary = "distribution"
            elif orderby.exp in self.sets:
                query_framework["set"].orderby.append(orderby)
                if primary not in [None, "set"]:
                    raise IncompatibleMetricsQuery("Can't order across tables")
                primary = "set"
            elif orderby.exp in self.counters:
                query_framework["counter"].orderby.append(orderby)
                if primary not in [None, "counter"]:
                    raise IncompatibleMetricsQuery("Can't order across tables")
                primary = "counter"
            else:
                # An orderby that isn't on a function add it to all of them
                for framework in query_framework.values():
                    framework.orderby.append(orderby)

        having_entity: Optional[str] = None
        for condition in self.flattened_having:
            if condition.lhs in self.distributions:
                if having_entity is None:
                    having_entity = "distribution"
                elif having_entity != "distribution":
                    raise IncompatibleMetricsQuery(
                        "Can only have aggregate conditions on one entity"
                    )
            elif condition.lhs in self.sets:
                if having_entity is None:
                    having_entity = "set"
                elif having_entity != "set":
                    raise IncompatibleMetricsQuery(
                        "Can only have aggregate conditions on one entity"
                    )
            elif condition.lhs in self.counters:
                if having_entity is None:
                    having_entity = "counter"
                elif having_entity != "counter":
                    raise IncompatibleMetricsQuery(
                        "Can only have aggregate conditions on one entity"
                    )

        if primary is not None and having_entity is not None and having_entity != primary:
            raise IncompatibleMetricsQuery(
                "Can't use a having condition on non primary distribution"
            )

        # Pick one arbitrarily, there's no orderby on functions
        if primary is None:
            if having_entity is not None:
                primary = having_entity
            elif len(self.distributions) > 0:
                primary = "distribution"
            elif len(self.counters) > 0:
                primary = "counter"
            elif len(self.sets) > 0:
                primary = "set"
            else:
                raise IncompatibleMetricsQuery("Need at least one function")

        query_framework[primary].having = self.having

        return primary, query_framework

    def validate_orderby_clause(self) -> None:
        """Check that the orderby doesn't include any direct tags, this shouldn't raise an error for project since we
        transform it"""
        for orderby in self.orderby:
            if (
                isinstance(orderby.exp, Column)
                and orderby.exp.subscriptable in ["tags", "tags_raw"]
            ) or (
                isinstance(orderby.exp, Function) and orderby.exp.alias in ["transaction", "title"]
            ):
                raise IncompatibleMetricsQuery("Can't orderby tags")

    def run_query(self, referrer: str, use_cache: bool = False) -> Any:
        if self.use_metrics_layer:
            from sentry.snuba.metrics.datasource import get_series
            from sentry.snuba.metrics.mqb_query_transformer import (
                transform_mqb_query_to_metrics_query,
            )

            # bit of a misnomer since this is a metric layer snql query
            snuba_query = self.get_snql_query().query
            try:
<<<<<<< HEAD
                with sentry_sdk.start_span(op="metric_layer", description="transform_query"):
                    metric_query = transform_mqb_query_to_metrics_query(snuba_query)
                with sentry_sdk.start_span(op="metric_layer", description="run_query"):
                    metrics_data = get_series(
                        projects=self.projects,
                        metrics_query=metric_query,
                        use_case_id=UseCaseKey.PERFORMANCE
                        if self.is_performance
                        else UseCaseKey.RELEASE_HEALTH,
                        include_meta=True,
                    )
=======
                metric_query = tranform_mqb_query_to_metrics_query(snuba_query)
                metrics_data = get_series(
                    projects=self.params.projects,
                    metrics_query=metric_query,
                    use_case_id=use_case_id,
                    include_meta=True,
                )
>>>>>>> c784b32a
            except Exception as err:
                raise IncompatibleMetricsQuery(err)
            with sentry_sdk.start_span(op="metric_layer", description="transform_results"):
                # series does some strange stuff to the clickhouse response, turn it back so we can handle it
                metric_layer_result: Any = {
                    "data": [],
                    "meta": metrics_data["meta"],
                }
                for group in metrics_data["groups"]:
                    data = group["by"]
                    data.update(group["totals"])
                    metric_layer_result["data"].append(data)
                    for meta in metric_layer_result["meta"]:
                        if data[meta["name"]] is None:
                            data[meta["name"]] = self.get_default_value(meta["type"])
                return metric_layer_result
        self.validate_having_clause()
        self.validate_orderby_clause()
        # Need to split orderby between the 3 possible tables
        primary, query_framework = self._create_query_framework()

        groupby_aliases = [
            groupby.alias
            if isinstance(groupby, (AliasedExpression, CurriedFunction))
            else groupby.name
            for groupby in self.groupby
        ]
        # The typing for these are weak (all using Any) since the results from snuba can contain an assortment of types
        value_map: Dict[str, Any] = defaultdict(dict)
        groupby_values: List[Any] = []
        meta_dict = {}
        result: Any = {
            "data": None,
            "meta": [],
        }
        if self.dry_run:
            return result
        # We need to run the same logic on all 3 queries, since the `primary` query could come back with no results. The
        # goal is to get n=limit results from one query, then use those n results to create a condition for the
        # remaining queries. This is so that we can respect function orderbys from the first query, but also so we don't
        # get 50 different results from each entity
        for query_details in [query_framework.pop(primary), *query_framework.values()]:
            # Only run the query if there's at least one function, can't query without metrics
            if len(query_details.functions) > 0:
                select = [
                    column
                    for column in self.columns
                    if column in query_details.functions or column not in self.aggregates
                ]
                if groupby_values:
                    # We already got the groupby values we want, add them to the conditions to limit our results so we
                    # can get the aggregates for the same values
                    where = self.where + [
                        Condition(
                            # Tuples are allowed to have multiple types in clickhouse
                            Function(
                                "tuple",
                                [
                                    groupby.exp
                                    if isinstance(groupby, AliasedExpression)
                                    else groupby
                                    for groupby in self.groupby
                                ],
                            ),
                            Op.IN,
                            Function("tuple", groupby_values),
                        )
                    ]
                    # Because we've added a condition for each groupby value we don't want an offset here
                    offset = Offset(0)
                    referrer_suffix = "secondary"
                else:
                    # We don't have our groupby values yet, this means this is the query where we're getting them
                    where = self.where
                    offset = self.offset
                    referrer_suffix = "primary"

                query = Query(
                    match=query_details.entity,
                    select=select,
                    array_join=self.array_join,
                    where=where,
                    having=query_details.having,
                    groupby=self.groupby,
                    orderby=query_details.orderby,
                    limit=self.limit,
                    offset=offset,
                    limitby=self.limitby,
                    granularity=self.granularity,
                )
                request = Request(
                    dataset=self.dataset.value,
                    app_id="default",
                    query=query,
                    flags=Flags(turbo=self.turbo),
                )
                current_result = raw_snql_query(
                    request,
                    f"{referrer}.{referrer_suffix}",
                    use_cache,
                )
                for row in current_result["data"]:
                    # Arrays in clickhouse cannot contain multiple types, and since groupby values
                    # can contain any type, we must use tuples instead
                    groupby_key = tuple(row[key] for key in groupby_aliases)
                    value_map_key = ",".join(str(value) for value in groupby_key)
                    # First time we're seeing this value, add it to the values we're going to filter by
                    if value_map_key not in value_map and groupby_key:
                        groupby_values.append(groupby_key)
                    value_map[value_map_key].update(row)
                for meta in current_result["meta"]:
                    meta_dict[meta["name"]] = meta["type"]

        result["data"] = list(value_map.values())
        result["meta"] = [{"name": key, "type": value} for key, value in meta_dict.items()]

        # Data might be missing for fields after merging the requests, eg a transaction with no users
        for row in result["data"]:
            for meta in result["meta"]:
                if meta["name"] not in row:
                    row[meta["name"]] = self.get_default_value(meta["type"])

        return result

    def process_results(self, results: Any) -> EventsResponse:
        """Go through the results of a metrics query and reverse resolve its tags"""
        processed_results: EventsResponse = super().process_results(results)
        tags: List[str] = []
        cached_resolves: Dict[int, Optional[str]] = {}
        # no-op if they're already strings
        if self.tag_values_are_strings:
            return processed_results

        with sentry_sdk.start_span(op="mep", description="resolve_tags"):
            for column in self.columns:
                if (
                    isinstance(column, AliasedExpression)
                    and column.exp.subscriptable == "tags"
                    and column.alias
                ):
                    tags.append(column.alias)
                # transaction is a special case since we use a transform null & unparam
                if column.alias in ["transaction", "title"]:
                    tags.append(column.alias)

            for tag in tags:
                for row in processed_results["data"]:
                    if isinstance(row[tag], int):
                        if row[tag] not in cached_resolves:
                            resolved_tag = indexer.reverse_resolve(
                                UseCaseKey.PERFORMANCE, self.organization_id, row[tag]
                            )
                            cached_resolves[row[tag]] = resolved_tag
                        row[tag] = cached_resolves[row[tag]]
                if tag in processed_results["meta"]["fields"]:
                    processed_results["meta"]["fields"][tag] = "string"

        return processed_results

    @staticmethod
    def get_default_value(meta_type: str) -> Any:
        """Given a meta type return the expected default type

        for example with a UInt64 (like a count_unique) return 0
        """
        if (
            meta_type.startswith("Int")
            or meta_type.startswith("UInt")
            or meta_type.startswith("Float")
        ):
            return 0
        else:
            return None


class AlertMetricsQueryBuilder(MetricsQueryBuilder):
    def __init__(
        self,
        *args: Any,
        granularity: int,
        **kwargs: Any,
    ):
        self._granularity = granularity
        super().__init__(*args, **kwargs)

    def resolve_limit(self, limit: Optional[int]) -> Optional[Limit]:
        return None

    def resolve_granularity(self) -> Granularity:
        return Granularity(self._granularity)


class HistogramMetricQueryBuilder(MetricsQueryBuilder):
    base_function_acl = ["histogram"]

    def __init__(
        self,
        histogram_params: HistogramParams,
        *args: Any,
        **kwargs: Any,
    ):
        self.histogram_aliases: List[str] = []
        self.num_buckets = histogram_params.num_buckets
        self.min_bin = histogram_params.start_offset
        self.max_bin = (
            histogram_params.start_offset + histogram_params.bucket_size * self.num_buckets
        )

        self.zoom_params: Optional[Function] = metrics_histogram.zoom_histogram(
            self.num_buckets,
            self.min_bin,
            self.max_bin,
        )

        kwargs["functions_acl"] = kwargs.get("functions_acl", []) + self.base_function_acl
        super().__init__(*args, **kwargs)

    def run_query(self, referrer: str, use_cache: bool = False) -> Any:
        result = super().run_query(referrer, use_cache)
        for row in result["data"]:
            for key, value in row.items():
                if key in self.histogram_aliases:
                    row[key] = metrics_histogram.rebucket_histogram(
                        value, self.num_buckets, self.min_bin, self.max_bin
                    )

        return result


class TimeseriesMetricQueryBuilder(MetricsQueryBuilder):
    time_alias = "time"

    def __init__(
        self,
        params: ParamsType,
        interval: int,
        dataset: Optional[Dataset] = None,
        query: Optional[str] = None,
        selected_columns: Optional[List[str]] = None,
        allow_metric_aggregates: Optional[bool] = False,
        functions_acl: Optional[List[str]] = None,
        dry_run: Optional[bool] = False,
        limit: Optional[int] = 10000,
        use_metrics_layer: Optional[bool] = False,
    ):
        super().__init__(
            params=params,
            query=query,
            dataset=dataset,
            selected_columns=selected_columns,
            allow_metric_aggregates=allow_metric_aggregates,
            auto_fields=False,
            functions_acl=functions_acl,
            dry_run=dry_run,
            use_metrics_layer=use_metrics_layer,
        )
        if self.granularity.granularity > interval:
            for granularity in METRICS_GRANULARITIES:
                if granularity < interval:
                    self.granularity = Granularity(granularity)
                    break

        self.time_column = self.resolve_time_column(interval)
        self.limit = None if limit is None else Limit(limit)

        # This is a timeseries, the groupby will always be time
        self.groupby = [self.time_column]

    def resolve_time_column(self, interval: int) -> Function:
        """Need to round the timestamp to the interval requested

        We commonly use interval & granularity interchangeably, but in the case of the metrics dataset they must be
        considered as two separate things. The reason being the way we store metrics will rarely align with the
        start&end of the query.
        This means that we'll need to select granularity for data accuracy, and then use the clickhouse
        toStartOfInterval function to group results by their displayed interval

        eg.
        See test_builder.test_run_query_with_hour_interval for this in test form
        we have a query from yesterday at 15:30 -> today at 15:30
        there is 1 event at 15:45
        and we want the timeseries displayed at 1 hour intervals

        The event is in the quantized hour-aligned metrics bucket of 15:00, since the bounds of the query are
        (Yesterday 15:30, Today 15:30) the condition > Yesterday 15:30 means using the hour-aligned bucket you'd
        miss that event.

        So instead in this case we want the minute-aligned bucket, while rounding timestamp to the hour, so we'll
        only get data that is relevant because of the timestamp filters. And Snuba will merge the datasketches for
        us to get correct data.
        """
        if interval < 10:
            raise IncompatibleMetricsQuery(
                "Interval must be at least 10s because our smallest granularity is 10s"
            )

        return Function(
            "toStartOfInterval",
            [
                Column("timestamp"),
                Function("toIntervalSecond", [interval]),
                "Universal",
            ],
            self.time_alias,
        )

    def get_snql_query(self) -> List[Request]:
        """Because of the way metrics are structured a single request can result in >1 snql query

        This is because different functions will use different entities
        """
        if self.use_metrics_layer:
            prefix = "generic_" if self.dataset is Dataset.PerformanceMetrics else ""

            return [
                Request(
                    dataset=self.dataset.value,
                    app_id="default",
                    query=Query(
                        match=Entity(f"{prefix}metrics_distributions", sample=self.sample_rate),
                        # Metrics doesn't support columns in the select, and instead expects them in the groupby
                        select=self.aggregates
                        + [
                            # Team key transaction is a special case sigh
                            col
                            for col in self.columns
                            if isinstance(col, Function) and col.function == "team_key_transaction"
                        ],
                        array_join=self.array_join,
                        where=self.where,
                        having=self.having,
                        groupby=self.groupby,
                        orderby=[],
                        granularity=self.granularity,
                    ),
                )
            ]
        # No need for primary from the query framework since there's no orderby to worry about
        _, query_framework = self._create_query_framework()

        queries: List[Request] = []
        for query_details in query_framework.values():
            if len(query_details.functions) > 0:
                queries.append(
                    Request(
                        dataset=self.dataset.value,
                        app_id="default",
                        query=Query(
                            match=query_details.entity,
                            select=query_details.functions,
                            where=self.where,
                            having=self.having,
                            groupby=self.groupby,
                            orderby=[OrderBy(self.time_column, Direction.ASC)],
                            granularity=self.granularity,
                            limit=self.limit,
                        ),
                    )
                )

        return queries

    def run_query(self, referrer: str, use_cache: bool = False) -> Any:
        if self.use_metrics_layer:
            from sentry.snuba.metrics.datasource import get_series
            from sentry.snuba.metrics.mqb_query_transformer import (
                transform_mqb_query_to_metrics_query,
            )

            snuba_query = self.get_snql_query()[0].query

            try:
<<<<<<< HEAD
                with sentry_sdk.start_span(op="metric_layer", description="transform_query"):
                    metric_query = transform_mqb_query_to_metrics_query(snuba_query)
                with sentry_sdk.start_span(op="metric_layer", description="run_query"):
                    metrics_data = get_series(
                        projects=self.projects,
                        metrics_query=metric_query,
                        use_case_id=UseCaseKey.PERFORMANCE
                        if self.is_performance
                        else UseCaseKey.RELEASE_HEALTH,
                        include_meta=True,
                    )
=======
                metric_query = tranform_mqb_query_to_metrics_query(snuba_query)
                metrics_data = get_series(
                    projects=self.params.projects,
                    metrics_query=metric_query,
                    use_case_id=use_case_id,
                    include_meta=True,
                )
>>>>>>> c784b32a
            except Exception as err:
                raise IncompatibleMetricsQuery(err)
            with sentry_sdk.start_span(op="metric_layer", description="transform_results"):
                metric_layer_result: Any = {
                    "data": [],
                    "meta": metrics_data["meta"],
                }
                # metric layer adds bucketed time automatically but doesn't remove it
                for meta in metric_layer_result["meta"]:
                    if meta["name"] == "bucketed_time":
                        meta["name"] = "time"
                for index, interval in enumerate(metrics_data["intervals"]):
                    # the metric layer changes the intervals to datetime objects when we want the isoformat
                    data = {self.time_alias: interval.isoformat()}
                    # only need the first thing in groups since we don't groupby, and top-n isn't supported by mep yet
                    for key, value_list in (
                        metrics_data.get("groups", [{}])[0].get("series", {}).items()
                    ):
                        data[key] = value_list[index]
                    metric_layer_result["data"].append(data)
                    for meta in metric_layer_result["meta"]:
                        if meta["name"] not in data:
                            data[meta["name"]] = self.get_default_value(meta["type"])
            return metric_layer_result
        queries = self.get_snql_query()
        if self.dry_run:
            return {
                "data": [],
                "meta": [],
            }
        if queries:
            results = bulk_snql_query(queries, referrer, use_cache)
        else:
            results = []

        time_map: Dict[str, Dict[str, Any]] = defaultdict(dict)
        meta_dict = {}
        for current_result in results:
            # there's only 1 thing in the groupby which is time
            for row in current_result["data"]:
                time_map[row[self.time_alias]].update(row)
            for meta in current_result["meta"]:
                meta_dict[meta["name"]] = meta["type"]

        return {
            "data": list(time_map.values()),
            "meta": [{"name": key, "type": value} for key, value in meta_dict.items()],
        }


class ProfilesQueryBuilderProtocol(Protocol):
    @property
    def config(self) -> ProfilesDatasetConfig:
        ...

    @property
    def params(self) -> SnubaParams:
        ...

    def column(self, name: str) -> Column:
        ...

    def resolve_params(self) -> List[WhereType]:
        ...


class ProfilesQueryBuilderMixin:
    def resolve_column_name(self: ProfilesQueryBuilderProtocol, col: str) -> str:
        # giving resolved a type here convinces mypy that the type is str
        resolved: str = self.config.resolve_column(col)
        return resolved

    def resolve_params(self: ProfilesQueryBuilderProtocol) -> List[WhereType]:
        if self.params.organization is None:
            raise InvalidSearchQuery("Organization is a required parameter")
        # not sure how to make mypy happy here as `super()`
        # refers to the other parent query builder class
        conditions: List[WhereType] = super().resolve_params()  # type: ignore

        # the profiles dataset requires a condition
        # on the organization_id in the query
        conditions.append(
            Condition(
                self.column("organization.id"),
                Op.EQ,
                self.params.organization.id,
            )
        )

        return conditions

    def get_field_type(self: ProfilesQueryBuilderProtocol, field: str) -> Optional[str]:
        # giving resolved a type here convinces mypy that the type is str
        resolved: Optional[str] = self.config.resolve_column_type(field)
        return resolved


class ProfilesQueryBuilder(ProfilesQueryBuilderMixin, QueryBuilder):
    pass


class ProfilesTimeseriesQueryBuilder(ProfilesQueryBuilderMixin, TimeseriesQueryBuilder):
    pass<|MERGE_RESOLUTION|>--- conflicted
+++ resolved
@@ -2467,27 +2467,17 @@
             # bit of a misnomer since this is a metric layer snql query
             snuba_query = self.get_snql_query().query
             try:
-<<<<<<< HEAD
                 with sentry_sdk.start_span(op="metric_layer", description="transform_query"):
                     metric_query = transform_mqb_query_to_metrics_query(snuba_query)
                 with sentry_sdk.start_span(op="metric_layer", description="run_query"):
                     metrics_data = get_series(
-                        projects=self.projects,
+                        projects=self.params.projects,
                         metrics_query=metric_query,
                         use_case_id=UseCaseKey.PERFORMANCE
                         if self.is_performance
                         else UseCaseKey.RELEASE_HEALTH,
                         include_meta=True,
-                    )
-=======
-                metric_query = tranform_mqb_query_to_metrics_query(snuba_query)
-                metrics_data = get_series(
-                    projects=self.params.projects,
-                    metrics_query=metric_query,
-                    use_case_id=use_case_id,
-                    include_meta=True,
-                )
->>>>>>> c784b32a
+                    ))
             except Exception as err:
                 raise IncompatibleMetricsQuery(err)
             with sentry_sdk.start_span(op="metric_layer", description="transform_results"):
@@ -2860,27 +2850,17 @@
             snuba_query = self.get_snql_query()[0].query
 
             try:
-<<<<<<< HEAD
                 with sentry_sdk.start_span(op="metric_layer", description="transform_query"):
                     metric_query = transform_mqb_query_to_metrics_query(snuba_query)
                 with sentry_sdk.start_span(op="metric_layer", description="run_query"):
                     metrics_data = get_series(
-                        projects=self.projects,
+                        projects=self.params.projects,
                         metrics_query=metric_query,
                         use_case_id=UseCaseKey.PERFORMANCE
                         if self.is_performance
                         else UseCaseKey.RELEASE_HEALTH,
                         include_meta=True,
                     )
-=======
-                metric_query = tranform_mqb_query_to_metrics_query(snuba_query)
-                metrics_data = get_series(
-                    projects=self.params.projects,
-                    metrics_query=metric_query,
-                    use_case_id=use_case_id,
-                    include_meta=True,
-                )
->>>>>>> c784b32a
             except Exception as err:
                 raise IncompatibleMetricsQuery(err)
             with sentry_sdk.start_span(op="metric_layer", description="transform_results"):
