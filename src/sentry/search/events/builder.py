from typing import List, Optional, Tuple

from snuba_sdk.column import Column
from snuba_sdk.entity import Entity
from snuba_sdk.expressions import Limit, Offset
from snuba_sdk.orderby import LimitBy
from snuba_sdk.query import Query

from sentry.search.events.fields import InvalidSearchQuery
from sentry.search.events.filter import QueryFilter
from sentry.search.events.types import ParamsType, SelectType
from sentry.utils.snuba import Dataset


class QueryBuilder(QueryFilter):
    """Builds a snql query"""

    def __init__(
        self,
        dataset: Dataset,
        params: ParamsType,
        query: Optional[str] = None,
        selected_columns: Optional[List[str]] = None,
        orderby: Optional[List[str]] = None,
        auto_aggregations: bool = False,
        use_aggregate_conditions: bool = False,
        functions_acl: Optional[List[str]] = None,
<<<<<<< HEAD
        limit: int = 50,
=======
        limit: Optional[int] = 50,
>>>>>>> 1479539e
        offset: Optional[int] = 0,
        limitby: Optional[Tuple[str, int]] = None,
    ):
        super().__init__(dataset, params, functions_acl)

        # TODO: implement this in `resolve_select`
        self.auto_aggregations = auto_aggregations

        self.limit = None if limit is None else Limit(limit)
        self.offset = None if offset is None else Offset(offset)

        self.limitby = self.resolve_limitby(limitby)

        self.where, self.having = self.resolve_conditions(
            query, use_aggregate_conditions=use_aggregate_conditions
        )

        # params depends on parse_query, and conditions being resolved first since there may be projects in conditions
        self.where += self.resolve_params()

        self.columns = self.resolve_select(selected_columns)
        self.orderby = self.resolve_orderby(orderby)

    @property
    def select(self) -> Optional[List[SelectType]]:
        return self.columns

    def resolve_limitby(self, limitby: Optional[Tuple[str, int]]) -> Optional[LimitBy]:
        if limitby is None:
            return None

        column, count = limitby
        resolved = self.resolve_column(column)

        if isinstance(resolved, Column):
            return LimitBy(resolved, count)

        # TODO: Limit By can only operate on a `Column`. This has the implication
        # that non aggregate transforms are not allowed in the order by clause.
        raise InvalidSearchQuery(f"{column} used in a limit by but is not a column.")

    @property
    def groupby(self) -> Optional[List[SelectType]]:
        if self.aggregates:
            return [c for c in self.columns if c not in self.aggregates]
        else:
            return []

    def validate_having_clause(self):
        error_extra = ", and could not be automatically added" if self.auto_aggregations else ""
        for condition in self.having:
            lhs = condition.lhs
            if lhs not in self.columns:
                raise InvalidSearchQuery(
                    "Aggregate {} used in a condition but is not a selected column{}.".format(
                        lhs.alias,
                        error_extra,
                    )
                )

    def get_snql_query(self) -> Query:
        self.validate_having_clause()

        return Query(
            dataset=self.dataset.value,
            match=Entity(self.dataset.value),
            select=self.select,
            where=self.where,
            having=self.having,
            groupby=self.groupby,
            orderby=self.orderby,
            limit=self.limit,
            offset=self.offset,
            limitby=self.limitby,
        )<|MERGE_RESOLUTION|>--- conflicted
+++ resolved
@@ -25,11 +25,7 @@
         auto_aggregations: bool = False,
         use_aggregate_conditions: bool = False,
         functions_acl: Optional[List[str]] = None,
-<<<<<<< HEAD
-        limit: int = 50,
-=======
         limit: Optional[int] = 50,
->>>>>>> 1479539e
         offset: Optional[int] = 0,
         limitby: Optional[Tuple[str, int]] = None,
     ):
