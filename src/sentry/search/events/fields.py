import re
from collections import defaultdict, namedtuple
from copy import deepcopy
from datetime import datetime
from typing import Callable, List, Mapping, Match, Optional, Tuple, Union

import sentry_sdk
from sentry_relay.consts import SPAN_STATUS_NAME_TO_CODE
from snuba_sdk.column import Column
from snuba_sdk.function import Function
from snuba_sdk.orderby import Direction, OrderBy

from sentry.discover.models import KeyTransaction, TeamKeyTransaction
from sentry.exceptions import InvalidSearchQuery
from sentry.models import Project, ProjectTeam, ProjectTransactionThreshold
from sentry.models.transaction_threshold import (
    TRANSACTION_METRICS,
    ProjectTransactionThresholdOverride,
)
from sentry.search.events.base import QueryBase
from sentry.search.events.constants import (
    ALIAS_PATTERN,
    ARRAY_FIELDS,
    DEFAULT_PROJECT_THRESHOLD,
    DEFAULT_PROJECT_THRESHOLD_METRIC,
    DURATION_PATTERN,
    ERROR_HANDLED_ALIAS,
    ERROR_UNHANDLED_ALIAS,
    FUNCTION_PATTERN,
    ISSUE_ALIAS,
    ISSUE_ID_ALIAS,
    KEY_TRANSACTION_ALIAS,
    MEASUREMENTS_FRAMES_FROZEN_RATE,
    MEASUREMENTS_FRAMES_SLOW_RATE,
    MEASUREMENTS_LCP_INDEX_ALIAS,
    MEASUREMENTS_STALL_PERCENTAGE,
    PROJECT_ALIAS,
    PROJECT_NAME_ALIAS,
    PROJECT_THRESHOLD_CONFIG_ALIAS,
    PROJECT_THRESHOLD_CONFIG_INDEX_ALIAS,
    PROJECT_THRESHOLD_OVERRIDE_CONFIG_INDEX_ALIAS,
    RESULT_TYPES,
    SEARCH_MAP,
    TAG_KEY_RE,
    TEAM_KEY_TRANSACTION_ALIAS,
    TIMESTAMP_TO_DAY_ALIAS,
    TIMESTAMP_TO_HOUR_ALIAS,
    TRANSACTION_STATUS_ALIAS,
    USER_DISPLAY_ALIAS,
    VALID_FIELD_PATTERN,
)
from sentry.search.events.types import ParamsType, SelectType
from sentry.search.utils import InvalidQuery, parse_duration
from sentry.utils.compat import zip
from sentry.utils.numbers import format_grouped_length
from sentry.utils.snuba import (
    Dataset,
    get_json_type,
    is_duration_measurement,
    is_measurement,
    is_span_op_breakdown,
)

MAX_QUERYABLE_TEAM_KEY_TRANSACTIONS = 500
MAX_QUERYABLE_TRANSACTION_THRESHOLDS = 500

ConditionalFunction = namedtuple("ConditionalFunction", "condition match fallback")
FunctionDetails = namedtuple("FunctionDetails", "field instance arguments")
ResolvedFunction = namedtuple("ResolvedFunction", "details column aggregate")


class InvalidFunctionArgument(Exception):
    pass


class PseudoField:
    def __init__(self, name, alias, expression=None, expression_fn=None, result_type=None):
        self.name = name
        self.alias = alias
        self.expression = expression
        self.expression_fn = expression_fn
        self.result_type = result_type

        self.validate()

    def get_expression(self, params):
        if isinstance(self.expression, (list, tuple)):
            return deepcopy(self.expression)
        elif self.expression_fn is not None:
            return self.expression_fn(params)
        return None

    def get_field(self, params=None):
        expression = self.get_expression(params)
        if expression is not None:
            expression.append(self.alias)
            return expression
        return self.alias

    def validate(self):
        assert self.alias is not None, f"{self.name}: alias is required"
        assert (
            self.expression is None or self.expression_fn is None
        ), f"{self.name}: only one of expression, expression_fn is allowed"


def key_transaction_expression(user_id, organization_id, project_ids):
    """
    This function may be called multiple times, making for repeated data bases queries.
    Lifting the query higher to earlier in the call stack will require a lot more changes
    as there are numerous entry points. So we will leave the duplicate query alone for now.
    """
    if user_id is None or organization_id is None or project_ids is None:
        raise InvalidSearchQuery("Missing necessary meta for key transaction field.")

    key_transactions = (
        KeyTransaction.objects.filter(
            owner_id=user_id,
            organization_id=organization_id,
            project_id__in=project_ids,
        )
        .order_by("transaction", "project_id")
        .values("project_id", "transaction")
    )

    # if there are no key transactions, the value should always be 0
    if not len(key_transactions):
        return ["toInt64", [0]]

    return [
        "has",
        [
            [
                "array",
                [
                    [
                        "tuple",
                        [
                            ["toUInt64", [transaction["project_id"]]],
                            "'{}'".format(transaction["transaction"]),
                        ],
                    ]
                    for transaction in key_transactions
                ],
            ],
            ["tuple", ["project_id", "transaction"]],
        ],
    ]


def project_threshold_config_expression(organization_id, project_ids):
    """
    This function returns a column with the threshold and threshold metric
    for each transaction based on project level settings. If no project level
    thresholds are set, the will fallback to the default values. This column
    is used in the new `count_miserable` and `user_misery` aggregates.
    """
    if organization_id is None or project_ids is None:
        raise InvalidSearchQuery("Missing necessary data for project threshold config")

    project_threshold_configs = (
        ProjectTransactionThreshold.objects.filter(
            organization_id=organization_id,
            project_id__in=project_ids,
        )
        .order_by("project_id")
        .values("project_id", "threshold", "metric")
    )

    transaction_threshold_configs = (
        ProjectTransactionThresholdOverride.objects.filter(
            organization_id=organization_id,
            project_id__in=project_ids,
        )
        .order_by("project_id")
        .values("transaction", "project_id", "threshold", "metric")
    )

    num_project_thresholds = project_threshold_configs.count()
    sentry_sdk.set_tag("project_threshold.count", num_project_thresholds)
    sentry_sdk.set_tag(
        "project_threshold.count.grouped",
        format_grouped_length(num_project_thresholds, [10, 100, 250, 500]),
    )

    num_transaction_thresholds = transaction_threshold_configs.count()
    sentry_sdk.set_tag("txn_threshold.count", num_transaction_thresholds)
    sentry_sdk.set_tag(
        "txn_threshold.count.grouped",
        format_grouped_length(num_transaction_thresholds, [10, 100, 250, 500]),
    )

    if num_project_thresholds + num_transaction_thresholds == 0:
        return ["tuple", [f"'{DEFAULT_PROJECT_THRESHOLD_METRIC}'", DEFAULT_PROJECT_THRESHOLD]]
    elif num_project_thresholds + num_transaction_thresholds > MAX_QUERYABLE_TRANSACTION_THRESHOLDS:
        raise InvalidSearchQuery(
            f"Exceeded {MAX_QUERYABLE_TRANSACTION_THRESHOLDS} configured transaction thresholds limit, try with fewer Projects."
        )

    project_threshold_config_index = [
        "indexOf",
        [
            [
                "array",
                [["toUInt64", [config["project_id"]]] for config in project_threshold_configs],
            ],
            "project_id",
        ],
        PROJECT_THRESHOLD_CONFIG_INDEX_ALIAS,
    ]

    project_transaction_override_config_index = [
        "indexOf",
        [
            [
                "array",
                [
                    [
                        "tuple",
                        [
                            ["toUInt64", [config["project_id"]]],
                            "'{}'".format(config["transaction"]),
                        ],
                    ]
                    for config in transaction_threshold_configs
                ],
            ],
            ["tuple", ["project_id", "transaction"]],
        ],
        PROJECT_THRESHOLD_OVERRIDE_CONFIG_INDEX_ALIAS,
    ]

    project_config_query = (
        [
            "if",
            [
                [
                    "equals",
                    [
                        project_threshold_config_index,
                        0,
                    ],
                ],
                ["tuple", [f"'{DEFAULT_PROJECT_THRESHOLD_METRIC}'", DEFAULT_PROJECT_THRESHOLD]],
                [
                    "arrayElement",
                    [
                        [
                            "array",
                            [
                                [
                                    "tuple",
                                    [
                                        "'{}'".format(TRANSACTION_METRICS[config["metric"]]),
                                        config["threshold"],
                                    ],
                                ]
                                for config in project_threshold_configs
                            ],
                        ],
                        project_threshold_config_index,
                    ],
                ],
            ],
        ]
        if project_threshold_configs
        else ["tuple", [f"'{DEFAULT_PROJECT_THRESHOLD_METRIC}'", DEFAULT_PROJECT_THRESHOLD]]
    )

    if transaction_threshold_configs:
        return [
            "if",
            [
                [
                    "equals",
                    [
                        project_transaction_override_config_index,
                        0,
                    ],
                ],
                project_config_query,
                [
                    "arrayElement",
                    [
                        [
                            "array",
                            [
                                [
                                    "tuple",
                                    [
                                        "'{}'".format(TRANSACTION_METRICS[config["metric"]]),
                                        config["threshold"],
                                    ],
                                ]
                                for config in transaction_threshold_configs
                            ],
                        ],
                        project_transaction_override_config_index,
                    ],
                ],
            ],
        ]

    return project_config_query


def team_key_transaction_expression(organization_id, team_ids, project_ids):
    if organization_id is None or team_ids is None or project_ids is None:
        raise TypeError("Team key transactions parameters cannot be None")

    team_key_transactions = (
        TeamKeyTransaction.objects.filter(
            organization_id=organization_id,
            project_team__in=ProjectTeam.objects.filter(
                project_id__in=project_ids, team_id__in=team_ids
            ),
        )
        .order_by("transaction", "project_team__project_id")
        .values("transaction", "project_team__project_id")
        .distinct("transaction", "project_team__project_id")[:MAX_QUERYABLE_TEAM_KEY_TRANSACTIONS]
    )

    count = len(team_key_transactions)

    # NOTE: this raw count is not 100% accurate because if it exceeds
    # `MAX_QUERYABLE_TEAM_KEY_TRANSACTIONS`, it will not be reflected
    sentry_sdk.set_tag("team_key_txns.count", count)
    sentry_sdk.set_tag(
        "team_key_txns.count.grouped", format_grouped_length(count, [10, 100, 250, 500])
    )

    # There are no team key transactions marked, so hard code false into the query.
    if count == 0:
        return ["toInt8", [0]]

    return [
        "in",
        [
            ["tuple", ["project_id", "transaction"]],
            [
                "tuple",
                [
                    [
                        "tuple",
                        [
                            transaction["project_team__project_id"],
                            "'{}'".format(transaction["transaction"]),
                        ],
                    ]
                    for transaction in team_key_transactions
                ],
            ],
        ],
    ]


def normalize_count_if_value(args: Mapping[str, str]) -> Union[float, str, int]:
    """Ensures that the type of the third parameter is compatible with the first
    and cast the value if needed
    eg. duration = numeric_value, and not duration = string_value
    """
    column = args["column"]
    value = args["value"]
    if column == "transaction.duration" or is_measurement(column) or is_span_op_breakdown(column):
        duration_match = DURATION_PATTERN.match(value.strip("'"))
        if duration_match:
            try:
                normalized_value = parse_duration(*duration_match.groups())
            except InvalidQuery as exc:
                raise InvalidSearchQuery(str(exc))
        else:
            try:
                normalized_value = float(value.strip("'"))
            except Exception:
                raise InvalidSearchQuery(f"{value} is not a valid value to compare with {column}")
    elif column == "transaction.status":
        code = SPAN_STATUS_NAME_TO_CODE.get(value.strip("'"))
        if code is None:
            raise InvalidSearchQuery(f"{value} is not a valid value for transaction.status")
        try:
            normalized_value = int(code)
        except Exception:
            raise InvalidSearchQuery(f"{value} is not a valid value for transaction.status")
    # TODO: not supporting field aliases or arrays yet
    elif column in FIELD_ALIASES or column in ARRAY_FIELDS:
        raise InvalidSearchQuery(f"{column} is not supported by count_if")
    else:
        normalized_value = value

    return normalized_value


# When updating this list, also check if the following need to be updated:
# - convert_search_filter_to_snuba_query (otherwise aliased field will be treated as tag)
# - static/app/utils/discover/fields.tsx FIELDS (for discover column list and search box autocomplete)

# TODO: I think I have to support the release stage alias here maybe?
FIELD_ALIASES = {
    field.name: field
    for field in [
        PseudoField("project", "project.id"),
        PseudoField("issue", "issue.id"),
        PseudoField(
            "timestamp.to_hour", "timestamp.to_hour", expression=["toStartOfHour", ["timestamp"]]
        ),
        PseudoField(
            "timestamp.to_day", "timestamp.to_day", expression=["toStartOfDay", ["timestamp"]]
        ),
        PseudoField(ERROR_UNHANDLED_ALIAS, ERROR_UNHANDLED_ALIAS, expression=["notHandled", []]),
        PseudoField(
            USER_DISPLAY_ALIAS,
            USER_DISPLAY_ALIAS,
            expression=["coalesce", ["user.email", "user.username", "user.ip"]],
        ),
        # the key transaction field is intentially not added to the discover/fields list yet
        # because there needs to be some work on the front end to integrate this into discover
        PseudoField(
            KEY_TRANSACTION_ALIAS,
            KEY_TRANSACTION_ALIAS,
            expression_fn=lambda params: key_transaction_expression(
                params.get("user_id"),
                params.get("organization_id"),
                params.get("project_id"),
            ),
            result_type="boolean",
        ),
        PseudoField(
            PROJECT_THRESHOLD_CONFIG_ALIAS,
            PROJECT_THRESHOLD_CONFIG_ALIAS,
            expression_fn=lambda params: project_threshold_config_expression(
                params.get("organization_id"),
                params.get("project_id"),
            ),
        ),
        PseudoField(
            TEAM_KEY_TRANSACTION_ALIAS,
            TEAM_KEY_TRANSACTION_ALIAS,
            expression_fn=lambda params: team_key_transaction_expression(
                params.get("organization_id"),
                params.get("team_id"),
                params.get("project_id"),
            ),
            result_type="boolean",
        ),
        PseudoField(
            MEASUREMENTS_FRAMES_SLOW_RATE,
            MEASUREMENTS_FRAMES_SLOW_RATE,
            expression=[
                "if",
                [
                    ["greater", ["measurements.frames_total", 0]],
                    ["divide", ["measurements.frames_slow", "measurements.frames_total"]],
                    None,
                ],
            ],
            result_type="percentage",
        ),
        PseudoField(
            MEASUREMENTS_FRAMES_FROZEN_RATE,
            MEASUREMENTS_FRAMES_FROZEN_RATE,
            expression=[
                "if",
                [
                    ["greater", ["measurements.frames_total", 0]],
                    ["divide", ["measurements.frames_frozen", "measurements.frames_total"]],
                    None,
                ],
            ],
            result_type="percentage",
        ),
        PseudoField(
            MEASUREMENTS_STALL_PERCENTAGE,
            MEASUREMENTS_STALL_PERCENTAGE,
            expression=[
                "if",
                [
                    ["greater", ["transaction.duration", 0]],
                    ["divide", ["measurements.stall_total_time", "transaction.duration"]],
                    None,
                ],
            ],
            result_type="percentage",
        ),
    ]
}


def format_column_arguments(column_args, arguments):
    for i in range(len(column_args)):
        if isinstance(column_args[i], (list, tuple)):
            if isinstance(column_args[i][0], ArgValue):
                column_args[i][0] = arguments[column_args[i][0].arg]
            format_column_arguments(column_args[i][1], arguments)
        elif isinstance(column_args[i], str):
            column_args[i] = column_args[i].format(**arguments)
        elif isinstance(column_args[i], ArgValue):
            column_args[i] = arguments[column_args[i].arg]


def parse_arguments(function, columns):
    """
    Some functions take a quoted string for their arguments that may contain commas,
    which requires special handling.
    This function attempts to be identical with the similarly named parse_arguments
    found in static/app/utils/discover/fields.tsx
    """
    if (function != "to_other" and function != "count_if") or len(columns) == 0:
        return [c.strip() for c in columns.split(",") if len(c.strip()) > 0]

    args = []

    quoted = False
    escaped = False

    i, j = 0, 0

    while j < len(columns):
        if i == j and columns[j] == '"':
            # when we see a quote at the beginning of
            # an argument, then this is a quoted string
            quoted = True
        elif i == j and columns[j] == " ":
            # argument has leading spaces, skip over them
            i += 1
        elif quoted and not escaped and columns[j] == "\\":
            # when we see a slash inside a quoted string,
            # the next character is an escape character
            escaped = True
        elif quoted and not escaped and columns[j] == '"':
            # when we see a non-escaped quote while inside
            # of a quoted string, we should end it
            quoted = False
        elif quoted and escaped:
            # when we are inside a quoted string and have
            # begun an escape character, we should end it
            escaped = False
        elif quoted and columns[j] == ",":
            # when we are inside a quoted string and see
            # a comma, it should not be considered an
            # argument separator
            pass
        elif columns[j] == ",":
            # when we see a comma outside of a quoted string
            # it is an argument separator
            args.append(columns[i:j].strip())
            i = j + 1
        j += 1

    if i != j:
        # add in the last argument if any
        args.append(columns[i:].strip())

    return [arg for arg in args if arg]


def format_column_as_key(x):
    if isinstance(x, list):
        return tuple(format_column_as_key(y) for y in x)
    return x


def resolve_field_list(
    fields,
    snuba_filter,
    auto_fields=True,
    auto_aggregations=False,
    functions_acl=None,
    resolved_equations=None,
):
    """
    Expand a list of fields based on aliases and aggregate functions.

    Returns a dist of aggregations, selected_columns, and
    groupby that can be merged into the result of get_snuba_query_args()
    to build a more complete snuba query based on event search conventions.

    Auto aggregates are aggregates that will be automatically added to the
    list of aggregations when they're used in a condition. This is so that
    they can be used in a condition without having to manually add the
    aggregate to a field.
    """
    aggregations = []
    aggregate_fields = defaultdict(set)
    columns = []
    groupby = []
    project_key = ""
    functions = {}

    # If project is requested, we need to map ids to their names since snuba only has ids
    if "project" in fields:
        fields.remove("project")
        project_key = "project"
    # since project.name is more specific, if both are included use project.name instead of project
    if PROJECT_NAME_ALIAS in fields:
        fields.remove(PROJECT_NAME_ALIAS)
        project_key = PROJECT_NAME_ALIAS
    if project_key:
        if "project.id" not in fields:
            fields.append("project.id")

    for field in fields:
        if isinstance(field, str) and field.strip() == "":
            continue
        function = resolve_field(field, snuba_filter.params, functions_acl)
        if function.column is not None and function.column not in columns:
            columns.append(function.column)
            if function.details is not None and isinstance(function.column, (list, tuple)):
                functions[function.column[-1]] = function.details
        elif function.aggregate is not None:
            aggregations.append(function.aggregate)
            if function.details is not None and isinstance(function.aggregate, (list, tuple)):
                functions[function.aggregate[-1]] = function.details
                if function.details.instance.redundant_grouping:
                    aggregate_fields[format_column_as_key(function.aggregate[1])].add(field)

    # Only auto aggregate when there's one other so the group by is not unexpectedly changed
    if auto_aggregations and snuba_filter.having and len(aggregations) > 0:
        for agg in snuba_filter.condition_aggregates:
            if agg not in snuba_filter.aliases:
                function = resolve_field(agg, snuba_filter.params, functions_acl)
                if function.aggregate is not None and function.aggregate not in aggregations:
                    aggregations.append(function.aggregate)
                    if function.details is not None and isinstance(
                        function.aggregate, (list, tuple)
                    ):
                        functions[function.aggregate[-1]] = function.details

                        if function.details.instance.redundant_grouping:
                            aggregate_fields[format_column_as_key(function.aggregate[1])].add(field)

    check_aggregations = (
        snuba_filter.having and len(aggregations) > 0 and snuba_filter.condition_aggregates
    )
    snuba_filter_condition_aggregates = (
        set(snuba_filter.condition_aggregates) if check_aggregations else set()
    )
    for field in set(fields[:]).union(snuba_filter_condition_aggregates):
        if isinstance(field, str) and field in {
            "apdex()",
            "count_miserable(user)",
            "user_misery()",
        }:
            if PROJECT_THRESHOLD_CONFIG_ALIAS not in fields:
                fields.append(PROJECT_THRESHOLD_CONFIG_ALIAS)
                function = resolve_field(
                    PROJECT_THRESHOLD_CONFIG_ALIAS, snuba_filter.params, functions_acl
                )
                columns.append(function.column)
                break

    rollup = snuba_filter.rollup
    if not rollup and auto_fields:
        # Ensure fields we require to build a functioning interface
        # are present. We don't add fields when using a rollup as the additional fields
        # would be aggregated away.
        if not aggregations and "id" not in columns:
            columns.append("id")
        if "id" in columns and "project.id" not in columns:
            columns.append("project.id")
            project_key = PROJECT_NAME_ALIAS

    if project_key:
        # Check to see if there's a condition on project ID already, to avoid unnecessary lookups
        filtered_project_ids = None
        if snuba_filter.conditions:
            for cond in snuba_filter.conditions:
                if cond[0] == "project_id":
                    filtered_project_ids = [cond[2]] if cond[1] == "=" else cond[2]

        project_ids = filtered_project_ids or snuba_filter.filter_keys.get("project_id", [])
        projects = Project.objects.filter(id__in=project_ids).values("slug", "id")
        # Clickhouse gets confused when the column contains a period
        # This is specifically for project.name and should be removed once we can stop supporting it
        if "." in project_key:
            project_key = f"`{project_key}`"
        columns.append(
            [
                "transform",
                [
                    # This is a workaround since having the column by itself currently is being treated as a function
                    ["toString", ["project_id"]],
                    ["array", ["'{}'".format(project["id"]) for project in projects]],
                    ["array", ["'{}'".format(project["slug"]) for project in projects]],
                    # Default case, what to do if a project id without a slug is found
                    "''",
                ],
                project_key,
            ]
        )

    if rollup and columns and not aggregations:
        raise InvalidSearchQuery("You cannot use rollup without an aggregate field.")

    orderby = snuba_filter.orderby
    # Only sort if there are columns. When there are only aggregates there's no need to sort
    if orderby and len(columns) > 0:
        orderby = resolve_orderby(orderby, columns, aggregations, resolved_equations)
    else:
        orderby = None

    # If aggregations are present all columns
    # need to be added to the group by so that the query is valid.
    if aggregations:
        for column in columns:
            is_iterable = isinstance(column, (list, tuple))
            if is_iterable and column[0] == "transform":
                # When there's a project transform, we already group by project_id
                continue
            elif is_iterable and column[2] not in FIELD_ALIASES:
                groupby.append(column[2])
            else:
                column_key = format_column_as_key([column[:2]]) if is_iterable else column
                if column_key in aggregate_fields:
                    conflicting_functions = list(aggregate_fields[column_key])
                    raise InvalidSearchQuery(
                        "A single field cannot be used both inside and outside a function in the same query. To use {field} you must first remove the function(s): {function_msg}".format(
                            field=column[2] if is_iterable else column,
                            function_msg=", ".join(conflicting_functions[:2])
                            + (
                                f" and {len(conflicting_functions) - 2} more."
                                if len(conflicting_functions) > 2
                                else ""
                            ),
                        )
                    )
                groupby.append(column)

    if resolved_equations:
        columns += resolved_equations

    return {
        "selected_columns": columns,
        "aggregations": aggregations,
        "groupby": groupby,
        "orderby": orderby,
        "functions": functions,
    }


def resolve_orderby(orderby, fields, aggregations, equations):
    """
    We accept column names, aggregate functions, and aliases as order by
    values. Aggregates and field aliases need to be resolve/validated.

    TODO(mark) Once we're no longer using the dataset selection function
    should allow all non-tag fields to be used as sort clauses, instead of only
    those that are currently selected.
    """
    orderby = orderby if isinstance(orderby, (list, tuple)) else [orderby]
    if equations is not None:
        equation_aliases = [equation[-1] for equation in equations]
    else:
        equation_aliases = []
    validated = []
    for column in orderby:
        bare_column = column.lstrip("-")

        if bare_column in fields:
            validated.append(column)
            continue

        if equation_aliases and bare_column in equation_aliases:
            validated.append(column)
            continue

        if is_function(bare_column):
            bare_column = get_function_alias(bare_column)

        found = [agg[2] for agg in aggregations if agg[2] == bare_column]
        if found:
            prefix = "-" if column.startswith("-") else ""
            validated.append(prefix + bare_column)
            continue

        if (
            bare_column in FIELD_ALIASES
            and FIELD_ALIASES[bare_column].alias
            and bare_column != PROJECT_ALIAS
        ):
            prefix = "-" if column.startswith("-") else ""
            validated.append(prefix + FIELD_ALIASES[bare_column].alias)
            continue

        found = [
            col[2]
            for col in fields
            if isinstance(col, (list, tuple)) and col[2].strip("`") == bare_column
        ]
        if found:
            prefix = "-" if column.startswith("-") else ""
            validated.append(prefix + bare_column)

    if len(validated) == len(orderby):
        return validated

    raise InvalidSearchQuery("Cannot order by a field that is not selected.")


def resolve_field(field, params=None, functions_acl=None):
    if not isinstance(field, str):
        raise InvalidSearchQuery("Field names must be strings")

    match = is_function(field)
    if match:
        return resolve_function(field, match, params, functions_acl)

    if field in FIELD_ALIASES:
        special_field = FIELD_ALIASES[field]
        return ResolvedFunction(None, special_field.get_field(params), None)

    tag_match = TAG_KEY_RE.search(field)
    tag_field = tag_match.group("tag") if tag_match else field

    if VALID_FIELD_PATTERN.match(tag_field):
        return ResolvedFunction(None, field, None)
    else:
        raise InvalidSearchQuery(f"Invalid characters in field {field}")


def resolve_function(field, match=None, params=None, functions_acl=False):
    if params is not None and field in params.get("aliases", {}):
        alias = params["aliases"][field]
        return ResolvedFunction(
            FunctionDetails(field, FUNCTIONS["percentage"], []),
            None,
            alias.aggregate,
        )
    function_name, columns, alias = parse_function(field, match)
    function = FUNCTIONS[function_name]
    if not function.is_accessible(functions_acl):
        raise InvalidSearchQuery(f"{function.name}: no access to private function")

    arguments = function.format_as_arguments(field, columns, params)
    details = FunctionDetails(field, function, arguments)

    if function.transform is not None:
        snuba_string = function.transform.format(**arguments)
        if alias is None:
            alias = get_function_alias_with_columns(function.name, columns)
        return ResolvedFunction(
            details,
            None,
            [snuba_string, None, alias],
        )
    elif function.conditional_transform is not None:
        condition, match, fallback = function.conditional_transform
        if alias is None:
            alias = get_function_alias_with_columns(function.name, columns)

        if arguments[condition.arg] is not None:
            snuba_string = match.format(**arguments)
        else:
            snuba_string = fallback.format(**arguments)
        return ResolvedFunction(
            details,
            None,
            [snuba_string, None, alias],
        )

    elif function.aggregate is not None:
        aggregate = deepcopy(function.aggregate)

        aggregate[0] = aggregate[0].format(**arguments)
        if isinstance(aggregate[1], (list, tuple)):
            format_column_arguments(aggregate[1], arguments)
        elif isinstance(aggregate[1], ArgValue):
            arg = aggregate[1].arg
            # The aggregate function has only a single argument
            # however that argument is an expression, so we have
            # to make sure to nest it so it doesn't get treated
            # as a list of arguments by snuba.
            if isinstance(arguments[arg], (list, tuple)):
                aggregate[1] = [arguments[arg]]
            else:
                aggregate[1] = arguments[arg]

        if alias is not None:
            aggregate[2] = alias
        elif aggregate[2] is None:
            aggregate[2] = get_function_alias_with_columns(function.name, columns)

        return ResolvedFunction(details, None, aggregate)
    elif function.column is not None:
        # These can be very nested functions, so we need to iterate through all the layers
        addition = deepcopy(function.column)
        addition[0] = addition[0].format(**arguments)
        if isinstance(addition[1], (list, tuple)):
            format_column_arguments(addition[1], arguments)
        if len(addition) < 3:
            if alias is not None:
                addition.append(alias)
            else:
                addition.append(get_function_alias_with_columns(function.name, columns))
        elif len(addition) == 3:
            if alias is not None:
                addition[2] = alias
            elif addition[2] is None:
                addition[2] = get_function_alias_with_columns(function.name, columns)
            else:
                addition[2] = addition[2].format(**arguments)
        return ResolvedFunction(details, addition, None)


def parse_function(field, match=None, err_msg=None):
    if not match:
        match = is_function(field)

    if not match or match.group("function") not in FUNCTIONS:
        if err_msg is None:
            err_msg = f"{field} is not a valid function"
        raise InvalidSearchQuery(err_msg)

    function = match.group("function")
    return (
        function,
        parse_arguments(function, match.group("columns")),
        match.group("alias"),
    )


def is_function(field):
    function_match = FUNCTION_PATTERN.search(field)
    if function_match:
        return function_match

    return None


def get_function_alias(field):
    match = FUNCTION_PATTERN.search(field)
    if match is None:
        return field

    if match.group("alias") is not None:
        return match.group("alias")
    function = match.group("function")
    columns = parse_arguments(function, match.group("columns"))
    return get_function_alias_with_columns(function, columns)


def get_function_alias_with_columns(function_name, columns):
    columns = re.sub(r"[^\w]", "_", "_".join(str(col) for col in columns))
    return f"{function_name}_{columns}".rstrip("_")


def get_json_meta_type(field_alias, snuba_type, function=None):
    alias_definition = FIELD_ALIASES.get(field_alias)
    if alias_definition and alias_definition.result_type is not None:
        return alias_definition.result_type

    snuba_json = get_json_type(snuba_type)
    if snuba_json != "string":
        if function is not None:
            result_type = function.instance.get_result_type(function.field, function.arguments)
            if result_type is not None:
                return result_type

        function_match = FUNCTION_ALIAS_PATTERN.match(field_alias)
        if function_match:
            function_definition = FUNCTIONS.get(function_match.group(1))
            if function_definition:
                result_type = function_definition.get_result_type()
                if result_type is not None:
                    return result_type

    if (
        "duration" in field_alias
        or is_duration_measurement(field_alias)
        or is_span_op_breakdown(field_alias)
    ):
        return "duration"
    if is_measurement(field_alias):
        return "number"
    if field_alias == "transaction.status":
        return "string"
    return snuba_json


def reflective_result_type(index=0):
    def result_type_fn(function_arguments, parameter_values):
        argument = function_arguments[index]
        value = parameter_values[argument.name]
        return argument.get_type(value)

    return result_type_fn


class ArgValue:
    def __init__(self, arg):
        self.arg = arg


class FunctionArg:
    def __init__(self, name):
        self.name = name
        self.has_default = False

    def get_default(self, params):
        raise InvalidFunctionArgument(f"{self.name} has no defaults")

    def normalize(self, value, params):
        return value

    def get_type(self, value):
        raise InvalidFunctionArgument(f"{self.name} has no type defined")


class FunctionAliasArg(FunctionArg):
    def normalize(self, value, params):
        if not ALIAS_PATTERN.match(value):
            raise InvalidFunctionArgument(f"{value} is not a valid function alias")
        return value


class NullColumn(FunctionArg):
    """
    Convert the provided column to null so that we
    can drop it. Used to make count() not have a
    required argument that we ignore.
    """

    def __init__(self, name):
        super().__init__(name)
        self.has_default = True

    def get_default(self, params):
        return None

    def normalize(self, value, params):
        return None


class CountColumn(FunctionArg):
    def __init__(self, name):
        super().__init__(name)
        self.has_default = True

    def get_default(self, params):
        return None

    def normalize(self, value, params):
        if value is None:
            raise InvalidFunctionArgument("a column is required")

        if value not in FIELD_ALIASES:
            return value

        field = FIELD_ALIASES[value]

        # If the alias has an expression prefer that over the column alias
        # This enables user.display to work in aggregates
        expression = field.get_expression(params)
        if expression is not None:
            return expression
        elif field.alias is not None:
            return field.alias
        return value


class FieldColumn(CountColumn):
    """Allow any field column, of any type"""

    def get_type(self, value):
        if is_duration_measurement(value) or is_span_op_breakdown(value):
            return "duration"
        elif value == "transaction.duration":
            return "duration"
        elif value == "timestamp":
            return "date"
        return "string"


class StringArg(FunctionArg):
    def __init__(self, name, unquote=False, unescape_quotes=False, optional_unquote=False):
        """
        :param str name: The name of the function, this refers to the name to invoke.
        :param boolean unquote: Whether to try unquoting the arg or not
        :param boolean unescape_quotes: Whether quotes within the string should be unescaped
        :param boolean optional_unquote: Don't error when unable to unquote
        """
        super().__init__(name)
        self.unquote = unquote
        self.unescape_quotes = unescape_quotes
        self.optional_unquote = optional_unquote

    def normalize(self, value, params):
        if self.unquote:
            if len(value) < 2 or value[0] != '"' or value[-1] != '"':
                if not self.optional_unquote:
                    raise InvalidFunctionArgument("string should be quoted")
            else:
                value = value[1:-1]
        if self.unescape_quotes:
            value = re.sub(r'\\"', '"', value)
        return f"'{value}'"


class DateArg(FunctionArg):
    date_format = "%Y-%m-%dT%H:%M:%S"

    def normalize(self, value, params):
        try:
            datetime.strptime(value, self.date_format)
        except ValueError:
            raise InvalidFunctionArgument(
                f"{value} is in the wrong format, expected a date like 2020-03-14T15:14:15"
            )
        return f"'{value}'"


class ConditionArg(FunctionArg):
    # List and not a set so the error message is consistent
    VALID_CONDITIONS = [
        "equals",
        "notEquals",
        "lessOrEquals",
        "greaterOrEquals",
        "less",
        "greater",
    ]

    def normalize(self, value, params):
        if value not in self.VALID_CONDITIONS:
            raise InvalidFunctionArgument(
                "{} is not a valid condition, the only supported conditions are: {}".format(
                    value,
                    ",".join(self.VALID_CONDITIONS),
                )
            )

        return value


class ColumnArg(FunctionArg):
    def __init__(self, name, allowed_columns=None):
        super().__init__(name)
        # make sure to map the allowed columns to their snuba names
        self.allowed_columns = (
            {SEARCH_MAP.get(col) for col in allowed_columns} if allowed_columns else set()
        )

    def normalize(self, value, params):
        snuba_column = SEARCH_MAP.get(value)
        if len(self.allowed_columns) > 0:
            if value in self.allowed_columns or snuba_column in self.allowed_columns:
                return snuba_column
            else:
                raise InvalidFunctionArgument(f"{value} is not an allowed column")
        if not snuba_column:
            raise InvalidFunctionArgument(f"{value} is not a valid column")
        return snuba_column


class ColumnNoLookup(ColumnArg):
    def normalize(self, value, params):
        super().normalize(value, params)
        return value


class NumericColumn(FunctionArg):
    def _normalize(self, value):
        # This method is written in this way so that `get_type` can always call
        # this even in child classes where `normalize` have been overridden.

        snuba_column = SEARCH_MAP.get(value)
        if not snuba_column and is_measurement(value):
            return value
        if not snuba_column and is_span_op_breakdown(value):
            return value
        if not snuba_column:
            raise InvalidFunctionArgument(f"{value} is not a valid column")
        elif snuba_column not in ["time", "timestamp", "duration"]:
            raise InvalidFunctionArgument(f"{value} is not a numeric column")
        return snuba_column

    def normalize(self, value, params):
        return self._normalize(value)

    def get_type(self, value):
        snuba_column = self._normalize(value)
        if is_duration_measurement(snuba_column) or is_span_op_breakdown(snuba_column):
            return "duration"
        elif snuba_column == "duration":
            return "duration"
        elif snuba_column == "timestamp":
            return "date"
        return "number"


class NumericColumnNoLookup(NumericColumn):
    measurement_aliases = {
        MEASUREMENTS_FRAMES_SLOW_RATE,
        MEASUREMENTS_FRAMES_FROZEN_RATE,
        MEASUREMENTS_STALL_PERCENTAGE,
    }

    def __init__(self, name, allow_array_value=False):
        super().__init__(name)
        self.allow_array_value = allow_array_value

    def normalize(self, value, params):
        # `measurement_value` and `span_op_breakdowns_value` are actually an
        # array of Float64s. But when used in this context, we always want to
        # expand it using `arrayJoin`. The resulting column will be a numeric
        # column of type Float64.
        if self.allow_array_value:
            if value in {"measurements_value", "span_op_breakdowns_value"}:
                return ["arrayJoin", [value]]

        if value in self.measurement_aliases:
            field = FIELD_ALIASES[value]
            return field.get_expression(params)

        super().normalize(value, params)
        return value

    def get_type(self, value):
        # `measurements.frames_frozen_rate` and `measurements.frames_slow_rate` are aliases
        # to a percentage value, since they are expressions rather than columns, we special
        # case them here
        if isinstance(value, list):
            for name in self.measurement_aliases:
                field = FIELD_ALIASES[name]
                expression = field.get_expression(None)
                if expression == value:
                    return field.result_type
        return super().get_type(value)


class DurationColumn(FunctionArg):
    def normalize(self, value, params):
        snuba_column = SEARCH_MAP.get(value)
        if not snuba_column and is_duration_measurement(value):
            return value
        if not snuba_column and is_span_op_breakdown(value):
            return value
        if not snuba_column:
            raise InvalidFunctionArgument(f"{value} is not a valid column")
        elif snuba_column != "duration":
            raise InvalidFunctionArgument(f"{value} is not a duration column")
        return snuba_column


class DurationColumnNoLookup(DurationColumn):
    def normalize(self, value, params):
        super().normalize(value, params)
        return value


class StringArrayColumn(FunctionArg):
    def normalize(self, value, params):
        if value in ["tags.key", "tags.value", "measurements_key", "span_op_breakdowns_key"]:
            return value
        raise InvalidFunctionArgument(f"{value} is not a valid string array column")


class NumberRange(FunctionArg):
    def __init__(self, name, start, end):
        super().__init__(name)
        self.start = start
        self.end = end

    def normalize(self, value, params):
        try:
            value = float(value)
        except ValueError:
            raise InvalidFunctionArgument(f"{value} is not a number")

        if self.start and value < self.start:
            raise InvalidFunctionArgument(
                f"{value:g} must be greater than or equal to {self.start:g}"
            )
        elif self.end and value >= self.end:
            raise InvalidFunctionArgument(f"{value:g} must be less than {self.end:g}")
        return value


class NullableNumberRange(NumberRange):
    def __init__(self, name, start, end):
        super().__init__(name, start, end)
        self.has_default = True

    def get_default(self, params):
        return None

    def normalize(self, value, params):
        if value is None:
            return value
        return super().normalize(value, params)


class IntervalDefault(NumberRange):
    def __init__(self, name, start, end):
        super().__init__(name, start, end)
        self.has_default = True

    def get_default(self, params):
        if not params or not params.get("start") or not params.get("end"):
            raise InvalidFunctionArgument("function called without default")
        elif not isinstance(params.get("start"), datetime) or not isinstance(
            params.get("end"), datetime
        ):
            raise InvalidFunctionArgument("function called with invalid default")

        interval = (params["end"] - params["start"]).total_seconds()
        return int(interval)


def with_default(default, argument):
    argument.has_default = True
    argument.get_default = lambda *_: default
    return argument


class DiscoverFunction:
    def __init__(
        self,
        name,
        required_args=None,
        optional_args=None,
        calculated_args=None,
        column=None,
        aggregate=None,
        transform=None,
        conditional_transform=None,
        result_type_fn=None,
        default_result_type=None,
        redundant_grouping=False,
        private=False,
    ):
        """
        Specifies a function interface that must be followed when defining new functions

        :param str name: The name of the function, this refers to the name to invoke.
        :param list[FunctionArg] required_args: The list of required arguments to the function.
            If any of these arguments are not specified, an error will be raised.
        :param list[FunctionArg] optional_args: The list of optional arguments to the function.
            If any of these arguments are not specified, they will be filled using their default value.
        :param list[obj] calculated_args: The list of calculated arguments to the function.
            These arguments will be computed based on the list of specified arguments.
        :param [str, [any], str or None] column: The column to be passed to snuba once formatted.
            The arguments will be filled into the column where needed. This must not be an aggregate.
        :param [str, [any], str or None] aggregate: The aggregate to be passed to snuba once formatted.
            The arguments will be filled into the aggregate where needed. This must be an aggregate.
        :param str transform: NOTE: Use aggregate over transform whenever possible.
            An aggregate string to be passed to snuba once formatted. The arguments
            will be filled into the string using `.format(...)`.
        :param ConditionalFunction conditional_transform: Tuple of the condition to be evaluated, the
            transform string if the condition is met and the transform string if the condition
            is not met.
        :param str result_type_fn: A function to call with in order to determine the result type.
            This function will be passed the list of argument classes and argument values. This should
            be tried first as the source of truth if available.
        :param str default_result_type: The default resulting type of this function. Must be a type
            defined by RESULTS_TYPES.
        :param bool redundant_grouping: This function will result in redundant grouping if its column
            is included as a field as well.
        :param bool private: Whether or not this function should be disabled for general use.
        """

        self.name = name
        self.required_args = [] if required_args is None else required_args
        self.optional_args = [] if optional_args is None else optional_args
        self.calculated_args = [] if calculated_args is None else calculated_args
        self.column = column
        self.aggregate = aggregate
        self.transform = transform
        self.conditional_transform = conditional_transform
        self.result_type_fn = result_type_fn
        self.default_result_type = default_result_type
        self.redundant_grouping = redundant_grouping
        self.private = private

        self.validate()

    @property
    def required_args_count(self):
        return len(self.required_args)

    @property
    def optional_args_count(self):
        return len(self.optional_args)

    @property
    def total_args_count(self):
        return self.required_args_count + self.optional_args_count

    @property
    def args(self):
        return self.required_args + self.optional_args

    def alias_as(self, name):
        """Create a copy of this function to be used as an alias"""
        alias = deepcopy(self)
        alias.name = name
        return alias

    def add_default_arguments(self, field, columns, params):
        # make sure to validate the argument count first to
        # ensure the right number of arguments have been passed
        self.validate_argument_count(field, columns)

        columns = [column for column in columns]

        # use default values to populate optional arguments if any
        for argument in self.args[len(columns) :]:
            try:
                default = argument.get_default(params)
            except InvalidFunctionArgument as e:
                raise InvalidSearchQuery(f"{field}: invalid arguments: {e}")

            # Hacky, but we expect column arguments to be strings so easiest to convert it back
            columns.append(str(default) if default else default)

        return columns

    def format_as_arguments(self, field, columns, params):
        columns = self.add_default_arguments(field, columns, params)

        arguments = {}

        # normalize the arguments before putting them in a dict
        for argument, column in zip(self.args, columns):
            try:
                arguments[argument.name] = argument.normalize(column, params)
            except InvalidFunctionArgument as e:
                raise InvalidSearchQuery(f"{field}: {argument.name} argument invalid: {e}")

        # populate any computed args
        for calculation in self.calculated_args:
            arguments[calculation["name"]] = calculation["fn"](arguments)

        return arguments

    def get_result_type(self, field=None, arguments=None):
        if field is None or arguments is None or self.result_type_fn is None:
            return self.default_result_type

        result_type = self.result_type_fn(self.args, arguments)
        if result_type is None:
            return self.default_result_type

        self.validate_result_type(result_type)
        return result_type

    def validate(self):
        # assert that all optional args have defaults available
        for i, arg in enumerate(self.optional_args):
            assert (
                arg.has_default
            ), f"{self.name}: optional argument at index {i} does not have default"

        # assert that the function has only one of the following specified
        # `column`, `aggregate`, or `transform`
        assert (
            sum(
                [
                    self.column is not None,
                    self.aggregate is not None,
                    self.transform is not None,
                    self.conditional_transform is not None,
                ]
            )
            == 1
        ), f"{self.name}: only one of column, aggregate, or transform is allowed"

        # assert that no duplicate argument names are used
        names = set()
        for arg in self.args:
            assert (
                arg.name not in names
            ), f"{self.name}: argument {arg.name} specified more than once"
            names.add(arg.name)

        for calculation in self.calculated_args:
            assert (
                calculation["name"] not in names
            ), "{}: argument {} specified more than once".format(self.name, calculation["name"])
            names.add(calculation["name"])

        self.validate_result_type(self.default_result_type)

    def validate_argument_count(self, field, arguments):
        """
        Validate the number of required arguments the function defines against
        provided arguments. Raise an exception if there is a mismatch in the
        number of arguments. Do not return any values.

        There are 4 cases:
            1. provided # of arguments != required # of arguments AND provided # of arguments != total # of arguments (bad, raise an error)
            2. provided # of arguments < required # of arguments (bad, raise an error)
            3. provided # of arguments > total # of arguments (bad, raise an error)
            4. required # of arguments <= provided # of arguments <= total # of arguments (good, pass the validation)
        """
        args_count = len(arguments)
        total_args_count = self.total_args_count
        if args_count != total_args_count:
            required_args_count = self.required_args_count
            if required_args_count == total_args_count:
                raise InvalidSearchQuery(f"{field}: expected {total_args_count:g} argument(s)")
            elif args_count < required_args_count:
                raise InvalidSearchQuery(
                    f"{field}: expected at least {required_args_count:g} argument(s)"
                )
            elif args_count > total_args_count:
                raise InvalidSearchQuery(
                    f"{field}: expected at most {total_args_count:g} argument(s)"
                )

    def validate_result_type(self, result_type):
        assert (
            result_type is None or result_type in RESULT_TYPES
        ), f"{self.name}: result type {result_type} not one of {list(RESULT_TYPES)}"

    def is_accessible(self, acl=None):
        if not self.private:
            return True
        elif not acl:
            return False
        return self.name in acl


# When updating this list, also check if the following need to be updated:
# - convert_search_filter_to_snuba_query
# - static/app/utils/discover/fields.tsx FIELDS (for discover column list and search box autocomplete)
FUNCTIONS = {
    function.name: function
    for function in [
        DiscoverFunction(
            "percentile",
            required_args=[NumericColumnNoLookup("column"), NumberRange("percentile", 0, 1)],
            aggregate=["quantile({percentile:g})", ArgValue("column"), None],
            result_type_fn=reflective_result_type(),
            default_result_type="duration",
            redundant_grouping=True,
        ),
        DiscoverFunction(
            "p50",
            optional_args=[with_default("transaction.duration", NumericColumnNoLookup("column"))],
            aggregate=["quantile(0.5)", ArgValue("column"), None],
            result_type_fn=reflective_result_type(),
            default_result_type="duration",
            redundant_grouping=True,
        ),
        DiscoverFunction(
            "p75",
            optional_args=[with_default("transaction.duration", NumericColumnNoLookup("column"))],
            aggregate=["quantile(0.75)", ArgValue("column"), None],
            result_type_fn=reflective_result_type(),
            default_result_type="duration",
            redundant_grouping=True,
        ),
        DiscoverFunction(
            "p95",
            optional_args=[with_default("transaction.duration", NumericColumnNoLookup("column"))],
            aggregate=["quantile(0.95)", ArgValue("column"), None],
            result_type_fn=reflective_result_type(),
            default_result_type="duration",
            redundant_grouping=True,
        ),
        DiscoverFunction(
            "p99",
            optional_args=[with_default("transaction.duration", NumericColumnNoLookup("column"))],
            aggregate=["quantile(0.99)", ArgValue("column"), None],
            result_type_fn=reflective_result_type(),
            default_result_type="duration",
            redundant_grouping=True,
        ),
        DiscoverFunction(
            "p100",
            optional_args=[with_default("transaction.duration", NumericColumnNoLookup("column"))],
            aggregate=["max", ArgValue("column"), None],
            result_type_fn=reflective_result_type(),
            default_result_type="duration",
            redundant_grouping=True,
        ),
        DiscoverFunction(
            "eps",
            optional_args=[IntervalDefault("interval", 1, None)],
            transform="divide(count(), {interval:g})",
            default_result_type="number",
        ),
        DiscoverFunction(
            "epm",
            optional_args=[IntervalDefault("interval", 1, None)],
            transform="divide(count(), divide({interval:g}, 60))",
            default_result_type="number",
        ),
        DiscoverFunction(
            "last_seen",
            aggregate=["max", "timestamp", "last_seen"],
            default_result_type="date",
            redundant_grouping=True,
        ),
        DiscoverFunction(
            "latest_event",
            aggregate=["argMax", ["id", "timestamp"], "latest_event"],
            default_result_type="string",
        ),
        DiscoverFunction(
            "apdex",
            optional_args=[NullableNumberRange("satisfaction", 0, None)],
            conditional_transform=ConditionalFunction(
                ArgValue("satisfaction"),
                "apdex(duration, {satisfaction:g})",
                """
                apdex(
                    multiIf(
                        equals(
                            tupleElement(project_threshold_config, 1),
                            'lcp'
                        ),
                        if(
                            has(measurements.key, 'lcp'),
                            arrayElement(measurements.value, indexOf(measurements.key, 'lcp')),
                            NULL
                        ),
                        duration
                    ),
                    tupleElement(project_threshold_config, 2)
                )
            """.replace(
                    "\n", ""
                ).replace(
                    " ", ""
                ),
            ),
            default_result_type="number",
        ),
        DiscoverFunction(
            "count_miserable",
            required_args=[CountColumn("column")],
            optional_args=[NullableNumberRange("satisfaction", 0, None)],
            calculated_args=[
                {
                    "name": "tolerated",
                    "fn": lambda args: args["satisfaction"] * 4.0
                    if args["satisfaction"] is not None
                    else None,
                }
            ],
            conditional_transform=ConditionalFunction(
                ArgValue("satisfaction"),
                "uniqIf(user, greater(duration, {tolerated:g}))",
                """
                uniqIf(user, greater(
                    multiIf(
                        equals(tupleElement(project_threshold_config, 1), 'lcp'),
                        if(has(measurements.key, 'lcp'), arrayElement(measurements.value, indexOf(measurements.key, 'lcp')), NULL),
                        duration
                    ),
                    multiply(tupleElement(project_threshold_config, 2), 4)
                ))
                """.replace(
                    "\n", ""
                ).replace(
                    " ", ""
                ),
            ),
            default_result_type="number",
        ),
        DiscoverFunction(
            "user_misery",
            # To correct for sensitivity to low counts, User Misery is modeled as a Beta Distribution Function.
            # With prior expectations, we have picked the expected mean user misery to be 0.05 and variance
            # to be 0.0004. This allows us to calculate the alpha (5.8875) and beta (111.8625) parameters,
            # with the user misery being adjusted for each fast/slow unique transaction. See:
            # https://stats.stackexchange.com/questions/47771/what-is-the-intuition-behind-beta-distribution
            # for an intuitive explanation of the Beta Distribution Function.
            optional_args=[
                NullableNumberRange("satisfaction", 0, None),
                with_default(5.8875, NumberRange("alpha", 0, None)),
                with_default(111.8625, NumberRange("beta", 0, None)),
            ],
            calculated_args=[
                {
                    "name": "tolerated",
                    "fn": lambda args: args["satisfaction"] * 4.0
                    if args["satisfaction"] is not None
                    else None,
                },
                {"name": "parameter_sum", "fn": lambda args: args["alpha"] + args["beta"]},
            ],
            conditional_transform=ConditionalFunction(
                ArgValue("satisfaction"),
                "ifNull(divide(plus(uniqIf(user, greater(duration, {tolerated:g})), {alpha}), plus(uniq(user), {parameter_sum})), 0)",
                """
                ifNull(
                    divide(
                        plus(
                            uniqIf(user, greater(
                                multiIf(
                                    equals(tupleElement(project_threshold_config, 1), 'lcp'),
                                    if(has(measurements.key, 'lcp'), arrayElement(measurements.value, indexOf(measurements.key, 'lcp')), NULL),
                                    duration
                                ),
                                multiply(tupleElement(project_threshold_config, 2), 4)
                            )),
                            {alpha}
                        ),
                        plus(uniq(user), {parameter_sum})
                    ),
                0)
            """.replace(
                    " ", ""
                ).replace(
                    "\n", ""
                ),
            ),
            default_result_type="number",
        ),
        DiscoverFunction(
            "failure_rate", transform="failure_rate()", default_result_type="percentage"
        ),
        DiscoverFunction(
            "failure_count",
            aggregate=[
                "countIf",
                [
                    [
                        "not",
                        [
                            [
                                "has",
                                [
                                    [
                                        "array",
                                        [
                                            SPAN_STATUS_NAME_TO_CODE[name]
                                            for name in ["ok", "cancelled", "unknown"]
                                        ],
                                    ],
                                    "transaction.status",
                                ],
                            ],
                        ],
                    ],
                ],
                None,
            ],
            default_result_type="integer",
        ),
        DiscoverFunction(
            "array_join",
            required_args=[StringArrayColumn("column")],
            column=["arrayJoin", [ArgValue("column")], None],
            default_result_type="string",
            private=True,
        ),
        DiscoverFunction(
            "histogram",
            required_args=[
                NumericColumnNoLookup("column", allow_array_value=True),
                # the bucket_size and start_offset should already be adjusted
                # using the multiplier before it is passed here
                NumberRange("bucket_size", 0, None),
                NumberRange("start_offset", 0, None),
                NumberRange("multiplier", 1, None),
            ],
            # floor((x * multiplier - start_offset) / bucket_size) * bucket_size + start_offset
            column=[
                "plus",
                [
                    [
                        "multiply",
                        [
                            [
                                "floor",
                                [
                                    [
                                        "divide",
                                        [
                                            [
                                                "minus",
                                                [
                                                    [
                                                        "multiply",
                                                        [
                                                            ArgValue("column"),
                                                            ArgValue("multiplier"),
                                                        ],
                                                    ],
                                                    ArgValue("start_offset"),
                                                ],
                                            ],
                                            ArgValue("bucket_size"),
                                        ],
                                    ],
                                ],
                            ],
                            ArgValue("bucket_size"),
                        ],
                    ],
                    ArgValue("start_offset"),
                ],
                None,
            ],
            default_result_type="number",
            private=True,
        ),
        DiscoverFunction(
            "count_unique",
            optional_args=[CountColumn("column")],
            aggregate=["uniq", ArgValue("column"), None],
            default_result_type="integer",
        ),
        DiscoverFunction(
            "count",
            optional_args=[NullColumn("column")],
            aggregate=["count", None, None],
            default_result_type="integer",
        ),
        DiscoverFunction(
            "count_at_least",
            required_args=[NumericColumnNoLookup("column"), NumberRange("threshold", 0, None)],
            aggregate=[
                "countIf",
                [["greaterOrEquals", [ArgValue("column"), ArgValue("threshold")]]],
                None,
            ],
            default_result_type="integer",
        ),
        DiscoverFunction(
            "min",
            required_args=[NumericColumnNoLookup("column")],
            aggregate=["min", ArgValue("column"), None],
            result_type_fn=reflective_result_type(),
            default_result_type="duration",
            redundant_grouping=True,
        ),
        DiscoverFunction(
            "max",
            required_args=[NumericColumnNoLookup("column")],
            aggregate=["max", ArgValue("column"), None],
            result_type_fn=reflective_result_type(),
            default_result_type="duration",
            redundant_grouping=True,
        ),
        DiscoverFunction(
            "avg",
            required_args=[NumericColumnNoLookup("column")],
            aggregate=["avg", ArgValue("column"), None],
            result_type_fn=reflective_result_type(),
            default_result_type="duration",
            redundant_grouping=True,
        ),
        DiscoverFunction(
            "var",
            required_args=[NumericColumnNoLookup("column")],
            aggregate=["varSamp", ArgValue("column"), None],
            default_result_type="number",
            redundant_grouping=True,
        ),
        DiscoverFunction(
            "stddev",
            required_args=[NumericColumnNoLookup("column")],
            aggregate=["stddevSamp", ArgValue("column"), None],
            default_result_type="number",
            redundant_grouping=True,
        ),
        DiscoverFunction(
            "cov",
            required_args=[NumericColumnNoLookup("column1"), NumericColumnNoLookup("column2")],
            aggregate=["covarSamp", [ArgValue("column1"), ArgValue("column2")], None],
            default_result_type="number",
            redundant_grouping=True,
        ),
        DiscoverFunction(
            "corr",
            required_args=[NumericColumnNoLookup("column1"), NumericColumnNoLookup("column2")],
            aggregate=["corr", [ArgValue("column1"), ArgValue("column2")], None],
            default_result_type="number",
            redundant_grouping=True,
        ),
        DiscoverFunction(
            "sum",
            required_args=[NumericColumnNoLookup("column")],
            aggregate=["sum", ArgValue("column"), None],
            result_type_fn=reflective_result_type(),
            default_result_type="duration",
        ),
        DiscoverFunction(
            "any",
            required_args=[FieldColumn("column")],
            aggregate=["min", ArgValue("column"), None],
            result_type_fn=reflective_result_type(),
            redundant_grouping=True,
        ),
        # Currently only being used by the baseline PoC
        DiscoverFunction(
            "absolute_delta",
            required_args=[DurationColumnNoLookup("column"), NumberRange("target", 0, None)],
            column=["abs", [["minus", [ArgValue("column"), ArgValue("target")]]], None],
            default_result_type="duration",
        ),
        # These range functions for performance trends, these aren't If functions
        # to avoid allowing arbitrary if statements
        # Not yet supported in Discover, and shouldn't be added to fields.tsx
        DiscoverFunction(
            "percentile_range",
            required_args=[
                NumericColumnNoLookup("column"),
                NumberRange("percentile", 0, 1),
                ConditionArg("condition"),
                DateArg("middle"),
            ],
            aggregate=[
                "quantileIf({percentile:.2f})",
                [
                    ArgValue("column"),
                    # NOTE: This condition is written in this seemingly backwards way
                    # because of how snuba special cases the following syntax
                    # ["a", ["b", ["c", ["d"]]]
                    #
                    # This array is can be interpreted 2 ways
                    # 1. a(b(c(d))) the way snuba interprets it
                    #   - snuba special cases it when it detects an array where the first
                    #     element is a literal, and the second element is an array and
                    #     treats it as a function call rather than 2 separate arguments
                    # 2. a(b, c(d)) the way we want it to be interpreted
                    #
                    # Because of how snuba interprets this expression, it makes it impossible
                    # to specify a function with 2 arguments whose first argument is a literal
                    # and the second argument is an expression.
                    #
                    # Working with this limitation, we have to invert the conditions in
                    # order to express a function whose first argument is an expression while
                    # the second argument is a literal.
                    [ArgValue("condition"), [["toDateTime", [ArgValue("middle")]], "timestamp"]],
                ],
                None,
            ],
            default_result_type="duration",
        ),
        DiscoverFunction(
            "avg_range",
            required_args=[
                NumericColumnNoLookup("column"),
                ConditionArg("condition"),
                DateArg("middle"),
            ],
            aggregate=[
                "avgIf",
                [
                    ArgValue("column"),
                    # see `percentile_range` for why this condition feels backwards
                    [ArgValue("condition"), [["toDateTime", [ArgValue("middle")]], "timestamp"]],
                ],
                None,
            ],
            default_result_type="duration",
        ),
        DiscoverFunction(
            "variance_range",
            required_args=[
                NumericColumnNoLookup("column"),
                ConditionArg("condition"),
                DateArg("middle"),
            ],
            aggregate=[
                "varSampIf",
                [
                    ArgValue("column"),
                    # see `percentile_range` for why this condition feels backwards
                    [ArgValue("condition"), [["toDateTime", [ArgValue("middle")]], "timestamp"]],
                ],
                None,
            ],
            default_result_type="duration",
        ),
        DiscoverFunction(
            "count_range",
            required_args=[ConditionArg("condition"), DateArg("middle")],
            aggregate=[
                "countIf",
                # see `percentile_range` for why this condition feels backwards
                [[ArgValue("condition"), [["toDateTime", [ArgValue("middle")]], "timestamp"]]],
                None,
            ],
            default_result_type="integer",
        ),
        DiscoverFunction(
            "percentage",
            required_args=[FunctionArg("numerator"), FunctionArg("denominator")],
            # Since percentage is only used on aggregates, it needs to be an aggregate and not a column
            # This is because as a column it will be added to the `WHERE` clause instead of the `HAVING` clause
            aggregate=[
                "if(greater({denominator},0),divide({numerator},{denominator}),null)",
                None,
                None,
            ],
            default_result_type="percentage",
        ),
        # Calculate the Welch's t-test value, this is used to help identify which of our trends are significant or not
        DiscoverFunction(
            "t_test",
            required_args=[
                FunctionAliasArg("avg_1"),
                FunctionAliasArg("avg_2"),
                FunctionAliasArg("variance_1"),
                FunctionAliasArg("variance_2"),
                FunctionAliasArg("count_1"),
                FunctionAliasArg("count_2"),
            ],
            aggregate=[
                "divide(minus({avg_1},{avg_2}),sqrt(plus(divide({variance_1},{count_1}),divide({variance_2},{count_2}))))",
                None,
                "t_test",
            ],
            default_result_type="number",
        ),
        DiscoverFunction(
            "minus",
            required_args=[FunctionArg("minuend"), FunctionArg("subtrahend")],
            aggregate=["minus", [ArgValue("minuend"), ArgValue("subtrahend")], None],
            default_result_type="duration",
        ),
        DiscoverFunction(
            "absolute_correlation",
            aggregate=[
                "abs",
                [["corr", [["toUnixTimestamp", ["timestamp"]], "transaction.duration"]]],
                None,
            ],
            default_result_type="number",
        ),
        # The calculated arg will cast the string value according to the value in the column
        DiscoverFunction(
            "count_if",
            required_args=[
                # This is a FunctionArg cause the column can be a tag as well
                FunctionArg("column"),
                ConditionArg("condition"),
                StringArg("value", unquote=True, unescape_quotes=True, optional_unquote=True),
            ],
            calculated_args=[
                {
                    "name": "typed_value",
                    "fn": normalize_count_if_value,
                }
            ],
            aggregate=[
                "countIf",
                [
                    [
                        ArgValue("condition"),
                        [
                            ArgValue("column"),
                            ArgValue("typed_value"),
                        ],
                    ]
                ],
                None,
            ],
            default_result_type="integer",
        ),
        DiscoverFunction(
            "compare_numeric_aggregate",
            required_args=[
                FunctionAliasArg("aggregate_alias"),
                ConditionArg("condition"),
                NumberRange("value", 0, None),
            ],
            aggregate=[
                # snuba json syntax isn't compatible with this query here
                # this function can't be a column, since we want to use this with aggregates
                "{condition}({aggregate_alias},{value})",
                None,
                None,
            ],
            default_result_type="number",
        ),
        DiscoverFunction(
            "to_other",
            required_args=[
                ColumnNoLookup("column", allowed_columns=["release", "trace.parent_span"]),
                StringArg("value", unquote=True, unescape_quotes=True),
            ],
            optional_args=[
                with_default("that", StringArg("that")),
                with_default("this", StringArg("this")),
            ],
            column=[
                "if",
                [
                    ["equals", [ArgValue("column"), ArgValue("value")]],
                    ArgValue("this"),
                    ArgValue("that"),
                ],
            ],
        ),
    ]
}


# In Performance TPM is used as an alias to EPM
FUNCTION_ALIASES = {
    "tpm": "epm",
    "tps": "eps",
}
for alias, name in FUNCTION_ALIASES.items():
    FUNCTIONS[alias] = FUNCTIONS[name].alias_as(alias)


FUNCTION_ALIAS_PATTERN = re.compile(r"^({}).*".format("|".join(list(FUNCTIONS.keys()))))


class SnQLFunction(DiscoverFunction):
    def __init__(self, *args, **kwargs):
        self.snql_aggregate = kwargs.pop("snql_aggregate", None)
        super().__init__(*args, **kwargs)

    def validate(self):
        # assert that all optional args have defaults available
        for i, arg in enumerate(self.optional_args):
            assert (
                arg.has_default
            ), f"{self.name}: optional argument at index {i} does not have default"

        assert self.snql_aggregate is not None

        # assert that no duplicate argument names are used
        names = set()
        for arg in self.args:
            assert (
                arg.name not in names
            ), f"{self.name}: argument {arg.name} specified more than once"
            names.add(arg.name)

        self.validate_result_type(self.default_result_type)


class QueryFields(QueryBase):
    """Field logic for a snql query"""

    def __init__(self, dataset: Dataset, params: ParamsType):
        super().__init__(dataset, params)

        self.field_alias_converter: Mapping[str, Callable[[str], SelectType]] = {
            # NOTE: `ISSUE_ALIAS` simply maps to the id, meaning that post processing
            # is required to insert the true issue short id into the response.
            ISSUE_ALIAS: self._resolve_issue_id_alias,
            ISSUE_ID_ALIAS: self._resolve_issue_id_alias,
            PROJECT_ALIAS: self._resolve_project_slug_alias,
            PROJECT_NAME_ALIAS: self._resolve_project_slug_alias,
            TIMESTAMP_TO_HOUR_ALIAS: self._resolve_timestamp_to_hour_alias,
            TIMESTAMP_TO_DAY_ALIAS: self._resolve_timestamp_to_day_alias,
            USER_DISPLAY_ALIAS: self._resolve_user_display_alias,
            TRANSACTION_STATUS_ALIAS: self._resolve_transaction_status,
            PROJECT_THRESHOLD_CONFIG_ALIAS: self._resolve_project_threshold_config,
            ERROR_UNHANDLED_ALIAS: self._resolve_error_unhandled_alias,
            ERROR_HANDLED_ALIAS: self._resolve_error_handled_alias,
            TEAM_KEY_TRANSACTION_ALIAS: self._resolve_team_key_transaction_alias,
        }

        self.function_converter: Mapping[str, SnQLFunction] = {
            function.name: function
            for function in [
                SnQLFunction(
                    "failure_count",
                    snql_aggregate=lambda _, alias: Function(
                        "countIf",
                        [
                            Function(
                                "notIn",
                                [
                                    self.column("transaction.status"),
                                    (
                                        SPAN_STATUS_NAME_TO_CODE["ok"],
                                        SPAN_STATUS_NAME_TO_CODE["cancelled"],
                                        SPAN_STATUS_NAME_TO_CODE["unknown"],
                                    ),
                                ],
                            )
                        ],
                        alias,
                    ),
                    default_result_type="integer",
                ),
                SnQLFunction(
                    "apdex",
                    optional_args=[NullableNumberRange("satisfaction", 0, None)],
                    snql_aggregate=self._resolve_apdex_function,
                    default_result_type="number",
                ),
                SnQLFunction(
                    "count_miserable",
                    required_args=[CountColumn("column")],
                    optional_args=[NullableNumberRange("satisfaction", 0, None)],
                    calculated_args=[
                        {
                            "name": "tolerated",
                            "fn": lambda args: args["satisfaction"] * 4.0
                            if args["satisfaction"] is not None
                            else None,
                        }
                    ],
                    snql_aggregate=self._resolve_count_miserable_function,
                    default_result_type="integer",
                ),
                SnQLFunction(
                    "user_misery",
                    # To correct for sensitivity to low counts, User Misery is modeled as a Beta Distribution Function.
                    # With prior expectations, we have picked the expected mean user misery to be 0.05 and variance
                    # to be 0.0004. This allows us to calculate the alpha (5.8875) and beta (111.8625) parameters,
                    # with the user misery being adjusted for each fast/slow unique transaction. See:
                    # https://stats.stackexchange.com/questions/47771/what-is-the-intuition-behind-beta-distribution
                    # for an intuitive explanation of the Beta Distribution Function.
                    optional_args=[
                        NullableNumberRange("satisfaction", 0, None),
                        with_default(5.8875, NumberRange("alpha", 0, None)),
                        with_default(111.8625, NumberRange("beta", 0, None)),
                    ],
                    calculated_args=[
                        {
                            "name": "tolerated",
                            "fn": lambda args: args["satisfaction"] * 4.0
                            if args["satisfaction"] is not None
                            else None,
                        },
                        {"name": "parameter_sum", "fn": lambda args: args["alpha"] + args["beta"]},
                    ],
                    snql_aggregate=self._resolve_user_misery_function,
                    default_result_type="number",
                ),
                SnQLFunction(
                    "count_unique",
                    optional_args=[CountColumn("column")],
                    snql_aggregate=lambda args, alias: Function(
                        "uniq", [self.column(args["column"])], alias
                    ),
                    default_result_type="integer",
                ),
                # TODO: implement these
                SnQLFunction("percentile", snql_aggregate=self._resolve_unimplemented_function),
                SnQLFunction("p50", snql_aggregate=self._resolve_unimplemented_function),
                SnQLFunction("p75", snql_aggregate=self._resolve_unimplemented_function),
                SnQLFunction("p95", snql_aggregate=self._resolve_unimplemented_function),
                SnQLFunction("p99", snql_aggregate=self._resolve_unimplemented_function),
                SnQLFunction("p100", snql_aggregate=self._resolve_unimplemented_function),
                SnQLFunction("eps", snql_aggregate=self._resolve_unimplemented_function),
                SnQLFunction("epm", snql_aggregate=self._resolve_unimplemented_function),
                SnQLFunction("last_seen", snql_aggregate=self._resolve_unimplemented_function),
                SnQLFunction("latest_event", snql_aggregate=self._resolve_unimplemented_function),
                SnQLFunction("failure_rate", snql_aggregate=self._resolve_unimplemented_function),
                SnQLFunction("array_join", snql_aggregate=self._resolve_unimplemented_function),
                SnQLFunction("histogram", snql_aggregate=self._resolve_unimplemented_function),
                SnQLFunction("count", snql_aggregate=self._resolve_unimplemented_function),
                SnQLFunction("count_at_least", snql_aggregate=self._resolve_unimplemented_function),
                SnQLFunction("min", snql_aggregate=self._resolve_unimplemented_function),
                SnQLFunction("max", snql_aggregate=self._resolve_unimplemented_function),
                SnQLFunction("avg", snql_aggregate=self._resolve_unimplemented_function),
                SnQLFunction("var", snql_aggregate=self._resolve_unimplemented_function),
                SnQLFunction("stddev", snql_aggregate=self._resolve_unimplemented_function),
                SnQLFunction("cov", snql_aggregate=self._resolve_unimplemented_function),
                SnQLFunction("corr", snql_aggregate=self._resolve_unimplemented_function),
                SnQLFunction("sum", snql_aggregate=self._resolve_unimplemented_function),
                SnQLFunction("any", snql_aggregate=self._resolve_unimplemented_function),
                SnQLFunction("absolute_delta", snql_aggregate=self._resolve_unimplemented_function),
                SnQLFunction(
                    "percentile_range", snql_aggregate=self._resolve_unimplemented_function
                ),
                SnQLFunction("avg_range", snql_aggregate=self._resolve_unimplemented_function),
                SnQLFunction("variance_range", snql_aggregate=self._resolve_unimplemented_function),
                SnQLFunction("count_range", snql_aggregate=self._resolve_unimplemented_function),
                SnQLFunction("percentage", snql_aggregate=self._resolve_unimplemented_function),
                SnQLFunction("t_test", snql_aggregate=self._resolve_unimplemented_function),
                SnQLFunction("minus", snql_aggregate=self._resolve_unimplemented_function),
                SnQLFunction(
                    "absolute_correlation", snql_aggregate=self._resolve_unimplemented_function
                ),
                SnQLFunction("count_if", snql_aggregate=self._resolve_unimplemented_function),
                SnQLFunction(
                    "compare_numeric_aggregate", snql_aggregate=self._resolve_unimplemented_function
                ),
                SnQLFunction("to_other", snql_aggregate=self._resolve_unimplemented_function),
            ]
        }

    def resolve_select(self, selected_columns: Optional[List[str]]) -> List[SelectType]:
        if selected_columns is None:
            return []

        columns = []

        for field in selected_columns:
            if field.strip() == "":
                continue
            resolved_field = self.resolve_field(field)
            if resolved_field not in self.columns:
                columns.append(resolved_field)

        return columns

    def resolve_field(self, field: str) -> SelectType:
        match = is_function(field)
        if match:
            return self.resolve_function(field, match)

        if self.is_field_alias(field):
            return self.resolve_field_alias(field)

        tag_match = TAG_KEY_RE.search(field)
        field = tag_match.group("tag") if tag_match else field

        if VALID_FIELD_PATTERN.match(field):
            if field in self.field_allowlist:
                return self.column(field)
            else:
                raise NotImplementedError(f"{field} not implemented in snql field parsing yet")
        else:
            raise InvalidSearchQuery(f"Invalid characters in field {field}")

    def resolve_orderby(self, orderby: Optional[Union[List[str], str]]) -> List[OrderBy]:
        validated: List[OrderBy] = []

        if orderby is None:
            return validated

        if isinstance(orderby, str):
            if not orderby:
                return validated

            orderby = [orderby]

        orderby_columns: List[str] = orderby if orderby else []

        for orderby in orderby_columns:
            bare_orderby = orderby.lstrip("-")
            resolved_orderby = self.resolve_field(bare_orderby)
            direction = Direction.DESC if orderby.startswith("-") else Direction.ASC

            for selected_column in self.columns:
                if isinstance(selected_column, Column) and selected_column == resolved_orderby:
                    validated.append(OrderBy(selected_column, direction))
                    continue
                elif (
                    isinstance(selected_column, Function) and selected_column.alias == bare_orderby
                ):
                    validated.append(OrderBy(selected_column, direction))
                    continue

            # TODO: orderby aggregations

            # TODO: orderby field aliases

        if len(validated) == len(orderby_columns):
            return validated

        # TODO: This is no longer true, can order by fields that aren't selected, keeping
        # for now so we're consistent with the existing functionality
        raise InvalidSearchQuery("Cannot order by a field that is not selected.")

    def is_field_alias(self, alias: str) -> bool:
        return alias in self.field_alias_converter

    def resolve_field_alias(self, alias: str) -> SelectType:
        converter = self.field_alias_converter.get(alias)
        if not converter:
            raise NotImplementedError(f"{alias} not implemented in snql field parsing yet")
        return converter(alias)

    def is_function(self, function: str) -> bool:
        return function in self.function_converter

    def resolve_function(self, function: str, match: Optional[Match[str]] = None) -> SelectType:
        if match is None:
            match = is_function(function)

        if not match:
            raise InvalidSearchQuery(f"Invalid characters in field {function}")

        if function in self.params.get("aliases", {}):
            raise NotImplementedError("Aggregate aliases not implemented in snql field parsing yet")

        name, arguments, alias = self.parse_function(match)
        snql_function = self.function_converter.get(name)

        arguments = snql_function.format_as_arguments(name, arguments, self.params)

        if snql_function.snql_aggregate is not None:
            self.aggregates.append(snql_function.snql_aggregate(arguments, alias))
        return snql_function.snql_aggregate(arguments, alias)

    def parse_function(self, match: Match[str]) -> Tuple[str, List[str], str]:
        function = match.group("function")
        if not self.is_function(function):
            raise InvalidSearchQuery(f"{function} is not a valid function")

        arguments = match.group("columns")
        arguments = parse_arguments(function, arguments)
        alias = match.group("alias")

        if alias is None:
            alias = get_function_alias_with_columns(function, arguments)

        return (function, arguments, alias)

    # Field Aliases
    def _resolve_issue_id_alias(self, _: str) -> SelectType:
        """The state of having no issues is represented differently on transactions vs
        other events. On the transactions table, it is represented by 0 whereas it is
        represented by NULL everywhere else. We use coalesce here so we can treat this
        consistently
        """
        return Function("coalesce", [self.column("issue.id"), 0], ISSUE_ID_ALIAS)

    def _resolve_project_slug_alias(self, alias: str) -> SelectType:
        project_ids = {
            project_id
            for project_id in self.params.get("project_id", [])
            if isinstance(project_id, int)
        }

        # Try to reduce the size of the transform by using any existing conditions on projects
        if len(self.projects_to_filter) > 0:
            project_ids &= self.projects_to_filter

        projects = Project.objects.filter(id__in=project_ids).values("slug", "id")

        return Function(
            "transform",
            [
                self.column("project.id"),
                [project["id"] for project in projects],
                [project["slug"] for project in projects],
                "",
            ],
            alias,
        )

    def _resolve_timestamp_to_hour_alias(self, _: str) -> SelectType:
        return Function("toStartOfHour", [self.column("timestamp")], TIMESTAMP_TO_HOUR_ALIAS)

    def _resolve_timestamp_to_day_alias(self, _: str) -> SelectType:
        return Function("toStartOfDay", [self.column("timestamp")], TIMESTAMP_TO_DAY_ALIAS)

    def _resolve_user_display_alias(self, _: str) -> SelectType:
        columns = ["user.email", "user.username", "user.ip"]
        return Function("coalesce", [self.column(column) for column in columns], USER_DISPLAY_ALIAS)

    def _resolve_transaction_status(self, _: str) -> SelectType:
        # TODO: Remove the `toUInt8` once Column supports aliases
        return Function(
            "toUInt8", [self.column(TRANSACTION_STATUS_ALIAS)], TRANSACTION_STATUS_ALIAS
        )

    def _resolve_project_threshold_config(self, _: str) -> SelectType:
        org_id = self.params.get("organization_id")
        project_ids = self.params.get("project_id")

        project_threshold_configs = (
            ProjectTransactionThreshold.objects.filter(
                organization_id=org_id,
                project_id__in=project_ids,
            )
            .order_by("project_id")
            .values_list("project_id", "threshold", "metric")
        )

        transaction_threshold_configs = (
            ProjectTransactionThresholdOverride.objects.filter(
                organization_id=org_id,
                project_id__in=project_ids,
            )
            .order_by("project_id")
            .values_list("transaction", "project_id", "threshold", "metric")
        )

        num_project_thresholds = project_threshold_configs.count()
        sentry_sdk.set_tag("project_threshold.count", num_project_thresholds)
        sentry_sdk.set_tag(
            "project_threshold.count.grouped",
            format_grouped_length(num_project_thresholds, [10, 100, 250, 500]),
        )

        num_transaction_thresholds = transaction_threshold_configs.count()
        sentry_sdk.set_tag("txn_threshold.count", num_transaction_thresholds)
        sentry_sdk.set_tag(
            "txn_threshold.count.grouped",
            format_grouped_length(num_transaction_thresholds, [10, 100, 250, 500]),
        )

        if (
            num_project_thresholds + num_transaction_thresholds
            > MAX_QUERYABLE_TRANSACTION_THRESHOLDS
        ):
            raise InvalidSearchQuery(
                f"Exceeded {MAX_QUERYABLE_TRANSACTION_THRESHOLDS} configured transaction thresholds limit, try with fewer Projects."
            )

        # Arrays need to have toUint64 casting because clickhouse will define the type as the narrowest possible type
        # that can store listed argument types, which means the comparison will fail because of mismatched types
        project_threshold_config_keys = []
        project_threshold_config_values = []
        for project_id, threshold, metric in project_threshold_configs:
            project_threshold_config_keys.append(Function("toUInt64", [project_id]))
            project_threshold_config_values.append((TRANSACTION_METRICS[metric], threshold))

        project_threshold_override_config_keys = []
        project_threshold_override_config_values = []
        for transaction, project_id, threshold, metric in transaction_threshold_configs:
            project_threshold_override_config_keys.append(
                (Function("toUInt64", [project_id]), transaction)
            )
            project_threshold_override_config_values.append(
                (TRANSACTION_METRICS[metric], threshold)
            )

        project_threshold_config_index: SelectType = Function(
            "indexOf",
            [
                project_threshold_config_keys,
                self.column("project_id"),
            ],
            PROJECT_THRESHOLD_CONFIG_INDEX_ALIAS,
        )

        project_threshold_override_config_index: SelectType = Function(
            "indexOf",
            [
                project_threshold_override_config_keys,
                (self.column("project_id"), self.column("transaction")),
            ],
            PROJECT_THRESHOLD_OVERRIDE_CONFIG_INDEX_ALIAS,
        )

        def _project_threshold_config(alias: Optional[str] = None) -> SelectType:
            return (
                Function(
                    "if",
                    [
                        Function(
                            "equals",
                            [
                                project_threshold_config_index,
                                0,
                            ],
                        ),
                        (DEFAULT_PROJECT_THRESHOLD_METRIC, DEFAULT_PROJECT_THRESHOLD),
                        Function(
                            "arrayElement",
                            [
                                project_threshold_config_values,
                                project_threshold_config_index,
                            ],
                        ),
                    ],
                    alias,
                )
                if project_threshold_configs
                else Function(
                    "tuple",
                    [DEFAULT_PROJECT_THRESHOLD_METRIC, DEFAULT_PROJECT_THRESHOLD],
                    alias,
                )
            )

        if transaction_threshold_configs:
            return Function(
                "if",
                [
                    Function(
                        "equals",
                        [
                            project_threshold_override_config_index,
                            0,
                        ],
                    ),
                    _project_threshold_config(),
                    Function(
                        "arrayElement",
                        [
                            project_threshold_override_config_values,
                            project_threshold_override_config_index,
                        ],
                    ),
                ],
                PROJECT_THRESHOLD_CONFIG_ALIAS,
            )

        return _project_threshold_config(PROJECT_THRESHOLD_CONFIG_ALIAS)

    def _resolve_team_key_transaction_alias(self, _: str) -> SelectType:
        org_id = self.params.get("organization_id")
        project_ids = self.params.get("project_id")
        team_ids = self.params.get("team_id")

        if org_id is None or team_ids is None or project_ids is None:
            raise TypeError("Team key transactions parameters cannot be None")

        team_key_transactions = list(
            TeamKeyTransaction.objects.filter(
                organization_id=org_id,
                project_team__in=ProjectTeam.objects.filter(
                    project_id__in=project_ids, team_id__in=team_ids
                ),
            )
            .order_by("transaction", "project_team__project_id")
            .values_list("project_team__project_id", "transaction")
            .distinct("transaction", "project_team__project_id")[
                :MAX_QUERYABLE_TEAM_KEY_TRANSACTIONS
            ]
        )

        count = len(team_key_transactions)

        # NOTE: this raw count is not 100% accurate because if it exceeds
        # `MAX_QUERYABLE_TEAM_KEY_TRANSACTIONS`, it will not be reflected
        sentry_sdk.set_tag("team_key_txns.count", count)
        sentry_sdk.set_tag(
            "team_key_txns.count.grouped", format_grouped_length(count, [10, 100, 250, 500])
        )

        if count == 0:
            return Function("toInt8", [0], TEAM_KEY_TRANSACTION_ALIAS)

        return Function(
            "in",
            [(self.column("project_id"), self.column("transaction")), team_key_transactions],
            TEAM_KEY_TRANSACTION_ALIAS,
        )

    def _resolve_error_unhandled_alias(self, _: str) -> SelectType:
        return Function("notHandled", [], ERROR_UNHANDLED_ALIAS)

    def _resolve_error_handled_alias(self, _: str) -> SelectType:
        # Columns in snuba doesn't support aliasing right now like Function does.
        # Adding a no-op here to get the alias.
        return Function(
            "cast", [self.column("error.handled"), "Array(Nullable(UInt8))"], ERROR_HANDLED_ALIAS
        )

<<<<<<< HEAD
    def _resolve_unimplemented_alias(self, alias: str) -> SelectType:
        """Used in the interim as a stub for ones that have not be implemented in SnQL yet.
        Can be deleted once all field aliases have been implemented.
        """
        raise NotImplementedError(f"{alias} not implemented in snql field parsing yet")

    def _project_threshold_multi_function(self) -> SelectType:
        """Accessed by `_resolve_apdex_function` and `_resolve_count_miserable_function`,
        this returns the right duration value (for example, lcp or duration) based
        on project or transaction thresholds that have been configured by the user.
        """
        lcp_index = Function(
            "indexOf", [self.column("measurements_key"), "lcp"], MEASUREMENTS_LCP_INDEX_ALIAS
        )

        return Function(
            "multiIf",
            [
                Function(
                    "equals",
                    [
                        Function(
                            "tupleElement",
                            [self.resolve_field("project_threshold_config"), 1],
                        ),
                        "lcp",
                    ],
                ),
                Function(
                    "if",
                    [
                        Function("equals", [lcp_index, 0]),
                        None,
                        Function(
                            "arrayElement",
                            [
                                self.column("measurements_value"),
                                lcp_index,
                            ],
                        ),
                    ],
                ),
                self.column("transaction.duration"),
            ],
        )

    def _resolve_apdex_function(self, args: Mapping[str, str], alias: str) -> SelectType:
        if args["satisfaction"]:
            function_args = [self.column("transaction.duration"), int(args["satisfaction"])]
        else:
            function_args = [
                self._project_threshold_multi_function(),
                Function("tupleElement", [self.resolve_field("project_threshold_config"), 2]),
            ]

        return Function("apdex", function_args, alias)

    def _resolve_count_miserable_function(self, args: Mapping[str, str], alias: str) -> SelectType:
        if args["satisfaction"]:
            lhs = self.column("transaction.duration")
            rhs = int(args["tolerated"])
        else:
            lhs = self._project_threshold_multi_function()
            rhs = Function(
                "multiply",
                [
                    Function(
                        "tupleElement",
                        [self.resolve_field("project_threshold_config"), 2],
                    ),
                    4,
                ],
            )

        return Function(
            "uniqIf",
            [
                self.column(args["column"]),
                Function("greater", [lhs, rhs]),
            ],
            alias,
        )

    def _resolve_user_misery_function(self, args: Mapping[str, str], alias: str) -> SelectType:
        if args["satisfaction"]:
            count_miserable_agg = self.resolve_function(
                f"count_miserable(user,{args['satisfaction']})"
            )
        else:
            count_miserable_agg = self.resolve_function("count_miserable(user)")

        return Function(
            "ifNull",
            [
                Function(
                    "divide",
                    [
                        Function(
                            "plus",
                            [
                                count_miserable_agg,
                                args["alpha"],
                            ],
                        ),
                        Function(
                            "plus",
                            [self.resolve_function("count_unique(user)"), args["parameter_sum"]],
                        ),
                    ],
                ),
                0,
            ],
            alias,
        )

=======
>>>>>>> 10bd7705
    def _resolve_unimplemented_function(
        self,
        _: List[str],
        alias: str,
    ) -> SelectType:
        """Used in the interim as a stub for ones that have not be implemented in SnQL yet.
        Can be deleted once all functions have been implemented.
        """
        raise NotImplementedError(f"{alias} not implemented in snql field parsing yet")<|MERGE_RESOLUTION|>--- conflicted
+++ resolved
@@ -2631,7 +2631,6 @@
             "cast", [self.column("error.handled"), "Array(Nullable(UInt8))"], ERROR_HANDLED_ALIAS
         )
 
-<<<<<<< HEAD
     def _resolve_unimplemented_alias(self, alias: str) -> SelectType:
         """Used in the interim as a stub for ones that have not be implemented in SnQL yet.
         Can be deleted once all field aliases have been implemented.
@@ -2747,8 +2746,6 @@
             alias,
         )
 
-=======
->>>>>>> 10bd7705
     def _resolve_unimplemented_function(
         self,
         _: List[str],
