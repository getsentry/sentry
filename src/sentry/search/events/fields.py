import re
from collections import defaultdict, namedtuple
from copy import deepcopy
from datetime import datetime
from typing import Any, Callable, List, Mapping, Match, Optional, Sequence, Set, Tuple, Union

import sentry_sdk
from sentry_relay.consts import SPAN_STATUS_NAME_TO_CODE
from snuba_sdk.aliased_expression import AliasedExpression
from snuba_sdk.column import Column
from snuba_sdk.function import Function
from snuba_sdk.orderby import Direction, OrderBy

from sentry.discover.models import TeamKeyTransaction
from sentry.exceptions import InvalidSearchQuery
from sentry.models import Project, ProjectTeam, ProjectTransactionThreshold
from sentry.models.transaction_threshold import (
    TRANSACTION_METRICS,
    ProjectTransactionThresholdOverride,
)
from sentry.search.events.base import QueryBase
from sentry.search.events.constants import (
    ALIAS_PATTERN,
    ARRAY_FIELDS,
    DEFAULT_PROJECT_THRESHOLD,
    DEFAULT_PROJECT_THRESHOLD_METRIC,
    DURATION_PATTERN,
    ERROR_UNHANDLED_ALIAS,
    FUNCTION_ALIASES,
    FUNCTION_PATTERN,
    ISSUE_ALIAS,
    ISSUE_ID_ALIAS,
    MEASUREMENTS_FRAMES_FROZEN_RATE,
    MEASUREMENTS_FRAMES_SLOW_RATE,
    MEASUREMENTS_STALL_PERCENTAGE,
    PROJECT_ALIAS,
    PROJECT_NAME_ALIAS,
    PROJECT_THRESHOLD_CONFIG_ALIAS,
    PROJECT_THRESHOLD_CONFIG_INDEX_ALIAS,
    PROJECT_THRESHOLD_OVERRIDE_CONFIG_INDEX_ALIAS,
    RESULT_TYPES,
    SEARCH_MAP,
    TAG_KEY_RE,
    TEAM_KEY_TRANSACTION_ALIAS,
    TIMESTAMP_TO_DAY_ALIAS,
    TIMESTAMP_TO_HOUR_ALIAS,
    USER_DISPLAY_ALIAS,
    VALID_FIELD_PATTERN,
)
from sentry.search.events.types import NormalizedArg, ParamsType, SelectType
from sentry.search.utils import InvalidQuery, parse_duration
from sentry.utils.compat import zip
from sentry.utils.numbers import format_grouped_length
from sentry.utils.snuba import (
    SESSIONS_SNUBA_MAP,
    Dataset,
    get_json_type,
    is_duration_measurement,
    is_measurement,
    is_span_op_breakdown,
)

MAX_QUERYABLE_TEAM_KEY_TRANSACTIONS = 500
MAX_QUERYABLE_TRANSACTION_THRESHOLDS = 500

ConditionalFunction = namedtuple("ConditionalFunction", "condition match fallback")
FunctionDetails = namedtuple("FunctionDetails", "field instance arguments")
ResolvedFunction = namedtuple("ResolvedFunction", "details column aggregate")


class InvalidFunctionArgument(Exception):
    pass


class PseudoField:
    def __init__(self, name, alias, expression=None, expression_fn=None, result_type=None):
        self.name = name
        self.alias = alias
        self.expression = expression
        self.expression_fn = expression_fn
        self.result_type = result_type

        self.validate()

    def get_expression(self, params):
        if isinstance(self.expression, (list, tuple)):
            return deepcopy(self.expression)
        elif self.expression_fn is not None:
            return self.expression_fn(params)
        return None

    def get_field(self, params=None):
        expression = self.get_expression(params)
        if expression is not None:
            expression.append(self.alias)
            return expression
        return self.alias

    def validate(self):
        assert self.alias is not None, f"{self.name}: alias is required"
        assert (
            self.expression is None or self.expression_fn is None
        ), f"{self.name}: only one of expression, expression_fn is allowed"


def project_threshold_config_expression(organization_id, project_ids):
    """
    This function returns a column with the threshold and threshold metric
    for each transaction based on project level settings. If no project level
    thresholds are set, the will fallback to the default values. This column
    is used in the new `count_miserable` and `user_misery` aggregates.
    """
    if organization_id is None or project_ids is None:
        raise InvalidSearchQuery("Missing necessary data for project threshold config")

    project_threshold_configs = (
        ProjectTransactionThreshold.objects.filter(
            organization_id=organization_id,
            project_id__in=project_ids,
        )
        .order_by("project_id")
        .values("project_id", "threshold", "metric")
    )

    transaction_threshold_configs = (
        ProjectTransactionThresholdOverride.objects.filter(
            organization_id=organization_id,
            project_id__in=project_ids,
        )
        .order_by("project_id")
        .values("transaction", "project_id", "threshold", "metric")
    )

    num_project_thresholds = project_threshold_configs.count()
    sentry_sdk.set_tag("project_threshold.count", num_project_thresholds)
    sentry_sdk.set_tag(
        "project_threshold.count.grouped",
        format_grouped_length(num_project_thresholds, [10, 100, 250, 500]),
    )

    num_transaction_thresholds = transaction_threshold_configs.count()
    sentry_sdk.set_tag("txn_threshold.count", num_transaction_thresholds)
    sentry_sdk.set_tag(
        "txn_threshold.count.grouped",
        format_grouped_length(num_transaction_thresholds, [10, 100, 250, 500]),
    )

    if num_project_thresholds + num_transaction_thresholds == 0:
        return ["tuple", [f"'{DEFAULT_PROJECT_THRESHOLD_METRIC}'", DEFAULT_PROJECT_THRESHOLD]]
    elif num_project_thresholds + num_transaction_thresholds > MAX_QUERYABLE_TRANSACTION_THRESHOLDS:
        raise InvalidSearchQuery(
            f"Exceeded {MAX_QUERYABLE_TRANSACTION_THRESHOLDS} configured transaction thresholds limit, try with fewer Projects."
        )

    project_threshold_config_index = [
        "indexOf",
        [
            [
                "array",
                [["toUInt64", [config["project_id"]]] for config in project_threshold_configs],
            ],
            "project_id",
        ],
        PROJECT_THRESHOLD_CONFIG_INDEX_ALIAS,
    ]

    project_transaction_override_config_index = [
        "indexOf",
        [
            [
                "array",
                [
                    [
                        "tuple",
                        [
                            ["toUInt64", [config["project_id"]]],
                            "'{}'".format(config["transaction"]),
                        ],
                    ]
                    for config in transaction_threshold_configs
                ],
            ],
            ["tuple", ["project_id", "transaction"]],
        ],
        PROJECT_THRESHOLD_OVERRIDE_CONFIG_INDEX_ALIAS,
    ]

    project_config_query = (
        [
            "if",
            [
                [
                    "equals",
                    [
                        project_threshold_config_index,
                        0,
                    ],
                ],
                ["tuple", [f"'{DEFAULT_PROJECT_THRESHOLD_METRIC}'", DEFAULT_PROJECT_THRESHOLD]],
                [
                    "arrayElement",
                    [
                        [
                            "array",
                            [
                                [
                                    "tuple",
                                    [
                                        "'{}'".format(TRANSACTION_METRICS[config["metric"]]),
                                        config["threshold"],
                                    ],
                                ]
                                for config in project_threshold_configs
                            ],
                        ],
                        project_threshold_config_index,
                    ],
                ],
            ],
        ]
        if project_threshold_configs
        else ["tuple", [f"'{DEFAULT_PROJECT_THRESHOLD_METRIC}'", DEFAULT_PROJECT_THRESHOLD]]
    )

    if transaction_threshold_configs:
        return [
            "if",
            [
                [
                    "equals",
                    [
                        project_transaction_override_config_index,
                        0,
                    ],
                ],
                project_config_query,
                [
                    "arrayElement",
                    [
                        [
                            "array",
                            [
                                [
                                    "tuple",
                                    [
                                        "'{}'".format(TRANSACTION_METRICS[config["metric"]]),
                                        config["threshold"],
                                    ],
                                ]
                                for config in transaction_threshold_configs
                            ],
                        ],
                        project_transaction_override_config_index,
                    ],
                ],
            ],
        ]

    return project_config_query


def team_key_transaction_expression(organization_id, team_ids, project_ids):
    if organization_id is None or team_ids is None or project_ids is None:
        raise TypeError("Team key transactions parameters cannot be None")

    team_key_transactions = (
        TeamKeyTransaction.objects.filter(
            organization_id=organization_id,
            project_team__in=ProjectTeam.objects.filter(
                project_id__in=project_ids, team_id__in=team_ids
            ),
        )
        .order_by("transaction", "project_team__project_id")
        .values("transaction", "project_team__project_id")
        .distinct("transaction", "project_team__project_id")[:MAX_QUERYABLE_TEAM_KEY_TRANSACTIONS]
    )

    count = len(team_key_transactions)

    # NOTE: this raw count is not 100% accurate because if it exceeds
    # `MAX_QUERYABLE_TEAM_KEY_TRANSACTIONS`, it will not be reflected
    sentry_sdk.set_tag("team_key_txns.count", count)
    sentry_sdk.set_tag(
        "team_key_txns.count.grouped", format_grouped_length(count, [10, 100, 250, 500])
    )

    # There are no team key transactions marked, so hard code false into the query.
    if count == 0:
        return ["toInt8", [0]]

    return [
        "in",
        [
            ["tuple", ["project_id", "transaction"]],
            [
                "tuple",
                [
                    [
                        "tuple",
                        [
                            transaction["project_team__project_id"],
                            "'{}'".format(transaction["transaction"]),
                        ],
                    ]
                    for transaction in team_key_transactions
                ],
            ],
        ],
    ]


def normalize_count_if_value(args: Mapping[str, str]) -> Union[float, str, int]:
    """Ensures that the type of the third parameter is compatible with the first
    and cast the value if needed
    eg. duration = numeric_value, and not duration = string_value
    """
    column = args["column"]
    value = args["value"]
    if column == "transaction.duration" or is_measurement(column) or is_span_op_breakdown(column):
        duration_match = DURATION_PATTERN.match(value.strip("'"))
        if duration_match:
            try:
                normalized_value = parse_duration(*duration_match.groups())
            except InvalidQuery as exc:
                raise InvalidSearchQuery(str(exc))
        else:
            try:
                normalized_value = float(value.strip("'"))
            except Exception:
                raise InvalidSearchQuery(f"{value} is not a valid value to compare with {column}")
    elif column == "transaction.status":
        code = SPAN_STATUS_NAME_TO_CODE.get(value.strip("'"))
        if code is None:
            raise InvalidSearchQuery(f"{value} is not a valid value for transaction.status")
        try:
            normalized_value = int(code)
        except Exception:
            raise InvalidSearchQuery(f"{value} is not a valid value for transaction.status")
    # TODO: not supporting field aliases or arrays yet
    elif column in FIELD_ALIASES or column in ARRAY_FIELDS:
        raise InvalidSearchQuery(f"{column} is not supported by count_if")
    else:
        normalized_value = value

    return normalized_value


# When updating this list, also check if the following need to be updated:
# - convert_search_filter_to_snuba_query (otherwise aliased field will be treated as tag)
# - static/app/utils/discover/fields.tsx FIELDS (for discover column list and search box autocomplete)

# TODO: I think I have to support the release stage alias here maybe?
FIELD_ALIASES = {
    field.name: field
    for field in [
        PseudoField("project", "project.id"),
        PseudoField("issue", "issue.id"),
        PseudoField(
            "timestamp.to_hour", "timestamp.to_hour", expression=["toStartOfHour", ["timestamp"]]
        ),
        PseudoField(
            "timestamp.to_day", "timestamp.to_day", expression=["toStartOfDay", ["timestamp"]]
        ),
        PseudoField(ERROR_UNHANDLED_ALIAS, ERROR_UNHANDLED_ALIAS, expression=["notHandled", []]),
        PseudoField(
            USER_DISPLAY_ALIAS,
            USER_DISPLAY_ALIAS,
            expression=["coalesce", ["user.email", "user.username", "user.ip"]],
        ),
        PseudoField(
            PROJECT_THRESHOLD_CONFIG_ALIAS,
            PROJECT_THRESHOLD_CONFIG_ALIAS,
            expression_fn=lambda params: project_threshold_config_expression(
                params.get("organization_id"),
                params.get("project_id"),
            ),
        ),
        # the team key transaction field is intentially not added to the discover/fields list yet
        # because there needs to be some work on the front end to integrate this into discover
        PseudoField(
            TEAM_KEY_TRANSACTION_ALIAS,
            TEAM_KEY_TRANSACTION_ALIAS,
            expression_fn=lambda params: team_key_transaction_expression(
                params.get("organization_id"),
                params.get("team_id"),
                params.get("project_id"),
            ),
            result_type="boolean",
        ),
        PseudoField(
            MEASUREMENTS_FRAMES_SLOW_RATE,
            MEASUREMENTS_FRAMES_SLOW_RATE,
            expression=[
                "if",
                [
                    ["greater", ["measurements.frames_total", 0]],
                    ["divide", ["measurements.frames_slow", "measurements.frames_total"]],
                    None,
                ],
            ],
            result_type="percentage",
        ),
        PseudoField(
            MEASUREMENTS_FRAMES_FROZEN_RATE,
            MEASUREMENTS_FRAMES_FROZEN_RATE,
            expression=[
                "if",
                [
                    ["greater", ["measurements.frames_total", 0]],
                    ["divide", ["measurements.frames_frozen", "measurements.frames_total"]],
                    None,
                ],
            ],
            result_type="percentage",
        ),
        PseudoField(
            MEASUREMENTS_STALL_PERCENTAGE,
            MEASUREMENTS_STALL_PERCENTAGE,
            expression=[
                "if",
                [
                    ["greater", ["transaction.duration", 0]],
                    ["divide", ["measurements.stall_total_time", "transaction.duration"]],
                    None,
                ],
            ],
            result_type="percentage",
        ),
    ]
}


def format_column_arguments(column_args, arguments):
    for i in range(len(column_args)):
        if isinstance(column_args[i], (list, tuple)):
            if isinstance(column_args[i][0], ArgValue):
                column_args[i][0] = arguments[column_args[i][0].arg]
            format_column_arguments(column_args[i][1], arguments)
        elif isinstance(column_args[i], str):
            column_args[i] = column_args[i].format(**arguments)
        elif isinstance(column_args[i], ArgValue):
            column_args[i] = arguments[column_args[i].arg]


def parse_arguments(function: str, columns: str) -> List[str]:
    """
    Some functions take a quoted string for their arguments that may contain commas,
    which requires special handling.
    This function attempts to be identical with the similarly named parse_arguments
    found in static/app/utils/discover/fields.tsx
    """
    if (function != "to_other" and function != "count_if") or len(columns) == 0:
        return [c.strip() for c in columns.split(",") if len(c.strip()) > 0]

    args = []

    quoted = False
    escaped = False

    i, j = 0, 0

    while j < len(columns):
        if i == j and columns[j] == '"':
            # when we see a quote at the beginning of
            # an argument, then this is a quoted string
            quoted = True
        elif i == j and columns[j] == " ":
            # argument has leading spaces, skip over them
            i += 1
        elif quoted and not escaped and columns[j] == "\\":
            # when we see a slash inside a quoted string,
            # the next character is an escape character
            escaped = True
        elif quoted and not escaped and columns[j] == '"':
            # when we see a non-escaped quote while inside
            # of a quoted string, we should end it
            quoted = False
        elif quoted and escaped:
            # when we are inside a quoted string and have
            # begun an escape character, we should end it
            escaped = False
        elif quoted and columns[j] == ",":
            # when we are inside a quoted string and see
            # a comma, it should not be considered an
            # argument separator
            pass
        elif columns[j] == ",":
            # when we see a comma outside of a quoted string
            # it is an argument separator
            args.append(columns[i:j].strip())
            i = j + 1
        j += 1

    if i != j:
        # add in the last argument if any
        args.append(columns[i:].strip())

    return [arg for arg in args if arg]


def format_column_as_key(x):
    if isinstance(x, list):
        return tuple(format_column_as_key(y) for y in x)
    return x


def resolve_field_list(
    fields,
    snuba_filter,
    auto_fields=True,
    auto_aggregations=False,
    functions_acl=None,
    resolved_equations=None,
):
    """
    Expand a list of fields based on aliases and aggregate functions.

    Returns a dist of aggregations, selected_columns, and
    groupby that can be merged into the result of get_snuba_query_args()
    to build a more complete snuba query based on event search conventions.

    Auto aggregates are aggregates that will be automatically added to the
    list of aggregations when they're used in a condition. This is so that
    they can be used in a condition without having to manually add the
    aggregate to a field.
    """
    aggregations = []
    aggregate_fields = defaultdict(set)
    columns = []
    groupby = []
    project_key = ""
    functions = {}

    # If project is requested, we need to map ids to their names since snuba only has ids
    if "project" in fields:
        fields.remove("project")
        project_key = "project"
    # since project.name is more specific, if both are included use project.name instead of project
    if PROJECT_NAME_ALIAS in fields:
        fields.remove(PROJECT_NAME_ALIAS)
        project_key = PROJECT_NAME_ALIAS
    if project_key:
        if "project.id" not in fields:
            fields.append("project.id")

    for field in fields:
        if isinstance(field, str) and field.strip() == "":
            continue
        function = resolve_field(field, snuba_filter.params, functions_acl)
        if function.column is not None and function.column not in columns:
            columns.append(function.column)
            if function.details is not None and isinstance(function.column, (list, tuple)):
                functions[function.column[-1]] = function.details
        elif function.aggregate is not None:
            aggregations.append(function.aggregate)
            if function.details is not None and isinstance(function.aggregate, (list, tuple)):
                functions[function.aggregate[-1]] = function.details
                if function.details.instance.redundant_grouping:
                    aggregate_fields[format_column_as_key(function.aggregate[1])].add(field)

    # Only auto aggregate when there's one other so the group by is not unexpectedly changed
    if auto_aggregations and snuba_filter.having and len(aggregations) > 0:
        for agg in snuba_filter.condition_aggregates:
            if agg not in snuba_filter.aliases:
                function = resolve_field(agg, snuba_filter.params, functions_acl)
                if function.aggregate is not None and function.aggregate not in aggregations:
                    aggregations.append(function.aggregate)
                    if function.details is not None and isinstance(
                        function.aggregate, (list, tuple)
                    ):
                        functions[function.aggregate[-1]] = function.details

                        if function.details.instance.redundant_grouping:
                            aggregate_fields[format_column_as_key(function.aggregate[1])].add(field)

    check_aggregations = (
        snuba_filter.having and len(aggregations) > 0 and snuba_filter.condition_aggregates
    )
    snuba_filter_condition_aggregates = (
        set(snuba_filter.condition_aggregates) if check_aggregations else set()
    )
    for field in set(fields[:]).union(snuba_filter_condition_aggregates):
        if isinstance(field, str) and field in {
            "apdex()",
            "count_miserable(user)",
            "user_misery()",
        }:
            if PROJECT_THRESHOLD_CONFIG_ALIAS not in fields:
                fields.append(PROJECT_THRESHOLD_CONFIG_ALIAS)
                function = resolve_field(
                    PROJECT_THRESHOLD_CONFIG_ALIAS, snuba_filter.params, functions_acl
                )
                columns.append(function.column)
                break

    rollup = snuba_filter.rollup
    if not rollup and auto_fields:
        # Ensure fields we require to build a functioning interface
        # are present. We don't add fields when using a rollup as the additional fields
        # would be aggregated away.
        if not aggregations and "id" not in columns:
            columns.append("id")
        if "id" in columns and "project.id" not in columns:
            columns.append("project.id")
            project_key = PROJECT_NAME_ALIAS

    if project_key:
        # Check to see if there's a condition on project ID already, to avoid unnecessary lookups
        filtered_project_ids = None
        if snuba_filter.conditions:
            for cond in snuba_filter.conditions:
                if cond[0] == "project_id":
                    filtered_project_ids = [cond[2]] if cond[1] == "=" else cond[2]

        project_ids = filtered_project_ids or snuba_filter.filter_keys.get("project_id", [])
        projects = Project.objects.filter(id__in=project_ids).values("slug", "id")
        # Clickhouse gets confused when the column contains a period
        # This is specifically for project.name and should be removed once we can stop supporting it
        if "." in project_key:
            project_key = f"`{project_key}`"
        columns.append(
            [
                "transform",
                [
                    # This is a workaround since having the column by itself currently is being treated as a function
                    ["toString", ["project_id"]],
                    ["array", ["'{}'".format(project["id"]) for project in projects]],
                    ["array", ["'{}'".format(project["slug"]) for project in projects]],
                    # Default case, what to do if a project id without a slug is found
                    "''",
                ],
                project_key,
            ]
        )

    if rollup and columns and not aggregations:
        raise InvalidSearchQuery("You cannot use rollup without an aggregate field.")

    orderby = snuba_filter.orderby
    # Only sort if there are columns. When there are only aggregates there's no need to sort
    if orderby and len(columns) > 0:
        orderby = resolve_orderby(orderby, columns, aggregations, resolved_equations)
    else:
        orderby = None

    # If aggregations are present all columns
    # need to be added to the group by so that the query is valid.
    if aggregations:
        for column in columns:
            is_iterable = isinstance(column, (list, tuple))
            if is_iterable and column[0] == "transform":
                # When there's a project transform, we already group by project_id
                continue
            elif is_iterable and column[2] not in FIELD_ALIASES:
                groupby.append(column[2])
            else:
                column_key = format_column_as_key([column[:2]]) if is_iterable else column
                if column_key in aggregate_fields:
                    conflicting_functions = list(aggregate_fields[column_key])
                    raise InvalidSearchQuery(
                        "A single field cannot be used both inside and outside a function in the same query. To use {field} you must first remove the function(s): {function_msg}".format(
                            field=column[2] if is_iterable else column,
                            function_msg=", ".join(conflicting_functions[:2])
                            + (
                                f" and {len(conflicting_functions) - 2} more."
                                if len(conflicting_functions) > 2
                                else ""
                            ),
                        )
                    )
                groupby.append(column)

    if resolved_equations:
        columns += resolved_equations

    return {
        "selected_columns": columns,
        "aggregations": aggregations,
        "groupby": groupby,
        "orderby": orderby,
        "functions": functions,
    }


def resolve_orderby(orderby, fields, aggregations, equations):
    """
    We accept column names, aggregate functions, and aliases as order by
    values. Aggregates and field aliases need to be resolve/validated.

    TODO(mark) Once we're no longer using the dataset selection function
    should allow all non-tag fields to be used as sort clauses, instead of only
    those that are currently selected.
    """
    orderby = orderby if isinstance(orderby, (list, tuple)) else [orderby]
    if equations is not None:
        equation_aliases = {equation[-1]: equation for equation in equations}
    else:
        equation_aliases = {}
    validated = []
    for column in orderby:
        bare_column = column.lstrip("-")

        if bare_column in fields:
            validated.append(column)
            continue

        if equation_aliases and bare_column in equation_aliases:
            equation = equation_aliases[bare_column]
            prefix = "-" if column.startswith("-") else ""
            # Drop alias because if prefix was included snuba thinks we're shadow aliasing
            validated.append([prefix + equation[0], equation[1]])
            continue

        if is_function(bare_column):
            bare_column = get_function_alias(bare_column)

        found = [agg[2] for agg in aggregations if agg[2] == bare_column]
        if found:
            prefix = "-" if column.startswith("-") else ""
            validated.append(prefix + bare_column)
            continue

        if (
            bare_column in FIELD_ALIASES
            and FIELD_ALIASES[bare_column].alias
            and bare_column != PROJECT_ALIAS
        ):
            prefix = "-" if column.startswith("-") else ""
            validated.append(prefix + FIELD_ALIASES[bare_column].alias)
            continue

        found = [
            col[2]
            for col in fields
            if isinstance(col, (list, tuple)) and col[2].strip("`") == bare_column
        ]
        if found:
            prefix = "-" if column.startswith("-") else ""
            validated.append(prefix + bare_column)

    if len(validated) == len(orderby):
        return validated

    raise InvalidSearchQuery("Cannot order by a field that is not selected.")


def resolve_field(field, params=None, functions_acl=None):
    if not isinstance(field, str):
        raise InvalidSearchQuery("Field names must be strings")

    match = is_function(field)
    if match:
        return resolve_function(field, match, params, functions_acl)

    if field in FIELD_ALIASES:
        special_field = FIELD_ALIASES[field]
        return ResolvedFunction(None, special_field.get_field(params), None)

    tag_match = TAG_KEY_RE.search(field)
    tag_field = tag_match.group("tag") if tag_match else field

    if VALID_FIELD_PATTERN.match(tag_field):
        return ResolvedFunction(None, field, None)
    else:
        raise InvalidSearchQuery(f"Invalid characters in field {field}")


def resolve_function(field, match=None, params=None, functions_acl=False):
    if params is not None and field in params.get("aliases", {}):
        alias = params["aliases"][field]
        return ResolvedFunction(
            FunctionDetails(field, FUNCTIONS["percentage"], []),
            None,
            alias.aggregate,
        )
    function_name, columns, alias = parse_function(field, match)
    function = FUNCTIONS[function_name]
    if not function.is_accessible(functions_acl):
        raise InvalidSearchQuery(f"{function.name}: no access to private function")

    arguments = function.format_as_arguments(field, columns, params)
    details = FunctionDetails(field, function, arguments)

    if function.transform is not None:
        snuba_string = function.transform.format(**arguments)
        if alias is None:
            alias = get_function_alias_with_columns(function.name, columns)
        return ResolvedFunction(
            details,
            None,
            [snuba_string, None, alias],
        )
    elif function.conditional_transform is not None:
        condition, match, fallback = function.conditional_transform
        if alias is None:
            alias = get_function_alias_with_columns(function.name, columns)

        if arguments[condition.arg] is not None:
            snuba_string = match.format(**arguments)
        else:
            snuba_string = fallback.format(**arguments)
        return ResolvedFunction(
            details,
            None,
            [snuba_string, None, alias],
        )

    elif function.aggregate is not None:
        aggregate = deepcopy(function.aggregate)

        aggregate[0] = aggregate[0].format(**arguments)
        if isinstance(aggregate[1], (list, tuple)):
            format_column_arguments(aggregate[1], arguments)
        elif isinstance(aggregate[1], ArgValue):
            arg = aggregate[1].arg
            # The aggregate function has only a single argument
            # however that argument is an expression, so we have
            # to make sure to nest it so it doesn't get treated
            # as a list of arguments by snuba.
            if isinstance(arguments[arg], (list, tuple)):
                aggregate[1] = [arguments[arg]]
            else:
                aggregate[1] = arguments[arg]

        if alias is not None:
            aggregate[2] = alias
        elif aggregate[2] is None:
            aggregate[2] = get_function_alias_with_columns(function.name, columns)

        return ResolvedFunction(details, None, aggregate)
    elif function.column is not None:
        # These can be very nested functions, so we need to iterate through all the layers
        addition = deepcopy(function.column)
        addition[0] = addition[0].format(**arguments)
        if isinstance(addition[1], (list, tuple)):
            format_column_arguments(addition[1], arguments)
        if len(addition) < 3:
            if alias is not None:
                addition.append(alias)
            else:
                addition.append(get_function_alias_with_columns(function.name, columns))
        elif len(addition) == 3:
            if alias is not None:
                addition[2] = alias
            elif addition[2] is None:
                addition[2] = get_function_alias_with_columns(function.name, columns)
            else:
                addition[2] = addition[2].format(**arguments)
        return ResolvedFunction(details, addition, None)


def resolve_combinator(function: str) -> Tuple[str, Optional[str]]:
    for combinator in [ArrayJoinCombinator]:
        kind = combinator.kind
        if function.endswith(kind):
            return function[: -len(kind)], kind

    return function, None


def parse_function(field, match=None, err_msg=None):
    if not match:
        match = is_function(field)

    if not match or match.group("function") not in FUNCTIONS:
        if err_msg is None:
            err_msg = f"{field} is not a valid function"
        raise InvalidSearchQuery(err_msg)

    function = match.group("function")

    return (
        function,
        parse_arguments(function, match.group("columns")),
        match.group("alias"),
    )


def is_function(field: str) -> Optional[Match[str]]:
    function_match = FUNCTION_PATTERN.search(field)
    if function_match:
        return function_match

    return None


def get_function_alias(field: str) -> str:
    match = FUNCTION_PATTERN.search(field)
    if match is None:
        return field

    if match.group("alias") is not None:
        return match.group("alias")
    function = match.group("function")
    columns = parse_arguments(function, match.group("columns"))
    return get_function_alias_with_columns(function, columns)


def get_function_alias_with_columns(function_name, columns) -> str:
    columns = re.sub(r"[^\w]", "_", "_".join(str(col) for col in columns))
    return f"{function_name}_{columns}".rstrip("_")


def get_json_meta_type(field_alias, snuba_type, function=None):
    alias_definition = FIELD_ALIASES.get(field_alias)
    if alias_definition and alias_definition.result_type is not None:
        return alias_definition.result_type

    snuba_json = get_json_type(snuba_type)
    if snuba_json != "string":
        if function is not None:
            result_type = function.instance.get_result_type(function.field, function.arguments)
            if result_type is not None:
                return result_type

        function_match = FUNCTION_ALIAS_PATTERN.match(field_alias)
        if function_match:
            function_definition = FUNCTIONS.get(function_match.group(1))
            if function_definition:
                result_type = function_definition.get_result_type()
                if result_type is not None:
                    return result_type

    if (
        "duration" in field_alias
        or is_duration_measurement(field_alias)
        or is_span_op_breakdown(field_alias)
    ):
        return "duration"
    if is_measurement(field_alias):
        return "number"
    if field_alias == "transaction.status":
        return "string"
    return snuba_json


def reflective_result_type(index=0):
    def result_type_fn(function_arguments, parameter_values):
        argument = function_arguments[index]
        value = parameter_values[argument.name]
        return argument.get_type(value)

    return result_type_fn


class Combinator:
    # The kind of combinator this is, to be overridden in the subclasses
    kind: Optional[str] = None

    def validate_argument(self, column: str) -> bool:
        raise NotImplementedError(f"{self.kind} combinator needs to implement `validate_argument`")

    def apply(self, value: Any) -> Any:
        raise NotImplementedError(f"{self.kind} combinator needs to implement `apply`")

    def is_applicable(self, column_name: str) -> bool:
        raise NotImplementedError(f"{self.kind} combinator needs to implement `is_applicable`")


class ArrayJoinCombinator(Combinator):
    kind = "Array"

    def __init__(self, column_name: str, array_columns: Set[str]):
        self.column_name = column_name
        self.array_columns = array_columns

    def validate_argument(self, column: str) -> bool:
        if column in self.array_columns:
            return True

        raise InvalidFunctionArgument(f"{column} is not a valid array column.")

    def is_applicable(self, column_name: str) -> bool:
        return self.column_name == column_name


class SnQLArrayJoinCombinator(ArrayJoinCombinator):
    def apply(self, value: Any) -> Any:
        return Function("arrayJoin", [value])


class ArgValue:
    def __init__(self, arg: str):
        self.arg = arg


class FunctionArg:
    """Parent class to function arguments, including both column references and values"""

    def __init__(self, name: str):
        self.name = name
        self.has_default = False

    def get_default(self, _):
        raise InvalidFunctionArgument(f"{self.name} has no defaults")

    def normalize(
        self, value: str, params: ParamsType, combinator: Optional[Combinator]
    ) -> NormalizedArg:
        return value

    def get_type(self, _):
        raise InvalidFunctionArgument(f"{self.name} has no type defined")


class FunctionAliasArg(FunctionArg):
    def normalize(self, value: str, params: ParamsType, combinator: Optional[Combinator]) -> str:
        if not ALIAS_PATTERN.match(value):
            raise InvalidFunctionArgument(f"{value} is not a valid function alias")
        return value


class StringArg(FunctionArg):
    def __init__(
        self,
        name: str,
        unquote: Optional[bool] = False,
        unescape_quotes: Optional[bool] = False,
        optional_unquote: Optional[bool] = False,
    ):
        """
        :param str name: The name of the function, this refers to the name to invoke.
        :param boolean unquote: Whether to try unquoting the arg or not
        :param boolean unescape_quotes: Whether quotes within the string should be unescaped
        :param boolean optional_unquote: Don't error when unable to unquote
        """
        super().__init__(name)
        self.unquote = unquote
        self.unescape_quotes = unescape_quotes
        self.optional_unquote = optional_unquote

    def normalize(self, value: str, params: ParamsType, combinator: Optional[Combinator]) -> str:
        if self.unquote:
            if len(value) < 2 or value[0] != '"' or value[-1] != '"':
                if not self.optional_unquote:
                    raise InvalidFunctionArgument("string should be quoted")
            else:
                value = value[1:-1]
        if self.unescape_quotes:
            value = re.sub(r'\\"', '"', value)
        return f"'{value}'"


class DateArg(FunctionArg):
    date_format = "%Y-%m-%dT%H:%M:%S"

    def normalize(self, value: str, params: ParamsType, combinator: Optional[Combinator]) -> str:
        try:
            datetime.strptime(value, self.date_format)
        except ValueError:
            raise InvalidFunctionArgument(
                f"{value} is in the wrong format, expected a date like 2020-03-14T15:14:15"
            )
        return f"'{value}'"


class ConditionArg(FunctionArg):
    # List and not a set so the error message order is consistent
    VALID_CONDITIONS = [
        "equals",
        "notEquals",
        "lessOrEquals",
        "greaterOrEquals",
        "less",
        "greater",
    ]

    def normalize(self, value: str, params: ParamsType, combinator: Optional[Combinator]) -> str:
        if value not in self.VALID_CONDITIONS:
            raise InvalidFunctionArgument(
                "{} is not a valid condition, the only supported conditions are: {}".format(
                    value,
                    ",".join(self.VALID_CONDITIONS),
                )
            )

        return value


class NullColumn(FunctionArg):
    """
    Convert the provided column to null so that we
    can drop it. Used to make count() not have a
    required argument that we ignore.
    """

    def __init__(self, name: str):
        super().__init__(name)
        self.has_default = True

    def get_default(self, _) -> None:
        return None

    def normalize(self, value: str, params: ParamsType, combinator: Optional[Combinator]) -> None:
        return None


class NumberRange(FunctionArg):
    def __init__(self, name: str, start: Optional[float], end: Optional[float]):
        super().__init__(name)
        self.start = start
        self.end = end

    def normalize(
        self, value: str, params: ParamsType, combinator: Optional[Combinator]
    ) -> Optional[float]:
        try:
            normalized_value = float(value)
        except ValueError:
            raise InvalidFunctionArgument(f"{value} is not a number")

        if self.start and normalized_value < self.start:
            raise InvalidFunctionArgument(
                f"{normalized_value:g} must be greater than or equal to {self.start:g}"
            )
        elif self.end and normalized_value >= self.end:
            raise InvalidFunctionArgument(f"{normalized_value:g} must be less than {self.end:g}")
        return normalized_value


class NullableNumberRange(NumberRange):
    def __init__(self, name: str, start: Optional[float], end: Optional[float]):
        super().__init__(name, start, end)
        self.has_default = True

    def get_default(self, _) -> None:
        return None

    def normalize(
        self, value: str, params: ParamsType, combinator: Optional[Combinator]
    ) -> Optional[float]:
        if value is None:
            return value
        return super().normalize(value, params, combinator)


class IntervalDefault(NumberRange):
    def __init__(self, name: str, start: Optional[float], end: Optional[float]):
        super().__init__(name, start, end)
        self.has_default = True

    def get_default(self, params: ParamsType) -> int:
        if not params or not params.get("start") or not params.get("end"):
            raise InvalidFunctionArgument("function called without default")
        elif not isinstance(params.get("start"), datetime) or not isinstance(
            params.get("end"), datetime
        ):
            raise InvalidFunctionArgument("function called with invalid default")

        interval = (params["end"] - params["start"]).total_seconds()
        return int(interval)


class ColumnArg(FunctionArg):
    """Parent class to any function argument that should eventually resolve to a
    column
    """

    def __init__(
        self,
        name: str,
        allowed_columns: Optional[Sequence[str]] = None,
        validate_only: Optional[bool] = True,
    ):
        """
        :param name: The name of the function, this refers to the name to invoke.
        :param allowed_columns: Optional list of columns to allowlist, an empty sequence
        or None means allow all columns
        :param validate_only: Run normalize, and raise any errors involved but don't change
        the value in any way and return it as-is
        """
        super().__init__(name)
        # make sure to map the allowed columns to their snuba names
        self.allowed_columns = (
            {SEARCH_MAP.get(col) for col in allowed_columns} if allowed_columns else set()
        )
        # Normalize the value to check if it is valid, but return the value as-is
        self.validate_only = validate_only

    def normalize(self, value: str, params: ParamsType, combinator: Optional[Combinator]) -> str:
        snuba_column = SEARCH_MAP.get(value)
        if len(self.allowed_columns) > 0:
            if (
                value in self.allowed_columns or snuba_column in self.allowed_columns
            ) and snuba_column is not None:
                if self.validate_only:
                    return value
                else:
                    return snuba_column
            else:
                raise InvalidFunctionArgument(f"{value} is not an allowed column")
        if not snuba_column:
            raise InvalidFunctionArgument(f"{value} is not a valid column")

        if self.validate_only:
            return value
        else:
            return snuba_column


class ColumnTagArg(ColumnArg):
    """Validate that the argument is either a column or a valid tag"""

    def normalize(self, value: str, params: ParamsType, combinator: Optional[Combinator]) -> str:
        if TAG_KEY_RE.match(value) or VALID_FIELD_PATTERN.match(value):
            return value
        return super().normalize(value, params, combinator)


class CountColumn(ColumnArg):
    def __init__(self, name: str, **kwargs):
        super().__init__(name, **kwargs)
        self.has_default = True

    def get_default(self, _) -> None:
        return None

    def normalize(self, value: str, params: ParamsType, combinator: Optional[Combinator]) -> str:
        if value is None:
            raise InvalidFunctionArgument("a column is required")

        if value not in FIELD_ALIASES:
            return value

        field = FIELD_ALIASES[value]

        # If the alias has an expression prefer that over the column alias
        # This enables user.display to work in aggregates
        expression = field.get_expression(params)
        if expression is not None:
            return expression
        elif field.alias is not None:
            return field.alias
        return value


class FieldColumn(CountColumn):
    """Allow any field column, of any type"""

    def get_type(self, value: str) -> str:
        if is_duration_measurement(value) or is_span_op_breakdown(value):
            return "duration"
        elif value == "transaction.duration":
            return "duration"
        elif value == "timestamp":
            return "date"
        return "string"


class NumericColumn(ColumnArg):
    measurement_aliases = {
        MEASUREMENTS_FRAMES_SLOW_RATE,
        MEASUREMENTS_FRAMES_FROZEN_RATE,
        MEASUREMENTS_STALL_PERCENTAGE,
    }

    def __init__(self, name: str, allow_array_value: Optional[bool] = False, **kwargs):
        super().__init__(name, **kwargs)
        self.allow_array_value = allow_array_value

    def _normalize(self, value: str) -> str:
        # This method is written in this way so that `get_type` can always call
        # this even in child classes where `normalize` have been overridden.

        snuba_column = SEARCH_MAP.get(value)
        if not snuba_column and is_measurement(value):
            return value
        if not snuba_column and is_span_op_breakdown(value):
            return value
        if not snuba_column:
            raise InvalidFunctionArgument(f"{value} is not a valid column")
        elif snuba_column not in ["time", "timestamp", "duration"]:
            raise InvalidFunctionArgument(f"{value} is not a numeric column")
        return snuba_column

    def normalize(self, value: str, params: ParamsType, combinator: Optional[Combinator]) -> str:
        snuba_column = None

        if combinator is not None and combinator.validate_argument(value):
            snuba_column = value

        # `measurement_value` and `span_op_breakdowns_value` are actually an
        # array of Float64s. But when used in this context, we always want to
        # expand it using `arrayJoin`. The resulting column will be a numeric
        # column of type Float64.
        if self.allow_array_value:
            if value in {"measurements_value", "span_op_breakdowns_value"}:
                snuba_column = value

        if snuba_column is None:
            snuba_column = self._normalize(value)

        if self.validate_only:
            return value
        else:
            return snuba_column

    def get_type(self, value: str) -> str:
        # `measurements.frames_frozen_rate` and `measurements.frames_slow_rate` are aliases
        # to a percentage value, since they are expressions rather than columns, we special
        # case them here
        if isinstance(value, list):
            for name in self.measurement_aliases:
                field = FIELD_ALIASES[name]
                expression = field.get_expression(None)
                if expression == value:
                    return field.result_type
        snuba_column = self._normalize(value)
        if is_duration_measurement(snuba_column) or is_span_op_breakdown(snuba_column):
            return "duration"
        elif snuba_column == "duration":
            return "duration"
        elif snuba_column == "timestamp":
            return "date"
        return "number"


class DurationColumn(ColumnArg):
    def normalize(self, value: str, params: ParamsType, combinator: Optional[Combinator]) -> str:
        snuba_column = SEARCH_MAP.get(value)
        if not snuba_column and is_duration_measurement(value):
            return value
        if not snuba_column and is_span_op_breakdown(value):
            return value
        if not snuba_column:
            raise InvalidFunctionArgument(f"{value} is not a valid column")
        elif snuba_column != "duration":
            raise InvalidFunctionArgument(f"{value} is not a duration column")

        if self.validate_only:
            return value
        else:
            return snuba_column


class StringArrayColumn(ColumnArg):
    def normalize(self, value: str, params: ParamsType, combinator: Optional[Combinator]) -> str:
        if value in ["tags.key", "tags.value", "measurements_key", "span_op_breakdowns_key"]:
            return value
        raise InvalidFunctionArgument(f"{value} is not a valid string array column")


class SessionColumnArg(ColumnArg):
    # XXX(ahmed): hack to get this to work with crash rate alerts over the sessions dataset until
    # we deprecate the logic that is tightly coupled with the events dataset. At which point,
    # we will just rely on dataset specific logic and refactor this class out
    def normalize(self, value: str, params: ParamsType, combinator: Optional[Combinator]) -> str:
        if value in SESSIONS_SNUBA_MAP:
            return value
        raise InvalidFunctionArgument(f"{value} is not a valid sessions dataset column")


def with_default(default, argument):
    argument.has_default = True
    argument.get_default = lambda *_: default
    return argument


# TODO(snql-migration): Remove these Arg classes in favour for their
# non SnQL specific types
class SnQLStringArg(StringArg):
    def normalize(self, value: str, params: ParamsType, combinator: Optional[Combinator]) -> str:
        value = super().normalize(value, params, combinator)
        # SnQL interprets string types as string, so strip the
        # quotes added in StringArg.normalize.
        return value[1:-1]


class SnQLDateArg(DateArg):
    def normalize(self, value: str, params: ParamsType, combinator: Optional[Combinator]) -> str:
        value = super().normalize(value, params, combinator)
        # SnQL interprets string types as string, so strip the
        # quotes added in StringArg.normalize.
        return value[1:-1]


class DiscoverFunction:
    def __init__(
        self,
        name,
        required_args=None,
        optional_args=None,
        calculated_args=None,
        column=None,
        aggregate=None,
        transform=None,
        conditional_transform=None,
        result_type_fn=None,
        default_result_type=None,
        redundant_grouping=False,
        combinators=None,
        private=False,
    ):
        """
        Specifies a function interface that must be followed when defining new functions

        :param str name: The name of the function, this refers to the name to invoke.
        :param list[FunctionArg] required_args: The list of required arguments to the function.
            If any of these arguments are not specified, an error will be raised.
        :param list[FunctionArg] optional_args: The list of optional arguments to the function.
            If any of these arguments are not specified, they will be filled using their default value.
        :param list[obj] calculated_args: The list of calculated arguments to the function.
            These arguments will be computed based on the list of specified arguments.
        :param [str, [any], str or None] column: The column to be passed to snuba once formatted.
            The arguments will be filled into the column where needed. This must not be an aggregate.
        :param [str, [any], str or None] aggregate: The aggregate to be passed to snuba once formatted.
            The arguments will be filled into the aggregate where needed. This must be an aggregate.
        :param str transform: NOTE: Use aggregate over transform whenever possible.
            An aggregate string to be passed to snuba once formatted. The arguments
            will be filled into the string using `.format(...)`.
        :param ConditionalFunction conditional_transform: Tuple of the condition to be evaluated, the
            transform string if the condition is met and the transform string if the condition
            is not met.
        :param str result_type_fn: A function to call with in order to determine the result type.
            This function will be passed the list of argument classes and argument values. This should
            be tried first as the source of truth if available.
        :param str default_result_type: The default resulting type of this function. Must be a type
            defined by RESULTS_TYPES.
        :param bool redundant_grouping: This function will result in redundant grouping if its column
            is included as a field as well.
        :param list[Combinator] combinators: This is a list of combinators supported by this function.
        :param bool private: Whether or not this function should be disabled for general use.
        """

        self.name = name
        self.required_args = [] if required_args is None else required_args
        self.optional_args = [] if optional_args is None else optional_args
        self.calculated_args = [] if calculated_args is None else calculated_args
        self.column = column
        self.aggregate = aggregate
        self.transform = transform
        self.conditional_transform = conditional_transform
        self.result_type_fn = result_type_fn
        self.default_result_type = default_result_type
        self.redundant_grouping = redundant_grouping
        self.combinators = combinators
        self.private = private

        self.validate()

    @property
    def required_args_count(self):
        return len(self.required_args)

    @property
    def optional_args_count(self):
        return len(self.optional_args)

    @property
    def total_args_count(self):
        return self.required_args_count + self.optional_args_count

    @property
    def args(self):
        return self.required_args + self.optional_args

    def alias_as(self, name):
        """Create a copy of this function to be used as an alias"""
        alias = deepcopy(self)
        alias.name = name
        return alias

    def add_default_arguments(
        self, field: str, columns: List[str], params: ParamsType
    ) -> List[str]:
        # make sure to validate the argument count first to
        # ensure the right number of arguments have been passed
        self.validate_argument_count(field, columns)

        columns = [column for column in columns]

        # use default values to populate optional arguments if any
        for argument in self.args[len(columns) :]:
            try:
                default = argument.get_default(params)
            except InvalidFunctionArgument as e:
                raise InvalidSearchQuery(f"{field}: invalid arguments: {e}")

            # Hacky, but we expect column arguments to be strings so easiest to convert it back
            columns.append(str(default) if default else default)

        return columns

    def format_as_arguments(
        self,
        field: str,
        columns: List[str],
        params: ParamsType,
        combinator: Optional[Combinator] = None,
    ) -> Mapping[str, NormalizedArg]:
        columns = self.add_default_arguments(field, columns, params)

        arguments = {}

        # normalize the arguments before putting them in a dict
        for argument, column in zip(self.args, columns):
            try:
                normalized_value = argument.normalize(column, params, combinator)
                if not isinstance(self, SnQLFunction) and isinstance(argument, NumericColumn):
                    if normalized_value in argument.measurement_aliases:
                        field = FIELD_ALIASES[normalized_value]
                        normalized_value = field.get_expression(params)
                    elif normalized_value in {"measurements_value", "span_op_breakdowns_value"}:
                        normalized_value = ["arrayJoin", [normalized_value]]
                arguments[argument.name] = normalized_value
            except InvalidFunctionArgument as e:
                raise InvalidSearchQuery(f"{field}: {argument.name} argument invalid: {e}")

        # populate any computed args
        for calculation in self.calculated_args:
            arguments[calculation["name"]] = calculation["fn"](arguments)

        return arguments

    def get_result_type(self, field=None, arguments=None):
        if field is None or arguments is None or self.result_type_fn is None:
            return self.default_result_type

        result_type = self.result_type_fn(self.args, arguments)
        if result_type is None:
            return self.default_result_type

        self.validate_result_type(result_type)
        return result_type

    def validate(self):
        # assert that all optional args have defaults available
        for i, arg in enumerate(self.optional_args):
            assert (
                arg.has_default
            ), f"{self.name}: optional argument at index {i} does not have default"

        # assert that the function has only one of the following specified
        # `column`, `aggregate`, or `transform`
        assert (
            sum(
                [
                    self.column is not None,
                    self.aggregate is not None,
                    self.transform is not None,
                    self.conditional_transform is not None,
                ]
            )
            == 1
        ), f"{self.name}: only one of column, aggregate, or transform is allowed"

        # assert that no duplicate argument names are used
        names = set()
        for arg in self.args:
            assert (
                arg.name not in names
            ), f"{self.name}: argument {arg.name} specified more than once"
            names.add(arg.name)

        for calculation in self.calculated_args:
            assert (
                calculation["name"] not in names
            ), "{}: argument {} specified more than once".format(self.name, calculation["name"])
            names.add(calculation["name"])

        self.validate_result_type(self.default_result_type)

    def validate_argument_count(self, field: str, arguments: List[str]) -> None:
        """
        Validate the number of required arguments the function defines against
        provided arguments. Raise an exception if there is a mismatch in the
        number of arguments. Do not return any values.

        There are 4 cases:
            1. provided # of arguments != required # of arguments AND provided # of arguments != total # of arguments (bad, raise an error)
            2. provided # of arguments < required # of arguments (bad, raise an error)
            3. provided # of arguments > total # of arguments (bad, raise an error)
            4. required # of arguments <= provided # of arguments <= total # of arguments (good, pass the validation)
        """
        args_count = len(arguments)
        total_args_count = self.total_args_count
        if args_count != total_args_count:
            required_args_count = self.required_args_count
            if required_args_count == total_args_count:
                raise InvalidSearchQuery(f"{field}: expected {total_args_count:g} argument(s)")
            elif args_count < required_args_count:
                raise InvalidSearchQuery(
                    f"{field}: expected at least {required_args_count:g} argument(s)"
                )
            elif args_count > total_args_count:
                raise InvalidSearchQuery(
                    f"{field}: expected at most {total_args_count:g} argument(s)"
                )

    def validate_result_type(self, result_type):
        assert (
            result_type is None or result_type in RESULT_TYPES
        ), f"{self.name}: result type {result_type} not one of {list(RESULT_TYPES)}"

    def is_accessible(self, acl=None):
        if not self.private:
            return True
        elif not acl:
            return False
        return self.name in acl

    def find_combinator(self, kind: Optional[str]) -> Optional[Combinator]:
        if kind is None or self.combinators is None:
            return None

        for combinator in self.combinators:
            if combinator.kind == kind:
                return combinator

        return None


# When updating this list, also check if the following need to be updated:
# - convert_search_filter_to_snuba_query
# - static/app/utils/discover/fields.tsx FIELDS (for discover column list and search box autocomplete)
FUNCTIONS = {
    function.name: function
    for function in [
        DiscoverFunction(
            "percentile",
            required_args=[NumericColumn("column"), NumberRange("percentile", 0, 1)],
            aggregate=["quantile({percentile:g})", ArgValue("column"), None],
            result_type_fn=reflective_result_type(),
            default_result_type="duration",
            redundant_grouping=True,
        ),
        DiscoverFunction(
            "p50",
            optional_args=[with_default("transaction.duration", NumericColumn("column"))],
            aggregate=["quantile(0.5)", ArgValue("column"), None],
            result_type_fn=reflective_result_type(),
            default_result_type="duration",
            redundant_grouping=True,
        ),
        DiscoverFunction(
            "p75",
            optional_args=[with_default("transaction.duration", NumericColumn("column"))],
            aggregate=["quantile(0.75)", ArgValue("column"), None],
            result_type_fn=reflective_result_type(),
            default_result_type="duration",
            redundant_grouping=True,
        ),
        DiscoverFunction(
            "p95",
            optional_args=[with_default("transaction.duration", NumericColumn("column"))],
            aggregate=["quantile(0.95)", ArgValue("column"), None],
            result_type_fn=reflective_result_type(),
            default_result_type="duration",
            redundant_grouping=True,
        ),
        DiscoverFunction(
            "p99",
            optional_args=[with_default("transaction.duration", NumericColumn("column"))],
            aggregate=["quantile(0.99)", ArgValue("column"), None],
            result_type_fn=reflective_result_type(),
            default_result_type="duration",
            redundant_grouping=True,
        ),
        DiscoverFunction(
            "p100",
            optional_args=[with_default("transaction.duration", NumericColumn("column"))],
            aggregate=["max", ArgValue("column"), None],
            result_type_fn=reflective_result_type(),
            default_result_type="duration",
            redundant_grouping=True,
        ),
        DiscoverFunction(
            "eps",
            optional_args=[IntervalDefault("interval", 1, None)],
            transform="divide(count(), {interval:g})",
            default_result_type="number",
        ),
        DiscoverFunction(
            "epm",
            optional_args=[IntervalDefault("interval", 1, None)],
            transform="divide(count(), divide({interval:g}, 60))",
            default_result_type="number",
        ),
        DiscoverFunction(
            "last_seen",
            aggregate=["max", "timestamp", "last_seen"],
            default_result_type="date",
            redundant_grouping=True,
        ),
        DiscoverFunction(
            "latest_event",
            aggregate=["argMax", ["id", "timestamp"], "latest_event"],
            default_result_type="string",
        ),
        DiscoverFunction(
            "apdex",
            optional_args=[NullableNumberRange("satisfaction", 0, None)],
            conditional_transform=ConditionalFunction(
                ArgValue("satisfaction"),
                "apdex(duration, {satisfaction:g})",
                """
                apdex(
                    multiIf(
                        equals(
                            tupleElement(project_threshold_config, 1),
                            'lcp'
                        ),
                        if(
                            has(measurements.key, 'lcp'),
                            arrayElement(measurements.value, indexOf(measurements.key, 'lcp')),
                            NULL
                        ),
                        duration
                    ),
                    tupleElement(project_threshold_config, 2)
                )
            """.replace(
                    "\n", ""
                ).replace(
                    " ", ""
                ),
            ),
            default_result_type="number",
        ),
        DiscoverFunction(
            "count_miserable",
            required_args=[CountColumn("column")],
            optional_args=[NullableNumberRange("satisfaction", 0, None)],
            calculated_args=[
                {
                    "name": "tolerated",
                    "fn": lambda args: args["satisfaction"] * 4.0
                    if args["satisfaction"] is not None
                    else None,
                }
            ],
            conditional_transform=ConditionalFunction(
                ArgValue("satisfaction"),
                "uniqIf(user, greater(duration, {tolerated:g}))",
                """
                uniqIf(user, greater(
                    multiIf(
                        equals(tupleElement(project_threshold_config, 1), 'lcp'),
                        if(has(measurements.key, 'lcp'), arrayElement(measurements.value, indexOf(measurements.key, 'lcp')), NULL),
                        duration
                    ),
                    multiply(tupleElement(project_threshold_config, 2), 4)
                ))
                """.replace(
                    "\n", ""
                ).replace(
                    " ", ""
                ),
            ),
            default_result_type="number",
        ),
        DiscoverFunction(
            "user_misery",
            # To correct for sensitivity to low counts, User Misery is modeled as a Beta Distribution Function.
            # With prior expectations, we have picked the expected mean user misery to be 0.05 and variance
            # to be 0.0004. This allows us to calculate the alpha (5.8875) and beta (111.8625) parameters,
            # with the user misery being adjusted for each fast/slow unique transaction. See:
            # https://stats.stackexchange.com/questions/47771/what-is-the-intuition-behind-beta-distribution
            # for an intuitive explanation of the Beta Distribution Function.
            optional_args=[
                NullableNumberRange("satisfaction", 0, None),
                with_default(5.8875, NumberRange("alpha", 0, None)),
                with_default(111.8625, NumberRange("beta", 0, None)),
            ],
            calculated_args=[
                {
                    "name": "tolerated",
                    "fn": lambda args: args["satisfaction"] * 4.0
                    if args["satisfaction"] is not None
                    else None,
                },
                {"name": "parameter_sum", "fn": lambda args: args["alpha"] + args["beta"]},
            ],
            conditional_transform=ConditionalFunction(
                ArgValue("satisfaction"),
                "ifNull(divide(plus(uniqIf(user, greater(duration, {tolerated:g})), {alpha}), plus(uniq(user), {parameter_sum})), 0)",
                """
                ifNull(
                    divide(
                        plus(
                            uniqIf(user, greater(
                                multiIf(
                                    equals(tupleElement(project_threshold_config, 1), 'lcp'),
                                    if(has(measurements.key, 'lcp'), arrayElement(measurements.value, indexOf(measurements.key, 'lcp')), NULL),
                                    duration
                                ),
                                multiply(tupleElement(project_threshold_config, 2), 4)
                            )),
                            {alpha}
                        ),
                        plus(uniq(user), {parameter_sum})
                    ),
                0)
            """.replace(
                    " ", ""
                ).replace(
                    "\n", ""
                ),
            ),
            default_result_type="number",
        ),
        DiscoverFunction(
            "failure_rate", transform="failure_rate()", default_result_type="percentage"
        ),
        DiscoverFunction(
            "failure_count",
            aggregate=[
                "countIf",
                [
                    [
                        "not",
                        [
                            [
                                "has",
                                [
                                    [
                                        "array",
                                        [
                                            SPAN_STATUS_NAME_TO_CODE[name]
                                            for name in ["ok", "cancelled", "unknown"]
                                        ],
                                    ],
                                    "transaction.status",
                                ],
                            ],
                        ],
                    ],
                ],
                None,
            ],
            default_result_type="integer",
        ),
        DiscoverFunction(
            "array_join",
            required_args=[StringArrayColumn("column")],
            column=["arrayJoin", [ArgValue("column")], None],
            default_result_type="string",
            private=True,
        ),
        DiscoverFunction(
            "histogram",
            required_args=[
                NumericColumn("column", allow_array_value=True),
                # the bucket_size and start_offset should already be adjusted
                # using the multiplier before it is passed here
                NumberRange("bucket_size", 0, None),
                NumberRange("start_offset", 0, None),
                NumberRange("multiplier", 1, None),
            ],
            # floor((x * multiplier - start_offset) / bucket_size) * bucket_size + start_offset
            column=[
                "plus",
                [
                    [
                        "multiply",
                        [
                            [
                                "floor",
                                [
                                    [
                                        "divide",
                                        [
                                            [
                                                "minus",
                                                [
                                                    [
                                                        "multiply",
                                                        [
                                                            ArgValue("column"),
                                                            ArgValue("multiplier"),
                                                        ],
                                                    ],
                                                    ArgValue("start_offset"),
                                                ],
                                            ],
                                            ArgValue("bucket_size"),
                                        ],
                                    ],
                                ],
                            ],
                            ArgValue("bucket_size"),
                        ],
                    ],
                    ArgValue("start_offset"),
                ],
                None,
            ],
            default_result_type="number",
            private=True,
        ),
        DiscoverFunction(
            "count_unique",
            optional_args=[CountColumn("column")],
            aggregate=["uniq", ArgValue("column"), None],
            default_result_type="integer",
        ),
        DiscoverFunction(
            "count",
            optional_args=[NullColumn("column")],
            aggregate=["count", None, None],
            default_result_type="integer",
        ),
        DiscoverFunction(
            "count_at_least",
            required_args=[NumericColumn("column"), NumberRange("threshold", 0, None)],
            aggregate=[
                "countIf",
                [["greaterOrEquals", [ArgValue("column"), ArgValue("threshold")]]],
                None,
            ],
            default_result_type="integer",
        ),
        DiscoverFunction(
            "min",
            required_args=[NumericColumn("column")],
            aggregate=["min", ArgValue("column"), None],
            result_type_fn=reflective_result_type(),
            default_result_type="duration",
            redundant_grouping=True,
        ),
        DiscoverFunction(
            "max",
            required_args=[NumericColumn("column")],
            aggregate=["max", ArgValue("column"), None],
            result_type_fn=reflective_result_type(),
            default_result_type="duration",
            redundant_grouping=True,
        ),
        DiscoverFunction(
            "avg",
            required_args=[NumericColumn("column")],
            aggregate=["avg", ArgValue("column"), None],
            result_type_fn=reflective_result_type(),
            default_result_type="duration",
            redundant_grouping=True,
        ),
        DiscoverFunction(
            "var",
            required_args=[NumericColumn("column")],
            aggregate=["varSamp", ArgValue("column"), None],
            default_result_type="number",
            redundant_grouping=True,
        ),
        DiscoverFunction(
            "stddev",
            required_args=[NumericColumn("column")],
            aggregate=["stddevSamp", ArgValue("column"), None],
            default_result_type="number",
            redundant_grouping=True,
        ),
        DiscoverFunction(
            "cov",
            required_args=[NumericColumn("column1"), NumericColumn("column2")],
            aggregate=["covarSamp", [ArgValue("column1"), ArgValue("column2")], None],
            default_result_type="number",
            redundant_grouping=True,
        ),
        DiscoverFunction(
            "corr",
            required_args=[NumericColumn("column1"), NumericColumn("column2")],
            aggregate=["corr", [ArgValue("column1"), ArgValue("column2")], None],
            default_result_type="number",
            redundant_grouping=True,
        ),
        DiscoverFunction(
            "sum",
            required_args=[NumericColumn("column")],
            aggregate=["sum", ArgValue("column"), None],
            result_type_fn=reflective_result_type(),
            default_result_type="duration",
        ),
        DiscoverFunction(
            "any",
            required_args=[FieldColumn("column")],
            aggregate=["min", ArgValue("column"), None],
            result_type_fn=reflective_result_type(),
            redundant_grouping=True,
        ),
        # Currently only being used by the baseline PoC
        DiscoverFunction(
            "absolute_delta",
            required_args=[DurationColumn("column"), NumberRange("target", 0, None)],
            column=["abs", [["minus", [ArgValue("column"), ArgValue("target")]]], None],
            default_result_type="duration",
        ),
        # These range functions for performance trends, these aren't If functions
        # to avoid allowing arbitrary if statements
        # Not yet supported in Discover, and shouldn't be added to fields.tsx
        DiscoverFunction(
            "percentile_range",
            required_args=[
                NumericColumn("column"),
                NumberRange("percentile", 0, 1),
                ConditionArg("condition"),
                DateArg("middle"),
            ],
            aggregate=[
                "quantileIf({percentile:.2f})",
                [
                    ArgValue("column"),
                    # NOTE: This condition is written in this seemingly backwards way
                    # because of how snuba special cases the following syntax
                    # ["a", ["b", ["c", ["d"]]]
                    #
                    # This array is can be interpreted 2 ways
                    # 1. a(b(c(d))) the way snuba interprets it
                    #   - snuba special cases it when it detects an array where the first
                    #     element is a literal, and the second element is an array and
                    #     treats it as a function call rather than 2 separate arguments
                    # 2. a(b, c(d)) the way we want it to be interpreted
                    #
                    # Because of how snuba interprets this expression, it makes it impossible
                    # to specify a function with 2 arguments whose first argument is a literal
                    # and the second argument is an expression.
                    #
                    # Working with this limitation, we have to invert the conditions in
                    # order to express a function whose first argument is an expression while
                    # the second argument is a literal.
                    [ArgValue("condition"), [["toDateTime", [ArgValue("middle")]], "timestamp"]],
                ],
                None,
            ],
            default_result_type="duration",
        ),
        DiscoverFunction(
            "avg_range",
            required_args=[
                NumericColumn("column"),
                ConditionArg("condition"),
                DateArg("middle"),
            ],
            aggregate=[
                "avgIf",
                [
                    ArgValue("column"),
                    # see `percentile_range` for why this condition feels backwards
                    [ArgValue("condition"), [["toDateTime", [ArgValue("middle")]], "timestamp"]],
                ],
                None,
            ],
            default_result_type="duration",
        ),
        DiscoverFunction(
            "variance_range",
            required_args=[
                NumericColumn("column"),
                ConditionArg("condition"),
                DateArg("middle"),
            ],
            aggregate=[
                "varSampIf",
                [
                    ArgValue("column"),
                    # see `percentile_range` for why this condition feels backwards
                    [ArgValue("condition"), [["toDateTime", [ArgValue("middle")]], "timestamp"]],
                ],
                None,
            ],
            default_result_type="duration",
        ),
        DiscoverFunction(
            "count_range",
            required_args=[ConditionArg("condition"), DateArg("middle")],
            aggregate=[
                "countIf",
                # see `percentile_range` for why this condition feels backwards
                [[ArgValue("condition"), [["toDateTime", [ArgValue("middle")]], "timestamp"]]],
                None,
            ],
            default_result_type="integer",
        ),
        DiscoverFunction(
            "percentage",
            required_args=[FunctionArg("numerator"), FunctionArg("denominator")],
            # Since percentage is only used on aggregates, it needs to be an aggregate and not a column
            # This is because as a column it will be added to the `WHERE` clause instead of the `HAVING` clause
            aggregate=[
                "if(greater({denominator},0),divide({numerator},{denominator}),null)",
                None,
                None,
            ],
            default_result_type="percentage",
        ),
        # Calculate the Welch's t-test value, this is used to help identify which of our trends are significant or not
        DiscoverFunction(
            "t_test",
            required_args=[
                FunctionAliasArg("avg_1"),
                FunctionAliasArg("avg_2"),
                FunctionAliasArg("variance_1"),
                FunctionAliasArg("variance_2"),
                FunctionAliasArg("count_1"),
                FunctionAliasArg("count_2"),
            ],
            aggregate=[
                "divide(minus({avg_1},{avg_2}),sqrt(plus(divide({variance_1},{count_1}),divide({variance_2},{count_2}))))",
                None,
                "t_test",
            ],
            default_result_type="number",
        ),
        DiscoverFunction(
            "minus",
            required_args=[FunctionArg("minuend"), FunctionArg("subtrahend")],
            aggregate=["minus", [ArgValue("minuend"), ArgValue("subtrahend")], None],
            default_result_type="duration",
        ),
        DiscoverFunction(
            "absolute_correlation",
            aggregate=[
                "abs",
                [["corr", [["toUnixTimestamp", ["timestamp"]], "transaction.duration"]]],
                None,
            ],
            default_result_type="number",
        ),
        # The calculated arg will cast the string value according to the value in the column
        DiscoverFunction(
            "count_if",
            required_args=[
                # This is a FunctionArg cause the column can be a tag as well
                FunctionArg("column"),
                ConditionArg("condition"),
                StringArg("value", unquote=True, unescape_quotes=True, optional_unquote=True),
            ],
            calculated_args=[
                {
                    "name": "typed_value",
                    "fn": normalize_count_if_value,
                }
            ],
            aggregate=[
                "countIf",
                [
                    [
                        ArgValue("condition"),
                        [
                            ArgValue("column"),
                            ArgValue("typed_value"),
                        ],
                    ]
                ],
                None,
            ],
            default_result_type="integer",
        ),
        DiscoverFunction(
            "compare_numeric_aggregate",
            required_args=[
                FunctionAliasArg("aggregate_alias"),
                ConditionArg("condition"),
                NumberRange("value", 0, None),
            ],
            aggregate=[
                # snuba json syntax isn't compatible with this query here
                # this function can't be a column, since we want to use this with aggregates
                "{condition}({aggregate_alias},{value})",
                None,
                None,
            ],
            default_result_type="number",
        ),
        DiscoverFunction(
            "to_other",
            required_args=[
                ColumnArg("column", allowed_columns=["release", "trace.parent_span"]),
                StringArg("value", unquote=True, unescape_quotes=True),
            ],
            optional_args=[
                with_default("that", StringArg("that")),
                with_default("this", StringArg("this")),
            ],
            column=[
                "if",
                [
                    ["equals", [ArgValue("column"), ArgValue("value")]],
                    ArgValue("this"),
                    ArgValue("that"),
                ],
            ],
        ),
        DiscoverFunction(
            "identity",
            required_args=[SessionColumnArg("column")],
            aggregate=["identity", ArgValue("column"), None],
            private=True,
        ),
    ]
}

for alias, name in FUNCTION_ALIASES.items():
    FUNCTIONS[alias] = FUNCTIONS[name].alias_as(alias)


FUNCTION_ALIAS_PATTERN = re.compile(r"^({}).*".format("|".join(list(FUNCTIONS.keys()))))


def normalize_percentile_alias(args: Mapping[str, str]) -> str:
    # The compare_numeric_aggregate SnQL function accepts a percentile
    # alias which is resolved to the percentile function call here
    # to maintain backward compatibility with the legacy compare_numeric_aggregate
    # function signature. This function only accepts percentile
    # aliases.
    aggregate_alias = args["aggregate_alias"]
    match = re.match(r"(p\d{2,3})_(\w+)", aggregate_alias)

    if not match:
        raise InvalidFunctionArgument("Aggregate alias must be a percentile function.")

    # Translating an arg of the pattern `measurements_lcp`
    # to `measurements.lcp`.
    aggregate_arg = ".".join(match.group(2).split("_"))

    return f"{match.group(1)}({aggregate_arg})"


class SnQLFunction(DiscoverFunction):
    def __init__(self, *args, **kwargs):
        self.snql_aggregate = kwargs.pop("snql_aggregate", None)
        self.snql_column = kwargs.pop("snql_column", None)
        super().__init__(*args, **kwargs)

    def validate(self):
        # assert that all optional args have defaults available
        for i, arg in enumerate(self.optional_args):
            assert (
                arg.has_default
            ), f"{self.name}: optional argument at index {i} does not have default"

        assert sum([self.snql_aggregate is not None, self.snql_column is not None]) == 1

        # assert that no duplicate argument names are used
        names = set()
        for arg in self.args:
            assert (
                arg.name not in names
            ), f"{self.name}: argument {arg.name} specified more than once"
            names.add(arg.name)

        self.validate_result_type(self.default_result_type)


class QueryFields(QueryBase):
    """Field logic for a snql query"""

    def __init__(
        self, dataset: Dataset, params: ParamsType, functions_acl: Optional[List[str]] = None
    ):
        super().__init__(dataset, params, functions_acl)

        self.field_alias_converter: Mapping[str, Callable[[str], SelectType]] = {
            # NOTE: `ISSUE_ALIAS` simply maps to the id, meaning that post processing
            # is required to insert the true issue short id into the response.
            ISSUE_ALIAS: self._resolve_issue_id_alias,
            ISSUE_ID_ALIAS: self._resolve_issue_id_alias,
            PROJECT_ALIAS: self._resolve_project_slug_alias,
            PROJECT_NAME_ALIAS: self._resolve_project_slug_alias,
            TIMESTAMP_TO_HOUR_ALIAS: self._resolve_timestamp_to_hour_alias,
            TIMESTAMP_TO_DAY_ALIAS: self._resolve_timestamp_to_day_alias,
            USER_DISPLAY_ALIAS: self._resolve_user_display_alias,
            PROJECT_THRESHOLD_CONFIG_ALIAS: self._resolve_project_threshold_config,
            ERROR_UNHANDLED_ALIAS: self._resolve_error_unhandled_alias,
            TEAM_KEY_TRANSACTION_ALIAS: self._resolve_team_key_transaction_alias,
            MEASUREMENTS_FRAMES_SLOW_RATE: self._resolve_measurements_frames_slow_rate,
            MEASUREMENTS_FRAMES_FROZEN_RATE: self._resolve_measurements_frames_frozen_rate,
            MEASUREMENTS_STALL_PERCENTAGE: self._resolve_measurements_stall_percentage,
        }

        self.function_converter: Mapping[str, SnQLFunction] = {
            function.name: function
            for function in [
                SnQLFunction(
                    "failure_count",
                    snql_aggregate=lambda _, alias: Function(
                        "countIf",
                        [
                            Function(
                                "notIn",
                                [
                                    self.column("transaction.status"),
                                    (
                                        SPAN_STATUS_NAME_TO_CODE["ok"],
                                        SPAN_STATUS_NAME_TO_CODE["cancelled"],
                                        SPAN_STATUS_NAME_TO_CODE["unknown"],
                                    ),
                                ],
                            )
                        ],
                        alias,
                    ),
                    default_result_type="integer",
                ),
                SnQLFunction(
                    "apdex",
                    optional_args=[NullableNumberRange("satisfaction", 0, None)],
                    snql_aggregate=self._resolve_apdex_function,
                    default_result_type="number",
                ),
                SnQLFunction(
                    "count_miserable",
                    required_args=[ColumnTagArg("column")],
                    optional_args=[NullableNumberRange("satisfaction", 0, None)],
                    calculated_args=[
                        {
                            "name": "tolerated",
                            "fn": lambda args: args["satisfaction"] * 4.0
                            if args["satisfaction"] is not None
                            else None,
                        }
                    ],
                    snql_aggregate=self._resolve_count_miserable_function,
                    default_result_type="integer",
                ),
                SnQLFunction(
                    "user_misery",
                    # To correct for sensitivity to low counts, User Misery is modeled as a Beta Distribution Function.
                    # With prior expectations, we have picked the expected mean user misery to be 0.05 and variance
                    # to be 0.0004. This allows us to calculate the alpha (5.8875) and beta (111.8625) parameters,
                    # with the user misery being adjusted for each fast/slow unique transaction. See:
                    # https://stats.stackexchange.com/questions/47771/what-is-the-intuition-behind-beta-distribution
                    # for an intuitive explanation of the Beta Distribution Function.
                    optional_args=[
                        NullableNumberRange("satisfaction", 0, None),
                        with_default(5.8875, NumberRange("alpha", 0, None)),
                        with_default(111.8625, NumberRange("beta", 0, None)),
                    ],
                    calculated_args=[
                        {
                            "name": "tolerated",
                            "fn": lambda args: args["satisfaction"] * 4.0
                            if args["satisfaction"] is not None
                            else None,
                        },
                        {"name": "parameter_sum", "fn": lambda args: args["alpha"] + args["beta"]},
                    ],
                    snql_aggregate=self._resolve_user_misery_function,
                    default_result_type="number",
                ),
                SnQLFunction(
                    "count",
                    snql_aggregate=lambda _, alias: Function(
                        "count",
                        [],
                        alias,
                    ),
                    default_result_type="integer",
                ),
                SnQLFunction(
                    "last_seen",
                    snql_aggregate=lambda _, alias: Function(
                        "max",
                        [self.column("timestamp")],
                        alias,
                    ),
                    default_result_type="date",
                    redundant_grouping=True,
                ),
                SnQLFunction(
                    "latest_event",
                    snql_aggregate=lambda _, alias: Function(
                        "argMax",
                        [self.column("id"), self.column("timestamp")],
                        alias,
                    ),
                    default_result_type="string",
                ),
                SnQLFunction(
                    "failure_rate",
                    snql_aggregate=lambda _, alias: Function(
                        "failure_rate",
                        [],
                        alias,
                    ),
                    default_result_type="percentage",
                ),
                SnQLFunction(
                    "percentile",
                    required_args=[
                        NumericColumn("column"),
                        NumberRange("percentile", 0, 1),
                    ],
                    snql_aggregate=self._resolve_percentile,
                    result_type_fn=reflective_result_type(),
                    default_result_type="duration",
                    redundant_grouping=True,
                ),
                SnQLFunction(
                    "p50",
                    optional_args=[
                        with_default("transaction.duration", NumericColumn("column")),
                    ],
                    snql_aggregate=lambda args, alias: self._resolve_percentile(args, alias, 0.5),
                    result_type_fn=reflective_result_type(),
                    default_result_type="duration",
                    redundant_grouping=True,
                ),
                SnQLFunction(
                    "p75",
                    optional_args=[
                        with_default("transaction.duration", NumericColumn("column")),
                    ],
                    snql_aggregate=lambda args, alias: self._resolve_percentile(args, alias, 0.75),
                    result_type_fn=reflective_result_type(),
                    default_result_type="duration",
                    redundant_grouping=True,
                ),
                SnQLFunction(
                    "p95",
                    optional_args=[
                        with_default("transaction.duration", NumericColumn("column")),
                    ],
                    snql_aggregate=lambda args, alias: self._resolve_percentile(args, alias, 0.95),
                    result_type_fn=reflective_result_type(),
                    default_result_type="duration",
                    redundant_grouping=True,
                ),
                SnQLFunction(
                    "p99",
                    optional_args=[
                        with_default("transaction.duration", NumericColumn("column")),
                    ],
                    snql_aggregate=lambda args, alias: self._resolve_percentile(args, alias, 0.99),
                    result_type_fn=reflective_result_type(),
                    default_result_type="duration",
                    redundant_grouping=True,
                ),
                SnQLFunction(
                    "p100",
                    optional_args=[
                        with_default("transaction.duration", NumericColumn("column")),
                    ],
                    snql_aggregate=lambda args, alias: self._resolve_percentile(args, alias, 1),
                    result_type_fn=reflective_result_type(),
                    default_result_type="duration",
                    redundant_grouping=True,
                ),
                SnQLFunction(
                    "to_other",
                    required_args=[
                        ColumnArg("column", allowed_columns=["release", "trace.parent_span"]),
                        SnQLStringArg("value", unquote=True, unescape_quotes=True),
                    ],
                    optional_args=[
                        with_default("that", SnQLStringArg("that")),
                        with_default("this", SnQLStringArg("this")),
                    ],
                    snql_column=lambda args, alias: Function(
                        "if",
                        [
                            Function("equals", [args["column"], args["value"]]),
                            args["this"],
                            args["that"],
                        ],
                        alias,
                    ),
                ),
                SnQLFunction(
                    "percentile_range",
                    required_args=[
                        NumericColumn("column"),
                        NumberRange("percentile", 0, 1),
                        ConditionArg("condition"),
                        SnQLDateArg("middle"),
                    ],
                    snql_aggregate=lambda args, alias: Function(
                        f"quantileIf({args['percentile']:.2f})",
                        [
                            args["column"],
                            # This condition is written in this seemingly backwards way because of limitations
                            # in the json query syntax.
                            # TODO(snql-migration): Once the trends endpoint is using snql, we should update it
                            # and flip these conditions back
                            Function(args["condition"], [args["middle"], self.column("timestamp")]),
                        ],
                        alias,
                    ),
                    default_result_type="duration",
                ),
                SnQLFunction(
                    "avg_range",
                    required_args=[
                        NumericColumn("column"),
                        ConditionArg("condition"),
                        SnQLDateArg("middle"),
                    ],
                    snql_aggregate=lambda args, alias: Function(
                        "avgIf",
                        [
                            args["column"],
                            # see `percentile_range` for why this condition feels backwards
                            Function(
                                args["condition"],
                                [args["middle"], self.column("timestamp")],
                            ),
                        ],
                        alias,
                    ),
                    default_result_type="duration",
                ),
                SnQLFunction(
                    "variance_range",
                    required_args=[
                        NumericColumn("column"),
                        ConditionArg("condition"),
                        SnQLDateArg("middle"),
                    ],
                    snql_aggregate=lambda args, alias: Function(
                        "varSampIf",
                        [
                            args["column"],
                            # see `percentile_range` for why this condition feels backwards
                            Function(
                                args["condition"],
                                [args["middle"], self.column("timestamp")],
                            ),
                        ],
                        alias,
                    ),
                    default_result_type="duration",
                ),
                SnQLFunction(
                    "count_range",
                    required_args=[ConditionArg("condition"), SnQLDateArg("middle")],
                    snql_aggregate=lambda args, alias: Function(
                        "countIf",
                        [
                            # see `percentile_range` for why this condition feels backwards
                            Function(
                                args["condition"],
                                [args["middle"], self.column("timestamp")],
                            ),
                        ],
                        alias,
                    ),
                    default_result_type="integer",
                ),
                SnQLFunction(
                    "count_if",
                    required_args=[
                        ColumnTagArg("column"),
                        ConditionArg("condition"),
                        SnQLStringArg(
                            "value", unquote=True, unescape_quotes=True, optional_unquote=True
                        ),
                    ],
                    calculated_args=[
                        {
                            "name": "typed_value",
                            "fn": normalize_count_if_value,
                        }
                    ],
                    snql_aggregate=lambda args, alias: Function(
                        "countIf",
                        [
                            Function(
                                args["condition"],
                                [
                                    args["column"],
                                    args["typed_value"],
                                ],
                            )
                        ],
                        alias,
                    ),
                    default_result_type="integer",
                ),
                SnQLFunction(
                    "count_unique",
                    required_args=[ColumnTagArg("column")],
                    snql_aggregate=lambda args, alias: Function("uniq", [args["column"]], alias),
                    default_result_type="integer",
                ),
                SnQLFunction(
                    "count_at_least",
                    required_args=[NumericColumn("column"), NumberRange("threshold", 0, None)],
                    snql_aggregate=lambda args, alias: Function(
                        "countIf",
                        [Function("greaterOrEquals", [args["column"], args["threshold"]])],
                        alias,
                    ),
                    default_result_type="integer",
                ),
                SnQLFunction(
                    "min",
                    required_args=[NumericColumn("column")],
                    snql_aggregate=lambda args, alias: Function("min", [args["column"]], alias),
                    result_type_fn=reflective_result_type(),
                    default_result_type="duration",
                    redundant_grouping=True,
                ),
                SnQLFunction(
                    "max",
                    required_args=[NumericColumn("column")],
                    snql_aggregate=lambda args, alias: Function("max", [args["column"]], alias),
                    result_type_fn=reflective_result_type(),
                    default_result_type="duration",
                    redundant_grouping=True,
                ),
                SnQLFunction(
                    "avg",
                    required_args=[NumericColumn("column")],
                    snql_aggregate=lambda args, alias: Function("max", [args["column"]], alias),
                    result_type_fn=reflective_result_type(),
                    default_result_type="duration",
                    redundant_grouping=True,
                ),
                SnQLFunction(
                    "var",
                    required_args=[NumericColumn("column")],
                    snql_aggregate=lambda args, alias: Function("varSamp", [args["column"]], alias),
                    default_result_type="number",
                    redundant_grouping=True,
                ),
                SnQLFunction(
                    "stddev",
                    required_args=[NumericColumn("column")],
                    snql_aggregate=lambda args, alias: Function(
                        "stddevSamp", [args["column"]], alias
                    ),
                    default_result_type="number",
                    redundant_grouping=True,
                ),
                SnQLFunction(
                    "cov",
                    required_args=[NumericColumn("column1"), NumericColumn("column2")],
                    snql_aggregate=lambda args, alias: Function(
                        "covarSamp", [args["column1"], args["column2"]], alias
                    ),
                    default_result_type="number",
                    redundant_grouping=True,
                ),
                SnQLFunction(
                    "corr",
                    required_args=[NumericColumn("column1"), NumericColumn("column2")],
                    snql_aggregate=lambda args, alias: Function(
                        "corr", [args["column1"], args["column2"]], alias
                    ),
                    default_result_type="number",
                    redundant_grouping=True,
                ),
                SnQLFunction(
                    "sum",
                    required_args=[NumericColumn("column")],
                    snql_aggregate=lambda args, alias: Function("sum", [args["column"]], alias),
                    result_type_fn=reflective_result_type(),
                    default_result_type="duration",
                    combinators=[
                        SnQLArrayJoinCombinator(
                            "column", {"measurements_value", "span_op_breakdowns_value"}
                        )
                    ],
                ),
                SnQLFunction(
                    "any",
                    required_args=[FieldColumn("column")],
                    # Not actually using `any` so that this function returns consistent results
                    snql_aggregate=lambda args, alias: Function("min", [args["column"]], alias),
                    result_type_fn=reflective_result_type(),
                    redundant_grouping=True,
                ),
                SnQLFunction(
                    "absolute_delta",
                    required_args=[DurationColumn("column"), NumberRange("target", 0, None)],
                    snql_column=lambda args, alias: Function(
                        "abs", [Function("minus", [args["column"], args["target"]])], alias
                    ),
                    default_result_type="duration",
                ),
                SnQLFunction(
                    "eps",
                    snql_aggregate=lambda args, alias: Function(
                        "divide", [Function("count", []), args["interval"]], alias
                    ),
                    optional_args=[IntervalDefault("interval", 1, None)],
                    default_result_type="number",
                ),
                SnQLFunction(
                    "epm",
                    snql_aggregate=lambda args, alias: Function(
                        "divide",
                        [Function("count", []), Function("divide", [args["interval"], 60])],
                        alias,
                    ),
                    optional_args=[IntervalDefault("interval", 1, None)],
                    default_result_type="number",
                ),
                SnQLFunction(
                    "compare_numeric_aggregate",
                    required_args=[
                        FunctionAliasArg("aggregate_alias"),
                        ConditionArg("condition"),
                        NumberRange("value", 0, None),
                    ],
                    calculated_args=[
                        {
                            "name": "aggregate_function",
                            "fn": normalize_percentile_alias,
                        }
                    ],
                    snql_aggregate=lambda args, alias: Function(
                        args["condition"],
                        [self.resolve_function(args["aggregate_function"]), args["value"]],
                        alias,
                    ),
                    default_result_type="number",
                ),
                SnQLFunction(
                    "array_join",
                    required_args=[StringArrayColumn("column")],
                    snql_aggregate=lambda args, alias: Function(
                        "arrayJoin", [args["column"]], alias
                    ),
                    default_result_type="string",
                    private=True,
                ),
                # TODO: implement these
                SnQLFunction("histogram", snql_aggregate=self._resolve_unimplemented_function),
                SnQLFunction("percentage", snql_aggregate=self._resolve_unimplemented_function),
                SnQLFunction("t_test", snql_aggregate=self._resolve_unimplemented_function),
                SnQLFunction("minus", snql_aggregate=self._resolve_unimplemented_function),
                SnQLFunction("absolute_delta", snql_aggregate=self._resolve_unimplemented_function),
            ]
        }

        for alias, name in FUNCTION_ALIASES.items():
            self.function_converter[alias] = self.function_converter[name].alias_as(alias)

    def resolve_select(self, selected_columns: Optional[List[str]]) -> List[SelectType]:
        """Given a public list of discover fields, construct the corresponding
        list of Snql Columns or Functions. Duplicate columns are ignored
        """
        if selected_columns is None:
            return []

        columns = []

        for column in selected_columns:
            if column.strip() == "":
                continue
            # need to make sure the column is resolved with the appropriate alias
            # because the resolved snuba name may be different
            resolved_column = self.resolve_column(column, alias=True)
            if resolved_column not in self.columns:
                columns.append(resolved_column)

        return columns

    def resolve_column(self, field: str, alias: bool = False) -> SelectType:
        """Given a public field, construct the corresponding Snql, this
        function will determine the type of the field alias, whether its a
        column, field alias or function and call the corresponding resolver

        :param field: The public field string to resolve into Snql. This may
                      be a column, field alias, or even a function.
        :param alias: Whether or not the resolved column is aliased to the
                      original name. If false, it may still have an alias
                      but is not guaranteed.
        """
        match = is_function(field)
        if match:
            return self.resolve_function(field, match)
        elif self.is_field_alias(field):
            return self.resolve_field_alias(field)
        else:
            return self.resolve_field(field, alias=alias)

    def resolve_field(self, raw_field: str, alias: bool = False) -> Column:
        """Given a public field, resolve the alias based on the Query's
        dataset and return the Snql Column
        """
        tag_match = TAG_KEY_RE.search(raw_field)
        field = tag_match.group("tag") if tag_match else raw_field

        if VALID_FIELD_PATTERN.match(field):
            return self.aliased_column(field, raw_field) if alias else self.column(field)
        else:
            raise InvalidSearchQuery(f"Invalid characters in field {field}")

    def resolve_orderby(self, orderby: Optional[Union[List[str], str]]) -> List[OrderBy]:
        """Given a list of public aliases, optionally prefixed by a `-` to
        represent direction, construct a list of Snql Orderbys
        """
        validated: List[OrderBy] = []

        if orderby is None:
            return validated

        if isinstance(orderby, str):
            if not orderby:
                return validated

            orderby = [orderby]

        orderby_columns: List[str] = orderby if orderby else []

        for orderby in orderby_columns:
            bare_orderby = orderby.lstrip("-")
            try:
                resolved_orderby = self.resolve_column(bare_orderby)
            except NotImplementedError:
                resolved_orderby = None

            direction = Direction.DESC if orderby.startswith("-") else Direction.ASC

            if is_function(bare_orderby):
                bare_orderby = resolved_orderby.alias

            for selected_column in self.columns:
                if isinstance(selected_column, Column) and selected_column == resolved_orderby:
                    validated.append(OrderBy(selected_column, direction))
                    continue

                elif (
                    isinstance(selected_column, AliasedExpression)
                    and selected_column.alias == bare_orderby
                ):
                    # We cannot directly order by an `AliasedExpression`.
                    # Instead, we order by the column inside.
                    validated.append(OrderBy(selected_column.exp, direction))
                    continue

                elif (
                    isinstance(selected_column, Function) and selected_column.alias == bare_orderby
                ):
                    validated.append(OrderBy(selected_column, direction))
                    continue

        if len(validated) == len(orderby_columns):
            return validated

        # TODO: This is no longer true, can order by fields that aren't selected, keeping
        # for now so we're consistent with the existing functionality
        raise InvalidSearchQuery("Cannot order by a field that is not selected.")

    def is_field_alias(self, field: str) -> bool:
        """Given a public field, check if it's a field alias"""
        return field in self.field_alias_converter

    def resolve_field_alias(self, alias: str) -> SelectType:
        """Given a field alias, convert it to its corresponding snql"""
        converter = self.field_alias_converter.get(alias)
        if not converter:
            raise NotImplementedError(f"{alias} not implemented in snql field parsing yet")
        return converter(alias)

    def is_function(self, function: str) -> bool:
        """ "Given a public field, check if it's a supported function"""
        return function in self.function_converter

    def resolve_function(self, function: str, match: Optional[Match[str]] = None) -> SelectType:
        """Given a public function, resolve to the corresponding Snql
        function
        """
        if match is None:
            match = is_function(function)

        if not match:
            raise InvalidSearchQuery(f"Invalid characters in field {function}")

        if function in self.params.get("aliases", {}):
            raise NotImplementedError("Aggregate aliases not implemented in snql field parsing yet")

<<<<<<< HEAD
        name, combinator_name, arguments, alias = self.parse_function(match)
        snql_function = self.function_converter[name]

        combinator = snql_function.find_combinator(combinator_name)
=======
        name, arguments, alias = self.parse_function(match)
        snql_function = self.function_converter[name]
        if not snql_function.is_accessible(self.functions_acl):
            raise InvalidSearchQuery(f"{snql_function.name}: no access to private function")
>>>>>>> f6d09463

        if combinator_name is not None and combinator is None:
            raise InvalidSearchQuery(
                f"{snql_function.name}: no support for the -{combinator_name} combinator"
            )

        combinator_applied = False

        arguments = snql_function.format_as_arguments(name, arguments, self.params, combinator)
        for arg in snql_function.args:
            if isinstance(arg, ColumnArg):
                arguments[arg.name] = self.resolve_column(arguments[arg.name])
            if combinator is not None and combinator.is_applicable(arg.name):
                arguments[arg.name] = combinator.apply(arguments[arg.name])
                combinator_applied = True

        if combinator and not combinator_applied:
            raise InvalidSearchQuery("Invalid combinator")

        if snql_function.snql_aggregate is not None:
            self.aggregates.append(snql_function.snql_aggregate(arguments, alias))
            return snql_function.snql_aggregate(arguments, alias)

        return snql_function.snql_column(arguments, alias)

    def parse_function(self, match: Match[str]) -> Tuple[str, Optional[str], List[str], str]:
        """Given a FUNCTION_PATTERN match, seperate the function name, arguments
        and alias out
        """
        raw_function = match.group("function")
        function, combinator = resolve_combinator(raw_function)

        if not self.is_function(function):
            raise InvalidSearchQuery(f"{function} is not a valid function")

        arguments = parse_arguments(function, match.group("columns"))
        alias = match.group("alias")

        if alias is None:
            alias = get_function_alias_with_columns(raw_function, arguments)

        return (function, combinator, arguments, alias)

    # Field Aliases
    def _resolve_issue_id_alias(self, _: str) -> SelectType:
        """The state of having no issues is represented differently on transactions vs
        other events. On the transactions table, it is represented by 0 whereas it is
        represented by NULL everywhere else. We use coalesce here so we can treat this
        consistently
        """
        return Function("coalesce", [self.column("issue.id"), 0], ISSUE_ID_ALIAS)

    def _resolve_project_slug_alias(self, alias: str) -> SelectType:
        project_ids = {
            project_id
            for project_id in self.params.get("project_id", [])
            if isinstance(project_id, int)
        }

        # Try to reduce the size of the transform by using any existing conditions on projects
        if len(self.projects_to_filter) > 0:
            project_ids &= self.projects_to_filter

        projects = Project.objects.filter(id__in=project_ids).values("slug", "id")

        return Function(
            "transform",
            [
                self.column("project.id"),
                [project["id"] for project in projects],
                [project["slug"] for project in projects],
                "",
            ],
            alias,
        )

    def _resolve_timestamp_to_hour_alias(self, _: str) -> SelectType:
        return Function("toStartOfHour", [self.column("timestamp")], TIMESTAMP_TO_HOUR_ALIAS)

    def _resolve_timestamp_to_day_alias(self, _: str) -> SelectType:
        return Function("toStartOfDay", [self.column("timestamp")], TIMESTAMP_TO_DAY_ALIAS)

    def _resolve_user_display_alias(self, _: str) -> SelectType:
        columns = ["user.email", "user.username", "user.ip"]
        return Function("coalesce", [self.column(column) for column in columns], USER_DISPLAY_ALIAS)

    def _resolve_project_threshold_config(self, _: str) -> SelectType:
        org_id = self.params.get("organization_id")
        project_ids = self.params.get("project_id")

        project_threshold_configs = (
            ProjectTransactionThreshold.objects.filter(
                organization_id=org_id,
                project_id__in=project_ids,
            )
            .order_by("project_id")
            .values_list("project_id", "threshold", "metric")
        )

        transaction_threshold_configs = (
            ProjectTransactionThresholdOverride.objects.filter(
                organization_id=org_id,
                project_id__in=project_ids,
            )
            .order_by("project_id")
            .values_list("transaction", "project_id", "threshold", "metric")
        )

        num_project_thresholds = project_threshold_configs.count()
        sentry_sdk.set_tag("project_threshold.count", num_project_thresholds)
        sentry_sdk.set_tag(
            "project_threshold.count.grouped",
            format_grouped_length(num_project_thresholds, [10, 100, 250, 500]),
        )

        num_transaction_thresholds = transaction_threshold_configs.count()
        sentry_sdk.set_tag("txn_threshold.count", num_transaction_thresholds)
        sentry_sdk.set_tag(
            "txn_threshold.count.grouped",
            format_grouped_length(num_transaction_thresholds, [10, 100, 250, 500]),
        )

        if (
            num_project_thresholds + num_transaction_thresholds
            > MAX_QUERYABLE_TRANSACTION_THRESHOLDS
        ):
            raise InvalidSearchQuery(
                f"Exceeded {MAX_QUERYABLE_TRANSACTION_THRESHOLDS} configured transaction thresholds limit, try with fewer Projects."
            )

        # Arrays need to have toUint64 casting because clickhouse will define the type as the narrowest possible type
        # that can store listed argument types, which means the comparison will fail because of mismatched types
        project_threshold_config_keys = []
        project_threshold_config_values = []
        for project_id, threshold, metric in project_threshold_configs:
            project_threshold_config_keys.append(Function("toUInt64", [project_id]))
            project_threshold_config_values.append((TRANSACTION_METRICS[metric], threshold))

        project_threshold_override_config_keys = []
        project_threshold_override_config_values = []
        for transaction, project_id, threshold, metric in transaction_threshold_configs:
            project_threshold_override_config_keys.append(
                (Function("toUInt64", [project_id]), transaction)
            )
            project_threshold_override_config_values.append(
                (TRANSACTION_METRICS[metric], threshold)
            )

        project_threshold_config_index: SelectType = Function(
            "indexOf",
            [
                project_threshold_config_keys,
                self.column("project_id"),
            ],
            PROJECT_THRESHOLD_CONFIG_INDEX_ALIAS,
        )

        project_threshold_override_config_index: SelectType = Function(
            "indexOf",
            [
                project_threshold_override_config_keys,
                (self.column("project_id"), self.column("transaction")),
            ],
            PROJECT_THRESHOLD_OVERRIDE_CONFIG_INDEX_ALIAS,
        )

        def _project_threshold_config(alias: Optional[str] = None) -> SelectType:
            return (
                Function(
                    "if",
                    [
                        Function(
                            "equals",
                            [
                                project_threshold_config_index,
                                0,
                            ],
                        ),
                        (DEFAULT_PROJECT_THRESHOLD_METRIC, DEFAULT_PROJECT_THRESHOLD),
                        Function(
                            "arrayElement",
                            [
                                project_threshold_config_values,
                                project_threshold_config_index,
                            ],
                        ),
                    ],
                    alias,
                )
                if project_threshold_configs
                else Function(
                    "tuple",
                    [DEFAULT_PROJECT_THRESHOLD_METRIC, DEFAULT_PROJECT_THRESHOLD],
                    alias,
                )
            )

        if transaction_threshold_configs:
            return Function(
                "if",
                [
                    Function(
                        "equals",
                        [
                            project_threshold_override_config_index,
                            0,
                        ],
                    ),
                    _project_threshold_config(),
                    Function(
                        "arrayElement",
                        [
                            project_threshold_override_config_values,
                            project_threshold_override_config_index,
                        ],
                    ),
                ],
                PROJECT_THRESHOLD_CONFIG_ALIAS,
            )

        return _project_threshold_config(PROJECT_THRESHOLD_CONFIG_ALIAS)

    def _resolve_team_key_transaction_alias(self, _: str) -> SelectType:
        org_id = self.params.get("organization_id")
        project_ids = self.params.get("project_id")
        team_ids = self.params.get("team_id")

        if org_id is None or team_ids is None or project_ids is None:
            raise TypeError("Team key transactions parameters cannot be None")

        team_key_transactions = list(
            TeamKeyTransaction.objects.filter(
                organization_id=org_id,
                project_team__in=ProjectTeam.objects.filter(
                    project_id__in=project_ids, team_id__in=team_ids
                ),
            )
            .order_by("transaction", "project_team__project_id")
            .values_list("project_team__project_id", "transaction")
            .distinct("transaction", "project_team__project_id")[
                :MAX_QUERYABLE_TEAM_KEY_TRANSACTIONS
            ]
        )

        count = len(team_key_transactions)

        # NOTE: this raw count is not 100% accurate because if it exceeds
        # `MAX_QUERYABLE_TEAM_KEY_TRANSACTIONS`, it will not be reflected
        sentry_sdk.set_tag("team_key_txns.count", count)
        sentry_sdk.set_tag(
            "team_key_txns.count.grouped", format_grouped_length(count, [10, 100, 250, 500])
        )

        if count == 0:
            return Function("toInt8", [0], TEAM_KEY_TRANSACTION_ALIAS)

        return Function(
            "in",
            [(self.column("project_id"), self.column("transaction")), team_key_transactions],
            TEAM_KEY_TRANSACTION_ALIAS,
        )

    def _resolve_error_unhandled_alias(self, _: str) -> SelectType:
        return Function("notHandled", [], ERROR_UNHANDLED_ALIAS)

    def _project_threshold_multi_if_function(self) -> SelectType:
        """Accessed by `_resolve_apdex_function` and `_resolve_count_miserable_function`,
        this returns the right duration value (for example, lcp or duration) based
        on project or transaction thresholds that have been configured by the user.
        """

        return Function(
            "multiIf",
            [
                Function(
                    "equals",
                    [
                        Function(
                            "tupleElement",
                            [self.resolve_field_alias("project_threshold_config"), 1],
                        ),
                        "lcp",
                    ],
                ),
                self.column("measurements.lcp"),
                self.column("transaction.duration"),
            ],
        )

    def _resolve_apdex_function(self, args: Mapping[str, str], alias: str) -> SelectType:
        if args["satisfaction"]:
            function_args = [self.column("transaction.duration"), int(args["satisfaction"])]
        else:
            function_args = [
                self._project_threshold_multi_if_function(),
                Function("tupleElement", [self.resolve_field_alias("project_threshold_config"), 2]),
            ]

        return Function("apdex", function_args, alias)

    def _resolve_count_miserable_function(self, args: Mapping[str, str], alias: str) -> SelectType:
        if args["satisfaction"]:
            lhs = self.column("transaction.duration")
            rhs = int(args["tolerated"])
        else:
            lhs = self._project_threshold_multi_if_function()
            rhs = Function(
                "multiply",
                [
                    Function(
                        "tupleElement",
                        [self.resolve_field_alias("project_threshold_config"), 2],
                    ),
                    4,
                ],
            )
        col = args["column"]

        return Function("uniqIf", [col, Function("greater", [lhs, rhs])], alias)

    def _resolve_user_misery_function(self, args: Mapping[str, str], alias: str) -> SelectType:
        if args["satisfaction"]:
            count_miserable_agg = self.resolve_function(
                f"count_miserable(user,{args['satisfaction']})"
            )
        else:
            count_miserable_agg = self.resolve_function("count_miserable(user)")

        return Function(
            "ifNull",
            [
                Function(
                    "divide",
                    [
                        Function(
                            "plus",
                            [
                                count_miserable_agg,
                                args["alpha"],
                            ],
                        ),
                        Function(
                            "plus",
                            [
                                Function("uniq", [self.column("user")]),
                                args["parameter_sum"],
                            ],
                        ),
                    ],
                ),
                0,
            ],
            alias,
        )

    def _resolve_percentile(
        self,
        args: Mapping[str, Union[str, Column, SelectType, int, float]],
        alias: str,
        fixed_percentile: float = None,
    ) -> SelectType:
        return (
            Function(
                "max",
                [args["column"]],
                alias,
            )
            if fixed_percentile == 1
            else Function(
                f'quantile({fixed_percentile if fixed_percentile is not None else args["percentile"]})',
                [args["column"]],
                alias,
            )
        )

    def _resolve_division(self, dividend: str, divisor: str) -> SelectType:
        return Function(
            "if",
            [
                Function(
                    "greater",
                    [self.column(divisor), 0],
                ),
                Function(
                    "divide",
                    [
                        self.column(dividend),
                        self.column(divisor),
                    ],
                ),
                None,
            ],
        )

    def _resolve_measurements_frames_slow_rate(self, _: str) -> SelectType:
        return self._resolve_division("measurements.frames_slow", "measurements.frames_total")

    def _resolve_measurements_frames_frozen_rate(self, _: str) -> SelectType:
        return self._resolve_division("measurements.frozen_rate", "measurements.frames_total")

    def _resolve_measurements_stall_percentage(self, _: str) -> SelectType:
        return self._resolve_division("measurements.stall_total_time", "transaction.duration")

    def _resolve_unimplemented_function(
        self,
        _: List[str],
        alias: str,
    ) -> SelectType:
        """Used in the interim as a stub for ones that have not be implemented in SnQL yet.
        Can be deleted once all functions have been implemented.
        """
        raise NotImplementedError(f"{alias} not implemented in snql field parsing yet")<|MERGE_RESOLUTION|>--- conflicted
+++ resolved
@@ -2860,17 +2860,13 @@
         if function in self.params.get("aliases", {}):
             raise NotImplementedError("Aggregate aliases not implemented in snql field parsing yet")
 
-<<<<<<< HEAD
         name, combinator_name, arguments, alias = self.parse_function(match)
         snql_function = self.function_converter[name]
 
-        combinator = snql_function.find_combinator(combinator_name)
-=======
-        name, arguments, alias = self.parse_function(match)
-        snql_function = self.function_converter[name]
         if not snql_function.is_accessible(self.functions_acl):
             raise InvalidSearchQuery(f"{snql_function.name}: no access to private function")
->>>>>>> f6d09463
+
+        combinator = snql_function.find_combinator(combinator_name)
 
         if combinator_name is not None and combinator is None:
             raise InvalidSearchQuery(
