import re
from collections import defaultdict, namedtuple
from copy import deepcopy
from datetime import datetime
from typing import Any, Callable, Dict, List, Mapping, Match, Optional, Sequence, Set, Tuple, Union

import sentry_sdk
from django.utils.functional import cached_property
from sentry_relay.consts import SPAN_STATUS_NAME_TO_CODE
from snuba_sdk.aliased_expression import AliasedExpression
from snuba_sdk.column import Column
from snuba_sdk.function import CurriedFunction, Function
from snuba_sdk.orderby import Direction, OrderBy

from sentry.discover.arithmetic import (
    OperandType,
    Operation,
    is_equation_alias,
    resolve_equation_list,
)
from sentry.discover.models import TeamKeyTransaction
from sentry.exceptions import InvalidSearchQuery
from sentry.models import Project, ProjectTeam, ProjectTransactionThreshold
from sentry.models.transaction_threshold import (
    TRANSACTION_METRICS,
    ProjectTransactionThresholdOverride,
)
from sentry.search.events.base import QueryBase
from sentry.search.events.constants import (
    ALIAS_PATTERN,
    ARRAY_FIELDS,
    DEFAULT_PROJECT_THRESHOLD,
    DEFAULT_PROJECT_THRESHOLD_METRIC,
    DURATION_PATTERN,
    ERROR_UNHANDLED_ALIAS,
    FUNCTION_ALIASES,
    FUNCTION_PATTERN,
    ISSUE_ALIAS,
    ISSUE_ID_ALIAS,
    MEASUREMENTS_FRAMES_FROZEN_RATE,
    MEASUREMENTS_FRAMES_SLOW_RATE,
    MEASUREMENTS_STALL_PERCENTAGE,
    PROJECT_ALIAS,
    PROJECT_NAME_ALIAS,
    PROJECT_THRESHOLD_CONFIG_ALIAS,
    PROJECT_THRESHOLD_CONFIG_INDEX_ALIAS,
    PROJECT_THRESHOLD_OVERRIDE_CONFIG_INDEX_ALIAS,
    RESULT_TYPES,
    SEARCH_MAP,
    TAG_KEY_RE,
    TEAM_KEY_TRANSACTION_ALIAS,
    TIMESTAMP_TO_DAY_ALIAS,
    TIMESTAMP_TO_HOUR_ALIAS,
    USER_DISPLAY_ALIAS,
    VALID_FIELD_PATTERN,
)
from sentry.search.events.types import NormalizedArg, ParamsType, SelectType
from sentry.search.utils import InvalidQuery, parse_duration
from sentry.utils.compat import zip
from sentry.utils.numbers import format_grouped_length
from sentry.utils.snuba import (
    SESSIONS_SNUBA_MAP,
    Dataset,
    get_json_type,
    is_duration_measurement,
    is_measurement,
    is_span_op_breakdown,
)

MAX_QUERYABLE_TEAM_KEY_TRANSACTIONS = 500
MAX_QUERYABLE_TRANSACTION_THRESHOLDS = 500

ConditionalFunction = namedtuple("ConditionalFunction", "condition match fallback")
FunctionDetails = namedtuple("FunctionDetails", "field instance arguments")
ResolvedFunction = namedtuple("ResolvedFunction", "details column aggregate")


class InvalidFunctionArgument(Exception):
    pass


class PseudoField:
    def __init__(self, name, alias, expression=None, expression_fn=None, result_type=None):
        self.name = name
        self.alias = alias
        self.expression = expression
        self.expression_fn = expression_fn
        self.result_type = result_type

        self.validate()

    def get_expression(self, params) -> Union[List[Any], Tuple[Any]]:
        if isinstance(self.expression, (list, tuple)):
            return deepcopy(self.expression)
        elif self.expression_fn is not None:
            return self.expression_fn(params)
        return None

    def get_field(self, params=None):
        expression = self.get_expression(params)
        if expression is not None:
            expression.append(self.alias)
            return expression
        return self.alias

    def validate(self):
        assert self.alias is not None, f"{self.name}: alias is required"
        assert (
            self.expression is None or self.expression_fn is None
        ), f"{self.name}: only one of expression, expression_fn is allowed"


def project_threshold_config_expression(organization_id, project_ids):
    """
    This function returns a column with the threshold and threshold metric
    for each transaction based on project level settings. If no project level
    thresholds are set, the will fallback to the default values. This column
    is used in the new `count_miserable` and `user_misery` aggregates.
    """
    if organization_id is None or project_ids is None:
        raise InvalidSearchQuery("Missing necessary data for project threshold config")

    project_threshold_configs = (
        ProjectTransactionThreshold.objects.filter(
            organization_id=organization_id,
            project_id__in=project_ids,
        )
        .order_by("project_id")
        .values("project_id", "threshold", "metric")
    )

    transaction_threshold_configs = (
        ProjectTransactionThresholdOverride.objects.filter(
            organization_id=organization_id,
            project_id__in=project_ids,
        )
        .order_by("project_id")
        .values("transaction", "project_id", "threshold", "metric")
    )

    num_project_thresholds = project_threshold_configs.count()
    sentry_sdk.set_tag("project_threshold.count", num_project_thresholds)
    sentry_sdk.set_tag(
        "project_threshold.count.grouped",
        format_grouped_length(num_project_thresholds, [10, 100, 250, 500]),
    )

    num_transaction_thresholds = transaction_threshold_configs.count()
    sentry_sdk.set_tag("txn_threshold.count", num_transaction_thresholds)
    sentry_sdk.set_tag(
        "txn_threshold.count.grouped",
        format_grouped_length(num_transaction_thresholds, [10, 100, 250, 500]),
    )

    if num_project_thresholds + num_transaction_thresholds == 0:
        return ["tuple", [f"'{DEFAULT_PROJECT_THRESHOLD_METRIC}'", DEFAULT_PROJECT_THRESHOLD]]
    elif num_project_thresholds + num_transaction_thresholds > MAX_QUERYABLE_TRANSACTION_THRESHOLDS:
        raise InvalidSearchQuery(
            f"Exceeded {MAX_QUERYABLE_TRANSACTION_THRESHOLDS} configured transaction thresholds limit, try with fewer Projects."
        )

    project_threshold_config_index = [
        "indexOf",
        [
            [
                "array",
                [["toUInt64", [config["project_id"]]] for config in project_threshold_configs],
            ],
            "project_id",
        ],
        PROJECT_THRESHOLD_CONFIG_INDEX_ALIAS,
    ]

    project_transaction_override_config_index = [
        "indexOf",
        [
            [
                "array",
                [
                    [
                        "tuple",
                        [
                            ["toUInt64", [config["project_id"]]],
                            "'{}'".format(config["transaction"]),
                        ],
                    ]
                    for config in transaction_threshold_configs
                ],
            ],
            ["tuple", ["project_id", "transaction"]],
        ],
        PROJECT_THRESHOLD_OVERRIDE_CONFIG_INDEX_ALIAS,
    ]

    project_config_query = (
        [
            "if",
            [
                [
                    "equals",
                    [
                        project_threshold_config_index,
                        0,
                    ],
                ],
                ["tuple", [f"'{DEFAULT_PROJECT_THRESHOLD_METRIC}'", DEFAULT_PROJECT_THRESHOLD]],
                [
                    "arrayElement",
                    [
                        [
                            "array",
                            [
                                [
                                    "tuple",
                                    [
                                        "'{}'".format(TRANSACTION_METRICS[config["metric"]]),
                                        config["threshold"],
                                    ],
                                ]
                                for config in project_threshold_configs
                            ],
                        ],
                        project_threshold_config_index,
                    ],
                ],
            ],
        ]
        if project_threshold_configs
        else ["tuple", [f"'{DEFAULT_PROJECT_THRESHOLD_METRIC}'", DEFAULT_PROJECT_THRESHOLD]]
    )

    if transaction_threshold_configs:
        return [
            "if",
            [
                [
                    "equals",
                    [
                        project_transaction_override_config_index,
                        0,
                    ],
                ],
                project_config_query,
                [
                    "arrayElement",
                    [
                        [
                            "array",
                            [
                                [
                                    "tuple",
                                    [
                                        "'{}'".format(TRANSACTION_METRICS[config["metric"]]),
                                        config["threshold"],
                                    ],
                                ]
                                for config in transaction_threshold_configs
                            ],
                        ],
                        project_transaction_override_config_index,
                    ],
                ],
            ],
        ]

    return project_config_query


def team_key_transaction_expression(organization_id, team_ids, project_ids):
    if organization_id is None or team_ids is None or project_ids is None:
        raise TypeError("Team key transactions parameters cannot be None")

    team_key_transactions = (
        TeamKeyTransaction.objects.filter(
            organization_id=organization_id,
            project_team__in=ProjectTeam.objects.filter(
                project_id__in=project_ids, team_id__in=team_ids
            ),
        )
        .order_by("transaction", "project_team__project_id")
        .values("transaction", "project_team__project_id")
        .distinct("transaction", "project_team__project_id")[:MAX_QUERYABLE_TEAM_KEY_TRANSACTIONS]
    )

    count = len(team_key_transactions)

    # NOTE: this raw count is not 100% accurate because if it exceeds
    # `MAX_QUERYABLE_TEAM_KEY_TRANSACTIONS`, it will not be reflected
    sentry_sdk.set_tag("team_key_txns.count", count)
    sentry_sdk.set_tag(
        "team_key_txns.count.grouped", format_grouped_length(count, [10, 100, 250, 500])
    )

    # There are no team key transactions marked, so hard code false into the query.
    if count == 0:
        return ["toInt8", [0]]

    return [
        "in",
        [
            ["tuple", ["project_id", "transaction"]],
            [
                "tuple",
                [
                    [
                        "tuple",
                        [
                            transaction["project_team__project_id"],
                            "'{}'".format(transaction["transaction"]),
                        ],
                    ]
                    for transaction in team_key_transactions
                ],
            ],
        ],
    ]


def normalize_count_if_value(args: Mapping[str, str]) -> Union[float, str, int]:
    """Ensures that the type of the third parameter is compatible with the first
    and cast the value if needed
    eg. duration = numeric_value, and not duration = string_value
    """
    column = args["column"]
    value = args["value"]
    if column == "transaction.duration" or is_measurement(column) or is_span_op_breakdown(column):
        duration_match = DURATION_PATTERN.match(value.strip("'"))
        if duration_match:
            try:
                normalized_value = parse_duration(*duration_match.groups())
            except InvalidQuery as exc:
                raise InvalidSearchQuery(str(exc))
        else:
            try:
                normalized_value = float(value.strip("'"))
            except Exception:
                raise InvalidSearchQuery(f"{value} is not a valid value to compare with {column}")
    elif column == "transaction.status":
        code = SPAN_STATUS_NAME_TO_CODE.get(value.strip("'"))
        if code is None:
            raise InvalidSearchQuery(f"{value} is not a valid value for transaction.status")
        try:
            normalized_value = int(code)
        except Exception:
            raise InvalidSearchQuery(f"{value} is not a valid value for transaction.status")
    # TODO: not supporting field aliases or arrays yet
    elif column in FIELD_ALIASES or column in ARRAY_FIELDS:
        raise InvalidSearchQuery(f"{column} is not supported by count_if")
    else:
        normalized_value = value

    return normalized_value


# When updating this list, also check if the following need to be updated:
# - convert_search_filter_to_snuba_query (otherwise aliased field will be treated as tag)
# - static/app/utils/discover/fields.tsx FIELDS (for discover column list and search box autocomplete)

# TODO: I think I have to support the release stage alias here maybe?
FIELD_ALIASES = {
    field.name: field
    for field in [
        PseudoField("project", "project.id"),
        PseudoField("issue", "issue.id"),
        PseudoField(
            "timestamp.to_hour", "timestamp.to_hour", expression=["toStartOfHour", ["timestamp"]]
        ),
        PseudoField(
            "timestamp.to_day", "timestamp.to_day", expression=["toStartOfDay", ["timestamp"]]
        ),
        PseudoField(ERROR_UNHANDLED_ALIAS, ERROR_UNHANDLED_ALIAS, expression=["notHandled", []]),
        PseudoField(
            USER_DISPLAY_ALIAS,
            USER_DISPLAY_ALIAS,
            expression=["coalesce", ["user.email", "user.username", "user.ip"]],
        ),
        PseudoField(
            PROJECT_THRESHOLD_CONFIG_ALIAS,
            PROJECT_THRESHOLD_CONFIG_ALIAS,
            expression_fn=lambda params: project_threshold_config_expression(
                params.get("organization_id"),
                params.get("project_id"),
            ),
        ),
        # the team key transaction field is intentially not added to the discover/fields list yet
        # because there needs to be some work on the front end to integrate this into discover
        PseudoField(
            TEAM_KEY_TRANSACTION_ALIAS,
            TEAM_KEY_TRANSACTION_ALIAS,
            expression_fn=lambda params: team_key_transaction_expression(
                params.get("organization_id"),
                params.get("team_id"),
                params.get("project_id"),
            ),
            result_type="boolean",
        ),
        PseudoField(
            MEASUREMENTS_FRAMES_SLOW_RATE,
            MEASUREMENTS_FRAMES_SLOW_RATE,
            expression=[
                "if",
                [
                    ["greater", ["measurements.frames_total", 0]],
                    ["divide", ["measurements.frames_slow", "measurements.frames_total"]],
                    None,
                ],
            ],
            result_type="percentage",
        ),
        PseudoField(
            MEASUREMENTS_FRAMES_FROZEN_RATE,
            MEASUREMENTS_FRAMES_FROZEN_RATE,
            expression=[
                "if",
                [
                    ["greater", ["measurements.frames_total", 0]],
                    ["divide", ["measurements.frames_frozen", "measurements.frames_total"]],
                    None,
                ],
            ],
            result_type="percentage",
        ),
        PseudoField(
            MEASUREMENTS_STALL_PERCENTAGE,
            MEASUREMENTS_STALL_PERCENTAGE,
            expression=[
                "if",
                [
                    ["greater", ["transaction.duration", 0]],
                    ["divide", ["measurements.stall_total_time", "transaction.duration"]],
                    None,
                ],
            ],
            result_type="percentage",
        ),
    ]
}


def format_column_arguments(column_args, arguments):
    for i in range(len(column_args)):
        if isinstance(column_args[i], (list, tuple)):
            if isinstance(column_args[i][0], ArgValue):
                column_args[i][0] = arguments[column_args[i][0].arg]
            format_column_arguments(column_args[i][1], arguments)
        elif isinstance(column_args[i], str):
            column_args[i] = column_args[i].format(**arguments)
        elif isinstance(column_args[i], ArgValue):
            column_args[i] = arguments[column_args[i].arg]


def parse_arguments(function: str, columns: str) -> List[str]:
    """
    Some functions take a quoted string for their arguments that may contain commas,
    which requires special handling.
    This function attempts to be identical with the similarly named parse_arguments
    found in static/app/utils/discover/fields.tsx
    """
    if (function != "to_other" and function != "count_if") or len(columns) == 0:
        return [c.strip() for c in columns.split(",") if len(c.strip()) > 0]

    args = []

    quoted = False
    escaped = False

    i, j = 0, 0

    while j < len(columns):
        if i == j and columns[j] == '"':
            # when we see a quote at the beginning of
            # an argument, then this is a quoted string
            quoted = True
        elif i == j and columns[j] == " ":
            # argument has leading spaces, skip over them
            i += 1
        elif quoted and not escaped and columns[j] == "\\":
            # when we see a slash inside a quoted string,
            # the next character is an escape character
            escaped = True
        elif quoted and not escaped and columns[j] == '"':
            # when we see a non-escaped quote while inside
            # of a quoted string, we should end it
            quoted = False
        elif quoted and escaped:
            # when we are inside a quoted string and have
            # begun an escape character, we should end it
            escaped = False
        elif quoted and columns[j] == ",":
            # when we are inside a quoted string and see
            # a comma, it should not be considered an
            # argument separator
            pass
        elif columns[j] == ",":
            # when we see a comma outside of a quoted string
            # it is an argument separator
            args.append(columns[i:j].strip())
            i = j + 1
        j += 1

    if i != j:
        # add in the last argument if any
        args.append(columns[i:].strip())

    return [arg for arg in args if arg]


def format_column_as_key(x):
    if isinstance(x, list):
        return tuple(format_column_as_key(y) for y in x)
    return x


def resolve_field_list(
    fields,
    snuba_filter,
    auto_fields=True,
    auto_aggregations=False,
    functions_acl=None,
    resolved_equations=None,
):
    """
    Expand a list of fields based on aliases and aggregate functions.

    Returns a dist of aggregations, selected_columns, and
    groupby that can be merged into the result of get_snuba_query_args()
    to build a more complete snuba query based on event search conventions.

    Auto aggregates are aggregates that will be automatically added to the
    list of aggregations when they're used in a condition. This is so that
    they can be used in a condition without having to manually add the
    aggregate to a field.
    """
    aggregations = []
    aggregate_fields = defaultdict(set)
    columns = []
    groupby = []
    project_key = ""
    functions = {}

    # If project is requested, we need to map ids to their names since snuba only has ids
    if "project" in fields:
        fields.remove("project")
        project_key = "project"
    # since project.name is more specific, if both are included use project.name instead of project
    if PROJECT_NAME_ALIAS in fields:
        fields.remove(PROJECT_NAME_ALIAS)
        project_key = PROJECT_NAME_ALIAS
    if project_key:
        if "project.id" not in fields:
            fields.append("project.id")

    field = None
    for field in fields:
        if isinstance(field, str) and field.strip() == "":
            continue
        function = resolve_field(field, snuba_filter.params, functions_acl)
        if function.column is not None and function.column not in columns:
            columns.append(function.column)
            if function.details is not None and isinstance(function.column, (list, tuple)):
                functions[function.column[-1]] = function.details
        elif function.aggregate is not None:
            aggregations.append(function.aggregate)
            if function.details is not None and isinstance(function.aggregate, (list, tuple)):
                functions[function.aggregate[-1]] = function.details
                if function.details.instance.redundant_grouping:
                    aggregate_fields[format_column_as_key(function.aggregate[1])].add(field)

    # Only auto aggregate when there's one other so the group by is not unexpectedly changed
    if auto_aggregations and snuba_filter.having and len(aggregations) > 0 and field is not None:
        for agg in snuba_filter.condition_aggregates:
            if agg not in snuba_filter.aliases:
                function = resolve_field(agg, snuba_filter.params, functions_acl)
                if function.aggregate is not None and function.aggregate not in aggregations:
                    aggregations.append(function.aggregate)
                    if function.details is not None and isinstance(
                        function.aggregate, (list, tuple)
                    ):
                        functions[function.aggregate[-1]] = function.details

                        if function.details.instance.redundant_grouping:
                            aggregate_fields[format_column_as_key(function.aggregate[1])].add(field)

    check_aggregations = (
        snuba_filter.having and len(aggregations) > 0 and snuba_filter.condition_aggregates
    )
    snuba_filter_condition_aggregates = (
        set(snuba_filter.condition_aggregates) if check_aggregations else set()
    )
    for field in set(fields[:]).union(snuba_filter_condition_aggregates):
        if isinstance(field, str) and field in {
            "apdex()",
            "count_miserable(user)",
            "user_misery()",
        }:
            if PROJECT_THRESHOLD_CONFIG_ALIAS not in fields:
                fields.append(PROJECT_THRESHOLD_CONFIG_ALIAS)
                function = resolve_field(
                    PROJECT_THRESHOLD_CONFIG_ALIAS, snuba_filter.params, functions_acl
                )
                columns.append(function.column)
                break

    rollup = snuba_filter.rollup
    if not rollup and auto_fields:
        # Ensure fields we require to build a functioning interface
        # are present. We don't add fields when using a rollup as the additional fields
        # would be aggregated away.
        if not aggregations and "id" not in columns:
            columns.append("id")
        if "id" in columns and "project.id" not in columns:
            columns.append("project.id")
            project_key = PROJECT_NAME_ALIAS

    if project_key:
        # Check to see if there's a condition on project ID already, to avoid unnecessary lookups
        filtered_project_ids = None
        if snuba_filter.conditions:
            for cond in snuba_filter.conditions:
                if cond[0] == "project_id":
                    filtered_project_ids = [cond[2]] if cond[1] == "=" else cond[2]

        project_ids = filtered_project_ids or snuba_filter.filter_keys.get("project_id", [])
        projects = Project.objects.filter(id__in=project_ids).values("slug", "id")
        # Clickhouse gets confused when the column contains a period
        # This is specifically for project.name and should be removed once we can stop supporting it
        if "." in project_key:
            project_key = f"`{project_key}`"
        columns.append(
            [
                "transform",
                [
                    # This is a workaround since having the column by itself currently is being treated as a function
                    ["toString", ["project_id"]],
                    ["array", ["'{}'".format(project["id"]) for project in projects]],
                    ["array", ["'{}'".format(project["slug"]) for project in projects]],
                    # Default case, what to do if a project id without a slug is found
                    "''",
                ],
                project_key,
            ]
        )

    if rollup and columns and not aggregations:
        raise InvalidSearchQuery("You cannot use rollup without an aggregate field.")

    orderby = snuba_filter.orderby
    # Only sort if there are columns. When there are only aggregates there's no need to sort
    if orderby and len(columns) > 0:
        orderby = resolve_orderby(orderby, columns, aggregations, resolved_equations)
    else:
        orderby = None

    # If aggregations are present all columns
    # need to be added to the group by so that the query is valid.
    if aggregations:
        for column in columns:
            is_iterable = isinstance(column, (list, tuple))
            if is_iterable and column[0] == "transform":
                # When there's a project transform, we already group by project_id
                continue
            elif is_iterable and column[2] not in FIELD_ALIASES:
                groupby.append(column[2])
            else:
                column_key = format_column_as_key([column[:2]]) if is_iterable else column
                if column_key in aggregate_fields:
                    conflicting_functions = list(aggregate_fields[column_key])
                    raise InvalidSearchQuery(
                        "A single field cannot be used both inside and outside a function in the same query. To use {field} you must first remove the function(s): {function_msg}".format(
                            field=column[2] if is_iterable else column,
                            function_msg=", ".join(conflicting_functions[:2])
                            + (
                                f" and {len(conflicting_functions) - 2} more."
                                if len(conflicting_functions) > 2
                                else ""
                            ),
                        )
                    )
                groupby.append(column)

    if resolved_equations:
        columns += resolved_equations

    return {
        "selected_columns": columns,
        "aggregations": aggregations,
        "groupby": groupby,
        "orderby": orderby,
        "functions": functions,
    }


def resolve_orderby(orderby, fields, aggregations, equations):
    """
    We accept column names, aggregate functions, and aliases as order by
    values. Aggregates and field aliases need to be resolve/validated.

    TODO(mark) Once we're no longer using the dataset selection function
    should allow all non-tag fields to be used as sort clauses, instead of only
    those that are currently selected.
    """
    orderby = orderby if isinstance(orderby, (list, tuple)) else [orderby]
    if equations is not None:
        equation_aliases = {equation[-1]: equation for equation in equations}
    else:
        equation_aliases = {}
    validated = []
    for column in orderby:
        bare_column = column.lstrip("-")

        if bare_column in fields:
            validated.append(column)
            continue

        if equation_aliases and bare_column in equation_aliases:
            equation = equation_aliases[bare_column]
            prefix = "-" if column.startswith("-") else ""
            # Drop alias because if prefix was included snuba thinks we're shadow aliasing
            validated.append([prefix + equation[0], equation[1]])
            continue

        if is_function(bare_column):
            bare_column = get_function_alias(bare_column)

        found = [agg[2] for agg in aggregations if agg[2] == bare_column]
        if found:
            prefix = "-" if column.startswith("-") else ""
            validated.append(prefix + bare_column)
            continue

        if (
            bare_column in FIELD_ALIASES
            and FIELD_ALIASES[bare_column].alias
            and bare_column != PROJECT_ALIAS
        ):
            prefix = "-" if column.startswith("-") else ""
            validated.append(prefix + FIELD_ALIASES[bare_column].alias)
            continue

        found = [
            col[2]
            for col in fields
            if isinstance(col, (list, tuple)) and col[2].strip("`") == bare_column
        ]
        if found:
            prefix = "-" if column.startswith("-") else ""
            validated.append(prefix + bare_column)

    if len(validated) == len(orderby):
        return validated

    raise InvalidSearchQuery("Cannot sort by a field that is not selected.")


def resolve_field(field, params=None, functions_acl=None):
    if not isinstance(field, str):
        raise InvalidSearchQuery("Field names must be strings")

    match = is_function(field)
    if match:
        return resolve_function(field, match, params, functions_acl)

    if field in FIELD_ALIASES:
        special_field = FIELD_ALIASES[field]
        return ResolvedFunction(None, special_field.get_field(params), None)

    tag_match = TAG_KEY_RE.search(field)
    tag_field = tag_match.group("tag") if tag_match else field

    if VALID_FIELD_PATTERN.match(tag_field):
        return ResolvedFunction(None, field, None)
    else:
        raise InvalidSearchQuery(f"Invalid characters in field {field}")


def resolve_function(field, match=None, params=None, functions_acl=False):
    if params is not None and field in params.get("aliases", {}):
        alias = params["aliases"][field]
        return ResolvedFunction(
            FunctionDetails(field, FUNCTIONS["percentage"], []),
            None,
            alias.aggregate,
        )
    function_name, columns, alias = parse_function(field, match)
    function = FUNCTIONS[function_name]
    if not function.is_accessible(functions_acl):
        raise InvalidSearchQuery(f"{function.name}: no access to private function")

    arguments = function.format_as_arguments(field, columns, params)
    details = FunctionDetails(field, function, arguments)

    if function.transform is not None:
        snuba_string = function.transform.format(**arguments)
        if alias is None:
            alias = get_function_alias_with_columns(function.name, columns)
        return ResolvedFunction(
            details,
            None,
            [snuba_string, None, alias],
        )
    elif function.conditional_transform is not None:
        condition, match, fallback = function.conditional_transform
        if alias is None:
            alias = get_function_alias_with_columns(function.name, columns)

        if arguments[condition.arg] is not None:
            snuba_string = match.format(**arguments)
        else:
            snuba_string = fallback.format(**arguments)
        return ResolvedFunction(
            details,
            None,
            [snuba_string, None, alias],
        )

    elif function.aggregate is not None:
        aggregate = deepcopy(function.aggregate)

        aggregate[0] = aggregate[0].format(**arguments)
        if isinstance(aggregate[1], (list, tuple)):
            format_column_arguments(aggregate[1], arguments)
        elif isinstance(aggregate[1], ArgValue):
            arg = aggregate[1].arg
            # The aggregate function has only a single argument
            # however that argument is an expression, so we have
            # to make sure to nest it so it doesn't get treated
            # as a list of arguments by snuba.
            if isinstance(arguments[arg], (list, tuple)):
                aggregate[1] = [arguments[arg]]
            else:
                aggregate[1] = arguments[arg]

        if alias is not None:
            aggregate[2] = alias
        elif aggregate[2] is None:
            aggregate[2] = get_function_alias_with_columns(function.name, columns)

        return ResolvedFunction(details, None, aggregate)
    elif function.column is not None:
        # These can be very nested functions, so we need to iterate through all the layers
        addition = deepcopy(function.column)
        addition[0] = addition[0].format(**arguments)
        if isinstance(addition[1], (list, tuple)):
            format_column_arguments(addition[1], arguments)
        if len(addition) < 3:
            if alias is not None:
                addition.append(alias)
            else:
                addition.append(get_function_alias_with_columns(function.name, columns))
        elif len(addition) == 3:
            if alias is not None:
                addition[2] = alias
            elif addition[2] is None:
                addition[2] = get_function_alias_with_columns(function.name, columns)
            else:
                addition[2] = addition[2].format(**arguments)
        return ResolvedFunction(details, addition, None)


def parse_combinator(function: str) -> Tuple[str, Optional[str]]:
    for combinator in COMBINATORS:
        kind = combinator.kind
        if function.endswith(kind):
            return function[: -len(kind)], kind

    return function, None


def parse_function(field, match=None, err_msg=None):
    if not match:
        match = is_function(field)

    if not match or match.group("function") not in FUNCTIONS:
        if err_msg is None:
            err_msg = f"{field} is not a valid function"
        raise InvalidSearchQuery(err_msg)

    function = match.group("function")

    return (
        function,
        parse_arguments(function, match.group("columns")),
        match.group("alias"),
    )


def is_function(field: str) -> Optional[Match[str]]:
    function_match = FUNCTION_PATTERN.search(field)
    if function_match:
        return function_match

    return None


def get_function_alias(field: str) -> str:
    match = FUNCTION_PATTERN.search(field)
    if match is None:
        return field

    if match.group("alias") is not None:
        return match.group("alias")
    function = match.group("function")
    columns = parse_arguments(function, match.group("columns"))
    return get_function_alias_with_columns(function, columns)


def get_function_alias_with_columns(function_name, columns) -> str:
    columns = re.sub(r"[^\w]", "_", "_".join(str(col) for col in columns))
    return f"{function_name}_{columns}".rstrip("_")


def get_json_meta_type(field_alias, snuba_type, function=None):
    alias_definition = FIELD_ALIASES.get(field_alias)
    if alias_definition and alias_definition.result_type is not None:
        return alias_definition.result_type

    snuba_json = get_json_type(snuba_type)
    if snuba_json != "string":
        if function is not None:
            result_type = function.instance.get_result_type(function.field, function.arguments)
            if result_type is not None:
                return result_type

        function_match = FUNCTION_ALIAS_PATTERN.match(field_alias)
        if function_match:
            function_definition = FUNCTIONS.get(function_match.group(1))
            if function_definition:
                result_type = function_definition.get_result_type()
                if result_type is not None:
                    return result_type

    if (
        "duration" in field_alias
        or is_duration_measurement(field_alias)
        or is_span_op_breakdown(field_alias)
    ):
        return "duration"
    if is_measurement(field_alias):
        return "number"
    if field_alias == "transaction.status":
        return "string"
    return snuba_json


def reflective_result_type(index=0):
    def result_type_fn(function_arguments, parameter_values):
        argument = function_arguments[index]
        value = parameter_values[argument.name]
        return argument.get_type(value)

    return result_type_fn


class Combinator:
    # The kind of combinator this is, to be overridden in the subclasses
    kind: Optional[str] = None

    def __init__(self, private: bool = True):
        self.private = private

    def validate_argument(self, column: str) -> bool:
        raise NotImplementedError(f"{self.kind} combinator needs to implement `validate_argument`")

    def apply(self, value: Any) -> Any:
        raise NotImplementedError(f"{self.kind} combinator needs to implement `apply`")

    def is_applicable(self, column_name: str) -> bool:
        raise NotImplementedError(f"{self.kind} combinator needs to implement `is_applicable`")


class ArrayCombinator(Combinator):
    kind = "Array"

    def __init__(self, column_name: str, array_columns: Set[str], private: bool = True):
        super().__init__(private=private)
        self.column_name = column_name
        self.array_columns = array_columns

    def validate_argument(self, column: str) -> bool:
        if column in self.array_columns:
            return True

        raise InvalidFunctionArgument(f"{column} is not a valid array column.")

    def is_applicable(self, column_name: str) -> bool:
        return self.column_name == column_name


class SnQLArrayCombinator(ArrayCombinator):
    def apply(self, value: Any) -> Any:
        return Function("arrayJoin", [value])


COMBINATORS = [ArrayCombinator]


class ArgValue:
    def __init__(self, arg: str):
        self.arg = arg


class FunctionArg:
    """Parent class to function arguments, including both column references and values"""

    def __init__(self, name: str):
        self.name = name
        self.has_default = False

    def get_default(self, _):
        raise InvalidFunctionArgument(f"{self.name} has no defaults")

    def normalize(
        self, value: str, params: ParamsType, combinator: Optional[Combinator]
    ) -> NormalizedArg:
        return value

    def get_type(self, _):
        raise InvalidFunctionArgument(f"{self.name} has no type defined")


class FunctionAliasArg(FunctionArg):
    def normalize(self, value: str, params: ParamsType, combinator: Optional[Combinator]) -> str:
        if not ALIAS_PATTERN.match(value):
            raise InvalidFunctionArgument(f"{value} is not a valid function alias")
        return value


class StringArg(FunctionArg):
    def __init__(
        self,
        name: str,
        unquote: Optional[bool] = False,
        unescape_quotes: Optional[bool] = False,
        optional_unquote: Optional[bool] = False,
    ):
        """
        :param str name: The name of the function, this refers to the name to invoke.
        :param boolean unquote: Whether to try unquoting the arg or not
        :param boolean unescape_quotes: Whether quotes within the string should be unescaped
        :param boolean optional_unquote: Don't error when unable to unquote
        """
        super().__init__(name)
        self.unquote = unquote
        self.unescape_quotes = unescape_quotes
        self.optional_unquote = optional_unquote

    def normalize(self, value: str, params: ParamsType, combinator: Optional[Combinator]) -> str:
        if self.unquote:
            if len(value) < 2 or value[0] != '"' or value[-1] != '"':
                if not self.optional_unquote:
                    raise InvalidFunctionArgument("string should be quoted")
            else:
                value = value[1:-1]
        if self.unescape_quotes:
            value = re.sub(r'\\"', '"', value)
        return f"'{value}'"


class DateArg(FunctionArg):
    date_format = "%Y-%m-%dT%H:%M:%S"

    def normalize(self, value: str, params: ParamsType, combinator: Optional[Combinator]) -> str:
        try:
            datetime.strptime(value, self.date_format)
        except ValueError:
            raise InvalidFunctionArgument(
                f"{value} is in the wrong format, expected a date like 2020-03-14T15:14:15"
            )
        return f"'{value}'"


class ConditionArg(FunctionArg):
    # List and not a set so the error message order is consistent
    VALID_CONDITIONS = [
        "equals",
        "notEquals",
        "lessOrEquals",
        "greaterOrEquals",
        "less",
        "greater",
    ]

    def normalize(self, value: str, params: ParamsType, combinator: Optional[Combinator]) -> str:
        if value not in self.VALID_CONDITIONS:
            raise InvalidFunctionArgument(
                "{} is not a valid condition, the only supported conditions are: {}".format(
                    value,
                    ",".join(self.VALID_CONDITIONS),
                )
            )

        return value


class NullColumn(FunctionArg):
    """
    Convert the provided column to null so that we
    can drop it. Used to make count() not have a
    required argument that we ignore.
    """

    def __init__(self, name: str):
        super().__init__(name)
        self.has_default = True

    def get_default(self, _) -> None:
        return None

    def normalize(self, value: str, params: ParamsType, combinator: Optional[Combinator]) -> None:
        return None


class NumberRange(FunctionArg):
    def __init__(self, name: str, start: Optional[float], end: Optional[float]):
        super().__init__(name)
        self.start = start
        self.end = end

    def normalize(
        self, value: str, params: ParamsType, combinator: Optional[Combinator]
    ) -> Optional[float]:
        try:
            normalized_value = float(value)
        except ValueError:
            raise InvalidFunctionArgument(f"{value} is not a number")

        if self.start and normalized_value < self.start:
            raise InvalidFunctionArgument(
                f"{normalized_value:g} must be greater than or equal to {self.start:g}"
            )
        elif self.end and normalized_value >= self.end:
            raise InvalidFunctionArgument(f"{normalized_value:g} must be less than {self.end:g}")
        return normalized_value


class NullableNumberRange(NumberRange):
    def __init__(self, name: str, start: Optional[float], end: Optional[float]):
        super().__init__(name, start, end)
        self.has_default = True

    def get_default(self, _) -> None:
        return None

    def normalize(
        self, value: str, params: ParamsType, combinator: Optional[Combinator]
    ) -> Optional[float]:
        if value is None:
            return value
        return super().normalize(value, params, combinator)


class IntervalDefault(NumberRange):
    def __init__(self, name: str, start: Optional[float], end: Optional[float]):
        super().__init__(name, start, end)
        self.has_default = True

    def get_default(self, params: ParamsType) -> int:
        if not params or not params.get("start") or not params.get("end"):
            raise InvalidFunctionArgument("function called without default")
        elif not isinstance(params.get("start"), datetime) or not isinstance(
            params.get("end"), datetime
        ):
            raise InvalidFunctionArgument("function called with invalid default")

        interval = (params["end"] - params["start"]).total_seconds()
        return int(interval)


class ColumnArg(FunctionArg):
    """Parent class to any function argument that should eventually resolve to a
    column
    """

    def __init__(
        self,
        name: str,
        allowed_columns: Optional[Sequence[str]] = None,
        validate_only: Optional[bool] = True,
    ):
        """
        :param name: The name of the function, this refers to the name to invoke.
        :param allowed_columns: Optional list of columns to allowlist, an empty sequence
        or None means allow all columns
        :param validate_only: Run normalize, and raise any errors involved but don't change
        the value in any way and return it as-is
        """
        super().__init__(name)
        # make sure to map the allowed columns to their snuba names
        self.allowed_columns = (
            {SEARCH_MAP.get(col) for col in allowed_columns} if allowed_columns else set()
        )
        # Normalize the value to check if it is valid, but return the value as-is
        self.validate_only = validate_only

    def normalize(self, value: str, params: ParamsType, combinator: Optional[Combinator]) -> str:
        snuba_column = SEARCH_MAP.get(value)
        if len(self.allowed_columns) > 0:
            if (
                value in self.allowed_columns or snuba_column in self.allowed_columns
            ) and snuba_column is not None:
                if self.validate_only:
                    return value
                else:
                    return snuba_column
            else:
                raise InvalidFunctionArgument(f"{value} is not an allowed column")
        if not snuba_column:
            raise InvalidFunctionArgument(f"{value} is not a valid column")

        if self.validate_only:
            return value
        else:
            return snuba_column


class ColumnTagArg(ColumnArg):
    """Validate that the argument is either a column or a valid tag"""

    def normalize(self, value: str, params: ParamsType, combinator: Optional[Combinator]) -> str:
        if TAG_KEY_RE.match(value) or VALID_FIELD_PATTERN.match(value):
            return value
        return super().normalize(value, params, combinator)


class CountColumn(ColumnArg):
    def __init__(self, name: str, **kwargs):
        super().__init__(name, **kwargs)
        self.has_default = True

    def get_default(self, _) -> None:
        return None

    def normalize(self, value: str, params: ParamsType, combinator: Optional[Combinator]) -> str:
        if value is None:
            raise InvalidFunctionArgument("a column is required")

        if value not in FIELD_ALIASES:
            return value

        field = FIELD_ALIASES[value]

        # If the alias has an expression prefer that over the column alias
        # This enables user.display to work in aggregates
        expression = field.get_expression(params)
        if expression is not None:
            return expression
        elif field.alias is not None:
            return field.alias
        return value


class FieldColumn(CountColumn):
    """Allow any field column, of any type"""

    def get_type(self, value: str) -> str:
        if is_duration_measurement(value) or is_span_op_breakdown(value):
            return "duration"
        elif value == "transaction.duration":
            return "duration"
        elif value == "timestamp":
            return "date"
        return "string"


class NumericColumn(ColumnArg):
    measurement_aliases = {
        MEASUREMENTS_FRAMES_SLOW_RATE,
        MEASUREMENTS_FRAMES_FROZEN_RATE,
        MEASUREMENTS_STALL_PERCENTAGE,
    }

    numeric_array_columns = {
        "measurements_value",
        "span_op_breakdowns_value",
        "spans_exclusive_time",
    }

    def __init__(self, name: str, allow_array_value: Optional[bool] = False, **kwargs):
        super().__init__(name, **kwargs)
        self.allow_array_value = allow_array_value

    def _normalize(self, value: str) -> str:
        # This method is written in this way so that `get_type` can always call
        # this even in child classes where `normalize` have been overridden.

        snuba_column = SEARCH_MAP.get(value)
        if not snuba_column and is_measurement(value):
            return value
        if not snuba_column and is_span_op_breakdown(value):
            return value
        if not snuba_column:
            raise InvalidFunctionArgument(f"{value} is not a valid column")
        elif snuba_column not in ["time", "timestamp", "duration"]:
            raise InvalidFunctionArgument(f"{value} is not a numeric column")
        return snuba_column

    def normalize(self, value: str, params: ParamsType, combinator: Optional[Combinator]) -> str:
        snuba_column = None

        if combinator is not None and combinator.validate_argument(value):
            snuba_column = value

        # `measurement_value` and `span_op_breakdowns_value` are actually an
        # array of Float64s. But when used in this context, we always want to
        # expand it using `arrayJoin`. The resulting column will be a numeric
        # column of type Float64.
        if self.allow_array_value:
            if value in self.numeric_array_columns:
                snuba_column = value

        if snuba_column is None:
            snuba_column = self._normalize(value)

        if self.validate_only:
            return value
        else:
            return snuba_column

    def get_type(self, value: str) -> str:
        if isinstance(value, str) and value in self.numeric_array_columns:
            return "number"

        # `measurements.frames_frozen_rate` and `measurements.frames_slow_rate` are aliases
        # to a percentage value, since they are expressions rather than columns, we special
        # case them here
        # TODO: These are no longer expressions with SnQL, this should be removed once the
        # migration is done
        if isinstance(value, list):
            for name in self.measurement_aliases:
                field = FIELD_ALIASES[name]
                expression = field.get_expression(None)
                if expression == value:
                    return field.result_type

        if value in self.measurement_aliases:
            return "percentage"
        snuba_column = self._normalize(value)
        if is_duration_measurement(snuba_column) or is_span_op_breakdown(snuba_column):
            return "duration"
        elif snuba_column == "duration":
            return "duration"
        elif snuba_column == "timestamp":
            return "date"
        return "number"


class DurationColumn(ColumnArg):
    def normalize(self, value: str, params: ParamsType, combinator: Optional[Combinator]) -> str:
        snuba_column = SEARCH_MAP.get(value)
        if not snuba_column and is_duration_measurement(value):
            return value
        if not snuba_column and is_span_op_breakdown(value):
            return value
        if not snuba_column:
            raise InvalidFunctionArgument(f"{value} is not a valid column")
        elif snuba_column != "duration":
            raise InvalidFunctionArgument(f"{value} is not a duration column")

        if self.validate_only:
            return value
        else:
            return snuba_column


class StringArrayColumn(ColumnArg):
    string_array_columns = {
        "tags.key",
        "tags.value",
        "measurements_key",
        "span_op_breakdowns_key",
        "spans_op",
        "spans_group",
    }

    def normalize(self, value: str, params: ParamsType, combinator: Optional[Combinator]) -> str:
        if value in self.string_array_columns:
            return value
        raise InvalidFunctionArgument(f"{value} is not a valid string array column")


class SessionColumnArg(ColumnArg):
    # XXX(ahmed): hack to get this to work with crash rate alerts over the sessions dataset until
    # we deprecate the logic that is tightly coupled with the events dataset. At which point,
    # we will just rely on dataset specific logic and refactor this class out
    def normalize(self, value: str, params: ParamsType, combinator: Optional[Combinator]) -> str:
        if value in SESSIONS_SNUBA_MAP:
            return value
        raise InvalidFunctionArgument(f"{value} is not a valid sessions dataset column")


def with_default(default, argument):
    argument.has_default = True
    argument.get_default = lambda *_: default
    return argument


# TODO(snql-migration): Remove these Arg classes in favour for their
# non SnQL specific types
class SnQLStringArg(StringArg):
    def normalize(self, value: str, params: ParamsType, combinator: Optional[Combinator]) -> str:
        value = super().normalize(value, params, combinator)
        # SnQL interprets string types as string, so strip the
        # quotes added in StringArg.normalize.
        return value[1:-1]


class SnQLDateArg(DateArg):
    def normalize(self, value: str, params: ParamsType, combinator: Optional[Combinator]) -> str:
        value = super().normalize(value, params, combinator)
        # SnQL interprets string types as string, so strip the
        # quotes added in StringArg.normalize.
        return value[1:-1]


class SnQLFieldColumn(FieldColumn):
    def normalize(self, value: str, params: ParamsType, combinator: Optional[Combinator]) -> str:
        if value is None:
            raise InvalidFunctionArgument("a column is required")

        return value


class DiscoverFunction:
    def __init__(
        self,
        name,
        required_args=None,
        optional_args=None,
        calculated_args=None,
        column=None,
        aggregate=None,
        transform=None,
        conditional_transform=None,
        result_type_fn=None,
        default_result_type=None,
        redundant_grouping=False,
        combinators=None,
        private=False,
    ):
        """
        Specifies a function interface that must be followed when defining new functions

        :param str name: The name of the function, this refers to the name to invoke.
        :param list[FunctionArg] required_args: The list of required arguments to the function.
            If any of these arguments are not specified, an error will be raised.
        :param list[FunctionArg] optional_args: The list of optional arguments to the function.
            If any of these arguments are not specified, they will be filled using their default value.
        :param list[obj] calculated_args: The list of calculated arguments to the function.
            These arguments will be computed based on the list of specified arguments.
        :param [str, [any], str or None] column: The column to be passed to snuba once formatted.
            The arguments will be filled into the column where needed. This must not be an aggregate.
        :param [str, [any], str or None] aggregate: The aggregate to be passed to snuba once formatted.
            The arguments will be filled into the aggregate where needed. This must be an aggregate.
        :param str transform: NOTE: Use aggregate over transform whenever possible.
            An aggregate string to be passed to snuba once formatted. The arguments
            will be filled into the string using `.format(...)`.
        :param ConditionalFunction conditional_transform: Tuple of the condition to be evaluated, the
            transform string if the condition is met and the transform string if the condition
            is not met.
        :param str result_type_fn: A function to call with in order to determine the result type.
            This function will be passed the list of argument classes and argument values. This should
            be tried first as the source of truth if available.
        :param str default_result_type: The default resulting type of this function. Must be a type
            defined by RESULTS_TYPES.
        :param bool redundant_grouping: This function will result in redundant grouping if its column
            is included as a field as well.
        :param list[Combinator] combinators: This is a list of combinators supported by this function.
        :param bool private: Whether or not this function should be disabled for general use.
        """

        self.name = name
        self.required_args = [] if required_args is None else required_args
        self.optional_args = [] if optional_args is None else optional_args
        self.calculated_args = [] if calculated_args is None else calculated_args
        self.column = column
        self.aggregate = aggregate
        self.transform = transform
        self.conditional_transform = conditional_transform
        self.result_type_fn = result_type_fn
        self.default_result_type = default_result_type
        self.redundant_grouping = redundant_grouping
        self.combinators = combinators
        self.private = private

        self.validate()

    @property
    def required_args_count(self):
        return len(self.required_args)

    @property
    def optional_args_count(self):
        return len(self.optional_args)

    @property
    def total_args_count(self):
        return self.required_args_count + self.optional_args_count

    @property
    def args(self):
        return self.required_args + self.optional_args

    def alias_as(self, name):
        """Create a copy of this function to be used as an alias"""
        alias = deepcopy(self)
        alias.name = name
        return alias

    def add_default_arguments(
        self, field: str, columns: List[str], params: ParamsType
    ) -> List[str]:
        # make sure to validate the argument count first to
        # ensure the right number of arguments have been passed
        self.validate_argument_count(field, columns)

        columns = [column for column in columns]

        # use default values to populate optional arguments if any
        for argument in self.args[len(columns) :]:
            try:
                default = argument.get_default(params)
            except InvalidFunctionArgument as e:
                raise InvalidSearchQuery(f"{field}: invalid arguments: {e}")

            # Hacky, but we expect column arguments to be strings so easiest to convert it back
            columns.append(str(default) if default else default)

        return columns

    def format_as_arguments(
        self,
        field: str,
        columns: List[str],
        params: ParamsType,
        combinator: Optional[Combinator] = None,
    ) -> Mapping[str, NormalizedArg]:
        columns = self.add_default_arguments(field, columns, params)

        arguments = {}

        # normalize the arguments before putting them in a dict
        for argument, column in zip(self.args, columns):
            try:
                normalized_value = argument.normalize(column, params, combinator)
                if not isinstance(self, SnQLFunction) and isinstance(argument, NumericColumn):
                    if normalized_value in argument.measurement_aliases:
                        field = FIELD_ALIASES[normalized_value]
                        normalized_value = field.get_expression(params)
                    elif normalized_value in NumericColumn.numeric_array_columns:
                        normalized_value = ["arrayJoin", [normalized_value]]
                arguments[argument.name] = normalized_value
            except InvalidFunctionArgument as e:
                raise InvalidSearchQuery(f"{field}: {argument.name} argument invalid: {e}")

        # populate any computed args
        for calculation in self.calculated_args:
            arguments[calculation["name"]] = calculation["fn"](arguments)

        return arguments

    def get_result_type(self, field=None, arguments=None):
        if field is None or arguments is None or self.result_type_fn is None:
            return self.default_result_type

        result_type = self.result_type_fn(self.args, arguments)
        if result_type is None:
            return self.default_result_type

        self.validate_result_type(result_type)
        return result_type

    def validate(self):
        # assert that all optional args have defaults available
        for i, arg in enumerate(self.optional_args):
            assert (
                arg.has_default
            ), f"{self.name}: optional argument at index {i} does not have default"

        # assert that the function has only one of the following specified
        # `column`, `aggregate`, or `transform`
        assert (
            sum(
                [
                    self.column is not None,
                    self.aggregate is not None,
                    self.transform is not None,
                    self.conditional_transform is not None,
                ]
            )
            == 1
        ), f"{self.name}: only one of column, aggregate, or transform is allowed"

        # assert that no duplicate argument names are used
        names = set()
        for arg in self.args:
            assert (
                arg.name not in names
            ), f"{self.name}: argument {arg.name} specified more than once"
            names.add(arg.name)

        for calculation in self.calculated_args:
            assert (
                calculation["name"] not in names
            ), "{}: argument {} specified more than once".format(self.name, calculation["name"])
            names.add(calculation["name"])

        self.validate_result_type(self.default_result_type)

    def validate_argument_count(self, field: str, arguments: List[str]) -> None:
        """
        Validate the number of required arguments the function defines against
        provided arguments. Raise an exception if there is a mismatch in the
        number of arguments. Do not return any values.

        There are 4 cases:
            1. provided # of arguments != required # of arguments AND provided # of arguments != total # of arguments (bad, raise an error)
            2. provided # of arguments < required # of arguments (bad, raise an error)
            3. provided # of arguments > total # of arguments (bad, raise an error)
            4. required # of arguments <= provided # of arguments <= total # of arguments (good, pass the validation)
        """
        args_count = len(arguments)
        total_args_count = self.total_args_count
        if args_count != total_args_count:
            required_args_count = self.required_args_count
            if required_args_count == total_args_count:
                raise InvalidSearchQuery(f"{field}: expected {total_args_count:g} argument(s)")
            elif args_count < required_args_count:
                raise InvalidSearchQuery(
                    f"{field}: expected at least {required_args_count:g} argument(s)"
                )
            elif args_count > total_args_count:
                raise InvalidSearchQuery(
                    f"{field}: expected at most {total_args_count:g} argument(s)"
                )

    def validate_result_type(self, result_type):
        assert (
            result_type is None or result_type in RESULT_TYPES
        ), f"{self.name}: result type {result_type} not one of {list(RESULT_TYPES)}"

    def is_accessible(
        self,
        acl: Optional[List[str]] = None,
        combinator: Optional[Combinator] = None,
    ) -> bool:
        name = self.name
        is_combinator_private = False

        if combinator is not None:
            is_combinator_private = combinator.private
            name = f"{name}{combinator.kind}"

        # a function is only public if both the function
        # and the specified combinator is public
        if not is_combinator_private and not self.private:
            return True

        if not acl:
            return False

        return name in acl

    def find_combinator(self, kind: Optional[str]) -> Optional[Combinator]:
        if kind is None or self.combinators is None:
            return None

        for combinator in self.combinators:
            if combinator.kind == kind:
                return combinator

        return None


# When updating this list, also check if the following need to be updated:
# - convert_search_filter_to_snuba_query
# - static/app/utils/discover/fields.tsx FIELDS (for discover column list and search box autocomplete)
FUNCTIONS = {
    function.name: function
    for function in [
        DiscoverFunction(
            "percentile",
            required_args=[NumericColumn("column"), NumberRange("percentile", 0, 1)],
            aggregate=["quantile({percentile:g})", ArgValue("column"), None],
            result_type_fn=reflective_result_type(),
            default_result_type="duration",
            redundant_grouping=True,
        ),
        DiscoverFunction(
            "p50",
            optional_args=[with_default("transaction.duration", NumericColumn("column"))],
            aggregate=["quantile(0.5)", ArgValue("column"), None],
            result_type_fn=reflective_result_type(),
            default_result_type="duration",
            redundant_grouping=True,
        ),
        DiscoverFunction(
            "p75",
            optional_args=[with_default("transaction.duration", NumericColumn("column"))],
            aggregate=["quantile(0.75)", ArgValue("column"), None],
            result_type_fn=reflective_result_type(),
            default_result_type="duration",
            redundant_grouping=True,
        ),
        DiscoverFunction(
            "p95",
            optional_args=[with_default("transaction.duration", NumericColumn("column"))],
            aggregate=["quantile(0.95)", ArgValue("column"), None],
            result_type_fn=reflective_result_type(),
            default_result_type="duration",
            redundant_grouping=True,
        ),
        DiscoverFunction(
            "p99",
            optional_args=[with_default("transaction.duration", NumericColumn("column"))],
            aggregate=["quantile(0.99)", ArgValue("column"), None],
            result_type_fn=reflective_result_type(),
            default_result_type="duration",
            redundant_grouping=True,
        ),
        DiscoverFunction(
            "p100",
            optional_args=[with_default("transaction.duration", NumericColumn("column"))],
            aggregate=["max", ArgValue("column"), None],
            result_type_fn=reflective_result_type(),
            default_result_type="duration",
            redundant_grouping=True,
        ),
        DiscoverFunction(
            "eps",
            optional_args=[IntervalDefault("interval", 1, None)],
            transform="divide(count(), {interval:g})",
            default_result_type="number",
        ),
        DiscoverFunction(
            "epm",
            optional_args=[IntervalDefault("interval", 1, None)],
            transform="divide(count(), divide({interval:g}, 60))",
            default_result_type="number",
        ),
        DiscoverFunction(
            "last_seen",
            aggregate=["max", "timestamp", "last_seen"],
            default_result_type="date",
            redundant_grouping=True,
        ),
        DiscoverFunction(
            "latest_event",
            aggregate=["argMax", ["id", "timestamp"], "latest_event"],
            default_result_type="string",
        ),
        DiscoverFunction(
            "apdex",
            optional_args=[NullableNumberRange("satisfaction", 0, None)],
            conditional_transform=ConditionalFunction(
                ArgValue("satisfaction"),
                "apdex(duration, {satisfaction:g})",
                """
                apdex(
                    multiIf(
                        equals(
                            tupleElement(project_threshold_config, 1),
                            'lcp'
                        ),
                        if(
                            has(measurements.key, 'lcp'),
                            arrayElement(measurements.value, indexOf(measurements.key, 'lcp')),
                            NULL
                        ),
                        duration
                    ),
                    tupleElement(project_threshold_config, 2)
                )
            """.replace(
                    "\n", ""
                ).replace(
                    " ", ""
                ),
            ),
            default_result_type="number",
        ),
        DiscoverFunction(
            "count_miserable",
            required_args=[CountColumn("column")],
            optional_args=[NullableNumberRange("satisfaction", 0, None)],
            calculated_args=[
                {
                    "name": "tolerated",
                    "fn": lambda args: args["satisfaction"] * 4.0
                    if args["satisfaction"] is not None
                    else None,
                }
            ],
            conditional_transform=ConditionalFunction(
                ArgValue("satisfaction"),
                "uniqIf(user, greater(duration, {tolerated:g}))",
                """
                uniqIf(user, greater(
                    multiIf(
                        equals(tupleElement(project_threshold_config, 1), 'lcp'),
                        if(has(measurements.key, 'lcp'), arrayElement(measurements.value, indexOf(measurements.key, 'lcp')), NULL),
                        duration
                    ),
                    multiply(tupleElement(project_threshold_config, 2), 4)
                ))
                """.replace(
                    "\n", ""
                ).replace(
                    " ", ""
                ),
            ),
            default_result_type="integer",
        ),
        DiscoverFunction(
            "user_misery",
            # To correct for sensitivity to low counts, User Misery is modeled as a Beta Distribution Function.
            # With prior expectations, we have picked the expected mean user misery to be 0.05 and variance
            # to be 0.0004. This allows us to calculate the alpha (5.8875) and beta (111.8625) parameters,
            # with the user misery being adjusted for each fast/slow unique transaction. See:
            # https://stats.stackexchange.com/questions/47771/what-is-the-intuition-behind-beta-distribution
            # for an intuitive explanation of the Beta Distribution Function.
            optional_args=[
                NullableNumberRange("satisfaction", 0, None),
                with_default(5.8875, NumberRange("alpha", 0, None)),
                with_default(111.8625, NumberRange("beta", 0, None)),
            ],
            calculated_args=[
                {
                    "name": "tolerated",
                    "fn": lambda args: args["satisfaction"] * 4.0
                    if args["satisfaction"] is not None
                    else None,
                },
                {"name": "parameter_sum", "fn": lambda args: args["alpha"] + args["beta"]},
            ],
            conditional_transform=ConditionalFunction(
                ArgValue("satisfaction"),
                "ifNull(divide(plus(uniqIf(user, greater(duration, {tolerated:g})), {alpha}), plus(uniq(user), {parameter_sum})), 0)",
                """
                ifNull(
                    divide(
                        plus(
                            uniqIf(user, greater(
                                multiIf(
                                    equals(tupleElement(project_threshold_config, 1), 'lcp'),
                                    if(has(measurements.key, 'lcp'), arrayElement(measurements.value, indexOf(measurements.key, 'lcp')), NULL),
                                    duration
                                ),
                                multiply(tupleElement(project_threshold_config, 2), 4)
                            )),
                            {alpha}
                        ),
                        plus(uniq(user), {parameter_sum})
                    ),
                0)
            """.replace(
                    " ", ""
                ).replace(
                    "\n", ""
                ),
            ),
            default_result_type="number",
        ),
        DiscoverFunction(
            "failure_rate", transform="failure_rate()", default_result_type="percentage"
        ),
        DiscoverFunction(
            "failure_count",
            aggregate=[
                "countIf",
                [
                    [
                        "not",
                        [
                            [
                                "has",
                                [
                                    [
                                        "array",
                                        [
                                            SPAN_STATUS_NAME_TO_CODE[name]
                                            for name in ["ok", "cancelled", "unknown"]
                                        ],
                                    ],
                                    "transaction.status",
                                ],
                            ],
                        ],
                    ],
                ],
                None,
            ],
            default_result_type="integer",
        ),
        DiscoverFunction(
            "array_join",
            required_args=[StringArrayColumn("column")],
            column=["arrayJoin", [ArgValue("column")], None],
            default_result_type="string",
            private=True,
        ),
        DiscoverFunction(
            "histogram",
            required_args=[
                NumericColumn("column", allow_array_value=True),
                # the bucket_size and start_offset should already be adjusted
                # using the multiplier before it is passed here
                NumberRange("bucket_size", 0, None),
                NumberRange("start_offset", 0, None),
                NumberRange("multiplier", 1, None),
            ],
            # floor((x * multiplier - start_offset) / bucket_size) * bucket_size + start_offset
            column=[
                "plus",
                [
                    [
                        "multiply",
                        [
                            [
                                "floor",
                                [
                                    [
                                        "divide",
                                        [
                                            [
                                                "minus",
                                                [
                                                    [
                                                        "multiply",
                                                        [
                                                            ArgValue("column"),
                                                            ArgValue("multiplier"),
                                                        ],
                                                    ],
                                                    ArgValue("start_offset"),
                                                ],
                                            ],
                                            ArgValue("bucket_size"),
                                        ],
                                    ],
                                ],
                            ],
                            ArgValue("bucket_size"),
                        ],
                    ],
                    ArgValue("start_offset"),
                ],
                None,
            ],
            default_result_type="number",
            private=True,
        ),
        DiscoverFunction(
            "count_unique",
            optional_args=[CountColumn("column")],
            aggregate=["uniq", ArgValue("column"), None],
            default_result_type="integer",
        ),
        DiscoverFunction(
            "count",
            optional_args=[NullColumn("column")],
            aggregate=["count", None, None],
            default_result_type="integer",
        ),
        DiscoverFunction(
            "count_at_least",
            required_args=[NumericColumn("column"), NumberRange("threshold", 0, None)],
            aggregate=[
                "countIf",
                [["greaterOrEquals", [ArgValue("column"), ArgValue("threshold")]]],
                None,
            ],
            default_result_type="integer",
        ),
        DiscoverFunction(
            "min",
            required_args=[NumericColumn("column")],
            aggregate=["min", ArgValue("column"), None],
            result_type_fn=reflective_result_type(),
            default_result_type="duration",
            redundant_grouping=True,
        ),
        DiscoverFunction(
            "max",
            required_args=[NumericColumn("column")],
            aggregate=["max", ArgValue("column"), None],
            result_type_fn=reflective_result_type(),
            default_result_type="duration",
            redundant_grouping=True,
        ),
        DiscoverFunction(
            "avg",
            required_args=[NumericColumn("column")],
            aggregate=["avg", ArgValue("column"), None],
            result_type_fn=reflective_result_type(),
            default_result_type="duration",
            redundant_grouping=True,
        ),
        DiscoverFunction(
            "var",
            required_args=[NumericColumn("column")],
            aggregate=["varSamp", ArgValue("column"), None],
            default_result_type="number",
            redundant_grouping=True,
        ),
        DiscoverFunction(
            "stddev",
            required_args=[NumericColumn("column")],
            aggregate=["stddevSamp", ArgValue("column"), None],
            default_result_type="number",
            redundant_grouping=True,
        ),
        DiscoverFunction(
            "cov",
            required_args=[NumericColumn("column1"), NumericColumn("column2")],
            aggregate=["covarSamp", [ArgValue("column1"), ArgValue("column2")], None],
            default_result_type="number",
            redundant_grouping=True,
        ),
        DiscoverFunction(
            "corr",
            required_args=[NumericColumn("column1"), NumericColumn("column2")],
            aggregate=["corr", [ArgValue("column1"), ArgValue("column2")], None],
            default_result_type="number",
            redundant_grouping=True,
        ),
        DiscoverFunction(
            "sum",
            required_args=[NumericColumn("column")],
            aggregate=["sum", ArgValue("column"), None],
            result_type_fn=reflective_result_type(),
            default_result_type="duration",
        ),
        DiscoverFunction(
            "any",
            required_args=[FieldColumn("column")],
            aggregate=["min", ArgValue("column"), None],
            result_type_fn=reflective_result_type(),
            redundant_grouping=True,
        ),
        # Currently only being used by the baseline PoC
        DiscoverFunction(
            "absolute_delta",
            required_args=[DurationColumn("column"), NumberRange("target", 0, None)],
            column=["abs", [["minus", [ArgValue("column"), ArgValue("target")]]], None],
            default_result_type="duration",
        ),
        # These range functions for performance trends, these aren't If functions
        # to avoid allowing arbitrary if statements
        # Not yet supported in Discover, and shouldn't be added to fields.tsx
        DiscoverFunction(
            "percentile_range",
            required_args=[
                NumericColumn("column"),
                NumberRange("percentile", 0, 1),
                ConditionArg("condition"),
                DateArg("middle"),
            ],
            aggregate=[
                "quantileIf({percentile:.2f})",
                [
                    ArgValue("column"),
                    # NOTE: This condition is written in this seemingly backwards way
                    # because of how snuba special cases the following syntax
                    # ["a", ["b", ["c", ["d"]]]
                    #
                    # This array is can be interpreted 2 ways
                    # 1. a(b(c(d))) the way snuba interprets it
                    #   - snuba special cases it when it detects an array where the first
                    #     element is a literal, and the second element is an array and
                    #     treats it as a function call rather than 2 separate arguments
                    # 2. a(b, c(d)) the way we want it to be interpreted
                    #
                    # Because of how snuba interprets this expression, it makes it impossible
                    # to specify a function with 2 arguments whose first argument is a literal
                    # and the second argument is an expression.
                    #
                    # Working with this limitation, we have to invert the conditions in
                    # order to express a function whose first argument is an expression while
                    # the second argument is a literal.
                    [ArgValue("condition"), [["toDateTime", [ArgValue("middle")]], "timestamp"]],
                ],
                None,
            ],
            default_result_type="duration",
        ),
        DiscoverFunction(
            "avg_range",
            required_args=[
                NumericColumn("column"),
                ConditionArg("condition"),
                DateArg("middle"),
            ],
            aggregate=[
                "avgIf",
                [
                    ArgValue("column"),
                    # see `percentile_range` for why this condition feels backwards
                    [ArgValue("condition"), [["toDateTime", [ArgValue("middle")]], "timestamp"]],
                ],
                None,
            ],
            default_result_type="duration",
        ),
        DiscoverFunction(
            "variance_range",
            required_args=[
                NumericColumn("column"),
                ConditionArg("condition"),
                DateArg("middle"),
            ],
            aggregate=[
                "varSampIf",
                [
                    ArgValue("column"),
                    # see `percentile_range` for why this condition feels backwards
                    [ArgValue("condition"), [["toDateTime", [ArgValue("middle")]], "timestamp"]],
                ],
                None,
            ],
            default_result_type="duration",
        ),
        DiscoverFunction(
            "count_range",
            required_args=[ConditionArg("condition"), DateArg("middle")],
            aggregate=[
                "countIf",
                # see `percentile_range` for why this condition feels backwards
                [[ArgValue("condition"), [["toDateTime", [ArgValue("middle")]], "timestamp"]]],
                None,
            ],
            default_result_type="integer",
        ),
        DiscoverFunction(
            "percentage",
            required_args=[FunctionArg("numerator"), FunctionArg("denominator")],
            # Since percentage is only used on aggregates, it needs to be an aggregate and not a column
            # This is because as a column it will be added to the `WHERE` clause instead of the `HAVING` clause
            aggregate=[
                "if(greater({denominator},0),divide({numerator},{denominator}),null)",
                None,
                None,
            ],
            default_result_type="percentage",
        ),
        # Calculate the Welch's t-test value, this is used to help identify which of our trends are significant or not
        DiscoverFunction(
            "t_test",
            required_args=[
                FunctionAliasArg("avg_1"),
                FunctionAliasArg("avg_2"),
                FunctionAliasArg("variance_1"),
                FunctionAliasArg("variance_2"),
                FunctionAliasArg("count_1"),
                FunctionAliasArg("count_2"),
            ],
            aggregate=[
                "divide(minus({avg_1},{avg_2}),sqrt(plus(divide({variance_1},{count_1}),divide({variance_2},{count_2}))))",
                None,
                "t_test",
            ],
            default_result_type="number",
        ),
        DiscoverFunction(
            "minus",
            required_args=[FunctionArg("minuend"), FunctionArg("subtrahend")],
            aggregate=["minus", [ArgValue("minuend"), ArgValue("subtrahend")], None],
            default_result_type="duration",
        ),
        DiscoverFunction(
            "absolute_correlation",
            aggregate=[
                "abs",
                [["corr", [["toUnixTimestamp", ["timestamp"]], "transaction.duration"]]],
                None,
            ],
            default_result_type="number",
        ),
        # The calculated arg will cast the string value according to the value in the column
        DiscoverFunction(
            "count_if",
            required_args=[
                # This is a FunctionArg cause the column can be a tag as well
                FunctionArg("column"),
                ConditionArg("condition"),
                StringArg("value", unquote=True, unescape_quotes=True, optional_unquote=True),
            ],
            calculated_args=[
                {
                    "name": "typed_value",
                    "fn": normalize_count_if_value,
                }
            ],
            aggregate=[
                "countIf",
                [
                    [
                        ArgValue("condition"),
                        [
                            ArgValue("column"),
                            ArgValue("typed_value"),
                        ],
                    ]
                ],
                None,
            ],
            default_result_type="integer",
        ),
        DiscoverFunction(
            "compare_numeric_aggregate",
            required_args=[
                FunctionAliasArg("aggregate_alias"),
                ConditionArg("condition"),
                NumberRange("value", 0, None),
            ],
            aggregate=[
                # snuba json syntax isn't compatible with this query here
                # this function can't be a column, since we want to use this with aggregates
                "{condition}({aggregate_alias},{value})",
                None,
                None,
            ],
            default_result_type="number",
        ),
        DiscoverFunction(
            "to_other",
            required_args=[
                ColumnArg("column", allowed_columns=["release", "trace.parent_span"]),
                StringArg("value", unquote=True, unescape_quotes=True),
            ],
            optional_args=[
                with_default("that", StringArg("that")),
                with_default("this", StringArg("this")),
            ],
            column=[
                "if",
                [
                    ["equals", [ArgValue("column"), ArgValue("value")]],
                    ArgValue("this"),
                    ArgValue("that"),
                ],
            ],
        ),
        DiscoverFunction(
            "identity",
            required_args=[SessionColumnArg("column")],
            aggregate=["identity", ArgValue("column"), None],
            private=True,
        ),
    ]
}

for alias, name in FUNCTION_ALIASES.items():
    FUNCTIONS[alias] = FUNCTIONS[name].alias_as(alias)


FUNCTION_ALIAS_PATTERN = re.compile(r"^({}).*".format("|".join(list(FUNCTIONS.keys()))))


def normalize_percentile_alias(args: Mapping[str, str]) -> str:
    # The compare_numeric_aggregate SnQL function accepts a percentile
    # alias which is resolved to the percentile function call here
    # to maintain backward compatibility with the legacy compare_numeric_aggregate
    # function signature. This function only accepts percentile
    # aliases.
    aggregate_alias = args["aggregate_alias"]
    match = re.match(r"(p\d{2,3})_?(\w+)?", aggregate_alias)

    if not match:
        raise InvalidFunctionArgument("Aggregate alias must be a percentile function.")

    # Translating an arg of the pattern `measurements_lcp`
    # to `measurements.lcp`.
    if match.group(2):
        aggregate_arg = ".".join(match.group(2).split("_"))
    # We default percentiles without an arg to duration
    else:
        aggregate_arg = "transaction.duration"

    return f"{match.group(1)}({aggregate_arg})"


class SnQLFunction(DiscoverFunction):
    def __init__(self, *args, **kwargs) -> None:
        self.snql_aggregate = kwargs.pop("snql_aggregate", None)
        self.snql_column = kwargs.pop("snql_column", None)
        super().__init__(*args, **kwargs)

    def validate(self) -> None:
        # assert that all optional args have defaults available
        for i, arg in enumerate(self.optional_args):
            assert (
                arg.has_default
            ), f"{self.name}: optional argument at index {i} does not have default"

        assert sum([self.snql_aggregate is not None, self.snql_column is not None]) == 1

        # assert that no duplicate argument names are used
        names = set()
        for arg in self.args:
            assert (
                arg.name not in names
            ), f"{self.name}: argument {arg.name} specified more than once"
            names.add(arg.name)

        self.validate_result_type(self.default_result_type)


class QueryFields(QueryBase):
    """Field logic for a snql query"""

    def __init__(
        self,
        dataset: Dataset,
        params: ParamsType,
        auto_fields: bool = False,
        functions_acl: Optional[List[str]] = None,
        equation_config: Optional[Dict[str, bool]] = None,
    ):
        super().__init__(dataset, params, auto_fields, functions_acl, equation_config)

        self.function_alias_map: Dict[str, FunctionDetails] = {}
        self.field_alias_converter: Mapping[str, Callable[[str], SelectType]] = {
            # NOTE: `ISSUE_ALIAS` simply maps to the id, meaning that post processing
            # is required to insert the true issue short id into the response.
            ISSUE_ALIAS: self._resolve_issue_id_alias,
            ISSUE_ID_ALIAS: self._resolve_issue_id_alias,
            PROJECT_ALIAS: self._resolve_project_slug_alias,
            PROJECT_NAME_ALIAS: self._resolve_project_slug_alias,
            TIMESTAMP_TO_HOUR_ALIAS: self._resolve_timestamp_to_hour_alias,
            TIMESTAMP_TO_DAY_ALIAS: self._resolve_timestamp_to_day_alias,
            USER_DISPLAY_ALIAS: self._resolve_user_display_alias,
            PROJECT_THRESHOLD_CONFIG_ALIAS: lambda _: self._resolve_project_threshold_config,
            ERROR_UNHANDLED_ALIAS: self._resolve_error_unhandled_alias,
            TEAM_KEY_TRANSACTION_ALIAS: self._resolve_team_key_transaction_alias,
            MEASUREMENTS_FRAMES_SLOW_RATE: self._resolve_measurements_frames_slow_rate,
            MEASUREMENTS_FRAMES_FROZEN_RATE: self._resolve_measurements_frames_frozen_rate,
            MEASUREMENTS_STALL_PERCENTAGE: self._resolve_measurements_stall_percentage,
        }

        self.function_converter: Mapping[str, SnQLFunction] = {
            function.name: function
            for function in [
                SnQLFunction(
                    "failure_count",
                    snql_aggregate=lambda _, alias: Function(
                        "countIf",
                        [
                            Function(
                                "notIn",
                                [
                                    self.column("transaction.status"),
                                    (
                                        SPAN_STATUS_NAME_TO_CODE["ok"],
                                        SPAN_STATUS_NAME_TO_CODE["cancelled"],
                                        SPAN_STATUS_NAME_TO_CODE["unknown"],
                                    ),
                                ],
                            )
                        ],
                        alias,
                    ),
                    default_result_type="integer",
                ),
                SnQLFunction(
                    "apdex",
                    optional_args=[NullableNumberRange("satisfaction", 0, None)],
                    snql_aggregate=self._resolve_apdex_function,
                    default_result_type="number",
                ),
                SnQLFunction(
                    "count_miserable",
                    required_args=[ColumnTagArg("column")],
                    optional_args=[NullableNumberRange("satisfaction", 0, None)],
                    calculated_args=[
                        {
                            "name": "tolerated",
                            "fn": lambda args: args["satisfaction"] * 4.0
                            if args["satisfaction"] is not None
                            else None,
                        }
                    ],
                    snql_aggregate=self._resolve_count_miserable_function,
                    default_result_type="integer",
                ),
                SnQLFunction(
                    "user_misery",
                    # To correct for sensitivity to low counts, User Misery is modeled as a Beta Distribution Function.
                    # With prior expectations, we have picked the expected mean user misery to be 0.05 and variance
                    # to be 0.0004. This allows us to calculate the alpha (5.8875) and beta (111.8625) parameters,
                    # with the user misery being adjusted for each fast/slow unique transaction. See:
                    # https://stats.stackexchange.com/questions/47771/what-is-the-intuition-behind-beta-distribution
                    # for an intuitive explanation of the Beta Distribution Function.
                    optional_args=[
                        NullableNumberRange("satisfaction", 0, None),
                        with_default(5.8875, NumberRange("alpha", 0, None)),
                        with_default(111.8625, NumberRange("beta", 0, None)),
                    ],
                    calculated_args=[
                        {
                            "name": "tolerated",
                            "fn": lambda args: args["satisfaction"] * 4.0
                            if args["satisfaction"] is not None
                            else None,
                        },
                        {"name": "parameter_sum", "fn": lambda args: args["alpha"] + args["beta"]},
                    ],
                    snql_aggregate=self._resolve_user_misery_function,
                    default_result_type="number",
                ),
                SnQLFunction(
                    "count",
                    optional_args=[NullColumn("column")],
                    snql_aggregate=lambda _, alias: Function(
                        "count",
                        [],
                        alias,
                    ),
                    default_result_type="integer",
                ),
                SnQLFunction(
                    "last_seen",
                    snql_aggregate=lambda _, alias: Function(
                        "max",
                        [self.column("timestamp")],
                        alias,
                    ),
                    default_result_type="date",
                    redundant_grouping=True,
                ),
                SnQLFunction(
                    "latest_event",
                    snql_aggregate=lambda _, alias: Function(
                        "argMax",
                        [self.column("id"), self.column("timestamp")],
                        alias,
                    ),
                    default_result_type="string",
                ),
                SnQLFunction(
                    "failure_rate",
                    snql_aggregate=lambda _, alias: Function(
                        "failure_rate",
                        [],
                        alias,
                    ),
                    default_result_type="percentage",
                ),
                SnQLFunction(
                    "percentile",
                    required_args=[
                        NumericColumn("column"),
                        NumberRange("percentile", 0, 1),
                    ],
                    snql_aggregate=self._resolve_percentile,
                    result_type_fn=reflective_result_type(),
                    default_result_type="duration",
                    redundant_grouping=True,
                    combinators=[
                        SnQLArrayCombinator("column", NumericColumn.numeric_array_columns)
                    ],
                ),
                SnQLFunction(
                    "p50",
                    optional_args=[
                        with_default("transaction.duration", NumericColumn("column")),
                    ],
                    snql_aggregate=lambda args, alias: self._resolve_percentile(args, alias, 0.5),
                    result_type_fn=reflective_result_type(),
                    default_result_type="duration",
                    redundant_grouping=True,
                ),
                SnQLFunction(
                    "p75",
                    optional_args=[
                        with_default("transaction.duration", NumericColumn("column")),
                    ],
                    snql_aggregate=lambda args, alias: self._resolve_percentile(args, alias, 0.75),
                    result_type_fn=reflective_result_type(),
                    default_result_type="duration",
                    redundant_grouping=True,
                ),
                SnQLFunction(
                    "p95",
                    optional_args=[
                        with_default("transaction.duration", NumericColumn("column")),
                    ],
                    snql_aggregate=lambda args, alias: self._resolve_percentile(args, alias, 0.95),
                    result_type_fn=reflective_result_type(),
                    default_result_type="duration",
                    redundant_grouping=True,
                ),
                SnQLFunction(
                    "p99",
                    optional_args=[
                        with_default("transaction.duration", NumericColumn("column")),
                    ],
                    snql_aggregate=lambda args, alias: self._resolve_percentile(args, alias, 0.99),
                    result_type_fn=reflective_result_type(),
                    default_result_type="duration",
                    redundant_grouping=True,
                ),
                SnQLFunction(
                    "p100",
                    optional_args=[
                        with_default("transaction.duration", NumericColumn("column")),
                    ],
                    snql_aggregate=lambda args, alias: self._resolve_percentile(args, alias, 1),
                    result_type_fn=reflective_result_type(),
                    default_result_type="duration",
                    redundant_grouping=True,
                ),
                SnQLFunction(
                    "to_other",
                    required_args=[
                        ColumnArg("column", allowed_columns=["release", "trace.parent_span"]),
                        SnQLStringArg("value", unquote=True, unescape_quotes=True),
                    ],
                    optional_args=[
                        with_default("that", SnQLStringArg("that")),
                        with_default("this", SnQLStringArg("this")),
                    ],
                    snql_column=lambda args, alias: Function(
                        "if",
                        [
                            Function("equals", [args["column"], args["value"]]),
                            args["this"],
                            args["that"],
                        ],
                        alias,
                    ),
                ),
                SnQLFunction(
                    "percentile_range",
                    required_args=[
                        NumericColumn("column"),
                        NumberRange("percentile", 0, 1),
                        ConditionArg("condition"),
                        SnQLDateArg("middle"),
                    ],
                    snql_aggregate=lambda args, alias: Function(
                        f"quantileIf({args['percentile']:.2f})",
                        [
                            args["column"],
                            # This condition is written in this seemingly backwards way because of limitations
                            # in the json query syntax.
                            # TODO(snql-migration): Once the trends endpoint is using snql, we should update it
                            # and flip these conditions back
                            Function(
                                args["condition"],
                                [
                                    Function("toDateTime", [args["middle"]]),
                                    self.column("timestamp"),
                                ],
                            ),
                        ],
                        alias,
                    ),
                    default_result_type="duration",
                ),
                SnQLFunction(
                    "avg_range",
                    required_args=[
                        NumericColumn("column"),
                        ConditionArg("condition"),
                        SnQLDateArg("middle"),
                    ],
                    snql_aggregate=lambda args, alias: Function(
                        "avgIf",
                        [
                            args["column"],
                            # see `percentile_range` for why this condition feels backwards
                            Function(
                                args["condition"],
                                [
                                    Function("toDateTime", [args["middle"]]),
                                    self.column("timestamp"),
                                ],
                            ),
                        ],
                        alias,
                    ),
                    default_result_type="duration",
                ),
                SnQLFunction(
                    "variance_range",
                    required_args=[
                        NumericColumn("column"),
                        ConditionArg("condition"),
                        SnQLDateArg("middle"),
                    ],
                    snql_aggregate=lambda args, alias: Function(
                        "varSampIf",
                        [
                            args["column"],
                            # see `percentile_range` for why this condition feels backwards
                            Function(
                                args["condition"],
                                [
                                    Function("toDateTime", [args["middle"]]),
                                    self.column("timestamp"),
                                ],
                            ),
                        ],
                        alias,
                    ),
                    default_result_type="duration",
                ),
                SnQLFunction(
                    "count_range",
                    required_args=[ConditionArg("condition"), SnQLDateArg("middle")],
                    snql_aggregate=lambda args, alias: Function(
                        "countIf",
                        [
                            # see `percentile_range` for why this condition feels backwards
                            Function(
                                args["condition"],
                                [
                                    Function("toDateTime", [args["middle"]]),
                                    self.column("timestamp"),
                                ],
                            ),
                        ],
                        alias,
                    ),
                    default_result_type="integer",
                ),
                SnQLFunction(
                    "count_if",
                    required_args=[
                        ColumnTagArg("column"),
                        ConditionArg("condition"),
                        SnQLStringArg(
                            "value", unquote=True, unescape_quotes=True, optional_unquote=True
                        ),
                    ],
                    calculated_args=[
                        {
                            "name": "typed_value",
                            "fn": normalize_count_if_value,
                        }
                    ],
                    snql_aggregate=lambda args, alias: Function(
                        "countIf",
                        [
                            Function(
                                args["condition"],
                                [
                                    args["column"],
                                    args["typed_value"],
                                ],
                            )
                        ],
                        alias,
                    ),
                    default_result_type="integer",
                ),
                SnQLFunction(
                    "count_unique",
                    required_args=[ColumnTagArg("column")],
                    snql_aggregate=lambda args, alias: Function("uniq", [args["column"]], alias),
                    default_result_type="integer",
                ),
                SnQLFunction(
                    "count_at_least",
                    required_args=[NumericColumn("column"), NumberRange("threshold", 0, None)],
                    snql_aggregate=lambda args, alias: Function(
                        "countIf",
                        [Function("greaterOrEquals", [args["column"], args["threshold"]])],
                        alias,
                    ),
                    default_result_type="integer",
                ),
                SnQLFunction(
                    "min",
                    required_args=[NumericColumn("column")],
                    snql_aggregate=lambda args, alias: Function("min", [args["column"]], alias),
                    result_type_fn=reflective_result_type(),
                    default_result_type="duration",
                    redundant_grouping=True,
                ),
                SnQLFunction(
                    "max",
                    required_args=[NumericColumn("column")],
                    snql_aggregate=lambda args, alias: Function("max", [args["column"]], alias),
                    result_type_fn=reflective_result_type(),
                    default_result_type="duration",
                    redundant_grouping=True,
                    combinators=[
                        SnQLArrayCombinator("column", NumericColumn.numeric_array_columns)
                    ],
                ),
                SnQLFunction(
                    "avg",
                    required_args=[NumericColumn("column")],
                    snql_aggregate=lambda args, alias: Function("avg", [args["column"]], alias),
                    result_type_fn=reflective_result_type(),
                    default_result_type="duration",
                    redundant_grouping=True,
                ),
                SnQLFunction(
                    "var",
                    required_args=[NumericColumn("column")],
                    snql_aggregate=lambda args, alias: Function("varSamp", [args["column"]], alias),
                    default_result_type="number",
                    redundant_grouping=True,
                ),
                SnQLFunction(
                    "stddev",
                    required_args=[NumericColumn("column")],
                    snql_aggregate=lambda args, alias: Function(
                        "stddevSamp", [args["column"]], alias
                    ),
                    default_result_type="number",
                    redundant_grouping=True,
                ),
                SnQLFunction(
                    "cov",
                    required_args=[NumericColumn("column1"), NumericColumn("column2")],
                    snql_aggregate=lambda args, alias: Function(
                        "covarSamp", [args["column1"], args["column2"]], alias
                    ),
                    default_result_type="number",
                    redundant_grouping=True,
                ),
                SnQLFunction(
                    "corr",
                    required_args=[NumericColumn("column1"), NumericColumn("column2")],
                    snql_aggregate=lambda args, alias: Function(
                        "corr", [args["column1"], args["column2"]], alias
                    ),
                    default_result_type="number",
                    redundant_grouping=True,
                ),
                SnQLFunction(
                    "sum",
                    required_args=[NumericColumn("column")],
                    snql_aggregate=lambda args, alias: Function("sum", [args["column"]], alias),
                    result_type_fn=reflective_result_type(),
                    default_result_type="duration",
                    combinators=[
                        SnQLArrayCombinator("column", NumericColumn.numeric_array_columns)
                    ],
                ),
                SnQLFunction(
                    "any",
                    required_args=[SnQLFieldColumn("column")],
                    # Not actually using `any` so that this function returns consistent results
                    snql_aggregate=lambda args, alias: Function("min", [args["column"]], alias),
                    result_type_fn=reflective_result_type(),
                    redundant_grouping=True,
                ),
                SnQLFunction(
                    "absolute_delta",
                    required_args=[DurationColumn("column"), NumberRange("target", 0, None)],
                    snql_column=lambda args, alias: Function(
                        "abs", [Function("minus", [args["column"], args["target"]])], alias
                    ),
                    default_result_type="duration",
                ),
                SnQLFunction(
                    "eps",
                    snql_aggregate=lambda args, alias: Function(
                        "divide", [Function("count", []), args["interval"]], alias
                    ),
                    optional_args=[IntervalDefault("interval", 1, None)],
                    default_result_type="number",
                ),
                SnQLFunction(
                    "epm",
                    snql_aggregate=lambda args, alias: Function(
                        "divide",
                        [Function("count", []), Function("divide", [args["interval"], 60])],
                        alias,
                    ),
                    optional_args=[IntervalDefault("interval", 1, None)],
                    default_result_type="number",
                ),
                SnQLFunction(
                    "compare_numeric_aggregate",
                    required_args=[
                        FunctionAliasArg("aggregate_alias"),
                        ConditionArg("condition"),
                        NumberRange("value", 0, None),
                    ],
                    calculated_args=[
                        {
                            "name": "aggregate_function",
                            "fn": normalize_percentile_alias,
                        }
                    ],
                    snql_aggregate=lambda args, alias: Function(
                        args["condition"],
                        [self.resolve_function(args["aggregate_function"]), args["value"]],
                        alias,
                    ),
                    default_result_type="number",
                ),
                SnQLFunction(
                    "array_join",
                    required_args=[StringArrayColumn("column")],
                    snql_column=lambda args, alias: Function("arrayJoin", [args["column"]], alias),
                    default_result_type="string",
                    private=True,
                ),
                SnQLFunction(
                    "absolute_correlation",
                    snql_aggregate=lambda _, alias: Function(
                        "abs",
                        [
                            Function(
                                "corr",
                                [
                                    Function("toUnixTimestamp", [self.column("timestamp")]),
                                    self.column("transaction.duration"),
                                ],
                            ),
                        ],
                        alias,
                    ),
                    default_result_type="number",
                ),
                # TODO: implement these
                SnQLFunction("histogram", snql_aggregate=self._resolve_unimplemented_function),
                SnQLFunction("absolute_delta", snql_aggregate=self._resolve_unimplemented_function),
            ]
        }

        for alias, name in FUNCTION_ALIASES.items():
            self.function_converter[alias] = self.function_converter[name].alias_as(alias)

    def resolve_select(
        self, selected_columns: Optional[List[str]], equations: Optional[List[str]]
    ) -> List[SelectType]:
        """Given a public list of discover fields, construct the corresponding
        list of Snql Columns or Functions. Duplicate columns are ignored
        """

        if selected_columns is None:
            return []

        resolved_columns = []
        stripped_columns = [column.strip() for column in selected_columns]

        if equations:
            _, _, parsed_equations = resolve_equation_list(
                equations, stripped_columns, use_snql=True, **self.equation_config
            )
            for index, parsed_equation in enumerate(parsed_equations):
                resolved_equation = self.resolve_equation(
                    parsed_equation.equation, f"equation[{index}]"
                )
                resolved_columns.append(resolved_equation)
                if parsed_equation.contains_functions:
                    self.aggregates.append(resolved_equation)

        # Add threshold config alias if there's a function that depends on it
        # TODO: this should be replaced with an explicit request for the project_threshold_config as a column
        for column in {
            "apdex()",
            "count_miserable(user)",
            "user_misery()",
        }:
            if (
                column in stripped_columns
                and PROJECT_THRESHOLD_CONFIG_ALIAS not in stripped_columns
            ):
                stripped_columns.append(PROJECT_THRESHOLD_CONFIG_ALIAS)
                break

        for column in stripped_columns:
            if column == "":
                continue
            # need to make sure the column is resolved with the appropriate alias
            # because the resolved snuba name may be different
            resolved_column = self.resolve_column(column, alias=True)
            if resolved_column not in self.columns:
                resolved_columns.append(resolved_column)

        # Happens after resolving columns to check if there any aggregates
        if self.auto_fields:
            # Ensure fields we require to build a functioning interface
            # are present.
            if not self.aggregates and "id" not in stripped_columns:
                resolved_columns.append(self.resolve_column("id", alias=True))
                stripped_columns.append("id")
            if "id" in stripped_columns and "project.id" not in stripped_columns:
                resolved_columns.append(self.resolve_column("project.name", alias=True))

        return resolved_columns

    def resolve_column(self, field: str, alias: bool = False) -> SelectType:
        """Given a public field, construct the corresponding Snql, this
        function will determine the type of the field alias, whether its a
        column, field alias or function and call the corresponding resolver

        :param field: The public field string to resolve into Snql. This may
                      be a column, field alias, or even a function.
        :param alias: Whether or not the resolved column is aliased to the
                      original name. If false, it may still have an alias
                      but is not guaranteed.
        """
        match = is_function(field)
        if match:
            return self.resolve_function(field, match)
        elif self.is_field_alias(field):
            return self.resolve_field_alias(field)
        else:
            return self.resolve_field(field, alias=alias)

    def resolve_field(self, raw_field: str, alias: bool = False) -> Column:
        """Given a public field, resolve the alias based on the Query's
        dataset and return the Snql Column
        """
        tag_match = TAG_KEY_RE.search(raw_field)
        field = tag_match.group("tag") if tag_match else raw_field

        if VALID_FIELD_PATTERN.match(field):
            return self.aliased_column(field, raw_field) if alias else self.column(field)
        else:
            raise InvalidSearchQuery(f"Invalid characters in field {field}")

    def resolve_equation(self, equation: Operation, alias: Optional[str] = None) -> SelectType:
        """Convert this tree of Operations to the equivalent snql functions"""
        lhs = self._resolve_equation_operand(equation.lhs)
        rhs = self._resolve_equation_operand(equation.rhs)
        result = Function(equation.operator, [lhs, rhs], alias)
        return result

    def _resolve_equation_operand(self, operand: OperandType) -> Union[SelectType, float]:
        if isinstance(operand, Operation):
            return self.resolve_equation(operand)
        elif isinstance(operand, float):
            return operand
        else:
            return self.resolve_column(operand)

    def is_equation_column(self, column: SelectType) -> bool:
        """Equations are only ever functions, and shouldn't be literals so we
        need to check that the column is a Function
        """
        return isinstance(column, CurriedFunction) and is_equation_alias(column.alias)

    def is_column_function(self, column: SelectType) -> bool:
        return isinstance(column, CurriedFunction) and column not in self.aggregates

    def resolve_orderby(self, orderby: Optional[Union[List[str], str]]) -> List[OrderBy]:
        """Given a list of public aliases, optionally prefixed by a `-` to
        represent direction, construct a list of Snql Orderbys
        """
        validated: List[OrderBy] = []

        if orderby is None:
            return validated

        if isinstance(orderby, str):
            if not orderby:
                return validated

            orderby = [orderby]

        orderby_columns: List[str] = orderby if orderby else []

        for orderby in orderby_columns:
            bare_orderby = orderby.lstrip("-")
            try:
                if is_equation_alias(bare_orderby):
                    resolved_orderby = bare_orderby
                else:
                    resolved_orderby = self.resolve_column(bare_orderby)
            except NotImplementedError:
                resolved_orderby = None

            direction = Direction.DESC if orderby.startswith("-") else Direction.ASC

            if is_function(bare_orderby):
                bare_orderby = resolved_orderby.alias

            for selected_column in self.columns:
                if isinstance(selected_column, Column) and selected_column == resolved_orderby:
                    validated.append(OrderBy(selected_column, direction))
                    break

                elif (
                    isinstance(selected_column, AliasedExpression)
                    and selected_column.alias == bare_orderby
                ):
                    # We cannot directly order by an `AliasedExpression`.
                    # Instead, we order by the column inside.
                    validated.append(OrderBy(selected_column.exp, direction))
                    break

                elif (
                    isinstance(selected_column, CurriedFunction)
                    and selected_column.alias == bare_orderby
                ):
                    validated.append(OrderBy(selected_column, direction))
                    break

        if len(validated) == len(orderby_columns):
            return validated

        # TODO: This is no longer true, can order by fields that aren't selected, keeping
        # for now so we're consistent with the existing functionality
        raise InvalidSearchQuery("Cannot sort by a field that is not selected.")

    def is_field_alias(self, field: str) -> bool:
        """Given a public field, check if it's a field alias"""
        return field in self.field_alias_converter

    def resolve_field_alias(self, alias: str) -> SelectType:
        """Given a field alias, convert it to its corresponding snql"""
        converter = self.field_alias_converter.get(alias)
        if not converter:
            raise NotImplementedError(f"{alias} not implemented in snql field parsing yet")
        return converter(alias)

    def is_function(self, function: str) -> bool:
        """ "Given a public field, check if it's a supported function"""
        return function in self.function_converter

    def resolve_function(
<<<<<<< HEAD
        self,
        function: str,
        match: Optional[Match[str]] = None,
        resolve_only=False,
        overwrite_alias: Optional[str] = None,
=======
        self, function: str, match: Optional[Match[str]] = None, resolve_only: bool = False
>>>>>>> a9120576
    ) -> SelectType:
        """Given a public function, resolve to the corresponding Snql function


        :param function: the public alias for a function eg. "p50(transaction.duration)"
        :param match: the Match so we don't have to run the regex twice
        :param resolve_only: whether we should add the aggregate to self.aggregates
        :param overwrite_alias: ignore the alias in the parsed_function and use this string instead
        """
        if match is None:
            match = is_function(function)

        if not match:
            raise InvalidSearchQuery(f"Invalid characters in field {function}")

        if function in self.params.get("aliases", {}):
            raise NotImplementedError("Aggregate aliases not implemented in snql field parsing yet")

<<<<<<< HEAD
        name, combinator_name, arguments, alias = self.parse_function(match)
        if overwrite_alias is not None:
            alias = overwrite_alias
=======
        name, combinator_name, parsed_arguments, alias = self.parse_function(match)
>>>>>>> a9120576
        snql_function = self.function_converter[name]

        combinator = snql_function.find_combinator(combinator_name)

        if combinator_name is not None and combinator is None:
            raise InvalidSearchQuery(
                f"{snql_function.name}: no support for the -{combinator_name} combinator"
            )

        if not snql_function.is_accessible(self.functions_acl, combinator):
            raise InvalidSearchQuery(f"{snql_function.name}: no access to private function")

        combinator_applied = False

        arguments = snql_function.format_as_arguments(
            name, parsed_arguments, self.params, combinator
        )

        self.function_alias_map[alias] = FunctionDetails(function, snql_function, arguments.copy())

        for arg in snql_function.args:
            if isinstance(arg, ColumnArg):
                arguments[arg.name] = self.resolve_column(arguments[arg.name])
            if combinator is not None and combinator.is_applicable(arg.name):
                arguments[arg.name] = combinator.apply(arguments[arg.name])
                combinator_applied = True

        if combinator and not combinator_applied:
            raise InvalidSearchQuery("Invalid combinator: Arguments passed were incompatible")

        if snql_function.snql_aggregate is not None:
            if not resolve_only:
                self.aggregates.append(snql_function.snql_aggregate(arguments, alias))
            return snql_function.snql_aggregate(arguments, alias)

        return snql_function.snql_column(arguments, alias)

    def parse_function(self, match: Match[str]) -> Tuple[str, Optional[str], List[str], str]:
        """Given a FUNCTION_PATTERN match, seperate the function name, arguments
        and alias out
        """
        raw_function = match.group("function")
        function, combinator = parse_combinator(raw_function)

        if not self.is_function(function):
            raise InvalidSearchQuery(f"{function} is not a valid function")

        arguments = parse_arguments(function, match.group("columns"))
        alias = match.group("alias")

        if alias is None:
            alias = get_function_alias_with_columns(raw_function, arguments)

        return (function, combinator, arguments, alias)

    def get_public_alias(self, function: CurriedFunction) -> str:
        """Given a function resolved by QueryBuilder, get the public alias of that function

        ie. any_user_display -> any(user_display)
        """
        return self.function_alias_map[function.alias].field

    # Field Aliases
    def _resolve_issue_id_alias(self, _: str) -> SelectType:
        """The state of having no issues is represented differently on transactions vs
        other events. On the transactions table, it is represented by 0 whereas it is
        represented by NULL everywhere else. We use coalesce here so we can treat this
        consistently
        """
        return Function("coalesce", [self.column("issue.id"), 0], ISSUE_ID_ALIAS)

    def _resolve_project_slug_alias(self, alias: str) -> SelectType:
        project_ids = {
            project_id
            for project_id in self.params.get("project_id", [])
            if isinstance(project_id, int)
        }

        # Try to reduce the size of the transform by using any existing conditions on projects
        if len(self.projects_to_filter) > 0:
            project_ids &= self.projects_to_filter

        projects = Project.objects.filter(id__in=project_ids).values("slug", "id")

        return Function(
            "transform",
            [
                self.column("project.id"),
                [project["id"] for project in projects],
                [project["slug"] for project in projects],
                "",
            ],
            alias,
        )

    def _resolve_timestamp_to_hour_alias(self, _: str) -> SelectType:
        return Function("toStartOfHour", [self.column("timestamp")], TIMESTAMP_TO_HOUR_ALIAS)

    def _resolve_timestamp_to_day_alias(self, _: str) -> SelectType:
        return Function("toStartOfDay", [self.column("timestamp")], TIMESTAMP_TO_DAY_ALIAS)

    def _resolve_user_display_alias(self, _: str) -> SelectType:
        columns = ["user.email", "user.username", "user.ip"]
        return Function("coalesce", [self.column(column) for column in columns], USER_DISPLAY_ALIAS)

    @cached_property
    def _resolve_project_threshold_config(self) -> SelectType:
        org_id = self.params.get("organization_id")
        project_ids = self.params.get("project_id")

        project_threshold_configs = (
            ProjectTransactionThreshold.objects.filter(
                organization_id=org_id,
                project_id__in=project_ids,
            )
            .order_by("project_id")
            .values_list("project_id", "threshold", "metric")
        )

        transaction_threshold_configs = (
            ProjectTransactionThresholdOverride.objects.filter(
                organization_id=org_id,
                project_id__in=project_ids,
            )
            .order_by("project_id")
            .values_list("transaction", "project_id", "threshold", "metric")
        )

        num_project_thresholds = project_threshold_configs.count()
        sentry_sdk.set_tag("project_threshold.count", num_project_thresholds)
        sentry_sdk.set_tag(
            "project_threshold.count.grouped",
            format_grouped_length(num_project_thresholds, [10, 100, 250, 500]),
        )

        num_transaction_thresholds = transaction_threshold_configs.count()
        sentry_sdk.set_tag("txn_threshold.count", num_transaction_thresholds)
        sentry_sdk.set_tag(
            "txn_threshold.count.grouped",
            format_grouped_length(num_transaction_thresholds, [10, 100, 250, 500]),
        )

        if (
            num_project_thresholds + num_transaction_thresholds
            > MAX_QUERYABLE_TRANSACTION_THRESHOLDS
        ):
            raise InvalidSearchQuery(
                f"Exceeded {MAX_QUERYABLE_TRANSACTION_THRESHOLDS} configured transaction thresholds limit, try with fewer Projects."
            )

        # Arrays need to have toUint64 casting because clickhouse will define the type as the narrowest possible type
        # that can store listed argument types, which means the comparison will fail because of mismatched types
        project_threshold_config_keys = []
        project_threshold_config_values = []
        for project_id, threshold, metric in project_threshold_configs:
            project_threshold_config_keys.append(Function("toUInt64", [project_id]))
            project_threshold_config_values.append((TRANSACTION_METRICS[metric], threshold))

        project_threshold_override_config_keys = []
        project_threshold_override_config_values = []
        for transaction, project_id, threshold, metric in transaction_threshold_configs:
            project_threshold_override_config_keys.append(
                (Function("toUInt64", [project_id]), transaction)
            )
            project_threshold_override_config_values.append(
                (TRANSACTION_METRICS[metric], threshold)
            )

        project_threshold_config_index: SelectType = Function(
            "indexOf",
            [
                project_threshold_config_keys,
                self.column("project_id"),
            ],
            PROJECT_THRESHOLD_CONFIG_INDEX_ALIAS,
        )

        project_threshold_override_config_index: SelectType = Function(
            "indexOf",
            [
                project_threshold_override_config_keys,
                (self.column("project_id"), self.column("transaction")),
            ],
            PROJECT_THRESHOLD_OVERRIDE_CONFIG_INDEX_ALIAS,
        )

        def _project_threshold_config(alias: Optional[str] = None) -> SelectType:
            return (
                Function(
                    "if",
                    [
                        Function(
                            "equals",
                            [
                                project_threshold_config_index,
                                0,
                            ],
                        ),
                        (DEFAULT_PROJECT_THRESHOLD_METRIC, DEFAULT_PROJECT_THRESHOLD),
                        Function(
                            "arrayElement",
                            [
                                project_threshold_config_values,
                                project_threshold_config_index,
                            ],
                        ),
                    ],
                    alias,
                )
                if project_threshold_configs
                else Function(
                    "tuple",
                    [DEFAULT_PROJECT_THRESHOLD_METRIC, DEFAULT_PROJECT_THRESHOLD],
                    alias,
                )
            )

        if transaction_threshold_configs:
            return Function(
                "if",
                [
                    Function(
                        "equals",
                        [
                            project_threshold_override_config_index,
                            0,
                        ],
                    ),
                    _project_threshold_config(),
                    Function(
                        "arrayElement",
                        [
                            project_threshold_override_config_values,
                            project_threshold_override_config_index,
                        ],
                    ),
                ],
                PROJECT_THRESHOLD_CONFIG_ALIAS,
            )

        return _project_threshold_config(PROJECT_THRESHOLD_CONFIG_ALIAS)

    def _resolve_team_key_transaction_alias(self, _: str) -> SelectType:
        org_id = self.params.get("organization_id")
        project_ids = self.params.get("project_id")
        team_ids = self.params.get("team_id")

        if org_id is None or team_ids is None or project_ids is None:
            raise TypeError("Team key transactions parameters cannot be None")

        team_key_transactions = list(
            TeamKeyTransaction.objects.filter(
                organization_id=org_id,
                project_team__in=ProjectTeam.objects.filter(
                    project_id__in=project_ids, team_id__in=team_ids
                ),
            )
            .order_by("transaction", "project_team__project_id")
            .values_list("project_team__project_id", "transaction")
            .distinct("transaction", "project_team__project_id")[
                :MAX_QUERYABLE_TEAM_KEY_TRANSACTIONS
            ]
        )

        count = len(team_key_transactions)

        # NOTE: this raw count is not 100% accurate because if it exceeds
        # `MAX_QUERYABLE_TEAM_KEY_TRANSACTIONS`, it will not be reflected
        sentry_sdk.set_tag("team_key_txns.count", count)
        sentry_sdk.set_tag(
            "team_key_txns.count.grouped", format_grouped_length(count, [10, 100, 250, 500])
        )

        if count == 0:
            return Function("toInt8", [0], TEAM_KEY_TRANSACTION_ALIAS)

        return Function(
            "in",
            [(self.column("project_id"), self.column("transaction")), team_key_transactions],
            TEAM_KEY_TRANSACTION_ALIAS,
        )

    def _resolve_error_unhandled_alias(self, _: str) -> SelectType:
        return Function("notHandled", [], ERROR_UNHANDLED_ALIAS)

    def _project_threshold_multi_if_function(self) -> SelectType:
        """Accessed by `_resolve_apdex_function` and `_resolve_count_miserable_function`,
        this returns the right duration value (for example, lcp or duration) based
        on project or transaction thresholds that have been configured by the user.
        """

        return Function(
            "multiIf",
            [
                Function(
                    "equals",
                    [
                        Function(
                            "tupleElement",
                            [self.resolve_field_alias("project_threshold_config"), 1],
                        ),
                        "lcp",
                    ],
                ),
                self.column("measurements.lcp"),
                self.column("transaction.duration"),
            ],
        )

    def _resolve_apdex_function(self, args: Mapping[str, str], alias: str) -> SelectType:
        if args["satisfaction"]:
            function_args = [self.column("transaction.duration"), int(args["satisfaction"])]
        else:
            function_args = [
                self._project_threshold_multi_if_function(),
                Function("tupleElement", [self.resolve_field_alias("project_threshold_config"), 2]),
            ]

        return Function("apdex", function_args, alias)

    def _resolve_count_miserable_function(self, args: Mapping[str, str], alias: str) -> SelectType:
        if args["satisfaction"]:
            lhs = self.column("transaction.duration")
            rhs = int(args["tolerated"])
        else:
            lhs = self._project_threshold_multi_if_function()
            rhs = Function(
                "multiply",
                [
                    Function(
                        "tupleElement",
                        [self.resolve_field_alias("project_threshold_config"), 2],
                    ),
                    4,
                ],
            )
        col = args["column"]

        return Function("uniqIf", [col, Function("greater", [lhs, rhs])], alias)

    def _resolve_user_misery_function(self, args: Mapping[str, str], alias: str) -> SelectType:
        if args["satisfaction"]:
            count_miserable_agg = self.resolve_function(
                f"count_miserable(user,{args['satisfaction']})"
            )
        else:
            count_miserable_agg = self.resolve_function("count_miserable(user)")

        return Function(
            "ifNull",
            [
                Function(
                    "divide",
                    [
                        Function(
                            "plus",
                            [
                                count_miserable_agg,
                                args["alpha"],
                            ],
                        ),
                        Function(
                            "plus",
                            [
                                Function("uniq", [self.column("user")]),
                                args["parameter_sum"],
                            ],
                        ),
                    ],
                ),
                0,
            ],
            alias,
        )

    def _resolve_percentile(
        self,
        args: Mapping[str, Union[str, Column, SelectType, int, float]],
        alias: str,
        fixed_percentile: Optional[float] = None,
    ) -> SelectType:
        return (
            Function(
                "max",
                [args["column"]],
                alias,
            )
            if fixed_percentile == 1
            else Function(
                f'quantile({fixed_percentile if fixed_percentile is not None else args["percentile"]})',
                [args["column"]],
                alias,
            )
        )

    def _resolve_aliased_division(self, dividend: str, divisor: str, alias: str) -> SelectType:
        """Given public aliases resolve division"""
        return self.resolve_division(self.column(dividend), self.column(divisor), alias)

    def resolve_division(self, dividend: SelectType, divisor: SelectType, alias: str) -> SelectType:
        return Function(
            "if",
            [
                Function(
                    "greater",
                    [divisor, 0],
                ),
                Function(
                    "divide",
                    [
                        dividend,
                        divisor,
                    ],
                ),
                None,
            ],
            alias,
        )

    def _resolve_measurements_frames_slow_rate(self, _: str) -> SelectType:
        return self._resolve_aliased_division(
            "measurements.frames_slow", "measurements.frames_total", MEASUREMENTS_FRAMES_SLOW_RATE
        )

    def _resolve_measurements_frames_frozen_rate(self, _: str) -> SelectType:
        return self._resolve_aliased_division(
            "measurements.frames_frozen",
            "measurements.frames_total",
            MEASUREMENTS_FRAMES_FROZEN_RATE,
        )

    def _resolve_measurements_stall_percentage(self, _: str) -> SelectType:
        return self._resolve_aliased_division(
            "measurements.stall_total_time", "transaction.duration", MEASUREMENTS_STALL_PERCENTAGE
        )

    def _resolve_unimplemented_function(
        self,
        _: List[str],
        alias: str,
    ) -> SelectType:
        """Used in the interim as a stub for ones that have not be implemented in SnQL yet.
        Can be deleted once all functions have been implemented.
        """
        raise NotImplementedError(f"{alias} not implemented in snql field parsing yet")<|MERGE_RESOLUTION|>--- conflicted
+++ resolved
@@ -3019,15 +3019,11 @@
         return function in self.function_converter
 
     def resolve_function(
-<<<<<<< HEAD
         self,
         function: str,
         match: Optional[Match[str]] = None,
         resolve_only=False,
         overwrite_alias: Optional[str] = None,
-=======
-        self, function: str, match: Optional[Match[str]] = None, resolve_only: bool = False
->>>>>>> a9120576
     ) -> SelectType:
         """Given a public function, resolve to the corresponding Snql function
 
@@ -3046,13 +3042,10 @@
         if function in self.params.get("aliases", {}):
             raise NotImplementedError("Aggregate aliases not implemented in snql field parsing yet")
 
-<<<<<<< HEAD
-        name, combinator_name, arguments, alias = self.parse_function(match)
+        name, combinator_name, parsed_arguments, alias = self.parse_function(match)
         if overwrite_alias is not None:
             alias = overwrite_alias
-=======
-        name, combinator_name, parsed_arguments, alias = self.parse_function(match)
->>>>>>> a9120576
+
         snql_function = self.function_converter[name]
 
         combinator = snql_function.find_combinator(combinator_name)
