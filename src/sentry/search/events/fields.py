--- conflicted
+++ resolved
@@ -117,7 +117,6 @@
     ]
 
 
-<<<<<<< HEAD
 def project_threshold_config_expression(organization_id, project_ids):
     """
     This function returns a column with the threshold and threshold metric
@@ -192,7 +191,12 @@
                             "project_id",
                         ],
                     ],
-=======
+                ],
+            ],
+        ],
+    ]
+
+
 def team_key_transaction_expression(organization_id, team_ids, project_ids):
     if organization_id is None or team_ids is None or project_ids is None:
         raise TypeError("Team key transactions parameters cannot be None")
@@ -227,7 +231,6 @@
                         ],
                     ]
                     for transaction in team_key_transactions
->>>>>>> bc468ff0
                 ],
             ],
         ],
@@ -267,14 +270,14 @@
             result_type="boolean",
         ),
         PseudoField(
-<<<<<<< HEAD
             PROJECT_THRESHOLD_CONFIG_ALIAS,
             PROJECT_THRESHOLD_CONFIG_ALIAS,
             expression_fn=lambda params: project_threshold_config_expression(
                 params.get("organization_id"),
                 params.get("project_id"),
             ),
-=======
+        ),
+        PseudoField(
             TEAM_KEY_TRANSACTION_ALIAS,
             TEAM_KEY_TRANSACTION_ALIAS,
             expression_fn=lambda params: team_key_transaction_expression(
@@ -283,7 +286,6 @@
                 params.get("project_id"),
             ),
             result_type="boolean",
->>>>>>> bc468ff0
         ),
     ]
 }
