import re
from collections import defaultdict, namedtuple
from copy import deepcopy
from datetime import datetime

from sentry_relay.consts import SPAN_STATUS_NAME_TO_CODE

from sentry.discover.models import KeyTransaction, TeamKeyTransaction
from sentry.exceptions import InvalidSearchQuery
from sentry.models import Project, ProjectTransactionThreshold
from sentry.models.transaction_threshold import TRANSACTION_METRICS
from sentry.search.events.constants import (
    ALIAS_PATTERN,
    DEFAULT_PROJECT_THRESHOLD,
    DEFAULT_PROJECT_THRESHOLD_METRIC,
    ERROR_UNHANDLED_ALIAS,
    FUNCTION_PATTERN,
    KEY_TRANSACTION_ALIAS,
    PROJECT_ALIAS,
    PROJECT_NAME_ALIAS,
    PROJECT_THRESHOLD_CONFIG_ALIAS,
    RESULT_TYPES,
    SEARCH_MAP,
    TAG_KEY_RE,
    TEAM_KEY_TRANSACTION_ALIAS,
    USER_DISPLAY_ALIAS,
    VALID_FIELD_PATTERN,
)
from sentry.utils.compat import zip
from sentry.utils.snuba import (
    get_json_type,
    is_duration_measurement,
    is_measurement,
    is_span_op_breakdown,
)

FunctionDetails = namedtuple("FunctionDetails", "field instance arguments")
ResolvedFunction = namedtuple("ResolvedFunction", "details column aggregate")


class InvalidFunctionArgument(Exception):
    pass


class PseudoField:
    def __init__(self, name, alias, expression=None, expression_fn=None, result_type=None):
        self.name = name
        self.alias = alias
        self.expression = expression
        self.expression_fn = expression_fn
        self.result_type = result_type

        self.validate()

    def get_expression(self, params):
        if isinstance(self.expression, (list, tuple)):
            return deepcopy(self.expression)
        elif self.expression_fn is not None:
            return self.expression_fn(params)
        return None

    def get_field(self, params=None):
        expression = self.get_expression(params)
        if expression is not None:
            expression.append(self.alias)
            return expression
        return self.alias

    def validate(self):
        assert self.alias is not None, f"{self.name}: alias is required"
        assert (
            self.expression is None or self.expression_fn is None
        ), f"{self.name}: only one of expression, expression_fn is allowed"


def key_transaction_expression(user_id, organization_id, project_ids):
    """
    This function may be called multiple times, making for repeated data bases queries.
    Lifting the query higher to earlier in the call stack will require a lot more changes
    as there are numerous entry points. So we will leave the duplicate query alone for now.
    """
    if user_id is None or organization_id is None or project_ids is None:
        raise InvalidSearchQuery("Missing necessary meta for key transaction field.")

    key_transactions = (
        KeyTransaction.objects.filter(
            owner_id=user_id,
            organization_id=organization_id,
            project_id__in=project_ids,
        )
        .order_by("transaction", "project_id")
        .values("project_id", "transaction")
    )

    # if there are no key transactions, the value should always be 0
    if not len(key_transactions):
        return ["toInt64", [0]]

    return [
        "has",
        [
            [
                "array",
                [
                    [
                        "tuple",
                        [
                            ["toUInt64", [transaction["project_id"]]],
                            "'{}'".format(transaction["transaction"]),
                        ],
                    ]
                    for transaction in key_transactions
                ],
            ],
            ["tuple", ["project_id", "transaction"]],
        ],
    ]


def project_threshold_config_expression(organization_id, project_ids):
    """
    This function returns a column with the threshold and threshold metric
    for each transaction based on project level settings. If no project level
    thresholds are set, the will fallback to the default values. This column
    is used in the `count_miserable_new` and `user_misery_new` aggregates.
    """
    if organization_id is None or project_ids is None:
        raise InvalidSearchQuery("Missing necessary data for project threshold config")

    threshold_configs = (
        ProjectTransactionThreshold.objects.filter(
            organization_id=organization_id,
            project_id__in=project_ids,
        )
        .order_by("project_id")
        .values("project_id", "threshold", "metric")
    )

    if not threshold_configs.count():
        return ["tuple", [f"'{DEFAULT_PROJECT_THRESHOLD_METRIC}'", DEFAULT_PROJECT_THRESHOLD]]

    return [
        "if",
        [
            [
                "equals",
                [
                    [
                        "indexOf",
                        [
                            [
                                "array",
                                [
                                    ["toUInt64", [config["project_id"]]]
                                    for config in threshold_configs
                                ],
                            ],
                            "project_id",
                        ],
                    ],
                    0,
                ],
            ],
            ["tuple", [f"'{DEFAULT_PROJECT_THRESHOLD_METRIC}'", DEFAULT_PROJECT_THRESHOLD]],
            [
                "arrayElement",
                [
                    [
                        "array",
                        [
                            [
                                "tuple",
                                [
                                    "'{}'".format(TRANSACTION_METRICS[config["metric"]]),
                                    config["threshold"],
                                ],
                            ]
                            for config in threshold_configs
                        ],
                    ],
                    [
                        "indexOf",
                        [
                            [
                                "array",
                                [
                                    ["toUInt64", [config["project_id"]]]
                                    for config in threshold_configs
                                ],
                            ],
                            "project_id",
                        ],
                    ],
                ],
            ],
        ],
    ]


def team_key_transaction_expression(organization_id, team_ids, project_ids):
    if organization_id is None or team_ids is None or project_ids is None:
        raise TypeError("Team key transactions parameters cannot be None")

    team_key_transactions = (
        TeamKeyTransaction.objects.filter(
            organization_id=organization_id,
            project_id__in=project_ids,
            team_id__in=team_ids,
        )
        .order_by("transaction", "project_id")
        .values("project_id", "transaction")
        .distinct("transaction", "project_id")
    )

    # There are team key transactions marked, so hard code false into the query.
    if len(team_key_transactions) == 0:
        return ["toInt8", [0]]

    return [
        "in",
        [
            ["tuple", ["project_id", "transaction"]],
            [
                "tuple",
                [
                    [
                        "tuple",
                        [
                            transaction["project_id"],
                            "'{}'".format(transaction["transaction"]),
                        ],
                    ]
                    for transaction in team_key_transactions
                ],
            ],
        ],
    ]


# When updating this list, also check if the following need to be updated:
# - convert_search_filter_to_snuba_query (otherwise aliased field will be treated as tag)
# - static/app/utils/discover/fields.tsx FIELDS (for discover column list and search box autocomplete)
FIELD_ALIASES = {
    field.name: field
    for field in [
        PseudoField("project", "project.id"),
        PseudoField("issue", "issue.id"),
        PseudoField(
            "timestamp.to_hour", "timestamp.to_hour", expression=["toStartOfHour", ["timestamp"]]
        ),
        PseudoField(
            "timestamp.to_day", "timestamp.to_day", expression=["toStartOfDay", ["timestamp"]]
        ),
        PseudoField(ERROR_UNHANDLED_ALIAS, ERROR_UNHANDLED_ALIAS, expression=["notHandled", []]),
        PseudoField(
            USER_DISPLAY_ALIAS,
            USER_DISPLAY_ALIAS,
            expression=["coalesce", ["user.email", "user.username", "user.ip"]],
        ),
        # the key transaction field is intentially not added to the discover/fields list yet
        # because there needs to be some work on the front end to integrate this into discover
        PseudoField(
            KEY_TRANSACTION_ALIAS,
            KEY_TRANSACTION_ALIAS,
            expression_fn=lambda params: key_transaction_expression(
                params.get("user_id"),
                params.get("organization_id"),
                params.get("project_id"),
            ),
            result_type="boolean",
        ),
        PseudoField(
            PROJECT_THRESHOLD_CONFIG_ALIAS,
            PROJECT_THRESHOLD_CONFIG_ALIAS,
            expression_fn=lambda params: project_threshold_config_expression(
                params.get("organization_id"),
                params.get("project_id"),
            ),
        ),
        PseudoField(
            TEAM_KEY_TRANSACTION_ALIAS,
            TEAM_KEY_TRANSACTION_ALIAS,
            expression_fn=lambda params: team_key_transaction_expression(
                params.get("organization_id"),
                params.get("team_id"),
                params.get("project_id"),
            ),
            result_type="boolean",
        ),
    ]
}


def format_column_arguments(column_args, arguments):
    for i in range(len(column_args)):
        if isinstance(column_args[i], (list, tuple)):
            if isinstance(column_args[i][0], ArgValue):
                column_args[i][0] = arguments[column_args[i][0].arg]
            format_column_arguments(column_args[i][1], arguments)
        elif isinstance(column_args[i], str):
            column_args[i] = column_args[i].format(**arguments)
        elif isinstance(column_args[i], ArgValue):
            column_args[i] = arguments[column_args[i].arg]


def parse_arguments(function, columns):
    """
    The to_other function takes a quoted string for one of its arguments
    that may contain commas, so it requires special handling.
    """
    if function != "to_other":
        return [c.strip() for c in columns.split(",") if len(c.strip()) > 0]

    args = []

    quoted = False
    escaped = False

    i, j = 0, 0

    while j < len(columns):
        if i == j and columns[j] == '"':
            # when we see a quote at the beginning of
            # an argument, then this is a quoted string
            quoted = True
        elif quoted and not escaped and columns[j] == "\\":
            # when we see a slash inside a quoted string,
            # the next character is an escape character
            escaped = True
        elif quoted and not escaped and columns[j] == '"':
            # when we see a non-escaped quote while inside
            # of a quoted string, we should end it
            quoted = False
        elif quoted and escaped:
            # when we are inside a quoted string and have
            # begun an escape character, we should end it
            escaped = False
        elif quoted and columns[j] == ",":
            # when we are inside a quoted string and see
            # a comma, it should not be considered an
            # argument separator
            pass
        elif columns[j] == ",":
            # when we see a comma outside of a quoted string
            # it is an argument separator
            args.append(columns[i:j].strip())
            i = j + 1
        j += 1

    if i != j:
        # add in the last argument if any
        args.append(columns[i:].strip())

    return [arg for arg in args if arg]


def resolve_field_list(
    fields, snuba_filter, auto_fields=True, auto_aggregations=False, functions_acl=None
):
    """
    Expand a list of fields based on aliases and aggregate functions.

    Returns a dist of aggregations, selected_columns, and
    groupby that can be merged into the result of get_snuba_query_args()
    to build a more complete snuba query based on event search conventions.

    Auto aggregates are aggregates that will be automatically added to the
    list of aggregations when they're used in a condition. This is so that
    they can be used in a condition without having to manually add the
    aggregate to a field.
    """
    aggregations = []
    aggregate_fields = defaultdict(set)
    columns = []
    groupby = []
    project_key = ""
    functions = {}

    # If project is requested, we need to map ids to their names since snuba only has ids
    if "project" in fields:
        fields.remove("project")
        project_key = "project"
    # since project.name is more specific, if both are included use project.name instead of project
    if PROJECT_NAME_ALIAS in fields:
        fields.remove(PROJECT_NAME_ALIAS)
        project_key = PROJECT_NAME_ALIAS
    if project_key:
        if "project.id" not in fields:
            fields.append("project.id")

    # Both `count_miserable_new` and `user_misery_new` require the project_threshold_config column
    if PROJECT_THRESHOLD_CONFIG_ALIAS not in fields:
        for field in fields[:]:
<<<<<<< HEAD
            if (
                field.startswith("count_miserable_new")
                or field == "user_misery_new()"
                or field == "apdex_new()"
=======
            if isinstance(field, str) and (
                field.startswith("count_miserable_new") or field.startswith("user_misery_new")
>>>>>>> 019254c8
            ):
                fields.append(PROJECT_THRESHOLD_CONFIG_ALIAS)
                break

    for field in fields:
        if isinstance(field, str) and field.strip() == "":
            continue
        function = resolve_field(field, snuba_filter.params, functions_acl)
        if function.column is not None and function.column not in columns:
            columns.append(function.column)
            if function.details is not None and isinstance(function.column, (list, tuple)):
                functions[function.column[-1]] = function.details
        elif function.aggregate is not None:
            aggregations.append(function.aggregate)
            if function.details is not None and isinstance(function.aggregate, (list, tuple)):
                functions[function.aggregate[-1]] = function.details
                if function.details.instance.redundant_grouping:
                    aggregate_fields[function.aggregate[1]].add(field)

    # Only auto aggregate when there's one other so the group by is not unexpectedly changed
    if auto_aggregations and snuba_filter.having and len(aggregations) > 0:
        for agg in snuba_filter.condition_aggregates:
            if agg not in snuba_filter.aliases:
                function = resolve_field(agg, snuba_filter.params, functions_acl)
                if function.aggregate is not None and function.aggregate not in aggregations:
                    aggregations.append(function.aggregate)
                    if function.details is not None and isinstance(
                        function.aggregate, (list, tuple)
                    ):
                        functions[function.aggregate[-1]] = function.details

                        if function.details.instance.redundant_grouping:
                            aggregate_fields[function.aggregate[1]].add(field)

    rollup = snuba_filter.rollup
    if not rollup and auto_fields:
        # Ensure fields we require to build a functioning interface
        # are present. We don't add fields when using a rollup as the additional fields
        # would be aggregated away.
        if not aggregations and "id" not in columns:
            columns.append("id")
        if "id" in columns and "project.id" not in columns:
            columns.append("project.id")
            project_key = PROJECT_NAME_ALIAS

    if project_key:
        # Check to see if there's a condition on project ID already, to avoid unnecessary lookups
        filtered_project_ids = None
        if snuba_filter.conditions:
            for cond in snuba_filter.conditions:
                if cond[0] == "project_id":
                    filtered_project_ids = [cond[2]] if cond[1] == "=" else cond[2]

        project_ids = filtered_project_ids or snuba_filter.filter_keys.get("project_id", [])
        projects = Project.objects.filter(id__in=project_ids).values("slug", "id")
        # Clickhouse gets confused when the column contains a period
        # This is specifically for project.name and should be removed once we can stop supporting it
        if "." in project_key:
            project_key = f"`{project_key}`"
        columns.append(
            [
                "transform",
                [
                    # This is a workaround since having the column by itself currently is being treated as a function
                    ["toString", ["project_id"]],
                    ["array", ["'{}'".format(project["id"]) for project in projects]],
                    ["array", ["'{}'".format(project["slug"]) for project in projects]],
                    # Default case, what to do if a project id without a slug is found
                    "''",
                ],
                project_key,
            ]
        )

    if rollup and columns and not aggregations:
        raise InvalidSearchQuery("You cannot use rollup without an aggregate field.")

    orderby = snuba_filter.orderby
    # Only sort if there are columns. When there are only aggregates there's no need to sort
    if orderby and len(columns) > 0:
        orderby = resolve_orderby(orderby, columns, aggregations)
    else:
        orderby = None

    # If aggregations are present all columns
    # need to be added to the group by so that the query is valid.
    if aggregations:
        for column in columns:
            if isinstance(column, (list, tuple)):
                if column[0] == "transform":
                    # When there's a project transform, we already group by project_id
                    continue
                if column[2] == USER_DISPLAY_ALIAS:
                    # user.display needs to be grouped by its coalesce function
                    groupby.append(column)
                    continue
                groupby.append(column[2])
            else:
                if column in aggregate_fields:
                    conflicting_functions = list(aggregate_fields[column])
                    raise InvalidSearchQuery(
                        "A single field cannot be used both inside and outside a function in the same query. To use {field} you must first remove the function(s): {function_msg}".format(
                            field=column,
                            function_msg=", ".join(conflicting_functions[:2])
                            + (
                                f" and {len(conflicting_functions) - 2} more."
                                if len(conflicting_functions) > 2
                                else ""
                            ),
                        )
                    )
                groupby.append(column)

    return {
        "selected_columns": columns,
        "aggregations": aggregations,
        "groupby": groupby,
        "orderby": orderby,
        "functions": functions,
    }


def resolve_orderby(orderby, fields, aggregations):
    """
    We accept column names, aggregate functions, and aliases as order by
    values. Aggregates and field aliases need to be resolve/validated.

    TODO(mark) Once we're no longer using the dataset selection function
    should allow all non-tag fields to be used as sort clauses, instead of only
    those that are currently selected.
    """
    orderby = orderby if isinstance(orderby, (list, tuple)) else [orderby]
    validated = []
    for column in orderby:
        bare_column = column.lstrip("-")

        if bare_column in fields:
            validated.append(column)
            continue

        if is_function(bare_column):
            bare_column = get_function_alias(bare_column)

        found = [agg[2] for agg in aggregations if agg[2] == bare_column]
        if found:
            prefix = "-" if column.startswith("-") else ""
            validated.append(prefix + bare_column)
            continue

        if (
            bare_column in FIELD_ALIASES
            and FIELD_ALIASES[bare_column].alias
            and bare_column != PROJECT_ALIAS
        ):
            prefix = "-" if column.startswith("-") else ""
            validated.append(prefix + FIELD_ALIASES[bare_column].alias)
            continue

        found = [
            col[2]
            for col in fields
            if isinstance(col, (list, tuple)) and col[2].strip("`") == bare_column
        ]
        if found:
            prefix = "-" if column.startswith("-") else ""
            validated.append(prefix + bare_column)

    if len(validated) == len(orderby):
        return validated

    raise InvalidSearchQuery("Cannot order by a field that is not selected.")


def resolve_field(field, params=None, functions_acl=None):
    if not isinstance(field, str):
        raise InvalidSearchQuery("Field names must be strings")

    match = is_function(field)
    if match:
        return resolve_function(field, match, params, functions_acl)

    if field in FIELD_ALIASES:
        special_field = FIELD_ALIASES[field]
        return ResolvedFunction(None, special_field.get_field(params), None)

    tag_match = TAG_KEY_RE.search(field)
    tag_field = tag_match.group("tag") if tag_match else field

    if VALID_FIELD_PATTERN.match(tag_field):
        return ResolvedFunction(None, field, None)
    else:
        raise InvalidSearchQuery(f"Invalid characters in field {field}")


def resolve_function(field, match=None, params=None, functions_acl=False):
    if params is not None and field in params.get("aliases", {}):
        alias = params["aliases"][field]
        return ResolvedFunction(
            FunctionDetails(field, FUNCTIONS["percentage"], []),
            None,
            alias.aggregate,
        )
    function_name, columns, alias = parse_function(field, match)
    function = FUNCTIONS[function_name]
    if not function.is_accessible(functions_acl):
        raise InvalidSearchQuery(f"{function.name}: no access to private function")

    arguments = function.format_as_arguments(field, columns, params)
    details = FunctionDetails(field, function, arguments)

    if function.transform is not None:
        snuba_string = function.transform.format(**arguments)
        if alias is None:
            alias = get_function_alias_with_columns(function.name, columns)
        return ResolvedFunction(
            details,
            None,
            [snuba_string, None, alias],
        )
    elif function.aggregate is not None:
        aggregate = deepcopy(function.aggregate)

        aggregate[0] = aggregate[0].format(**arguments)
        if isinstance(aggregate[1], (list, tuple)):
            format_column_arguments(aggregate[1], arguments)
        elif isinstance(aggregate[1], ArgValue):
            arg = aggregate[1].arg
            # The aggregate function has only a single argument
            # however that argument is an expression, so we have
            # to make sure to nest it so it doesn't get treated
            # as a list of arguments by snuba.
            if isinstance(arguments[arg], (list, tuple)):
                aggregate[1] = [arguments[arg]]
            else:
                aggregate[1] = arguments[arg]

        if alias is not None:
            aggregate[2] = alias
        elif aggregate[2] is None:
            aggregate[2] = get_function_alias_with_columns(function.name, columns)

        return ResolvedFunction(details, None, aggregate)
    elif function.column is not None:
        # These can be very nested functions, so we need to iterate through all the layers
        addition = deepcopy(function.column)
        addition[0] = addition[0].format(**arguments)
        if isinstance(addition[1], (list, tuple)):
            format_column_arguments(addition[1], arguments)
        if len(addition) < 3:
            if alias is not None:
                addition.append(alias)
            else:
                addition.append(get_function_alias_with_columns(function.name, columns))
        elif len(addition) == 3:
            if alias is not None:
                addition[2] = alias
            elif addition[2] is None:
                addition[2] = get_function_alias_with_columns(function.name, columns)
            else:
                addition[2] = addition[2].format(**arguments)
        return ResolvedFunction(details, addition, None)


def parse_function(field, match=None, err_msg=None):
    if not match:
        match = is_function(field)

    if not match or match.group("function") not in FUNCTIONS:
        if err_msg is None:
            err_msg = f"{field} is not a valid function"
        raise InvalidSearchQuery(err_msg)

    function = match.group("function")
    return (
        function,
        parse_arguments(function, match.group("columns")),
        match.group("alias"),
    )


def is_function(field):
    function_match = FUNCTION_PATTERN.search(field)
    if function_match:
        return function_match

    return None


def get_function_alias(field):
    match = FUNCTION_PATTERN.search(field)
    if match is None:
        return field

    if match.group("alias") is not None:
        return match.group("alias")
    function = match.group("function")
    columns = parse_arguments(function, match.group("columns"))
    return get_function_alias_with_columns(function, columns)


def get_function_alias_with_columns(function_name, columns):
    columns = re.sub(r"[^\w]", "_", "_".join(columns))
    return f"{function_name}_{columns}".rstrip("_")


def get_json_meta_type(field_alias, snuba_type, function=None):
    alias_definition = FIELD_ALIASES.get(field_alias)
    if alias_definition and alias_definition.result_type is not None:
        return alias_definition.result_type

    snuba_json = get_json_type(snuba_type)
    if snuba_json != "string":
        if function is not None:
            result_type = function.instance.get_result_type(function.field, function.arguments)
            if result_type is not None:
                return result_type

        function_match = FUNCTION_ALIAS_PATTERN.match(field_alias)
        if function_match:
            function_definition = FUNCTIONS.get(function_match.group(1))
            if function_definition:
                result_type = function_definition.get_result_type()
                if result_type is not None:
                    return result_type

    if (
        "duration" in field_alias
        or is_duration_measurement(field_alias)
        or is_span_op_breakdown(field_alias)
    ):
        return "duration"
    if is_measurement(field_alias):
        return "number"
    if field_alias == "transaction.status":
        return "string"
    return snuba_json


def reflective_result_type(index=0):
    def result_type_fn(function_arguments, parameter_values):
        argument = function_arguments[index]
        value = parameter_values[argument.name]
        return argument.get_type(value)

    return result_type_fn


class ArgValue:
    def __init__(self, arg):
        self.arg = arg


class FunctionArg:
    def __init__(self, name):
        self.name = name
        self.has_default = False

    def get_default(self, params):
        raise InvalidFunctionArgument(f"{self.name} has no defaults")

    def normalize(self, value, params):
        return value

    def get_type(self, value):
        raise InvalidFunctionArgument(f"{self.name} has no type defined")


class FunctionAliasArg(FunctionArg):
    def normalize(self, value, params):
        if not ALIAS_PATTERN.match(value):
            raise InvalidFunctionArgument(f"{value} is not a valid function alias")
        return value


class NullColumn(FunctionArg):
    """
    Convert the provided column to null so that we
    can drop it. Used to make count() not have a
    required argument that we ignore.
    """

    def __init__(self, name):
        super().__init__(name)
        self.has_default = True

    def get_default(self, params):
        return None

    def normalize(self, value, params):
        return None


class CountColumn(FunctionArg):
    def __init__(self, name):
        super().__init__(name)
        self.has_default = True

    def get_default(self, params):
        return None

    def normalize(self, value, params):
        if value is None:
            raise InvalidFunctionArgument("a column is required")

        if value not in FIELD_ALIASES:
            return value

        field = FIELD_ALIASES[value]

        # If the alias has an expression prefer that over the column alias
        # This enables user.display to work in aggregates
        expression = field.get_expression(params)
        if expression is not None:
            return expression
        elif field.alias is not None:
            return field.alias
        return value


class FieldColumn(CountColumn):
    """Allow any field column, of any type"""

    def get_type(self, value):
        if is_duration_measurement(value) or is_span_op_breakdown(value):
            return "duration"
        elif value == "transaction.duration":
            return "duration"
        elif value == "timestamp":
            return "date"
        return "string"


class StringArg(FunctionArg):
    def __init__(self, name, unquote=False, unescape_quotes=False):
        super().__init__(name)
        self.unquote = unquote
        self.unescape_quotes = unescape_quotes

    def normalize(self, value, params):
        if self.unquote:
            if len(value) < 2 or value[0] != '"' or value[-1] != '"':
                raise InvalidFunctionArgument("string should be quoted")
            value = value[1:-1]
        if self.unescape_quotes:
            value = re.sub(r'\\"', '"', value)
        return f"'{value}'"


class DateArg(FunctionArg):
    date_format = "%Y-%m-%dT%H:%M:%S"

    def normalize(self, value, params):
        try:
            datetime.strptime(value, self.date_format)
        except ValueError:
            raise InvalidFunctionArgument(
                f"{value} is in the wrong format, expected a date like 2020-03-14T15:14:15"
            )
        return f"'{value}'"


class ConditionArg(FunctionArg):
    # List and not a set so the error message is consistent
    VALID_CONDITIONS = [
        "equals",
        "notEquals",
        "lessOrEquals",
        "greaterOrEquals",
        "less",
        "greater",
    ]

    def normalize(self, value, params):
        if value not in self.VALID_CONDITIONS:
            raise InvalidFunctionArgument(
                "{} is not a valid condition, the only supported conditions are: {}".format(
                    value,
                    ",".join(self.VALID_CONDITIONS),
                )
            )

        return value


class Column(FunctionArg):
    def __init__(self, name, allowed_columns=None):
        super().__init__(name)
        # make sure to map the allowed columns to their snuba names
        self.allowed_columns = [SEARCH_MAP.get(col) for col in allowed_columns]

    def normalize(self, value, params):
        snuba_column = SEARCH_MAP.get(value)
        if self.allowed_columns is not None:
            if value in self.allowed_columns or snuba_column in self.allowed_columns:
                return snuba_column
            else:
                raise InvalidFunctionArgument(f"{value} is not an allowed column")
        if not snuba_column:
            raise InvalidFunctionArgument(f"{value} is not a valid column")
        return snuba_column


class ColumnNoLookup(Column):
    def __init__(self, name, allowed_columns=None):
        super().__init__(name, allowed_columns=allowed_columns)

    def normalize(self, value, params):
        super().normalize(value, params)
        return value


class NumericColumn(FunctionArg):
    def _normalize(self, value):
        # This method is written in this way so that `get_type` can always call
        # this even in child classes where `normalize` have been overridden.

        snuba_column = SEARCH_MAP.get(value)
        if not snuba_column and is_measurement(value):
            return value
        if not snuba_column and is_span_op_breakdown(value):
            return value
        if not snuba_column:
            raise InvalidFunctionArgument(f"{value} is not a valid column")
        elif snuba_column not in ["time", "timestamp", "duration"]:
            raise InvalidFunctionArgument(f"{value} is not a numeric column")
        return snuba_column

    def normalize(self, value, params):
        return self._normalize(value)

    def get_type(self, value):
        snuba_column = self._normalize(value)
        if is_duration_measurement(snuba_column) or is_span_op_breakdown(snuba_column):
            return "duration"
        elif snuba_column == "duration":
            return "duration"
        elif snuba_column == "timestamp":
            return "date"
        return "number"


class NumericColumnNoLookup(NumericColumn):
    def __init__(self, name, allow_array_value=False):
        super().__init__(name)
        self.allow_array_value = allow_array_value

    def normalize(self, value, params):
        # `measurement_value` and `span_op_breakdowns_value` are actually an
        # array of Float64s. But when used in this context, we always want to
        # expand it using `arrayJoin`. The resulting column will be a numeric
        # column of type Float64.
        if self.allow_array_value:
            if value in {"measurements_value", "span_op_breakdowns_value"}:
                return ["arrayJoin", [value]]

        super().normalize(value, params)
        return value


class DurationColumn(FunctionArg):
    def normalize(self, value, params):
        snuba_column = SEARCH_MAP.get(value)
        if not snuba_column and is_duration_measurement(value):
            return value
        if not snuba_column and is_span_op_breakdown(value):
            return value
        if not snuba_column:
            raise InvalidFunctionArgument(f"{value} is not a valid column")
        elif snuba_column != "duration":
            raise InvalidFunctionArgument(f"{value} is not a duration column")
        return snuba_column


class DurationColumnNoLookup(DurationColumn):
    def normalize(self, value, params):
        super().normalize(value, params)
        return value


class StringArrayColumn(FunctionArg):
    def normalize(self, value, params):
        if value in ["tags.key", "tags.value", "measurements_key", "span_op_breakdowns_key"]:
            return value
        raise InvalidFunctionArgument(f"{value} is not a valid string array column")


class NumberRange(FunctionArg):
    def __init__(self, name, start, end):
        super().__init__(name)
        self.start = start
        self.end = end

    def normalize(self, value, params):
        try:
            value = float(value)
        except ValueError:
            raise InvalidFunctionArgument(f"{value} is not a number")

        if self.start and value < self.start:
            raise InvalidFunctionArgument(
                f"{value:g} must be greater than or equal to {self.start:g}"
            )
        elif self.end and value >= self.end:
            raise InvalidFunctionArgument(f"{value:g} must be less than {self.end:g}")

        return value


class IntervalDefault(NumberRange):
    def __init__(self, name, start, end):
        super().__init__(name, start, end)
        self.has_default = True

    def get_default(self, params):
        if not params or not params.get("start") or not params.get("end"):
            raise InvalidFunctionArgument("function called without default")
        elif not isinstance(params.get("start"), datetime) or not isinstance(
            params.get("end"), datetime
        ):
            raise InvalidFunctionArgument("function called with invalid default")

        interval = (params["end"] - params["start"]).total_seconds()
        return int(interval)


def with_default(default, argument):
    argument.has_default = True
    argument.get_default = lambda *_: default
    return argument


class Function:
    def __init__(
        self,
        name,
        required_args=None,
        optional_args=None,
        calculated_args=None,
        column=None,
        aggregate=None,
        transform=None,
        result_type_fn=None,
        default_result_type=None,
        redundant_grouping=False,
        private=False,
    ):
        """
        Specifies a function interface that must be followed when defining new functions

        :param str name: The name of the function, this refers to the name to invoke.
        :param list[FunctionArg] required_args: The list of required arguments to the function.
            If any of these arguments are not specified, an error will be raised.
        :param list[FunctionArg] optional_args: The list of optional arguments to the function.
            If any of these arguments are not specified, they will be filled using their default value.
        :param list[obj] calculated_args: The list of calculated arguments to the function.
            These arguments will be computed based on the list of specified arguments.
        :param [str, [any], str or None] column: The column to be passed to snuba once formatted.
            The arguments will be filled into the column where needed. This must not be an aggregate.
        :param [str, [any], str or None] aggregate: The aggregate to be passed to snuba once formatted.
            The arguments will be filled into the aggregate where needed. This must be an aggregate.
        :param str transform: NOTE: Use aggregate over transform whenever possible.
            An aggregate string to be passed to snuba once formatted. The arguments
            will be filled into the string using `.format(...)`.
        :param str result_type_fn: A function to call with in order to determine the result type.
            This function will be passed the list of argument classes and argument values. This should
            be tried first as the source of truth if available.
        :param str default_result_type: The default resulting type of this function. Must be a type
            defined by RESULTS_TYPES.
        :param bool redundant_grouping: This function will result in redundant grouping if its column
            is included as a field as well.
        :param bool private: Whether or not this function should be disabled for general use.
        """

        self.name = name
        self.required_args = [] if required_args is None else required_args
        self.optional_args = [] if optional_args is None else optional_args
        self.calculated_args = [] if calculated_args is None else calculated_args
        self.column = column
        self.aggregate = aggregate
        self.transform = transform
        self.result_type_fn = result_type_fn
        self.default_result_type = default_result_type
        self.redundant_grouping = redundant_grouping
        self.private = private

        self.validate()

    @property
    def required_args_count(self):
        return len(self.required_args)

    @property
    def optional_args_count(self):
        return len(self.optional_args)

    @property
    def total_args_count(self):
        return self.required_args_count + self.optional_args_count

    @property
    def args(self):
        return self.required_args + self.optional_args

    def alias_as(self, name):
        """Create a copy of this function to be used as an alias"""
        alias = deepcopy(self)
        alias.name = name
        return alias

    def add_default_arguments(self, field, columns, params):
        # make sure to validate the argument count first to
        # ensure the right number of arguments have been passed
        self.validate_argument_count(field, columns)

        columns = [column for column in columns]

        # use default values to populate optional arguments if any
        for argument in self.args[len(columns) :]:
            try:
                default = argument.get_default(params)
            except InvalidFunctionArgument as e:
                raise InvalidSearchQuery(f"{field}: invalid arguments: {e}")

            # Hacky, but we expect column arguments to be strings so easiest to convert it back
            columns.append(str(default) if default else default)

        return columns

    def format_as_arguments(self, field, columns, params):
        columns = self.add_default_arguments(field, columns, params)

        arguments = {}

        # normalize the arguments before putting them in a dict
        for argument, column in zip(self.args, columns):
            try:
                arguments[argument.name] = argument.normalize(column, params)
            except InvalidFunctionArgument as e:
                raise InvalidSearchQuery(f"{field}: {argument.name} argument invalid: {e}")

        # populate any computed args
        for calculation in self.calculated_args:
            arguments[calculation["name"]] = calculation["fn"](arguments)

        return arguments

    def get_result_type(self, field=None, arguments=None):
        if field is None or arguments is None or self.result_type_fn is None:
            return self.default_result_type

        result_type = self.result_type_fn(self.args, arguments)
        if result_type is None:
            return self.default_result_type

        self.validate_result_type(result_type)
        return result_type

    def validate(self):
        # assert that all optional args have defaults available
        for i, arg in enumerate(self.optional_args):
            assert (
                arg.has_default
            ), f"{self.name}: optional argument at index {i} does not have default"

        # assert that the function has only one of the following specified
        # `column`, `aggregate`, or `transform`
        assert (
            sum([self.column is not None, self.aggregate is not None, self.transform is not None])
            == 1
        ), f"{self.name}: only one of column, aggregate, or transform is allowed"

        # assert that no duplicate argument names are used
        names = set()
        for arg in self.args:
            assert (
                arg.name not in names
            ), f"{self.name}: argument {arg.name} specified more than once"
            names.add(arg.name)

        for calculation in self.calculated_args:
            assert (
                calculation["name"] not in names
            ), "{}: argument {} specified more than once".format(self.name, calculation["name"])
            names.add(calculation["name"])

        self.validate_result_type(self.default_result_type)

    def validate_argument_count(self, field, arguments):
        """
        Validate the number of required arguments the function defines against
        provided arguments. Raise an exception if there is a mismatch in the
        number of arguments. Do not return any values.

        There are 4 cases:
            1. provided # of arguments != required # of arguments AND provided # of arguments != total # of arguments (bad, raise an error)
            2. provided # of arguments < required # of arguments (bad, raise an error)
            3. provided # of arguments > total # of arguments (bad, raise an error)
            4. required # of arguments <= provided # of arguments <= total # of arguments (good, pass the validation)
        """
        args_count = len(arguments)
        total_args_count = self.total_args_count
        if args_count != total_args_count:
            required_args_count = self.required_args_count
            if required_args_count == total_args_count:
                raise InvalidSearchQuery(f"{field}: expected {total_args_count:g} argument(s)")
            elif args_count < required_args_count:
                raise InvalidSearchQuery(
                    f"{field}: expected at least {required_args_count:g} argument(s)"
                )
            elif args_count > total_args_count:
                raise InvalidSearchQuery(
                    f"{field}: expected at most {total_args_count:g} argument(s)"
                )

    def validate_result_type(self, result_type):
        assert (
            result_type is None or result_type in RESULT_TYPES
        ), f"{self.name}: result type {result_type} not one of {list(RESULT_TYPES)}"

    def is_accessible(self, acl=None):
        if not self.private:
            return True
        elif not acl:
            return False
        return self.name in acl


# When updating this list, also check if the following need to be updated:
# - convert_search_filter_to_snuba_query
# - static/app/utils/discover/fields.tsx FIELDS (for discover column list and search box autocomplete)
FUNCTIONS = {
    function.name: function
    for function in [
        Function(
            "percentile",
            required_args=[NumericColumnNoLookup("column"), NumberRange("percentile", 0, 1)],
            aggregate=["quantile({percentile:g})", ArgValue("column"), None],
            result_type_fn=reflective_result_type(),
            default_result_type="duration",
            redundant_grouping=True,
        ),
        Function(
            "p50",
            optional_args=[with_default("transaction.duration", NumericColumnNoLookup("column"))],
            aggregate=["quantile(0.5)", ArgValue("column"), None],
            result_type_fn=reflective_result_type(),
            default_result_type="duration",
            redundant_grouping=True,
        ),
        Function(
            "p75",
            optional_args=[with_default("transaction.duration", NumericColumnNoLookup("column"))],
            aggregate=["quantile(0.75)", ArgValue("column"), None],
            result_type_fn=reflective_result_type(),
            default_result_type="duration",
            redundant_grouping=True,
        ),
        Function(
            "p95",
            optional_args=[with_default("transaction.duration", NumericColumnNoLookup("column"))],
            aggregate=["quantile(0.95)", ArgValue("column"), None],
            result_type_fn=reflective_result_type(),
            default_result_type="duration",
            redundant_grouping=True,
        ),
        Function(
            "p99",
            optional_args=[with_default("transaction.duration", NumericColumnNoLookup("column"))],
            aggregate=["quantile(0.99)", ArgValue("column"), None],
            result_type_fn=reflective_result_type(),
            default_result_type="duration",
            redundant_grouping=True,
        ),
        Function(
            "p100",
            optional_args=[with_default("transaction.duration", NumericColumnNoLookup("column"))],
            aggregate=["max", ArgValue("column"), None],
            result_type_fn=reflective_result_type(),
            default_result_type="duration",
            redundant_grouping=True,
        ),
        Function(
            "eps",
            optional_args=[IntervalDefault("interval", 1, None)],
            transform="divide(count(), {interval:g})",
            default_result_type="number",
        ),
        Function(
            "epm",
            optional_args=[IntervalDefault("interval", 1, None)],
            transform="divide(count(), divide({interval:g}, 60))",
            default_result_type="number",
        ),
        Function(
            "last_seen",
            aggregate=["max", "timestamp", "last_seen"],
            default_result_type="date",
            redundant_grouping=True,
        ),
        Function(
            "latest_event",
            aggregate=["argMax", ["id", "timestamp"], "latest_event"],
            default_result_type="string",
        ),
        Function(
            "apdex",
            required_args=[NumberRange("satisfaction", 0, None)],
            transform="apdex(duration, {satisfaction:g})",
            default_result_type="number",
        ),
        Function(
            "apdex_new",
            transform="""
                apdex(
                    multiIf(
                        equals(tupleElement(project_threshold_config, 1), 'lcp'),
                        if(has(measurements.key, 'lcp'), arrayElement(measurements.value, indexOf(measurements.key, 'lcp')), NULL),
                        duration
                    ),
                    tupleElement(project_threshold_config, 2)
                )
            """.replace(
                "\n", ""
            ).replace(
                " ", ""
            ),
            default_result_type="number",
        ),
        Function(
            "count_miserable",
            required_args=[CountColumn("column"), NumberRange("satisfaction", 0, None)],
            calculated_args=[{"name": "tolerated", "fn": lambda args: args["satisfaction"] * 4.0}],
            aggregate=[
                "uniqIf",
                [ArgValue("column"), ["greater", ["transaction.duration", ArgValue("tolerated")]]],
                None,
            ],
            default_result_type="number",
        ),
        Function(
            "count_miserable_new",
            required_args=[
                CountColumn("column"),
            ],
            aggregate=[
                "uniqIf",
                [
                    ArgValue("column"),
                    [
                        "greater",
                        [
                            [
                                "multiIf",
                                [
                                    [
                                        "equals",
                                        [
                                            [
                                                "tupleElement",
                                                [
                                                    "project_threshold_config",
                                                    1,
                                                ],
                                            ],
                                            "'lcp'",
                                        ],
                                    ],
                                    "measurements[lcp]",
                                    "duration",
                                ],
                            ],
                            [
                                "multiply",
                                [
                                    [
                                        "tupleElement",
                                        [
                                            "project_threshold_config",
                                            2,
                                        ],
                                    ],
                                    4,
                                ],
                            ],
                        ],
                    ],
                ],
                None,
            ],
            default_result_type="number",
        ),
        Function(
            "user_misery_new",
            # To correct for sensitivity to low counts, User Misery is modeled as a Beta Distribution Function.
            # With prior expectations, we have picked the expected mean user misery to be 0.05 and variance
            # to be 0.0004. This allows us to calculate the alpha (5.8875) and beta (111.8625) parameters,
            # with the user misery being adjusted for each fast/slow unique transaction. See:
            # https://stats.stackexchange.com/questions/47771/what-is-the-intuition-behind-beta-distribution
            # for an intuitive explanation of the Beta Distribution Function.
            optional_args=[
                with_default(5.8875, NumberRange("alpha", 0, None)),
                with_default(111.8625, NumberRange("beta", 0, None)),
            ],
            calculated_args=[
                {"name": "parameter_sum", "fn": lambda args: args["alpha"] + args["beta"]},
            ],
            transform="""
                ifNull(
                    divide(
                        plus(
                            uniqIf(user, greater(
                                multiIf(
                                    equals(tupleElement(project_threshold_config, 1), 'lcp'),
                                    if(has(measurements.key, 'lcp'), arrayElement(measurements.value, indexOf(measurements.key, 'lcp')), NULL),
                                    duration
                                ),
                                multiply(tupleElement(project_threshold_config, 2), 4)
                            )),
                            {alpha}
                        ),
                        plus(uniq(user), {parameter_sum})
                    ),
                0)
            """.replace(
                " ", ""
            ).replace(
                "\n", ""
            ),
            default_result_type="number",
        ),
        Function(
            "user_misery",
            required_args=[NumberRange("satisfaction", 0, None)],
            # To correct for sensitivity to low counts, User Misery is modeled as a Beta Distribution Function.
            # With prior expectations, we have picked the expected mean user misery to be 0.05 and variance
            # to be 0.0004. This allows us to calculate the alpha (5.8875) and beta (111.8625) parameters,
            # with the user misery being adjusted for each fast/slow unique transaction. See:
            # https://stats.stackexchange.com/questions/47771/what-is-the-intuition-behind-beta-distribution
            # for an intuitive explanation of the Beta Distribution Function.
            optional_args=[
                with_default(5.8875, NumberRange("alpha", 0, None)),
                with_default(111.8625, NumberRange("beta", 0, None)),
            ],
            calculated_args=[
                {"name": "tolerated", "fn": lambda args: args["satisfaction"] * 4.0},
                {"name": "parameter_sum", "fn": lambda args: args["alpha"] + args["beta"]},
            ],
            transform="ifNull(divide(plus(uniqIf(user, greater(duration, {tolerated:g})), {alpha}), plus(uniq(user), {parameter_sum})), 0)",
            default_result_type="number",
        ),
        Function("failure_rate", transform="failure_rate()", default_result_type="percentage"),
        Function(
            "failure_count",
            aggregate=[
                "countIf",
                [
                    [
                        "not",
                        [
                            [
                                "has",
                                [
                                    [
                                        "array",
                                        [
                                            SPAN_STATUS_NAME_TO_CODE[name]
                                            for name in ["ok", "cancelled", "unknown"]
                                        ],
                                    ],
                                    "transaction_status",
                                ],
                            ],
                        ],
                    ],
                ],
                None,
            ],
            default_result_type="integer",
        ),
        Function(
            "array_join",
            required_args=[StringArrayColumn("column")],
            column=["arrayJoin", [ArgValue("column")], None],
            default_result_type="string",
            private=True,
        ),
        Function(
            "histogram",
            required_args=[
                NumericColumnNoLookup("column", allow_array_value=True),
                # the bucket_size and start_offset should already be adjusted
                # using the multiplier before it is passed here
                NumberRange("bucket_size", 0, None),
                NumberRange("start_offset", 0, None),
                NumberRange("multiplier", 1, None),
            ],
            # floor((x * multiplier - start_offset) / bucket_size) * bucket_size + start_offset
            column=[
                "plus",
                [
                    [
                        "multiply",
                        [
                            [
                                "floor",
                                [
                                    [
                                        "divide",
                                        [
                                            [
                                                "minus",
                                                [
                                                    [
                                                        "multiply",
                                                        [
                                                            ArgValue("column"),
                                                            ArgValue("multiplier"),
                                                        ],
                                                    ],
                                                    ArgValue("start_offset"),
                                                ],
                                            ],
                                            ArgValue("bucket_size"),
                                        ],
                                    ],
                                ],
                            ],
                            ArgValue("bucket_size"),
                        ],
                    ],
                    ArgValue("start_offset"),
                ],
                None,
            ],
            default_result_type="number",
            private=True,
        ),
        Function(
            "count_unique",
            optional_args=[CountColumn("column")],
            aggregate=["uniq", ArgValue("column"), None],
            default_result_type="integer",
        ),
        Function(
            "count",
            optional_args=[NullColumn("column")],
            aggregate=["count", None, None],
            default_result_type="integer",
        ),
        Function(
            "count_at_least",
            required_args=[NumericColumnNoLookup("column"), NumberRange("threshold", 0, None)],
            aggregate=[
                "countIf",
                [["greaterOrEquals", [ArgValue("column"), ArgValue("threshold")]]],
                None,
            ],
            default_result_type="integer",
        ),
        Function(
            "min",
            required_args=[NumericColumnNoLookup("column")],
            aggregate=["min", ArgValue("column"), None],
            result_type_fn=reflective_result_type(),
            default_result_type="duration",
            redundant_grouping=True,
        ),
        Function(
            "max",
            required_args=[NumericColumnNoLookup("column")],
            aggregate=["max", ArgValue("column"), None],
            result_type_fn=reflective_result_type(),
            default_result_type="duration",
            redundant_grouping=True,
        ),
        Function(
            "avg",
            required_args=[NumericColumnNoLookup("column")],
            aggregate=["avg", ArgValue("column"), None],
            result_type_fn=reflective_result_type(),
            default_result_type="duration",
            redundant_grouping=True,
        ),
        Function(
            "var",
            required_args=[NumericColumnNoLookup("column")],
            aggregate=["varSamp", ArgValue("column"), None],
            default_result_type="number",
            redundant_grouping=True,
        ),
        Function(
            "stddev",
            required_args=[NumericColumnNoLookup("column")],
            aggregate=["stddevSamp", ArgValue("column"), None],
            default_result_type="number",
            redundant_grouping=True,
        ),
        Function(
            "sum",
            required_args=[NumericColumnNoLookup("column")],
            aggregate=["sum", ArgValue("column"), None],
            result_type_fn=reflective_result_type(),
            default_result_type="duration",
        ),
        Function(
            "any",
            required_args=[FieldColumn("column")],
            aggregate=["min", ArgValue("column"), None],
            result_type_fn=reflective_result_type(),
            redundant_grouping=True,
        ),
        # Currently only being used by the baseline PoC
        Function(
            "absolute_delta",
            required_args=[DurationColumnNoLookup("column"), NumberRange("target", 0, None)],
            column=["abs", [["minus", [ArgValue("column"), ArgValue("target")]]], None],
            default_result_type="duration",
        ),
        # These range functions for performance trends, these aren't If functions
        # to avoid allowing arbitrary if statements
        # Not yet supported in Discover, and shouldn't be added to fields.tsx
        Function(
            "percentile_range",
            required_args=[
                NumericColumnNoLookup("column"),
                NumberRange("percentile", 0, 1),
                ConditionArg("condition"),
                DateArg("middle"),
            ],
            aggregate=[
                "quantileIf({percentile:.2f})",
                [
                    ArgValue("column"),
                    # NOTE: This condition is written in this seemingly backwards way
                    # because of how snuba special cases the following syntax
                    # ["a", ["b", ["c", ["d"]]]
                    #
                    # This array is can be interpreted 2 ways
                    # 1. a(b(c(d))) the way snuba interprets it
                    #   - snuba special cases it when it detects an array where the first
                    #     element is a literal, and the second element is an array and
                    #     treats it as a function call rather than 2 separate arguments
                    # 2. a(b, c(d)) the way we want it to be interpreted
                    #
                    # Because of how snuba interprets this expression, it makes it impossible
                    # to specify a function with 2 arguments whose first argument is a literal
                    # and the second argument is an expression.
                    #
                    # Working with this limitation, we have to invert the conditions in
                    # order to express a function whose first argument is an expression while
                    # the second argument is a literal.
                    [ArgValue("condition"), [["toDateTime", [ArgValue("middle")]], "timestamp"]],
                ],
                None,
            ],
            default_result_type="duration",
        ),
        Function(
            "avg_range",
            required_args=[
                NumericColumnNoLookup("column"),
                ConditionArg("condition"),
                DateArg("middle"),
            ],
            aggregate=[
                "avgIf",
                [
                    ArgValue("column"),
                    # see `percentile_range` for why this condition feels backwards
                    [ArgValue("condition"), [["toDateTime", [ArgValue("middle")]], "timestamp"]],
                ],
                None,
            ],
            default_result_type="duration",
        ),
        Function(
            "variance_range",
            required_args=[
                NumericColumnNoLookup("column"),
                ConditionArg("condition"),
                DateArg("middle"),
            ],
            aggregate=[
                "varSampIf",
                [
                    ArgValue("column"),
                    # see `percentile_range` for why this condition feels backwards
                    [ArgValue("condition"), [["toDateTime", [ArgValue("middle")]], "timestamp"]],
                ],
                None,
            ],
            default_result_type="duration",
        ),
        Function(
            "count_range",
            required_args=[ConditionArg("condition"), DateArg("middle")],
            aggregate=[
                "countIf",
                # see `percentile_range` for why this condition feels backwards
                [[ArgValue("condition"), [["toDateTime", [ArgValue("middle")]], "timestamp"]]],
                None,
            ],
            default_result_type="integer",
        ),
        Function(
            "percentage",
            required_args=[FunctionArg("numerator"), FunctionArg("denominator")],
            # Since percentage is only used on aggregates, it needs to be an aggregate and not a column
            # This is because as a column it will be added to the `WHERE` clause instead of the `HAVING` clause
            aggregate=[
                "if(greater({denominator},0),divide({numerator},{denominator}),null)",
                None,
                None,
            ],
            default_result_type="percentage",
        ),
        # Calculate the Welch's t-test value, this is used to help identify which of our trends are significant or not
        Function(
            "t_test",
            required_args=[
                FunctionAliasArg("avg_1"),
                FunctionAliasArg("avg_2"),
                FunctionAliasArg("variance_1"),
                FunctionAliasArg("variance_2"),
                FunctionAliasArg("count_1"),
                FunctionAliasArg("count_2"),
            ],
            aggregate=[
                "divide(minus({avg_1},{avg_2}),sqrt(plus(divide({variance_1},{count_1}),divide({variance_2},{count_2}))))",
                None,
                "t_test",
            ],
            default_result_type="number",
        ),
        Function(
            "minus",
            required_args=[FunctionArg("minuend"), FunctionArg("subtrahend")],
            aggregate=["minus", [ArgValue("minuend"), ArgValue("subtrahend")], None],
            default_result_type="duration",
        ),
        Function(
            "absolute_correlation",
            aggregate=[
                "abs",
                [["corr", [["toUnixTimestamp", ["timestamp"]], "transaction.duration"]]],
                None,
            ],
            default_result_type="number",
        ),
        # Currently only used by trace meta so we can count event types which is why this only accepts strings
        Function(
            "count_if",
            required_args=[
                ColumnNoLookup("column", allowed_columns=["event.type", "http.status_code"]),
                ConditionArg("condition"),
                StringArg("value"),
            ],
            aggregate=[
                "countIf",
                [
                    [
                        ArgValue("condition"),
                        [
                            ArgValue("column"),
                            ArgValue("value"),
                        ],
                    ]
                ],
                None,
            ],
            default_result_type="integer",
        ),
        Function(
            "compare_numeric_aggregate",
            required_args=[
                FunctionAliasArg("aggregate_alias"),
                ConditionArg("condition"),
                NumberRange("value", 0, None),
            ],
            aggregate=[
                # snuba json syntax isn't compatible with this query here
                # this function can't be a column, since we want to use this with aggregates
                "{condition}({aggregate_alias},{value})",
                None,
                None,
            ],
            default_result_type="number",
        ),
        Function(
            "to_other",
            required_args=[
                ColumnNoLookup("column", allowed_columns=["release", "trace.parent_span"]),
                StringArg("value", unquote=True, unescape_quotes=True),
            ],
            optional_args=[
                with_default("that", StringArg("that")),
                with_default("this", StringArg("this")),
            ],
            column=[
                "if",
                [
                    ["equals", [ArgValue("column"), ArgValue("value")]],
                    ArgValue("this"),
                    ArgValue("that"),
                ],
            ],
        ),
    ]
}


# In Performance TPM is used as an alias to EPM
FUNCTION_ALIASES = {
    "tpm": "epm",
    "tps": "eps",
}
for alias, name in FUNCTION_ALIASES.items():
    FUNCTIONS[alias] = FUNCTIONS[name].alias_as(alias)


FUNCTION_ALIAS_PATTERN = re.compile(r"^({}).*".format("|".join(list(FUNCTIONS.keys()))))<|MERGE_RESOLUTION|>--- conflicted
+++ resolved
@@ -391,15 +391,10 @@
     # Both `count_miserable_new` and `user_misery_new` require the project_threshold_config column
     if PROJECT_THRESHOLD_CONFIG_ALIAS not in fields:
         for field in fields[:]:
-<<<<<<< HEAD
-            if (
+            if isinstance(field, str) and (
                 field.startswith("count_miserable_new")
                 or field == "user_misery_new()"
                 or field == "apdex_new()"
-=======
-            if isinstance(field, str) and (
-                field.startswith("count_miserable_new") or field.startswith("user_misery_new")
->>>>>>> 019254c8
             ):
                 fields.append(PROJECT_THRESHOLD_CONFIG_ALIAS)
                 break
