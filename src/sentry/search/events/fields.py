import re
from collections import defaultdict, namedtuple
from copy import deepcopy
from datetime import datetime
<<<<<<< HEAD
from typing import Any, Callable, List, Mapping, Match, Optional, Sequence, Set, Tuple, Union
=======
from typing import Any, Callable, Dict, List, Mapping, Match, Optional, Sequence, Tuple, Union
>>>>>>> 583c44c2

import sentry_sdk
from sentry_relay.consts import SPAN_STATUS_NAME_TO_CODE
from snuba_sdk.aliased_expression import AliasedExpression
from snuba_sdk.column import Column
from snuba_sdk.function import Function
from snuba_sdk.orderby import Direction, OrderBy

from sentry.discover.models import TeamKeyTransaction
from sentry.exceptions import InvalidSearchQuery
from sentry.models import Project, ProjectTeam, ProjectTransactionThreshold
from sentry.models.transaction_threshold import (
    TRANSACTION_METRICS,
    ProjectTransactionThresholdOverride,
)
from sentry.search.events.base import QueryBase
from sentry.search.events.constants import (
    ALIAS_PATTERN,
    ARRAY_FIELDS,
    DEFAULT_PROJECT_THRESHOLD,
    DEFAULT_PROJECT_THRESHOLD_METRIC,
    DURATION_PATTERN,
    ERROR_UNHANDLED_ALIAS,
    FUNCTION_ALIASES,
    FUNCTION_PATTERN,
    ISSUE_ALIAS,
    ISSUE_ID_ALIAS,
    MEASUREMENTS_FRAMES_FROZEN_RATE,
    MEASUREMENTS_FRAMES_SLOW_RATE,
    MEASUREMENTS_STALL_PERCENTAGE,
    PROJECT_ALIAS,
    PROJECT_NAME_ALIAS,
    PROJECT_THRESHOLD_CONFIG_ALIAS,
    PROJECT_THRESHOLD_CONFIG_INDEX_ALIAS,
    PROJECT_THRESHOLD_OVERRIDE_CONFIG_INDEX_ALIAS,
    RESULT_TYPES,
    SEARCH_MAP,
    TAG_KEY_RE,
    TEAM_KEY_TRANSACTION_ALIAS,
    TIMESTAMP_TO_DAY_ALIAS,
    TIMESTAMP_TO_HOUR_ALIAS,
    USER_DISPLAY_ALIAS,
    VALID_FIELD_PATTERN,
)
from sentry.search.events.types import NormalizedArg, ParamsType, SelectType
from sentry.search.utils import InvalidQuery, parse_duration
from sentry.utils.compat import zip
from sentry.utils.numbers import format_grouped_length
from sentry.utils.snuba import (
    SESSIONS_SNUBA_MAP,
    Dataset,
    get_json_type,
    is_duration_measurement,
    is_measurement,
    is_span_op_breakdown,
)

MAX_QUERYABLE_TEAM_KEY_TRANSACTIONS = 500
MAX_QUERYABLE_TRANSACTION_THRESHOLDS = 500

ConditionalFunction = namedtuple("ConditionalFunction", "condition match fallback")
FunctionDetails = namedtuple("FunctionDetails", "field instance arguments")
ResolvedFunction = namedtuple("ResolvedFunction", "details column aggregate")


class InvalidFunctionArgument(Exception):
    pass


class PseudoField:
    def __init__(self, name, alias, expression=None, expression_fn=None, result_type=None):
        self.name = name
        self.alias = alias
        self.expression = expression
        self.expression_fn = expression_fn
        self.result_type = result_type

        self.validate()

    def get_expression(self, params):
        if isinstance(self.expression, (list, tuple)):
            return deepcopy(self.expression)
        elif self.expression_fn is not None:
            return self.expression_fn(params)
        return None

    def get_field(self, params=None):
        expression = self.get_expression(params)
        if expression is not None:
            expression.append(self.alias)
            return expression
        return self.alias

    def validate(self):
        assert self.alias is not None, f"{self.name}: alias is required"
        assert (
            self.expression is None or self.expression_fn is None
        ), f"{self.name}: only one of expression, expression_fn is allowed"


def project_threshold_config_expression(organization_id, project_ids):
    """
    This function returns a column with the threshold and threshold metric
    for each transaction based on project level settings. If no project level
    thresholds are set, the will fallback to the default values. This column
    is used in the new `count_miserable` and `user_misery` aggregates.
    """
    if organization_id is None or project_ids is None:
        raise InvalidSearchQuery("Missing necessary data for project threshold config")

    project_threshold_configs = (
        ProjectTransactionThreshold.objects.filter(
            organization_id=organization_id,
            project_id__in=project_ids,
        )
        .order_by("project_id")
        .values("project_id", "threshold", "metric")
    )

    transaction_threshold_configs = (
        ProjectTransactionThresholdOverride.objects.filter(
            organization_id=organization_id,
            project_id__in=project_ids,
        )
        .order_by("project_id")
        .values("transaction", "project_id", "threshold", "metric")
    )

    num_project_thresholds = project_threshold_configs.count()
    sentry_sdk.set_tag("project_threshold.count", num_project_thresholds)
    sentry_sdk.set_tag(
        "project_threshold.count.grouped",
        format_grouped_length(num_project_thresholds, [10, 100, 250, 500]),
    )

    num_transaction_thresholds = transaction_threshold_configs.count()
    sentry_sdk.set_tag("txn_threshold.count", num_transaction_thresholds)
    sentry_sdk.set_tag(
        "txn_threshold.count.grouped",
        format_grouped_length(num_transaction_thresholds, [10, 100, 250, 500]),
    )

    if num_project_thresholds + num_transaction_thresholds == 0:
        return ["tuple", [f"'{DEFAULT_PROJECT_THRESHOLD_METRIC}'", DEFAULT_PROJECT_THRESHOLD]]
    elif num_project_thresholds + num_transaction_thresholds > MAX_QUERYABLE_TRANSACTION_THRESHOLDS:
        raise InvalidSearchQuery(
            f"Exceeded {MAX_QUERYABLE_TRANSACTION_THRESHOLDS} configured transaction thresholds limit, try with fewer Projects."
        )

    project_threshold_config_index = [
        "indexOf",
        [
            [
                "array",
                [["toUInt64", [config["project_id"]]] for config in project_threshold_configs],
            ],
            "project_id",
        ],
        PROJECT_THRESHOLD_CONFIG_INDEX_ALIAS,
    ]

    project_transaction_override_config_index = [
        "indexOf",
        [
            [
                "array",
                [
                    [
                        "tuple",
                        [
                            ["toUInt64", [config["project_id"]]],
                            "'{}'".format(config["transaction"]),
                        ],
                    ]
                    for config in transaction_threshold_configs
                ],
            ],
            ["tuple", ["project_id", "transaction"]],
        ],
        PROJECT_THRESHOLD_OVERRIDE_CONFIG_INDEX_ALIAS,
    ]

    project_config_query = (
        [
            "if",
            [
                [
                    "equals",
                    [
                        project_threshold_config_index,
                        0,
                    ],
                ],
                ["tuple", [f"'{DEFAULT_PROJECT_THRESHOLD_METRIC}'", DEFAULT_PROJECT_THRESHOLD]],
                [
                    "arrayElement",
                    [
                        [
                            "array",
                            [
                                [
                                    "tuple",
                                    [
                                        "'{}'".format(TRANSACTION_METRICS[config["metric"]]),
                                        config["threshold"],
                                    ],
                                ]
                                for config in project_threshold_configs
                            ],
                        ],
                        project_threshold_config_index,
                    ],
                ],
            ],
        ]
        if project_threshold_configs
        else ["tuple", [f"'{DEFAULT_PROJECT_THRESHOLD_METRIC}'", DEFAULT_PROJECT_THRESHOLD]]
    )

    if transaction_threshold_configs:
        return [
            "if",
            [
                [
                    "equals",
                    [
                        project_transaction_override_config_index,
                        0,
                    ],
                ],
                project_config_query,
                [
                    "arrayElement",
                    [
                        [
                            "array",
                            [
                                [
                                    "tuple",
                                    [
                                        "'{}'".format(TRANSACTION_METRICS[config["metric"]]),
                                        config["threshold"],
                                    ],
                                ]
                                for config in transaction_threshold_configs
                            ],
                        ],
                        project_transaction_override_config_index,
                    ],
                ],
            ],
        ]

    return project_config_query


def team_key_transaction_expression(organization_id, team_ids, project_ids):
    if organization_id is None or team_ids is None or project_ids is None:
        raise TypeError("Team key transactions parameters cannot be None")

    team_key_transactions = (
        TeamKeyTransaction.objects.filter(
            organization_id=organization_id,
            project_team__in=ProjectTeam.objects.filter(
                project_id__in=project_ids, team_id__in=team_ids
            ),
        )
        .order_by("transaction", "project_team__project_id")
        .values("transaction", "project_team__project_id")
        .distinct("transaction", "project_team__project_id")[:MAX_QUERYABLE_TEAM_KEY_TRANSACTIONS]
    )

    count = len(team_key_transactions)

    # NOTE: this raw count is not 100% accurate because if it exceeds
    # `MAX_QUERYABLE_TEAM_KEY_TRANSACTIONS`, it will not be reflected
    sentry_sdk.set_tag("team_key_txns.count", count)
    sentry_sdk.set_tag(
        "team_key_txns.count.grouped", format_grouped_length(count, [10, 100, 250, 500])
    )

    # There are no team key transactions marked, so hard code false into the query.
    if count == 0:
        return ["toInt8", [0]]

    return [
        "in",
        [
            ["tuple", ["project_id", "transaction"]],
            [
                "tuple",
                [
                    [
                        "tuple",
                        [
                            transaction["project_team__project_id"],
                            "'{}'".format(transaction["transaction"]),
                        ],
                    ]
                    for transaction in team_key_transactions
                ],
            ],
        ],
    ]


def normalize_count_if_value(args: Mapping[str, str]) -> Union[float, str, int]:
    """Ensures that the type of the third parameter is compatible with the first
    and cast the value if needed
    eg. duration = numeric_value, and not duration = string_value
    """
    column = args["column"]
    value = args["value"]
    if column == "transaction.duration" or is_measurement(column) or is_span_op_breakdown(column):
        duration_match = DURATION_PATTERN.match(value.strip("'"))
        if duration_match:
            try:
                normalized_value = parse_duration(*duration_match.groups())
            except InvalidQuery as exc:
                raise InvalidSearchQuery(str(exc))
        else:
            try:
                normalized_value = float(value.strip("'"))
            except Exception:
                raise InvalidSearchQuery(f"{value} is not a valid value to compare with {column}")
    elif column == "transaction.status":
        code = SPAN_STATUS_NAME_TO_CODE.get(value.strip("'"))
        if code is None:
            raise InvalidSearchQuery(f"{value} is not a valid value for transaction.status")
        try:
            normalized_value = int(code)
        except Exception:
            raise InvalidSearchQuery(f"{value} is not a valid value for transaction.status")
    # TODO: not supporting field aliases or arrays yet
    elif column in FIELD_ALIASES or column in ARRAY_FIELDS:
        raise InvalidSearchQuery(f"{column} is not supported by count_if")
    else:
        normalized_value = value

    return normalized_value


# When updating this list, also check if the following need to be updated:
# - convert_search_filter_to_snuba_query (otherwise aliased field will be treated as tag)
# - static/app/utils/discover/fields.tsx FIELDS (for discover column list and search box autocomplete)

# TODO: I think I have to support the release stage alias here maybe?
FIELD_ALIASES = {
    field.name: field
    for field in [
        PseudoField("project", "project.id"),
        PseudoField("issue", "issue.id"),
        PseudoField(
            "timestamp.to_hour", "timestamp.to_hour", expression=["toStartOfHour", ["timestamp"]]
        ),
        PseudoField(
            "timestamp.to_day", "timestamp.to_day", expression=["toStartOfDay", ["timestamp"]]
        ),
        PseudoField(ERROR_UNHANDLED_ALIAS, ERROR_UNHANDLED_ALIAS, expression=["notHandled", []]),
        PseudoField(
            USER_DISPLAY_ALIAS,
            USER_DISPLAY_ALIAS,
            expression=["coalesce", ["user.email", "user.username", "user.ip"]],
        ),
        PseudoField(
            PROJECT_THRESHOLD_CONFIG_ALIAS,
            PROJECT_THRESHOLD_CONFIG_ALIAS,
            expression_fn=lambda params: project_threshold_config_expression(
                params.get("organization_id"),
                params.get("project_id"),
            ),
        ),
        # the team key transaction field is intentially not added to the discover/fields list yet
        # because there needs to be some work on the front end to integrate this into discover
        PseudoField(
            TEAM_KEY_TRANSACTION_ALIAS,
            TEAM_KEY_TRANSACTION_ALIAS,
            expression_fn=lambda params: team_key_transaction_expression(
                params.get("organization_id"),
                params.get("team_id"),
                params.get("project_id"),
            ),
            result_type="boolean",
        ),
        PseudoField(
            MEASUREMENTS_FRAMES_SLOW_RATE,
            MEASUREMENTS_FRAMES_SLOW_RATE,
            expression=[
                "if",
                [
                    ["greater", ["measurements.frames_total", 0]],
                    ["divide", ["measurements.frames_slow", "measurements.frames_total"]],
                    None,
                ],
            ],
            result_type="percentage",
        ),
        PseudoField(
            MEASUREMENTS_FRAMES_FROZEN_RATE,
            MEASUREMENTS_FRAMES_FROZEN_RATE,
            expression=[
                "if",
                [
                    ["greater", ["measurements.frames_total", 0]],
                    ["divide", ["measurements.frames_frozen", "measurements.frames_total"]],
                    None,
                ],
            ],
            result_type="percentage",
        ),
        PseudoField(
            MEASUREMENTS_STALL_PERCENTAGE,
            MEASUREMENTS_STALL_PERCENTAGE,
            expression=[
                "if",
                [
                    ["greater", ["transaction.duration", 0]],
                    ["divide", ["measurements.stall_total_time", "transaction.duration"]],
                    None,
                ],
            ],
            result_type="percentage",
        ),
    ]
}


def format_column_arguments(column_args, arguments):
    for i in range(len(column_args)):
        if isinstance(column_args[i], (list, tuple)):
            if isinstance(column_args[i][0], ArgValue):
                column_args[i][0] = arguments[column_args[i][0].arg]
            format_column_arguments(column_args[i][1], arguments)
        elif isinstance(column_args[i], str):
            column_args[i] = column_args[i].format(**arguments)
        elif isinstance(column_args[i], ArgValue):
            column_args[i] = arguments[column_args[i].arg]


def parse_arguments(function: str, columns: str) -> List[str]:
    """
    Some functions take a quoted string for their arguments that may contain commas,
    which requires special handling.
    This function attempts to be identical with the similarly named parse_arguments
    found in static/app/utils/discover/fields.tsx
    """
    if (function != "to_other" and function != "count_if") or len(columns) == 0:
        return [c.strip() for c in columns.split(",") if len(c.strip()) > 0]

    args = []

    quoted = False
    escaped = False

    i, j = 0, 0

    while j < len(columns):
        if i == j and columns[j] == '"':
            # when we see a quote at the beginning of
            # an argument, then this is a quoted string
            quoted = True
        elif i == j and columns[j] == " ":
            # argument has leading spaces, skip over them
            i += 1
        elif quoted and not escaped and columns[j] == "\\":
            # when we see a slash inside a quoted string,
            # the next character is an escape character
            escaped = True
        elif quoted and not escaped and columns[j] == '"':
            # when we see a non-escaped quote while inside
            # of a quoted string, we should end it
            quoted = False
        elif quoted and escaped:
            # when we are inside a quoted string and have
            # begun an escape character, we should end it
            escaped = False
        elif quoted and columns[j] == ",":
            # when we are inside a quoted string and see
            # a comma, it should not be considered an
            # argument separator
            pass
        elif columns[j] == ",":
            # when we see a comma outside of a quoted string
            # it is an argument separator
            args.append(columns[i:j].strip())
            i = j + 1
        j += 1

    if i != j:
        # add in the last argument if any
        args.append(columns[i:].strip())

    return [arg for arg in args if arg]


def format_column_as_key(x):
    if isinstance(x, list):
        return tuple(format_column_as_key(y) for y in x)
    return x


def resolve_field_list(
    fields,
    snuba_filter,
    auto_fields=True,
    auto_aggregations=False,
    functions_acl=None,
    resolved_equations=None,
):
    """
    Expand a list of fields based on aliases and aggregate functions.

    Returns a dist of aggregations, selected_columns, and
    groupby that can be merged into the result of get_snuba_query_args()
    to build a more complete snuba query based on event search conventions.

    Auto aggregates are aggregates that will be automatically added to the
    list of aggregations when they're used in a condition. This is so that
    they can be used in a condition without having to manually add the
    aggregate to a field.
    """
    aggregations = []
    aggregate_fields = defaultdict(set)
    columns = []
    groupby = []
    project_key = ""
    functions = {}

    # If project is requested, we need to map ids to their names since snuba only has ids
    if "project" in fields:
        fields.remove("project")
        project_key = "project"
    # since project.name is more specific, if both are included use project.name instead of project
    if PROJECT_NAME_ALIAS in fields:
        fields.remove(PROJECT_NAME_ALIAS)
        project_key = PROJECT_NAME_ALIAS
    if project_key:
        if "project.id" not in fields:
            fields.append("project.id")

    for field in fields:
        if isinstance(field, str) and field.strip() == "":
            continue
        function = resolve_field(field, snuba_filter.params, functions_acl)
        if function.column is not None and function.column not in columns:
            columns.append(function.column)
            if function.details is not None and isinstance(function.column, (list, tuple)):
                functions[function.column[-1]] = function.details
        elif function.aggregate is not None:
            aggregations.append(function.aggregate)
            if function.details is not None and isinstance(function.aggregate, (list, tuple)):
                functions[function.aggregate[-1]] = function.details
                if function.details.instance.redundant_grouping:
                    aggregate_fields[format_column_as_key(function.aggregate[1])].add(field)

    # Only auto aggregate when there's one other so the group by is not unexpectedly changed
    if auto_aggregations and snuba_filter.having and len(aggregations) > 0:
        for agg in snuba_filter.condition_aggregates:
            if agg not in snuba_filter.aliases:
                function = resolve_field(agg, snuba_filter.params, functions_acl)
                if function.aggregate is not None and function.aggregate not in aggregations:
                    aggregations.append(function.aggregate)
                    if function.details is not None and isinstance(
                        function.aggregate, (list, tuple)
                    ):
                        functions[function.aggregate[-1]] = function.details

                        if function.details.instance.redundant_grouping:
                            aggregate_fields[format_column_as_key(function.aggregate[1])].add(field)

    check_aggregations = (
        snuba_filter.having and len(aggregations) > 0 and snuba_filter.condition_aggregates
    )
    snuba_filter_condition_aggregates = (
        set(snuba_filter.condition_aggregates) if check_aggregations else set()
    )
    for field in set(fields[:]).union(snuba_filter_condition_aggregates):
        if isinstance(field, str) and field in {
            "apdex()",
            "count_miserable(user)",
            "user_misery()",
        }:
            if PROJECT_THRESHOLD_CONFIG_ALIAS not in fields:
                fields.append(PROJECT_THRESHOLD_CONFIG_ALIAS)
                function = resolve_field(
                    PROJECT_THRESHOLD_CONFIG_ALIAS, snuba_filter.params, functions_acl
                )
                columns.append(function.column)
                break

    rollup = snuba_filter.rollup
    if not rollup and auto_fields:
        # Ensure fields we require to build a functioning interface
        # are present. We don't add fields when using a rollup as the additional fields
        # would be aggregated away.
        if not aggregations and "id" not in columns:
            columns.append("id")
        if "id" in columns and "project.id" not in columns:
            columns.append("project.id")
            project_key = PROJECT_NAME_ALIAS

    if project_key:
        # Check to see if there's a condition on project ID already, to avoid unnecessary lookups
        filtered_project_ids = None
        if snuba_filter.conditions:
            for cond in snuba_filter.conditions:
                if cond[0] == "project_id":
                    filtered_project_ids = [cond[2]] if cond[1] == "=" else cond[2]

        project_ids = filtered_project_ids or snuba_filter.filter_keys.get("project_id", [])
        projects = Project.objects.filter(id__in=project_ids).values("slug", "id")
        # Clickhouse gets confused when the column contains a period
        # This is specifically for project.name and should be removed once we can stop supporting it
        if "." in project_key:
            project_key = f"`{project_key}`"
        columns.append(
            [
                "transform",
                [
                    # This is a workaround since having the column by itself currently is being treated as a function
                    ["toString", ["project_id"]],
                    ["array", ["'{}'".format(project["id"]) for project in projects]],
                    ["array", ["'{}'".format(project["slug"]) for project in projects]],
                    # Default case, what to do if a project id without a slug is found
                    "''",
                ],
                project_key,
            ]
        )

    if rollup and columns and not aggregations:
        raise InvalidSearchQuery("You cannot use rollup without an aggregate field.")

    orderby = snuba_filter.orderby
    # Only sort if there are columns. When there are only aggregates there's no need to sort
    if orderby and len(columns) > 0:
        orderby = resolve_orderby(orderby, columns, aggregations, resolved_equations)
    else:
        orderby = None

    # If aggregations are present all columns
    # need to be added to the group by so that the query is valid.
    if aggregations:
        for column in columns:
            is_iterable = isinstance(column, (list, tuple))
            if is_iterable and column[0] == "transform":
                # When there's a project transform, we already group by project_id
                continue
            elif is_iterable and column[2] not in FIELD_ALIASES:
                groupby.append(column[2])
            else:
                column_key = format_column_as_key([column[:2]]) if is_iterable else column
                if column_key in aggregate_fields:
                    conflicting_functions = list(aggregate_fields[column_key])
                    raise InvalidSearchQuery(
                        "A single field cannot be used both inside and outside a function in the same query. To use {field} you must first remove the function(s): {function_msg}".format(
                            field=column[2] if is_iterable else column,
                            function_msg=", ".join(conflicting_functions[:2])
                            + (
                                f" and {len(conflicting_functions) - 2} more."
                                if len(conflicting_functions) > 2
                                else ""
                            ),
                        )
                    )
                groupby.append(column)

    if resolved_equations:
        columns += resolved_equations

    return {
        "selected_columns": columns,
        "aggregations": aggregations,
        "groupby": groupby,
        "orderby": orderby,
        "functions": functions,
    }


def resolve_orderby(orderby, fields, aggregations, equations):
    """
    We accept column names, aggregate functions, and aliases as order by
    values. Aggregates and field aliases need to be resolve/validated.

    TODO(mark) Once we're no longer using the dataset selection function
    should allow all non-tag fields to be used as sort clauses, instead of only
    those that are currently selected.
    """
    orderby = orderby if isinstance(orderby, (list, tuple)) else [orderby]
    if equations is not None:
        equation_aliases = {equation[-1]: equation for equation in equations}
    else:
        equation_aliases = {}
    validated = []
    for column in orderby:
        bare_column = column.lstrip("-")

        if bare_column in fields:
            validated.append(column)
            continue

        if equation_aliases and bare_column in equation_aliases:
            equation = equation_aliases[bare_column]
            prefix = "-" if column.startswith("-") else ""
            # Drop alias because if prefix was included snuba thinks we're shadow aliasing
            validated.append([prefix + equation[0], equation[1]])
            continue

        if is_function(bare_column):
            bare_column = get_function_alias(bare_column)

        found = [agg[2] for agg in aggregations if agg[2] == bare_column]
        if found:
            prefix = "-" if column.startswith("-") else ""
            validated.append(prefix + bare_column)
            continue

        if (
            bare_column in FIELD_ALIASES
            and FIELD_ALIASES[bare_column].alias
            and bare_column != PROJECT_ALIAS
        ):
            prefix = "-" if column.startswith("-") else ""
            validated.append(prefix + FIELD_ALIASES[bare_column].alias)
            continue

        found = [
            col[2]
            for col in fields
            if isinstance(col, (list, tuple)) and col[2].strip("`") == bare_column
        ]
        if found:
            prefix = "-" if column.startswith("-") else ""
            validated.append(prefix + bare_column)

    if len(validated) == len(orderby):
        return validated

    raise InvalidSearchQuery("Cannot order by a field that is not selected.")


def resolve_field(field, params=None, functions_acl=None):
    if not isinstance(field, str):
        raise InvalidSearchQuery("Field names must be strings")

    match = is_function(field)
    if match:
        return resolve_function(field, match, params, functions_acl)

    if field in FIELD_ALIASES:
        special_field = FIELD_ALIASES[field]
        return ResolvedFunction(None, special_field.get_field(params), None)

    tag_match = TAG_KEY_RE.search(field)
    tag_field = tag_match.group("tag") if tag_match else field

    if VALID_FIELD_PATTERN.match(tag_field):
        return ResolvedFunction(None, field, None)
    else:
        raise InvalidSearchQuery(f"Invalid characters in field {field}")


def resolve_function(field, match=None, params=None, functions_acl=False):
    if params is not None and field in params.get("aliases", {}):
        alias = params["aliases"][field]
        return ResolvedFunction(
            FunctionDetails(field, FUNCTIONS["percentage"], []),
            None,
            alias.aggregate,
        )
    function_name, columns, alias = parse_function(field, match)
    function = FUNCTIONS[function_name]
    if not function.is_accessible(functions_acl):
        raise InvalidSearchQuery(f"{function.name}: no access to private function")

    arguments = function.format_as_arguments(field, columns, params)
    details = FunctionDetails(field, function, arguments)

    if function.transform is not None:
        snuba_string = function.transform.format(**arguments)
        if alias is None:
            alias = get_function_alias_with_columns(function.name, columns)
        return ResolvedFunction(
            details,
            None,
            [snuba_string, None, alias],
        )
    elif function.conditional_transform is not None:
        condition, match, fallback = function.conditional_transform
        if alias is None:
            alias = get_function_alias_with_columns(function.name, columns)

        if arguments[condition.arg] is not None:
            snuba_string = match.format(**arguments)
        else:
            snuba_string = fallback.format(**arguments)
        return ResolvedFunction(
            details,
            None,
            [snuba_string, None, alias],
        )

    elif function.aggregate is not None:
        aggregate = deepcopy(function.aggregate)

        aggregate[0] = aggregate[0].format(**arguments)
        if isinstance(aggregate[1], (list, tuple)):
            format_column_arguments(aggregate[1], arguments)
        elif isinstance(aggregate[1], ArgValue):
            arg = aggregate[1].arg
            # The aggregate function has only a single argument
            # however that argument is an expression, so we have
            # to make sure to nest it so it doesn't get treated
            # as a list of arguments by snuba.
            if isinstance(arguments[arg], (list, tuple)):
                aggregate[1] = [arguments[arg]]
            else:
                aggregate[1] = arguments[arg]

        if alias is not None:
            aggregate[2] = alias
        elif aggregate[2] is None:
            aggregate[2] = get_function_alias_with_columns(function.name, columns)

        return ResolvedFunction(details, None, aggregate)
    elif function.column is not None:
        # These can be very nested functions, so we need to iterate through all the layers
        addition = deepcopy(function.column)
        addition[0] = addition[0].format(**arguments)
        if isinstance(addition[1], (list, tuple)):
            format_column_arguments(addition[1], arguments)
        if len(addition) < 3:
            if alias is not None:
                addition.append(alias)
            else:
                addition.append(get_function_alias_with_columns(function.name, columns))
        elif len(addition) == 3:
            if alias is not None:
                addition[2] = alias
            elif addition[2] is None:
                addition[2] = get_function_alias_with_columns(function.name, columns)
            else:
                addition[2] = addition[2].format(**arguments)
        return ResolvedFunction(details, addition, None)


def parse_combinator(function: str) -> Tuple[str, Optional[str]]:
    for combinator in [ArrayCombinator]:
        kind = combinator.kind
        if function.endswith(kind):
            return function[: -len(kind)], kind

    return function, None


def parse_function(field, match=None, err_msg=None):
    if not match:
        match = is_function(field)

    if not match or match.group("function") not in FUNCTIONS:
        if err_msg is None:
            err_msg = f"{field} is not a valid function"
        raise InvalidSearchQuery(err_msg)

    function = match.group("function")

    return (
        function,
        parse_arguments(function, match.group("columns")),
        match.group("alias"),
    )


def is_function(field: str) -> Optional[Match[str]]:
    function_match = FUNCTION_PATTERN.search(field)
    if function_match:
        return function_match

    return None


def get_function_alias(field: str) -> str:
    match = FUNCTION_PATTERN.search(field)
    if match is None:
        return field

    if match.group("alias") is not None:
        return match.group("alias")
    function = match.group("function")
    columns = parse_arguments(function, match.group("columns"))
    return get_function_alias_with_columns(function, columns)


def get_function_alias_with_columns(function_name, columns) -> str:
    columns = re.sub(r"[^\w]", "_", "_".join(str(col) for col in columns))
    return f"{function_name}_{columns}".rstrip("_")


def get_json_meta_type(field_alias, snuba_type, function=None):
    alias_definition = FIELD_ALIASES.get(field_alias)
    if alias_definition and alias_definition.result_type is not None:
        return alias_definition.result_type

    snuba_json = get_json_type(snuba_type)
    if snuba_json != "string":
        if function is not None:
            result_type = function.instance.get_result_type(function.field, function.arguments)
            if result_type is not None:
                return result_type

        function_match = FUNCTION_ALIAS_PATTERN.match(field_alias)
        if function_match:
            function_definition = FUNCTIONS.get(function_match.group(1))
            if function_definition:
                result_type = function_definition.get_result_type()
                if result_type is not None:
                    return result_type

    if (
        "duration" in field_alias
        or is_duration_measurement(field_alias)
        or is_span_op_breakdown(field_alias)
    ):
        return "duration"
    if is_measurement(field_alias):
        return "number"
    if field_alias == "transaction.status":
        return "string"
    return snuba_json


def reflective_result_type(index=0):
    def result_type_fn(function_arguments, parameter_values):
        argument = function_arguments[index]
        value = parameter_values[argument.name]
        return argument.get_type(value)

    return result_type_fn


class Combinator:
    # The kind of combinator this is, to be overridden in the subclasses
    kind: Optional[str] = None

    def validate_argument(self, column: str) -> bool:
        raise NotImplementedError(f"{self.kind} combinator needs to implement `validate_argument`")

    def apply(self, value: Any) -> Any:
        raise NotImplementedError(f"{self.kind} combinator needs to implement `apply`")

    def is_applicable(self, column_name: str) -> bool:
        raise NotImplementedError(f"{self.kind} combinator needs to implement `is_applicable`")


class ArrayCombinator(Combinator):
    kind = "Array"

    def __init__(self, column_name: str, array_columns: Set[str]):
        self.column_name = column_name
        self.array_columns = array_columns

    def validate_argument(self, column: str) -> bool:
        if column in self.array_columns:
            return True

        raise InvalidFunctionArgument(f"{column} is not a valid array column.")

    def is_applicable(self, column_name: str) -> bool:
        return self.column_name == column_name


class SnQLArrayCombinator(ArrayCombinator):
    def apply(self, value: Any) -> Any:
        return Function("arrayJoin", [value])


class ArgValue:
    def __init__(self, arg: str):
        self.arg = arg


class FunctionArg:
    """Parent class to function arguments, including both column references and values"""

    def __init__(self, name: str):
        self.name = name
        self.has_default = False

    def get_default(self, _):
        raise InvalidFunctionArgument(f"{self.name} has no defaults")

    def normalize(
        self, value: str, params: ParamsType, combinator: Optional[Combinator]
    ) -> NormalizedArg:
        return value

    def get_type(self, _):
        raise InvalidFunctionArgument(f"{self.name} has no type defined")


class FunctionAliasArg(FunctionArg):
    def normalize(self, value: str, params: ParamsType, combinator: Optional[Combinator]) -> str:
        if not ALIAS_PATTERN.match(value):
            raise InvalidFunctionArgument(f"{value} is not a valid function alias")
        return value


class StringArg(FunctionArg):
    def __init__(
        self,
        name: str,
        unquote: Optional[bool] = False,
        unescape_quotes: Optional[bool] = False,
        optional_unquote: Optional[bool] = False,
    ):
        """
        :param str name: The name of the function, this refers to the name to invoke.
        :param boolean unquote: Whether to try unquoting the arg or not
        :param boolean unescape_quotes: Whether quotes within the string should be unescaped
        :param boolean optional_unquote: Don't error when unable to unquote
        """
        super().__init__(name)
        self.unquote = unquote
        self.unescape_quotes = unescape_quotes
        self.optional_unquote = optional_unquote

    def normalize(self, value: str, params: ParamsType, combinator: Optional[Combinator]) -> str:
        if self.unquote:
            if len(value) < 2 or value[0] != '"' or value[-1] != '"':
                if not self.optional_unquote:
                    raise InvalidFunctionArgument("string should be quoted")
            else:
                value = value[1:-1]
        if self.unescape_quotes:
            value = re.sub(r'\\"', '"', value)
        return f"'{value}'"


class DateArg(FunctionArg):
    date_format = "%Y-%m-%dT%H:%M:%S"

    def normalize(self, value: str, params: ParamsType, combinator: Optional[Combinator]) -> str:
        try:
            datetime.strptime(value, self.date_format)
        except ValueError:
            raise InvalidFunctionArgument(
                f"{value} is in the wrong format, expected a date like 2020-03-14T15:14:15"
            )
        return f"'{value}'"


class ConditionArg(FunctionArg):
    # List and not a set so the error message order is consistent
    VALID_CONDITIONS = [
        "equals",
        "notEquals",
        "lessOrEquals",
        "greaterOrEquals",
        "less",
        "greater",
    ]

    def normalize(self, value: str, params: ParamsType, combinator: Optional[Combinator]) -> str:
        if value not in self.VALID_CONDITIONS:
            raise InvalidFunctionArgument(
                "{} is not a valid condition, the only supported conditions are: {}".format(
                    value,
                    ",".join(self.VALID_CONDITIONS),
                )
            )

        return value


class NullColumn(FunctionArg):
    """
    Convert the provided column to null so that we
    can drop it. Used to make count() not have a
    required argument that we ignore.
    """

    def __init__(self, name: str):
        super().__init__(name)
        self.has_default = True

    def get_default(self, _) -> None:
        return None

    def normalize(self, value: str, params: ParamsType, combinator: Optional[Combinator]) -> None:
        return None


class NumberRange(FunctionArg):
    def __init__(self, name: str, start: Optional[float], end: Optional[float]):
        super().__init__(name)
        self.start = start
        self.end = end

    def normalize(
        self, value: str, params: ParamsType, combinator: Optional[Combinator]
    ) -> Optional[float]:
        try:
            normalized_value = float(value)
        except ValueError:
            raise InvalidFunctionArgument(f"{value} is not a number")

        if self.start and normalized_value < self.start:
            raise InvalidFunctionArgument(
                f"{normalized_value:g} must be greater than or equal to {self.start:g}"
            )
        elif self.end and normalized_value >= self.end:
            raise InvalidFunctionArgument(f"{normalized_value:g} must be less than {self.end:g}")
        return normalized_value


class NullableNumberRange(NumberRange):
    def __init__(self, name: str, start: Optional[float], end: Optional[float]):
        super().__init__(name, start, end)
        self.has_default = True

    def get_default(self, _) -> None:
        return None

    def normalize(
        self, value: str, params: ParamsType, combinator: Optional[Combinator]
    ) -> Optional[float]:
        if value is None:
            return value
        return super().normalize(value, params, combinator)


class IntervalDefault(NumberRange):
    def __init__(self, name: str, start: Optional[float], end: Optional[float]):
        super().__init__(name, start, end)
        self.has_default = True

    def get_default(self, params: ParamsType) -> int:
        if not params or not params.get("start") or not params.get("end"):
            raise InvalidFunctionArgument("function called without default")
        elif not isinstance(params.get("start"), datetime) or not isinstance(
            params.get("end"), datetime
        ):
            raise InvalidFunctionArgument("function called with invalid default")

        interval = (params["end"] - params["start"]).total_seconds()
        return int(interval)


class ColumnArg(FunctionArg):
    """Parent class to any function argument that should eventually resolve to a
    column
    """

    def __init__(
        self,
        name: str,
        allowed_columns: Optional[Sequence[str]] = None,
        validate_only: Optional[bool] = True,
    ):
        """
        :param name: The name of the function, this refers to the name to invoke.
        :param allowed_columns: Optional list of columns to allowlist, an empty sequence
        or None means allow all columns
        :param validate_only: Run normalize, and raise any errors involved but don't change
        the value in any way and return it as-is
        """
        super().__init__(name)
        # make sure to map the allowed columns to their snuba names
        self.allowed_columns = (
            {SEARCH_MAP.get(col) for col in allowed_columns} if allowed_columns else set()
        )
        # Normalize the value to check if it is valid, but return the value as-is
        self.validate_only = validate_only

    def normalize(self, value: str, params: ParamsType, combinator: Optional[Combinator]) -> str:
        snuba_column = SEARCH_MAP.get(value)
        if len(self.allowed_columns) > 0:
            if (
                value in self.allowed_columns or snuba_column in self.allowed_columns
            ) and snuba_column is not None:
                if self.validate_only:
                    return value
                else:
                    return snuba_column
            else:
                raise InvalidFunctionArgument(f"{value} is not an allowed column")
        if not snuba_column:
            raise InvalidFunctionArgument(f"{value} is not a valid column")

        if self.validate_only:
            return value
        else:
            return snuba_column


class ColumnTagArg(ColumnArg):
    """Validate that the argument is either a column or a valid tag"""

    def normalize(self, value: str, params: ParamsType, combinator: Optional[Combinator]) -> str:
        if TAG_KEY_RE.match(value) or VALID_FIELD_PATTERN.match(value):
            return value
        return super().normalize(value, params, combinator)


class CountColumn(ColumnArg):
    def __init__(self, name: str, **kwargs):
        super().__init__(name, **kwargs)
        self.has_default = True

    def get_default(self, _) -> None:
        return None

    def normalize(self, value: str, params: ParamsType, combinator: Optional[Combinator]) -> str:
        if value is None:
            raise InvalidFunctionArgument("a column is required")

        if value not in FIELD_ALIASES:
            return value

        field = FIELD_ALIASES[value]

        # If the alias has an expression prefer that over the column alias
        # This enables user.display to work in aggregates
        expression = field.get_expression(params)
        if expression is not None:
            return expression
        elif field.alias is not None:
            return field.alias
        return value


class FieldColumn(CountColumn):
    """Allow any field column, of any type"""

    def get_type(self, value: str) -> str:
        if is_duration_measurement(value) or is_span_op_breakdown(value):
            return "duration"
        elif value == "transaction.duration":
            return "duration"
        elif value == "timestamp":
            return "date"
        return "string"


class NumericColumn(ColumnArg):
    measurement_aliases = {
        MEASUREMENTS_FRAMES_SLOW_RATE,
        MEASUREMENTS_FRAMES_FROZEN_RATE,
        MEASUREMENTS_STALL_PERCENTAGE,
    }

    def __init__(self, name: str, allow_array_value: Optional[bool] = False, **kwargs):
        super().__init__(name, **kwargs)
        self.allow_array_value = allow_array_value

    def _normalize(self, value: str) -> str:
        # This method is written in this way so that `get_type` can always call
        # this even in child classes where `normalize` have been overridden.

        snuba_column = SEARCH_MAP.get(value)
        if not snuba_column and is_measurement(value):
            return value
        if not snuba_column and is_span_op_breakdown(value):
            return value
        if not snuba_column:
            raise InvalidFunctionArgument(f"{value} is not a valid column")
        elif snuba_column not in ["time", "timestamp", "duration"]:
            raise InvalidFunctionArgument(f"{value} is not a numeric column")
        return snuba_column

    def normalize(self, value: str, params: ParamsType, combinator: Optional[Combinator]) -> str:
        snuba_column = None

        if combinator is not None and combinator.validate_argument(value):
            snuba_column = value

        # `measurement_value` and `span_op_breakdowns_value` are actually an
        # array of Float64s. But when used in this context, we always want to
        # expand it using `arrayJoin`. The resulting column will be a numeric
        # column of type Float64.
        if self.allow_array_value:
            if value in {"measurements_value", "span_op_breakdowns_value"}:
                snuba_column = value

        if snuba_column is None:
            snuba_column = self._normalize(value)

        if self.validate_only:
            return value
        else:
            return snuba_column

    def get_type(self, value: str) -> str:
        # `measurements.frames_frozen_rate` and `measurements.frames_slow_rate` are aliases
        # to a percentage value, since they are expressions rather than columns, we special
        # case them here
        if isinstance(value, list):
            for name in self.measurement_aliases:
                field = FIELD_ALIASES[name]
                expression = field.get_expression(None)
                if expression == value:
                    return field.result_type
        snuba_column = self._normalize(value)
        if is_duration_measurement(snuba_column) or is_span_op_breakdown(snuba_column):
            return "duration"
        elif snuba_column == "duration":
            return "duration"
        elif snuba_column == "timestamp":
            return "date"
        return "number"


class DurationColumn(ColumnArg):
    def normalize(self, value: str, params: ParamsType, combinator: Optional[Combinator]) -> str:
        snuba_column = SEARCH_MAP.get(value)
        if not snuba_column and is_duration_measurement(value):
            return value
        if not snuba_column and is_span_op_breakdown(value):
            return value
        if not snuba_column:
            raise InvalidFunctionArgument(f"{value} is not a valid column")
        elif snuba_column != "duration":
            raise InvalidFunctionArgument(f"{value} is not a duration column")

        if self.validate_only:
            return value
        else:
            return snuba_column


class StringArrayColumn(ColumnArg):
    def normalize(self, value: str, params: ParamsType, combinator: Optional[Combinator]) -> str:
        if value in ["tags.key", "tags.value", "measurements_key", "span_op_breakdowns_key"]:
            return value
        raise InvalidFunctionArgument(f"{value} is not a valid string array column")


class SessionColumnArg(ColumnArg):
    # XXX(ahmed): hack to get this to work with crash rate alerts over the sessions dataset until
    # we deprecate the logic that is tightly coupled with the events dataset. At which point,
    # we will just rely on dataset specific logic and refactor this class out
    def normalize(self, value: str, params: ParamsType, combinator: Optional[Combinator]) -> str:
        if value in SESSIONS_SNUBA_MAP:
            return value
        raise InvalidFunctionArgument(f"{value} is not a valid sessions dataset column")


def with_default(default, argument):
    argument.has_default = True
    argument.get_default = lambda *_: default
    return argument


# TODO(snql-migration): Remove these Arg classes in favour for their
# non SnQL specific types
class SnQLStringArg(StringArg):
    def normalize(self, value: str, params: ParamsType, combinator: Optional[Combinator]) -> str:
        value = super().normalize(value, params, combinator)
        # SnQL interprets string types as string, so strip the
        # quotes added in StringArg.normalize.
        return value[1:-1]


class SnQLDateArg(DateArg):
    def normalize(self, value: str, params: ParamsType, combinator: Optional[Combinator]) -> str:
        value = super().normalize(value, params, combinator)
        # SnQL interprets string types as string, so strip the
        # quotes added in StringArg.normalize.
        return value[1:-1]


class DiscoverFunction:
    def __init__(
        self,
        name,
        required_args=None,
        optional_args=None,
        calculated_args=None,
        column=None,
        aggregate=None,
        transform=None,
        conditional_transform=None,
        result_type_fn=None,
        default_result_type=None,
        redundant_grouping=False,
        combinators=None,
        private=False,
    ):
        """
        Specifies a function interface that must be followed when defining new functions

        :param str name: The name of the function, this refers to the name to invoke.
        :param list[FunctionArg] required_args: The list of required arguments to the function.
            If any of these arguments are not specified, an error will be raised.
        :param list[FunctionArg] optional_args: The list of optional arguments to the function.
            If any of these arguments are not specified, they will be filled using their default value.
        :param list[obj] calculated_args: The list of calculated arguments to the function.
            These arguments will be computed based on the list of specified arguments.
        :param [str, [any], str or None] column: The column to be passed to snuba once formatted.
            The arguments will be filled into the column where needed. This must not be an aggregate.
        :param [str, [any], str or None] aggregate: The aggregate to be passed to snuba once formatted.
            The arguments will be filled into the aggregate where needed. This must be an aggregate.
        :param str transform: NOTE: Use aggregate over transform whenever possible.
            An aggregate string to be passed to snuba once formatted. The arguments
            will be filled into the string using `.format(...)`.
        :param ConditionalFunction conditional_transform: Tuple of the condition to be evaluated, the
            transform string if the condition is met and the transform string if the condition
            is not met.
        :param str result_type_fn: A function to call with in order to determine the result type.
            This function will be passed the list of argument classes and argument values. This should
            be tried first as the source of truth if available.
        :param str default_result_type: The default resulting type of this function. Must be a type
            defined by RESULTS_TYPES.
        :param bool redundant_grouping: This function will result in redundant grouping if its column
            is included as a field as well.
        :param list[Combinator] combinators: This is a list of combinators supported by this function.
        :param bool private: Whether or not this function should be disabled for general use.
        """

        self.name = name
        self.required_args = [] if required_args is None else required_args
        self.optional_args = [] if optional_args is None else optional_args
        self.calculated_args = [] if calculated_args is None else calculated_args
        self.column = column
        self.aggregate = aggregate
        self.transform = transform
        self.conditional_transform = conditional_transform
        self.result_type_fn = result_type_fn
        self.default_result_type = default_result_type
        self.redundant_grouping = redundant_grouping
        self.combinators = combinators
        self.private = private

        self.validate()

    @property
    def required_args_count(self):
        return len(self.required_args)

    @property
    def optional_args_count(self):
        return len(self.optional_args)

    @property
    def total_args_count(self):
        return self.required_args_count + self.optional_args_count

    @property
    def args(self):
        return self.required_args + self.optional_args

    def alias_as(self, name):
        """Create a copy of this function to be used as an alias"""
        alias = deepcopy(self)
        alias.name = name
        return alias

    def add_default_arguments(
        self, field: str, columns: List[str], params: ParamsType
    ) -> List[str]:
        # make sure to validate the argument count first to
        # ensure the right number of arguments have been passed
        self.validate_argument_count(field, columns)

        columns = [column for column in columns]

        # use default values to populate optional arguments if any
        for argument in self.args[len(columns) :]:
            try:
                default = argument.get_default(params)
            except InvalidFunctionArgument as e:
                raise InvalidSearchQuery(f"{field}: invalid arguments: {e}")

            # Hacky, but we expect column arguments to be strings so easiest to convert it back
            columns.append(str(default) if default else default)

        return columns

    def format_as_arguments(
        self,
        field: str,
        columns: List[str],
        params: ParamsType,
        combinator: Optional[Combinator] = None,
    ) -> Mapping[str, NormalizedArg]:
        columns = self.add_default_arguments(field, columns, params)

        arguments = {}

        # normalize the arguments before putting them in a dict
        for argument, column in zip(self.args, columns):
            try:
                normalized_value = argument.normalize(column, params, combinator)
                if not isinstance(self, SnQLFunction) and isinstance(argument, NumericColumn):
                    if normalized_value in argument.measurement_aliases:
                        field = FIELD_ALIASES[normalized_value]
                        normalized_value = field.get_expression(params)
                    elif normalized_value in {"measurements_value", "span_op_breakdowns_value"}:
                        normalized_value = ["arrayJoin", [normalized_value]]
                arguments[argument.name] = normalized_value
            except InvalidFunctionArgument as e:
                raise InvalidSearchQuery(f"{field}: {argument.name} argument invalid: {e}")

        # populate any computed args
        for calculation in self.calculated_args:
            arguments[calculation["name"]] = calculation["fn"](arguments)

        return arguments

    def get_result_type(self, field=None, arguments=None):
        if field is None or arguments is None or self.result_type_fn is None:
            return self.default_result_type

        result_type = self.result_type_fn(self.args, arguments)
        if result_type is None:
            return self.default_result_type

        self.validate_result_type(result_type)
        return result_type

    def validate(self):
        # assert that all optional args have defaults available
        for i, arg in enumerate(self.optional_args):
            assert (
                arg.has_default
            ), f"{self.name}: optional argument at index {i} does not have default"

        # assert that the function has only one of the following specified
        # `column`, `aggregate`, or `transform`
        assert (
            sum(
                [
                    self.column is not None,
                    self.aggregate is not None,
                    self.transform is not None,
                    self.conditional_transform is not None,
                ]
            )
            == 1
        ), f"{self.name}: only one of column, aggregate, or transform is allowed"

        # assert that no duplicate argument names are used
        names = set()
        for arg in self.args:
            assert (
                arg.name not in names
            ), f"{self.name}: argument {arg.name} specified more than once"
            names.add(arg.name)

        for calculation in self.calculated_args:
            assert (
                calculation["name"] not in names
            ), "{}: argument {} specified more than once".format(self.name, calculation["name"])
            names.add(calculation["name"])

        self.validate_result_type(self.default_result_type)

    def validate_argument_count(self, field: str, arguments: List[str]) -> None:
        """
        Validate the number of required arguments the function defines against
        provided arguments. Raise an exception if there is a mismatch in the
        number of arguments. Do not return any values.

        There are 4 cases:
            1. provided # of arguments != required # of arguments AND provided # of arguments != total # of arguments (bad, raise an error)
            2. provided # of arguments < required # of arguments (bad, raise an error)
            3. provided # of arguments > total # of arguments (bad, raise an error)
            4. required # of arguments <= provided # of arguments <= total # of arguments (good, pass the validation)
        """
        args_count = len(arguments)
        total_args_count = self.total_args_count
        if args_count != total_args_count:
            required_args_count = self.required_args_count
            if required_args_count == total_args_count:
                raise InvalidSearchQuery(f"{field}: expected {total_args_count:g} argument(s)")
            elif args_count < required_args_count:
                raise InvalidSearchQuery(
                    f"{field}: expected at least {required_args_count:g} argument(s)"
                )
            elif args_count > total_args_count:
                raise InvalidSearchQuery(
                    f"{field}: expected at most {total_args_count:g} argument(s)"
                )

    def validate_result_type(self, result_type):
        assert (
            result_type is None or result_type in RESULT_TYPES
        ), f"{self.name}: result type {result_type} not one of {list(RESULT_TYPES)}"

    def is_accessible(
        self,
        acl: Optional[List[str]] = None,
        combinator: Optional[str] = None,
    ) -> bool:
        # Combinator support is private by default.
        if not self.private and combinator is None:
            return True
        elif not acl:
            return False
        name = self.name if combinator is None else f"{self.name}{combinator}"
        return name in acl

    def find_combinator(self, kind: Optional[str]) -> Optional[Combinator]:
        if kind is None or self.combinators is None:
            return None

        for combinator in self.combinators:
            if combinator.kind == kind:
                return combinator

        return None


# When updating this list, also check if the following need to be updated:
# - convert_search_filter_to_snuba_query
# - static/app/utils/discover/fields.tsx FIELDS (for discover column list and search box autocomplete)
FUNCTIONS = {
    function.name: function
    for function in [
        DiscoverFunction(
            "percentile",
            required_args=[NumericColumn("column"), NumberRange("percentile", 0, 1)],
            aggregate=["quantile({percentile:g})", ArgValue("column"), None],
            result_type_fn=reflective_result_type(),
            default_result_type="duration",
            redundant_grouping=True,
        ),
        DiscoverFunction(
            "p50",
            optional_args=[with_default("transaction.duration", NumericColumn("column"))],
            aggregate=["quantile(0.5)", ArgValue("column"), None],
            result_type_fn=reflective_result_type(),
            default_result_type="duration",
            redundant_grouping=True,
        ),
        DiscoverFunction(
            "p75",
            optional_args=[with_default("transaction.duration", NumericColumn("column"))],
            aggregate=["quantile(0.75)", ArgValue("column"), None],
            result_type_fn=reflective_result_type(),
            default_result_type="duration",
            redundant_grouping=True,
        ),
        DiscoverFunction(
            "p95",
            optional_args=[with_default("transaction.duration", NumericColumn("column"))],
            aggregate=["quantile(0.95)", ArgValue("column"), None],
            result_type_fn=reflective_result_type(),
            default_result_type="duration",
            redundant_grouping=True,
        ),
        DiscoverFunction(
            "p99",
            optional_args=[with_default("transaction.duration", NumericColumn("column"))],
            aggregate=["quantile(0.99)", ArgValue("column"), None],
            result_type_fn=reflective_result_type(),
            default_result_type="duration",
            redundant_grouping=True,
        ),
        DiscoverFunction(
            "p100",
            optional_args=[with_default("transaction.duration", NumericColumn("column"))],
            aggregate=["max", ArgValue("column"), None],
            result_type_fn=reflective_result_type(),
            default_result_type="duration",
            redundant_grouping=True,
        ),
        DiscoverFunction(
            "eps",
            optional_args=[IntervalDefault("interval", 1, None)],
            transform="divide(count(), {interval:g})",
            default_result_type="number",
        ),
        DiscoverFunction(
            "epm",
            optional_args=[IntervalDefault("interval", 1, None)],
            transform="divide(count(), divide({interval:g}, 60))",
            default_result_type="number",
        ),
        DiscoverFunction(
            "last_seen",
            aggregate=["max", "timestamp", "last_seen"],
            default_result_type="date",
            redundant_grouping=True,
        ),
        DiscoverFunction(
            "latest_event",
            aggregate=["argMax", ["id", "timestamp"], "latest_event"],
            default_result_type="string",
        ),
        DiscoverFunction(
            "apdex",
            optional_args=[NullableNumberRange("satisfaction", 0, None)],
            conditional_transform=ConditionalFunction(
                ArgValue("satisfaction"),
                "apdex(duration, {satisfaction:g})",
                """
                apdex(
                    multiIf(
                        equals(
                            tupleElement(project_threshold_config, 1),
                            'lcp'
                        ),
                        if(
                            has(measurements.key, 'lcp'),
                            arrayElement(measurements.value, indexOf(measurements.key, 'lcp')),
                            NULL
                        ),
                        duration
                    ),
                    tupleElement(project_threshold_config, 2)
                )
            """.replace(
                    "\n", ""
                ).replace(
                    " ", ""
                ),
            ),
            default_result_type="number",
        ),
        DiscoverFunction(
            "count_miserable",
            required_args=[CountColumn("column")],
            optional_args=[NullableNumberRange("satisfaction", 0, None)],
            calculated_args=[
                {
                    "name": "tolerated",
                    "fn": lambda args: args["satisfaction"] * 4.0
                    if args["satisfaction"] is not None
                    else None,
                }
            ],
            conditional_transform=ConditionalFunction(
                ArgValue("satisfaction"),
                "uniqIf(user, greater(duration, {tolerated:g}))",
                """
                uniqIf(user, greater(
                    multiIf(
                        equals(tupleElement(project_threshold_config, 1), 'lcp'),
                        if(has(measurements.key, 'lcp'), arrayElement(measurements.value, indexOf(measurements.key, 'lcp')), NULL),
                        duration
                    ),
                    multiply(tupleElement(project_threshold_config, 2), 4)
                ))
                """.replace(
                    "\n", ""
                ).replace(
                    " ", ""
                ),
            ),
            default_result_type="number",
        ),
        DiscoverFunction(
            "user_misery",
            # To correct for sensitivity to low counts, User Misery is modeled as a Beta Distribution Function.
            # With prior expectations, we have picked the expected mean user misery to be 0.05 and variance
            # to be 0.0004. This allows us to calculate the alpha (5.8875) and beta (111.8625) parameters,
            # with the user misery being adjusted for each fast/slow unique transaction. See:
            # https://stats.stackexchange.com/questions/47771/what-is-the-intuition-behind-beta-distribution
            # for an intuitive explanation of the Beta Distribution Function.
            optional_args=[
                NullableNumberRange("satisfaction", 0, None),
                with_default(5.8875, NumberRange("alpha", 0, None)),
                with_default(111.8625, NumberRange("beta", 0, None)),
            ],
            calculated_args=[
                {
                    "name": "tolerated",
                    "fn": lambda args: args["satisfaction"] * 4.0
                    if args["satisfaction"] is not None
                    else None,
                },
                {"name": "parameter_sum", "fn": lambda args: args["alpha"] + args["beta"]},
            ],
            conditional_transform=ConditionalFunction(
                ArgValue("satisfaction"),
                "ifNull(divide(plus(uniqIf(user, greater(duration, {tolerated:g})), {alpha}), plus(uniq(user), {parameter_sum})), 0)",
                """
                ifNull(
                    divide(
                        plus(
                            uniqIf(user, greater(
                                multiIf(
                                    equals(tupleElement(project_threshold_config, 1), 'lcp'),
                                    if(has(measurements.key, 'lcp'), arrayElement(measurements.value, indexOf(measurements.key, 'lcp')), NULL),
                                    duration
                                ),
                                multiply(tupleElement(project_threshold_config, 2), 4)
                            )),
                            {alpha}
                        ),
                        plus(uniq(user), {parameter_sum})
                    ),
                0)
            """.replace(
                    " ", ""
                ).replace(
                    "\n", ""
                ),
            ),
            default_result_type="number",
        ),
        DiscoverFunction(
            "failure_rate", transform="failure_rate()", default_result_type="percentage"
        ),
        DiscoverFunction(
            "failure_count",
            aggregate=[
                "countIf",
                [
                    [
                        "not",
                        [
                            [
                                "has",
                                [
                                    [
                                        "array",
                                        [
                                            SPAN_STATUS_NAME_TO_CODE[name]
                                            for name in ["ok", "cancelled", "unknown"]
                                        ],
                                    ],
                                    "transaction.status",
                                ],
                            ],
                        ],
                    ],
                ],
                None,
            ],
            default_result_type="integer",
        ),
        DiscoverFunction(
            "array_join",
            required_args=[StringArrayColumn("column")],
            column=["arrayJoin", [ArgValue("column")], None],
            default_result_type="string",
            private=True,
        ),
        DiscoverFunction(
            "histogram",
            required_args=[
                NumericColumn("column", allow_array_value=True),
                # the bucket_size and start_offset should already be adjusted
                # using the multiplier before it is passed here
                NumberRange("bucket_size", 0, None),
                NumberRange("start_offset", 0, None),
                NumberRange("multiplier", 1, None),
            ],
            # floor((x * multiplier - start_offset) / bucket_size) * bucket_size + start_offset
            column=[
                "plus",
                [
                    [
                        "multiply",
                        [
                            [
                                "floor",
                                [
                                    [
                                        "divide",
                                        [
                                            [
                                                "minus",
                                                [
                                                    [
                                                        "multiply",
                                                        [
                                                            ArgValue("column"),
                                                            ArgValue("multiplier"),
                                                        ],
                                                    ],
                                                    ArgValue("start_offset"),
                                                ],
                                            ],
                                            ArgValue("bucket_size"),
                                        ],
                                    ],
                                ],
                            ],
                            ArgValue("bucket_size"),
                        ],
                    ],
                    ArgValue("start_offset"),
                ],
                None,
            ],
            default_result_type="number",
            private=True,
        ),
        DiscoverFunction(
            "count_unique",
            optional_args=[CountColumn("column")],
            aggregate=["uniq", ArgValue("column"), None],
            default_result_type="integer",
        ),
        DiscoverFunction(
            "count",
            optional_args=[NullColumn("column")],
            aggregate=["count", None, None],
            default_result_type="integer",
        ),
        DiscoverFunction(
            "count_at_least",
            required_args=[NumericColumn("column"), NumberRange("threshold", 0, None)],
            aggregate=[
                "countIf",
                [["greaterOrEquals", [ArgValue("column"), ArgValue("threshold")]]],
                None,
            ],
            default_result_type="integer",
        ),
        DiscoverFunction(
            "min",
            required_args=[NumericColumn("column")],
            aggregate=["min", ArgValue("column"), None],
            result_type_fn=reflective_result_type(),
            default_result_type="duration",
            redundant_grouping=True,
        ),
        DiscoverFunction(
            "max",
            required_args=[NumericColumn("column")],
            aggregate=["max", ArgValue("column"), None],
            result_type_fn=reflective_result_type(),
            default_result_type="duration",
            redundant_grouping=True,
        ),
        DiscoverFunction(
            "avg",
            required_args=[NumericColumn("column")],
            aggregate=["avg", ArgValue("column"), None],
            result_type_fn=reflective_result_type(),
            default_result_type="duration",
            redundant_grouping=True,
        ),
        DiscoverFunction(
            "var",
            required_args=[NumericColumn("column")],
            aggregate=["varSamp", ArgValue("column"), None],
            default_result_type="number",
            redundant_grouping=True,
        ),
        DiscoverFunction(
            "stddev",
            required_args=[NumericColumn("column")],
            aggregate=["stddevSamp", ArgValue("column"), None],
            default_result_type="number",
            redundant_grouping=True,
        ),
        DiscoverFunction(
            "cov",
            required_args=[NumericColumn("column1"), NumericColumn("column2")],
            aggregate=["covarSamp", [ArgValue("column1"), ArgValue("column2")], None],
            default_result_type="number",
            redundant_grouping=True,
        ),
        DiscoverFunction(
            "corr",
            required_args=[NumericColumn("column1"), NumericColumn("column2")],
            aggregate=["corr", [ArgValue("column1"), ArgValue("column2")], None],
            default_result_type="number",
            redundant_grouping=True,
        ),
        DiscoverFunction(
            "sum",
            required_args=[NumericColumn("column")],
            aggregate=["sum", ArgValue("column"), None],
            result_type_fn=reflective_result_type(),
            default_result_type="duration",
        ),
        DiscoverFunction(
            "any",
            required_args=[FieldColumn("column")],
            aggregate=["min", ArgValue("column"), None],
            result_type_fn=reflective_result_type(),
            redundant_grouping=True,
        ),
        # Currently only being used by the baseline PoC
        DiscoverFunction(
            "absolute_delta",
            required_args=[DurationColumn("column"), NumberRange("target", 0, None)],
            column=["abs", [["minus", [ArgValue("column"), ArgValue("target")]]], None],
            default_result_type="duration",
        ),
        # These range functions for performance trends, these aren't If functions
        # to avoid allowing arbitrary if statements
        # Not yet supported in Discover, and shouldn't be added to fields.tsx
        DiscoverFunction(
            "percentile_range",
            required_args=[
                NumericColumn("column"),
                NumberRange("percentile", 0, 1),
                ConditionArg("condition"),
                DateArg("middle"),
            ],
            aggregate=[
                "quantileIf({percentile:.2f})",
                [
                    ArgValue("column"),
                    # NOTE: This condition is written in this seemingly backwards way
                    # because of how snuba special cases the following syntax
                    # ["a", ["b", ["c", ["d"]]]
                    #
                    # This array is can be interpreted 2 ways
                    # 1. a(b(c(d))) the way snuba interprets it
                    #   - snuba special cases it when it detects an array where the first
                    #     element is a literal, and the second element is an array and
                    #     treats it as a function call rather than 2 separate arguments
                    # 2. a(b, c(d)) the way we want it to be interpreted
                    #
                    # Because of how snuba interprets this expression, it makes it impossible
                    # to specify a function with 2 arguments whose first argument is a literal
                    # and the second argument is an expression.
                    #
                    # Working with this limitation, we have to invert the conditions in
                    # order to express a function whose first argument is an expression while
                    # the second argument is a literal.
                    [ArgValue("condition"), [["toDateTime", [ArgValue("middle")]], "timestamp"]],
                ],
                None,
            ],
            default_result_type="duration",
        ),
        DiscoverFunction(
            "avg_range",
            required_args=[
                NumericColumn("column"),
                ConditionArg("condition"),
                DateArg("middle"),
            ],
            aggregate=[
                "avgIf",
                [
                    ArgValue("column"),
                    # see `percentile_range` for why this condition feels backwards
                    [ArgValue("condition"), [["toDateTime", [ArgValue("middle")]], "timestamp"]],
                ],
                None,
            ],
            default_result_type="duration",
        ),
        DiscoverFunction(
            "variance_range",
            required_args=[
                NumericColumn("column"),
                ConditionArg("condition"),
                DateArg("middle"),
            ],
            aggregate=[
                "varSampIf",
                [
                    ArgValue("column"),
                    # see `percentile_range` for why this condition feels backwards
                    [ArgValue("condition"), [["toDateTime", [ArgValue("middle")]], "timestamp"]],
                ],
                None,
            ],
            default_result_type="duration",
        ),
        DiscoverFunction(
            "count_range",
            required_args=[ConditionArg("condition"), DateArg("middle")],
            aggregate=[
                "countIf",
                # see `percentile_range` for why this condition feels backwards
                [[ArgValue("condition"), [["toDateTime", [ArgValue("middle")]], "timestamp"]]],
                None,
            ],
            default_result_type="integer",
        ),
        DiscoverFunction(
            "percentage",
            required_args=[FunctionArg("numerator"), FunctionArg("denominator")],
            # Since percentage is only used on aggregates, it needs to be an aggregate and not a column
            # This is because as a column it will be added to the `WHERE` clause instead of the `HAVING` clause
            aggregate=[
                "if(greater({denominator},0),divide({numerator},{denominator}),null)",
                None,
                None,
            ],
            default_result_type="percentage",
        ),
        # Calculate the Welch's t-test value, this is used to help identify which of our trends are significant or not
        DiscoverFunction(
            "t_test",
            required_args=[
                FunctionAliasArg("avg_1"),
                FunctionAliasArg("avg_2"),
                FunctionAliasArg("variance_1"),
                FunctionAliasArg("variance_2"),
                FunctionAliasArg("count_1"),
                FunctionAliasArg("count_2"),
            ],
            aggregate=[
                "divide(minus({avg_1},{avg_2}),sqrt(plus(divide({variance_1},{count_1}),divide({variance_2},{count_2}))))",
                None,
                "t_test",
            ],
            default_result_type="number",
        ),
        DiscoverFunction(
            "minus",
            required_args=[FunctionArg("minuend"), FunctionArg("subtrahend")],
            aggregate=["minus", [ArgValue("minuend"), ArgValue("subtrahend")], None],
            default_result_type="duration",
        ),
        DiscoverFunction(
            "absolute_correlation",
            aggregate=[
                "abs",
                [["corr", [["toUnixTimestamp", ["timestamp"]], "transaction.duration"]]],
                None,
            ],
            default_result_type="number",
        ),
        # The calculated arg will cast the string value according to the value in the column
        DiscoverFunction(
            "count_if",
            required_args=[
                # This is a FunctionArg cause the column can be a tag as well
                FunctionArg("column"),
                ConditionArg("condition"),
                StringArg("value", unquote=True, unescape_quotes=True, optional_unquote=True),
            ],
            calculated_args=[
                {
                    "name": "typed_value",
                    "fn": normalize_count_if_value,
                }
            ],
            aggregate=[
                "countIf",
                [
                    [
                        ArgValue("condition"),
                        [
                            ArgValue("column"),
                            ArgValue("typed_value"),
                        ],
                    ]
                ],
                None,
            ],
            default_result_type="integer",
        ),
        DiscoverFunction(
            "compare_numeric_aggregate",
            required_args=[
                FunctionAliasArg("aggregate_alias"),
                ConditionArg("condition"),
                NumberRange("value", 0, None),
            ],
            aggregate=[
                # snuba json syntax isn't compatible with this query here
                # this function can't be a column, since we want to use this with aggregates
                "{condition}({aggregate_alias},{value})",
                None,
                None,
            ],
            default_result_type="number",
        ),
        DiscoverFunction(
            "to_other",
            required_args=[
                ColumnArg("column", allowed_columns=["release", "trace.parent_span"]),
                StringArg("value", unquote=True, unescape_quotes=True),
            ],
            optional_args=[
                with_default("that", StringArg("that")),
                with_default("this", StringArg("this")),
            ],
            column=[
                "if",
                [
                    ["equals", [ArgValue("column"), ArgValue("value")]],
                    ArgValue("this"),
                    ArgValue("that"),
                ],
            ],
        ),
        DiscoverFunction(
            "identity",
            required_args=[SessionColumnArg("column")],
            aggregate=["identity", ArgValue("column"), None],
            private=True,
        ),
    ]
}

for alias, name in FUNCTION_ALIASES.items():
    FUNCTIONS[alias] = FUNCTIONS[name].alias_as(alias)


FUNCTION_ALIAS_PATTERN = re.compile(r"^({}).*".format("|".join(list(FUNCTIONS.keys()))))


def normalize_percentile_alias(args: Mapping[str, str]) -> str:
    # The compare_numeric_aggregate SnQL function accepts a percentile
    # alias which is resolved to the percentile function call here
    # to maintain backward compatibility with the legacy compare_numeric_aggregate
    # function signature. This function only accepts percentile
    # aliases.
    aggregate_alias = args["aggregate_alias"]
    match = re.match(r"(p\d{2,3})_(\w+)", aggregate_alias)

    if not match:
        raise InvalidFunctionArgument("Aggregate alias must be a percentile function.")

    # Translating an arg of the pattern `measurements_lcp`
    # to `measurements.lcp`.
    aggregate_arg = ".".join(match.group(2).split("_"))

    return f"{match.group(1)}({aggregate_arg})"


class SnQLFunction(DiscoverFunction):
    def __init__(self, *args, **kwargs):
        self.snql_aggregate = kwargs.pop("snql_aggregate", None)
        self.snql_column = kwargs.pop("snql_column", None)
        super().__init__(*args, **kwargs)

    def validate(self):
        # assert that all optional args have defaults available
        for i, arg in enumerate(self.optional_args):
            assert (
                arg.has_default
            ), f"{self.name}: optional argument at index {i} does not have default"

        assert sum([self.snql_aggregate is not None, self.snql_column is not None]) == 1

        # assert that no duplicate argument names are used
        names = set()
        for arg in self.args:
            assert (
                arg.name not in names
            ), f"{self.name}: argument {arg.name} specified more than once"
            names.add(arg.name)

        self.validate_result_type(self.default_result_type)


class QueryFields(QueryBase):
    """Field logic for a snql query"""

    def __init__(
        self, dataset: Dataset, params: ParamsType, functions_acl: Optional[List[str]] = None
    ):
        super().__init__(dataset, params, functions_acl)

        self.function_alias_map: Dict[str, FunctionDetails] = {}
        self.field_alias_converter: Mapping[str, Callable[[str], SelectType]] = {
            # NOTE: `ISSUE_ALIAS` simply maps to the id, meaning that post processing
            # is required to insert the true issue short id into the response.
            ISSUE_ALIAS: self._resolve_issue_id_alias,
            ISSUE_ID_ALIAS: self._resolve_issue_id_alias,
            PROJECT_ALIAS: self._resolve_project_slug_alias,
            PROJECT_NAME_ALIAS: self._resolve_project_slug_alias,
            TIMESTAMP_TO_HOUR_ALIAS: self._resolve_timestamp_to_hour_alias,
            TIMESTAMP_TO_DAY_ALIAS: self._resolve_timestamp_to_day_alias,
            USER_DISPLAY_ALIAS: self._resolve_user_display_alias,
            PROJECT_THRESHOLD_CONFIG_ALIAS: self._resolve_project_threshold_config,
            ERROR_UNHANDLED_ALIAS: self._resolve_error_unhandled_alias,
            TEAM_KEY_TRANSACTION_ALIAS: self._resolve_team_key_transaction_alias,
            MEASUREMENTS_FRAMES_SLOW_RATE: self._resolve_measurements_frames_slow_rate,
            MEASUREMENTS_FRAMES_FROZEN_RATE: self._resolve_measurements_frames_frozen_rate,
            MEASUREMENTS_STALL_PERCENTAGE: self._resolve_measurements_stall_percentage,
        }

        self.function_converter: Mapping[str, SnQLFunction] = {
            function.name: function
            for function in [
                SnQLFunction(
                    "failure_count",
                    snql_aggregate=lambda _, alias: Function(
                        "countIf",
                        [
                            Function(
                                "notIn",
                                [
                                    self.column("transaction.status"),
                                    (
                                        SPAN_STATUS_NAME_TO_CODE["ok"],
                                        SPAN_STATUS_NAME_TO_CODE["cancelled"],
                                        SPAN_STATUS_NAME_TO_CODE["unknown"],
                                    ),
                                ],
                            )
                        ],
                        alias,
                    ),
                    default_result_type="integer",
                ),
                SnQLFunction(
                    "apdex",
                    optional_args=[NullableNumberRange("satisfaction", 0, None)],
                    snql_aggregate=self._resolve_apdex_function,
                    default_result_type="number",
                ),
                SnQLFunction(
                    "count_miserable",
                    required_args=[ColumnTagArg("column")],
                    optional_args=[NullableNumberRange("satisfaction", 0, None)],
                    calculated_args=[
                        {
                            "name": "tolerated",
                            "fn": lambda args: args["satisfaction"] * 4.0
                            if args["satisfaction"] is not None
                            else None,
                        }
                    ],
                    snql_aggregate=self._resolve_count_miserable_function,
                    default_result_type="integer",
                ),
                SnQLFunction(
                    "user_misery",
                    # To correct for sensitivity to low counts, User Misery is modeled as a Beta Distribution Function.
                    # With prior expectations, we have picked the expected mean user misery to be 0.05 and variance
                    # to be 0.0004. This allows us to calculate the alpha (5.8875) and beta (111.8625) parameters,
                    # with the user misery being adjusted for each fast/slow unique transaction. See:
                    # https://stats.stackexchange.com/questions/47771/what-is-the-intuition-behind-beta-distribution
                    # for an intuitive explanation of the Beta Distribution Function.
                    optional_args=[
                        NullableNumberRange("satisfaction", 0, None),
                        with_default(5.8875, NumberRange("alpha", 0, None)),
                        with_default(111.8625, NumberRange("beta", 0, None)),
                    ],
                    calculated_args=[
                        {
                            "name": "tolerated",
                            "fn": lambda args: args["satisfaction"] * 4.0
                            if args["satisfaction"] is not None
                            else None,
                        },
                        {"name": "parameter_sum", "fn": lambda args: args["alpha"] + args["beta"]},
                    ],
                    snql_aggregate=self._resolve_user_misery_function,
                    default_result_type="number",
                ),
                SnQLFunction(
                    "count",
                    optional_args=[NullColumn("column")],
                    snql_aggregate=lambda _, alias: Function(
                        "count",
                        [],
                        alias,
                    ),
                    default_result_type="integer",
                ),
                SnQLFunction(
                    "last_seen",
                    snql_aggregate=lambda _, alias: Function(
                        "max",
                        [self.column("timestamp")],
                        alias,
                    ),
                    default_result_type="date",
                    redundant_grouping=True,
                ),
                SnQLFunction(
                    "latest_event",
                    snql_aggregate=lambda _, alias: Function(
                        "argMax",
                        [self.column("id"), self.column("timestamp")],
                        alias,
                    ),
                    default_result_type="string",
                ),
                SnQLFunction(
                    "failure_rate",
                    snql_aggregate=lambda _, alias: Function(
                        "failure_rate",
                        [],
                        alias,
                    ),
                    default_result_type="percentage",
                ),
                SnQLFunction(
                    "percentile",
                    required_args=[
                        NumericColumn("column"),
                        NumberRange("percentile", 0, 1),
                    ],
                    snql_aggregate=self._resolve_percentile,
                    result_type_fn=reflective_result_type(),
                    default_result_type="duration",
                    redundant_grouping=True,
                ),
                SnQLFunction(
                    "p50",
                    optional_args=[
                        with_default("transaction.duration", NumericColumn("column")),
                    ],
                    snql_aggregate=lambda args, alias: self._resolve_percentile(args, alias, 0.5),
                    result_type_fn=reflective_result_type(),
                    default_result_type="duration",
                    redundant_grouping=True,
                ),
                SnQLFunction(
                    "p75",
                    optional_args=[
                        with_default("transaction.duration", NumericColumn("column")),
                    ],
                    snql_aggregate=lambda args, alias: self._resolve_percentile(args, alias, 0.75),
                    result_type_fn=reflective_result_type(),
                    default_result_type="duration",
                    redundant_grouping=True,
                ),
                SnQLFunction(
                    "p95",
                    optional_args=[
                        with_default("transaction.duration", NumericColumn("column")),
                    ],
                    snql_aggregate=lambda args, alias: self._resolve_percentile(args, alias, 0.95),
                    result_type_fn=reflective_result_type(),
                    default_result_type="duration",
                    redundant_grouping=True,
                ),
                SnQLFunction(
                    "p99",
                    optional_args=[
                        with_default("transaction.duration", NumericColumn("column")),
                    ],
                    snql_aggregate=lambda args, alias: self._resolve_percentile(args, alias, 0.99),
                    result_type_fn=reflective_result_type(),
                    default_result_type="duration",
                    redundant_grouping=True,
                ),
                SnQLFunction(
                    "p100",
                    optional_args=[
                        with_default("transaction.duration", NumericColumn("column")),
                    ],
                    snql_aggregate=lambda args, alias: self._resolve_percentile(args, alias, 1),
                    result_type_fn=reflective_result_type(),
                    default_result_type="duration",
                    redundant_grouping=True,
                ),
                SnQLFunction(
                    "to_other",
                    required_args=[
                        ColumnArg("column", allowed_columns=["release", "trace.parent_span"]),
                        SnQLStringArg("value", unquote=True, unescape_quotes=True),
                    ],
                    optional_args=[
                        with_default("that", SnQLStringArg("that")),
                        with_default("this", SnQLStringArg("this")),
                    ],
                    snql_column=lambda args, alias: Function(
                        "if",
                        [
                            Function("equals", [args["column"], args["value"]]),
                            args["this"],
                            args["that"],
                        ],
                        alias,
                    ),
                ),
                SnQLFunction(
                    "percentile_range",
                    required_args=[
                        NumericColumn("column"),
                        NumberRange("percentile", 0, 1),
                        ConditionArg("condition"),
                        SnQLDateArg("middle"),
                    ],
                    snql_aggregate=lambda args, alias: Function(
                        f"quantileIf({args['percentile']:.2f})",
                        [
                            args["column"],
                            # This condition is written in this seemingly backwards way because of limitations
                            # in the json query syntax.
                            # TODO(snql-migration): Once the trends endpoint is using snql, we should update it
                            # and flip these conditions back
                            Function(args["condition"], [args["middle"], self.column("timestamp")]),
                        ],
                        alias,
                    ),
                    default_result_type="duration",
                ),
                SnQLFunction(
                    "avg_range",
                    required_args=[
                        NumericColumn("column"),
                        ConditionArg("condition"),
                        SnQLDateArg("middle"),
                    ],
                    snql_aggregate=lambda args, alias: Function(
                        "avgIf",
                        [
                            args["column"],
                            # see `percentile_range` for why this condition feels backwards
                            Function(
                                args["condition"],
                                [args["middle"], self.column("timestamp")],
                            ),
                        ],
                        alias,
                    ),
                    default_result_type="duration",
                ),
                SnQLFunction(
                    "variance_range",
                    required_args=[
                        NumericColumn("column"),
                        ConditionArg("condition"),
                        SnQLDateArg("middle"),
                    ],
                    snql_aggregate=lambda args, alias: Function(
                        "varSampIf",
                        [
                            args["column"],
                            # see `percentile_range` for why this condition feels backwards
                            Function(
                                args["condition"],
                                [args["middle"], self.column("timestamp")],
                            ),
                        ],
                        alias,
                    ),
                    default_result_type="duration",
                ),
                SnQLFunction(
                    "count_range",
                    required_args=[ConditionArg("condition"), SnQLDateArg("middle")],
                    snql_aggregate=lambda args, alias: Function(
                        "countIf",
                        [
                            # see `percentile_range` for why this condition feels backwards
                            Function(
                                args["condition"],
                                [args["middle"], self.column("timestamp")],
                            ),
                        ],
                        alias,
                    ),
                    default_result_type="integer",
                ),
                SnQLFunction(
                    "count_if",
                    required_args=[
                        ColumnTagArg("column"),
                        ConditionArg("condition"),
                        SnQLStringArg(
                            "value", unquote=True, unescape_quotes=True, optional_unquote=True
                        ),
                    ],
                    calculated_args=[
                        {
                            "name": "typed_value",
                            "fn": normalize_count_if_value,
                        }
                    ],
                    snql_aggregate=lambda args, alias: Function(
                        "countIf",
                        [
                            Function(
                                args["condition"],
                                [
                                    args["column"],
                                    args["typed_value"],
                                ],
                            )
                        ],
                        alias,
                    ),
                    default_result_type="integer",
                ),
                SnQLFunction(
                    "count_unique",
                    required_args=[ColumnTagArg("column")],
                    snql_aggregate=lambda args, alias: Function("uniq", [args["column"]], alias),
                    default_result_type="integer",
                ),
                SnQLFunction(
                    "count_at_least",
                    required_args=[NumericColumn("column"), NumberRange("threshold", 0, None)],
                    snql_aggregate=lambda args, alias: Function(
                        "countIf",
                        [Function("greaterOrEquals", [args["column"], args["threshold"]])],
                        alias,
                    ),
                    default_result_type="integer",
                ),
                SnQLFunction(
                    "min",
                    required_args=[NumericColumn("column")],
                    snql_aggregate=lambda args, alias: Function("min", [args["column"]], alias),
                    result_type_fn=reflective_result_type(),
                    default_result_type="duration",
                    redundant_grouping=True,
                ),
                SnQLFunction(
                    "max",
                    required_args=[NumericColumn("column")],
                    snql_aggregate=lambda args, alias: Function("max", [args["column"]], alias),
                    result_type_fn=reflective_result_type(),
                    default_result_type="duration",
                    redundant_grouping=True,
                ),
                SnQLFunction(
                    "avg",
                    required_args=[NumericColumn("column")],
                    snql_aggregate=lambda args, alias: Function("max", [args["column"]], alias),
                    result_type_fn=reflective_result_type(),
                    default_result_type="duration",
                    redundant_grouping=True,
                ),
                SnQLFunction(
                    "var",
                    required_args=[NumericColumn("column")],
                    snql_aggregate=lambda args, alias: Function("varSamp", [args["column"]], alias),
                    default_result_type="number",
                    redundant_grouping=True,
                ),
                SnQLFunction(
                    "stddev",
                    required_args=[NumericColumn("column")],
                    snql_aggregate=lambda args, alias: Function(
                        "stddevSamp", [args["column"]], alias
                    ),
                    default_result_type="number",
                    redundant_grouping=True,
                ),
                SnQLFunction(
                    "cov",
                    required_args=[NumericColumn("column1"), NumericColumn("column2")],
                    snql_aggregate=lambda args, alias: Function(
                        "covarSamp", [args["column1"], args["column2"]], alias
                    ),
                    default_result_type="number",
                    redundant_grouping=True,
                ),
                SnQLFunction(
                    "corr",
                    required_args=[NumericColumn("column1"), NumericColumn("column2")],
                    snql_aggregate=lambda args, alias: Function(
                        "corr", [args["column1"], args["column2"]], alias
                    ),
                    default_result_type="number",
                    redundant_grouping=True,
                ),
                SnQLFunction(
                    "sum",
                    required_args=[NumericColumn("column")],
                    snql_aggregate=lambda args, alias: Function("sum", [args["column"]], alias),
                    result_type_fn=reflective_result_type(),
                    default_result_type="duration",
                    combinators=[
                        SnQLArrayCombinator(
                            "column", {"measurements_value", "span_op_breakdowns_value"}
                        )
                    ],
                ),
                SnQLFunction(
                    "any",
                    required_args=[FieldColumn("column")],
                    # Not actually using `any` so that this function returns consistent results
                    snql_aggregate=lambda args, alias: Function("min", [args["column"]], alias),
                    result_type_fn=reflective_result_type(),
                    redundant_grouping=True,
                ),
                SnQLFunction(
                    "absolute_delta",
                    required_args=[DurationColumn("column"), NumberRange("target", 0, None)],
                    snql_column=lambda args, alias: Function(
                        "abs", [Function("minus", [args["column"], args["target"]])], alias
                    ),
                    default_result_type="duration",
                ),
                SnQLFunction(
                    "eps",
                    snql_aggregate=lambda args, alias: Function(
                        "divide", [Function("count", []), args["interval"]], alias
                    ),
                    optional_args=[IntervalDefault("interval", 1, None)],
                    default_result_type="number",
                ),
                SnQLFunction(
                    "epm",
                    snql_aggregate=lambda args, alias: Function(
                        "divide",
                        [Function("count", []), Function("divide", [args["interval"], 60])],
                        alias,
                    ),
                    optional_args=[IntervalDefault("interval", 1, None)],
                    default_result_type="number",
                ),
                SnQLFunction(
                    "compare_numeric_aggregate",
                    required_args=[
                        FunctionAliasArg("aggregate_alias"),
                        ConditionArg("condition"),
                        NumberRange("value", 0, None),
                    ],
                    calculated_args=[
                        {
                            "name": "aggregate_function",
                            "fn": normalize_percentile_alias,
                        }
                    ],
                    snql_aggregate=lambda args, alias: Function(
                        args["condition"],
                        [self.resolve_function(args["aggregate_function"]), args["value"]],
                        alias,
                    ),
                    default_result_type="number",
                ),
                SnQLFunction(
                    "array_join",
                    required_args=[StringArrayColumn("column")],
                    snql_aggregate=lambda args, alias: Function(
                        "arrayJoin", [args["column"]], alias
                    ),
                    default_result_type="string",
                    private=True,
                ),
                # TODO: implement these
                SnQLFunction("histogram", snql_aggregate=self._resolve_unimplemented_function),
                SnQLFunction("percentage", snql_aggregate=self._resolve_unimplemented_function),
                SnQLFunction("t_test", snql_aggregate=self._resolve_unimplemented_function),
                SnQLFunction("minus", snql_aggregate=self._resolve_unimplemented_function),
                SnQLFunction("absolute_delta", snql_aggregate=self._resolve_unimplemented_function),
            ]
        }

        for alias, name in FUNCTION_ALIASES.items():
            self.function_converter[alias] = self.function_converter[name].alias_as(alias)

    def resolve_select(self, selected_columns: Optional[List[str]]) -> List[SelectType]:
        """Given a public list of discover fields, construct the corresponding
        list of Snql Columns or Functions. Duplicate columns are ignored
        """
        if selected_columns is None:
            return []

        columns = []

        for column in selected_columns:
            if column.strip() == "":
                continue
            # need to make sure the column is resolved with the appropriate alias
            # because the resolved snuba name may be different
            resolved_column = self.resolve_column(column, alias=True)
            if resolved_column not in self.columns:
                columns.append(resolved_column)

        return columns

    def resolve_column(self, field: str, alias: bool = False) -> SelectType:
        """Given a public field, construct the corresponding Snql, this
        function will determine the type of the field alias, whether its a
        column, field alias or function and call the corresponding resolver

        :param field: The public field string to resolve into Snql. This may
                      be a column, field alias, or even a function.
        :param alias: Whether or not the resolved column is aliased to the
                      original name. If false, it may still have an alias
                      but is not guaranteed.
        """
        match = is_function(field)
        if match:
            return self.resolve_function(field, match)
        elif self.is_field_alias(field):
            return self.resolve_field_alias(field)
        else:
            return self.resolve_field(field, alias=alias)

    def resolve_field(self, raw_field: str, alias: bool = False) -> Column:
        """Given a public field, resolve the alias based on the Query's
        dataset and return the Snql Column
        """
        tag_match = TAG_KEY_RE.search(raw_field)
        field = tag_match.group("tag") if tag_match else raw_field

        if VALID_FIELD_PATTERN.match(field):
            return self.aliased_column(field, raw_field) if alias else self.column(field)
        else:
            raise InvalidSearchQuery(f"Invalid characters in field {field}")

    def resolve_orderby(self, orderby: Optional[Union[List[str], str]]) -> List[OrderBy]:
        """Given a list of public aliases, optionally prefixed by a `-` to
        represent direction, construct a list of Snql Orderbys
        """
        validated: List[OrderBy] = []

        if orderby is None:
            return validated

        if isinstance(orderby, str):
            if not orderby:
                return validated

            orderby = [orderby]

        orderby_columns: List[str] = orderby if orderby else []

        for orderby in orderby_columns:
            bare_orderby = orderby.lstrip("-")
            try:
                resolved_orderby = self.resolve_column(bare_orderby)
            except NotImplementedError:
                resolved_orderby = None

            direction = Direction.DESC if orderby.startswith("-") else Direction.ASC

            if is_function(bare_orderby):
                bare_orderby = resolved_orderby.alias

            for selected_column in self.columns:
                if isinstance(selected_column, Column) and selected_column == resolved_orderby:
                    validated.append(OrderBy(selected_column, direction))
                    continue

                elif (
                    isinstance(selected_column, AliasedExpression)
                    and selected_column.alias == bare_orderby
                ):
                    # We cannot directly order by an `AliasedExpression`.
                    # Instead, we order by the column inside.
                    validated.append(OrderBy(selected_column.exp, direction))
                    continue

                elif (
                    isinstance(selected_column, Function) and selected_column.alias == bare_orderby
                ):
                    validated.append(OrderBy(selected_column, direction))
                    continue

        if len(validated) == len(orderby_columns):
            return validated

        # TODO: This is no longer true, can order by fields that aren't selected, keeping
        # for now so we're consistent with the existing functionality
        raise InvalidSearchQuery("Cannot order by a field that is not selected.")

    def is_field_alias(self, field: str) -> bool:
        """Given a public field, check if it's a field alias"""
        return field in self.field_alias_converter

    def resolve_field_alias(self, alias: str) -> SelectType:
        """Given a field alias, convert it to its corresponding snql"""
        converter = self.field_alias_converter.get(alias)
        if not converter:
            raise NotImplementedError(f"{alias} not implemented in snql field parsing yet")
        return converter(alias)

    def is_function(self, function: str) -> bool:
        """ "Given a public field, check if it's a supported function"""
        return function in self.function_converter

    def resolve_function(self, function: str, match: Optional[Match[str]] = None) -> SelectType:
        """Given a public function, resolve to the corresponding Snql
        function
        """
        if match is None:
            match = is_function(function)

        if not match:
            raise InvalidSearchQuery(f"Invalid characters in field {function}")

        if function in self.params.get("aliases", {}):
            raise NotImplementedError("Aggregate aliases not implemented in snql field parsing yet")

        name, combinator_name, arguments, alias = self.parse_function(match)
        snql_function = self.function_converter[name]

        if not snql_function.is_accessible(self.functions_acl, combinator_name):
            raise InvalidSearchQuery(f"{snql_function.name}: no access to private function")

<<<<<<< HEAD
        combinator = snql_function.find_combinator(combinator_name)

        if combinator_name is not None and combinator is None:
            raise InvalidSearchQuery(
                f"{snql_function.name}: no support for the -{combinator_name} combinator"
            )

        combinator_applied = False

        arguments = snql_function.format_as_arguments(name, arguments, self.params, combinator)
=======
        arguments = snql_function.format_as_arguments(name, arguments, self.params)
        self.function_alias_map[alias] = FunctionDetails(function, snql_function, arguments.copy())

>>>>>>> 583c44c2
        for arg in snql_function.args:
            if isinstance(arg, ColumnArg):
                arguments[arg.name] = self.resolve_column(arguments[arg.name])
            if combinator is not None and combinator.is_applicable(arg.name):
                arguments[arg.name] = combinator.apply(arguments[arg.name])
                combinator_applied = True

        if combinator and not combinator_applied:
            raise InvalidSearchQuery("Invalid combinator")

        if snql_function.snql_aggregate is not None:
            self.aggregates.append(snql_function.snql_aggregate(arguments, alias))
            return snql_function.snql_aggregate(arguments, alias)

        return snql_function.snql_column(arguments, alias)

    def parse_function(self, match: Match[str]) -> Tuple[str, Optional[str], List[str], str]:
        """Given a FUNCTION_PATTERN match, seperate the function name, arguments
        and alias out
        """
        raw_function = match.group("function")
        function, combinator = parse_combinator(raw_function)

        if not self.is_function(function):
            raise InvalidSearchQuery(f"{function} is not a valid function")

        arguments = parse_arguments(function, match.group("columns"))
        alias = match.group("alias")

        if alias is None:
            alias = get_function_alias_with_columns(raw_function, arguments)

        return (function, combinator, arguments, alias)

    # Field Aliases
    def _resolve_issue_id_alias(self, _: str) -> SelectType:
        """The state of having no issues is represented differently on transactions vs
        other events. On the transactions table, it is represented by 0 whereas it is
        represented by NULL everywhere else. We use coalesce here so we can treat this
        consistently
        """
        return Function("coalesce", [self.column("issue.id"), 0], ISSUE_ID_ALIAS)

    def _resolve_project_slug_alias(self, alias: str) -> SelectType:
        project_ids = {
            project_id
            for project_id in self.params.get("project_id", [])
            if isinstance(project_id, int)
        }

        # Try to reduce the size of the transform by using any existing conditions on projects
        if len(self.projects_to_filter) > 0:
            project_ids &= self.projects_to_filter

        projects = Project.objects.filter(id__in=project_ids).values("slug", "id")

        return Function(
            "transform",
            [
                self.column("project.id"),
                [project["id"] for project in projects],
                [project["slug"] for project in projects],
                "",
            ],
            alias,
        )

    def _resolve_timestamp_to_hour_alias(self, _: str) -> SelectType:
        return Function("toStartOfHour", [self.column("timestamp")], TIMESTAMP_TO_HOUR_ALIAS)

    def _resolve_timestamp_to_day_alias(self, _: str) -> SelectType:
        return Function("toStartOfDay", [self.column("timestamp")], TIMESTAMP_TO_DAY_ALIAS)

    def _resolve_user_display_alias(self, _: str) -> SelectType:
        columns = ["user.email", "user.username", "user.ip"]
        return Function("coalesce", [self.column(column) for column in columns], USER_DISPLAY_ALIAS)

    def _resolve_project_threshold_config(self, _: str) -> SelectType:
        org_id = self.params.get("organization_id")
        project_ids = self.params.get("project_id")

        project_threshold_configs = (
            ProjectTransactionThreshold.objects.filter(
                organization_id=org_id,
                project_id__in=project_ids,
            )
            .order_by("project_id")
            .values_list("project_id", "threshold", "metric")
        )

        transaction_threshold_configs = (
            ProjectTransactionThresholdOverride.objects.filter(
                organization_id=org_id,
                project_id__in=project_ids,
            )
            .order_by("project_id")
            .values_list("transaction", "project_id", "threshold", "metric")
        )

        num_project_thresholds = project_threshold_configs.count()
        sentry_sdk.set_tag("project_threshold.count", num_project_thresholds)
        sentry_sdk.set_tag(
            "project_threshold.count.grouped",
            format_grouped_length(num_project_thresholds, [10, 100, 250, 500]),
        )

        num_transaction_thresholds = transaction_threshold_configs.count()
        sentry_sdk.set_tag("txn_threshold.count", num_transaction_thresholds)
        sentry_sdk.set_tag(
            "txn_threshold.count.grouped",
            format_grouped_length(num_transaction_thresholds, [10, 100, 250, 500]),
        )

        if (
            num_project_thresholds + num_transaction_thresholds
            > MAX_QUERYABLE_TRANSACTION_THRESHOLDS
        ):
            raise InvalidSearchQuery(
                f"Exceeded {MAX_QUERYABLE_TRANSACTION_THRESHOLDS} configured transaction thresholds limit, try with fewer Projects."
            )

        # Arrays need to have toUint64 casting because clickhouse will define the type as the narrowest possible type
        # that can store listed argument types, which means the comparison will fail because of mismatched types
        project_threshold_config_keys = []
        project_threshold_config_values = []
        for project_id, threshold, metric in project_threshold_configs:
            project_threshold_config_keys.append(Function("toUInt64", [project_id]))
            project_threshold_config_values.append((TRANSACTION_METRICS[metric], threshold))

        project_threshold_override_config_keys = []
        project_threshold_override_config_values = []
        for transaction, project_id, threshold, metric in transaction_threshold_configs:
            project_threshold_override_config_keys.append(
                (Function("toUInt64", [project_id]), transaction)
            )
            project_threshold_override_config_values.append(
                (TRANSACTION_METRICS[metric], threshold)
            )

        project_threshold_config_index: SelectType = Function(
            "indexOf",
            [
                project_threshold_config_keys,
                self.column("project_id"),
            ],
            PROJECT_THRESHOLD_CONFIG_INDEX_ALIAS,
        )

        project_threshold_override_config_index: SelectType = Function(
            "indexOf",
            [
                project_threshold_override_config_keys,
                (self.column("project_id"), self.column("transaction")),
            ],
            PROJECT_THRESHOLD_OVERRIDE_CONFIG_INDEX_ALIAS,
        )

        def _project_threshold_config(alias: Optional[str] = None) -> SelectType:
            return (
                Function(
                    "if",
                    [
                        Function(
                            "equals",
                            [
                                project_threshold_config_index,
                                0,
                            ],
                        ),
                        (DEFAULT_PROJECT_THRESHOLD_METRIC, DEFAULT_PROJECT_THRESHOLD),
                        Function(
                            "arrayElement",
                            [
                                project_threshold_config_values,
                                project_threshold_config_index,
                            ],
                        ),
                    ],
                    alias,
                )
                if project_threshold_configs
                else Function(
                    "tuple",
                    [DEFAULT_PROJECT_THRESHOLD_METRIC, DEFAULT_PROJECT_THRESHOLD],
                    alias,
                )
            )

        if transaction_threshold_configs:
            return Function(
                "if",
                [
                    Function(
                        "equals",
                        [
                            project_threshold_override_config_index,
                            0,
                        ],
                    ),
                    _project_threshold_config(),
                    Function(
                        "arrayElement",
                        [
                            project_threshold_override_config_values,
                            project_threshold_override_config_index,
                        ],
                    ),
                ],
                PROJECT_THRESHOLD_CONFIG_ALIAS,
            )

        return _project_threshold_config(PROJECT_THRESHOLD_CONFIG_ALIAS)

    def _resolve_team_key_transaction_alias(self, _: str) -> SelectType:
        org_id = self.params.get("organization_id")
        project_ids = self.params.get("project_id")
        team_ids = self.params.get("team_id")

        if org_id is None or team_ids is None or project_ids is None:
            raise TypeError("Team key transactions parameters cannot be None")

        team_key_transactions = list(
            TeamKeyTransaction.objects.filter(
                organization_id=org_id,
                project_team__in=ProjectTeam.objects.filter(
                    project_id__in=project_ids, team_id__in=team_ids
                ),
            )
            .order_by("transaction", "project_team__project_id")
            .values_list("project_team__project_id", "transaction")
            .distinct("transaction", "project_team__project_id")[
                :MAX_QUERYABLE_TEAM_KEY_TRANSACTIONS
            ]
        )

        count = len(team_key_transactions)

        # NOTE: this raw count is not 100% accurate because if it exceeds
        # `MAX_QUERYABLE_TEAM_KEY_TRANSACTIONS`, it will not be reflected
        sentry_sdk.set_tag("team_key_txns.count", count)
        sentry_sdk.set_tag(
            "team_key_txns.count.grouped", format_grouped_length(count, [10, 100, 250, 500])
        )

        if count == 0:
            return Function("toInt8", [0], TEAM_KEY_TRANSACTION_ALIAS)

        return Function(
            "in",
            [(self.column("project_id"), self.column("transaction")), team_key_transactions],
            TEAM_KEY_TRANSACTION_ALIAS,
        )

    def _resolve_error_unhandled_alias(self, _: str) -> SelectType:
        return Function("notHandled", [], ERROR_UNHANDLED_ALIAS)

    def _project_threshold_multi_if_function(self) -> SelectType:
        """Accessed by `_resolve_apdex_function` and `_resolve_count_miserable_function`,
        this returns the right duration value (for example, lcp or duration) based
        on project or transaction thresholds that have been configured by the user.
        """

        return Function(
            "multiIf",
            [
                Function(
                    "equals",
                    [
                        Function(
                            "tupleElement",
                            [self.resolve_field_alias("project_threshold_config"), 1],
                        ),
                        "lcp",
                    ],
                ),
                self.column("measurements.lcp"),
                self.column("transaction.duration"),
            ],
        )

    def _resolve_apdex_function(self, args: Mapping[str, str], alias: str) -> SelectType:
        if args["satisfaction"]:
            function_args = [self.column("transaction.duration"), int(args["satisfaction"])]
        else:
            function_args = [
                self._project_threshold_multi_if_function(),
                Function("tupleElement", [self.resolve_field_alias("project_threshold_config"), 2]),
            ]

        return Function("apdex", function_args, alias)

    def _resolve_count_miserable_function(self, args: Mapping[str, str], alias: str) -> SelectType:
        if args["satisfaction"]:
            lhs = self.column("transaction.duration")
            rhs = int(args["tolerated"])
        else:
            lhs = self._project_threshold_multi_if_function()
            rhs = Function(
                "multiply",
                [
                    Function(
                        "tupleElement",
                        [self.resolve_field_alias("project_threshold_config"), 2],
                    ),
                    4,
                ],
            )
        col = args["column"]

        return Function("uniqIf", [col, Function("greater", [lhs, rhs])], alias)

    def _resolve_user_misery_function(self, args: Mapping[str, str], alias: str) -> SelectType:
        if args["satisfaction"]:
            count_miserable_agg = self.resolve_function(
                f"count_miserable(user,{args['satisfaction']})"
            )
        else:
            count_miserable_agg = self.resolve_function("count_miserable(user)")

        return Function(
            "ifNull",
            [
                Function(
                    "divide",
                    [
                        Function(
                            "plus",
                            [
                                count_miserable_agg,
                                args["alpha"],
                            ],
                        ),
                        Function(
                            "plus",
                            [
                                Function("uniq", [self.column("user")]),
                                args["parameter_sum"],
                            ],
                        ),
                    ],
                ),
                0,
            ],
            alias,
        )

    def _resolve_percentile(
        self,
        args: Mapping[str, Union[str, Column, SelectType, int, float]],
        alias: str,
        fixed_percentile: float = None,
    ) -> SelectType:
        return (
            Function(
                "max",
                [args["column"]],
                alias,
            )
            if fixed_percentile == 1
            else Function(
                f'quantile({fixed_percentile if fixed_percentile is not None else args["percentile"]})',
                [args["column"]],
                alias,
            )
        )

    def _resolve_division(self, dividend: str, divisor: str) -> SelectType:
        return Function(
            "if",
            [
                Function(
                    "greater",
                    [self.column(divisor), 0],
                ),
                Function(
                    "divide",
                    [
                        self.column(dividend),
                        self.column(divisor),
                    ],
                ),
                None,
            ],
        )

    def _resolve_measurements_frames_slow_rate(self, _: str) -> SelectType:
        return self._resolve_division("measurements.frames_slow", "measurements.frames_total")

    def _resolve_measurements_frames_frozen_rate(self, _: str) -> SelectType:
        return self._resolve_division("measurements.frozen_rate", "measurements.frames_total")

    def _resolve_measurements_stall_percentage(self, _: str) -> SelectType:
        return self._resolve_division("measurements.stall_total_time", "transaction.duration")

    def _resolve_unimplemented_function(
        self,
        _: List[str],
        alias: str,
    ) -> SelectType:
        """Used in the interim as a stub for ones that have not be implemented in SnQL yet.
        Can be deleted once all functions have been implemented.
        """
        raise NotImplementedError(f"{alias} not implemented in snql field parsing yet")<|MERGE_RESOLUTION|>--- conflicted
+++ resolved
@@ -2,11 +2,7 @@
 from collections import defaultdict, namedtuple
 from copy import deepcopy
 from datetime import datetime
-<<<<<<< HEAD
-from typing import Any, Callable, List, Mapping, Match, Optional, Sequence, Set, Tuple, Union
-=======
-from typing import Any, Callable, Dict, List, Mapping, Match, Optional, Sequence, Tuple, Union
->>>>>>> 583c44c2
+from typing import Any, Callable, Dict, List, Mapping, Match, Optional, Sequence, Set, Tuple, Union
 
 import sentry_sdk
 from sentry_relay.consts import SPAN_STATUS_NAME_TO_CODE
@@ -2878,7 +2874,6 @@
         if not snql_function.is_accessible(self.functions_acl, combinator_name):
             raise InvalidSearchQuery(f"{snql_function.name}: no access to private function")
 
-<<<<<<< HEAD
         combinator = snql_function.find_combinator(combinator_name)
 
         if combinator_name is not None and combinator is None:
@@ -2889,11 +2884,9 @@
         combinator_applied = False
 
         arguments = snql_function.format_as_arguments(name, arguments, self.params, combinator)
-=======
-        arguments = snql_function.format_as_arguments(name, arguments, self.params)
+
         self.function_alias_map[alias] = FunctionDetails(function, snql_function, arguments.copy())
 
->>>>>>> 583c44c2
         for arg in snql_function.args:
             if isinstance(arg, ColumnArg):
                 arguments[arg.name] = self.resolve_column(arguments[arg.name])
