import re
from collections import defaultdict, namedtuple
from copy import deepcopy
from datetime import datetime
from typing import Any, Callable, List, Mapping, Match, Optional, Sequence, Tuple, Union

import sentry_sdk
from sentry_relay.consts import SPAN_STATUS_NAME_TO_CODE
from snuba_sdk.column import Column
from snuba_sdk.function import Function
from snuba_sdk.orderby import Direction, OrderBy

from sentry.discover.models import KeyTransaction, TeamKeyTransaction
from sentry.exceptions import InvalidSearchQuery
from sentry.models import Project, ProjectTeam, ProjectTransactionThreshold
from sentry.models.transaction_threshold import (
    TRANSACTION_METRICS,
    ProjectTransactionThresholdOverride,
)
from sentry.search.events.base import QueryBase
from sentry.search.events.constants import (
    ALIAS_PATTERN,
    ARRAY_FIELDS,
    DEFAULT_PROJECT_THRESHOLD,
    DEFAULT_PROJECT_THRESHOLD_METRIC,
    DURATION_PATTERN,
    ERROR_HANDLED_ALIAS,
    ERROR_UNHANDLED_ALIAS,
    FUNCTION_ALIASES,
    FUNCTION_PATTERN,
    ISSUE_ALIAS,
    ISSUE_ID_ALIAS,
    KEY_TRANSACTION_ALIAS,
    MEASUREMENTS_FRAMES_FROZEN_RATE,
    MEASUREMENTS_FRAMES_SLOW_RATE,
    MEASUREMENTS_STALL_PERCENTAGE,
    PROJECT_ALIAS,
    PROJECT_NAME_ALIAS,
    PROJECT_THRESHOLD_CONFIG_ALIAS,
    PROJECT_THRESHOLD_CONFIG_INDEX_ALIAS,
    PROJECT_THRESHOLD_OVERRIDE_CONFIG_INDEX_ALIAS,
    RESULT_TYPES,
    SEARCH_MAP,
    TAG_KEY_RE,
    TEAM_KEY_TRANSACTION_ALIAS,
    TIMESTAMP_TO_DAY_ALIAS,
    TIMESTAMP_TO_HOUR_ALIAS,
    TRANSACTION_STATUS_ALIAS,
    USER_DISPLAY_ALIAS,
    VALID_FIELD_PATTERN,
)
from sentry.search.events.types import ParamsType, SelectType
from sentry.search.utils import InvalidQuery, parse_duration
from sentry.utils.compat import zip
from sentry.utils.numbers import format_grouped_length
from sentry.utils.snuba import (
    Dataset,
    get_json_type,
    is_duration_measurement,
    is_measurement,
    is_span_op_breakdown,
)

MAX_QUERYABLE_TEAM_KEY_TRANSACTIONS = 500
MAX_QUERYABLE_TRANSACTION_THRESHOLDS = 500

ConditionalFunction = namedtuple("ConditionalFunction", "condition match fallback")
FunctionDetails = namedtuple("FunctionDetails", "field instance arguments")
ResolvedFunction = namedtuple("ResolvedFunction", "details column aggregate")


class InvalidFunctionArgument(Exception):
    pass


class PseudoField:
    def __init__(self, name, alias, expression=None, expression_fn=None, result_type=None):
        self.name = name
        self.alias = alias
        self.expression = expression
        self.expression_fn = expression_fn
        self.result_type = result_type

        self.validate()

    def get_expression(self, params):
        if isinstance(self.expression, (list, tuple)):
            return deepcopy(self.expression)
        elif self.expression_fn is not None:
            return self.expression_fn(params)
        return None

    def get_field(self, params=None):
        expression = self.get_expression(params)
        if expression is not None:
            expression.append(self.alias)
            return expression
        return self.alias

    def validate(self):
        assert self.alias is not None, f"{self.name}: alias is required"
        assert (
            self.expression is None or self.expression_fn is None
        ), f"{self.name}: only one of expression, expression_fn is allowed"


def key_transaction_expression(user_id, organization_id, project_ids):
    """
    This function may be called multiple times, making for repeated data bases queries.
    Lifting the query higher to earlier in the call stack will require a lot more changes
    as there are numerous entry points. So we will leave the duplicate query alone for now.
    """
    if user_id is None or organization_id is None or project_ids is None:
        raise InvalidSearchQuery("Missing necessary meta for key transaction field.")

    key_transactions = (
        KeyTransaction.objects.filter(
            owner_id=user_id,
            organization_id=organization_id,
            project_id__in=project_ids,
        )
        .order_by("transaction", "project_id")
        .values("project_id", "transaction")
    )

    # if there are no key transactions, the value should always be 0
    if not len(key_transactions):
        return ["toInt64", [0]]

    return [
        "has",
        [
            [
                "array",
                [
                    [
                        "tuple",
                        [
                            ["toUInt64", [transaction["project_id"]]],
                            "'{}'".format(transaction["transaction"]),
                        ],
                    ]
                    for transaction in key_transactions
                ],
            ],
            ["tuple", ["project_id", "transaction"]],
        ],
    ]


def project_threshold_config_expression(organization_id, project_ids):
    """
    This function returns a column with the threshold and threshold metric
    for each transaction based on project level settings. If no project level
    thresholds are set, the will fallback to the default values. This column
    is used in the new `count_miserable` and `user_misery` aggregates.
    """
    if organization_id is None or project_ids is None:
        raise InvalidSearchQuery("Missing necessary data for project threshold config")

    project_threshold_configs = (
        ProjectTransactionThreshold.objects.filter(
            organization_id=organization_id,
            project_id__in=project_ids,
        )
        .order_by("project_id")
        .values("project_id", "threshold", "metric")
    )

    transaction_threshold_configs = (
        ProjectTransactionThresholdOverride.objects.filter(
            organization_id=organization_id,
            project_id__in=project_ids,
        )
        .order_by("project_id")
        .values("transaction", "project_id", "threshold", "metric")
    )

    num_project_thresholds = project_threshold_configs.count()
    sentry_sdk.set_tag("project_threshold.count", num_project_thresholds)
    sentry_sdk.set_tag(
        "project_threshold.count.grouped",
        format_grouped_length(num_project_thresholds, [10, 100, 250, 500]),
    )

    num_transaction_thresholds = transaction_threshold_configs.count()
    sentry_sdk.set_tag("txn_threshold.count", num_transaction_thresholds)
    sentry_sdk.set_tag(
        "txn_threshold.count.grouped",
        format_grouped_length(num_transaction_thresholds, [10, 100, 250, 500]),
    )

    if num_project_thresholds + num_transaction_thresholds == 0:
        return ["tuple", [f"'{DEFAULT_PROJECT_THRESHOLD_METRIC}'", DEFAULT_PROJECT_THRESHOLD]]
    elif num_project_thresholds + num_transaction_thresholds > MAX_QUERYABLE_TRANSACTION_THRESHOLDS:
        raise InvalidSearchQuery(
            f"Exceeded {MAX_QUERYABLE_TRANSACTION_THRESHOLDS} configured transaction thresholds limit, try with fewer Projects."
        )

    project_threshold_config_index = [
        "indexOf",
        [
            [
                "array",
                [["toUInt64", [config["project_id"]]] for config in project_threshold_configs],
            ],
            "project_id",
        ],
        PROJECT_THRESHOLD_CONFIG_INDEX_ALIAS,
    ]

    project_transaction_override_config_index = [
        "indexOf",
        [
            [
                "array",
                [
                    [
                        "tuple",
                        [
                            ["toUInt64", [config["project_id"]]],
                            "'{}'".format(config["transaction"]),
                        ],
                    ]
                    for config in transaction_threshold_configs
                ],
            ],
            ["tuple", ["project_id", "transaction"]],
        ],
        PROJECT_THRESHOLD_OVERRIDE_CONFIG_INDEX_ALIAS,
    ]

    project_config_query = (
        [
            "if",
            [
                [
                    "equals",
                    [
                        project_threshold_config_index,
                        0,
                    ],
                ],
                ["tuple", [f"'{DEFAULT_PROJECT_THRESHOLD_METRIC}'", DEFAULT_PROJECT_THRESHOLD]],
                [
                    "arrayElement",
                    [
                        [
                            "array",
                            [
                                [
                                    "tuple",
                                    [
                                        "'{}'".format(TRANSACTION_METRICS[config["metric"]]),
                                        config["threshold"],
                                    ],
                                ]
                                for config in project_threshold_configs
                            ],
                        ],
                        project_threshold_config_index,
                    ],
                ],
            ],
        ]
        if project_threshold_configs
        else ["tuple", [f"'{DEFAULT_PROJECT_THRESHOLD_METRIC}'", DEFAULT_PROJECT_THRESHOLD]]
    )

    if transaction_threshold_configs:
        return [
            "if",
            [
                [
                    "equals",
                    [
                        project_transaction_override_config_index,
                        0,
                    ],
                ],
                project_config_query,
                [
                    "arrayElement",
                    [
                        [
                            "array",
                            [
                                [
                                    "tuple",
                                    [
                                        "'{}'".format(TRANSACTION_METRICS[config["metric"]]),
                                        config["threshold"],
                                    ],
                                ]
                                for config in transaction_threshold_configs
                            ],
                        ],
                        project_transaction_override_config_index,
                    ],
                ],
            ],
        ]

    return project_config_query


def team_key_transaction_expression(organization_id, team_ids, project_ids):
    if organization_id is None or team_ids is None or project_ids is None:
        raise TypeError("Team key transactions parameters cannot be None")

    team_key_transactions = (
        TeamKeyTransaction.objects.filter(
            organization_id=organization_id,
            project_team__in=ProjectTeam.objects.filter(
                project_id__in=project_ids, team_id__in=team_ids
            ),
        )
        .order_by("transaction", "project_team__project_id")
        .values("transaction", "project_team__project_id")
        .distinct("transaction", "project_team__project_id")[:MAX_QUERYABLE_TEAM_KEY_TRANSACTIONS]
    )

    count = len(team_key_transactions)

    # NOTE: this raw count is not 100% accurate because if it exceeds
    # `MAX_QUERYABLE_TEAM_KEY_TRANSACTIONS`, it will not be reflected
    sentry_sdk.set_tag("team_key_txns.count", count)
    sentry_sdk.set_tag(
        "team_key_txns.count.grouped", format_grouped_length(count, [10, 100, 250, 500])
    )

    # There are no team key transactions marked, so hard code false into the query.
    if count == 0:
        return ["toInt8", [0]]

    return [
        "in",
        [
            ["tuple", ["project_id", "transaction"]],
            [
                "tuple",
                [
                    [
                        "tuple",
                        [
                            transaction["project_team__project_id"],
                            "'{}'".format(transaction["transaction"]),
                        ],
                    ]
                    for transaction in team_key_transactions
                ],
            ],
        ],
    ]


def normalize_count_if_value(args: Mapping[str, str]) -> Union[float, str, int]:
    """Ensures that the type of the third parameter is compatible with the first
    and cast the value if needed
    eg. duration = numeric_value, and not duration = string_value
    """
    column = args["column"]
    value = args["value"]
    if column == "transaction.duration" or is_measurement(column) or is_span_op_breakdown(column):
        duration_match = DURATION_PATTERN.match(value.strip("'"))
        if duration_match:
            try:
                normalized_value = parse_duration(*duration_match.groups())
            except InvalidQuery as exc:
                raise InvalidSearchQuery(str(exc))
        else:
            try:
                normalized_value = float(value.strip("'"))
            except Exception:
                raise InvalidSearchQuery(f"{value} is not a valid value to compare with {column}")
    elif column == "transaction.status":
        code = SPAN_STATUS_NAME_TO_CODE.get(value.strip("'"))
        if code is None:
            raise InvalidSearchQuery(f"{value} is not a valid value for transaction.status")
        try:
            normalized_value = int(code)
        except Exception:
            raise InvalidSearchQuery(f"{value} is not a valid value for transaction.status")
    # TODO: not supporting field aliases or arrays yet
    elif column in FIELD_ALIASES or column in ARRAY_FIELDS:
        raise InvalidSearchQuery(f"{column} is not supported by count_if")
    else:
        normalized_value = value

    return normalized_value


# When updating this list, also check if the following need to be updated:
# - convert_search_filter_to_snuba_query (otherwise aliased field will be treated as tag)
# - static/app/utils/discover/fields.tsx FIELDS (for discover column list and search box autocomplete)

# TODO: I think I have to support the release stage alias here maybe?
FIELD_ALIASES = {
    field.name: field
    for field in [
        PseudoField("project", "project.id"),
        PseudoField("issue", "issue.id"),
        PseudoField(
            "timestamp.to_hour", "timestamp.to_hour", expression=["toStartOfHour", ["timestamp"]]
        ),
        PseudoField(
            "timestamp.to_day", "timestamp.to_day", expression=["toStartOfDay", ["timestamp"]]
        ),
        PseudoField(ERROR_UNHANDLED_ALIAS, ERROR_UNHANDLED_ALIAS, expression=["notHandled", []]),
        PseudoField(
            USER_DISPLAY_ALIAS,
            USER_DISPLAY_ALIAS,
            expression=["coalesce", ["user.email", "user.username", "user.ip"]],
        ),
        # the key transaction field is intentially not added to the discover/fields list yet
        # because there needs to be some work on the front end to integrate this into discover
        PseudoField(
            KEY_TRANSACTION_ALIAS,
            KEY_TRANSACTION_ALIAS,
            expression_fn=lambda params: key_transaction_expression(
                params.get("user_id"),
                params.get("organization_id"),
                params.get("project_id"),
            ),
            result_type="boolean",
        ),
        PseudoField(
            PROJECT_THRESHOLD_CONFIG_ALIAS,
            PROJECT_THRESHOLD_CONFIG_ALIAS,
            expression_fn=lambda params: project_threshold_config_expression(
                params.get("organization_id"),
                params.get("project_id"),
            ),
        ),
        PseudoField(
            TEAM_KEY_TRANSACTION_ALIAS,
            TEAM_KEY_TRANSACTION_ALIAS,
            expression_fn=lambda params: team_key_transaction_expression(
                params.get("organization_id"),
                params.get("team_id"),
                params.get("project_id"),
            ),
            result_type="boolean",
        ),
        PseudoField(
            MEASUREMENTS_FRAMES_SLOW_RATE,
            MEASUREMENTS_FRAMES_SLOW_RATE,
            expression=[
                "if",
                [
                    ["greater", ["measurements.frames_total", 0]],
                    ["divide", ["measurements.frames_slow", "measurements.frames_total"]],
                    None,
                ],
            ],
            result_type="percentage",
        ),
        PseudoField(
            MEASUREMENTS_FRAMES_FROZEN_RATE,
            MEASUREMENTS_FRAMES_FROZEN_RATE,
            expression=[
                "if",
                [
                    ["greater", ["measurements.frames_total", 0]],
                    ["divide", ["measurements.frames_frozen", "measurements.frames_total"]],
                    None,
                ],
            ],
            result_type="percentage",
        ),
        PseudoField(
            MEASUREMENTS_STALL_PERCENTAGE,
            MEASUREMENTS_STALL_PERCENTAGE,
            expression=[
                "if",
                [
                    ["greater", ["transaction.duration", 0]],
                    ["divide", ["measurements.stall_total_time", "transaction.duration"]],
                    None,
                ],
            ],
            result_type="percentage",
        ),
    ]
}


def format_column_arguments(column_args, arguments):
    for i in range(len(column_args)):
        if isinstance(column_args[i], (list, tuple)):
            if isinstance(column_args[i][0], ArgValue):
                column_args[i][0] = arguments[column_args[i][0].arg]
            format_column_arguments(column_args[i][1], arguments)
        elif isinstance(column_args[i], str):
            column_args[i] = column_args[i].format(**arguments)
        elif isinstance(column_args[i], ArgValue):
            column_args[i] = arguments[column_args[i].arg]


def parse_arguments(function, columns):
    """
    Some functions take a quoted string for their arguments that may contain commas,
    which requires special handling.
    This function attempts to be identical with the similarly named parse_arguments
    found in static/app/utils/discover/fields.tsx
    """
    if (function != "to_other" and function != "count_if") or len(columns) == 0:
        return [c.strip() for c in columns.split(",") if len(c.strip()) > 0]

    args = []

    quoted = False
    escaped = False

    i, j = 0, 0

    while j < len(columns):
        if i == j and columns[j] == '"':
            # when we see a quote at the beginning of
            # an argument, then this is a quoted string
            quoted = True
        elif i == j and columns[j] == " ":
            # argument has leading spaces, skip over them
            i += 1
        elif quoted and not escaped and columns[j] == "\\":
            # when we see a slash inside a quoted string,
            # the next character is an escape character
            escaped = True
        elif quoted and not escaped and columns[j] == '"':
            # when we see a non-escaped quote while inside
            # of a quoted string, we should end it
            quoted = False
        elif quoted and escaped:
            # when we are inside a quoted string and have
            # begun an escape character, we should end it
            escaped = False
        elif quoted and columns[j] == ",":
            # when we are inside a quoted string and see
            # a comma, it should not be considered an
            # argument separator
            pass
        elif columns[j] == ",":
            # when we see a comma outside of a quoted string
            # it is an argument separator
            args.append(columns[i:j].strip())
            i = j + 1
        j += 1

    if i != j:
        # add in the last argument if any
        args.append(columns[i:].strip())

    return [arg for arg in args if arg]


def format_column_as_key(x):
    if isinstance(x, list):
        return tuple(format_column_as_key(y) for y in x)
    return x


def resolve_field_list(
    fields,
    snuba_filter,
    auto_fields=True,
    auto_aggregations=False,
    functions_acl=None,
    resolved_equations=None,
):
    """
    Expand a list of fields based on aliases and aggregate functions.

    Returns a dist of aggregations, selected_columns, and
    groupby that can be merged into the result of get_snuba_query_args()
    to build a more complete snuba query based on event search conventions.

    Auto aggregates are aggregates that will be automatically added to the
    list of aggregations when they're used in a condition. This is so that
    they can be used in a condition without having to manually add the
    aggregate to a field.
    """
    aggregations = []
    aggregate_fields = defaultdict(set)
    columns = []
    groupby = []
    project_key = ""
    functions = {}

    # If project is requested, we need to map ids to their names since snuba only has ids
    if "project" in fields:
        fields.remove("project")
        project_key = "project"
    # since project.name is more specific, if both are included use project.name instead of project
    if PROJECT_NAME_ALIAS in fields:
        fields.remove(PROJECT_NAME_ALIAS)
        project_key = PROJECT_NAME_ALIAS
    if project_key:
        if "project.id" not in fields:
            fields.append("project.id")

    for field in fields:
        if isinstance(field, str) and field.strip() == "":
            continue
        function = resolve_field(field, snuba_filter.params, functions_acl)
        if function.column is not None and function.column not in columns:
            columns.append(function.column)
            if function.details is not None and isinstance(function.column, (list, tuple)):
                functions[function.column[-1]] = function.details
        elif function.aggregate is not None:
            aggregations.append(function.aggregate)
            if function.details is not None and isinstance(function.aggregate, (list, tuple)):
                functions[function.aggregate[-1]] = function.details
                if function.details.instance.redundant_grouping:
                    aggregate_fields[format_column_as_key(function.aggregate[1])].add(field)

    # Only auto aggregate when there's one other so the group by is not unexpectedly changed
    if auto_aggregations and snuba_filter.having and len(aggregations) > 0:
        for agg in snuba_filter.condition_aggregates:
            if agg not in snuba_filter.aliases:
                function = resolve_field(agg, snuba_filter.params, functions_acl)
                if function.aggregate is not None and function.aggregate not in aggregations:
                    aggregations.append(function.aggregate)
                    if function.details is not None and isinstance(
                        function.aggregate, (list, tuple)
                    ):
                        functions[function.aggregate[-1]] = function.details

                        if function.details.instance.redundant_grouping:
                            aggregate_fields[format_column_as_key(function.aggregate[1])].add(field)

    check_aggregations = (
        snuba_filter.having and len(aggregations) > 0 and snuba_filter.condition_aggregates
    )
    snuba_filter_condition_aggregates = (
        set(snuba_filter.condition_aggregates) if check_aggregations else set()
    )
    for field in set(fields[:]).union(snuba_filter_condition_aggregates):
        if isinstance(field, str) and field in {
            "apdex()",
            "count_miserable(user)",
            "user_misery()",
        }:
            if PROJECT_THRESHOLD_CONFIG_ALIAS not in fields:
                fields.append(PROJECT_THRESHOLD_CONFIG_ALIAS)
                function = resolve_field(
                    PROJECT_THRESHOLD_CONFIG_ALIAS, snuba_filter.params, functions_acl
                )
                columns.append(function.column)
                break

    rollup = snuba_filter.rollup
    if not rollup and auto_fields:
        # Ensure fields we require to build a functioning interface
        # are present. We don't add fields when using a rollup as the additional fields
        # would be aggregated away.
        if not aggregations and "id" not in columns:
            columns.append("id")
        if "id" in columns and "project.id" not in columns:
            columns.append("project.id")
            project_key = PROJECT_NAME_ALIAS

    if project_key:
        # Check to see if there's a condition on project ID already, to avoid unnecessary lookups
        filtered_project_ids = None
        if snuba_filter.conditions:
            for cond in snuba_filter.conditions:
                if cond[0] == "project_id":
                    filtered_project_ids = [cond[2]] if cond[1] == "=" else cond[2]

        project_ids = filtered_project_ids or snuba_filter.filter_keys.get("project_id", [])
        projects = Project.objects.filter(id__in=project_ids).values("slug", "id")
        # Clickhouse gets confused when the column contains a period
        # This is specifically for project.name and should be removed once we can stop supporting it
        if "." in project_key:
            project_key = f"`{project_key}`"
        columns.append(
            [
                "transform",
                [
                    # This is a workaround since having the column by itself currently is being treated as a function
                    ["toString", ["project_id"]],
                    ["array", ["'{}'".format(project["id"]) for project in projects]],
                    ["array", ["'{}'".format(project["slug"]) for project in projects]],
                    # Default case, what to do if a project id without a slug is found
                    "''",
                ],
                project_key,
            ]
        )

    if rollup and columns and not aggregations:
        raise InvalidSearchQuery("You cannot use rollup without an aggregate field.")

    orderby = snuba_filter.orderby
    # Only sort if there are columns. When there are only aggregates there's no need to sort
    if orderby and len(columns) > 0:
        orderby = resolve_orderby(orderby, columns, aggregations, resolved_equations)
    else:
        orderby = None

    # If aggregations are present all columns
    # need to be added to the group by so that the query is valid.
    if aggregations:
        for column in columns:
            is_iterable = isinstance(column, (list, tuple))
            if is_iterable and column[0] == "transform":
                # When there's a project transform, we already group by project_id
                continue
            elif is_iterable and column[2] not in FIELD_ALIASES:
                groupby.append(column[2])
            else:
                column_key = format_column_as_key([column[:2]]) if is_iterable else column
                if column_key in aggregate_fields:
                    conflicting_functions = list(aggregate_fields[column_key])
                    raise InvalidSearchQuery(
                        "A single field cannot be used both inside and outside a function in the same query. To use {field} you must first remove the function(s): {function_msg}".format(
                            field=column[2] if is_iterable else column,
                            function_msg=", ".join(conflicting_functions[:2])
                            + (
                                f" and {len(conflicting_functions) - 2} more."
                                if len(conflicting_functions) > 2
                                else ""
                            ),
                        )
                    )
                groupby.append(column)

    if resolved_equations:
        columns += resolved_equations

    return {
        "selected_columns": columns,
        "aggregations": aggregations,
        "groupby": groupby,
        "orderby": orderby,
        "functions": functions,
    }


def resolve_orderby(orderby, fields, aggregations, equations):
    """
    We accept column names, aggregate functions, and aliases as order by
    values. Aggregates and field aliases need to be resolve/validated.

    TODO(mark) Once we're no longer using the dataset selection function
    should allow all non-tag fields to be used as sort clauses, instead of only
    those that are currently selected.
    """
    orderby = orderby if isinstance(orderby, (list, tuple)) else [orderby]
    if equations is not None:
        equation_aliases = {equation[-1]: equation for equation in equations}
    else:
        equation_aliases = {}
    validated = []
    for column in orderby:
        bare_column = column.lstrip("-")

        if bare_column in fields:
            validated.append(column)
            continue

        if equation_aliases and bare_column in equation_aliases:
            equation = equation_aliases[bare_column]
            prefix = "-" if column.startswith("-") else ""
            # Drop alias because if prefix was included snuba thinks we're shadow aliasing
            validated.append([prefix + equation[0], equation[1]])
            continue

        if is_function(bare_column):
            bare_column = get_function_alias(bare_column)

        found = [agg[2] for agg in aggregations if agg[2] == bare_column]
        if found:
            prefix = "-" if column.startswith("-") else ""
            validated.append(prefix + bare_column)
            continue

        if (
            bare_column in FIELD_ALIASES
            and FIELD_ALIASES[bare_column].alias
            and bare_column != PROJECT_ALIAS
        ):
            prefix = "-" if column.startswith("-") else ""
            validated.append(prefix + FIELD_ALIASES[bare_column].alias)
            continue

        found = [
            col[2]
            for col in fields
            if isinstance(col, (list, tuple)) and col[2].strip("`") == bare_column
        ]
        if found:
            prefix = "-" if column.startswith("-") else ""
            validated.append(prefix + bare_column)

    if len(validated) == len(orderby):
        return validated

    raise InvalidSearchQuery("Cannot order by a field that is not selected.")


def resolve_field(field, params=None, functions_acl=None):
    if not isinstance(field, str):
        raise InvalidSearchQuery("Field names must be strings")

    match = is_function(field)
    if match:
        return resolve_function(field, match, params, functions_acl)

    if field in FIELD_ALIASES:
        special_field = FIELD_ALIASES[field]
        return ResolvedFunction(None, special_field.get_field(params), None)

    tag_match = TAG_KEY_RE.search(field)
    tag_field = tag_match.group("tag") if tag_match else field

    if VALID_FIELD_PATTERN.match(tag_field):
        return ResolvedFunction(None, field, None)
    else:
        raise InvalidSearchQuery(f"Invalid characters in field {field}")


def resolve_function(field, match=None, params=None, functions_acl=False):
    if params is not None and field in params.get("aliases", {}):
        alias = params["aliases"][field]
        return ResolvedFunction(
            FunctionDetails(field, FUNCTIONS["percentage"], []),
            None,
            alias.aggregate,
        )
    function_name, columns, alias = parse_function(field, match)
    function = FUNCTIONS[function_name]
    if not function.is_accessible(functions_acl):
        raise InvalidSearchQuery(f"{function.name}: no access to private function")

    arguments = function.format_as_arguments(field, columns, params)
    details = FunctionDetails(field, function, arguments)

    if function.transform is not None:
        snuba_string = function.transform.format(**arguments)
        if alias is None:
            alias = get_function_alias_with_columns(function.name, columns)
        return ResolvedFunction(
            details,
            None,
            [snuba_string, None, alias],
        )
    elif function.conditional_transform is not None:
        condition, match, fallback = function.conditional_transform
        if alias is None:
            alias = get_function_alias_with_columns(function.name, columns)

        if arguments[condition.arg] is not None:
            snuba_string = match.format(**arguments)
        else:
            snuba_string = fallback.format(**arguments)
        return ResolvedFunction(
            details,
            None,
            [snuba_string, None, alias],
        )

    elif function.aggregate is not None:
        aggregate = deepcopy(function.aggregate)

        aggregate[0] = aggregate[0].format(**arguments)
        if isinstance(aggregate[1], (list, tuple)):
            format_column_arguments(aggregate[1], arguments)
        elif isinstance(aggregate[1], ArgValue):
            arg = aggregate[1].arg
            # The aggregate function has only a single argument
            # however that argument is an expression, so we have
            # to make sure to nest it so it doesn't get treated
            # as a list of arguments by snuba.
            if isinstance(arguments[arg], (list, tuple)):
                aggregate[1] = [arguments[arg]]
            else:
                aggregate[1] = arguments[arg]

        if alias is not None:
            aggregate[2] = alias
        elif aggregate[2] is None:
            aggregate[2] = get_function_alias_with_columns(function.name, columns)

        return ResolvedFunction(details, None, aggregate)
    elif function.column is not None:
        # These can be very nested functions, so we need to iterate through all the layers
        addition = deepcopy(function.column)
        addition[0] = addition[0].format(**arguments)
        if isinstance(addition[1], (list, tuple)):
            format_column_arguments(addition[1], arguments)
        if len(addition) < 3:
            if alias is not None:
                addition.append(alias)
            else:
                addition.append(get_function_alias_with_columns(function.name, columns))
        elif len(addition) == 3:
            if alias is not None:
                addition[2] = alias
            elif addition[2] is None:
                addition[2] = get_function_alias_with_columns(function.name, columns)
            else:
                addition[2] = addition[2].format(**arguments)
        return ResolvedFunction(details, addition, None)


def parse_function(field, match=None, err_msg=None):
    if not match:
        match = is_function(field)

    if not match or match.group("function") not in FUNCTIONS:
        if err_msg is None:
            err_msg = f"{field} is not a valid function"
        raise InvalidSearchQuery(err_msg)

    function = match.group("function")
    return (
        function,
        parse_arguments(function, match.group("columns")),
        match.group("alias"),
    )


def is_function(field: str) -> Optional[Match[str]]:
    function_match = FUNCTION_PATTERN.search(field)
    if function_match:
        return function_match

    return None


def get_function_alias(field):
    match = FUNCTION_PATTERN.search(field)
    if match is None:
        return field

    if match.group("alias") is not None:
        return match.group("alias")
    function = match.group("function")
    columns = parse_arguments(function, match.group("columns"))
    return get_function_alias_with_columns(function, columns)


def get_function_alias_with_columns(function_name, columns):
    columns = re.sub(r"[^\w]", "_", "_".join(str(col) for col in columns))
    return f"{function_name}_{columns}".rstrip("_")


def get_json_meta_type(field_alias, snuba_type, function=None):
    alias_definition = FIELD_ALIASES.get(field_alias)
    if alias_definition and alias_definition.result_type is not None:
        return alias_definition.result_type

    snuba_json = get_json_type(snuba_type)
    if snuba_json != "string":
        if function is not None:
            result_type = function.instance.get_result_type(function.field, function.arguments)
            if result_type is not None:
                return result_type

        function_match = FUNCTION_ALIAS_PATTERN.match(field_alias)
        if function_match:
            function_definition = FUNCTIONS.get(function_match.group(1))
            if function_definition:
                result_type = function_definition.get_result_type()
                if result_type is not None:
                    return result_type

    if (
        "duration" in field_alias
        or is_duration_measurement(field_alias)
        or is_span_op_breakdown(field_alias)
    ):
        return "duration"
    if is_measurement(field_alias):
        return "number"
    if field_alias == "transaction.status":
        return "string"
    return snuba_json


def reflective_result_type(index=0):
    def result_type_fn(function_arguments, parameter_values):
        argument = function_arguments[index]
        value = parameter_values[argument.name]
        return argument.get_type(value)

    return result_type_fn


class ArgValue:
    def __init__(self, arg):
        self.arg = arg


class FunctionArg:
    """Parent class to function arguments, including both column references and values"""

    def __init__(self, name: str):
        self.name = name
        self.has_default = False

    def get_default(self, _):
        raise InvalidFunctionArgument(f"{self.name} has no defaults")

    def normalize(self, value: str, _) -> str:
        return value

    def get_type(self, _):
        raise InvalidFunctionArgument(f"{self.name} has no type defined")


class FunctionAliasArg(FunctionArg):
    def normalize(self, value: str, _) -> str:
        if not ALIAS_PATTERN.match(value):
            raise InvalidFunctionArgument(f"{value} is not a valid function alias")
        return value


class StringArg(FunctionArg):
    def __init__(
        self,
        name: str,
        unquote: Optional[bool] = False,
        unescape_quotes: Optional[bool] = False,
        optional_unquote: Optional[bool] = False,
    ):
        """
        :param str name: The name of the function, this refers to the name to invoke.
        :param boolean unquote: Whether to try unquoting the arg or not
        :param boolean unescape_quotes: Whether quotes within the string should be unescaped
        :param boolean optional_unquote: Don't error when unable to unquote
        """
        super().__init__(name)
        self.unquote = unquote
        self.unescape_quotes = unescape_quotes
        self.optional_unquote = optional_unquote

    def normalize(self, value: str, _) -> str:
        if self.unquote:
            if len(value) < 2 or value[0] != '"' or value[-1] != '"':
                if not self.optional_unquote:
                    raise InvalidFunctionArgument("string should be quoted")
            else:
                value = value[1:-1]
        if self.unescape_quotes:
            value = re.sub(r'\\"', '"', value)
        return f"'{value}'"


class DateArg(FunctionArg):
    date_format = "%Y-%m-%dT%H:%M:%S"

    def normalize(self, value: str, _) -> str:
        try:
            datetime.strptime(value, self.date_format)
        except ValueError:
            raise InvalidFunctionArgument(
                f"{value} is in the wrong format, expected a date like 2020-03-14T15:14:15"
            )
        return f"'{value}'"


class ConditionArg(FunctionArg):
    # List and not a set so the error message order is consistent
    VALID_CONDITIONS = [
        "equals",
        "notEquals",
        "lessOrEquals",
        "greaterOrEquals",
        "less",
        "greater",
    ]

    def normalize(self, value: str, _) -> str:
        if value not in self.VALID_CONDITIONS:
            raise InvalidFunctionArgument(
                "{} is not a valid condition, the only supported conditions are: {}".format(
                    value,
                    ",".join(self.VALID_CONDITIONS),
                )
            )

        return value


class NullColumn(FunctionArg):
    """
    Convert the provided column to null so that we
    can drop it. Used to make count() not have a
    required argument that we ignore.
    """

    def __init__(self, name: str):
        super().__init__(name)
        self.has_default = True

    def get_default(self, _) -> None:
        return None

    def normalize(self, value, _) -> None:
        return None


class NumberRange(FunctionArg):
    def __init__(self, name: str, start: Optional[float], end: Optional[float]):
        super().__init__(name)
        self.start = start
        self.end = end

    def normalize(self, value: str, _) -> float:
        try:
            normalized_value = float(value)
        except ValueError:
            raise InvalidFunctionArgument(f"{value} is not a number")

        if self.start and normalized_value < self.start:
            raise InvalidFunctionArgument(
                f"{normalized_value:g} must be greater than or equal to {self.start:g}"
            )
        elif self.end and normalized_value >= self.end:
            raise InvalidFunctionArgument(f"{normalized_value:g} must be less than {self.end:g}")
        return normalized_value


class NullableNumberRange(NumberRange):
    def __init__(self, name: str, start: Optional[float], end: Optional[float]):
        super().__init__(name, start, end)
        self.has_default = True

    def get_default(self, _) -> None:
        return None

    def normalize(self, value, params) -> Optional[float]:
        if value is None:
            return value
        return super().normalize(value, params)


class IntervalDefault(NumberRange):
    def __init__(self, name: str, start: Optional[float], end: Optional[float]):
        super().__init__(name, start, end)
        self.has_default = True

    def get_default(self, params: ParamsType) -> int:
        if not params or not params.get("start") or not params.get("end"):
            raise InvalidFunctionArgument("function called without default")
        elif not isinstance(params.get("start"), datetime) or not isinstance(
            params.get("end"), datetime
        ):
            raise InvalidFunctionArgument("function called with invalid default")

        interval = (params["end"] - params["start"]).total_seconds()
        return int(interval)


class ColumnArg(FunctionArg):
    """Parent class to any function argument that should eventually resolve to a
    column
    """

    def __init__(
        self,
        name: str,
        allowed_columns: Optional[Sequence[str]] = None,
        validate_only: Optional[bool] = True,
    ):
        """
        :param name: The name of the function, this refers to the name to invoke.
        :param allowed_columns: Optional list of columns to allowlist, an empty sequence
        or None means allow all columns
        :param validate_only: Run normalize, and raise any errors involved but don't change
        the value in any way and return it as-is
        """
        super().__init__(name)
        # make sure to map the allowed columns to their snuba names
        self.allowed_columns = (
            {SEARCH_MAP.get(col) for col in allowed_columns} if allowed_columns else set()
        )
        # Normalize the value to check if it is valid, but return the value as-is
        self.validate_only = validate_only

    def normalize(self, value: str, _) -> str:
        snuba_column = SEARCH_MAP.get(value)
        if len(self.allowed_columns) > 0:
            if (
                value in self.allowed_columns or snuba_column in self.allowed_columns
            ) and snuba_column is not None:
                if self.validate_only:
                    return value
                else:
                    return snuba_column
            else:
                raise InvalidFunctionArgument(f"{value} is not an allowed column")
        if not snuba_column:
            raise InvalidFunctionArgument(f"{value} is not a valid column")

        if self.validate_only:
            return value
        else:
            return snuba_column


class CountColumn(ColumnArg):
    def __init__(self, name: str, **kwargs):
        super().__init__(name, **kwargs)
        self.has_default = True

    def get_default(self, _) -> None:
        return None

    def normalize(self, value: str, params: ParamsType) -> str:
        if value is None:
            raise InvalidFunctionArgument("a column is required")

        if value not in FIELD_ALIASES:
            return value

        field = FIELD_ALIASES[value]

        # If the alias has an expression prefer that over the column alias
        # This enables user.display to work in aggregates
        expression = field.get_expression(params)
        if expression is not None:
            return expression
        elif field.alias is not None:
            return field.alias
        return value


class FieldColumn(CountColumn):
    """Allow any field column, of any type"""

    def get_type(self, value: str) -> str:
        if is_duration_measurement(value) or is_span_op_breakdown(value):
            return "duration"
        elif value == "transaction.duration":
            return "duration"
        elif value == "timestamp":
            return "date"
        return "string"


class NumericColumn(ColumnArg):
    measurement_aliases = {
        MEASUREMENTS_FRAMES_SLOW_RATE,
        MEASUREMENTS_FRAMES_FROZEN_RATE,
        MEASUREMENTS_STALL_PERCENTAGE,
    }

    def __init__(self, name: str, allow_array_value: Optional[bool] = False, **kwargs):
        super().__init__(name, **kwargs)
        self.allow_array_value = allow_array_value

    def _normalize(self, value: str) -> str:
        # This method is written in this way so that `get_type` can always call
        # this even in child classes where `normalize` have been overridden.

        snuba_column = SEARCH_MAP.get(value)
        if not snuba_column and is_measurement(value):
            return value
        if not snuba_column and is_span_op_breakdown(value):
            return value
        if not snuba_column:
            raise InvalidFunctionArgument(f"{value} is not a valid column")
        elif snuba_column not in ["time", "timestamp", "duration"]:
            raise InvalidFunctionArgument(f"{value} is not a numeric column")
        return snuba_column

    def normalize(self, value: str, _) -> Union[str, List[Any]]:
        # `measurement_value` and `span_op_breakdowns_value` are actually an
        # array of Float64s. But when used in this context, we always want to
        # expand it using `arrayJoin`. The resulting column will be a numeric
        # column of type Float64.
        snuba_column = None
        if self.allow_array_value:
            if value in {"measurements_value", "span_op_breakdowns_value"}:
                snuba_column = value

        if snuba_column is None:
            snuba_column = self._normalize(value)

        if self.validate_only:
            return value
        else:
            return snuba_column

    def get_type(self, value: str) -> str:
        # `measurements.frames_frozen_rate` and `measurements.frames_slow_rate` are aliases
        # to a percentage value, since they are expressions rather than columns, we special
        # case them here
        if isinstance(value, list):
            for name in self.measurement_aliases:
                field = FIELD_ALIASES[name]
                expression = field.get_expression(None)
                if expression == value:
                    return field.result_type
        snuba_column = self._normalize(value)
        if is_duration_measurement(snuba_column) or is_span_op_breakdown(snuba_column):
            return "duration"
        elif snuba_column == "duration":
            return "duration"
        elif snuba_column == "timestamp":
            return "date"
        return "number"


class DurationColumn(ColumnArg):
    def normalize(self, value: str, _) -> str:
        snuba_column = SEARCH_MAP.get(value)
        if not snuba_column and is_duration_measurement(value):
            return value
        if not snuba_column and is_span_op_breakdown(value):
            return value
        if not snuba_column:
            raise InvalidFunctionArgument(f"{value} is not a valid column")
        elif snuba_column != "duration":
            raise InvalidFunctionArgument(f"{value} is not a duration column")

        if self.validate_only:
            return value
        else:
            return snuba_column


class StringArrayColumn(ColumnArg):
    def normalize(self, value: str, _) -> str:
        if value in ["tags.key", "tags.value", "measurements_key", "span_op_breakdowns_key"]:
            return value
        raise InvalidFunctionArgument(f"{value} is not a valid string array column")


def with_default(default, argument):
    argument.has_default = True
    argument.get_default = lambda *_: default
    return argument


# TODO(snql-migration): Remove these Arg classes in favour for their
# non SnQL specific types
class SnQLStringArg(StringArg):
    def normalize(self, value: str, params: ParamsType) -> str:
        value = super().normalize(value, params)
        # SnQL interprets string types as string, so strip the
        # quotes added in StringArg.normalize.
        return value[1:-1]


class SnQLDateArg(DateArg):
    def normalize(self, value: str, params: ParamsType) -> str:
        value = super().normalize(value, params)
        # SnQL interprets string types as string, so strip the
        # quotes added in StringArg.normalize.
        return value[1:-1]


class DiscoverFunction:
    def __init__(
        self,
        name,
        required_args=None,
        optional_args=None,
        calculated_args=None,
        column=None,
        aggregate=None,
        transform=None,
        conditional_transform=None,
        result_type_fn=None,
        default_result_type=None,
        redundant_grouping=False,
        private=False,
    ):
        """
        Specifies a function interface that must be followed when defining new functions

        :param str name: The name of the function, this refers to the name to invoke.
        :param list[FunctionArg] required_args: The list of required arguments to the function.
            If any of these arguments are not specified, an error will be raised.
        :param list[FunctionArg] optional_args: The list of optional arguments to the function.
            If any of these arguments are not specified, they will be filled using their default value.
        :param list[obj] calculated_args: The list of calculated arguments to the function.
            These arguments will be computed based on the list of specified arguments.
        :param [str, [any], str or None] column: The column to be passed to snuba once formatted.
            The arguments will be filled into the column where needed. This must not be an aggregate.
        :param [str, [any], str or None] aggregate: The aggregate to be passed to snuba once formatted.
            The arguments will be filled into the aggregate where needed. This must be an aggregate.
        :param str transform: NOTE: Use aggregate over transform whenever possible.
            An aggregate string to be passed to snuba once formatted. The arguments
            will be filled into the string using `.format(...)`.
        :param ConditionalFunction conditional_transform: Tuple of the condition to be evaluated, the
            transform string if the condition is met and the transform string if the condition
            is not met.
        :param str result_type_fn: A function to call with in order to determine the result type.
            This function will be passed the list of argument classes and argument values. This should
            be tried first as the source of truth if available.
        :param str default_result_type: The default resulting type of this function. Must be a type
            defined by RESULTS_TYPES.
        :param bool redundant_grouping: This function will result in redundant grouping if its column
            is included as a field as well.
        :param bool private: Whether or not this function should be disabled for general use.
        """

        self.name = name
        self.required_args = [] if required_args is None else required_args
        self.optional_args = [] if optional_args is None else optional_args
        self.calculated_args = [] if calculated_args is None else calculated_args
        self.column = column
        self.aggregate = aggregate
        self.transform = transform
        self.conditional_transform = conditional_transform
        self.result_type_fn = result_type_fn
        self.default_result_type = default_result_type
        self.redundant_grouping = redundant_grouping
        self.private = private

        self.validate()

    @property
    def required_args_count(self):
        return len(self.required_args)

    @property
    def optional_args_count(self):
        return len(self.optional_args)

    @property
    def total_args_count(self):
        return self.required_args_count + self.optional_args_count

    @property
    def args(self):
        return self.required_args + self.optional_args

    def alias_as(self, name):
        """Create a copy of this function to be used as an alias"""
        alias = deepcopy(self)
        alias.name = name
        return alias

    def add_default_arguments(self, field, columns, params):
        # make sure to validate the argument count first to
        # ensure the right number of arguments have been passed
        self.validate_argument_count(field, columns)

        columns = [column for column in columns]

        # use default values to populate optional arguments if any
        for argument in self.args[len(columns) :]:
            try:
                default = argument.get_default(params)
            except InvalidFunctionArgument as e:
                raise InvalidSearchQuery(f"{field}: invalid arguments: {e}")

            # Hacky, but we expect column arguments to be strings so easiest to convert it back
            columns.append(str(default) if default else default)

        return columns

    def format_as_arguments(self, field, columns, params):
        columns = self.add_default_arguments(field, columns, params)

        arguments = {}

        # normalize the arguments before putting them in a dict
        for argument, column in zip(self.args, columns):
            try:
                normalized_value = argument.normalize(column, params)
                if not isinstance(self, SnQLFunction) and isinstance(argument, NumericColumn):
                    if normalized_value in argument.measurement_aliases:
                        field = FIELD_ALIASES[normalized_value]
                        normalized_value = field.get_expression(params)
                    elif normalized_value in {"measurements_value", "span_op_breakdowns_value"}:
                        normalized_value = ["arrayJoin", [normalized_value]]
                arguments[argument.name] = normalized_value
            except InvalidFunctionArgument as e:
                raise InvalidSearchQuery(f"{field}: {argument.name} argument invalid: {e}")

        # populate any computed args
        for calculation in self.calculated_args:
            arguments[calculation["name"]] = calculation["fn"](arguments)

        return arguments

    def get_result_type(self, field=None, arguments=None):
        if field is None or arguments is None or self.result_type_fn is None:
            return self.default_result_type

        result_type = self.result_type_fn(self.args, arguments)
        if result_type is None:
            return self.default_result_type

        self.validate_result_type(result_type)
        return result_type

    def validate(self):
        # assert that all optional args have defaults available
        for i, arg in enumerate(self.optional_args):
            assert (
                arg.has_default
            ), f"{self.name}: optional argument at index {i} does not have default"

        # assert that the function has only one of the following specified
        # `column`, `aggregate`, or `transform`
        assert (
            sum(
                [
                    self.column is not None,
                    self.aggregate is not None,
                    self.transform is not None,
                    self.conditional_transform is not None,
                ]
            )
            == 1
        ), f"{self.name}: only one of column, aggregate, or transform is allowed"

        # assert that no duplicate argument names are used
        names = set()
        for arg in self.args:
            assert (
                arg.name not in names
            ), f"{self.name}: argument {arg.name} specified more than once"
            names.add(arg.name)

        for calculation in self.calculated_args:
            assert (
                calculation["name"] not in names
            ), "{}: argument {} specified more than once".format(self.name, calculation["name"])
            names.add(calculation["name"])

        self.validate_result_type(self.default_result_type)

    def validate_argument_count(self, field, arguments):
        """
        Validate the number of required arguments the function defines against
        provided arguments. Raise an exception if there is a mismatch in the
        number of arguments. Do not return any values.

        There are 4 cases:
            1. provided # of arguments != required # of arguments AND provided # of arguments != total # of arguments (bad, raise an error)
            2. provided # of arguments < required # of arguments (bad, raise an error)
            3. provided # of arguments > total # of arguments (bad, raise an error)
            4. required # of arguments <= provided # of arguments <= total # of arguments (good, pass the validation)
        """
        args_count = len(arguments)
        total_args_count = self.total_args_count
        if args_count != total_args_count:
            required_args_count = self.required_args_count
            if required_args_count == total_args_count:
                raise InvalidSearchQuery(f"{field}: expected {total_args_count:g} argument(s)")
            elif args_count < required_args_count:
                raise InvalidSearchQuery(
                    f"{field}: expected at least {required_args_count:g} argument(s)"
                )
            elif args_count > total_args_count:
                raise InvalidSearchQuery(
                    f"{field}: expected at most {total_args_count:g} argument(s)"
                )

    def validate_result_type(self, result_type):
        assert (
            result_type is None or result_type in RESULT_TYPES
        ), f"{self.name}: result type {result_type} not one of {list(RESULT_TYPES)}"

    def is_accessible(self, acl=None):
        if not self.private:
            return True
        elif not acl:
            return False
        return self.name in acl


# When updating this list, also check if the following need to be updated:
# - convert_search_filter_to_snuba_query
# - static/app/utils/discover/fields.tsx FIELDS (for discover column list and search box autocomplete)
FUNCTIONS = {
    function.name: function
    for function in [
        DiscoverFunction(
            "percentile",
            required_args=[NumericColumn("column"), NumberRange("percentile", 0, 1)],
            aggregate=["quantile({percentile:g})", ArgValue("column"), None],
            result_type_fn=reflective_result_type(),
            default_result_type="duration",
            redundant_grouping=True,
        ),
        DiscoverFunction(
            "p50",
            optional_args=[with_default("transaction.duration", NumericColumn("column"))],
            aggregate=["quantile(0.5)", ArgValue("column"), None],
            result_type_fn=reflective_result_type(),
            default_result_type="duration",
            redundant_grouping=True,
        ),
        DiscoverFunction(
            "p75",
            optional_args=[with_default("transaction.duration", NumericColumn("column"))],
            aggregate=["quantile(0.75)", ArgValue("column"), None],
            result_type_fn=reflective_result_type(),
            default_result_type="duration",
            redundant_grouping=True,
        ),
        DiscoverFunction(
            "p95",
            optional_args=[with_default("transaction.duration", NumericColumn("column"))],
            aggregate=["quantile(0.95)", ArgValue("column"), None],
            result_type_fn=reflective_result_type(),
            default_result_type="duration",
            redundant_grouping=True,
        ),
        DiscoverFunction(
            "p99",
            optional_args=[with_default("transaction.duration", NumericColumn("column"))],
            aggregate=["quantile(0.99)", ArgValue("column"), None],
            result_type_fn=reflective_result_type(),
            default_result_type="duration",
            redundant_grouping=True,
        ),
        DiscoverFunction(
            "p100",
            optional_args=[with_default("transaction.duration", NumericColumn("column"))],
            aggregate=["max", ArgValue("column"), None],
            result_type_fn=reflective_result_type(),
            default_result_type="duration",
            redundant_grouping=True,
        ),
        DiscoverFunction(
            "eps",
            optional_args=[IntervalDefault("interval", 1, None)],
            transform="divide(count(), {interval:g})",
            default_result_type="number",
        ),
        DiscoverFunction(
            "epm",
            optional_args=[IntervalDefault("interval", 1, None)],
            transform="divide(count(), divide({interval:g}, 60))",
            default_result_type="number",
        ),
        DiscoverFunction(
            "last_seen",
            aggregate=["max", "timestamp", "last_seen"],
            default_result_type="date",
            redundant_grouping=True,
        ),
        DiscoverFunction(
            "latest_event",
            aggregate=["argMax", ["id", "timestamp"], "latest_event"],
            default_result_type="string",
        ),
        DiscoverFunction(
            "apdex",
            optional_args=[NullableNumberRange("satisfaction", 0, None)],
            conditional_transform=ConditionalFunction(
                ArgValue("satisfaction"),
                "apdex(duration, {satisfaction:g})",
                """
                apdex(
                    multiIf(
                        equals(
                            tupleElement(project_threshold_config, 1),
                            'lcp'
                        ),
                        if(
                            has(measurements.key, 'lcp'),
                            arrayElement(measurements.value, indexOf(measurements.key, 'lcp')),
                            NULL
                        ),
                        duration
                    ),
                    tupleElement(project_threshold_config, 2)
                )
            """.replace(
                    "\n", ""
                ).replace(
                    " ", ""
                ),
            ),
            default_result_type="number",
        ),
        DiscoverFunction(
            "count_miserable",
            required_args=[CountColumn("column")],
            optional_args=[NullableNumberRange("satisfaction", 0, None)],
            calculated_args=[
                {
                    "name": "tolerated",
                    "fn": lambda args: args["satisfaction"] * 4.0
                    if args["satisfaction"] is not None
                    else None,
                }
            ],
            conditional_transform=ConditionalFunction(
                ArgValue("satisfaction"),
                "uniqIf(user, greater(duration, {tolerated:g}))",
                """
                uniqIf(user, greater(
                    multiIf(
                        equals(tupleElement(project_threshold_config, 1), 'lcp'),
                        if(has(measurements.key, 'lcp'), arrayElement(measurements.value, indexOf(measurements.key, 'lcp')), NULL),
                        duration
                    ),
                    multiply(tupleElement(project_threshold_config, 2), 4)
                ))
                """.replace(
                    "\n", ""
                ).replace(
                    " ", ""
                ),
            ),
            default_result_type="number",
        ),
        DiscoverFunction(
            "user_misery",
            # To correct for sensitivity to low counts, User Misery is modeled as a Beta Distribution Function.
            # With prior expectations, we have picked the expected mean user misery to be 0.05 and variance
            # to be 0.0004. This allows us to calculate the alpha (5.8875) and beta (111.8625) parameters,
            # with the user misery being adjusted for each fast/slow unique transaction. See:
            # https://stats.stackexchange.com/questions/47771/what-is-the-intuition-behind-beta-distribution
            # for an intuitive explanation of the Beta Distribution Function.
            optional_args=[
                NullableNumberRange("satisfaction", 0, None),
                with_default(5.8875, NumberRange("alpha", 0, None)),
                with_default(111.8625, NumberRange("beta", 0, None)),
            ],
            calculated_args=[
                {
                    "name": "tolerated",
                    "fn": lambda args: args["satisfaction"] * 4.0
                    if args["satisfaction"] is not None
                    else None,
                },
                {"name": "parameter_sum", "fn": lambda args: args["alpha"] + args["beta"]},
            ],
            conditional_transform=ConditionalFunction(
                ArgValue("satisfaction"),
                "ifNull(divide(plus(uniqIf(user, greater(duration, {tolerated:g})), {alpha}), plus(uniq(user), {parameter_sum})), 0)",
                """
                ifNull(
                    divide(
                        plus(
                            uniqIf(user, greater(
                                multiIf(
                                    equals(tupleElement(project_threshold_config, 1), 'lcp'),
                                    if(has(measurements.key, 'lcp'), arrayElement(measurements.value, indexOf(measurements.key, 'lcp')), NULL),
                                    duration
                                ),
                                multiply(tupleElement(project_threshold_config, 2), 4)
                            )),
                            {alpha}
                        ),
                        plus(uniq(user), {parameter_sum})
                    ),
                0)
            """.replace(
                    " ", ""
                ).replace(
                    "\n", ""
                ),
            ),
            default_result_type="number",
        ),
        DiscoverFunction(
            "failure_rate", transform="failure_rate()", default_result_type="percentage"
        ),
        DiscoverFunction(
            "failure_count",
            aggregate=[
                "countIf",
                [
                    [
                        "not",
                        [
                            [
                                "has",
                                [
                                    [
                                        "array",
                                        [
                                            SPAN_STATUS_NAME_TO_CODE[name]
                                            for name in ["ok", "cancelled", "unknown"]
                                        ],
                                    ],
                                    "transaction.status",
                                ],
                            ],
                        ],
                    ],
                ],
                None,
            ],
            default_result_type="integer",
        ),
        DiscoverFunction(
            "array_join",
            required_args=[StringArrayColumn("column")],
            column=["arrayJoin", [ArgValue("column")], None],
            default_result_type="string",
            private=True,
        ),
        DiscoverFunction(
            "histogram",
            required_args=[
                NumericColumn("column", allow_array_value=True),
                # the bucket_size and start_offset should already be adjusted
                # using the multiplier before it is passed here
                NumberRange("bucket_size", 0, None),
                NumberRange("start_offset", 0, None),
                NumberRange("multiplier", 1, None),
            ],
            # floor((x * multiplier - start_offset) / bucket_size) * bucket_size + start_offset
            column=[
                "plus",
                [
                    [
                        "multiply",
                        [
                            [
                                "floor",
                                [
                                    [
                                        "divide",
                                        [
                                            [
                                                "minus",
                                                [
                                                    [
                                                        "multiply",
                                                        [
                                                            ArgValue("column"),
                                                            ArgValue("multiplier"),
                                                        ],
                                                    ],
                                                    ArgValue("start_offset"),
                                                ],
                                            ],
                                            ArgValue("bucket_size"),
                                        ],
                                    ],
                                ],
                            ],
                            ArgValue("bucket_size"),
                        ],
                    ],
                    ArgValue("start_offset"),
                ],
                None,
            ],
            default_result_type="number",
            private=True,
        ),
        DiscoverFunction(
            "count_unique",
            optional_args=[CountColumn("column")],
            aggregate=["uniq", ArgValue("column"), None],
            default_result_type="integer",
        ),
        DiscoverFunction(
            "count",
            optional_args=[NullColumn("column")],
            aggregate=["count", None, None],
            default_result_type="integer",
        ),
        DiscoverFunction(
            "count_at_least",
            required_args=[NumericColumn("column"), NumberRange("threshold", 0, None)],
            aggregate=[
                "countIf",
                [["greaterOrEquals", [ArgValue("column"), ArgValue("threshold")]]],
                None,
            ],
            default_result_type="integer",
        ),
        DiscoverFunction(
            "min",
            required_args=[NumericColumn("column")],
            aggregate=["min", ArgValue("column"), None],
            result_type_fn=reflective_result_type(),
            default_result_type="duration",
            redundant_grouping=True,
        ),
        DiscoverFunction(
            "max",
            required_args=[NumericColumn("column")],
            aggregate=["max", ArgValue("column"), None],
            result_type_fn=reflective_result_type(),
            default_result_type="duration",
            redundant_grouping=True,
        ),
        DiscoverFunction(
            "avg",
            required_args=[NumericColumn("column")],
            aggregate=["avg", ArgValue("column"), None],
            result_type_fn=reflective_result_type(),
            default_result_type="duration",
            redundant_grouping=True,
        ),
        DiscoverFunction(
            "var",
            required_args=[NumericColumn("column")],
            aggregate=["varSamp", ArgValue("column"), None],
            default_result_type="number",
            redundant_grouping=True,
        ),
        DiscoverFunction(
            "stddev",
            required_args=[NumericColumn("column")],
            aggregate=["stddevSamp", ArgValue("column"), None],
            default_result_type="number",
            redundant_grouping=True,
        ),
        DiscoverFunction(
            "cov",
            required_args=[NumericColumn("column1"), NumericColumn("column2")],
            aggregate=["covarSamp", [ArgValue("column1"), ArgValue("column2")], None],
            default_result_type="number",
            redundant_grouping=True,
        ),
        DiscoverFunction(
            "corr",
            required_args=[NumericColumn("column1"), NumericColumn("column2")],
            aggregate=["corr", [ArgValue("column1"), ArgValue("column2")], None],
            default_result_type="number",
            redundant_grouping=True,
        ),
        DiscoverFunction(
            "sum",
            required_args=[NumericColumn("column")],
            aggregate=["sum", ArgValue("column"), None],
            result_type_fn=reflective_result_type(),
            default_result_type="duration",
        ),
        DiscoverFunction(
            "any",
            required_args=[FieldColumn("column")],
            aggregate=["min", ArgValue("column"), None],
            result_type_fn=reflective_result_type(),
            redundant_grouping=True,
        ),
        # Currently only being used by the baseline PoC
        DiscoverFunction(
            "absolute_delta",
            required_args=[DurationColumn("column"), NumberRange("target", 0, None)],
            column=["abs", [["minus", [ArgValue("column"), ArgValue("target")]]], None],
            default_result_type="duration",
        ),
        # These range functions for performance trends, these aren't If functions
        # to avoid allowing arbitrary if statements
        # Not yet supported in Discover, and shouldn't be added to fields.tsx
        DiscoverFunction(
            "percentile_range",
            required_args=[
                NumericColumn("column"),
                NumberRange("percentile", 0, 1),
                ConditionArg("condition"),
                DateArg("middle"),
            ],
            aggregate=[
                "quantileIf({percentile:.2f})",
                [
                    ArgValue("column"),
                    # NOTE: This condition is written in this seemingly backwards way
                    # because of how snuba special cases the following syntax
                    # ["a", ["b", ["c", ["d"]]]
                    #
                    # This array is can be interpreted 2 ways
                    # 1. a(b(c(d))) the way snuba interprets it
                    #   - snuba special cases it when it detects an array where the first
                    #     element is a literal, and the second element is an array and
                    #     treats it as a function call rather than 2 separate arguments
                    # 2. a(b, c(d)) the way we want it to be interpreted
                    #
                    # Because of how snuba interprets this expression, it makes it impossible
                    # to specify a function with 2 arguments whose first argument is a literal
                    # and the second argument is an expression.
                    #
                    # Working with this limitation, we have to invert the conditions in
                    # order to express a function whose first argument is an expression while
                    # the second argument is a literal.
                    [ArgValue("condition"), [["toDateTime", [ArgValue("middle")]], "timestamp"]],
                ],
                None,
            ],
            default_result_type="duration",
        ),
        DiscoverFunction(
            "avg_range",
            required_args=[
                NumericColumn("column"),
                ConditionArg("condition"),
                DateArg("middle"),
            ],
            aggregate=[
                "avgIf",
                [
                    ArgValue("column"),
                    # see `percentile_range` for why this condition feels backwards
                    [ArgValue("condition"), [["toDateTime", [ArgValue("middle")]], "timestamp"]],
                ],
                None,
            ],
            default_result_type="duration",
        ),
        DiscoverFunction(
            "variance_range",
            required_args=[
                NumericColumn("column"),
                ConditionArg("condition"),
                DateArg("middle"),
            ],
            aggregate=[
                "varSampIf",
                [
                    ArgValue("column"),
                    # see `percentile_range` for why this condition feels backwards
                    [ArgValue("condition"), [["toDateTime", [ArgValue("middle")]], "timestamp"]],
                ],
                None,
            ],
            default_result_type="duration",
        ),
        DiscoverFunction(
            "count_range",
            required_args=[ConditionArg("condition"), DateArg("middle")],
            aggregate=[
                "countIf",
                # see `percentile_range` for why this condition feels backwards
                [[ArgValue("condition"), [["toDateTime", [ArgValue("middle")]], "timestamp"]]],
                None,
            ],
            default_result_type="integer",
        ),
        DiscoverFunction(
            "percentage",
            required_args=[FunctionArg("numerator"), FunctionArg("denominator")],
            # Since percentage is only used on aggregates, it needs to be an aggregate and not a column
            # This is because as a column it will be added to the `WHERE` clause instead of the `HAVING` clause
            aggregate=[
                "if(greater({denominator},0),divide({numerator},{denominator}),null)",
                None,
                None,
            ],
            default_result_type="percentage",
        ),
        # Calculate the Welch's t-test value, this is used to help identify which of our trends are significant or not
        DiscoverFunction(
            "t_test",
            required_args=[
                FunctionAliasArg("avg_1"),
                FunctionAliasArg("avg_2"),
                FunctionAliasArg("variance_1"),
                FunctionAliasArg("variance_2"),
                FunctionAliasArg("count_1"),
                FunctionAliasArg("count_2"),
            ],
            aggregate=[
                "divide(minus({avg_1},{avg_2}),sqrt(plus(divide({variance_1},{count_1}),divide({variance_2},{count_2}))))",
                None,
                "t_test",
            ],
            default_result_type="number",
        ),
        DiscoverFunction(
            "minus",
            required_args=[FunctionArg("minuend"), FunctionArg("subtrahend")],
            aggregate=["minus", [ArgValue("minuend"), ArgValue("subtrahend")], None],
            default_result_type="duration",
        ),
        DiscoverFunction(
            "absolute_correlation",
            aggregate=[
                "abs",
                [["corr", [["toUnixTimestamp", ["timestamp"]], "transaction.duration"]]],
                None,
            ],
            default_result_type="number",
        ),
        # The calculated arg will cast the string value according to the value in the column
        DiscoverFunction(
            "count_if",
            required_args=[
                # This is a FunctionArg cause the column can be a tag as well
                FunctionArg("column"),
                ConditionArg("condition"),
                StringArg("value", unquote=True, unescape_quotes=True, optional_unquote=True),
            ],
            calculated_args=[
                {
                    "name": "typed_value",
                    "fn": normalize_count_if_value,
                }
            ],
            aggregate=[
                "countIf",
                [
                    [
                        ArgValue("condition"),
                        [
                            ArgValue("column"),
                            ArgValue("typed_value"),
                        ],
                    ]
                ],
                None,
            ],
            default_result_type="integer",
        ),
        DiscoverFunction(
            "compare_numeric_aggregate",
            required_args=[
                FunctionAliasArg("aggregate_alias"),
                ConditionArg("condition"),
                NumberRange("value", 0, None),
            ],
            aggregate=[
                # snuba json syntax isn't compatible with this query here
                # this function can't be a column, since we want to use this with aggregates
                "{condition}({aggregate_alias},{value})",
                None,
                None,
            ],
            default_result_type="number",
        ),
        DiscoverFunction(
            "to_other",
            required_args=[
                ColumnArg("column", allowed_columns=["release", "trace.parent_span"]),
                StringArg("value", unquote=True, unescape_quotes=True),
            ],
            optional_args=[
                with_default("that", StringArg("that")),
                with_default("this", StringArg("this")),
            ],
            column=[
                "if",
                [
                    ["equals", [ArgValue("column"), ArgValue("value")]],
                    ArgValue("this"),
                    ArgValue("that"),
                ],
            ],
        ),
    ]
}


# In Performance TPM is used as an alias to EPM
for alias, name in FUNCTION_ALIASES.items():
    FUNCTIONS[alias] = FUNCTIONS[name].alias_as(alias)


FUNCTION_ALIAS_PATTERN = re.compile(r"^({}).*".format("|".join(list(FUNCTIONS.keys()))))


class SnQLFunction(DiscoverFunction):
    def __init__(self, *args, **kwargs):
        self.snql_aggregate = kwargs.pop("snql_aggregate", None)
        self.snql_column = kwargs.pop("snql_column", None)
        super().__init__(*args, **kwargs)

    def validate(self):
        # assert that all optional args have defaults available
        for i, arg in enumerate(self.optional_args):
            assert (
                arg.has_default
            ), f"{self.name}: optional argument at index {i} does not have default"

        assert sum([self.snql_aggregate is not None, self.snql_column is not None]) == 1

        # assert that no duplicate argument names are used
        names = set()
        for arg in self.args:
            assert (
                arg.name not in names
            ), f"{self.name}: argument {arg.name} specified more than once"
            names.add(arg.name)

        self.validate_result_type(self.default_result_type)


class QueryFields(QueryBase):
    """Field logic for a snql query"""

    def __init__(self, dataset: Dataset, params: ParamsType):
        super().__init__(dataset, params)

        self.field_alias_converter: Mapping[str, Callable[[str], SelectType]] = {
            # NOTE: `ISSUE_ALIAS` simply maps to the id, meaning that post processing
            # is required to insert the true issue short id into the response.
            ISSUE_ALIAS: self._resolve_issue_id_alias,
            ISSUE_ID_ALIAS: self._resolve_issue_id_alias,
            PROJECT_ALIAS: self._resolve_project_slug_alias,
            PROJECT_NAME_ALIAS: self._resolve_project_slug_alias,
            TIMESTAMP_TO_HOUR_ALIAS: self._resolve_timestamp_to_hour_alias,
            TIMESTAMP_TO_DAY_ALIAS: self._resolve_timestamp_to_day_alias,
            USER_DISPLAY_ALIAS: self._resolve_user_display_alias,
            TRANSACTION_STATUS_ALIAS: self._resolve_transaction_status,
            PROJECT_THRESHOLD_CONFIG_ALIAS: self._resolve_project_threshold_config,
            ERROR_UNHANDLED_ALIAS: self._resolve_error_unhandled_alias,
            ERROR_HANDLED_ALIAS: self._resolve_error_handled_alias,
            TEAM_KEY_TRANSACTION_ALIAS: self._resolve_team_key_transaction_alias,
            MEASUREMENTS_FRAMES_SLOW_RATE: self._resolve_measurements_frames_slow_rate,
            MEASUREMENTS_FRAMES_FROZEN_RATE: self._resolve_measurements_frames_frozen_rate,
            MEASUREMENTS_STALL_PERCENTAGE: self._resolve_measurements_stall_percentage,
        }

        self.function_converter: Mapping[str, SnQLFunction] = {
            function.name: function
            for function in [
                SnQLFunction(
                    "failure_count",
                    snql_aggregate=lambda _, alias: Function(
                        "countIf",
                        [
                            Function(
                                "notIn",
                                [
                                    self.column("transaction.status"),
                                    (
                                        SPAN_STATUS_NAME_TO_CODE["ok"],
                                        SPAN_STATUS_NAME_TO_CODE["cancelled"],
                                        SPAN_STATUS_NAME_TO_CODE["unknown"],
                                    ),
                                ],
                            )
                        ],
                        alias,
                    ),
                    default_result_type="integer",
                ),
                SnQLFunction(
                    "apdex",
                    optional_args=[NullableNumberRange("satisfaction", 0, None)],
                    snql_aggregate=self._resolve_apdex_function,
                    default_result_type="number",
                ),
                SnQLFunction(
                    "count_miserable",
                    # Using the generic FunctionArg here temporarily till we
                    # implement a resolver for count columns in SnQL. The only
                    # column to be passed through here for now is `user`.
                    required_args=[FunctionArg("column")],
                    optional_args=[NullableNumberRange("satisfaction", 0, None)],
                    calculated_args=[
                        {
                            "name": "tolerated",
                            "fn": lambda args: args["satisfaction"] * 4.0
                            if args["satisfaction"] is not None
                            else None,
                        }
                    ],
                    snql_aggregate=self._resolve_count_miserable_function,
                    default_result_type="integer",
                ),
                SnQLFunction(
                    "user_misery",
                    # To correct for sensitivity to low counts, User Misery is modeled as a Beta Distribution Function.
                    # With prior expectations, we have picked the expected mean user misery to be 0.05 and variance
                    # to be 0.0004. This allows us to calculate the alpha (5.8875) and beta (111.8625) parameters,
                    # with the user misery being adjusted for each fast/slow unique transaction. See:
                    # https://stats.stackexchange.com/questions/47771/what-is-the-intuition-behind-beta-distribution
                    # for an intuitive explanation of the Beta Distribution Function.
                    optional_args=[
                        NullableNumberRange("satisfaction", 0, None),
                        with_default(5.8875, NumberRange("alpha", 0, None)),
                        with_default(111.8625, NumberRange("beta", 0, None)),
                    ],
                    calculated_args=[
                        {
                            "name": "tolerated",
                            "fn": lambda args: args["satisfaction"] * 4.0
                            if args["satisfaction"] is not None
                            else None,
                        },
                        {"name": "parameter_sum", "fn": lambda args: args["alpha"] + args["beta"]},
                    ],
                    snql_aggregate=self._resolve_user_misery_function,
                    default_result_type="number",
                ),
                SnQLFunction(
                    "count",
                    snql_aggregate=lambda _, alias: Function(
                        "count",
                        [],
                        alias,
                    ),
                    default_result_type="integer",
                ),
                SnQLFunction(
                    "last_seen",
                    snql_aggregate=lambda _, alias: Function(
                        "max",
                        [self.column("timestamp")],
                        alias,
                    ),
                    default_result_type="date",
                    redundant_grouping=True,
                ),
                SnQLFunction(
                    "latest_event",
                    snql_aggregate=lambda _, alias: Function(
                        "argMax",
                        [self.column("id"), self.column("timestamp")],
                        alias,
                    ),
                    default_result_type="string",
                ),
                SnQLFunction(
                    "failure_rate",
                    snql_aggregate=lambda _, alias: Function(
                        "failure_rate",
                        [],
                        alias,
                    ),
                    default_result_type="percentage",
                ),
                SnQLFunction(
                    "percentile",
                    required_args=[
                        NumericColumn("column"),
                        NumberRange("percentile", 0, 1),
                    ],
                    snql_aggregate=self._resolve_percentile,
                    result_type_fn=reflective_result_type(),
                    default_result_type="duration",
                    redundant_grouping=True,
                ),
                SnQLFunction(
                    "p50",
                    optional_args=[
                        with_default("transaction.duration", NumericColumn("column")),
                    ],
                    snql_aggregate=lambda args, alias: self._resolve_percentile(args, alias, 0.5),
                    result_type_fn=reflective_result_type(),
                    default_result_type="duration",
                    redundant_grouping=True,
                ),
                SnQLFunction(
                    "p75",
                    optional_args=[
                        with_default("transaction.duration", NumericColumn("column")),
                    ],
                    snql_aggregate=lambda args, alias: self._resolve_percentile(args, alias, 0.75),
                    result_type_fn=reflective_result_type(),
                    default_result_type="duration",
                    redundant_grouping=True,
                ),
                SnQLFunction(
                    "p95",
                    optional_args=[
                        with_default("transaction.duration", NumericColumn("column")),
                    ],
                    snql_aggregate=lambda args, alias: self._resolve_percentile(args, alias, 0.95),
                    result_type_fn=reflective_result_type(),
                    default_result_type="duration",
                    redundant_grouping=True,
                ),
                SnQLFunction(
                    "p99",
                    optional_args=[
                        with_default("transaction.duration", NumericColumn("column")),
                    ],
                    snql_aggregate=lambda args, alias: self._resolve_percentile(args, alias, 0.99),
                    result_type_fn=reflective_result_type(),
                    default_result_type="duration",
                    redundant_grouping=True,
                ),
                SnQLFunction(
                    "p100",
                    optional_args=[
                        with_default("transaction.duration", NumericColumn("column")),
                    ],
                    snql_aggregate=lambda args, alias: self._resolve_percentile(args, alias, 1),
                    result_type_fn=reflective_result_type(),
                    default_result_type="duration",
                    redundant_grouping=True,
                ),
                SnQLFunction(
                    "to_other",
                    required_args=[
                        ColumnArg("column", allowed_columns=["release", "trace.parent_span"]),
                        SnQLStringArg("value", unquote=True, unescape_quotes=True),
                    ],
                    optional_args=[
                        with_default("that", SnQLStringArg("that")),
                        with_default("this", SnQLStringArg("this")),
                    ],
                    snql_column=lambda args, alias: Function(
                        "if",
                        [
                            Function("equals", [args["column"], args["value"]]),
                            args["this"],
                            args["that"],
                        ],
                        alias,
                    ),
                ),
                SnQLFunction(
<<<<<<< HEAD
                    "percentile_range",
                    required_args=[
                        NumericColumn("column"),
                        NumberRange("percentile", 0, 1),
                        ConditionArg("condition"),
                        SnQLDateArg("middle"),
                    ],
                    snql_aggregate=lambda args, alias: Function(
                        f"quantileIf({args['percentile']:.2f})",
                        [
                            args["column"],
                            # This condition is written in this seemingly backwards way because of limitations
                            # in the json query syntax.
                            # TODO(snql-migration): Once the trends endpoint is using snql, we should update it
                            # and flip these conditions back
                            Function(args["condition"], [args["middle"], self.column("timestamp")]),
                        ],
                        alias,
                    ),
                    default_result_type="duration",
                ),
                SnQLFunction(
                    "avg_range",
                    required_args=[
                        NumericColumn("column"),
                        ConditionArg("condition"),
                        SnQLDateArg("middle"),
                    ],
                    snql_aggregate=lambda args, alias: Function(
                        "avgIf",
                        [
                            args["column"],
                            # see `percentile_range` for why this condition feels backwards
                            Function(
                                args["condition"],
                                [args["middle"], self.column("timestamp")],
                            ),
                        ],
                        alias,
                    ),
                    default_result_type="duration",
                ),
                SnQLFunction(
                    "variance_range",
                    required_args=[
                        NumericColumn("column"),
                        ConditionArg("condition"),
                        SnQLDateArg("middle"),
                    ],
                    snql_aggregate=lambda args, alias: Function(
                        "varSampIf",
                        [
                            args["column"],
                            # see `percentile_range` for why this condition feels backwards
                            Function(
                                args["condition"],
                                [args["middle"], self.column("timestamp")],
                            ),
                        ],
                        alias,
                    ),
                    default_result_type="duration",
                ),
                SnQLFunction(
                    "count_range",
                    required_args=[ConditionArg("condition"), SnQLDateArg("middle")],
                    snql_aggregate=lambda args, alias: Function(
                        "countIf",
                        [
                            # see `percentile_range` for why this condition feels backwards
                            Function(
                                args["condition"],
                                [args["middle"], self.column("timestamp")],
                            ),
                        ],
                        alias,
                    ),
                    default_result_type="integer",
=======
                    "eps",
                    snql_aggregate=lambda args, alias: Function(
                        "divide", [Function("count", []), args["interval"]], alias
                    ),
                    optional_args=[IntervalDefault("interval", 1, None)],
                    default_result_type="number",
                ),
                SnQLFunction(
                    "epm",
                    snql_aggregate=lambda args, alias: Function(
                        "divide",
                        [Function("count", []), Function("divide", [args["interval"], 60])],
                        alias,
                    ),
                    optional_args=[IntervalDefault("interval", 1, None)],
                    default_result_type="number",
>>>>>>> 5b8acce6
                ),
                # TODO: implement these
                SnQLFunction("array_join", snql_aggregate=self._resolve_unimplemented_function),
                SnQLFunction("histogram", snql_aggregate=self._resolve_unimplemented_function),
                SnQLFunction("count_at_least", snql_aggregate=self._resolve_unimplemented_function),
                SnQLFunction("min", snql_aggregate=self._resolve_unimplemented_function),
                SnQLFunction("max", snql_aggregate=self._resolve_unimplemented_function),
                SnQLFunction("avg", snql_aggregate=self._resolve_unimplemented_function),
                SnQLFunction("var", snql_aggregate=self._resolve_unimplemented_function),
                SnQLFunction("stddev", snql_aggregate=self._resolve_unimplemented_function),
                SnQLFunction("cov", snql_aggregate=self._resolve_unimplemented_function),
                SnQLFunction("corr", snql_aggregate=self._resolve_unimplemented_function),
                SnQLFunction("sum", snql_aggregate=self._resolve_unimplemented_function),
                SnQLFunction("any", snql_aggregate=self._resolve_unimplemented_function),
                SnQLFunction("percentage", snql_aggregate=self._resolve_unimplemented_function),
                SnQLFunction("t_test", snql_aggregate=self._resolve_unimplemented_function),
                SnQLFunction("minus", snql_aggregate=self._resolve_unimplemented_function),
                SnQLFunction("absolute_delta", snql_aggregate=self._resolve_unimplemented_function),
                SnQLFunction("count_unique", snql_aggregate=self._resolve_unimplemented_function),
                SnQLFunction("count_if", snql_aggregate=self._resolve_unimplemented_function),
                SnQLFunction(
                    "compare_numeric_aggregate", snql_aggregate=self._resolve_unimplemented_function
                ),
            ]
        }
        for alias, name in FUNCTION_ALIASES.items():
            self.function_converter[alias] = self.function_converter[name].alias_as(alias)

    def resolve_select(self, selected_columns: Optional[List[str]]) -> List[SelectType]:
        """Given a public list of discover fields, construct the corresponding
        list of Snql Columns or Functions. Duplicate columns are ignored
        """
        if selected_columns is None:
            return []

        columns = []

        for column in selected_columns:
            if column.strip() == "":
                continue
            # need to make sure the column is resolved with the appropriate alias
            # because the resolved snuba name may be different
            resolved_column = self.resolve_column(column, alias=True)
            if resolved_column not in self.columns:
                columns.append(resolved_column)

        return columns

    def resolve_column(self, field: str, alias: bool = False) -> SelectType:
        """Given a public field, construct the corresponding Snql, this
        function will determine the type of the field alias, whether its a
        column, field alias or function and call the corresponding resolver

        :param field: The public field string to resolve into Snql. This may
                      be a column, field alias, or even a function.
        :param alias: Whether or not the resolved column is aliased to the
                      original name. If false, it may still have an alias
                      but is not guaranteed.
        """
        match = is_function(field)
        if match:
            return self.resolve_function(field, match)
        elif self.is_field_alias(field):
            return self.resolve_field_alias(field)
        else:
            return self.resolve_field(field, alias=alias)

    def resolve_field(self, raw_field: str, alias: bool = False) -> Column:
        """Given a public field, resolve the alias based on the Query's
        dataset and return the Snql Column
        """
        tag_match = TAG_KEY_RE.search(raw_field)
        field = tag_match.group("tag") if tag_match else raw_field

        if VALID_FIELD_PATTERN.match(field):
            return self.aliased_column(field, raw_field) if alias else self.column(field)
        else:
            raise InvalidSearchQuery(f"Invalid characters in field {field}")

    def resolve_orderby(self, orderby: Optional[Union[List[str], str]]) -> List[OrderBy]:
        """Given a list of public aliases, optionally prefixed by a `-` to
        represent direction, construct a list of Snql Orderbys
        """
        validated: List[OrderBy] = []

        if orderby is None:
            return validated

        if isinstance(orderby, str):
            if not orderby:
                return validated

            orderby = [orderby]

        orderby_columns: List[str] = orderby if orderby else []

        for orderby in orderby_columns:
            bare_orderby = orderby.lstrip("-")
            try:
                resolved_orderby = self.resolve_column(bare_orderby)
            except NotImplementedError:
                resolved_orderby = None

            direction = Direction.DESC if orderby.startswith("-") else Direction.ASC

            if is_function(bare_orderby):
                bare_orderby = resolved_orderby.alias

            for selected_column in self.columns:
                if isinstance(selected_column, Column) and selected_column == resolved_orderby:
                    validated.append(OrderBy(selected_column, direction))
                    continue

                elif (
                    isinstance(selected_column, Function) and selected_column.alias == bare_orderby
                ):
                    validated.append(OrderBy(selected_column, direction))
                    continue

        if len(validated) == len(orderby_columns):
            return validated

        # TODO: This is no longer true, can order by fields that aren't selected, keeping
        # for now so we're consistent with the existing functionality
        raise InvalidSearchQuery("Cannot order by a field that is not selected.")

    def is_field_alias(self, field: str) -> bool:
        """Given a public field, check if it's a field alias"""
        return field in self.field_alias_converter

    def resolve_field_alias(self, alias: str) -> SelectType:
        """Given a field alias, convert it to its corresponding snql"""
        converter = self.field_alias_converter.get(alias)
        if not converter:
            raise NotImplementedError(f"{alias} not implemented in snql field parsing yet")
        return converter(alias)

    def is_function(self, function: str) -> bool:
        """ "Given a public field, check if it's a supported function"""
        return function in self.function_converter

    def resolve_function(self, function: str, match: Optional[Match[str]] = None) -> SelectType:
        """Given a public function, resolve to the corresponding Snql
        function
        """
        if match is None:
            match = is_function(function)

        if not match:
            raise InvalidSearchQuery(f"Invalid characters in field {function}")

        if function in self.params.get("aliases", {}):
            raise NotImplementedError("Aggregate aliases not implemented in snql field parsing yet")

        name, arguments, alias = self.parse_function(match)
        snql_function = self.function_converter.get(name)

        arguments = snql_function.format_as_arguments(name, arguments, self.params)
        for arg in snql_function.args:
            if isinstance(arg, ColumnArg):
                arguments[arg.name] = self.resolve_column(arguments[arg.name])

        if snql_function.snql_aggregate is not None:
            self.aggregates.append(snql_function.snql_aggregate(arguments, alias))
            return snql_function.snql_aggregate(arguments, alias)

        return snql_function.snql_column(arguments, alias)

    def parse_function(self, match: Match[str]) -> Tuple[str, List[str], str]:
        """Given a FUNCTION_PATTERN match, seperate the function name, arguments
        and alias out
        """
        function = match.group("function")
        if not self.is_function(function):
            raise InvalidSearchQuery(f"{function} is not a valid function")

        arguments = match.group("columns")
        arguments = parse_arguments(function, arguments)
        alias = match.group("alias")

        if alias is None:
            alias = get_function_alias_with_columns(function, arguments)

        return (function, arguments, alias)

    # Field Aliases
    def _resolve_issue_id_alias(self, _: str) -> SelectType:
        """The state of having no issues is represented differently on transactions vs
        other events. On the transactions table, it is represented by 0 whereas it is
        represented by NULL everywhere else. We use coalesce here so we can treat this
        consistently
        """
        return Function("coalesce", [self.column("issue.id"), 0], ISSUE_ID_ALIAS)

    def _resolve_project_slug_alias(self, alias: str) -> SelectType:
        project_ids = {
            project_id
            for project_id in self.params.get("project_id", [])
            if isinstance(project_id, int)
        }

        # Try to reduce the size of the transform by using any existing conditions on projects
        if len(self.projects_to_filter) > 0:
            project_ids &= self.projects_to_filter

        projects = Project.objects.filter(id__in=project_ids).values("slug", "id")

        return Function(
            "transform",
            [
                self.column("project.id"),
                [project["id"] for project in projects],
                [project["slug"] for project in projects],
                "",
            ],
            alias,
        )

    def _resolve_timestamp_to_hour_alias(self, _: str) -> SelectType:
        return Function("toStartOfHour", [self.column("timestamp")], TIMESTAMP_TO_HOUR_ALIAS)

    def _resolve_timestamp_to_day_alias(self, _: str) -> SelectType:
        return Function("toStartOfDay", [self.column("timestamp")], TIMESTAMP_TO_DAY_ALIAS)

    def _resolve_user_display_alias(self, _: str) -> SelectType:
        columns = ["user.email", "user.username", "user.ip"]
        return Function("coalesce", [self.column(column) for column in columns], USER_DISPLAY_ALIAS)

    def _resolve_transaction_status(self, _: str) -> SelectType:
        # TODO: Remove the `toUInt8` once Column supports aliases
        return Function(
            "toUInt8", [self.column(TRANSACTION_STATUS_ALIAS)], TRANSACTION_STATUS_ALIAS
        )

    def _resolve_project_threshold_config(self, _: str) -> SelectType:
        org_id = self.params.get("organization_id")
        project_ids = self.params.get("project_id")

        project_threshold_configs = (
            ProjectTransactionThreshold.objects.filter(
                organization_id=org_id,
                project_id__in=project_ids,
            )
            .order_by("project_id")
            .values_list("project_id", "threshold", "metric")
        )

        transaction_threshold_configs = (
            ProjectTransactionThresholdOverride.objects.filter(
                organization_id=org_id,
                project_id__in=project_ids,
            )
            .order_by("project_id")
            .values_list("transaction", "project_id", "threshold", "metric")
        )

        num_project_thresholds = project_threshold_configs.count()
        sentry_sdk.set_tag("project_threshold.count", num_project_thresholds)
        sentry_sdk.set_tag(
            "project_threshold.count.grouped",
            format_grouped_length(num_project_thresholds, [10, 100, 250, 500]),
        )

        num_transaction_thresholds = transaction_threshold_configs.count()
        sentry_sdk.set_tag("txn_threshold.count", num_transaction_thresholds)
        sentry_sdk.set_tag(
            "txn_threshold.count.grouped",
            format_grouped_length(num_transaction_thresholds, [10, 100, 250, 500]),
        )

        if (
            num_project_thresholds + num_transaction_thresholds
            > MAX_QUERYABLE_TRANSACTION_THRESHOLDS
        ):
            raise InvalidSearchQuery(
                f"Exceeded {MAX_QUERYABLE_TRANSACTION_THRESHOLDS} configured transaction thresholds limit, try with fewer Projects."
            )

        # Arrays need to have toUint64 casting because clickhouse will define the type as the narrowest possible type
        # that can store listed argument types, which means the comparison will fail because of mismatched types
        project_threshold_config_keys = []
        project_threshold_config_values = []
        for project_id, threshold, metric in project_threshold_configs:
            project_threshold_config_keys.append(Function("toUInt64", [project_id]))
            project_threshold_config_values.append((TRANSACTION_METRICS[metric], threshold))

        project_threshold_override_config_keys = []
        project_threshold_override_config_values = []
        for transaction, project_id, threshold, metric in transaction_threshold_configs:
            project_threshold_override_config_keys.append(
                (Function("toUInt64", [project_id]), transaction)
            )
            project_threshold_override_config_values.append(
                (TRANSACTION_METRICS[metric], threshold)
            )

        project_threshold_config_index: SelectType = Function(
            "indexOf",
            [
                project_threshold_config_keys,
                self.column("project_id"),
            ],
            PROJECT_THRESHOLD_CONFIG_INDEX_ALIAS,
        )

        project_threshold_override_config_index: SelectType = Function(
            "indexOf",
            [
                project_threshold_override_config_keys,
                (self.column("project_id"), self.column("transaction")),
            ],
            PROJECT_THRESHOLD_OVERRIDE_CONFIG_INDEX_ALIAS,
        )

        def _project_threshold_config(alias: Optional[str] = None) -> SelectType:
            return (
                Function(
                    "if",
                    [
                        Function(
                            "equals",
                            [
                                project_threshold_config_index,
                                0,
                            ],
                        ),
                        (DEFAULT_PROJECT_THRESHOLD_METRIC, DEFAULT_PROJECT_THRESHOLD),
                        Function(
                            "arrayElement",
                            [
                                project_threshold_config_values,
                                project_threshold_config_index,
                            ],
                        ),
                    ],
                    alias,
                )
                if project_threshold_configs
                else Function(
                    "tuple",
                    [DEFAULT_PROJECT_THRESHOLD_METRIC, DEFAULT_PROJECT_THRESHOLD],
                    alias,
                )
            )

        if transaction_threshold_configs:
            return Function(
                "if",
                [
                    Function(
                        "equals",
                        [
                            project_threshold_override_config_index,
                            0,
                        ],
                    ),
                    _project_threshold_config(),
                    Function(
                        "arrayElement",
                        [
                            project_threshold_override_config_values,
                            project_threshold_override_config_index,
                        ],
                    ),
                ],
                PROJECT_THRESHOLD_CONFIG_ALIAS,
            )

        return _project_threshold_config(PROJECT_THRESHOLD_CONFIG_ALIAS)

    def _resolve_team_key_transaction_alias(self, _: str) -> SelectType:
        org_id = self.params.get("organization_id")
        project_ids = self.params.get("project_id")
        team_ids = self.params.get("team_id")

        if org_id is None or team_ids is None or project_ids is None:
            raise TypeError("Team key transactions parameters cannot be None")

        team_key_transactions = list(
            TeamKeyTransaction.objects.filter(
                organization_id=org_id,
                project_team__in=ProjectTeam.objects.filter(
                    project_id__in=project_ids, team_id__in=team_ids
                ),
            )
            .order_by("transaction", "project_team__project_id")
            .values_list("project_team__project_id", "transaction")
            .distinct("transaction", "project_team__project_id")[
                :MAX_QUERYABLE_TEAM_KEY_TRANSACTIONS
            ]
        )

        count = len(team_key_transactions)

        # NOTE: this raw count is not 100% accurate because if it exceeds
        # `MAX_QUERYABLE_TEAM_KEY_TRANSACTIONS`, it will not be reflected
        sentry_sdk.set_tag("team_key_txns.count", count)
        sentry_sdk.set_tag(
            "team_key_txns.count.grouped", format_grouped_length(count, [10, 100, 250, 500])
        )

        if count == 0:
            return Function("toInt8", [0], TEAM_KEY_TRANSACTION_ALIAS)

        return Function(
            "in",
            [(self.column("project_id"), self.column("transaction")), team_key_transactions],
            TEAM_KEY_TRANSACTION_ALIAS,
        )

    def _resolve_error_unhandled_alias(self, _: str) -> SelectType:
        return Function("notHandled", [], ERROR_UNHANDLED_ALIAS)

    def _resolve_error_handled_alias(self, _: str) -> SelectType:
        # Columns in snuba doesn't support aliasing right now like Function does.
        # Adding a no-op here to get the alias.
        return Function(
            "cast", [self.column("error.handled"), "Array(Nullable(UInt8))"], ERROR_HANDLED_ALIAS
        )

    def _project_threshold_multi_if_function(self) -> SelectType:
        """Accessed by `_resolve_apdex_function` and `_resolve_count_miserable_function`,
        this returns the right duration value (for example, lcp or duration) based
        on project or transaction thresholds that have been configured by the user.
        """

        return Function(
            "multiIf",
            [
                Function(
                    "equals",
                    [
                        Function(
                            "tupleElement",
                            [self.resolve_field_alias("project_threshold_config"), 1],
                        ),
                        "lcp",
                    ],
                ),
                self.column("measurements.lcp"),
                self.column("transaction.duration"),
            ],
        )

    def _resolve_apdex_function(self, args: Mapping[str, str], alias: str) -> SelectType:
        if args["satisfaction"]:
            function_args = [self.column("transaction.duration"), int(args["satisfaction"])]
        else:
            function_args = [
                self._project_threshold_multi_if_function(),
                Function("tupleElement", [self.resolve_field_alias("project_threshold_config"), 2]),
            ]

        return Function("apdex", function_args, alias)

    def _resolve_count_miserable_function(self, args: Mapping[str, str], alias: str) -> SelectType:
        if args["satisfaction"]:
            lhs = self.column("transaction.duration")
            rhs = int(args["tolerated"])
        else:
            lhs = self._project_threshold_multi_if_function()
            rhs = Function(
                "multiply",
                [
                    Function(
                        "tupleElement",
                        [self.resolve_field_alias("project_threshold_config"), 2],
                    ),
                    4,
                ],
            )
        col = args["column"]

        return Function(
            "uniqIf",
            [
                self.resolve_field_alias(col) if self.is_field_alias(col) else self.column(col),
                Function("greater", [lhs, rhs]),
            ],
            alias,
        )

    def _resolve_user_misery_function(self, args: Mapping[str, str], alias: str) -> SelectType:
        if args["satisfaction"]:
            count_miserable_agg = self.resolve_function(
                f"count_miserable(user,{args['satisfaction']})"
            )
        else:
            count_miserable_agg = self.resolve_function("count_miserable(user)")

        return Function(
            "ifNull",
            [
                Function(
                    "divide",
                    [
                        Function(
                            "plus",
                            [
                                count_miserable_agg,
                                args["alpha"],
                            ],
                        ),
                        Function(
                            "plus",
                            [
                                Function("uniq", [self.column("user")]),
                                args["parameter_sum"],
                            ],
                        ),
                    ],
                ),
                0,
            ],
            alias,
        )

    def _resolve_percentile(
        self,
        args: Mapping[str, Union[str, Column, SelectType, int, float]],
        alias: str,
        fixed_percentile: float = None,
    ) -> SelectType:
        return (
            Function(
                "max",
                [args["column"]],
                alias,
            )
            if fixed_percentile == 1
            else Function(
                f'quantile({fixed_percentile if fixed_percentile is not None else args["percentile"]})',
                [args["column"]],
                alias,
            )
        )

    def _resolve_division(self, dividend: str, divisor: str) -> SelectType:
        return Function(
            "if",
            [
                Function(
                    "greater",
                    [self.column(divisor), 0],
                ),
                Function(
                    "divide",
                    [
                        self.column(dividend),
                        self.column(divisor),
                    ],
                ),
                None,
            ],
        )

    def _resolve_measurements_frames_slow_rate(self, _: str) -> SelectType:
        return self._resolve_division("measurements.frames_slow", "measurements.frames_total")

    def _resolve_measurements_frames_frozen_rate(self, _: str) -> SelectType:
        return self._resolve_division("measurements.frozen_rate", "measurements.frames_total")

    def _resolve_measurements_stall_percentage(self, _: str) -> SelectType:
        return self._resolve_division("measurements.stall_total_time", "transaction.duration")

    def _resolve_unimplemented_function(
        self,
        _: List[str],
        alias: str,
    ) -> SelectType:
        """Used in the interim as a stub for ones that have not be implemented in SnQL yet.
        Can be deleted once all functions have been implemented.
        """
        raise NotImplementedError(f"{alias} not implemented in snql field parsing yet")<|MERGE_RESOLUTION|>--- conflicted
+++ resolved
@@ -2394,7 +2394,6 @@
                     ),
                 ),
                 SnQLFunction(
-<<<<<<< HEAD
                     "percentile_range",
                     required_args=[
                         NumericColumn("column"),
@@ -2473,7 +2472,8 @@
                         alias,
                     ),
                     default_result_type="integer",
-=======
+                )
+                SnQLFunction(
                     "eps",
                     snql_aggregate=lambda args, alias: Function(
                         "divide", [Function("count", []), args["interval"]], alias
@@ -2490,7 +2490,6 @@
                     ),
                     optional_args=[IntervalDefault("interval", 1, None)],
                     default_result_type="number",
->>>>>>> 5b8acce6
                 ),
                 # TODO: implement these
                 SnQLFunction("array_join", snql_aggregate=self._resolve_unimplemented_function),
