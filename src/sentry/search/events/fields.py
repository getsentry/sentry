import re
from collections import defaultdict, namedtuple
from copy import deepcopy
from datetime import datetime
from typing import Callable, List, Mapping, Match, Optional, Tuple, Union

import sentry_sdk
from sentry_relay.consts import SPAN_STATUS_NAME_TO_CODE
from snuba_sdk.column import Column
from snuba_sdk.function import Function
from snuba_sdk.orderby import Direction, OrderBy

from sentry.discover.models import KeyTransaction, TeamKeyTransaction
from sentry.exceptions import InvalidSearchQuery
from sentry.models import Project, ProjectTeam, ProjectTransactionThreshold
from sentry.models.transaction_threshold import (
    TRANSACTION_METRICS,
    ProjectTransactionThresholdOverride,
)
from sentry.search.events.base import QueryBase
from sentry.search.events.constants import (
    ALIAS_PATTERN,
    ARRAY_FIELDS,
    DEFAULT_PROJECT_THRESHOLD,
    DEFAULT_PROJECT_THRESHOLD_METRIC,
    DURATION_PATTERN,
    ERROR_HANDLED_ALIAS,
    ERROR_UNHANDLED_ALIAS,
    FUNCTION_PATTERN,
    ISSUE_ALIAS,
    ISSUE_ID_ALIAS,
    KEY_TRANSACTION_ALIAS,
    MEASUREMENTS_FRAMES_FROZEN_RATE,
    MEASUREMENTS_FRAMES_SLOW_RATE,
    MEASUREMENTS_STALL_PERCENTAGE,
    PROJECT_ALIAS,
    PROJECT_NAME_ALIAS,
    PROJECT_THRESHOLD_CONFIG_ALIAS,
    PROJECT_THRESHOLD_CONFIG_INDEX_ALIAS,
    PROJECT_THRESHOLD_OVERRIDE_CONFIG_INDEX_ALIAS,
    RESULT_TYPES,
    SEARCH_MAP,
    TAG_KEY_RE,
    TEAM_KEY_TRANSACTION_ALIAS,
    TIMESTAMP_TO_DAY_ALIAS,
    TIMESTAMP_TO_HOUR_ALIAS,
    TRANSACTION_STATUS_ALIAS,
    USER_DISPLAY_ALIAS,
    VALID_FIELD_PATTERN,
)
from sentry.search.events.types import ParamsType, SelectType
from sentry.search.utils import InvalidQuery, parse_duration
from sentry.utils.compat import zip
from sentry.utils.numbers import format_grouped_length
from sentry.utils.snuba import (
    Dataset,
    get_json_type,
    is_duration_measurement,
    is_measurement,
    is_span_op_breakdown,
)

MAX_QUERYABLE_TEAM_KEY_TRANSACTIONS = 500
MAX_QUERYABLE_TRANSACTION_THRESHOLDS = 500

ConditionalFunction = namedtuple("ConditionalFunction", "condition match fallback")
FunctionDetails = namedtuple("FunctionDetails", "field instance arguments")
ResolvedFunction = namedtuple("ResolvedFunction", "details column aggregate")


class InvalidFunctionArgument(Exception):
    pass


class PseudoField:
    def __init__(self, name, alias, expression=None, expression_fn=None, result_type=None):
        self.name = name
        self.alias = alias
        self.expression = expression
        self.expression_fn = expression_fn
        self.result_type = result_type

        self.validate()

    def get_expression(self, params):
        if isinstance(self.expression, (list, tuple)):
            return deepcopy(self.expression)
        elif self.expression_fn is not None:
            return self.expression_fn(params)
        return None

    def get_field(self, params=None):
        expression = self.get_expression(params)
        if expression is not None:
            expression.append(self.alias)
            return expression
        return self.alias

    def validate(self):
        assert self.alias is not None, f"{self.name}: alias is required"
        assert (
            self.expression is None or self.expression_fn is None
        ), f"{self.name}: only one of expression, expression_fn is allowed"


def key_transaction_expression(user_id, organization_id, project_ids):
    """
    This function may be called multiple times, making for repeated data bases queries.
    Lifting the query higher to earlier in the call stack will require a lot more changes
    as there are numerous entry points. So we will leave the duplicate query alone for now.
    """
    if user_id is None or organization_id is None or project_ids is None:
        raise InvalidSearchQuery("Missing necessary meta for key transaction field.")

    key_transactions = (
        KeyTransaction.objects.filter(
            owner_id=user_id,
            organization_id=organization_id,
            project_id__in=project_ids,
        )
        .order_by("transaction", "project_id")
        .values("project_id", "transaction")
    )

    # if there are no key transactions, the value should always be 0
    if not len(key_transactions):
        return ["toInt64", [0]]

    return [
        "has",
        [
            [
                "array",
                [
                    [
                        "tuple",
                        [
                            ["toUInt64", [transaction["project_id"]]],
                            "'{}'".format(transaction["transaction"]),
                        ],
                    ]
                    for transaction in key_transactions
                ],
            ],
            ["tuple", ["project_id", "transaction"]],
        ],
    ]


def project_threshold_config_expression(organization_id, project_ids):
    """
    This function returns a column with the threshold and threshold metric
    for each transaction based on project level settings. If no project level
    thresholds are set, the will fallback to the default values. This column
    is used in the new `count_miserable` and `user_misery` aggregates.
    """
    if organization_id is None or project_ids is None:
        raise InvalidSearchQuery("Missing necessary data for project threshold config")

    project_threshold_configs = (
        ProjectTransactionThreshold.objects.filter(
            organization_id=organization_id,
            project_id__in=project_ids,
        )
        .order_by("project_id")
        .values("project_id", "threshold", "metric")
    )

    transaction_threshold_configs = (
        ProjectTransactionThresholdOverride.objects.filter(
            organization_id=organization_id,
            project_id__in=project_ids,
        )
        .order_by("project_id")
        .values("transaction", "project_id", "threshold", "metric")
    )

    num_project_thresholds = project_threshold_configs.count()
    sentry_sdk.set_tag("project_threshold.count", num_project_thresholds)
    sentry_sdk.set_tag(
        "project_threshold.count.grouped",
        format_grouped_length(num_project_thresholds, [10, 100, 250, 500]),
    )

    num_transaction_thresholds = transaction_threshold_configs.count()
    sentry_sdk.set_tag("txn_threshold.count", num_transaction_thresholds)
    sentry_sdk.set_tag(
        "txn_threshold.count.grouped",
        format_grouped_length(num_transaction_thresholds, [10, 100, 250, 500]),
    )

    if num_project_thresholds + num_transaction_thresholds == 0:
        return ["tuple", [f"'{DEFAULT_PROJECT_THRESHOLD_METRIC}'", DEFAULT_PROJECT_THRESHOLD]]
    elif num_project_thresholds + num_transaction_thresholds > MAX_QUERYABLE_TRANSACTION_THRESHOLDS:
        raise InvalidSearchQuery(
            f"Exceeded {MAX_QUERYABLE_TRANSACTION_THRESHOLDS} configured transaction thresholds limit, try with fewer Projects."
        )

    project_threshold_config_index = [
        "indexOf",
        [
            [
                "array",
                [["toUInt64", [config["project_id"]]] for config in project_threshold_configs],
            ],
            "project_id",
        ],
        PROJECT_THRESHOLD_CONFIG_INDEX_ALIAS,
    ]

    project_transaction_override_config_index = [
        "indexOf",
        [
            [
                "array",
                [
                    [
                        "tuple",
                        [
                            ["toUInt64", [config["project_id"]]],
                            "'{}'".format(config["transaction"]),
                        ],
                    ]
                    for config in transaction_threshold_configs
                ],
            ],
            ["tuple", ["project_id", "transaction"]],
        ],
        PROJECT_THRESHOLD_OVERRIDE_CONFIG_INDEX_ALIAS,
    ]

    project_config_query = (
        [
            "if",
            [
                [
                    "equals",
                    [
                        project_threshold_config_index,
                        0,
                    ],
                ],
                ["tuple", [f"'{DEFAULT_PROJECT_THRESHOLD_METRIC}'", DEFAULT_PROJECT_THRESHOLD]],
                [
                    "arrayElement",
                    [
                        [
                            "array",
                            [
                                [
                                    "tuple",
                                    [
                                        "'{}'".format(TRANSACTION_METRICS[config["metric"]]),
                                        config["threshold"],
                                    ],
                                ]
                                for config in project_threshold_configs
                            ],
                        ],
                        project_threshold_config_index,
                    ],
                ],
            ],
        ]
        if project_threshold_configs
        else ["tuple", [f"'{DEFAULT_PROJECT_THRESHOLD_METRIC}'", DEFAULT_PROJECT_THRESHOLD]]
    )

    if transaction_threshold_configs:
        return [
            "if",
            [
                [
                    "equals",
                    [
                        project_transaction_override_config_index,
                        0,
                    ],
                ],
                project_config_query,
                [
                    "arrayElement",
                    [
                        [
                            "array",
                            [
                                [
                                    "tuple",
                                    [
                                        "'{}'".format(TRANSACTION_METRICS[config["metric"]]),
                                        config["threshold"],
                                    ],
                                ]
                                for config in transaction_threshold_configs
                            ],
                        ],
                        project_transaction_override_config_index,
                    ],
                ],
            ],
        ]

    return project_config_query


def team_key_transaction_expression(organization_id, team_ids, project_ids):
    if organization_id is None or team_ids is None or project_ids is None:
        raise TypeError("Team key transactions parameters cannot be None")

    team_key_transactions = (
        TeamKeyTransaction.objects.filter(
            organization_id=organization_id,
            project_team__in=ProjectTeam.objects.filter(
                project_id__in=project_ids, team_id__in=team_ids
            ),
        )
        .order_by("transaction", "project_team__project_id")
        .values("transaction", "project_team__project_id")
        .distinct("transaction", "project_team__project_id")[:MAX_QUERYABLE_TEAM_KEY_TRANSACTIONS]
    )

    count = len(team_key_transactions)

    # NOTE: this raw count is not 100% accurate because if it exceeds
    # `MAX_QUERYABLE_TEAM_KEY_TRANSACTIONS`, it will not be reflected
    sentry_sdk.set_tag("team_key_txns.count", count)
    sentry_sdk.set_tag(
        "team_key_txns.count.grouped", format_grouped_length(count, [10, 100, 250, 500])
    )

    # There are no team key transactions marked, so hard code false into the query.
    if count == 0:
        return ["toInt8", [0]]

    return [
        "in",
        [
            ["tuple", ["project_id", "transaction"]],
            [
                "tuple",
                [
                    [
                        "tuple",
                        [
                            transaction["project_team__project_id"],
                            "'{}'".format(transaction["transaction"]),
                        ],
                    ]
                    for transaction in team_key_transactions
                ],
            ],
        ],
    ]


def normalize_count_if_value(args: Mapping[str, str]) -> Union[float, str, int]:
    """Ensures that the type of the third parameter is compatible with the first
    and cast the value if needed
    eg. duration = numeric_value, and not duration = string_value
    """
    column = args["column"]
    value = args["value"]
    if column == "transaction.duration" or is_measurement(column) or is_span_op_breakdown(column):
        duration_match = DURATION_PATTERN.match(value.strip("'"))
        if duration_match:
            try:
                normalized_value = parse_duration(*duration_match.groups())
            except InvalidQuery as exc:
                raise InvalidSearchQuery(str(exc))
        else:
            try:
                normalized_value = float(value.strip("'"))
            except Exception:
                raise InvalidSearchQuery(f"{value} is not a valid value to compare with {column}")
    elif column == "transaction.status":
        code = SPAN_STATUS_NAME_TO_CODE.get(value.strip("'"))
        if code is None:
            raise InvalidSearchQuery(f"{value} is not a valid value for transaction.status")
        try:
            normalized_value = int(code)
        except Exception:
            raise InvalidSearchQuery(f"{value} is not a valid value for transaction.status")
    # TODO: not supporting field aliases or arrays yet
    elif column in FIELD_ALIASES or column in ARRAY_FIELDS:
        raise InvalidSearchQuery(f"{column} is not supported by count_if")
    else:
        normalized_value = value

    return normalized_value


# When updating this list, also check if the following need to be updated:
# - convert_search_filter_to_snuba_query (otherwise aliased field will be treated as tag)
# - static/app/utils/discover/fields.tsx FIELDS (for discover column list and search box autocomplete)

# TODO: I think I have to support the release stage alias here maybe?
FIELD_ALIASES = {
    field.name: field
    for field in [
        PseudoField("project", "project.id"),
        PseudoField("issue", "issue.id"),
        PseudoField(
            "timestamp.to_hour", "timestamp.to_hour", expression=["toStartOfHour", ["timestamp"]]
        ),
        PseudoField(
            "timestamp.to_day", "timestamp.to_day", expression=["toStartOfDay", ["timestamp"]]
        ),
        PseudoField(ERROR_UNHANDLED_ALIAS, ERROR_UNHANDLED_ALIAS, expression=["notHandled", []]),
        PseudoField(
            USER_DISPLAY_ALIAS,
            USER_DISPLAY_ALIAS,
            expression=["coalesce", ["user.email", "user.username", "user.ip"]],
        ),
        # the key transaction field is intentially not added to the discover/fields list yet
        # because there needs to be some work on the front end to integrate this into discover
        PseudoField(
            KEY_TRANSACTION_ALIAS,
            KEY_TRANSACTION_ALIAS,
            expression_fn=lambda params: key_transaction_expression(
                params.get("user_id"),
                params.get("organization_id"),
                params.get("project_id"),
            ),
            result_type="boolean",
        ),
        PseudoField(
            PROJECT_THRESHOLD_CONFIG_ALIAS,
            PROJECT_THRESHOLD_CONFIG_ALIAS,
            expression_fn=lambda params: project_threshold_config_expression(
                params.get("organization_id"),
                params.get("project_id"),
            ),
        ),
        PseudoField(
            TEAM_KEY_TRANSACTION_ALIAS,
            TEAM_KEY_TRANSACTION_ALIAS,
            expression_fn=lambda params: team_key_transaction_expression(
                params.get("organization_id"),
                params.get("team_id"),
                params.get("project_id"),
            ),
            result_type="boolean",
        ),
        PseudoField(
            MEASUREMENTS_FRAMES_SLOW_RATE,
            MEASUREMENTS_FRAMES_SLOW_RATE,
            expression=[
                "if",
                [
                    ["greater", ["measurements.frames_total", 0]],
                    ["divide", ["measurements.frames_slow", "measurements.frames_total"]],
                    None,
                ],
            ],
            result_type="percentage",
        ),
        PseudoField(
            MEASUREMENTS_FRAMES_FROZEN_RATE,
            MEASUREMENTS_FRAMES_FROZEN_RATE,
            expression=[
                "if",
                [
                    ["greater", ["measurements.frames_total", 0]],
                    ["divide", ["measurements.frames_frozen", "measurements.frames_total"]],
                    None,
                ],
            ],
            result_type="percentage",
        ),
        PseudoField(
            MEASUREMENTS_STALL_PERCENTAGE,
            MEASUREMENTS_STALL_PERCENTAGE,
            expression=[
                "if",
                [
                    ["greater", ["transaction.duration", 0]],
                    ["divide", ["measurements.stall_total_time", "transaction.duration"]],
                    None,
                ],
            ],
            result_type="percentage",
        ),
    ]
}


def format_column_arguments(column_args, arguments):
    for i in range(len(column_args)):
        if isinstance(column_args[i], (list, tuple)):
            if isinstance(column_args[i][0], ArgValue):
                column_args[i][0] = arguments[column_args[i][0].arg]
            format_column_arguments(column_args[i][1], arguments)
        elif isinstance(column_args[i], str):
            column_args[i] = column_args[i].format(**arguments)
        elif isinstance(column_args[i], ArgValue):
            column_args[i] = arguments[column_args[i].arg]


def parse_arguments(function, columns):
    """
    Some functions take a quoted string for their arguments that may contain commas,
    which requires special handling.
    This function attempts to be identical with the similarly named parse_arguments
    found in static/app/utils/discover/fields.tsx
    """
    if (function != "to_other" and function != "count_if") or len(columns) == 0:
        return [c.strip() for c in columns.split(",") if len(c.strip()) > 0]

    args = []

    quoted = False
    escaped = False

    i, j = 0, 0

    while j < len(columns):
        if i == j and columns[j] == '"':
            # when we see a quote at the beginning of
            # an argument, then this is a quoted string
            quoted = True
        elif i == j and columns[j] == " ":
            # argument has leading spaces, skip over them
            i += 1
        elif quoted and not escaped and columns[j] == "\\":
            # when we see a slash inside a quoted string,
            # the next character is an escape character
            escaped = True
        elif quoted and not escaped and columns[j] == '"':
            # when we see a non-escaped quote while inside
            # of a quoted string, we should end it
            quoted = False
        elif quoted and escaped:
            # when we are inside a quoted string and have
            # begun an escape character, we should end it
            escaped = False
        elif quoted and columns[j] == ",":
            # when we are inside a quoted string and see
            # a comma, it should not be considered an
            # argument separator
            pass
        elif columns[j] == ",":
            # when we see a comma outside of a quoted string
            # it is an argument separator
            args.append(columns[i:j].strip())
            i = j + 1
        j += 1

    if i != j:
        # add in the last argument if any
        args.append(columns[i:].strip())

    return [arg for arg in args if arg]


def format_column_as_key(x):
    if isinstance(x, list):
        return tuple(format_column_as_key(y) for y in x)
    return x


def resolve_field_list(
    fields,
    snuba_filter,
    auto_fields=True,
    auto_aggregations=False,
    functions_acl=None,
    resolved_equations=None,
):
    """
    Expand a list of fields based on aliases and aggregate functions.

    Returns a dist of aggregations, selected_columns, and
    groupby that can be merged into the result of get_snuba_query_args()
    to build a more complete snuba query based on event search conventions.

    Auto aggregates are aggregates that will be automatically added to the
    list of aggregations when they're used in a condition. This is so that
    they can be used in a condition without having to manually add the
    aggregate to a field.
    """
    aggregations = []
    aggregate_fields = defaultdict(set)
    columns = []
    groupby = []
    project_key = ""
    functions = {}

    # If project is requested, we need to map ids to their names since snuba only has ids
    if "project" in fields:
        fields.remove("project")
        project_key = "project"
    # since project.name is more specific, if both are included use project.name instead of project
    if PROJECT_NAME_ALIAS in fields:
        fields.remove(PROJECT_NAME_ALIAS)
        project_key = PROJECT_NAME_ALIAS
    if project_key:
        if "project.id" not in fields:
            fields.append("project.id")

    for field in fields:
        if isinstance(field, str) and field.strip() == "":
            continue
        function = resolve_field(field, snuba_filter.params, functions_acl)
        if function.column is not None and function.column not in columns:
            columns.append(function.column)
            if function.details is not None and isinstance(function.column, (list, tuple)):
                functions[function.column[-1]] = function.details
        elif function.aggregate is not None:
            aggregations.append(function.aggregate)
            if function.details is not None and isinstance(function.aggregate, (list, tuple)):
                functions[function.aggregate[-1]] = function.details
                if function.details.instance.redundant_grouping:
                    aggregate_fields[format_column_as_key(function.aggregate[1])].add(field)

    # Only auto aggregate when there's one other so the group by is not unexpectedly changed
    if auto_aggregations and snuba_filter.having and len(aggregations) > 0:
        for agg in snuba_filter.condition_aggregates:
            if agg not in snuba_filter.aliases:
                function = resolve_field(agg, snuba_filter.params, functions_acl)
                if function.aggregate is not None and function.aggregate not in aggregations:
                    aggregations.append(function.aggregate)
                    if function.details is not None and isinstance(
                        function.aggregate, (list, tuple)
                    ):
                        functions[function.aggregate[-1]] = function.details

                        if function.details.instance.redundant_grouping:
                            aggregate_fields[format_column_as_key(function.aggregate[1])].add(field)

    check_aggregations = (
        snuba_filter.having and len(aggregations) > 0 and snuba_filter.condition_aggregates
    )
    snuba_filter_condition_aggregates = (
        set(snuba_filter.condition_aggregates) if check_aggregations else set()
    )
    for field in set(fields[:]).union(snuba_filter_condition_aggregates):
        if isinstance(field, str) and field in {
            "apdex()",
            "count_miserable(user)",
            "user_misery()",
        }:
            if PROJECT_THRESHOLD_CONFIG_ALIAS not in fields:
                fields.append(PROJECT_THRESHOLD_CONFIG_ALIAS)
                function = resolve_field(
                    PROJECT_THRESHOLD_CONFIG_ALIAS, snuba_filter.params, functions_acl
                )
                columns.append(function.column)
                break

    rollup = snuba_filter.rollup
    if not rollup and auto_fields:
        # Ensure fields we require to build a functioning interface
        # are present. We don't add fields when using a rollup as the additional fields
        # would be aggregated away.
        if not aggregations and "id" not in columns:
            columns.append("id")
        if "id" in columns and "project.id" not in columns:
            columns.append("project.id")
            project_key = PROJECT_NAME_ALIAS

    if project_key:
        # Check to see if there's a condition on project ID already, to avoid unnecessary lookups
        filtered_project_ids = None
        if snuba_filter.conditions:
            for cond in snuba_filter.conditions:
                if cond[0] == "project_id":
                    filtered_project_ids = [cond[2]] if cond[1] == "=" else cond[2]

        project_ids = filtered_project_ids or snuba_filter.filter_keys.get("project_id", [])
        projects = Project.objects.filter(id__in=project_ids).values("slug", "id")
        # Clickhouse gets confused when the column contains a period
        # This is specifically for project.name and should be removed once we can stop supporting it
        if "." in project_key:
            project_key = f"`{project_key}`"
        columns.append(
            [
                "transform",
                [
                    # This is a workaround since having the column by itself currently is being treated as a function
                    ["toString", ["project_id"]],
                    ["array", ["'{}'".format(project["id"]) for project in projects]],
                    ["array", ["'{}'".format(project["slug"]) for project in projects]],
                    # Default case, what to do if a project id without a slug is found
                    "''",
                ],
                project_key,
            ]
        )

    if rollup and columns and not aggregations:
        raise InvalidSearchQuery("You cannot use rollup without an aggregate field.")

    orderby = snuba_filter.orderby
    # Only sort if there are columns. When there are only aggregates there's no need to sort
    if orderby and len(columns) > 0:
        orderby = resolve_orderby(orderby, columns, aggregations, resolved_equations)
    else:
        orderby = None

    # If aggregations are present all columns
    # need to be added to the group by so that the query is valid.
    if aggregations:
        for column in columns:
            is_iterable = isinstance(column, (list, tuple))
            if is_iterable and column[0] == "transform":
                # When there's a project transform, we already group by project_id
                continue
            elif is_iterable and column[2] not in FIELD_ALIASES:
                groupby.append(column[2])
            else:
                column_key = format_column_as_key([column[:2]]) if is_iterable else column
                if column_key in aggregate_fields:
                    conflicting_functions = list(aggregate_fields[column_key])
                    raise InvalidSearchQuery(
                        "A single field cannot be used both inside and outside a function in the same query. To use {field} you must first remove the function(s): {function_msg}".format(
                            field=column[2] if is_iterable else column,
                            function_msg=", ".join(conflicting_functions[:2])
                            + (
                                f" and {len(conflicting_functions) - 2} more."
                                if len(conflicting_functions) > 2
                                else ""
                            ),
                        )
                    )
                groupby.append(column)

    if resolved_equations:
        columns += resolved_equations

    return {
        "selected_columns": columns,
        "aggregations": aggregations,
        "groupby": groupby,
        "orderby": orderby,
        "functions": functions,
    }


def resolve_orderby(orderby, fields, aggregations, equations):
    """
    We accept column names, aggregate functions, and aliases as order by
    values. Aggregates and field aliases need to be resolve/validated.

    TODO(mark) Once we're no longer using the dataset selection function
    should allow all non-tag fields to be used as sort clauses, instead of only
    those that are currently selected.
    """
    orderby = orderby if isinstance(orderby, (list, tuple)) else [orderby]
    if equations is not None:
        equation_aliases = {equation[-1]: equation for equation in equations}
    else:
        equation_aliases = {}
    validated = []
    for column in orderby:
        bare_column = column.lstrip("-")

        if bare_column in fields:
            validated.append(column)
            continue

        if equation_aliases and bare_column in equation_aliases:
            equation = equation_aliases[bare_column]
            prefix = "-" if column.startswith("-") else ""
            # Drop alias because if prefix was included snuba thinks we're shadow aliasing
            validated.append([prefix + equation[0], equation[1]])
            continue

        if is_function(bare_column):
            bare_column = get_function_alias(bare_column)

        found = [agg[2] for agg in aggregations if agg[2] == bare_column]
        if found:
            prefix = "-" if column.startswith("-") else ""
            validated.append(prefix + bare_column)
            continue

        if (
            bare_column in FIELD_ALIASES
            and FIELD_ALIASES[bare_column].alias
            and bare_column != PROJECT_ALIAS
        ):
            prefix = "-" if column.startswith("-") else ""
            validated.append(prefix + FIELD_ALIASES[bare_column].alias)
            continue

        found = [
            col[2]
            for col in fields
            if isinstance(col, (list, tuple)) and col[2].strip("`") == bare_column
        ]
        if found:
            prefix = "-" if column.startswith("-") else ""
            validated.append(prefix + bare_column)

    if len(validated) == len(orderby):
        return validated

    raise InvalidSearchQuery("Cannot order by a field that is not selected.")


def resolve_field(field, params=None, functions_acl=None):
    if not isinstance(field, str):
        raise InvalidSearchQuery("Field names must be strings")

    match = is_function(field)
    if match:
        return resolve_function(field, match, params, functions_acl)

    if field in FIELD_ALIASES:
        special_field = FIELD_ALIASES[field]
        return ResolvedFunction(None, special_field.get_field(params), None)

    tag_match = TAG_KEY_RE.search(field)
    tag_field = tag_match.group("tag") if tag_match else field

    if VALID_FIELD_PATTERN.match(tag_field):
        return ResolvedFunction(None, field, None)
    else:
        raise InvalidSearchQuery(f"Invalid characters in field {field}")


def resolve_function(field, match=None, params=None, functions_acl=False):
    if params is not None and field in params.get("aliases", {}):
        alias = params["aliases"][field]
        return ResolvedFunction(
            FunctionDetails(field, FUNCTIONS["percentage"], []),
            None,
            alias.aggregate,
        )
    function_name, columns, alias = parse_function(field, match)
    function = FUNCTIONS[function_name]
    if not function.is_accessible(functions_acl):
        raise InvalidSearchQuery(f"{function.name}: no access to private function")

    arguments = function.format_as_arguments(field, columns, params)
    details = FunctionDetails(field, function, arguments)

    if function.transform is not None:
        snuba_string = function.transform.format(**arguments)
        if alias is None:
            alias = get_function_alias_with_columns(function.name, columns)
        return ResolvedFunction(
            details,
            None,
            [snuba_string, None, alias],
        )
    elif function.conditional_transform is not None:
        condition, match, fallback = function.conditional_transform
        if alias is None:
            alias = get_function_alias_with_columns(function.name, columns)

        if arguments[condition.arg] is not None:
            snuba_string = match.format(**arguments)
        else:
            snuba_string = fallback.format(**arguments)
        return ResolvedFunction(
            details,
            None,
            [snuba_string, None, alias],
        )

    elif function.aggregate is not None:
        aggregate = deepcopy(function.aggregate)

        aggregate[0] = aggregate[0].format(**arguments)
        if isinstance(aggregate[1], (list, tuple)):
            format_column_arguments(aggregate[1], arguments)
        elif isinstance(aggregate[1], ArgValue):
            arg = aggregate[1].arg
            # The aggregate function has only a single argument
            # however that argument is an expression, so we have
            # to make sure to nest it so it doesn't get treated
            # as a list of arguments by snuba.
            if isinstance(arguments[arg], (list, tuple)):
                aggregate[1] = [arguments[arg]]
            else:
                aggregate[1] = arguments[arg]

        if alias is not None:
            aggregate[2] = alias
        elif aggregate[2] is None:
            aggregate[2] = get_function_alias_with_columns(function.name, columns)

        return ResolvedFunction(details, None, aggregate)
    elif function.column is not None:
        # These can be very nested functions, so we need to iterate through all the layers
        addition = deepcopy(function.column)
        addition[0] = addition[0].format(**arguments)
        if isinstance(addition[1], (list, tuple)):
            format_column_arguments(addition[1], arguments)
        if len(addition) < 3:
            if alias is not None:
                addition.append(alias)
            else:
                addition.append(get_function_alias_with_columns(function.name, columns))
        elif len(addition) == 3:
            if alias is not None:
                addition[2] = alias
            elif addition[2] is None:
                addition[2] = get_function_alias_with_columns(function.name, columns)
            else:
                addition[2] = addition[2].format(**arguments)
        return ResolvedFunction(details, addition, None)


def parse_function(field, match=None, err_msg=None):
    if not match:
        match = is_function(field)

    if not match or match.group("function") not in FUNCTIONS:
        if err_msg is None:
            err_msg = f"{field} is not a valid function"
        raise InvalidSearchQuery(err_msg)

    function = match.group("function")
    return (
        function,
        parse_arguments(function, match.group("columns")),
        match.group("alias"),
    )


def is_function(field):
    function_match = FUNCTION_PATTERN.search(field)
    if function_match:
        return function_match

    return None


def get_function_alias(field):
    match = FUNCTION_PATTERN.search(field)
    if match is None:
        return field

    if match.group("alias") is not None:
        return match.group("alias")
    function = match.group("function")
    columns = parse_arguments(function, match.group("columns"))
    return get_function_alias_with_columns(function, columns)


def get_function_alias_with_columns(function_name, columns):
    columns = re.sub(r"[^\w]", "_", "_".join(str(col) for col in columns))
    return f"{function_name}_{columns}".rstrip("_")


def get_json_meta_type(field_alias, snuba_type, function=None):
    alias_definition = FIELD_ALIASES.get(field_alias)
    if alias_definition and alias_definition.result_type is not None:
        return alias_definition.result_type

    snuba_json = get_json_type(snuba_type)
    if snuba_json != "string":
        if function is not None:
            result_type = function.instance.get_result_type(function.field, function.arguments)
            if result_type is not None:
                return result_type

        function_match = FUNCTION_ALIAS_PATTERN.match(field_alias)
        if function_match:
            function_definition = FUNCTIONS.get(function_match.group(1))
            if function_definition:
                result_type = function_definition.get_result_type()
                if result_type is not None:
                    return result_type

    if (
        "duration" in field_alias
        or is_duration_measurement(field_alias)
        or is_span_op_breakdown(field_alias)
    ):
        return "duration"
    if is_measurement(field_alias):
        return "number"
    if field_alias == "transaction.status":
        return "string"
    return snuba_json


def reflective_result_type(index=0):
    def result_type_fn(function_arguments, parameter_values):
        argument = function_arguments[index]
        value = parameter_values[argument.name]
        return argument.get_type(value)

    return result_type_fn


class ArgValue:
    def __init__(self, arg):
        self.arg = arg


class FunctionArg:
    def __init__(self, name):
        self.name = name
        self.has_default = False

    def get_default(self, params):
        raise InvalidFunctionArgument(f"{self.name} has no defaults")

    def normalize(self, value, params):
        return value

    def get_type(self, value):
        raise InvalidFunctionArgument(f"{self.name} has no type defined")


class FunctionAliasArg(FunctionArg):
    def normalize(self, value, params):
        if not ALIAS_PATTERN.match(value):
            raise InvalidFunctionArgument(f"{value} is not a valid function alias")
        return value


class NullColumn(FunctionArg):
    """
    Convert the provided column to null so that we
    can drop it. Used to make count() not have a
    required argument that we ignore.
    """

    def __init__(self, name):
        super().__init__(name)
        self.has_default = True

    def get_default(self, params):
        return None

    def normalize(self, value, params):
        return None


class CountColumn(FunctionArg):
    def __init__(self, name):
        super().__init__(name)
        self.has_default = True

    def get_default(self, params):
        return None

    def normalize(self, value, params):
        if value is None:
            raise InvalidFunctionArgument("a column is required")

        if value not in FIELD_ALIASES:
            return value

        field = FIELD_ALIASES[value]

        # If the alias has an expression prefer that over the column alias
        # This enables user.display to work in aggregates
        expression = field.get_expression(params)
        if expression is not None:
            return expression
        elif field.alias is not None:
            return field.alias
        return value


class FieldColumn(CountColumn):
    """Allow any field column, of any type"""

    def get_type(self, value):
        if is_duration_measurement(value) or is_span_op_breakdown(value):
            return "duration"
        elif value == "transaction.duration":
            return "duration"
        elif value == "timestamp":
            return "date"
        return "string"


class StringArg(FunctionArg):
    def __init__(self, name, unquote=False, unescape_quotes=False, optional_unquote=False):
        """
        :param str name: The name of the function, this refers to the name to invoke.
        :param boolean unquote: Whether to try unquoting the arg or not
        :param boolean unescape_quotes: Whether quotes within the string should be unescaped
        :param boolean optional_unquote: Don't error when unable to unquote
        """
        super().__init__(name)
        self.unquote = unquote
        self.unescape_quotes = unescape_quotes
        self.optional_unquote = optional_unquote

    def normalize(self, value, params):
        if self.unquote:
            if len(value) < 2 or value[0] != '"' or value[-1] != '"':
                if not self.optional_unquote:
                    raise InvalidFunctionArgument("string should be quoted")
            else:
                value = value[1:-1]
        if self.unescape_quotes:
            value = re.sub(r'\\"', '"', value)
        return f"'{value}'"


class DateArg(FunctionArg):
    date_format = "%Y-%m-%dT%H:%M:%S"

    def normalize(self, value, params):
        try:
            datetime.strptime(value, self.date_format)
        except ValueError:
            raise InvalidFunctionArgument(
                f"{value} is in the wrong format, expected a date like 2020-03-14T15:14:15"
            )
        return f"'{value}'"


class ConditionArg(FunctionArg):
    # List and not a set so the error message is consistent
    VALID_CONDITIONS = [
        "equals",
        "notEquals",
        "lessOrEquals",
        "greaterOrEquals",
        "less",
        "greater",
    ]

    def normalize(self, value, params):
        if value not in self.VALID_CONDITIONS:
            raise InvalidFunctionArgument(
                "{} is not a valid condition, the only supported conditions are: {}".format(
                    value,
                    ",".join(self.VALID_CONDITIONS),
                )
            )

        return value


class ColumnArg(FunctionArg):
    def __init__(self, name, allowed_columns=None):
        super().__init__(name)
        # make sure to map the allowed columns to their snuba names
        self.allowed_columns = (
            {SEARCH_MAP.get(col) for col in allowed_columns} if allowed_columns else set()
        )

    def normalize(self, value, params):
        snuba_column = SEARCH_MAP.get(value)
        if len(self.allowed_columns) > 0:
            if value in self.allowed_columns or snuba_column in self.allowed_columns:
                return snuba_column
            else:
                raise InvalidFunctionArgument(f"{value} is not an allowed column")
        if not snuba_column:
            raise InvalidFunctionArgument(f"{value} is not a valid column")
        return snuba_column


class ColumnNoLookup(ColumnArg):
    def normalize(self, value, params):
        super().normalize(value, params)
        return value


class NumericColumn(FunctionArg):
    def _normalize(self, value):
        # This method is written in this way so that `get_type` can always call
        # this even in child classes where `normalize` have been overridden.

        snuba_column = SEARCH_MAP.get(value)
        if not snuba_column and is_measurement(value):
            return value
        if not snuba_column and is_span_op_breakdown(value):
            return value
        if not snuba_column:
            raise InvalidFunctionArgument(f"{value} is not a valid column")
        elif snuba_column not in ["time", "timestamp", "duration"]:
            raise InvalidFunctionArgument(f"{value} is not a numeric column")
        return snuba_column

    def normalize(self, value, params):
        return self._normalize(value)

    def get_type(self, value):
        snuba_column = self._normalize(value)
        if is_duration_measurement(snuba_column) or is_span_op_breakdown(snuba_column):
            return "duration"
        elif snuba_column == "duration":
            return "duration"
        elif snuba_column == "timestamp":
            return "date"
        return "number"


class NumericColumnNoLookup(NumericColumn):
    measurement_aliases = {
        MEASUREMENTS_FRAMES_SLOW_RATE,
        MEASUREMENTS_FRAMES_FROZEN_RATE,
        MEASUREMENTS_STALL_PERCENTAGE,
    }

    def __init__(self, name, allow_array_value=False):
        super().__init__(name)
        self.allow_array_value = allow_array_value

    def normalize(self, value, params):
        # `measurement_value` and `span_op_breakdowns_value` are actually an
        # array of Float64s. But when used in this context, we always want to
        # expand it using `arrayJoin`. The resulting column will be a numeric
        # column of type Float64.
        if self.allow_array_value:
            if value in {"measurements_value", "span_op_breakdowns_value"}:
                return ["arrayJoin", [value]]

        if value in self.measurement_aliases:
            field = FIELD_ALIASES[value]
            return field.get_expression(params)

        super().normalize(value, params)
        return value

    def get_type(self, value):
        # `measurements.frames_frozen_rate` and `measurements.frames_slow_rate` are aliases
        # to a percentage value, since they are expressions rather than columns, we special
        # case them here
        if isinstance(value, list):
            for name in self.measurement_aliases:
                field = FIELD_ALIASES[name]
                expression = field.get_expression(None)
                if expression == value:
                    return field.result_type
        return super().get_type(value)


class DurationColumn(FunctionArg):
    def normalize(self, value, params):
        snuba_column = SEARCH_MAP.get(value)
        if not snuba_column and is_duration_measurement(value):
            return value
        if not snuba_column and is_span_op_breakdown(value):
            return value
        if not snuba_column:
            raise InvalidFunctionArgument(f"{value} is not a valid column")
        elif snuba_column != "duration":
            raise InvalidFunctionArgument(f"{value} is not a duration column")
        return snuba_column


class DurationColumnNoLookup(DurationColumn):
    def normalize(self, value, params):
        super().normalize(value, params)
        return value


class StringArrayColumn(FunctionArg):
    def normalize(self, value, params):
        if value in ["tags.key", "tags.value", "measurements_key", "span_op_breakdowns_key"]:
            return value
        raise InvalidFunctionArgument(f"{value} is not a valid string array column")


class NumberRange(FunctionArg):
    def __init__(self, name, start, end):
        super().__init__(name)
        self.start = start
        self.end = end

    def normalize(self, value, params):
        try:
            value = float(value)
        except ValueError:
            raise InvalidFunctionArgument(f"{value} is not a number")

        if self.start and value < self.start:
            raise InvalidFunctionArgument(
                f"{value:g} must be greater than or equal to {self.start:g}"
            )
        elif self.end and value >= self.end:
            raise InvalidFunctionArgument(f"{value:g} must be less than {self.end:g}")
        return value


class NullableNumberRange(NumberRange):
    def __init__(self, name, start, end):
        super().__init__(name, start, end)
        self.has_default = True

    def get_default(self, params):
        return None

    def normalize(self, value, params):
        if value is None:
            return value
        return super().normalize(value, params)


class IntervalDefault(NumberRange):
    def __init__(self, name, start, end):
        super().__init__(name, start, end)
        self.has_default = True

    def get_default(self, params):
        if not params or not params.get("start") or not params.get("end"):
            raise InvalidFunctionArgument("function called without default")
        elif not isinstance(params.get("start"), datetime) or not isinstance(
            params.get("end"), datetime
        ):
            raise InvalidFunctionArgument("function called with invalid default")

        interval = (params["end"] - params["start"]).total_seconds()
        return int(interval)


def with_default(default, argument):
    argument.has_default = True
    argument.get_default = lambda *_: default
    return argument


<<<<<<< HEAD
class SnQLNumericColumnNoLookup(NumericColumn):
    measurement_aliases = {
        MEASUREMENTS_FRAMES_SLOW_RATE,
        MEASUREMENTS_FRAMES_FROZEN_RATE,
        MEASUREMENTS_STALL_PERCENTAGE,
    }

    def __init__(self, name, allow_array_value=False):
        super().__init__(name)
        self.allow_array_value = allow_array_value

    def normalize(self, value, params):
        super().normalize(value, params)
        return value

    def get_type(self, value):
        # `measurements.frames_frozen_rate` and `measurements.frames_slow_rate` are aliases
        # to a percentage value, since they are expressions rather than columns, we special
        # case them here
        if isinstance(value, list):
            for name in self.measurement_aliases:
                field = FIELD_ALIASES[name]
                expression = field.get_expression(None)
                if expression == value:
                    return field.result_type
        return super().get_type(value)
=======
# Implementation of certain FunctionArg subclasses
# to validate aggregate functions implemented in SnQL.
class SnQLColumn(FunctionArg):
    def __init__(self, name, allowed_columns=None):
        super().__init__(name)
        self.allowed_columns = allowed_columns or []

    def normalize(self, value, _):
        if len(self.allowed_columns) > 0:
            if value in self.allowed_columns:
                return value
            else:
                raise InvalidFunctionArgument(f"{value} is not an allowed column")

        snuba_column = SEARCH_MAP.get(value)
        if not snuba_column:
            raise InvalidFunctionArgument(f"{value} is not a valid column")

        return value


class SnQLStringArg(StringArg):
    def normalize(self, value, params):
        value = super().normalize(value, params)
        # SnQL interprets string types as string, so strip the
        # quotes added in StringArg.normalize.
        return value[1:-1]
>>>>>>> 0f9b14de


class DiscoverFunction:
    def __init__(
        self,
        name,
        required_args=None,
        optional_args=None,
        calculated_args=None,
        column=None,
        aggregate=None,
        transform=None,
        conditional_transform=None,
        result_type_fn=None,
        default_result_type=None,
        redundant_grouping=False,
        private=False,
    ):
        """
        Specifies a function interface that must be followed when defining new functions

        :param str name: The name of the function, this refers to the name to invoke.
        :param list[FunctionArg] required_args: The list of required arguments to the function.
            If any of these arguments are not specified, an error will be raised.
        :param list[FunctionArg] optional_args: The list of optional arguments to the function.
            If any of these arguments are not specified, they will be filled using their default value.
        :param list[obj] calculated_args: The list of calculated arguments to the function.
            These arguments will be computed based on the list of specified arguments.
        :param [str, [any], str or None] column: The column to be passed to snuba once formatted.
            The arguments will be filled into the column where needed. This must not be an aggregate.
        :param [str, [any], str or None] aggregate: The aggregate to be passed to snuba once formatted.
            The arguments will be filled into the aggregate where needed. This must be an aggregate.
        :param str transform: NOTE: Use aggregate over transform whenever possible.
            An aggregate string to be passed to snuba once formatted. The arguments
            will be filled into the string using `.format(...)`.
        :param ConditionalFunction conditional_transform: Tuple of the condition to be evaluated, the
            transform string if the condition is met and the transform string if the condition
            is not met.
        :param str result_type_fn: A function to call with in order to determine the result type.
            This function will be passed the list of argument classes and argument values. This should
            be tried first as the source of truth if available.
        :param str default_result_type: The default resulting type of this function. Must be a type
            defined by RESULTS_TYPES.
        :param bool redundant_grouping: This function will result in redundant grouping if its column
            is included as a field as well.
        :param bool private: Whether or not this function should be disabled for general use.
        """

        self.name = name
        self.required_args = [] if required_args is None else required_args
        self.optional_args = [] if optional_args is None else optional_args
        self.calculated_args = [] if calculated_args is None else calculated_args
        self.column = column
        self.aggregate = aggregate
        self.transform = transform
        self.conditional_transform = conditional_transform
        self.result_type_fn = result_type_fn
        self.default_result_type = default_result_type
        self.redundant_grouping = redundant_grouping
        self.private = private

        self.validate()

    @property
    def required_args_count(self):
        return len(self.required_args)

    @property
    def optional_args_count(self):
        return len(self.optional_args)

    @property
    def total_args_count(self):
        return self.required_args_count + self.optional_args_count

    @property
    def args(self):
        return self.required_args + self.optional_args

    def alias_as(self, name):
        """Create a copy of this function to be used as an alias"""
        alias = deepcopy(self)
        alias.name = name
        return alias

    def add_default_arguments(self, field, columns, params):
        # make sure to validate the argument count first to
        # ensure the right number of arguments have been passed
        self.validate_argument_count(field, columns)

        columns = [column for column in columns]

        # use default values to populate optional arguments if any
        for argument in self.args[len(columns) :]:
            try:
                default = argument.get_default(params)
            except InvalidFunctionArgument as e:
                raise InvalidSearchQuery(f"{field}: invalid arguments: {e}")

            # Hacky, but we expect column arguments to be strings so easiest to convert it back
            columns.append(str(default) if default else default)

        return columns

    def format_as_arguments(self, field, columns, params):
        columns = self.add_default_arguments(field, columns, params)

        arguments = {}

        # normalize the arguments before putting them in a dict
        for argument, column in zip(self.args, columns):
            try:
                arguments[argument.name] = argument.normalize(column, params)
            except InvalidFunctionArgument as e:
                raise InvalidSearchQuery(f"{field}: {argument.name} argument invalid: {e}")

        # populate any computed args
        for calculation in self.calculated_args:
            arguments[calculation["name"]] = calculation["fn"](arguments)

        return arguments

    def get_result_type(self, field=None, arguments=None):
        if field is None or arguments is None or self.result_type_fn is None:
            return self.default_result_type

        result_type = self.result_type_fn(self.args, arguments)
        if result_type is None:
            return self.default_result_type

        self.validate_result_type(result_type)
        return result_type

    def validate(self):
        # assert that all optional args have defaults available
        for i, arg in enumerate(self.optional_args):
            assert (
                arg.has_default
            ), f"{self.name}: optional argument at index {i} does not have default"

        # assert that the function has only one of the following specified
        # `column`, `aggregate`, or `transform`
        assert (
            sum(
                [
                    self.column is not None,
                    self.aggregate is not None,
                    self.transform is not None,
                    self.conditional_transform is not None,
                ]
            )
            == 1
        ), f"{self.name}: only one of column, aggregate, or transform is allowed"

        # assert that no duplicate argument names are used
        names = set()
        for arg in self.args:
            assert (
                arg.name not in names
            ), f"{self.name}: argument {arg.name} specified more than once"
            names.add(arg.name)

        for calculation in self.calculated_args:
            assert (
                calculation["name"] not in names
            ), "{}: argument {} specified more than once".format(self.name, calculation["name"])
            names.add(calculation["name"])

        self.validate_result_type(self.default_result_type)

    def validate_argument_count(self, field, arguments):
        """
        Validate the number of required arguments the function defines against
        provided arguments. Raise an exception if there is a mismatch in the
        number of arguments. Do not return any values.

        There are 4 cases:
            1. provided # of arguments != required # of arguments AND provided # of arguments != total # of arguments (bad, raise an error)
            2. provided # of arguments < required # of arguments (bad, raise an error)
            3. provided # of arguments > total # of arguments (bad, raise an error)
            4. required # of arguments <= provided # of arguments <= total # of arguments (good, pass the validation)
        """
        args_count = len(arguments)
        total_args_count = self.total_args_count
        if args_count != total_args_count:
            required_args_count = self.required_args_count
            if required_args_count == total_args_count:
                raise InvalidSearchQuery(f"{field}: expected {total_args_count:g} argument(s)")
            elif args_count < required_args_count:
                raise InvalidSearchQuery(
                    f"{field}: expected at least {required_args_count:g} argument(s)"
                )
            elif args_count > total_args_count:
                raise InvalidSearchQuery(
                    f"{field}: expected at most {total_args_count:g} argument(s)"
                )

    def validate_result_type(self, result_type):
        assert (
            result_type is None or result_type in RESULT_TYPES
        ), f"{self.name}: result type {result_type} not one of {list(RESULT_TYPES)}"

    def is_accessible(self, acl=None):
        if not self.private:
            return True
        elif not acl:
            return False
        return self.name in acl


# When updating this list, also check if the following need to be updated:
# - convert_search_filter_to_snuba_query
# - static/app/utils/discover/fields.tsx FIELDS (for discover column list and search box autocomplete)
FUNCTIONS = {
    function.name: function
    for function in [
        DiscoverFunction(
            "percentile",
            required_args=[NumericColumnNoLookup("column"), NumberRange("percentile", 0, 1)],
            aggregate=["quantile({percentile:g})", ArgValue("column"), None],
            result_type_fn=reflective_result_type(),
            default_result_type="duration",
            redundant_grouping=True,
        ),
        DiscoverFunction(
            "p50",
            optional_args=[with_default("transaction.duration", NumericColumnNoLookup("column"))],
            aggregate=["quantile(0.5)", ArgValue("column"), None],
            result_type_fn=reflective_result_type(),
            default_result_type="duration",
            redundant_grouping=True,
        ),
        DiscoverFunction(
            "p75",
            optional_args=[with_default("transaction.duration", NumericColumnNoLookup("column"))],
            aggregate=["quantile(0.75)", ArgValue("column"), None],
            result_type_fn=reflective_result_type(),
            default_result_type="duration",
            redundant_grouping=True,
        ),
        DiscoverFunction(
            "p95",
            optional_args=[with_default("transaction.duration", NumericColumnNoLookup("column"))],
            aggregate=["quantile(0.95)", ArgValue("column"), None],
            result_type_fn=reflective_result_type(),
            default_result_type="duration",
            redundant_grouping=True,
        ),
        DiscoverFunction(
            "p99",
            optional_args=[with_default("transaction.duration", NumericColumnNoLookup("column"))],
            aggregate=["quantile(0.99)", ArgValue("column"), None],
            result_type_fn=reflective_result_type(),
            default_result_type="duration",
            redundant_grouping=True,
        ),
        DiscoverFunction(
            "p100",
            optional_args=[with_default("transaction.duration", NumericColumnNoLookup("column"))],
            aggregate=["max", ArgValue("column"), None],
            result_type_fn=reflective_result_type(),
            default_result_type="duration",
            redundant_grouping=True,
        ),
        DiscoverFunction(
            "eps",
            optional_args=[IntervalDefault("interval", 1, None)],
            transform="divide(count(), {interval:g})",
            default_result_type="number",
        ),
        DiscoverFunction(
            "epm",
            optional_args=[IntervalDefault("interval", 1, None)],
            transform="divide(count(), divide({interval:g}, 60))",
            default_result_type="number",
        ),
        DiscoverFunction(
            "last_seen",
            aggregate=["max", "timestamp", "last_seen"],
            default_result_type="date",
            redundant_grouping=True,
        ),
        DiscoverFunction(
            "latest_event",
            aggregate=["argMax", ["id", "timestamp"], "latest_event"],
            default_result_type="string",
        ),
        DiscoverFunction(
            "apdex",
            optional_args=[NullableNumberRange("satisfaction", 0, None)],
            conditional_transform=ConditionalFunction(
                ArgValue("satisfaction"),
                "apdex(duration, {satisfaction:g})",
                """
                apdex(
                    multiIf(
                        equals(
                            tupleElement(project_threshold_config, 1),
                            'lcp'
                        ),
                        if(
                            has(measurements.key, 'lcp'),
                            arrayElement(measurements.value, indexOf(measurements.key, 'lcp')),
                            NULL
                        ),
                        duration
                    ),
                    tupleElement(project_threshold_config, 2)
                )
            """.replace(
                    "\n", ""
                ).replace(
                    " ", ""
                ),
            ),
            default_result_type="number",
        ),
        DiscoverFunction(
            "count_miserable",
            required_args=[CountColumn("column")],
            optional_args=[NullableNumberRange("satisfaction", 0, None)],
            calculated_args=[
                {
                    "name": "tolerated",
                    "fn": lambda args: args["satisfaction"] * 4.0
                    if args["satisfaction"] is not None
                    else None,
                }
            ],
            conditional_transform=ConditionalFunction(
                ArgValue("satisfaction"),
                "uniqIf(user, greater(duration, {tolerated:g}))",
                """
                uniqIf(user, greater(
                    multiIf(
                        equals(tupleElement(project_threshold_config, 1), 'lcp'),
                        if(has(measurements.key, 'lcp'), arrayElement(measurements.value, indexOf(measurements.key, 'lcp')), NULL),
                        duration
                    ),
                    multiply(tupleElement(project_threshold_config, 2), 4)
                ))
                """.replace(
                    "\n", ""
                ).replace(
                    " ", ""
                ),
            ),
            default_result_type="number",
        ),
        DiscoverFunction(
            "user_misery",
            # To correct for sensitivity to low counts, User Misery is modeled as a Beta Distribution Function.
            # With prior expectations, we have picked the expected mean user misery to be 0.05 and variance
            # to be 0.0004. This allows us to calculate the alpha (5.8875) and beta (111.8625) parameters,
            # with the user misery being adjusted for each fast/slow unique transaction. See:
            # https://stats.stackexchange.com/questions/47771/what-is-the-intuition-behind-beta-distribution
            # for an intuitive explanation of the Beta Distribution Function.
            optional_args=[
                NullableNumberRange("satisfaction", 0, None),
                with_default(5.8875, NumberRange("alpha", 0, None)),
                with_default(111.8625, NumberRange("beta", 0, None)),
            ],
            calculated_args=[
                {
                    "name": "tolerated",
                    "fn": lambda args: args["satisfaction"] * 4.0
                    if args["satisfaction"] is not None
                    else None,
                },
                {"name": "parameter_sum", "fn": lambda args: args["alpha"] + args["beta"]},
            ],
            conditional_transform=ConditionalFunction(
                ArgValue("satisfaction"),
                "ifNull(divide(plus(uniqIf(user, greater(duration, {tolerated:g})), {alpha}), plus(uniq(user), {parameter_sum})), 0)",
                """
                ifNull(
                    divide(
                        plus(
                            uniqIf(user, greater(
                                multiIf(
                                    equals(tupleElement(project_threshold_config, 1), 'lcp'),
                                    if(has(measurements.key, 'lcp'), arrayElement(measurements.value, indexOf(measurements.key, 'lcp')), NULL),
                                    duration
                                ),
                                multiply(tupleElement(project_threshold_config, 2), 4)
                            )),
                            {alpha}
                        ),
                        plus(uniq(user), {parameter_sum})
                    ),
                0)
            """.replace(
                    " ", ""
                ).replace(
                    "\n", ""
                ),
            ),
            default_result_type="number",
        ),
        DiscoverFunction(
            "failure_rate", transform="failure_rate()", default_result_type="percentage"
        ),
        DiscoverFunction(
            "failure_count",
            aggregate=[
                "countIf",
                [
                    [
                        "not",
                        [
                            [
                                "has",
                                [
                                    [
                                        "array",
                                        [
                                            SPAN_STATUS_NAME_TO_CODE[name]
                                            for name in ["ok", "cancelled", "unknown"]
                                        ],
                                    ],
                                    "transaction.status",
                                ],
                            ],
                        ],
                    ],
                ],
                None,
            ],
            default_result_type="integer",
        ),
        DiscoverFunction(
            "array_join",
            required_args=[StringArrayColumn("column")],
            column=["arrayJoin", [ArgValue("column")], None],
            default_result_type="string",
            private=True,
        ),
        DiscoverFunction(
            "histogram",
            required_args=[
                NumericColumnNoLookup("column", allow_array_value=True),
                # the bucket_size and start_offset should already be adjusted
                # using the multiplier before it is passed here
                NumberRange("bucket_size", 0, None),
                NumberRange("start_offset", 0, None),
                NumberRange("multiplier", 1, None),
            ],
            # floor((x * multiplier - start_offset) / bucket_size) * bucket_size + start_offset
            column=[
                "plus",
                [
                    [
                        "multiply",
                        [
                            [
                                "floor",
                                [
                                    [
                                        "divide",
                                        [
                                            [
                                                "minus",
                                                [
                                                    [
                                                        "multiply",
                                                        [
                                                            ArgValue("column"),
                                                            ArgValue("multiplier"),
                                                        ],
                                                    ],
                                                    ArgValue("start_offset"),
                                                ],
                                            ],
                                            ArgValue("bucket_size"),
                                        ],
                                    ],
                                ],
                            ],
                            ArgValue("bucket_size"),
                        ],
                    ],
                    ArgValue("start_offset"),
                ],
                None,
            ],
            default_result_type="number",
            private=True,
        ),
        DiscoverFunction(
            "count_unique",
            optional_args=[CountColumn("column")],
            aggregate=["uniq", ArgValue("column"), None],
            default_result_type="integer",
        ),
        DiscoverFunction(
            "count",
            optional_args=[NullColumn("column")],
            aggregate=["count", None, None],
            default_result_type="integer",
        ),
        DiscoverFunction(
            "count_at_least",
            required_args=[NumericColumnNoLookup("column"), NumberRange("threshold", 0, None)],
            aggregate=[
                "countIf",
                [["greaterOrEquals", [ArgValue("column"), ArgValue("threshold")]]],
                None,
            ],
            default_result_type="integer",
        ),
        DiscoverFunction(
            "min",
            required_args=[NumericColumnNoLookup("column")],
            aggregate=["min", ArgValue("column"), None],
            result_type_fn=reflective_result_type(),
            default_result_type="duration",
            redundant_grouping=True,
        ),
        DiscoverFunction(
            "max",
            required_args=[NumericColumnNoLookup("column")],
            aggregate=["max", ArgValue("column"), None],
            result_type_fn=reflective_result_type(),
            default_result_type="duration",
            redundant_grouping=True,
        ),
        DiscoverFunction(
            "avg",
            required_args=[NumericColumnNoLookup("column")],
            aggregate=["avg", ArgValue("column"), None],
            result_type_fn=reflective_result_type(),
            default_result_type="duration",
            redundant_grouping=True,
        ),
        DiscoverFunction(
            "var",
            required_args=[NumericColumnNoLookup("column")],
            aggregate=["varSamp", ArgValue("column"), None],
            default_result_type="number",
            redundant_grouping=True,
        ),
        DiscoverFunction(
            "stddev",
            required_args=[NumericColumnNoLookup("column")],
            aggregate=["stddevSamp", ArgValue("column"), None],
            default_result_type="number",
            redundant_grouping=True,
        ),
        DiscoverFunction(
            "cov",
            required_args=[NumericColumnNoLookup("column1"), NumericColumnNoLookup("column2")],
            aggregate=["covarSamp", [ArgValue("column1"), ArgValue("column2")], None],
            default_result_type="number",
            redundant_grouping=True,
        ),
        DiscoverFunction(
            "corr",
            required_args=[NumericColumnNoLookup("column1"), NumericColumnNoLookup("column2")],
            aggregate=["corr", [ArgValue("column1"), ArgValue("column2")], None],
            default_result_type="number",
            redundant_grouping=True,
        ),
        DiscoverFunction(
            "sum",
            required_args=[NumericColumnNoLookup("column")],
            aggregate=["sum", ArgValue("column"), None],
            result_type_fn=reflective_result_type(),
            default_result_type="duration",
        ),
        DiscoverFunction(
            "any",
            required_args=[FieldColumn("column")],
            aggregate=["min", ArgValue("column"), None],
            result_type_fn=reflective_result_type(),
            redundant_grouping=True,
        ),
        # Currently only being used by the baseline PoC
        DiscoverFunction(
            "absolute_delta",
            required_args=[DurationColumnNoLookup("column"), NumberRange("target", 0, None)],
            column=["abs", [["minus", [ArgValue("column"), ArgValue("target")]]], None],
            default_result_type="duration",
        ),
        # These range functions for performance trends, these aren't If functions
        # to avoid allowing arbitrary if statements
        # Not yet supported in Discover, and shouldn't be added to fields.tsx
        DiscoverFunction(
            "percentile_range",
            required_args=[
                NumericColumnNoLookup("column"),
                NumberRange("percentile", 0, 1),
                ConditionArg("condition"),
                DateArg("middle"),
            ],
            aggregate=[
                "quantileIf({percentile:.2f})",
                [
                    ArgValue("column"),
                    # NOTE: This condition is written in this seemingly backwards way
                    # because of how snuba special cases the following syntax
                    # ["a", ["b", ["c", ["d"]]]
                    #
                    # This array is can be interpreted 2 ways
                    # 1. a(b(c(d))) the way snuba interprets it
                    #   - snuba special cases it when it detects an array where the first
                    #     element is a literal, and the second element is an array and
                    #     treats it as a function call rather than 2 separate arguments
                    # 2. a(b, c(d)) the way we want it to be interpreted
                    #
                    # Because of how snuba interprets this expression, it makes it impossible
                    # to specify a function with 2 arguments whose first argument is a literal
                    # and the second argument is an expression.
                    #
                    # Working with this limitation, we have to invert the conditions in
                    # order to express a function whose first argument is an expression while
                    # the second argument is a literal.
                    [ArgValue("condition"), [["toDateTime", [ArgValue("middle")]], "timestamp"]],
                ],
                None,
            ],
            default_result_type="duration",
        ),
        DiscoverFunction(
            "avg_range",
            required_args=[
                NumericColumnNoLookup("column"),
                ConditionArg("condition"),
                DateArg("middle"),
            ],
            aggregate=[
                "avgIf",
                [
                    ArgValue("column"),
                    # see `percentile_range` for why this condition feels backwards
                    [ArgValue("condition"), [["toDateTime", [ArgValue("middle")]], "timestamp"]],
                ],
                None,
            ],
            default_result_type="duration",
        ),
        DiscoverFunction(
            "variance_range",
            required_args=[
                NumericColumnNoLookup("column"),
                ConditionArg("condition"),
                DateArg("middle"),
            ],
            aggregate=[
                "varSampIf",
                [
                    ArgValue("column"),
                    # see `percentile_range` for why this condition feels backwards
                    [ArgValue("condition"), [["toDateTime", [ArgValue("middle")]], "timestamp"]],
                ],
                None,
            ],
            default_result_type="duration",
        ),
        DiscoverFunction(
            "count_range",
            required_args=[ConditionArg("condition"), DateArg("middle")],
            aggregate=[
                "countIf",
                # see `percentile_range` for why this condition feels backwards
                [[ArgValue("condition"), [["toDateTime", [ArgValue("middle")]], "timestamp"]]],
                None,
            ],
            default_result_type="integer",
        ),
        DiscoverFunction(
            "percentage",
            required_args=[FunctionArg("numerator"), FunctionArg("denominator")],
            # Since percentage is only used on aggregates, it needs to be an aggregate and not a column
            # This is because as a column it will be added to the `WHERE` clause instead of the `HAVING` clause
            aggregate=[
                "if(greater({denominator},0),divide({numerator},{denominator}),null)",
                None,
                None,
            ],
            default_result_type="percentage",
        ),
        # Calculate the Welch's t-test value, this is used to help identify which of our trends are significant or not
        DiscoverFunction(
            "t_test",
            required_args=[
                FunctionAliasArg("avg_1"),
                FunctionAliasArg("avg_2"),
                FunctionAliasArg("variance_1"),
                FunctionAliasArg("variance_2"),
                FunctionAliasArg("count_1"),
                FunctionAliasArg("count_2"),
            ],
            aggregate=[
                "divide(minus({avg_1},{avg_2}),sqrt(plus(divide({variance_1},{count_1}),divide({variance_2},{count_2}))))",
                None,
                "t_test",
            ],
            default_result_type="number",
        ),
        DiscoverFunction(
            "minus",
            required_args=[FunctionArg("minuend"), FunctionArg("subtrahend")],
            aggregate=["minus", [ArgValue("minuend"), ArgValue("subtrahend")], None],
            default_result_type="duration",
        ),
        DiscoverFunction(
            "absolute_correlation",
            aggregate=[
                "abs",
                [["corr", [["toUnixTimestamp", ["timestamp"]], "transaction.duration"]]],
                None,
            ],
            default_result_type="number",
        ),
        # The calculated arg will cast the string value according to the value in the column
        DiscoverFunction(
            "count_if",
            required_args=[
                # This is a FunctionArg cause the column can be a tag as well
                FunctionArg("column"),
                ConditionArg("condition"),
                StringArg("value", unquote=True, unescape_quotes=True, optional_unquote=True),
            ],
            calculated_args=[
                {
                    "name": "typed_value",
                    "fn": normalize_count_if_value,
                }
            ],
            aggregate=[
                "countIf",
                [
                    [
                        ArgValue("condition"),
                        [
                            ArgValue("column"),
                            ArgValue("typed_value"),
                        ],
                    ]
                ],
                None,
            ],
            default_result_type="integer",
        ),
        DiscoverFunction(
            "compare_numeric_aggregate",
            required_args=[
                FunctionAliasArg("aggregate_alias"),
                ConditionArg("condition"),
                NumberRange("value", 0, None),
            ],
            aggregate=[
                # snuba json syntax isn't compatible with this query here
                # this function can't be a column, since we want to use this with aggregates
                "{condition}({aggregate_alias},{value})",
                None,
                None,
            ],
            default_result_type="number",
        ),
        DiscoverFunction(
            "to_other",
            required_args=[
                ColumnNoLookup("column", allowed_columns=["release", "trace.parent_span"]),
                StringArg("value", unquote=True, unescape_quotes=True),
            ],
            optional_args=[
                with_default("that", StringArg("that")),
                with_default("this", StringArg("this")),
            ],
            column=[
                "if",
                [
                    ["equals", [ArgValue("column"), ArgValue("value")]],
                    ArgValue("this"),
                    ArgValue("that"),
                ],
            ],
        ),
    ]
}


# In Performance TPM is used as an alias to EPM
FUNCTION_ALIASES = {
    "tpm": "epm",
    "tps": "eps",
}
for alias, name in FUNCTION_ALIASES.items():
    FUNCTIONS[alias] = FUNCTIONS[name].alias_as(alias)


FUNCTION_ALIAS_PATTERN = re.compile(r"^({}).*".format("|".join(list(FUNCTIONS.keys()))))


class SnQLFunction(DiscoverFunction):
    def __init__(self, *args, **kwargs):
        self.snql_aggregate = kwargs.pop("snql_aggregate", None)
        self.snql_column = kwargs.pop("snql_column", None)
        super().__init__(*args, **kwargs)

    def validate(self):
        # assert that all optional args have defaults available
        for i, arg in enumerate(self.optional_args):
            assert (
                arg.has_default
            ), f"{self.name}: optional argument at index {i} does not have default"

        assert sum([self.snql_aggregate is not None, self.snql_column is not None]) == 1

        # assert that no duplicate argument names are used
        names = set()
        for arg in self.args:
            assert (
                arg.name not in names
            ), f"{self.name}: argument {arg.name} specified more than once"
            names.add(arg.name)

        self.validate_result_type(self.default_result_type)


class QueryFields(QueryBase):
    """Field logic for a snql query"""

    def __init__(self, dataset: Dataset, params: ParamsType):
        super().__init__(dataset, params)

        self.field_alias_converter: Mapping[str, Callable[[str], SelectType]] = {
            # NOTE: `ISSUE_ALIAS` simply maps to the id, meaning that post processing
            # is required to insert the true issue short id into the response.
            ISSUE_ALIAS: self._resolve_issue_id_alias,
            ISSUE_ID_ALIAS: self._resolve_issue_id_alias,
            PROJECT_ALIAS: self._resolve_project_slug_alias,
            PROJECT_NAME_ALIAS: self._resolve_project_slug_alias,
            TIMESTAMP_TO_HOUR_ALIAS: self._resolve_timestamp_to_hour_alias,
            TIMESTAMP_TO_DAY_ALIAS: self._resolve_timestamp_to_day_alias,
            USER_DISPLAY_ALIAS: self._resolve_user_display_alias,
            TRANSACTION_STATUS_ALIAS: self._resolve_transaction_status,
            PROJECT_THRESHOLD_CONFIG_ALIAS: self._resolve_project_threshold_config,
            ERROR_UNHANDLED_ALIAS: self._resolve_error_unhandled_alias,
            ERROR_HANDLED_ALIAS: self._resolve_error_handled_alias,
            TEAM_KEY_TRANSACTION_ALIAS: self._resolve_team_key_transaction_alias,
            MEASUREMENTS_FRAMES_SLOW_RATE: self._resolve_measurements_frames_slow_rate,
            MEASUREMENTS_FRAMES_FROZEN_RATE: self._resolve_measurements_frames_frozen_rate,
            MEASUREMENTS_STALL_PERCENTAGE: self._resolve_measurements_stall_percentage,
        }

        self.function_converter: Mapping[str, SnQLFunction] = {
            function.name: function
            for function in [
                SnQLFunction(
                    "failure_count",
                    snql_aggregate=lambda _, alias: Function(
                        "countIf",
                        [
                            Function(
                                "notIn",
                                [
                                    self.column("transaction.status"),
                                    (
                                        SPAN_STATUS_NAME_TO_CODE["ok"],
                                        SPAN_STATUS_NAME_TO_CODE["cancelled"],
                                        SPAN_STATUS_NAME_TO_CODE["unknown"],
                                    ),
                                ],
                            )
                        ],
                        alias,
                    ),
                    default_result_type="integer",
                ),
                SnQLFunction(
                    "apdex",
                    optional_args=[NullableNumberRange("satisfaction", 0, None)],
                    snql_aggregate=self._resolve_apdex_function,
                    default_result_type="number",
                ),
                SnQLFunction(
                    "count_miserable",
                    # Using the generic FunctionArg here temporarily till we
                    # implement a resolver for count columns in SnQL. The only
                    # column to be passed through here for now is `user`.
                    required_args=[FunctionArg("column")],
                    optional_args=[NullableNumberRange("satisfaction", 0, None)],
                    calculated_args=[
                        {
                            "name": "tolerated",
                            "fn": lambda args: args["satisfaction"] * 4.0
                            if args["satisfaction"] is not None
                            else None,
                        }
                    ],
                    snql_aggregate=self._resolve_count_miserable_function,
                    default_result_type="integer",
                ),
                SnQLFunction(
                    "user_misery",
                    # To correct for sensitivity to low counts, User Misery is modeled as a Beta Distribution Function.
                    # With prior expectations, we have picked the expected mean user misery to be 0.05 and variance
                    # to be 0.0004. This allows us to calculate the alpha (5.8875) and beta (111.8625) parameters,
                    # with the user misery being adjusted for each fast/slow unique transaction. See:
                    # https://stats.stackexchange.com/questions/47771/what-is-the-intuition-behind-beta-distribution
                    # for an intuitive explanation of the Beta Distribution Function.
                    optional_args=[
                        NullableNumberRange("satisfaction", 0, None),
                        with_default(5.8875, NumberRange("alpha", 0, None)),
                        with_default(111.8625, NumberRange("beta", 0, None)),
                    ],
                    calculated_args=[
                        {
                            "name": "tolerated",
                            "fn": lambda args: args["satisfaction"] * 4.0
                            if args["satisfaction"] is not None
                            else None,
                        },
                        {"name": "parameter_sum", "fn": lambda args: args["alpha"] + args["beta"]},
                    ],
                    snql_aggregate=self._resolve_user_misery_function,
                    default_result_type="number",
                ),
                SnQLFunction(
                    "count",
                    snql_aggregate=lambda _, alias: Function(
                        "count",
                        [],
                        alias,
                    ),
                    default_result_type="integer",
                ),
                SnQLFunction(
                    "last_seen",
                    snql_aggregate=lambda _, alias: Function(
                        "max",
                        [self.column("timestamp")],
                        alias,
                    ),
                    default_result_type="date",
                    redundant_grouping=True,
                ),
                SnQLFunction(
                    "latest_event",
                    snql_aggregate=lambda _, alias: Function(
                        "argMax",
                        [self.column("id"), self.column("timestamp")],
                        alias,
                    ),
                    default_result_type="string",
                ),
                SnQLFunction(
                    "failure_rate",
                    snql_aggregate=lambda _, alias: Function(
                        "failure_rate",
                        [],
                        alias,
                    ),
                    default_result_type="percentage",
                ),
                SnQLFunction(
<<<<<<< HEAD
                    "percentile",
                    required_args=[
                        SnQLNumericColumnNoLookup("column"),
                        NumberRange("percentile", 0, 1),
                    ],
                    snql_aggregate=self._resolve_percentile,
                    result_type_fn=reflective_result_type(),
                    default_result_type="duration",
                    redundant_grouping=True,
                ),
                SnQLFunction(
                    "p50",
                    optional_args=[
                        with_default("transaction.duration", SnQLNumericColumnNoLookup("column")),
                    ],
                    snql_aggregate=lambda args, alias: self._resolve_percentile(args, alias, 0.5),
                    result_type_fn=reflective_result_type(),
                    default_result_type="duration",
                    redundant_grouping=True,
                ),
                SnQLFunction(
                    "p75",
                    optional_args=[
                        with_default("transaction.duration", SnQLNumericColumnNoLookup("column")),
                    ],
                    snql_aggregate=lambda args, alias: self._resolve_percentile(args, alias, 0.75),
                    result_type_fn=reflective_result_type(),
                    default_result_type="duration",
                    redundant_grouping=True,
                ),
                SnQLFunction(
                    "p95",
                    optional_args=[
                        with_default("transaction.duration", SnQLNumericColumnNoLookup("column")),
                    ],
                    snql_aggregate=lambda args, alias: self._resolve_percentile(args, alias, 0.95),
                    result_type_fn=reflective_result_type(),
                    default_result_type="duration",
                    redundant_grouping=True,
                ),
                SnQLFunction(
                    "p99",
                    optional_args=[
                        with_default("transaction.duration", SnQLNumericColumnNoLookup("column")),
                    ],
                    snql_aggregate=lambda args, alias: self._resolve_percentile(args, alias, 0.99),
                    result_type_fn=reflective_result_type(),
                    default_result_type="duration",
                    redundant_grouping=True,
                ),
                SnQLFunction(
                    "p100",
                    optional_args=[
                        with_default("transaction.duration", SnQLNumericColumnNoLookup("column")),
                    ],
                    snql_aggregate=lambda args, alias: self._resolve_percentile(args, alias, 1),
                    result_type_fn=reflective_result_type(),
                    default_result_type="duration",
                    redundant_grouping=True,
=======
                    "to_other",
                    required_args=[
                        SnQLColumn("column", allowed_columns=["release", "trace.parent_span"]),
                        SnQLStringArg("value", unquote=True, unescape_quotes=True),
                    ],
                    optional_args=[
                        with_default("that", SnQLStringArg("that")),
                        with_default("this", SnQLStringArg("this")),
                    ],
                    snql_column=lambda args, alias: Function(
                        "if",
                        [
                            Function("equals", [args["column"], args["value"]]),
                            args["this"],
                            args["that"],
                        ],
                        alias,
                    ),
>>>>>>> 0f9b14de
                ),
                # TODO: implement these
                SnQLFunction("eps", snql_aggregate=self._resolve_unimplemented_function),
                SnQLFunction("epm", snql_aggregate=self._resolve_unimplemented_function),
                SnQLFunction("array_join", snql_aggregate=self._resolve_unimplemented_function),
                SnQLFunction("histogram", snql_aggregate=self._resolve_unimplemented_function),
                SnQLFunction("count_at_least", snql_aggregate=self._resolve_unimplemented_function),
                SnQLFunction("min", snql_aggregate=self._resolve_unimplemented_function),
                SnQLFunction("max", snql_aggregate=self._resolve_unimplemented_function),
                SnQLFunction("avg", snql_aggregate=self._resolve_unimplemented_function),
                SnQLFunction("var", snql_aggregate=self._resolve_unimplemented_function),
                SnQLFunction("stddev", snql_aggregate=self._resolve_unimplemented_function),
                SnQLFunction("cov", snql_aggregate=self._resolve_unimplemented_function),
                SnQLFunction("corr", snql_aggregate=self._resolve_unimplemented_function),
                SnQLFunction("sum", snql_aggregate=self._resolve_unimplemented_function),
                SnQLFunction("any", snql_aggregate=self._resolve_unimplemented_function),
                SnQLFunction("absolute_delta", snql_aggregate=self._resolve_unimplemented_function),
                SnQLFunction(
                    "percentile_range", snql_aggregate=self._resolve_unimplemented_function
                ),
                SnQLFunction("avg_range", snql_aggregate=self._resolve_unimplemented_function),
                SnQLFunction("variance_range", snql_aggregate=self._resolve_unimplemented_function),
                SnQLFunction("count_range", snql_aggregate=self._resolve_unimplemented_function),
                SnQLFunction("percentage", snql_aggregate=self._resolve_unimplemented_function),
                SnQLFunction("t_test", snql_aggregate=self._resolve_unimplemented_function),
                SnQLFunction("minus", snql_aggregate=self._resolve_unimplemented_function),
                SnQLFunction(
                    "absolute_correlation", snql_aggregate=self._resolve_unimplemented_function
                ),
                SnQLFunction("count_unique", snql_aggregate=self._resolve_unimplemented_function),
                SnQLFunction("count_if", snql_aggregate=self._resolve_unimplemented_function),
                SnQLFunction(
                    "compare_numeric_aggregate", snql_aggregate=self._resolve_unimplemented_function
                ),
            ]
        }

    def resolve_select(self, selected_columns: Optional[List[str]]) -> List[SelectType]:
        """Given a public list of discover fields, construct the corresponding
        list of Snql Columns or Functions. Duplicate columns are ignored
        """
        if selected_columns is None:
            return []

        columns = []

        for column in selected_columns:
            if column.strip() == "":
                continue
            resolved_column = self.resolve_column(column)
            if resolved_column not in self.columns:
                columns.append(resolved_column)

        return columns

    def resolve_column(self, field: str) -> SelectType:
        """Given a public discover field, construct the corresponding Snql, this
        function will determine the type of the field alias, whether its a
        column, field alias or function and call the corresponding resolver
        """
        match = is_function(field)
        if match:
            return self.resolve_function(field, match)
        elif self.is_field_alias(field):
            return self.resolve_field_alias(field)
        else:
            return self.resolve_field(field)

    def resolve_field(self, field: str) -> Column:
        """Given a public field, resolve the alias based on the Query's
        dataset and return the Snql Column
        """
        tag_match = TAG_KEY_RE.search(field)
        field = tag_match.group("tag") if tag_match else field

        if VALID_FIELD_PATTERN.match(field):
            if field in self.field_allowlist:
                return self.column(field)
            else:
                raise NotImplementedError(f"{field} not implemented in snql field parsing yet")
        else:
            raise InvalidSearchQuery(f"Invalid characters in field {field}")

    def resolve_orderby(self, orderby: Optional[Union[List[str], str]]) -> List[OrderBy]:
        """Given a list of public aliases, optionally prefixed by a `-` to
        represent direction, construct a list of Snql Orderbys
        """
        validated: List[OrderBy] = []

        if orderby is None:
            return validated

        if isinstance(orderby, str):
            if not orderby:
                return validated

            orderby = [orderby]

        orderby_columns: List[str] = orderby if orderby else []

        for orderby in orderby_columns:
            bare_orderby = orderby.lstrip("-")
            try:
                resolved_orderby = self.resolve_column(bare_orderby)
            except NotImplementedError:
                resolved_orderby = None

            direction = Direction.DESC if orderby.startswith("-") else Direction.ASC

            if is_function(bare_orderby):
                bare_orderby = resolved_orderby.alias

            for selected_column in self.columns:
                if isinstance(selected_column, Column) and selected_column == resolved_orderby:
                    validated.append(OrderBy(selected_column, direction))
                    continue

                elif (
                    isinstance(selected_column, Function) and selected_column.alias == bare_orderby
                ):
                    validated.append(OrderBy(selected_column, direction))
                    continue

        if len(validated) == len(orderby_columns):
            return validated

        # TODO: This is no longer true, can order by fields that aren't selected, keeping
        # for now so we're consistent with the existing functionality
        raise InvalidSearchQuery("Cannot order by a field that is not selected.")

    def is_field_alias(self, field: str) -> bool:
        """Given a public field, check if it's a field alias"""
        return field in self.field_alias_converter

    def resolve_field_alias(self, alias: str) -> SelectType:
        """Given a field alias, convert it to its corresponding snql"""
        converter = self.field_alias_converter.get(alias)
        if not converter:
            raise NotImplementedError(f"{alias} not implemented in snql field parsing yet")
        return converter(alias)

    def is_function(self, function: str) -> bool:
        """ "Given a public field, check if it's a supported function"""
        return function in self.function_converter

    def resolve_function(self, function: str, match: Optional[Match[str]] = None) -> SelectType:
        """Given a public function, resolve to the corresponding Snql
        function
        """
        if match is None:
            match = is_function(function)

        if not match:
            raise InvalidSearchQuery(f"Invalid characters in field {function}")

        if function in self.params.get("aliases", {}):
            raise NotImplementedError("Aggregate aliases not implemented in snql field parsing yet")

        name, arguments, alias = self.parse_function(match)
        snql_function = self.function_converter.get(name)

        arguments = snql_function.format_as_arguments(name, arguments, self.params)
        for arg in snql_function.args:
<<<<<<< HEAD
            if type(arg) in [SnQLNumericColumnNoLookup]:
=======
            if isinstance(arg, SnQLColumn):
>>>>>>> 0f9b14de
                arguments[arg.name] = self.resolve_field(arguments[arg.name])

        if snql_function.snql_aggregate is not None:
            self.aggregates.append(snql_function.snql_aggregate(arguments, alias))
            return snql_function.snql_aggregate(arguments, alias)

        return snql_function.snql_column(arguments, alias)

    def parse_function(self, match: Match[str]) -> Tuple[str, List[str], str]:
        """Given a FUNCTION_PATTERN match, seperate the function name, arguments
        and alias out
        """
        function = match.group("function")
        if not self.is_function(function):
            raise InvalidSearchQuery(f"{function} is not a valid function")

        arguments = match.group("columns")
        arguments = parse_arguments(function, arguments)
        alias = match.group("alias")

        if alias is None:
            alias = get_function_alias_with_columns(function, arguments)

        return (function, arguments, alias)

    # Field Aliases
    def _resolve_issue_id_alias(self, _: str) -> SelectType:
        """The state of having no issues is represented differently on transactions vs
        other events. On the transactions table, it is represented by 0 whereas it is
        represented by NULL everywhere else. We use coalesce here so we can treat this
        consistently
        """
        return Function("coalesce", [self.column("issue.id"), 0], ISSUE_ID_ALIAS)

    def _resolve_project_slug_alias(self, alias: str) -> SelectType:
        project_ids = {
            project_id
            for project_id in self.params.get("project_id", [])
            if isinstance(project_id, int)
        }

        # Try to reduce the size of the transform by using any existing conditions on projects
        if len(self.projects_to_filter) > 0:
            project_ids &= self.projects_to_filter

        projects = Project.objects.filter(id__in=project_ids).values("slug", "id")

        return Function(
            "transform",
            [
                self.column("project.id"),
                [project["id"] for project in projects],
                [project["slug"] for project in projects],
                "",
            ],
            alias,
        )

    def _resolve_timestamp_to_hour_alias(self, _: str) -> SelectType:
        return Function("toStartOfHour", [self.column("timestamp")], TIMESTAMP_TO_HOUR_ALIAS)

    def _resolve_timestamp_to_day_alias(self, _: str) -> SelectType:
        return Function("toStartOfDay", [self.column("timestamp")], TIMESTAMP_TO_DAY_ALIAS)

    def _resolve_user_display_alias(self, _: str) -> SelectType:
        columns = ["user.email", "user.username", "user.ip"]
        return Function("coalesce", [self.column(column) for column in columns], USER_DISPLAY_ALIAS)

    def _resolve_transaction_status(self, _: str) -> SelectType:
        # TODO: Remove the `toUInt8` once Column supports aliases
        return Function(
            "toUInt8", [self.column(TRANSACTION_STATUS_ALIAS)], TRANSACTION_STATUS_ALIAS
        )

    def _resolve_project_threshold_config(self, _: str) -> SelectType:
        org_id = self.params.get("organization_id")
        project_ids = self.params.get("project_id")

        project_threshold_configs = (
            ProjectTransactionThreshold.objects.filter(
                organization_id=org_id,
                project_id__in=project_ids,
            )
            .order_by("project_id")
            .values_list("project_id", "threshold", "metric")
        )

        transaction_threshold_configs = (
            ProjectTransactionThresholdOverride.objects.filter(
                organization_id=org_id,
                project_id__in=project_ids,
            )
            .order_by("project_id")
            .values_list("transaction", "project_id", "threshold", "metric")
        )

        num_project_thresholds = project_threshold_configs.count()
        sentry_sdk.set_tag("project_threshold.count", num_project_thresholds)
        sentry_sdk.set_tag(
            "project_threshold.count.grouped",
            format_grouped_length(num_project_thresholds, [10, 100, 250, 500]),
        )

        num_transaction_thresholds = transaction_threshold_configs.count()
        sentry_sdk.set_tag("txn_threshold.count", num_transaction_thresholds)
        sentry_sdk.set_tag(
            "txn_threshold.count.grouped",
            format_grouped_length(num_transaction_thresholds, [10, 100, 250, 500]),
        )

        if (
            num_project_thresholds + num_transaction_thresholds
            > MAX_QUERYABLE_TRANSACTION_THRESHOLDS
        ):
            raise InvalidSearchQuery(
                f"Exceeded {MAX_QUERYABLE_TRANSACTION_THRESHOLDS} configured transaction thresholds limit, try with fewer Projects."
            )

        # Arrays need to have toUint64 casting because clickhouse will define the type as the narrowest possible type
        # that can store listed argument types, which means the comparison will fail because of mismatched types
        project_threshold_config_keys = []
        project_threshold_config_values = []
        for project_id, threshold, metric in project_threshold_configs:
            project_threshold_config_keys.append(Function("toUInt64", [project_id]))
            project_threshold_config_values.append((TRANSACTION_METRICS[metric], threshold))

        project_threshold_override_config_keys = []
        project_threshold_override_config_values = []
        for transaction, project_id, threshold, metric in transaction_threshold_configs:
            project_threshold_override_config_keys.append(
                (Function("toUInt64", [project_id]), transaction)
            )
            project_threshold_override_config_values.append(
                (TRANSACTION_METRICS[metric], threshold)
            )

        project_threshold_config_index: SelectType = Function(
            "indexOf",
            [
                project_threshold_config_keys,
                self.column("project_id"),
            ],
            PROJECT_THRESHOLD_CONFIG_INDEX_ALIAS,
        )

        project_threshold_override_config_index: SelectType = Function(
            "indexOf",
            [
                project_threshold_override_config_keys,
                (self.column("project_id"), self.column("transaction")),
            ],
            PROJECT_THRESHOLD_OVERRIDE_CONFIG_INDEX_ALIAS,
        )

        def _project_threshold_config(alias: Optional[str] = None) -> SelectType:
            return (
                Function(
                    "if",
                    [
                        Function(
                            "equals",
                            [
                                project_threshold_config_index,
                                0,
                            ],
                        ),
                        (DEFAULT_PROJECT_THRESHOLD_METRIC, DEFAULT_PROJECT_THRESHOLD),
                        Function(
                            "arrayElement",
                            [
                                project_threshold_config_values,
                                project_threshold_config_index,
                            ],
                        ),
                    ],
                    alias,
                )
                if project_threshold_configs
                else Function(
                    "tuple",
                    [DEFAULT_PROJECT_THRESHOLD_METRIC, DEFAULT_PROJECT_THRESHOLD],
                    alias,
                )
            )

        if transaction_threshold_configs:
            return Function(
                "if",
                [
                    Function(
                        "equals",
                        [
                            project_threshold_override_config_index,
                            0,
                        ],
                    ),
                    _project_threshold_config(),
                    Function(
                        "arrayElement",
                        [
                            project_threshold_override_config_values,
                            project_threshold_override_config_index,
                        ],
                    ),
                ],
                PROJECT_THRESHOLD_CONFIG_ALIAS,
            )

        return _project_threshold_config(PROJECT_THRESHOLD_CONFIG_ALIAS)

    def _resolve_team_key_transaction_alias(self, _: str) -> SelectType:
        org_id = self.params.get("organization_id")
        project_ids = self.params.get("project_id")
        team_ids = self.params.get("team_id")

        if org_id is None or team_ids is None or project_ids is None:
            raise TypeError("Team key transactions parameters cannot be None")

        team_key_transactions = list(
            TeamKeyTransaction.objects.filter(
                organization_id=org_id,
                project_team__in=ProjectTeam.objects.filter(
                    project_id__in=project_ids, team_id__in=team_ids
                ),
            )
            .order_by("transaction", "project_team__project_id")
            .values_list("project_team__project_id", "transaction")
            .distinct("transaction", "project_team__project_id")[
                :MAX_QUERYABLE_TEAM_KEY_TRANSACTIONS
            ]
        )

        count = len(team_key_transactions)

        # NOTE: this raw count is not 100% accurate because if it exceeds
        # `MAX_QUERYABLE_TEAM_KEY_TRANSACTIONS`, it will not be reflected
        sentry_sdk.set_tag("team_key_txns.count", count)
        sentry_sdk.set_tag(
            "team_key_txns.count.grouped", format_grouped_length(count, [10, 100, 250, 500])
        )

        if count == 0:
            return Function("toInt8", [0], TEAM_KEY_TRANSACTION_ALIAS)

        return Function(
            "in",
            [(self.column("project_id"), self.column("transaction")), team_key_transactions],
            TEAM_KEY_TRANSACTION_ALIAS,
        )

    def _resolve_error_unhandled_alias(self, _: str) -> SelectType:
        return Function("notHandled", [], ERROR_UNHANDLED_ALIAS)

    def _resolve_error_handled_alias(self, _: str) -> SelectType:
        # Columns in snuba doesn't support aliasing right now like Function does.
        # Adding a no-op here to get the alias.
        return Function(
            "cast", [self.column("error.handled"), "Array(Nullable(UInt8))"], ERROR_HANDLED_ALIAS
        )

    def _project_threshold_multi_if_function(self) -> SelectType:
        """Accessed by `_resolve_apdex_function` and `_resolve_count_miserable_function`,
        this returns the right duration value (for example, lcp or duration) based
        on project or transaction thresholds that have been configured by the user.
        """

        return Function(
            "multiIf",
            [
                Function(
                    "equals",
                    [
                        Function(
                            "tupleElement",
                            [self.resolve_field_alias("project_threshold_config"), 1],
                        ),
                        "lcp",
                    ],
                ),
                self.column("measurements.lcp"),
                self.column("transaction.duration"),
            ],
        )

    def _resolve_apdex_function(self, args: Mapping[str, str], alias: str) -> SelectType:
        if args["satisfaction"]:
            function_args = [self.column("transaction.duration"), int(args["satisfaction"])]
        else:
            function_args = [
                self._project_threshold_multi_if_function(),
                Function("tupleElement", [self.resolve_field_alias("project_threshold_config"), 2]),
            ]

        return Function("apdex", function_args, alias)

    def _resolve_count_miserable_function(self, args: Mapping[str, str], alias: str) -> SelectType:
        if args["satisfaction"]:
            lhs = self.column("transaction.duration")
            rhs = int(args["tolerated"])
        else:
            lhs = self._project_threshold_multi_if_function()
            rhs = Function(
                "multiply",
                [
                    Function(
                        "tupleElement",
                        [self.resolve_field_alias("project_threshold_config"), 2],
                    ),
                    4,
                ],
            )
        col = args["column"]

        return Function(
            "uniqIf",
            [
                self.resolve_field_alias(col) if self.is_field_alias(col) else self.column(col),
                Function("greater", [lhs, rhs]),
            ],
            alias,
        )

    def _resolve_user_misery_function(self, args: Mapping[str, str], alias: str) -> SelectType:
        if args["satisfaction"]:
            count_miserable_agg = self.resolve_function(
                f"count_miserable(user,{args['satisfaction']})"
            )
        else:
            count_miserable_agg = self.resolve_function("count_miserable(user)")

        return Function(
            "ifNull",
            [
                Function(
                    "divide",
                    [
                        Function(
                            "plus",
                            [
                                count_miserable_agg,
                                args["alpha"],
                            ],
                        ),
                        Function(
                            "plus",
                            [
                                Function("uniq", [self.column("user")]),
                                args["parameter_sum"],
                            ],
                        ),
                    ],
                ),
                0,
            ],
            alias,
        )

    def _resolve_percentile(
        self, args: Mapping[str, str], alias: str, fixed_percentile: float = None
    ) -> SelectType:
        return Function(
            f'quantile({fixed_percentile if fixed_percentile is not None else args["percentile"]})',
            [args["column"]],
            alias,
        )

    def _resolve_division(self, dividend: str, divisor: str) -> SelectType:
        return Function(
            "if",
            [
                Function(
                    "greater",
                    [self.column(divisor), 0],
                ),
                Function(
                    "divide",
                    [
                        self.column(dividend),
                        self.column(divisor),
                    ],
                ),
                None,
            ],
        )

    def _resolve_measurements_frames_slow_rate(self, _: str) -> SelectType:
        return self._resolve_division("measurements.frames_slow", "measurements.frames_total")

    def _resolve_measurements_frames_frozen_rate(self, _: str) -> SelectType:
        return self._resolve_division("measurements.frozen_rate", "measurements.frames_total")

    def _resolve_measurements_stall_percentage(self, _: str) -> SelectType:
        return self._resolve_division("measurements.stall_total_time", "transaction.duration")

    def _resolve_unimplemented_function(
        self,
        _: List[str],
        alias: str,
    ) -> SelectType:
        """Used in the interim as a stub for ones that have not be implemented in SnQL yet.
        Can be deleted once all functions have been implemented.
        """
        raise NotImplementedError(f"{alias} not implemented in snql field parsing yet")<|MERGE_RESOLUTION|>--- conflicted
+++ resolved
@@ -1314,7 +1314,6 @@
     return argument
 
 
-<<<<<<< HEAD
 class SnQLNumericColumnNoLookup(NumericColumn):
     measurement_aliases = {
         MEASUREMENTS_FRAMES_SLOW_RATE,
@@ -1341,7 +1340,8 @@
                 if expression == value:
                     return field.result_type
         return super().get_type(value)
-=======
+
+
 # Implementation of certain FunctionArg subclasses
 # to validate aggregate functions implemented in SnQL.
 class SnQLColumn(FunctionArg):
@@ -1369,7 +1369,6 @@
         # SnQL interprets string types as string, so strip the
         # quotes added in StringArg.normalize.
         return value[1:-1]
->>>>>>> 0f9b14de
 
 
 class DiscoverFunction:
@@ -2328,7 +2327,6 @@
                     default_result_type="percentage",
                 ),
                 SnQLFunction(
-<<<<<<< HEAD
                     "percentile",
                     required_args=[
                         SnQLNumericColumnNoLookup("column"),
@@ -2388,7 +2386,8 @@
                     result_type_fn=reflective_result_type(),
                     default_result_type="duration",
                     redundant_grouping=True,
-=======
+                ),
+                SnQLFunction(
                     "to_other",
                     required_args=[
                         SnQLColumn("column", allowed_columns=["release", "trace.parent_span"]),
@@ -2407,7 +2406,6 @@
                         ],
                         alias,
                     ),
->>>>>>> 0f9b14de
                 ),
                 # TODO: implement these
                 SnQLFunction("eps", snql_aggregate=self._resolve_unimplemented_function),
@@ -2571,11 +2569,7 @@
 
         arguments = snql_function.format_as_arguments(name, arguments, self.params)
         for arg in snql_function.args:
-<<<<<<< HEAD
-            if type(arg) in [SnQLNumericColumnNoLookup]:
-=======
-            if isinstance(arg, SnQLColumn):
->>>>>>> 0f9b14de
+            if type(arg) in [SnQLNumericColumnNoLookup, SnQLColumn]:
                 arguments[arg.name] = self.resolve_field(arguments[arg.name])
 
         if snql_function.snql_aggregate is not None:
