from __future__ import absolute_import

from abc import ABCMeta, abstractmethod, abstractproperty

import logging
import time
import six
from datetime import timedelta
from hashlib import md5

from django.utils import timezone

from sentry import options
from sentry.api.event_search import convert_search_filter_to_snuba_query
from sentry.api.paginator import DateTimePaginator, SequencePaginator, Paginator
from sentry.constants import ALLOWED_FUTURE_DELTA
from sentry.models import Group
from sentry.utils import snuba, metrics
<<<<<<< HEAD
=======
from sentry.snuba.dataset import Dataset


EMPTY_RESULT = Paginator(Group.objects.none()).get_result()

# mapping from query parameter sort name to underlying scoring aggregation name
sort_strategies = {
    "date": "last_seen",
    "freq": "times_seen",
    "new": "first_seen",
    "priority": "priority",
}

dependency_aggregations = {"priority": ["last_seen", "times_seen"]}

aggregation_defs = {
    "times_seen": ["count()", ""],
    "first_seen": ["multiply(toUInt64(min(timestamp)), 1000)", ""],
    "last_seen": ["multiply(toUInt64(max(timestamp)), 1000)", ""],
    # https://github.com/getsentry/sentry/blob/804c85100d0003cfdda91701911f21ed5f66f67c/src/sentry/event_manager.py#L241-L271
    "priority": ["toUInt64(plus(multiply(log(times_seen), 600), last_seen))", ""],
    # Only makes sense with WITH TOTALS, returns 1 for an individual group.
    "total": ["uniq", "group_id"],
}
issue_only_fields = set(
    [
        "query",
        "status",
        "bookmarked_by",
        "assigned_to",
        "unassigned",
        "subscribed_by",
        "active_at",
        "first_release",
        "first_seen",
    ]
)
>>>>>>> 9774d331


def get_search_filter(search_filters, name, operator):
    """
    Finds the value of a search filter with the passed name and operator. If
    multiple values are found, returns the most restrictive value
    :param search_filters: collection of `SearchFilter` objects
    :param name: Name of the field to find
    :param operator: '<' or '>'
    :return: The value of the field if found, else None
    """
    assert operator in ("<", ">")
    comparator = max if operator.startswith(">") else min
    found_val = None
    for search_filter in search_filters:
        # Note that we check operator with `startswith` here so that we handle
        # <, <=, >, >=
        if search_filter.key.name == name and search_filter.operator.startswith(operator):
            val = search_filter.value.raw_value
            found_val = comparator(val, found_val) if found_val else val
    return found_val


@six.add_metaclass(ABCMeta)
class AbstractQueryExecutor:
    """This class serves as a template for Query Executors.
    We subclass it in order to implement query methods (we use it to implement two classes: joined Postgres+Snuba queries, and Snuba only queries)
    It's used to keep the query logic out of the actual search backend,
    which can now just build query parameters and use the appropriate query executor to run the query
    """

    TABLE_ALIAS = ""

    @abstractproperty
    def aggregation_defs(self):
        """This method should return a dict of key:value
        where key is a field name for your aggregation
        and value is the aggregation function"""
        raise NotImplementedError

    @abstractproperty
    def dependency_aggregations(self):
        """This method should return a dict of key:value
        where key is an aggregation_def field name
        and value is a list of aggregation field names that the 'key' aggregation requires."""
        raise NotImplementedError

    @property
    def empty_result(self):
        return Paginator(Group.objects.none()).get_result()

    @property
    @abstractmethod
    def dataset(self):
        """"This function should return an enum from snuba.Dataset (like snuba.Dataset.Events)"""
        raise NotImplementedError

    @abstractmethod
    def query(
        self,
        projects,
        retention_window_start,
        group_queryset,
        environments,
        sort_by,
        limit,
        cursor,
        count_hits,
        paginator_options,
        search_filters,
        date_from,
        date_to,
    ):
        """This function runs your actual query and returns the results
        We usually return a paginator object, which contains the results and the number of hits"""
        raise NotImplementedError

    def snuba_search(
        self,
        start,
        end,
        project_ids,
        environment_ids,
        sort_field,
        cursor=None,
        group_ids=None,
        limit=None,
        offset=0,
        get_sample=False,
        search_filters=None,
    ):
        """
        Returns a tuple of:
        * a sorted list of (group_id, group_score) tuples sorted descending by score,
        * the count of total results (rows) available for this query.
        """

        filters = {"project_id": project_ids}

        if environment_ids is not None:
            filters["environment"] = environment_ids

<<<<<<< HEAD
        if group_ids:
            filters[self.TABLE_ALIAS + "issue"] = sorted(group_ids)
=======
    if candidate_ids:
        filters["group_id"] = sorted(candidate_ids)
>>>>>>> 9774d331

        conditions = []
        having = []
        for search_filter in search_filters:
            if (
                # Don't filter on postgres fields here, they're not available
                search_filter.key.name in self.postgres_only_fields
                or
                # We special case date
                search_filter.key.name == "date"
            ):
                continue
            converted_filter = convert_search_filter_to_snuba_query(search_filter)
            converted_filter = self._transform_converted_filter(
                search_filter, converted_filter, project_ids, environment_ids
            )
            if converted_filter is not None:
                # Ensure that no user-generated tags that clashes with aggregation_defs is added to having
                if search_filter.key.name in self.aggregation_defs and not search_filter.key.is_tag:
                    having.append(converted_filter)
                else:
                    conditions.append(converted_filter)

        extra_aggregations = self.dependency_aggregations.get(sort_field, [])
        required_aggregations = set([sort_field, "total"] + extra_aggregations)
        for h in having:
            alias = h[0]
            required_aggregations.add(alias)

        aggregations = []
        for alias in required_aggregations:
            aggregations.append(self.aggregation_defs[alias] + [alias])

        if cursor is not None:
            having.append((sort_field, ">=" if cursor.is_prev else "<=", cursor.value))

        selected_columns = []
        if get_sample:
            query_hash = md5(repr(conditions)).hexdigest()[:8]
            selected_columns.append(
                ("cityHash64", ("'{}'".format(query_hash), self.TABLE_ALIAS + "issue"), "sample")
            )
            sort_field = "sample"
            orderby = [sort_field]
            referrer = "search_sample"
        else:
<<<<<<< HEAD
            # Get the top matching groups by score, i.e. the actual search results
            # in the order that we want them.
            orderby = [
                "-{}".format(sort_field),
                self.TABLE_ALIAS + "issue",
            ]  # ensure stable sort within the same score
            referrer = "search"

        snuba_results = snuba.dataset_query(
            dataset=self.dataset,
            start=start,
            end=end,
            selected_columns=selected_columns,
            groupby=[self.TABLE_ALIAS + "issue"],
            conditions=conditions,
            having=having,
            filter_keys=filters,
            aggregations=aggregations,
            orderby=orderby,
            referrer=referrer,
            limit=limit,
            offset=offset,
            totals=True,  # Needs to have totals_mode=after_having_exclusive so we get groups matching HAVING only
            turbo=get_sample,  # Turn off FINAL when in sampling mode
            sample=1,  # Don't use clickhouse sampling, even when in turbo mode.
        )
        rows = snuba_results["data"]
        total = snuba_results["totals"]["total"]

        if not get_sample:
            metrics.timing("snuba.search.num_result_groups", len(rows))

        return [(row[self.TABLE_ALIAS + "issue"], row[sort_field]) for row in rows], total

    def _transform_converted_filter(
        self, search_filter, converted_filter, project_ids, environment_ids=None
    ):
        """This method serves as a hook - after we convert the search_filter into a snuba compatible filter (which converts it in a general dataset ambigious method),
            we may want to transform the query - maybe change the value (time formats, translate value into id (like turning Release `version` into `id`) or vice versa),  alias fields, etc.
            By default, no transformation is done.
        """
        return converted_filter
=======
            conditions.append(converted_filter)

    extra_aggregations = dependency_aggregations.get(sort_field, [])
    required_aggregations = set([sort_field, "total"] + extra_aggregations)
    for h in having:
        alias = h[0]
        required_aggregations.add(alias)

    aggregations = []
    for alias in required_aggregations:
        aggregations.append(aggregation_defs[alias] + [alias])

    if cursor is not None:
        having.append((sort_field, ">=" if cursor.is_prev else "<=", cursor.value))

    selected_columns = []
    if get_sample:
        query_hash = md5(repr(conditions)).hexdigest()[:8]
        selected_columns.append(("cityHash64", ("'{}'".format(query_hash), "group_id"), "sample"))
        sort_field = "sample"
        orderby = [sort_field]
        referrer = "search_sample"
    else:
        # Get the top matching groups by score, i.e. the actual search results
        # in the order that we want them.
        orderby = ["-{}".format(sort_field), "group_id"]  # ensure stable sort within the same score
        referrer = "search"

    snuba_results = snuba.dataset_query(
        dataset=Dataset.Events,
        start=start,
        end=end,
        selected_columns=selected_columns,
        groupby=["group_id"],
        conditions=conditions,
        having=having,
        filter_keys=filters,
        aggregations=aggregations,
        orderby=orderby,
        referrer=referrer,
        limit=limit,
        offset=offset,
        totals=True,  # Needs to have totals_mode=after_having_exclusive so we get groups matching HAVING only
        turbo=get_sample,  # Turn off FINAL when in sampling mode
        sample=1,  # Don't use clickhouse sampling, even when in turbo mode.
    )
    rows = snuba_results["data"]
    total = snuba_results["totals"]["total"]

    if not get_sample:
        metrics.timing("snuba.search.num_result_groups", len(rows))

    return [(row["group_id"], row[sort_field]) for row in rows], total
>>>>>>> 9774d331


class PostgresSnubaQueryExecutor(AbstractQueryExecutor):
    ISSUE_FIELD_NAME = "issue"

    logger = logging.getLogger("sentry.search.postgressnuba")
    dependency_aggregations = {"priority": ["last_seen", "times_seen"]}
    postgres_only_fields = set(
        [
            "query",
            "status",
            "bookmarked_by",
            "assigned_to",
            "unassigned",
            "subscribed_by",
            "active_at",
            "first_release",
            "first_seen",
        ]
    )
    sort_strategies = {
        "date": "last_seen",
        "freq": "times_seen",
        "new": "first_seen",
        "priority": "priority",
    }

    aggregation_defs = {
        "times_seen": ["count()", ""],
        "first_seen": ["multiply(toUInt64(min(timestamp)), 1000)", ""],
        "last_seen": ["multiply(toUInt64(max(timestamp)), 1000)", ""],
        # https://github.com/getsentry/sentry/blob/804c85100d0003cfdda91701911f21ed5f66f67c/src/sentry/event_manager.py#L241-L271
        "priority": ["toUInt64(plus(multiply(log(times_seen), 600), last_seen))", ""],
        # Only makes sense with WITH TOTALS, returns 1 for an individual group.
        "total": ["uniq", ISSUE_FIELD_NAME],
    }

    @property
    @abstractmethod
    def dataset(self):
        return snuba.Dataset.Events

    def query(
        self,
        projects,
        retention_window_start,
        group_queryset,
        environments,
        sort_by,
        limit,
        cursor,
        count_hits,
        paginator_options,
        search_filters,
        date_from,
        date_to,
    ):

        now = timezone.now()
        end = None
        end_params = filter(None, [date_to, get_search_filter(search_filters, "date", "<")])
        if end_params:
            end = min(end_params)

        if not end:
            end = now + ALLOWED_FUTURE_DELTA

            # This search is for some time window that ends with "now",
            # so if the requested sort is `date` (`last_seen`) and there
            # are no other Snuba-based search predicates, we can simply
            # return the results from Postgres.
            if (
                cursor is None
                and sort_by == "date"
                and not environments
                and
                # This handles tags and date parameters for search filters.
                not [
                    sf
                    for sf in search_filters
                    if sf.key.name not in self.postgres_only_fields.union(["date"])
                ]
            ):
                group_queryset = group_queryset.order_by("-last_seen")
                paginator = DateTimePaginator(group_queryset, "-last_seen", **paginator_options)
                # When its a simple django-only search, we count_hits like normal
                return paginator.get_result(limit, cursor, count_hits=count_hits)

        # TODO: Presumably we only want to search back to the project's max
        # retention date, which may be closer than 90 days in the past, but
        # apparently `retention_window_start` can be None(?), so we need a
        # fallback.
        retention_date = max(filter(None, [retention_window_start, now - timedelta(days=90)]))
        start_params = [date_from, retention_date, get_search_filter(search_filters, "date", ">")]
        start = max(filter(None, start_params))
        end = max([retention_date, end])

        if start == retention_date and end == retention_date:
            # Both `start` and `end` must have been trimmed to `retention_date`,
            # so this entire search was against a time range that is outside of
            # retention. We'll return empty results to maintain backwards compatibility
            # with Django search (for now).
            return self.empty_result

        if start >= end:
            # TODO: This maintains backwards compatibility with Django search, but
            # in the future we should find a way to notify the user that their search
            # is invalid.
            return self.empty_result

        # Here we check if all the django filters reduce the set of groups down
        # to something that we can send down to Snuba in a `group_id IN (...)`
        # clause.
        max_candidates = options.get("snuba.search.max-pre-snuba-candidates")
        too_many_candidates = False
        group_ids = list(group_queryset.values_list("id", flat=True)[: max_candidates + 1])
        metrics.timing("snuba.search.num_candidates", len(group_ids))
        if not group_ids:
            # no matches could possibly be found from this point on
            metrics.incr("snuba.search.no_candidates", skip_internal=False)
            return self.empty_result
        elif len(group_ids) > max_candidates:
            # If the pre-filter query didn't include anything to significantly
            # filter down the number of results (from 'first_release', 'query',
            # 'status', 'bookmarked_by', 'assigned_to', 'unassigned',
            # 'subscribed_by', 'active_at_from', or 'active_at_to') then it
            # might have surpassed the `max_candidates`. In this case,
            # we *don't* want to pass candidates down to Snuba, and instead we
            # want Snuba to do all the filtering/sorting it can and *then* apply
            # this queryset to the results from Snuba, which we call
            # post-filtering.
            metrics.incr("snuba.search.too_many_candidates", skip_internal=False)
            too_many_candidates = True
            group_ids = []

        sort_field = self.sort_strategies[sort_by]
        chunk_growth = options.get("snuba.search.chunk-growth-rate")
        max_chunk_size = options.get("snuba.search.max-chunk-size")
        chunk_limit = limit
        offset = 0
        num_chunks = 0
        hits = self.calculate_hits(
            group_ids,
            too_many_candidates,
            sort_field,
            projects,
            retention_window_start,
            group_queryset,
            environments,
            sort_by,
            limit,
            cursor,
            count_hits,
            paginator_options,
            search_filters,
            start,
            end,
        )
        if count_hits and hits == 0:
            return self.empty_result

        paginator_results = self.empty_result
        result_groups = []
        result_group_ids = set()

        max_time = options.get("snuba.search.max-total-chunk-time-seconds")
        time_start = time.time()

        # Do smaller searches in chunks until we have enough results
        # to answer the query (or hit the end of possible results). We do
        # this because a common case for search is to return 100 groups
        # sorted by `last_seen`, and we want to avoid returning all of
        # a project's groups and then post-sorting them all in Postgres
        # when typically the first N results will do.
        while (time.time() - time_start) < max_time:
            num_chunks += 1

            # grow the chunk size on each iteration to account for huge projects
            # and weird queries, up to a max size
            chunk_limit = min(int(chunk_limit * chunk_growth), max_chunk_size)
            # but if we have group_ids always query for at least that many items
            chunk_limit = max(chunk_limit, len(group_ids))

            # {group_id: group_score, ...}
            snuba_groups, total = self.snuba_search(
                start=start,
                end=end,
                project_ids=[p.id for p in projects],
                environment_ids=environments and [environment.id for environment in environments],
                sort_field=sort_field,
                cursor=cursor,
                group_ids=group_ids,
                limit=chunk_limit,
                offset=offset,
                search_filters=search_filters,
            )
            metrics.timing("snuba.search.num_snuba_results", len(snuba_groups))
            count = len(snuba_groups)
            more_results = count >= limit and (offset + limit) < total
            offset += len(snuba_groups)

            if not snuba_groups:
                break

            if group_ids:
                # pre-filtered candidates were passed down to Snuba, so we're
                # finished with filtering and these are the only results. Note
                # that because we set the chunk size to at least the size of
                # the group_ids, we know we got all of them (ie there are
                # no more chunks after the first)
                result_groups = snuba_groups
                if count_hits and hits is None:
                    hits = len(snuba_groups)
            else:
                # pre-filtered candidates were *not* passed down to Snuba,
                # so we need to do post-filtering to verify Sentry DB predicates
                filtered_group_ids = group_queryset.filter(
                    id__in=[gid for gid, _ in snuba_groups]
                ).values_list("id", flat=True)

                group_to_score = dict(snuba_groups)
                for group_id in filtered_group_ids:
                    if group_id in result_group_ids:
                        # because we're doing multiple Snuba queries, which
                        # happen outside of a transaction, there is a small possibility
                        # of groups moving around in the sort scoring underneath us,
                        # so we at least want to protect against duplicates
                        continue

                    group_score = group_to_score[group_id]
                    result_group_ids.add(group_id)
                    result_groups.append((group_id, group_score))

            # break the query loop for one of three reasons:
            # * we started with Postgres candidates and so only do one Snuba query max
            # * the paginator is returning enough results to satisfy the query (>= the limit)
            # * there are no more groups in Snuba to post-filter
            # TODO do we actually have to rebuild this SequencePaginator every time
            # or can we just make it after we've broken out of the loop?
            paginator_results = SequencePaginator(
                [(score, id) for (id, score) in result_groups], reverse=True, **paginator_options
            ).get_result(limit, cursor, known_hits=hits)

            if group_ids or len(paginator_results.results) >= limit or not more_results:
                break

        # HACK: We're using the SequencePaginator to mask the complexities of going
        # back and forth between two databases. This causes a problem with pagination
        # because we're 'lying' to the SequencePaginator (it thinks it has the entire
        # result set in memory when it does not). For this reason we need to make some
        # best guesses as to whether the `prev` and `next` cursors have more results.

        if len(paginator_results.results) == limit and more_results:
            # Because we are going back and forth between DBs there is a small
            # chance that we will hand the SequencePaginator exactly `limit`
            # items. In this case the paginator will assume there are no more
            # results, so we need to override the `next` cursor's results.
            paginator_results.next.has_results = True

        if cursor is not None and (not cursor.is_prev or len(paginator_results.results) > 0):
            # If the user passed a cursor, and it isn't already a 0 result `is_prev`
            # cursor, then it's worth allowing them to go back a page to check for
            # more results.
            paginator_results.prev.has_results = True

        metrics.timing("snuba.search.num_chunks", num_chunks)

        groups = Group.objects.in_bulk(paginator_results.results)
        paginator_results.results = [groups[k] for k in paginator_results.results if k in groups]

        return paginator_results

    def calculate_hits(
        self,
        group_ids,
        too_many_candidates,
        sort_field,
        projects,
        retention_window_start,
        group_queryset,
        environments,
        sort_by,
        limit,
        cursor,
        count_hits,
        paginator_options,
        search_filters,
        start,
        end,
    ):
        """
        This method should return an integer representing the number of hits (results) of your search.
        It will return 0 if hits were calculated and there are none.
        It will return None if hits were not calculated.
        """
        if count_hits is False:
            return None
        elif too_many_candidates or cursor is not None:
            # If we had too many candidates to reasonably pass down to snuba,
            # or if we have a cursor that bisects the overall result set (such
            # that our query only sees results on one side of the cursor) then
            # we need an alternative way to figure out the total hits that this
            # query has.

            # To do this, we get a sample of groups matching the snuba side of
            # the query, and see how many of those pass the post-filter in
            # postgres. This should give us an estimate of the total number of
            # snuba matches that will be overall matches, which we can use to
            # get an estimate for X-Hits.

            # The sampling is not simple random sampling. It will return *all*
            # matching groups if there are less than N groups matching the
            # query, or it will return a random, deterministic subset of N of
            # the groups if there are more than N overall matches. This means
            # that the "estimate" is actually an accurate result when there are
            # less than N matching groups.

            # The number of samples required to achieve a certain error bound
            # with a certain confidence interval can be calculated from a
            # rearrangement of the normal approximation (Wald) confidence
            # interval formula:
            #
            # https://en.wikipedia.org/wiki/Binomial_proportion_confidence_interval
            #
            # Effectively if we want the estimate to be within +/- 10% of the
            # real value with 95% confidence, we would need (1.96^2 * p*(1-p))
            # / 0.1^2 samples. With a starting assumption of p=0.5 (this
            # requires the most samples) we would need 96 samples to achieve
            # +/-10% @ 95% confidence.

            sample_size = options.get("snuba.search.hits-sample-size")
            snuba_groups, snuba_total = self.snuba_search(
                start=start,
                end=end,
                project_ids=[p.id for p in projects],
                environment_ids=environments and [environment.id for environment in environments],
                sort_field=sort_field,
                limit=sample_size,
                offset=0,
                get_sample=True,
                search_filters=search_filters,
            )
            snuba_count = len(snuba_groups)
            if snuba_count == 0:
                # Maybe check for 0 hits and return EMPTY_RESULT in ::query? self.empty_result
                return 0
            else:
                filtered_count = group_queryset.filter(
                    id__in=[gid for gid, _ in snuba_groups]
                ).count()

                hit_ratio = filtered_count / float(snuba_count)
                hits = int(hit_ratio * snuba_total)
                return hits

        return None<|MERGE_RESOLUTION|>--- conflicted
+++ resolved
@@ -16,46 +16,6 @@
 from sentry.constants import ALLOWED_FUTURE_DELTA
 from sentry.models import Group
 from sentry.utils import snuba, metrics
-<<<<<<< HEAD
-=======
-from sentry.snuba.dataset import Dataset
-
-
-EMPTY_RESULT = Paginator(Group.objects.none()).get_result()
-
-# mapping from query parameter sort name to underlying scoring aggregation name
-sort_strategies = {
-    "date": "last_seen",
-    "freq": "times_seen",
-    "new": "first_seen",
-    "priority": "priority",
-}
-
-dependency_aggregations = {"priority": ["last_seen", "times_seen"]}
-
-aggregation_defs = {
-    "times_seen": ["count()", ""],
-    "first_seen": ["multiply(toUInt64(min(timestamp)), 1000)", ""],
-    "last_seen": ["multiply(toUInt64(max(timestamp)), 1000)", ""],
-    # https://github.com/getsentry/sentry/blob/804c85100d0003cfdda91701911f21ed5f66f67c/src/sentry/event_manager.py#L241-L271
-    "priority": ["toUInt64(plus(multiply(log(times_seen), 600), last_seen))", ""],
-    # Only makes sense with WITH TOTALS, returns 1 for an individual group.
-    "total": ["uniq", "group_id"],
-}
-issue_only_fields = set(
-    [
-        "query",
-        "status",
-        "bookmarked_by",
-        "assigned_to",
-        "unassigned",
-        "subscribed_by",
-        "active_at",
-        "first_release",
-        "first_seen",
-    ]
-)
->>>>>>> 9774d331
 
 
 def get_search_filter(search_filters, name, operator):
@@ -158,13 +118,8 @@
         if environment_ids is not None:
             filters["environment"] = environment_ids
 
-<<<<<<< HEAD
         if group_ids:
-            filters[self.TABLE_ALIAS + "issue"] = sorted(group_ids)
-=======
-    if candidate_ids:
-        filters["group_id"] = sorted(candidate_ids)
->>>>>>> 9774d331
+            filters["group_id"] = sorted(group_ids)
 
         conditions = []
         having = []
@@ -205,18 +160,17 @@
         if get_sample:
             query_hash = md5(repr(conditions)).hexdigest()[:8]
             selected_columns.append(
-                ("cityHash64", ("'{}'".format(query_hash), self.TABLE_ALIAS + "issue"), "sample")
+                ("cityHash64", ("'{}'".format(query_hash), "group_id"), "sample")
             )
             sort_field = "sample"
             orderby = [sort_field]
             referrer = "search_sample"
         else:
-<<<<<<< HEAD
             # Get the top matching groups by score, i.e. the actual search results
             # in the order that we want them.
             orderby = [
                 "-{}".format(sort_field),
-                self.TABLE_ALIAS + "issue",
+                "group_id",
             ]  # ensure stable sort within the same score
             referrer = "search"
 
@@ -225,7 +179,7 @@
             start=start,
             end=end,
             selected_columns=selected_columns,
-            groupby=[self.TABLE_ALIAS + "issue"],
+            groupby=["group_id"],
             conditions=conditions,
             having=having,
             filter_keys=filters,
@@ -244,7 +198,7 @@
         if not get_sample:
             metrics.timing("snuba.search.num_result_groups", len(rows))
 
-        return [(row[self.TABLE_ALIAS + "issue"], row[sort_field]) for row in rows], total
+        return [(row["group_id"], row[sort_field]) for row in rows], total
 
     def _transform_converted_filter(
         self, search_filter, converted_filter, project_ids, environment_ids=None
@@ -254,65 +208,10 @@
             By default, no transformation is done.
         """
         return converted_filter
-=======
-            conditions.append(converted_filter)
-
-    extra_aggregations = dependency_aggregations.get(sort_field, [])
-    required_aggregations = set([sort_field, "total"] + extra_aggregations)
-    for h in having:
-        alias = h[0]
-        required_aggregations.add(alias)
-
-    aggregations = []
-    for alias in required_aggregations:
-        aggregations.append(aggregation_defs[alias] + [alias])
-
-    if cursor is not None:
-        having.append((sort_field, ">=" if cursor.is_prev else "<=", cursor.value))
-
-    selected_columns = []
-    if get_sample:
-        query_hash = md5(repr(conditions)).hexdigest()[:8]
-        selected_columns.append(("cityHash64", ("'{}'".format(query_hash), "group_id"), "sample"))
-        sort_field = "sample"
-        orderby = [sort_field]
-        referrer = "search_sample"
-    else:
-        # Get the top matching groups by score, i.e. the actual search results
-        # in the order that we want them.
-        orderby = ["-{}".format(sort_field), "group_id"]  # ensure stable sort within the same score
-        referrer = "search"
-
-    snuba_results = snuba.dataset_query(
-        dataset=Dataset.Events,
-        start=start,
-        end=end,
-        selected_columns=selected_columns,
-        groupby=["group_id"],
-        conditions=conditions,
-        having=having,
-        filter_keys=filters,
-        aggregations=aggregations,
-        orderby=orderby,
-        referrer=referrer,
-        limit=limit,
-        offset=offset,
-        totals=True,  # Needs to have totals_mode=after_having_exclusive so we get groups matching HAVING only
-        turbo=get_sample,  # Turn off FINAL when in sampling mode
-        sample=1,  # Don't use clickhouse sampling, even when in turbo mode.
-    )
-    rows = snuba_results["data"]
-    total = snuba_results["totals"]["total"]
-
-    if not get_sample:
-        metrics.timing("snuba.search.num_result_groups", len(rows))
-
-    return [(row["group_id"], row[sort_field]) for row in rows], total
->>>>>>> 9774d331
 
 
 class PostgresSnubaQueryExecutor(AbstractQueryExecutor):
-    ISSUE_FIELD_NAME = "issue"
+    ISSUE_FIELD_NAME = "group_id"
 
     logger = logging.getLogger("sentry.search.postgressnuba")
     dependency_aggregations = {"priority": ["last_seen", "times_seen"]}
