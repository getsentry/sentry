"""
sentry.tagstore.snuba.backend
~~~~~~~~~~~~~~~~~~~~~~~~~~~~~~~

:copyright: (c) 2010-2018 by the Sentry Team, see AUTHORS for more details.
:license: BSD, see LICENSE for more details.
"""

from __future__ import absolute_import

import functools
from collections import defaultdict
from datetime import timedelta
from dateutil.parser import parse as parse_datetime
from django.utils import timezone
import six

from sentry.tagstore import TagKeyStatus
from sentry.tagstore.base import TagStorage
from sentry.tagstore.exceptions import (
    GroupTagKeyNotFound,
    GroupTagValueNotFound,
    TagKeyNotFound,
    TagValueNotFound,
)
from sentry.tagstore.types import TagKey, TagValue, GroupTagKey, GroupTagValue
from sentry.utils import snuba
from sentry.utils.dates import to_timestamp


SEEN_COLUMN = 'timestamp'


tag_value_data_transformers = {
    'first_seen': parse_datetime,
    'last_seen': parse_datetime,
}


def fix_tag_value_data(data):
    for key, transformer in tag_value_data_transformers.items():
        if key in data:
            data[key] = transformer(data[key])
    return data


class SnubaTagStorage(TagStorage):

    def get_time_range(self, days=90):
        """
        Returns the default (start, end) time range for querrying snuba.
        """
        # TODO this should use the per-project retention figure to limit
        # the query to looking at only the retention window for the project.
        end = timezone.now()
        return (end - timedelta(days=days), end)

    def __get_tag_key(self, project_id, group_id, environment_id, key):
        start, end = self.get_time_range()
        tag = 'tags[{}]'.format(key)
        filters = {
            'project_id': [project_id],
            'environment': [environment_id],
        }
        if group_id is not None:
            filters['issue'] = [group_id]
        conditions = [[tag, '!=', '']]
        aggregations = [['uniq', tag, 'unique_values']]

        result = snuba.query(start, end, [], conditions, filters, aggregations,
                             referrer='tagstore.__get_tag_key')
        if result == 0:
            raise TagKeyNotFound if group_id is None else GroupTagKeyNotFound
        else:
            data = {
                'key': key,
                'values_seen': result,
            }
            if group_id is None:
                return TagKey(**data)
            else:
                return GroupTagKey(group_id=group_id, **data)

    def __get_tag_keys(self, project_id, group_id, environment_id, limit=1000):
        start, end = self.get_time_range()
        filters = {
            'project_id': [project_id],
            'environment': [environment_id],
        }
        if group_id is not None:
            filters['issue'] = [group_id]
        aggregations = [['uniq', 'tags_value', 'values_seen']]

        result = snuba.query(start, end, ['tags_key'], [], filters,
                             aggregations, limit=limit, orderby='-values_seen',
                             referrer='tagstore.__get_tag_keys')

        if group_id is None:
            ctor = TagKey
        else:
            ctor = functools.partial(GroupTagKey, group_id=group_id)

        return set([ctor(key=key, values_seen=values_seen)
                    for key, values_seen in six.iteritems(result) if values_seen])

    def __get_tag_value(self, project_id, group_id, environment_id, key, value):
        start, end = self.get_time_range()
        tag = 'tags[{}]'.format(key)
        filters = {
            'project_id': [project_id],
            'environment': [environment_id],
        }
        if group_id is not None:
            filters['issue'] = [group_id]
        conditions = [[tag, '=', value]]
        aggregations = [
            ['count()', '', 'times_seen'],
            ['min', SEEN_COLUMN, 'first_seen'],
            ['max', SEEN_COLUMN, 'last_seen'],
        ]

        data = snuba.query(start, end, [], conditions, filters, aggregations)
        if not data['times_seen'] > 0:
            raise TagValueNotFound if group_id is None else GroupTagValueNotFound
        else:
            data.update({
                'key': key,
                'value': value,
            })
            if group_id is None:
                return TagValue(**fix_tag_value_data(data))
            else:
                return GroupTagValue(group_id=group_id, **fix_tag_value_data(data))

    def __get_tag_values(self, project_id, group_id, environment_id, key):
        start, end = self.get_time_range()
        tag = 'tags[{}]'.format(key)
        filters = {
            'project_id': [project_id],
            'environment': [environment_id],
        }
        if group_id is not None:
            filters['issue'] = [group_id]
        conditions = [[tag, '!=', '']]
        aggregations = [
            ['count()', '', 'times_seen'],
            ['min', SEEN_COLUMN, 'first_seen'],
            ['max', SEEN_COLUMN, 'last_seen'],
        ]

        result = snuba.query(start, end, [tag], conditions, filters, aggregations,
                             referrer='tagstore.__get_tag_values')

        if group_id is None:
            ctor = TagValue
        else:
            ctor = functools.partial(GroupTagValue, group_id=group_id)

        return set([ctor(key=key, value=value, **fix_tag_value_data(data))
                    for value, data in result.items()])

    def get_tag_key(self, project_id, environment_id, key, status=TagKeyStatus.VISIBLE):
        assert status is TagKeyStatus.VISIBLE
        return self.__get_tag_key(project_id, None, environment_id, key)

    def get_tag_keys(self, project_id, environment_id, status=TagKeyStatus.VISIBLE):
        assert status is TagKeyStatus.VISIBLE
        return self.__get_tag_keys(project_id, None, environment_id)

    def get_tag_value(self, project_id, environment_id, key, value):
        return self.__get_tag_value(project_id, None, environment_id, key, value)

    def get_tag_values(self, project_id, environment_id, key):
        return self.__get_tag_values(project_id, None, environment_id, key)

    def get_group_tag_key(self, project_id, group_id, environment_id, key):
        return self.__get_tag_key(project_id, group_id, environment_id, key)

    def get_group_tag_keys(self, project_id, group_id, environment_id, limit=None):
        return self.__get_tag_keys(project_id, group_id, environment_id, limit=limit)

    def get_group_tag_value(self, project_id, group_id, environment_id, key, value):
        return self.__get_tag_value(project_id, group_id, environment_id, key, value)

    def get_group_tag_values(self, project_id, group_id, environment_id, key):
        return self.__get_tag_values(project_id, group_id, environment_id, key)

    def get_group_list_tag_value(self, project_id, group_id_list, environment_id, key, value):
        start, end = self.get_time_range()
        tag = 'tags[{}]'.format(key)
        filters = {
            'project_id': [project_id],
            'environment': [environment_id],
            'issue': group_id_list,
        }
        conditions = [
            [tag, '=', value]
        ]
        aggregations = [
            ['count()', '', 'times_seen'],
            ['min', SEEN_COLUMN, 'first_seen'],
            ['max', SEEN_COLUMN, 'last_seen'],
        ]

        result = snuba.query(start, end, ['issue'], conditions, filters, aggregations,
                             referrer='tagstore.get_group_list_tag_value')

        return {
            issue: GroupTagValue(
                group_id=issue,
                key=key,
                value=value,
                **fix_tag_value_data(data)
            ) for issue, data in six.iteritems(result)
        }

    def get_group_tag_value_count(self, project_id, group_id, environment_id, key):
        start, end = self.get_time_range()
        tag = 'tags[{}]'.format(key)
        filters = {
            'project_id': [project_id],
            'environment': [environment_id],
            'issue': [group_id],
        }
        conditions = [[tag, '!=', '']]
        aggregations = [['count()', '', 'count']]

        return snuba.query(start, end, [], conditions, filters, aggregations,
                           referrer='tagstore.get_group_tag_value_count')

    def get_top_group_tag_values(self, project_id, group_id, environment_id, key, limit=3):
        start, end = self.get_time_range()
        tag = 'tags[{}]'.format(key)
        filters = {
            'project_id': [project_id],
            'environment': [environment_id],
            'issue': [group_id],
        }
        conditions = [[tag, '!=', '']]
        aggregations = [
            ['count()', '', 'times_seen'],
            ['min', SEEN_COLUMN, 'first_seen'],
            ['max', SEEN_COLUMN, 'last_seen'],
        ]

        result = snuba.query(start, end, [tag], conditions, filters,
                             aggregations, limit=limit, orderby='-times_seen',
                             referrer='tagstore.get_top_group_tag_values')
        return [
            GroupTagValue(
                group_id=group_id,
                key=key,
                value=value,
                **fix_tag_value_data(data)
            ) for value, data in six.iteritems(result)
        ]

    def __get_release(self, project_id, group_id, first=True):
        start, end = self.get_time_range()
        filters = {
            'project_id': [project_id],
        }
        conditions = [['tags[sentry:release]', 'IS NOT NULL', None]]
        if group_id is not None:
            filters['issue'] = [group_id]
        aggregations = [['min' if first else 'max', SEEN_COLUMN, 'seen']]
        orderby = 'seen' if first else '-seen'

        result = snuba.query(start, end, ['tags[sentry:release]'], conditions, filters,
                             aggregations, limit=1, orderby=orderby,
                             referrer='tagstore.__get_release')
        if not result:
            return None
        else:
            return result.keys()[0]

    def get_first_release(self, project_id, group_id):
        return self.__get_release(project_id, group_id, True)

    def get_last_release(self, project_id, group_id):
        return self.__get_release(project_id, group_id, False)

    def get_release_tags(self, project_ids, environment_id, versions):
        start, end = self.get_time_range()
        filters = {
            'project_id': project_ids,
            'environment': [environment_id],
        }
        # NB we add release as a condition rather than a filter because
        # this method is already dealing with version strings rather than
        # release ids which would need to be translated by the snuba util.
        key = 'tags[sentry:release]'
        conditions = [[key, 'IN', versions]]
        aggregations = [
            ['count()', '', 'times_seen'],
            ['min', SEEN_COLUMN, 'first_seen'],
            ['max', SEEN_COLUMN, 'last_seen'],
        ]

        result = snuba.query(start, end, ['project_id', key],
                             conditions, filters, aggregations,
                             referrer='tagstore.get_release_tags')

        values = []
        for project_data in six.itervalues(result):
            for value, data in six.iteritems(project_data):
                values.append(
                    TagValue(
                        key=key,
                        value=value,
                        **fix_tag_value_data(data)
                    )
                )

        return set(values)

    def get_group_ids_for_users(self, project_ids, event_users, limit=100):
        start, end = self.get_time_range()
        filters = {
            'project_id': project_ids,
        }
        or_conditions = [cond for cond in [
            ('user_id', 'IN', [eu.ident for eu in event_users if eu.ident]),
            ('email', 'IN', [eu.email for eu in event_users if eu.email]),
            ('username', 'IN', [eu.username for eu in event_users if eu.username]),
            ('ip_address', 'IN', [eu.ip_address for eu in event_users if eu.ip_address]),
        ] if cond[2] != []]
        conditions = [or_conditions]
        aggregations = [['max', SEEN_COLUMN, 'seen']]

        result = snuba.query(start, end, ['issue'], conditions, filters,
                             aggregations, limit=limit, orderby='-seen',
                             referrer='tagstore.get_group_ids_for_users')
        return result.keys()

    def get_group_tag_values_for_users(self, event_users, limit=100):
        start, end = self.get_time_range()
        filters = {
            'project_id': [eu.project_id for eu in event_users]
        }
        or_conditions = [cond for cond in [
            ('user_id', 'IN', [eu.ident for eu in event_users if eu.ident]),
            ('email', 'IN', [eu.email for eu in event_users if eu.email]),
            ('username', 'IN', [eu.username for eu in event_users if eu.username]),
            ('ip_address', 'IN', [eu.ip_address for eu in event_users if eu.ip_address]),
        ] if cond[2] != []]
        conditions = [or_conditions]
        aggregations = [
            ['count()', '', 'times_seen'],
            ['min', SEEN_COLUMN, 'first_seen'],
            ['max', SEEN_COLUMN, 'last_seen'],
        ]

        result = snuba.query(start, end, ['issue', 'user_id'], conditions, filters,
                             aggregations, orderby='-last_seen', limit=limit,
                             referrer='tagstore.get_group_tag_values_for_users')

        values = []
        for issue, users in six.iteritems(result):
            for name, data in six.iteritems(users):
                values.append(
                    GroupTagValue(
                        group_id=issue,
                        key='sentry:user',
                        value=name,
                        **fix_tag_value_data(data)
                    )
                )
        return values

    def get_groups_user_counts(self, project_id, group_ids, environment_id):
        start, end = self.get_time_range()
        filters = {
            'project_id': [project_id],
            'environment': [environment_id],
            'issue': group_ids,
        }
        aggregations = [['uniq', 'tags[sentry:user]', 'count']]

        result = snuba.query(start, end, ['issue'], None, filters, aggregations,
                             referrer='tagstore.get_groups_user_counts')
        return defaultdict(int, {k: v for k, v in result.items() if v})

<<<<<<< HEAD
    def get_tag_value_paginator(self, project_id, environment_id, key, query=None,
            order_by='-last_seen'):
        from sentry.api.paginator import SequencePaginator

        if not order_by == '-last_seen':
            raise ValueError("Unsupported order_by: %s" % order_by)

        conditions = []
        if query:
            conditions.append(['tags_value', 'LIKE', '%{}%'.format(query)])

        start, end = self.get_time_range()
        results = snuba.query(
            start=start,
            end=end,
            groupby=['tags_value'],
            filter_keys={
                'project_id': [project_id],
                'environment': [environment_id],
                'tags_key': [key],
            },
            aggregations=[
                ['count()', '', 'times_seen'],
                ['min', 'timestamp', 'first_seen'],
                ['max', 'timestamp', 'last_seen'],
            ],
            conditions=conditions,
            orderby=order_by,
            # TODO: This means they can't actually paginate all TagValues.
            limit=1000,
        )

        tag_values = [
            TagValue(
                key=key,
                value=value,
                **fix_tag_value_data(data)
            ) for value, data in six.iteritems(results)
        ]

        desc = order_by.startswith('-')
        score_field = order_by.lstrip('-')
        return SequencePaginator(
            [(int(to_timestamp(getattr(tv, score_field)) * 1000), tv) for tv in tag_values],
            reverse=desc
        )

    def get_group_tag_value_iter(self, project_id, group_id, environment_id, key, callbacks=()):
        start, end = self.get_time_range()
        results = snuba.query(
            start=start,
            end=end,
            groupby=['tags_value'],
            filter_keys={
                'project_id': [project_id],
                'environment': [environment_id],
                'tags_key': [key],
                'issue': [group_id],
            },
            aggregations=[
                ['count()', '', 'times_seen'],
                ['min', 'timestamp', 'first_seen'],
                ['max', 'timestamp', 'last_seen'],
            ],
            orderby='-first_seen',  # Closest thing to pre-existing `-id` order
            # TODO: This means they can't actually iterate all GroupTagValues.
            limit=1000,
        )

        group_tag_values = [
            GroupTagValue(
                group_id=group_id,
                key=key,
                value=value,
                **fix_tag_value_data(data)
            ) for value, data in six.iteritems(results)
        ]

        for cb in callbacks:
            cb(group_tag_values)

        return group_tag_values

    def get_group_tag_value_paginator(self, project_id, group_id, environment_id, key,
            order_by='-id'):
        from sentry.api.paginator import SequencePaginator

        if order_by in ('-last_seen', '-first_seen'):
            pass
        elif order_by == '-id':
            # Snuba has no unique id per GroupTagValue so we'll substitute `-first_seen`
            order_by = '-first_seen'
        else:
            raise ValueError("Unsupported order_by: %s" % order_by)

        group_tag_values = self.get_group_tag_value_iter(
            project_id, group_id, environment_id, key
        )

        desc = order_by.startswith('-')
        score_field = order_by.lstrip('-')
        return SequencePaginator(
            [(int(to_timestamp(getattr(gtv, score_field)) * 1000), gtv) for gtv in group_tag_values],
            reverse=desc
        )

    def get_group_tag_value_qs(self, project_id, group_id, environment_id, key, value=None):
        # This method is not implemented because it is only used by the Django
        # search backend.
        raise NotImplementedError

    def get_event_tag_qs(self, project_id, environment_id, key, value):
        # This method is not implemented because it is only used by the Django
        # search backend.
        raise NotImplementedError

    def get_group_event_ids(self, project_id, group_id, environment_id, tags):
        # This method is not implemented since the `event.id` column doesn't
        # exist in Snuba.
        raise NotImplementedError
=======
    def get_group_event_filter(self, project_id, group_id, environment_id, tags):
        start, end = self.get_time_range()
        filters = {
            'project_id': [project_id],
            'environment': [environment_id],
            'issue': [group_id],
        }

        conditions = [[['tags[{}]'.format(k), '=', v] for (k, v) in tags.items()]]

        result = snuba.query(start, end, groupby=['event_id'], conditions=conditions,
            filter_keys=filters, limit=1000, referrer='tagstore.get_group_event_filter')

        if not result:
            return None

        return {'event_id__in': set(result.keys())}
>>>>>>> 51169114

    def get_group_ids_for_search_filter(
            self, project_id, environment_id, tags, candidates=None, limit=1000):
        # This method is not implemented since the `group.id` column doesn't
        # exist in Snuba. This logic is implemented in the search backend
        # instead.
        raise NotImplementedError<|MERGE_RESOLUTION|>--- conflicted
+++ resolved
@@ -381,7 +381,6 @@
                              referrer='tagstore.get_groups_user_counts')
         return defaultdict(int, {k: v for k, v in result.items() if v})
 
-<<<<<<< HEAD
     def get_tag_value_paginator(self, project_id, environment_id, key, query=None,
             order_by='-last_seen'):
         from sentry.api.paginator import SequencePaginator
@@ -498,11 +497,6 @@
         # search backend.
         raise NotImplementedError
 
-    def get_group_event_ids(self, project_id, group_id, environment_id, tags):
-        # This method is not implemented since the `event.id` column doesn't
-        # exist in Snuba.
-        raise NotImplementedError
-=======
     def get_group_event_filter(self, project_id, group_id, environment_id, tags):
         start, end = self.get_time_range()
         filters = {
@@ -514,13 +508,13 @@
         conditions = [[['tags[{}]'.format(k), '=', v] for (k, v) in tags.items()]]
 
         result = snuba.query(start, end, groupby=['event_id'], conditions=conditions,
-            filter_keys=filters, limit=1000, referrer='tagstore.get_group_event_filter')
+            filter_keys=filters, orderby='event_id', limit=1000,
+            referrer='tagstore.get_group_event_filter')
 
         if not result:
             return None
 
         return {'event_id__in': set(result.keys())}
->>>>>>> 51169114
 
     def get_group_ids_for_search_filter(
             self, project_id, environment_id, tags, candidates=None, limit=1000):
