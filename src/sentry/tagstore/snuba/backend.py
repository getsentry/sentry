"""
sentry.tagstore.snuba.backend
~~~~~~~~~~~~~~~~~~~~~~~~~~~~~~~

:copyright: (c) 2010-2018 by the Sentry Team, see AUTHORS for more details.
:license: BSD, see LICENSE for more details.
"""

from __future__ import absolute_import

import functools
from collections import defaultdict
from datetime import timedelta
from dateutil.parser import parse as parse_datetime
from django.utils import timezone
import six

from sentry.tagstore import TagKeyStatus
from sentry.tagstore.base import TagStorage
from sentry.tagstore.exceptions import (
    GroupTagKeyNotFound,
    GroupTagValueNotFound,
    TagKeyNotFound,
    TagValueNotFound,
)
from sentry.tagstore.types import TagKey, TagValue, GroupTagKey, GroupTagValue
from sentry.utils import snuba
from sentry.utils.dates import to_timestamp


SEEN_COLUMN = 'timestamp'


tag_value_data_transformers = {
    'first_seen': parse_datetime,
    'last_seen': parse_datetime,
}


def fix_tag_value_data(data):
    for key, transformer in tag_value_data_transformers.items():
        if key in data:
            data[key] = transformer(data[key])
    return data


class SnubaTagStorage(TagStorage):

    def get_time_range(self, days=90):
        """
        Returns the default (start, end) time range for querrying snuba.
        """
        # TODO this should use the per-project retention figure to limit
        # the query to looking at only the retention window for the project.
        end = timezone.now()
        return (end - timedelta(days=days), end)

    def __get_tag_key(self, project_id, group_id, environment_id, key):
        start, end = self.get_time_range()
        tag = 'tags[{}]'.format(key)
        filters = {
            'project_id': [project_id],
            'environment': [environment_id],
        }
        if group_id is not None:
            filters['issue'] = [group_id]
        conditions = [[tag, '!=', '']]
        aggregations = [['uniq', tag, 'unique_values']]

        result = snuba.query(start, end, [], conditions, filters, aggregations,
                             referrer='tagstore.__get_tag_key')
        if result == 0:
            raise TagKeyNotFound if group_id is None else GroupTagKeyNotFound
        else:
            data = {
                'key': key,
                'values_seen': result,
            }
            if group_id is None:
                return TagKey(**data)
            else:
                return GroupTagKey(group_id=group_id, **data)

    def __get_tag_keys(self, project_id, group_id, environment_id, limit=1000):
        start, end = self.get_time_range()
        filters = {
            'project_id': [project_id],
            'environment': [environment_id],
        }
        if group_id is not None:
            filters['issue'] = [group_id]
        aggregations = [['uniq', 'tags_value', 'values_seen']]

        result = snuba.query(start, end, ['tags_key'], [], filters,
                             aggregations, limit=limit, orderby='-values_seen',
                             referrer='tagstore.__get_tag_keys')

        if group_id is None:
            ctor = TagKey
        else:
            ctor = functools.partial(GroupTagKey, group_id=group_id)

        return set([ctor(key=key, values_seen=values_seen)
                    for key, values_seen in six.iteritems(result) if values_seen])

    def __get_tag_value(self, project_id, group_id, environment_id, key, value):
        start, end = self.get_time_range()
        tag = 'tags[{}]'.format(key)
        filters = {
            'project_id': [project_id],
            'environment': [environment_id],
        }
        if group_id is not None:
            filters['issue'] = [group_id]
        conditions = [[tag, '=', value]]
        aggregations = [
            ['count()', '', 'times_seen'],
            ['min', SEEN_COLUMN, 'first_seen'],
            ['max', SEEN_COLUMN, 'last_seen'],
        ]

        data = snuba.query(start, end, [], conditions, filters, aggregations)
        if not data['times_seen'] > 0:
            raise TagValueNotFound if group_id is None else GroupTagValueNotFound
        else:
            data.update({
                'key': key,
                'value': value,
            })
            if group_id is None:
                return TagValue(**fix_tag_value_data(data))
            else:
                return GroupTagValue(group_id=group_id, **fix_tag_value_data(data))

    def __get_tag_values(self, project_id, group_id, environment_id, key):
        start, end = self.get_time_range()
        tag = 'tags[{}]'.format(key)
        filters = {
            'project_id': [project_id],
            'environment': [environment_id],
        }
        if group_id is not None:
            filters['issue'] = [group_id]
        conditions = [[tag, '!=', '']]
        aggregations = [
            ['count()', '', 'times_seen'],
            ['min', SEEN_COLUMN, 'first_seen'],
            ['max', SEEN_COLUMN, 'last_seen'],
        ]

        result = snuba.query(start, end, [tag], conditions, filters, aggregations,
                             referrer='tagstore.__get_tag_values')

        if group_id is None:
            ctor = TagValue
        else:
            ctor = functools.partial(GroupTagValue, group_id=group_id)

        return set([ctor(key=key, value=value, **fix_tag_value_data(data))
                    for value, data in result.items()])

    def get_tag_key(self, project_id, environment_id, key, status=TagKeyStatus.VISIBLE):
        assert status is TagKeyStatus.VISIBLE
        return self.__get_tag_key(project_id, None, environment_id, key)

    def get_tag_keys(self, project_id, environment_id, status=TagKeyStatus.VISIBLE):
        assert status is TagKeyStatus.VISIBLE
        return self.__get_tag_keys(project_id, None, environment_id)

    def get_tag_value(self, project_id, environment_id, key, value):
        return self.__get_tag_value(project_id, None, environment_id, key, value)

    def get_tag_values(self, project_id, environment_id, key):
        return self.__get_tag_values(project_id, None, environment_id, key)

    def get_group_tag_key(self, project_id, group_id, environment_id, key):
        return self.__get_tag_key(project_id, group_id, environment_id, key)

    def get_group_tag_keys(self, project_id, group_id, environment_id, limit=None):
        return self.__get_tag_keys(project_id, group_id, environment_id, limit=limit)

    def get_group_tag_value(self, project_id, group_id, environment_id, key, value):
        return self.__get_tag_value(project_id, group_id, environment_id, key, value)

    def get_group_tag_values(self, project_id, group_id, environment_id, key):
        return self.__get_tag_values(project_id, group_id, environment_id, key)

    def get_group_list_tag_value(self, project_id, group_id_list, environment_id, key, value):
        start, end = self.get_time_range()
        tag = 'tags[{}]'.format(key)
        filters = {
            'project_id': [project_id],
            'environment': [environment_id],
            'issue': group_id_list,
        }
        conditions = [
            [tag, '=', value]
        ]
        aggregations = [
            ['count()', '', 'times_seen'],
            ['min', SEEN_COLUMN, 'first_seen'],
            ['max', SEEN_COLUMN, 'last_seen'],
        ]

        result = snuba.query(start, end, ['issue'], conditions, filters, aggregations,
                             referrer='tagstore.get_group_list_tag_value')

        return {
            issue: GroupTagValue(
                group_id=issue,
                key=key,
                value=value,
                **fix_tag_value_data(data)
            ) for issue, data in six.iteritems(result)
        }

    def get_group_tag_value_count(self, project_id, group_id, environment_id, key):
        start, end = self.get_time_range()
        tag = 'tags[{}]'.format(key)
        filters = {
            'project_id': [project_id],
            'environment': [environment_id],
            'issue': [group_id],
        }
        conditions = [[tag, '!=', '']]
        aggregations = [['count()', '', 'count']]

        return snuba.query(start, end, [], conditions, filters, aggregations,
                           referrer='tagstore.get_group_tag_value_count')

    def get_top_group_tag_values(self, project_id, group_id, environment_id, key, limit=3):
        start, end = self.get_time_range()
        tag = 'tags[{}]'.format(key)
        filters = {
            'project_id': [project_id],
            'environment': [environment_id],
            'issue': [group_id],
        }
        conditions = [[tag, '!=', '']]
        aggregations = [
            ['count()', '', 'times_seen'],
            ['min', SEEN_COLUMN, 'first_seen'],
            ['max', SEEN_COLUMN, 'last_seen'],
        ]

        result = snuba.query(start, end, [tag], conditions, filters,
                             aggregations, limit=limit, orderby='-times_seen',
                             referrer='tagstore.get_top_group_tag_values')
        return [
            GroupTagValue(
                group_id=group_id,
                key=key,
                value=value,
                **fix_tag_value_data(data)
            ) for value, data in six.iteritems(result)
        ]

    def __get_release(self, project_id, group_id, first=True):
        start, end = self.get_time_range()
        filters = {
            'project_id': [project_id],
        }
        conditions = [['tags[sentry:release]', 'IS NOT NULL', None]]
        if group_id is not None:
            filters['issue'] = [group_id]
        aggregations = [['min' if first else 'max', SEEN_COLUMN, 'seen']]
        orderby = 'seen' if first else '-seen'

        result = snuba.query(start, end, ['tags[sentry:release]'], conditions, filters,
                             aggregations, limit=1, orderby=orderby,
                             referrer='tagstore.__get_release')
        if not result:
            return None
        else:
            return result.keys()[0]

    def get_first_release(self, project_id, group_id):
        return self.__get_release(project_id, group_id, True)

    def get_last_release(self, project_id, group_id):
        return self.__get_release(project_id, group_id, False)

    def get_release_tags(self, project_ids, environment_id, versions):
        start, end = self.get_time_range()
        filters = {
            'project_id': project_ids,
            'environment': [environment_id],
        }
        # NB we add release as a condition rather than a filter because
        # this method is already dealing with version strings rather than
        # release ids which would need to be translated by the snuba util.
        tag = 'sentry:release'
        col = 'tags[{}]'.format(tag)
        conditions = [[col, 'IN', versions]]
        aggregations = [
            ['count()', '', 'times_seen'],
            ['min', SEEN_COLUMN, 'first_seen'],
            ['max', SEEN_COLUMN, 'last_seen'],
        ]

        result = snuba.query(start, end, ['project_id', col],
                             conditions, filters, aggregations,
                             referrer='tagstore.get_release_tags')

        values = []
        for project_data in six.itervalues(result):
            for value, data in six.iteritems(project_data):
                values.append(
                    TagValue(
                        key=tag,
                        value=value,
                        **fix_tag_value_data(data)
                    )
                )

        return set(values)

    def get_group_ids_for_users(self, project_ids, event_users, limit=100):
        start, end = self.get_time_range()
        filters = {
            'project_id': project_ids,
        }
        conditions = [
            ['tags[sentry:user]', 'IN', filter(None, [eu.tag_value for eu in event_users])],
        ]
        aggregations = [['max', SEEN_COLUMN, 'last_seen']]

        result = snuba.query(start, end, ['issue'], conditions, filters,
                             aggregations, limit=limit, orderby='-last_seen',
                             referrer='tagstore.get_group_ids_for_users')
        return set(result.keys())

    def get_group_tag_values_for_users(self, event_users, limit=100):
        start, end = self.get_time_range()
        filters = {
            'project_id': [eu.project_id for eu in event_users]
        }
        conditions = [
            ['tags[sentry:user]', 'IN', filter(None, [eu.tag_value for eu in event_users])]
        ]
        aggregations = [
            ['count()', '', 'times_seen'],
            ['min', SEEN_COLUMN, 'first_seen'],
            ['max', SEEN_COLUMN, 'last_seen'],
        ]

        result = snuba.query(start, end, ['issue', 'user_id'], conditions, filters,
                             aggregations, orderby='-last_seen', limit=limit,
                             referrer='tagstore.get_group_tag_values_for_users')

        values = []
        for issue, users in six.iteritems(result):
            for name, data in six.iteritems(users):
                values.append(
                    GroupTagValue(
                        group_id=issue,
                        key='sentry:user',
                        value=name,
                        **fix_tag_value_data(data)
                    )
                )
        return values

    def get_groups_user_counts(self, project_id, group_ids, environment_id):
        start, end = self.get_time_range()
        filters = {
            'project_id': [project_id],
            'environment': [environment_id],
            'issue': group_ids,
        }
        aggregations = [['uniq', 'tags[sentry:user]', 'count']]

        result = snuba.query(start, end, ['issue'], None, filters, aggregations,
                             referrer='tagstore.get_groups_user_counts')
        return defaultdict(int, {k: v for k, v in result.items() if v})

    def get_tag_value_paginator(self, project_id, environment_id, key, query=None,
            order_by='-last_seen'):
        from sentry.api.paginator import SequencePaginator

        if not order_by == '-last_seen':
            raise ValueError("Unsupported order_by: %s" % order_by)

        conditions = []
        if query:
            conditions.append(['tags_value', 'LIKE', '%{}%'.format(query)])

        start, end = self.get_time_range()
        results = snuba.query(
            start=start,
            end=end,
            groupby=['tags_value'],
            filter_keys={
                'project_id': [project_id],
                'environment': [environment_id],
                'tags_key': [key],
            },
            aggregations=[
                ['count()', '', 'times_seen'],
                ['min', 'timestamp', 'first_seen'],
                ['max', 'timestamp', 'last_seen'],
            ],
            conditions=conditions,
            orderby=order_by,
            # TODO: This means they can't actually paginate all TagValues.
            limit=1000,
        )

        tag_values = [
            TagValue(
                key=key,
                value=value,
                **fix_tag_value_data(data)
            ) for value, data in six.iteritems(results)
        ]

        desc = order_by.startswith('-')
        score_field = order_by.lstrip('-')
        return SequencePaginator(
            [(int(to_timestamp(getattr(tv, score_field)) * 1000), tv) for tv in tag_values],
            reverse=desc
        )

    def get_group_tag_value_iter(self, project_id, group_id, environment_id, key, callbacks=()):
        start, end = self.get_time_range()
        results = snuba.query(
            start=start,
            end=end,
            groupby=['tags_value'],
            filter_keys={
                'project_id': [project_id],
                'environment': [environment_id],
                'tags_key': [key],
                'issue': [group_id],
            },
            aggregations=[
                ['count()', '', 'times_seen'],
                ['min', 'timestamp', 'first_seen'],
                ['max', 'timestamp', 'last_seen'],
            ],
            orderby='-first_seen',  # Closest thing to pre-existing `-id` order
            # TODO: This means they can't actually iterate all GroupTagValues.
            limit=1000,
        )

        group_tag_values = [
            GroupTagValue(
                group_id=group_id,
                key=key,
                value=value,
                **fix_tag_value_data(data)
            ) for value, data in six.iteritems(results)
        ]

        for cb in callbacks:
            cb(group_tag_values)

        return group_tag_values

    def get_group_tag_value_paginator(self, project_id, group_id, environment_id, key,
            order_by='-id'):
        from sentry.api.paginator import SequencePaginator

        if order_by in ('-last_seen', '-first_seen'):
            pass
        elif order_by == '-id':
            # Snuba has no unique id per GroupTagValue so we'll substitute `-first_seen`
            order_by = '-first_seen'
        else:
            raise ValueError("Unsupported order_by: %s" % order_by)

        group_tag_values = self.get_group_tag_value_iter(
            project_id, group_id, environment_id, key
        )

        desc = order_by.startswith('-')
        score_field = order_by.lstrip('-')
        return SequencePaginator(
            [(int(to_timestamp(getattr(gtv, score_field)) * 1000), gtv) for gtv in group_tag_values],
            reverse=desc
        )

    def get_group_tag_value_qs(self, project_id, group_id, environment_id, key, value=None):
        # This method is not implemented because it is only used by the Django
        # search backend.
        raise NotImplementedError

    def get_event_tag_qs(self, project_id, environment_id, key, value):
        # This method is not implemented because it is only used by the Django
        # search backend.
        raise NotImplementedError

    def get_group_event_filter(self, project_id, group_id, environment_id, tags):
        start, end = self.get_time_range()
        filters = {
            'project_id': [project_id],
            'environment': [environment_id],
            'issue': [group_id],
        }

        conditions = [[['tags[{}]'.format(k), '=', v] for (k, v) in tags.items()]]

        result = snuba.query(start, end, groupby=['event_id'], conditions=conditions,
<<<<<<< HEAD
            filter_keys=filters, orderby='event_id', limit=1000,
            referrer='tagstore.get_group_event_filter')
=======
                             filter_keys=filters, limit=1000, referrer='tagstore.get_group_event_filter')
>>>>>>> 6fd7678f

        if not result:
            return None

        return {'event_id__in': set(result.keys())}

    def get_group_ids_for_search_filter(
            self, project_id, environment_id, tags, candidates=None, limit=1000):
        # This method is not implemented since the `group.id` column doesn't
        # exist in Snuba. This logic is implemented in the search backend
        # instead.
        raise NotImplementedError<|MERGE_RESOLUTION|>--- conflicted
+++ resolved
@@ -501,12 +501,8 @@
         conditions = [[['tags[{}]'.format(k), '=', v] for (k, v) in tags.items()]]
 
         result = snuba.query(start, end, groupby=['event_id'], conditions=conditions,
-<<<<<<< HEAD
             filter_keys=filters, orderby='event_id', limit=1000,
             referrer='tagstore.get_group_event_filter')
-=======
-                             filter_keys=filters, limit=1000, referrer='tagstore.get_group_event_filter')
->>>>>>> 6fd7678f
 
         if not result:
             return None
