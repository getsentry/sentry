import functools
import six
from collections import defaultdict, Iterable, OrderedDict
from dateutil.parser import parse as parse_datetime
from pytz import UTC

from django.core.cache import cache

from sentry import options
from sentry.api.event_search import FIELD_ALIASES, PROJECT_ALIAS, USER_DISPLAY_ALIAS
from sentry.models import Project
from sentry.api.utils import default_start_end_dates
from sentry.snuba.dataset import Dataset
from sentry.tagstore import TagKeyStatus
from sentry.tagstore.base import TagStorage, TOP_VALUES_DEFAULT_LIMIT
from sentry.tagstore.exceptions import (
    GroupTagKeyNotFound,
    GroupTagValueNotFound,
    TagKeyNotFound,
    TagValueNotFound,
)
from sentry.tagstore.types import TagKey, TagValue, GroupTagKey, GroupTagValue
from sentry.utils import snuba, metrics
from sentry.utils.hashlib import md5_text
from sentry.utils.dates import to_timestamp
from sentry_relay.consts import SPAN_STATUS_CODE_TO_NAME


SEEN_COLUMN = "timestamp"

# columns we want to exclude from methods that return
# all values for a given tag/column
BLACKLISTED_COLUMNS = frozenset(["project_id"])

FUZZY_NUMERIC_KEYS = frozenset(
    ["stack.colno", "stack.in_app", "stack.lineno", "stack.stack_level", "transaction.duration"]
)
FUZZY_NUMERIC_DISTANCE = 50

# Since all event types are currently stored together, we need to manually exclude transactions
# when querying the events dataset. This condition can be dropped once we cut over to the errors
# storage in Snuba.
DEFAULT_TYPE_CONDITION = ["type", "!=", "transaction"]

tag_value_data_transformers = {"first_seen": parse_datetime, "last_seen": parse_datetime}


def fix_tag_value_data(data):
    for key, transformer in tag_value_data_transformers.items():
        if key in data:
            data[key] = transformer(data[key]).replace(tzinfo=UTC)
    return data


def get_project_list(project_id):
    return project_id if isinstance(project_id, Iterable) else [project_id]


class SnubaTagStorage(TagStorage):
    def __get_tag_key(self, project_id, group_id, environment_id, key):
        tag = "tags[{}]".format(key)
        filters = {"project_id": get_project_list(project_id)}
        if environment_id:
            filters["environment"] = [environment_id]
        if group_id is not None:
            filters["group_id"] = [group_id]
        conditions = [[tag, "!=", ""], DEFAULT_TYPE_CONDITION]
        aggregations = [["uniq", tag, "values_seen"], ["count()", "", "count"]]

        result = snuba.query(
            conditions=conditions,
            filter_keys=filters,
            aggregations=aggregations,
            referrer="tagstore.__get_tag_key",
        )
        if result is None or result["count"] == 0:
            raise TagKeyNotFound if group_id is None else GroupTagKeyNotFound
        else:
            data = {"key": key, "values_seen": result["values_seen"], "count": result["count"]}
            if group_id is None:
                return TagKey(**data)
            else:
                return GroupTagKey(group_id=group_id, **data)

    def __get_tag_key_and_top_values(
        self, project_id, group_id, environment_id, key, limit=3, raise_on_empty=True, **kwargs
    ):

        tag = "tags[{}]".format(key)
        filters = {"project_id": get_project_list(project_id)}
        if environment_id:
            filters["environment"] = [environment_id]
        if group_id is not None:
            filters["group_id"] = [group_id]
        conditions = kwargs.get("conditions", [])
        aggregations = kwargs.get("aggregations", [])

        conditions.append([tag, "!=", ""])
        conditions.append(DEFAULT_TYPE_CONDITION)
        aggregations += [
            ["uniq", tag, "values_seen"],
            ["count()", "", "count"],
            ["min", SEEN_COLUMN, "first_seen"],
            ["max", SEEN_COLUMN, "last_seen"],
        ]

        result, totals = snuba.query(
            start=kwargs.get("start"),
            end=kwargs.get("end"),
            groupby=[tag],
            conditions=conditions,
            filter_keys=filters,
            aggregations=aggregations,
            orderby="-count",
            limit=limit,
            totals=True,
            referrer="tagstore.__get_tag_key_and_top_values",
        )

        if raise_on_empty and (not result or totals.get("count", 0) == 0):
            raise TagKeyNotFound if group_id is None else GroupTagKeyNotFound
        else:
            if group_id is None:
                key_ctor = TagKey
                value_ctor = TagValue
            else:
                key_ctor = functools.partial(GroupTagKey, group_id=group_id)
                value_ctor = functools.partial(GroupTagValue, group_id=group_id)

            top_values = [
                value_ctor(
                    key=key,
                    value=value,
                    times_seen=data["count"],
                    first_seen=parse_datetime(data["first_seen"]),
                    last_seen=parse_datetime(data["last_seen"]),
                )
                for value, data in six.iteritems(result)
            ]

            return key_ctor(
                key=key,
                values_seen=totals.get("values_seen", 0),
                count=totals.get("count", 0),
                top_values=top_values,
            )

    def __get_tag_keys(
        self,
        project_id,
        group_id,
        environment_ids,
        limit=1000,
        keys=None,
        include_values_seen=True,
        **kwargs,
    ):
        return self.__get_tag_keys_for_projects(
            get_project_list(project_id),
            group_id,
            environment_ids,
            kwargs.get("start"),
            kwargs.get("end"),
            limit,
            keys,
            include_values_seen=include_values_seen,
        )

    def __get_tag_keys_for_projects(
        self,
        projects,
        group_id,
        environments,
        start,
        end,
        limit=1000,
        keys=None,
        include_values_seen=True,
        use_cache=False,
        **kwargs,
    ):
        """Query snuba for tag keys based on projects

        When use_cache is passed, we'll attempt to use the cache. There's an exception if group_id was passed
        which refines the query enough caching isn't required.
        The cache key is based on the filters being passed so that different queries don't hit the same cache, with
        exceptions for start and end dates. Since even a microsecond passing would result in a different caching
        key, which means always missing the cache.
        Instead, to keep the cache key the same for a short period we append the duration, and the end time rounded
        with a certain jitter to the cache key.
        This jitter is based on the hash of the key before duration/end time is added for consistency per query.
        The jitter's intent is to avoid a dogpile effect of many queries being invalidated at the same time.
        This is done by changing the rounding of the end key to a random offset. See snuba.quantize_time for
        further explanation of how that is done.
        """
        default_start, default_end = default_start_end_dates()
        if start is None:
            start = default_start
        if end is None:
            end = default_end

        filters = {"project_id": sorted(projects)}
        if environments:
            filters["environment"] = sorted(environments)
        if group_id is not None:
            filters["group_id"] = [group_id]
        if keys is not None:
            filters["tags_key"] = sorted(keys)
        aggregations = [["count()", "", "count"]]

        if include_values_seen:
            aggregations.append(["uniq", "tags_value", "values_seen"])
        conditions = [DEFAULT_TYPE_CONDITION]
        conditions = []

        should_cache = use_cache and group_id is None
        result = None

        if should_cache:
            filtering_strings = [
                "{}={}".format(key, value) for key, value in six.iteritems(filters)
            ]
            cache_key = "tagstore.__get_tag_keys:{}".format(
                md5_text(*filtering_strings).hexdigest()
            )
            key_hash = hash(cache_key)
            should_cache = (key_hash % 1000) / 1000.0 <= options.get(
                "snuba.tagstore.cache-tagkeys-rate"
            )

        # If we want to continue attempting to cache after checking against the cache rate
        if should_cache:
            # Needs to happen before creating the cache suffix otherwise rounding will cause different durations
            duration = (end - start).total_seconds()
            # Cause there's rounding to create this cache suffix, we want to update the query end so results match
            end = snuba.quantize_time(end, key_hash)
            cache_key += ":{}@{}".format(duration, end.isoformat())
            result = cache.get(cache_key, None)
            if result is not None:
                metrics.incr("testing.tagstore.cache_tag_key.hit")
            else:
                metrics.incr("testing.tagstore.cache_tag_key.miss")

        if result is None:
            result = snuba.query(
                start=start,
                end=end,
                groupby=["tags_key"],
                conditions=conditions,
                filter_keys=filters,
                aggregations=aggregations,
                limit=limit,
                orderby="-count",
                referrer="tagstore.__get_tag_keys",
                **kwargs,
            )
            if should_cache:
                cache.set(cache_key, result, 300)
                metrics.incr("testing.tagstore.cache_tag_key.len", amount=len(result))

        if group_id is None:
            ctor = TagKey
        else:
            ctor = functools.partial(GroupTagKey, group_id=group_id)

        results = set()
        for key, data in six.iteritems(result):
            params = {"key": key}
            if include_values_seen:
                params["values_seen"] = data["values_seen"]
                params["count"] = data["count"]
            else:
                # If only one aggregate is requested then data is just that raw
                # aggregate value, rather than a dictionary of
                # key:aggregate_value pairs
                params["count"] = data
            results.add(ctor(**params))
        return results

    def __get_tag_value(self, project_id, group_id, environment_id, key, value):
        tag = "tags[{}]".format(key)
        filters = {"project_id": get_project_list(project_id)}
        if environment_id:
            filters["environment"] = [environment_id]
        if group_id is not None:
            filters["group_id"] = [group_id]
        conditions = [[tag, "=", value]]
        aggregations = [
            ["count()", "", "times_seen"],
            ["min", SEEN_COLUMN, "first_seen"],
            ["max", SEEN_COLUMN, "last_seen"],
        ]

        data = snuba.query(
            conditions=conditions,
            filter_keys=filters,
            aggregations=aggregations,
            referrer="tagstore.__get_tag_value",
        )
        if not data["times_seen"] > 0:
            raise TagValueNotFound if group_id is None else GroupTagValueNotFound
        else:
            data.update({"key": key, "value": value})
            if group_id is None:
                return TagValue(**fix_tag_value_data(data))
            else:
                return GroupTagValue(group_id=group_id, **fix_tag_value_data(data))

    def get_tag_key(self, project_id, environment_id, key, status=TagKeyStatus.VISIBLE, **kwargs):
        assert status is TagKeyStatus.VISIBLE
        return self.__get_tag_key_and_top_values(project_id, None, environment_id, key, **kwargs)

    def get_tag_keys(
        self, project_id, environment_id, status=TagKeyStatus.VISIBLE, include_values_seen=False
    ):
        assert status is TagKeyStatus.VISIBLE
        return self.__get_tag_keys(project_id, None, environment_id and [environment_id])

    def get_tag_keys_for_projects(
        self, projects, environments, start, end, status=TagKeyStatus.VISIBLE, use_cache=False
    ):
        MAX_UNSAMPLED_PROJECTS = 50
        # We want to disable FINAL in the snuba query to reduce load.
        optimize_kwargs = {"turbo": True}
        # If we are fetching less than MAX_UNSAMPLED_PROJECTS, then disable
        # the sampling that turbo enables so that we get more accurate results.
        # We only want sampling when we have a large number of projects, so
        # that we don't cause performance issues for Snuba.
        if len(projects) <= MAX_UNSAMPLED_PROJECTS:
            optimize_kwargs["sample"] = 1
        return self.__get_tag_keys_for_projects(
            projects,
            None,
            environments,
            start,
            end,
            include_values_seen=False,
            use_cache=use_cache,
            **optimize_kwargs,
        )

    def get_tag_value(self, project_id, environment_id, key, value):
        return self.__get_tag_value(project_id, None, environment_id, key, value)

    def get_tag_values(self, project_id, environment_id, key):
        key = self.__get_tag_key_and_top_values(
            project_id, None, environment_id, key, limit=None, raise_on_empty=False
        )
        return set(key.top_values)

    def get_group_tag_key(self, project_id, group_id, environment_id, key):
        return self.__get_tag_key_and_top_values(
            project_id, group_id, environment_id, key, limit=TOP_VALUES_DEFAULT_LIMIT
        )

    def get_group_tag_keys(
        self, project_id, group_id, environment_ids, limit=None, keys=None, **kwargs
    ):
        return self.__get_tag_keys(
            project_id,
            group_id,
            environment_ids,
            limit=limit,
            keys=keys,
            include_values_seen=False,
            **kwargs,
        )

    def get_group_tag_value(self, project_id, group_id, environment_id, key, value):
        return self.__get_tag_value(project_id, group_id, environment_id, key, value)

    def get_group_tag_values(self, project_id, group_id, environment_id, key):
        # NB this uses a 'top' values function, but the limit is None so it should
        # return all values for this key.
        key = self.__get_tag_key_and_top_values(
            project_id, group_id, environment_id, key, limit=None, raise_on_empty=False
        )
        return set(key.top_values)

    def get_group_list_tag_value(self, project_ids, group_id_list, environment_ids, key, value):
        tag = "tags[{}]".format(key)
        filters = {"project_id": project_ids, "group_id": group_id_list}
        if environment_ids:
            filters["environment"] = environment_ids
        conditions = [[tag, "=", value], DEFAULT_TYPE_CONDITION]
        aggregations = [
            ["count()", "", "times_seen"],
            ["min", SEEN_COLUMN, "first_seen"],
            ["max", SEEN_COLUMN, "last_seen"],
        ]

        result = snuba.query(
            groupby=["group_id"],
            conditions=conditions,
            filter_keys=filters,
            aggregations=aggregations,
            referrer="tagstore.get_group_list_tag_value",
        )

        return {
            issue: GroupTagValue(group_id=issue, key=key, value=value, **fix_tag_value_data(data))
            for issue, data in six.iteritems(result)
        }

    def get_group_seen_values_for_environments(
        self, project_ids, group_id_list, environment_ids, start=None, end=None
    ):
        # Get the total times seen, first seen, and last seen across multiple environments
        filters = {"project_id": project_ids, "group_id": group_id_list}
        if environment_ids:
            filters["environment"] = environment_ids

        aggregations = [
            ["count()", "", "times_seen"],
            ["min", SEEN_COLUMN, "first_seen"],
            ["max", SEEN_COLUMN, "last_seen"],
        ]

        result = snuba.query(
            start=start,
            end=end,
            groupby=["group_id"],
            conditions=[DEFAULT_TYPE_CONDITION],
            filter_keys=filters,
            aggregations=aggregations,
            referrer="tagstore.get_group_seen_values_for_environments",
        )

        return {issue: fix_tag_value_data(data) for issue, data in six.iteritems(result)}

    def get_group_tag_value_count(self, project_id, group_id, environment_id, key):
        tag = "tags[{}]".format(key)
        filters = {"project_id": get_project_list(project_id), "group_id": [group_id]}
        if environment_id:
            filters["environment"] = [environment_id]
        conditions = [[tag, "!=", ""]]
        aggregations = [["count()", "", "count"]]

        return snuba.query(
            conditions=conditions,
            filter_keys=filters,
            aggregations=aggregations,
            referrer="tagstore.get_group_tag_value_count",
        )

    def get_top_group_tag_values(
        self, project_id, group_id, environment_id, key, limit=TOP_VALUES_DEFAULT_LIMIT
    ):
        tag = self.__get_tag_key_and_top_values(project_id, group_id, environment_id, key, limit)
        return tag.top_values

    def get_group_tag_keys_and_top_values(
        self,
        project_id,
        group_id,
        environment_ids,
        user=None,
        keys=None,
        value_limit=TOP_VALUES_DEFAULT_LIMIT,
        **kwargs,
    ):
        # Similar to __get_tag_key_and_top_values except we get the top values
        # for all the keys provided. value_limit in this case means the number
        # of top values for each key, so the total rows returned should be
        # num_keys * limit.

        # First get totals and unique counts by key.
        keys_with_counts = self.get_group_tag_keys(project_id, group_id, environment_ids, keys=keys)

        # Then get the top values with first_seen/last_seen/count for each
        filters = {"project_id": get_project_list(project_id)}
        if environment_ids:
            filters["environment"] = environment_ids
        if keys is not None:
            filters["tags_key"] = keys
        if group_id is not None:
            filters["group_id"] = [group_id]
        conditions = kwargs.get("conditions", [])
        conditions.append(DEFAULT_TYPE_CONDITION)
        aggregations = kwargs.get("aggregations", [])
        aggregations += [
            ["count()", "", "count"],
            ["min", SEEN_COLUMN, "first_seen"],
            ["max", SEEN_COLUMN, "last_seen"],
        ]

        values_by_key = snuba.query(
            start=kwargs.get("start"),
            end=kwargs.get("end"),
            groupby=["tags_key", "tags_value"],
            conditions=conditions,
            filter_keys=filters,
            aggregations=aggregations,
            orderby="-count",
            limitby=[value_limit, "tags_key"],
            referrer="tagstore.__get_tag_keys_and_top_values",
        )

        # Then supplement the key objects with the top values for each.
        if group_id is None:
            value_ctor = TagValue
        else:
            value_ctor = functools.partial(GroupTagValue, group_id=group_id)

        for keyobj in keys_with_counts:
            key = keyobj.key
            values = values_by_key.get(key, [])
            keyobj.top_values = [
                value_ctor(
                    key=keyobj.key,
                    value=value,
                    times_seen=data["count"],
                    first_seen=parse_datetime(data["first_seen"]),
                    last_seen=parse_datetime(data["last_seen"]),
                )
                for value, data in six.iteritems(values)
            ]

        return keys_with_counts

    def __get_release(self, project_id, group_id, first=True):
        filters = {"project_id": get_project_list(project_id)}
        conditions = [["tags[sentry:release]", "IS NOT NULL", None], DEFAULT_TYPE_CONDITION]
        if group_id is not None:
            filters["group_id"] = [group_id]
        aggregations = [["min" if first else "max", SEEN_COLUMN, "seen"]]
        orderby = "seen" if first else "-seen"

        result = snuba.query(
            groupby=["tags[sentry:release]"],
            conditions=conditions,
            filter_keys=filters,
            aggregations=aggregations,
            limit=1,
            orderby=orderby,
            referrer="tagstore.__get_release",
        )
        if not result:
            return None
        else:
            return list(result.keys())[0]

    def get_first_release(self, project_id, group_id):
        return self.__get_release(project_id, group_id, True)

    def get_last_release(self, project_id, group_id):
        return self.__get_release(project_id, group_id, False)

    def get_release_tags(self, project_ids, environment_id, versions):
        filters = {"project_id": project_ids}
        if environment_id:
            filters["environment"] = [environment_id]
        # NB we add release as a condition rather than a filter because
        # this method is already dealing with version strings rather than
        # release ids which would need to be translated by the snuba util.
        tag = "sentry:release"
<<<<<<< HEAD
        col = "tags[{}]".format(tag)
        conditions = [[col, "IN", versions]]
=======
        col = u"tags[{}]".format(tag)
        conditions = [[col, "IN", versions], DEFAULT_TYPE_CONDITION]
>>>>>>> 3c7e0947
        aggregations = [
            ["count()", "", "times_seen"],
            ["min", SEEN_COLUMN, "first_seen"],
            ["max", SEEN_COLUMN, "last_seen"],
        ]

        result = snuba.query(
            groupby=["project_id", col],
            conditions=conditions,
            filter_keys=filters,
            aggregations=aggregations,
            orderby="-times_seen",
            referrer="tagstore.get_release_tags",
        )

        values = []
        for project_data in six.itervalues(result):
            for value, data in six.iteritems(project_data):
                values.append(TagValue(key=tag, value=value, **fix_tag_value_data(data)))

        return set(values)

    def get_group_ids_for_users(self, project_ids, event_users, limit=100):
        filters = {"project_id": project_ids}
        conditions = [
            ["tags[sentry:user]", "IN", [_f for _f in [eu.tag_value for eu in event_users] if _f]]
        ]
        aggregations = [["max", SEEN_COLUMN, "last_seen"]]

        result = snuba.query(
            groupby=["group_id"],
            conditions=conditions,
            filter_keys=filters,
            aggregations=aggregations,
            limit=limit,
            orderby="-last_seen",
            referrer="tagstore.get_group_ids_for_users",
        )
        return set(result.keys())

    def get_group_tag_values_for_users(self, event_users, limit=100):
        filters = {"project_id": [eu.project_id for eu in event_users]}
        conditions = [
            ["tags[sentry:user]", "IN", [_f for _f in [eu.tag_value for eu in event_users] if _f]]
        ]
        aggregations = [
            ["count()", "", "times_seen"],
            ["min", SEEN_COLUMN, "first_seen"],
            ["max", SEEN_COLUMN, "last_seen"],
        ]

        result = snuba.query(
            groupby=["group_id", "user_id"],
            conditions=conditions,
            filter_keys=filters,
            aggregations=aggregations,
            orderby="-last_seen",
            limit=limit,
            referrer="tagstore.get_group_tag_values_for_users",
        )

        values = []
        for issue, users in six.iteritems(result):
            for name, data in six.iteritems(users):
                values.append(
                    GroupTagValue(
                        group_id=issue, key="sentry:user", value=name, **fix_tag_value_data(data)
                    )
                )
        return values

    def get_groups_user_counts(self, project_ids, group_ids, environment_ids, start=None, end=None):
        filters = {"project_id": project_ids, "group_id": group_ids}
        if environment_ids:
            filters["environment"] = environment_ids
        aggregations = [["uniq", "tags[sentry:user]", "count"]]

        result = snuba.query(
            start=start,
            end=end,
            groupby=["group_id"],
            conditions=None,
            filter_keys=filters,
            aggregations=aggregations,
            orderby="-count",
            referrer="tagstore.get_groups_user_counts",
        )

        return defaultdict(int, {k: v for k, v in result.items() if v})

    def get_tag_value_paginator(
        self,
        project_id,
        environment_id,
        key,
        start=None,
        end=None,
        query=None,
        order_by="-last_seen",
    ):
        return self.get_tag_value_paginator_for_projects(
            get_project_list(project_id),
            [environment_id] if environment_id else None,
            key,
            start=start,
            end=end,
            query=query,
            order_by=order_by,
        )

    def get_tag_value_paginator_for_projects(
        self,
        projects,
        environments,
        key,
        start=None,
        end=None,
        query=None,
        order_by="-last_seen",
        include_transactions=False,
    ):
        from sentry.api.paginator import SequencePaginator

        if not order_by == "-last_seen":
            raise ValueError("Unsupported order_by: %s" % order_by)

        dataset = Dataset.Events
        if include_transactions:
            dataset = Dataset.Discover
        snuba_key = snuba.get_snuba_column_name(key, dataset=dataset)

        # We cannot search the values of these columns like we do other columns because they are
        # a different type, and as such, LIKE and != do not work on them. Furthermore, because the
        # use case for these values in autosuggestion is minimal, so we choose to disable them here.
        #
        # event_id:     This is a FixedString which disallows us to use LIKE on it when searching,
        #               but does work with !=. However, for consistency sake we disallow it
        #               entirely, furthermore, suggesting an event_id is not a very useful feature
        #               as they are not human readable.
        # timestamp:    This is a DateTime which disallows us to use both LIKE and != on it when
        #               searching. Suggesting a timestamp can potentially be useful but as it does
        #               work at all, we opt to disable it here. A potential solution can be to
        #               generate a time range to bound where they are searching. e.g. if a user
        #               enters 2020-07 we can generate the following conditions:
        #               >= 2020-07-01T00:00:00 AND <= 2020-07-31T23:59:59
        # time:         This is a column computed from timestamp so it suffers the same issues
        if snuba_key in {"event_id", "timestamp", "time"}:
            return SequencePaginator([])

        # These columns have fixed values and we don't need to emit queries to find out the
        # potential options.
        if key in {"error.handled", "error.unhandled"}:
            return SequencePaginator(
                [
                    (
                        1,
                        TagValue(
                            key=key, value="true", times_seen=None, first_seen=None, last_seen=None
                        ),
                    ),
                    (
                        2,
                        TagValue(
                            key=key, value="false", times_seen=None, first_seen=None, last_seen=None
                        ),
                    ),
                ]
            )

        conditions = []
        # transaction status needs a special case so that the user interacts with the names and not codes
        transaction_status = snuba_key == "transaction_status"
        if include_transactions and transaction_status:
            # Here we want to use the status codes during filtering,
            # but want to do this with names that include our query
            status_codes = [
                span_key
                for span_key, value in six.iteritems(SPAN_STATUS_CODE_TO_NAME)
                if (query and query in value) or (not query)
            ]
            if status_codes:
                conditions.append([snuba_key, "IN", status_codes])
            else:
                return SequencePaginator([])
        elif key in FUZZY_NUMERIC_KEYS:
            converted_query = int(query) if query is not None and query.isdigit() else None
            if converted_query is not None:
                conditions.append([snuba_key, ">=", converted_query - FUZZY_NUMERIC_DISTANCE])
                conditions.append([snuba_key, "<=", converted_query + FUZZY_NUMERIC_DISTANCE])
        elif include_transactions and key == PROJECT_ALIAS:
            project_filters = {
                "id__in": projects,
            }
            if query:
                project_filters["slug__icontains"] = query
            project_queryset = Project.objects.filter(**project_filters).values("id", "slug")

            if not project_queryset.exists():
                return SequencePaginator([])

            project_slugs = {project["id"]: project["slug"] for project in project_queryset}
            projects = [project["id"] for project in project_queryset]
            snuba_key = "project_id"
        else:
            snuba_name = snuba_key

            is_user_alias = include_transactions and key == USER_DISPLAY_ALIAS
            if is_user_alias:
                # user.alias is a pseudo column in discover. It is computed by coalescing
                # together multiple user attributes. Here we get the coalese function used,
                # and resolve it to the corresponding snuba query
                resolver = snuba.resolve_column(dataset)
                snuba_name = FIELD_ALIASES[USER_DISPLAY_ALIAS].get_field()
                snuba.resolve_complex_column(snuba_name, resolver)
            elif snuba_name in BLACKLISTED_COLUMNS:
                snuba_name = "tags[%s]" % (key,)

            if query:
                conditions.append([snuba_name, "LIKE", "%{}%".format(query)])
            else:
                conditions.append([snuba_name, "!=", ""])

        filters = {"project_id": projects}
        if environments:
            filters["environment"] = environments

        if dataset == Dataset.Events:
            conditions.append(DEFAULT_TYPE_CONDITION)

        results = snuba.query(
            dataset=dataset,
            start=start,
            end=end,
            groupby=[snuba_key],
            filter_keys=filters,
            aggregations=[
                ["count()", "", "times_seen"],
                ["min", "timestamp", "first_seen"],
                ["max", "timestamp", "last_seen"],
            ],
            conditions=conditions,
            orderby=order_by,
            # TODO: This means they can't actually paginate all TagValues.
            limit=1000,
            arrayjoin=snuba.get_arrayjoin(snuba_key),
            referrer="tagstore.get_tag_value_paginator_for_projects",
        )

        if include_transactions:
            # With transaction_status we need to map the ids back to their names
            if transaction_status:
                results = OrderedDict(
                    [
                        (SPAN_STATUS_CODE_TO_NAME[result_key], data)
                        for result_key, data in six.iteritems(results)
                    ]
                )
            # With project names we map the ids back to the project slugs
            elif key == PROJECT_ALIAS:
                results = OrderedDict(
                    [
                        (project_slugs[value], data)
                        for value, data in six.iteritems(results)
                        if value in project_slugs
                    ]
                )

        tag_values = [
            TagValue(key=key, value=six.text_type(value), **fix_tag_value_data(data))
            for value, data in six.iteritems(results)
        ]

        desc = order_by.startswith("-")
        score_field = order_by.lstrip("-")
        return SequencePaginator(
            [(int(to_timestamp(getattr(tv, score_field)) * 1000), tv) for tv in tag_values],
            reverse=desc,
        )

    def get_group_tag_value_iter(
        self, project_id, group_id, environment_ids, key, callbacks=(), limit=1000, offset=0
    ):
        filters = {
            "project_id": get_project_list(project_id),
            "tags_key": [key],
            "group_id": [group_id],
        }
        if environment_ids:
            filters["environment"] = environment_ids
        results = snuba.query(
            groupby=["tags_value"],
            filter_keys=filters,
            aggregations=[
                ["count()", "", "times_seen"],
                ["min", "timestamp", "first_seen"],
                ["max", "timestamp", "last_seen"],
            ],
            orderby="-first_seen",  # Closest thing to pre-existing `-id` order
            limit=limit,
            referrer="tagstore.get_group_tag_value_iter",
            offset=offset,
        )

        group_tag_values = [
            GroupTagValue(group_id=group_id, key=key, value=value, **fix_tag_value_data(data))
            for value, data in six.iteritems(results)
        ]

        for cb in callbacks:
            cb(group_tag_values)

        return group_tag_values

    def get_group_tag_value_paginator(
        self, project_id, group_id, environment_ids, key, order_by="-id"
    ):
        from sentry.api.paginator import SequencePaginator

        if order_by in ("-last_seen", "-first_seen"):
            pass
        elif order_by == "-id":
            # Snuba has no unique id per GroupTagValue so we'll substitute `-first_seen`
            order_by = "-first_seen"
        else:
            raise ValueError("Unsupported order_by: %s" % order_by)

        group_tag_values = self.get_group_tag_value_iter(project_id, group_id, environment_ids, key)

        desc = order_by.startswith("-")
        score_field = order_by.lstrip("-")
        return SequencePaginator(
            [
                (int(to_timestamp(getattr(gtv, score_field)) * 1000), gtv)
                for gtv in group_tag_values
            ],
            reverse=desc,
        )

    def get_group_tag_value_qs(self, project_id, group_id, environment_id, key, value=None):
        # This method is not implemented because it is only used by the Django
        # search backend.
        raise NotImplementedError

    def get_group_event_filter(self, project_id, group_id, environment_ids, tags, start, end):
        filters = {"project_id": get_project_list(project_id), "group_id": [group_id]}
        if environment_ids:
            filters["environment"] = environment_ids

        conditions = []
        for tag_name, tag_val in tags.items():
            operator = "IN" if isinstance(tag_val, list) else "="
            conditions.append(["tags[{}]".format(tag_name), operator, tag_val])

        result = snuba.raw_query(
            start=start,
            end=end,
            selected_columns=["event_id"],
            conditions=conditions,
            orderby="-timestamp",
            filter_keys=filters,
            limit=1000,
            referrer="tagstore.get_group_event_filter",
        )

        event_id_set = set(row["event_id"] for row in result["data"])

        if not event_id_set:
            return None

        return {"event_id__in": event_id_set}<|MERGE_RESOLUTION|>--- conflicted
+++ resolved
@@ -554,13 +554,8 @@
         # this method is already dealing with version strings rather than
         # release ids which would need to be translated by the snuba util.
         tag = "sentry:release"
-<<<<<<< HEAD
         col = "tags[{}]".format(tag)
-        conditions = [[col, "IN", versions]]
-=======
-        col = u"tags[{}]".format(tag)
         conditions = [[col, "IN", versions], DEFAULT_TYPE_CONDITION]
->>>>>>> 3c7e0947
         aggregations = [
             ["count()", "", "times_seen"],
             ["min", SEEN_COLUMN, "first_seen"],
