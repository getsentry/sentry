--- conflicted
+++ resolved
@@ -32,23 +32,8 @@
     """
 
     def __init__(self):
-<<<<<<< HEAD
         self.q = Queue(maxsize=100)
-        self.sample_channel = getattr(settings, 'SENTRY_TAGSTORE_MULTI_SAMPLING', 1.0)
         self.worker_running = False
-=======
-        self.q = q = Queue(maxsize=100)
->>>>>>> 6ca27135
-
-    def run(self, f, *args, **kwargs):
-        if random.random() <= self.sample_channel:
-            if not self.worker_running:
-                self.start_worker()
-
-            try:
-                self.q.put((f, args, kwargs), block=False)
-            except Full:
-                return
 
     def start_worker(self):
         def worker():
@@ -65,16 +50,17 @@
         t.setDaemon(True)
         t.start()
 
-<<<<<<< HEAD
         self.worker_running = True
-=======
+
     def run(self, f, *args, **kwargs):
         if random.random() <= options.get('tagstore.multi-sampling'):
+            if not self.worker_running:
+                self.start_worker()
+
             try:
                 self.q.put((f, args, kwargs), block=False)
             except Full:
                 return
->>>>>>> 6ca27135
 
 
 class ImmediateRunner(object):
