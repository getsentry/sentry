--- conflicted
+++ resolved
@@ -31,10 +31,7 @@
             ('group_id', 'key', 'value'),
         )
 
-<<<<<<< HEAD
     __repr__ = sane_repr('event_id', 'key_id', 'value_id')
-=======
-    __repr__ = sane_repr('event_id', 'key', 'value')
 
     def delete(self):
         using = router.db_for_read(EventTag)
@@ -45,5 +42,4 @@
             WHERE project_id = %s
               AND id = %s
         """, [self.project_id, self.id]
-        )
->>>>>>> 3ad57ab0
+        )