--- conflicted
+++ resolved
@@ -1,12 +1,9 @@
-<<<<<<< HEAD
-=======
 from __future__ import absolute_import
 
 from urllib.parse import urljoin
 
 from django.core.urlresolvers import reverse
 
->>>>>>> 0035a557
 from .base import Problem, StatusCheck
 
 
