--- conflicted
+++ resolved
@@ -43,7 +43,6 @@
         return Integration.objects.filter(external_id=external_id, provider=self.provider).first()
 
     def get_response(self):
-<<<<<<< HEAD
         if self.view_class != self.webhook_endpoint:
             return self.get_response_from_control_silo()
 
@@ -57,15 +56,6 @@
 
         regions = self.get_regions_from_organizations()
         if len(regions) == 0:
-            logger.error("no_regions", extra={"path": self.request.path})
+            logger.info(f"{self.provider}.no_regions", extra={"path": self.request.path})
             return self.get_response_from_control_silo()
-        return self.get_response_from_outbox_creation(regions=regions)
-=======
-        if self.view_class == self.webhook_endpoint:
-            regions = self.get_regions_from_organizations()
-            if len(regions) == 0:
-                logger.info(f"{self.provider}.no_regions", extra={"path": self.request.path})
-                return self.get_response_from_control_silo()
-            return self.get_response_from_outbox_creation(regions=regions)
-        return self.get_response_from_control_silo()
->>>>>>> 25d48176
+        return self.get_response_from_outbox_creation(regions=regions)