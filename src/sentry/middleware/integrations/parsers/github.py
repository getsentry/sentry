from __future__ import annotations

import logging
from collections.abc import Mapping
from typing import Any

import orjson
from django.http import HttpResponse
from django.http.response import HttpResponseBase

import sentry.options as options
from sentry.hybridcloud.outbox.category import WebhookProviderIdentifier
from sentry.integrations.github.webhook import (
    GitHubIntegrationsWebhookEndpoint,
    get_github_external_id,
)
from sentry.integrations.middleware.hybrid_cloud.parser import BaseRequestParser
from sentry.integrations.models.integration import Integration
from sentry.integrations.types import IntegrationProviderSlug
from sentry.silo.base import control_silo_function
from sentry.utils import metrics

logger = logging.getLogger(__name__)


class GithubRequestParser(BaseRequestParser):
    provider = IntegrationProviderSlug.GITHUB.value
    webhook_identifier = WebhookProviderIdentifier.GITHUB
    webhook_endpoint: Any = GitHubIntegrationsWebhookEndpoint
    """Overridden in GithubEnterpriseRequestParser"""

    def _get_external_id(self, event: Mapping[str, Any]) -> str | None:
        """Overridden in GithubEnterpriseRequestParser"""
        return get_github_external_id(event)

    @control_silo_function
    def get_integration_from_request(self) -> Integration | None:
        if not self.is_json_request():
            return None
        try:
            event = orjson.loads(self.request.body)
        except orjson.JSONDecodeError:
            return None
        external_id = self._get_external_id(event=event)
        if not external_id:
            return None
        return Integration.objects.filter(external_id=external_id, provider=self.provider).first()

<<<<<<< HEAD
    def try_forward_to_codecov(self, event: Mapping[str, Any]):
        try:
            self.forward_to_codecov(external_id=self._get_external_id(event=event))
        except Exception:
            metrics.incr("codecov.forward-webhooks.forward-error", sample_rate=0.01)

    def get_response(self):
=======
    def get_response(self) -> HttpResponseBase:
>>>>>>> 74222bdd
        if self.view_class != self.webhook_endpoint:
            return self.get_response_from_control_silo()

        try:
            event = orjson.loads(self.request.body)
        except orjson.JSONDecodeError:
            return HttpResponse(status=400)

        if event.get("installation") and event.get("action") in {"created", "deleted"}:
            self.try_forward_to_codecov(event=event)
            return self.get_response_from_control_silo()

        try:
            integration = self.get_integration_from_request()
            if not integration:
                return self.get_default_missing_integration_response()

            regions = self.get_regions_from_organizations()
        except Integration.DoesNotExist:
            return self.get_default_missing_integration_response()

        if len(regions) == 0:
            return self.get_default_missing_integration_response()

        if options.get("codecov.forward-webhooks.regions"):
            # if any of the regions are in the codecov.forward-webhooks.regions option, forward to codecov
            codecov_regions = list(
                {region.name for region in regions}
                & set(options.get("codecov.forward-webhooks.regions"))
            )
            if codecov_regions:
                self.try_forward_to_codecov(event=event)

        return self.get_response_from_webhookpayload(
            regions=regions, identifier=integration.id, integration_id=integration.id
        )<|MERGE_RESOLUTION|>--- conflicted
+++ resolved
@@ -46,17 +46,13 @@
             return None
         return Integration.objects.filter(external_id=external_id, provider=self.provider).first()
 
-<<<<<<< HEAD
     def try_forward_to_codecov(self, event: Mapping[str, Any]):
         try:
             self.forward_to_codecov(external_id=self._get_external_id(event=event))
         except Exception:
             metrics.incr("codecov.forward-webhooks.forward-error", sample_rate=0.01)
 
-    def get_response(self):
-=======
     def get_response(self) -> HttpResponseBase:
->>>>>>> 74222bdd
         if self.view_class != self.webhook_endpoint:
             return self.get_response_from_control_silo()
 
