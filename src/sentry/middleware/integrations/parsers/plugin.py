from __future__ import annotations

import logging
from typing import Any

from sentry.middleware.integrations.parsers.base import BaseRequestParser
from sentry.models.organizationmapping import OrganizationMapping
from sentry.models.outbox import WebhookProviderIdentifier
from sentry.types.region import RegionResolutionError, get_region_by_name
from sentry_plugins.bitbucket.endpoints.webhook import BitbucketPluginWebhookEndpoint
from sentry_plugins.github.webhooks.non_integration import GithubPluginWebhookEndpoint

logger = logging.getLogger(__name__)


class PluginRequestParser(BaseRequestParser):
    provider = "plugins"
    webhook_identifier = WebhookProviderIdentifier.LEGACY_PLUGIN

    def should_operate(self) -> bool:
        return self.view_class in {BitbucketPluginWebhookEndpoint, GithubPluginWebhookEndpoint}

    def get_response(self):
        """
        Used for identifying regions from Github and Bitbucket plugin webhooks
        """
        organization_id = self.match.kwargs.get("organization_id")
        logging_extra: dict[str, Any] = {"path": self.request.path}
        if not organization_id:
<<<<<<< HEAD
            logger.info("%sno_organization_id", self.provider, extra=logging_extra)
=======
            logger.info("%s.no_organization_id", self.provider, extra=logging_extra)
>>>>>>> 79155b63
            return self.get_response_from_control_silo()

        try:
            mapping: OrganizationMapping = OrganizationMapping.objects.get(
                organization_id=organization_id
            )
        except OrganizationMapping.DoesNotExist as e:
            logging_extra["error"] = str(e)
            logging_extra["organization_id"] = organization_id
            logger.info("%s.no_mapping", self.provider, extra=logging_extra)
            return self.get_response_from_control_silo()

        try:
            region = get_region_by_name(mapping.region_name)
        except RegionResolutionError as e:
            logging_extra["error"] = str(e)
            logging_extra["mapping_id"] = mapping.id
            logger.info("%s.no_region", self.provider, extra=logging_extra)
            return self.get_response_from_control_silo()
        return self.get_response_from_outbox_creation(regions=[region])<|MERGE_RESOLUTION|>--- conflicted
+++ resolved
@@ -27,11 +27,7 @@
         organization_id = self.match.kwargs.get("organization_id")
         logging_extra: dict[str, Any] = {"path": self.request.path}
         if not organization_id:
-<<<<<<< HEAD
-            logger.info("%sno_organization_id", self.provider, extra=logging_extra)
-=======
             logger.info("%s.no_organization_id", self.provider, extra=logging_extra)
->>>>>>> 79155b63
             return self.get_response_from_control_silo()
 
         try:
