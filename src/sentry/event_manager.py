--- conflicted
+++ resolved
@@ -496,7 +496,6 @@
             id=project.organization_id
         )
 
-<<<<<<< HEAD
         if CHECK_DUPLICATES:
             # Check to make sure we're not about to do a bunch of work that's
             # already been done if we've processed an event with this ID. (This
@@ -516,37 +515,12 @@
                     extra={
                         "event_uuid": data["event_id"],
                         "project_id": project.id,
+                        "group_id": event.group_id,
                         "platform": data.get("platform"),
                         "model": Event.__name__,
                     },
                 )
                 return event
-=======
-        # Check to make sure we're not about to do a bunch of work that's
-        # already been done if we've processed an event with this ID. (This
-        # isn't a perfect solution -- this doesn't handle ``EventMapping`` and
-        # there's a race condition between here and when the event is actually
-        # saved, but it's an improvement. See GH-7677.)
-        try:
-            event = Event.objects.get(project_id=project.id, event_id=data["event_id"])
-        except Event.DoesNotExist:
-            pass
-        else:
-            # Make sure we cache on the project before returning
-            event._project_cache = project
-            logger.info(
-                "duplicate.found",
-                exc_info=True,
-                extra={
-                    "event_uuid": data["event_id"],
-                    "project_id": project.id,
-                    "group_id": event.group_id,
-                    "platform": data.get("platform"),
-                    "model": Event.__name__,
-                },
-            )
-            return event
->>>>>>> 73d36aca
 
         # Pull out the culprit
         culprit = self.get_culprit()
