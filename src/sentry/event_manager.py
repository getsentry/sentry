from __future__ import annotations

import ipaddress
import logging
import re
import uuid
from collections.abc import Callable, Mapping, MutableMapping, Sequence
from dataclasses import dataclass
from datetime import datetime, timedelta, timezone
from typing import TYPE_CHECKING, Any, TypedDict, cast

import sentry_sdk
from django.conf import settings
from django.core.cache import cache
from django.core.exceptions import ValidationError
from django.db import OperationalError, connection, router, transaction
from django.db.models import Func
from django.db.models.signals import post_save
from django.utils.encoding import force_str
from urllib3 import Retry
from urllib3.exceptions import MaxRetryError
from usageaccountant import UsageUnit

from sentry import (
    eventstore,
    eventstream,
    eventtypes,
    features,
    options,
    quotas,
    reprocessing2,
    tsdb,
)
from sentry.attachments import CachedAttachment, MissingAttachmentChunks, attachment_cache
from sentry.conf.server import SEVERITY_DETECTION_RETRIES
from sentry.constants import (
    DEFAULT_STORE_NORMALIZER_ARGS,
    LOG_LEVELS_MAP,
    MAX_TAG_VALUE_LENGTH,
    DataCategory,
)
from sentry.culprit import generate_culprit
from sentry.dynamic_sampling import LatestReleaseBias, LatestReleaseParams
from sentry.eventstore.processing import event_processing_store
from sentry.eventtypes import EventType
from sentry.eventtypes.transaction import TransactionEvent
from sentry.exceptions import HashDiscarded
from sentry.grouping.api import GroupingConfig, get_grouping_config_dict_for_project
from sentry.grouping.ingest import (
    add_group_id_to_grouphashes,
    check_for_category_mismatch,
    check_for_group_creation_load_shed,
    extract_hashes,
    find_existing_grouphash,
    find_existing_grouphash_new,
    get_hash_values,
    maybe_run_background_grouping,
    maybe_run_secondary_grouping,
    record_hash_calculation_metrics,
    record_new_group_metrics,
    run_primary_grouping,
    update_grouping_config_if_needed,
)
from sentry.grouping.result import CalculatedHashes
from sentry.ingest.inbound_filters import FilterStatKeys
from sentry.issues.grouptype import GroupCategory
from sentry.issues.issue_occurrence import IssueOccurrence
from sentry.issues.producer import PayloadType, produce_occurrence_to_kafka
from sentry.killswitches import killswitch_matches_context
from sentry.lang.native.utils import STORE_CRASH_REPORTS_ALL, convert_crashreport_count
from sentry.models.activity import Activity
from sentry.models.environment import Environment
from sentry.models.event import EventDict
from sentry.models.eventattachment import CRASH_REPORT_TYPES, EventAttachment, get_crashreport_key
from sentry.models.group import Group, GroupStatus
from sentry.models.groupenvironment import GroupEnvironment
from sentry.models.grouphash import GroupHash
from sentry.models.grouphistory import GroupHistoryStatus, record_group_history
from sentry.models.grouplink import GroupLink
from sentry.models.grouprelease import GroupRelease
from sentry.models.groupresolution import GroupResolution
from sentry.models.integrations.repository_project_path_config import RepositoryProjectPathConfig
from sentry.models.organization import Organization
from sentry.models.project import Project
from sentry.models.projectkey import ProjectKey
from sentry.models.pullrequest import PullRequest
from sentry.models.release import Release, ReleaseProject, follows_semver_versioning_scheme
from sentry.models.releasecommit import ReleaseCommit
from sentry.models.releaseenvironment import ReleaseEnvironment
from sentry.models.releaseprojectenvironment import ReleaseProjectEnvironment
from sentry.models.userreport import UserReport
from sentry.net.http import connection_from_url
from sentry.plugins.base import plugins
from sentry.quotas.base import index_data_category
from sentry.reprocessing2 import is_reprocessed_event
from sentry.services.hybrid_cloud.integration import integration_service
from sentry.shared_integrations.exceptions import ApiError
from sentry.signals import (
    first_event_received,
    first_event_with_minified_stack_trace_received,
    first_transaction_received,
    issue_unresolved,
)
from sentry.tasks.commits import fetch_commits
from sentry.tasks.integrations import kick_off_status_syncs
from sentry.tasks.process_buffer import buffer_incr
from sentry.tasks.relay import schedule_invalidate_project_config
from sentry.tsdb.base import TSDBModel
from sentry.types.activity import ActivityType
from sentry.types.group import GroupSubStatus, PriorityLevel
from sentry.usage_accountant import record
from sentry.utils import json, metrics
from sentry.utils.cache import cache_key_for_event
from sentry.utils.canonical import CanonicalKeyDict
from sentry.utils.dates import to_datetime, to_timestamp
from sentry.utils.event import has_event_minified_stack_trace, has_stacktrace, is_handled
from sentry.utils.eventuser import EventUser
from sentry.utils.metrics import MutableTags
from sentry.utils.outcomes import Outcome, track_outcome
from sentry.utils.performance_issues.performance_detection import detect_performance_problems
from sentry.utils.performance_issues.performance_problem import PerformanceProblem
from sentry.utils.safe import get_path, safe_execute, setdefault_path, trim
from sentry.utils.tag_normalization import normalized_sdk_tag_from_event

if TYPE_CHECKING:
    from sentry.eventstore.models import BaseEvent, Event

logger = logging.getLogger("sentry.events")

SECURITY_REPORT_INTERFACES = ("csp", "hpkp", "expectct", "expectstaple", "nel")

# Timeout for cached group crash report counts
CRASH_REPORT_TIMEOUT = 24 * 3600  # one day

NON_TITLE_EVENT_TITLES = ["<untitled>", "<unknown>", "<unlabeled event>", "Error"]

HIGH_SEVERITY_THRESHOLD = 0.1


@dataclass
class GroupInfo:
    group: Group
    is_new: bool
    is_regression: bool
    group_release: GroupRelease | None = None
    is_new_group_environment: bool = False


@dataclass
class GroupHashInfo:
    config: GroupingConfig | None
    hashes: CalculatedHashes | None
    grouphashes: list[GroupHash]
    existing_grouphash: GroupHash | None


def pop_tag(data: dict[str, Any], key: str) -> None:
    if "tags" not in data:
        return

    data["tags"] = [kv for kv in data["tags"] if kv is None or kv[0] != key]


def set_tag(data: dict[str, Any], key: str, value: Any) -> None:
    pop_tag(data, key)
    if value is not None:
        data.setdefault("tags", []).append((key, trim(value, MAX_TAG_VALUE_LENGTH)))


def get_tag(data: dict[str, Any], key: str) -> Any | None:
    for k, v in get_path(data, "tags", filter=True) or ():
        if k == key:
            return v
    return None


def is_sample_event(job):
    return get_tag(job["data"], "sample_event") == "yes"


def sdk_metadata_from_event(event: Event) -> Mapping[str, Any]:
    """
    Returns a metadata dictionary with "sdk" field populated, including a normalized name
    Returns {} when event type of event is known to not be SDK generated.
    """

    if event.get_event_type() in SECURITY_REPORT_INTERFACES:
        return {}

    if not (sdk_metadata := event.data.get("sdk")):
        return {}

    try:
        return {
            "sdk": {
                "name": sdk_metadata.get("name") or "unknown",
                "name_normalized": normalized_sdk_tag_from_event(event),
            }
        }
    except Exception:
        logger.warning("failed to set normalized SDK name", exc_info=True)
        return {}


def plugin_is_regression(group: Group, event: BaseEvent) -> bool:
    project = event.project
    for plugin in plugins.for_project(project):
        result = safe_execute(
            plugin.is_regression, group, event, version=1, _with_transaction=False
        )
        if result is not None:
            return bool(result)
    return True


def has_pending_commit_resolution(group: Group) -> bool:
    """
    Checks that the most recent commit that fixes a group has had a chance to release
    """
    latest_issue_commit_resolution = (
        GroupLink.objects.filter(
            group_id=group.id,
            linked_type=GroupLink.LinkedType.commit,
            relationship=GroupLink.Relationship.resolves,
        )
        .order_by("-datetime")
        .first()
    )
    if latest_issue_commit_resolution is None:
        return False

    # commit has been released and is not in pending commit state
    if ReleaseCommit.objects.filter(commit__id=latest_issue_commit_resolution.linked_id).exists():
        return False
    else:
        # check if this commit is a part of a PR
        pr_ids = PullRequest.objects.filter(
            pullrequestcommit__commit=latest_issue_commit_resolution.linked_id
        ).values_list("id", flat=True)
        # assume that this commit has been released if any commits in this PR have been released
        if ReleaseCommit.objects.filter(
            commit__pullrequestcommit__pull_request__in=pr_ids
        ).exists():
            return False
        return True


def get_max_crashreports(model: Project | Organization, allow_none: bool = False) -> int | None:
    value = model.get_option("sentry:store_crash_reports")
    return convert_crashreport_count(value, allow_none=allow_none)


def crashreports_exceeded(current_count: int, max_count: int) -> bool:
    if max_count == STORE_CRASH_REPORTS_ALL:
        return False
    return current_count >= max_count


def get_stored_crashreports(cache_key: str | None, event: Event, max_crashreports: int) -> int:
    # There are two common cases: Storing crash reports is disabled, or is
    # unbounded. In both cases, there is no need in caching values or querying
    # the database.
    if max_crashreports in (0, STORE_CRASH_REPORTS_ALL):
        return max_crashreports

    cached_reports = cache.get(cache_key, None)
    if cached_reports is not None and cached_reports >= max_crashreports:
        return cached_reports

    # Fall-through if max_crashreports was bumped to get a more accurate number.
    # We don't need the actual number, but just whether it's more or equal to
    # the currently allowed maximum.
    query = EventAttachment.objects.filter(group_id=event.group_id, type__in=CRASH_REPORT_TYPES)
    return query[:max_crashreports].count()


class ScoreClause(Func):
    def __init__(self, group=None, last_seen=None, times_seen=None, *args, **kwargs):
        self.group = group
        self.last_seen = last_seen
        self.times_seen = times_seen
        # times_seen is likely an F-object that needs the value extracted
        if hasattr(self.times_seen, "rhs"):
            self.times_seen = self.times_seen.rhs.value
        super().__init__(*args, **kwargs)

    def __int__(self):
        # Calculate the score manually when coercing to an int.
        # This is used within create_or_update and friends
        return self.group.get_score() if self.group else 0

    def as_sql(self, compiler, connection, function=None, template=None):
        has_values = self.last_seen is not None and self.times_seen is not None
        if has_values:
            sql = "log(times_seen + %d) * 600 + %d" % (
                self.times_seen,
                to_timestamp(self.last_seen),
            )
        else:
            sql = "log(times_seen) * 600 + last_seen::abstime::int"

        return (sql, [])


ProjectsMapping = Mapping[int, Project]

Job = MutableMapping[str, Any]


class EventManager:
    """
    Handles normalization in both the store endpoint and the save task. The
    intention is to swap this class out with a reimplementation in Rust.
    """

    def __init__(
        self,
        data: dict[str, Any],
        version: str = "5",
        project: Project | None = None,
        grouping_config: GroupingConfig | None = None,
        client_ip: str | None = None,
        user_agent: str | None = None,
        auth: Any | None = None,
        key: Any | None = None,
        content_encoding: str | None = None,
        is_renormalize: bool = False,
        remove_other: bool | None = None,
        project_config: Any | None = None,
        sent_at: datetime | None = None,
    ):
        self._data = CanonicalKeyDict(data)
        self.version = version
        self._project = project
        # if not explicitly specified try to get the grouping from project_config
        if grouping_config is None and project_config is not None:
            config = project_config.config
            grouping_config = config.get("grouping_config")
        # if we still don't have a grouping also try the project
        if grouping_config is None and project is not None:
            grouping_config = get_grouping_config_dict_for_project(self._project)
        self._grouping_config = grouping_config
        self._client_ip = client_ip
        self._user_agent = user_agent
        self._auth = auth
        self._key = key
        self._is_renormalize = is_renormalize
        self._remove_other = remove_other
        self._normalized = False
        self.project_config = project_config
        self.sent_at = sent_at

    def normalize(self, project_id: int | None = None) -> None:
        with metrics.timer("events.store.normalize.duration"):
            self._normalize_impl(project_id=project_id)

    def _normalize_impl(self, project_id: int | None = None) -> None:
        if self._project and project_id and project_id != self._project.id:
            raise RuntimeError(
                "Initialized EventManager with one project ID and called save() with another one"
            )

        if self._normalized:
            raise RuntimeError("Already normalized")

        self._normalized = True

        from sentry_relay.processing import StoreNormalizer

        rust_normalizer = StoreNormalizer(
            project_id=self._project.id if self._project else project_id,
            client_ip=self._client_ip,
            client=self._auth.client if self._auth else None,
            key_id=str(self._key.id) if self._key else None,
            grouping_config=self._grouping_config,
            protocol_version=str(self.version) if self.version is not None else None,
            is_renormalize=self._is_renormalize,
            remove_other=self._remove_other,
            normalize_user_agent=True,
            sent_at=self.sent_at.isoformat() if self.sent_at is not None else None,
            **DEFAULT_STORE_NORMALIZER_ARGS,
        )

        pre_normalize_type = self._data.get("type")
        self._data = CanonicalKeyDict(rust_normalizer.normalize_event(dict(self._data)))
        # XXX: This is a hack to make generic events work (for now?). I'm not sure whether we should
        # include this in the rust normalizer, since we don't want people sending us these via the
        # sdk.
        if pre_normalize_type in ("generic", "feedback"):
            self._data["type"] = pre_normalize_type

    def get_data(self) -> CanonicalKeyDict:
        return self._data

    @metrics.wraps("event_manager.save")
    def save(
        self,
        project_id: int | None,
        raw: bool = False,
        assume_normalized: bool = False,
        start_time: int | None = None,
        cache_key: str | None = None,
        skip_send_first_transaction: bool = False,
    ) -> Event:
        """
        After normalizing and processing an event, save adjacent models such as
        releases and environments to postgres and write the event into
        eventstream. From there it will be picked up by Snuba and
        post-processing.

        We re-insert events with duplicate IDs into Snuba, which is responsible
        for deduplicating events. Since deduplication in Snuba is on the primary
        key (based on event ID, project ID and day), events with same IDs are only
        deduplicated if their timestamps fall on the same day. The latest event
        always wins and overwrites the value of events received earlier in that day.

        Since we increment counters and frequencies here before events get inserted
        to eventstream these numbers may be larger than the total number of
        events if we receive duplicate event IDs that fall on the same day
        (that do not hit cache first).
        """

        # Normalize if needed
        if not self._normalized:
            if not assume_normalized:
                self.normalize(project_id=project_id)
            self._normalized = True

        with metrics.timer("event_manager.save.project.get_from_cache"):
            project = Project.objects.get_from_cache(id=project_id)

        with metrics.timer("event_manager.save.organization.get_from_cache"):
            project.set_cached_field_value(
                "organization", Organization.objects.get_from_cache(id=project.organization_id)
            )

        projects = {project.id: project}

        job: dict[str, Any] = {
            "data": self._data,
            "project_id": project.id,
            "raw": raw,
            "start_time": start_time,
        }

        # After calling _pull_out_data we get some keys in the job like the platform
        with sentry_sdk.start_span(op="event_manager.save.pull_out_data"):
            _pull_out_data([job], projects)

        event_type = self._data.get("type")
        if event_type == "transaction":
            job["data"]["project"] = project.id
            jobs = save_transaction_events([job], projects)

            if not project.flags.has_transactions and not skip_send_first_transaction:
                first_transaction_received.send_robust(
                    project=project, event=jobs[0]["event"], sender=Project
                )

            return jobs[0]["event"]
        elif event_type == "generic":
            job["data"]["project"] = project.id
            jobs = save_generic_events([job], projects)

            return jobs[0]["event"]
        else:
            metric_tags = {
                "platform": job["event"].platform or "unknown",
                "sdk": normalized_sdk_tag_from_event(job["event"]),
            }
            # This metric allows differentiating from all calls to the `event_manager.save` metric
            # and adds support for differentiating based on platforms
            with metrics.timer("event_manager.save_error_events", tags=metric_tags):
                return self.save_error_events(project, job, projects, metric_tags, raw, cache_key)

    def save_error_events(
        self,
        project: Project,
        job: Job,
        projects: ProjectsMapping,
        metric_tags: MutableTags,
        raw: bool = False,
        cache_key: str | None = None,
    ) -> Event:
        jobs = [job]

        if is_sample_event(job):
            logger.info(
                "save_error_events: processing sample event",
                extra={
                    "event.id": job["event"].event_id,
                    "project_id": project.id,
                    "sample_event": True,
                },
            )

        is_reprocessed = is_reprocessed_event(job["data"])

        with sentry_sdk.start_span(op="event_manager.save.get_or_create_release_many"):
            _get_or_create_release_many(jobs, projects)

        with sentry_sdk.start_span(op="event_manager.save.get_event_user_many"):
            _get_event_user_many(jobs, projects)

        job["project_key"] = None
        if job["key_id"] is not None:
            with metrics.timer("event_manager.load_project_key"):
                try:
                    job["project_key"] = ProjectKey.objects.get_from_cache(id=job["key_id"])
                except ProjectKey.DoesNotExist:
                    pass

        _derive_plugin_tags_many(jobs, projects)
        _derive_interface_tags_many(jobs)

        # Load attachments first, but persist them at the very last after
        # posting to eventstream to make sure all counters and eventstream are
        # incremented for sure. Also wait for grouping to remove attachments
        # based on the group counter.
        with metrics.timer("event_manager.get_attachments"):
            with sentry_sdk.start_span(op="event_manager.save.get_attachments"):
                attachments = get_attachments(cache_key, job)

        try:
            with sentry_sdk.start_span(op="event_manager.save.save_aggregate_fn"):
                group_info = assign_event_to_group(
                    event=job["event"], job=job, metric_tags=metric_tags
                )

        except HashDiscarded as err:
            logger.info(
                "event_manager.save.discard",
                extra={
                    "reason": err.reason,
                    "tombstone_id": err.tombstone_id,
                },
            )
            discard_event(job, attachments)
            raise

        if not group_info:
            if is_sample_event(job):
                logger.info(
                    "save_error_events: no groupinfo found, returning event",
                    extra={
                        "event.id": job["event"].event_id,
                        "project_id": project.id,
                        "sample_event": True,
                    },
                )
            return job["event"]

        # store a reference to the group id to guarantee validation of isolation
        # XXX(markus): No clue what this does
        job["event"].data.bind_ref(job["event"])

        _get_or_create_environment_many(jobs, projects)
        _get_or_create_group_environment_many(jobs, projects)
        _get_or_create_release_associated_models(jobs, projects)
        _increment_release_associated_counts_many(jobs, projects)
        _get_or_create_group_release_many(jobs, projects)
        _tsdb_record_all_metrics(jobs)

        UserReport.objects.filter(project_id=project.id, event_id=job["event"].event_id).update(
            group_id=group_info.group.id, environment_id=job["environment"].id
        )

        with metrics.timer("event_manager.filter_attachments_for_group"):
            attachments = filter_attachments_for_group(attachments, job)

        # XXX: DO NOT MUTATE THE EVENT PAYLOAD AFTER THIS POINT
        _materialize_event_metrics(jobs)

        for attachment in attachments:
            key = f"bytes.stored.{attachment.type}"
            old_bytes = job["event_metrics"].get(key) or 0
            job["event_metrics"][key] = old_bytes + attachment.size

        _nodestore_save_many(jobs=jobs, app_feature="errors")

        if not raw:
            if not project.first_event:
                project.update(first_event=job["event"].datetime)
                first_event_received.send_robust(
                    project=project, event=job["event"], sender=Project
                )

            if (
                has_event_minified_stack_trace(job["event"])
                and not project.flags.has_minified_stack_trace
            ):
                first_event_with_minified_stack_trace_received.send_robust(
                    project=project, event=job["event"], sender=Project
                )

        if is_reprocessed:
            safe_execute(
                reprocessing2.buffered_delete_old_primary_hash,
                project_id=job["event"].project_id,
                group_id=reprocessing2.get_original_group_id(job["event"]),
                event_id=job["event"].event_id,
                datetime=job["event"].datetime,
                old_primary_hash=reprocessing2.get_original_primary_hash(job["event"]),
                current_primary_hash=job["event"].get_primary_hash(),
                _with_transaction=False,
            )

        _eventstream_insert_many(jobs)

        # Do this last to ensure signals get emitted even if connection to the
        # file store breaks temporarily.
        #
        # We do not need this for reprocessed events as for those we update the
        # group_id on existing models in post_process_group, which already does
        # this because of indiv. attachments.
        if not is_reprocessed:
            with metrics.timer("event_manager.save_attachments"):
                save_attachments(cache_key, attachments, job)

        metric_tags = {"from_relay": str("_relay_processed" in job["data"])}

        metrics.timing(
            "events.latency",
            job["received_timestamp"] - job["recorded_timestamp"],
            tags=metric_tags,
        )
        metrics.distribution(
            "events.size.data.post_save", job["event"].size, tags=metric_tags, unit="byte"
        )
        metrics.incr(
            "events.post_save.normalize.errors",
            amount=len(job["data"].get("errors") or ()),
            tags=metric_tags,
        )

        _track_outcome_accepted_many(jobs)

        self._data = job["event"].data.data

        return job["event"]


@metrics.wraps("save_event.pull_out_data")
def _pull_out_data(jobs: Sequence[Job], projects: ProjectsMapping) -> None:
    """
    Update every job in the list with required information and store it in the nodestore.

    A bunch of (probably) CPU bound stuff.
    """

    for job in jobs:
        job["project_id"] = int(job["project_id"])

        data = job["data"]

        # Pull the toplevel data we're interested in

        transaction_name = data.get("transaction")
        if transaction_name:
            transaction_name = force_str(transaction_name)
        job["transaction"] = transaction_name

        key_id = None if data is None else data.get("key_id")
        if key_id is not None:
            key_id = int(key_id)
        job["key_id"] = key_id

        job["logger_name"] = logger_name = data.get("logger")
        job["level"] = level = data.get("level")
        job["release"] = data.get("release")
        job["dist"] = data.get("dist")
        job["environment"] = environment = data.get("environment")
        job["recorded_timestamp"] = data.get("timestamp")
        # Stores the event in the nodestore
        job["event"] = event = _get_event_instance(job["data"], project_id=job["project_id"])
        # Overwrite the data key with the event's updated data
        job["data"] = data = event.data.data

        event._project_cache = project = projects[job["project_id"]]
        job["category"] = index_data_category(data.get("type"), project.organization)
        job["platform"] = event.platform

        # Some of the data that are toplevel attributes are duplicated
        # into tags (logger, level, environment, transaction).  These are
        # different from legacy attributes which are normalized into tags
        # ahead of time (site, server_name).
        setdefault_path(data, "tags", value=[])
        set_tag(data, "level", level)
        if logger_name:
            set_tag(data, "logger", logger_name)
        if environment:
            set_tag(data, "environment", environment)
        if transaction_name:
            set_tag(data, "transaction", transaction_name)

        job["received_timestamp"] = job["event"].data.get("received") or float(
            job["event"].datetime.strftime("%s")
        )
        job["groups"] = []


def _is_commit_sha(version: str) -> bool:
    return re.match(r"[0-9a-f]{40}", version) is not None


def _associate_commits_with_release(release: Release, project: Project) -> None:
    previous_release = release.get_previous_release(project)
    possible_repos = (
        RepositoryProjectPathConfig.objects.select_related("repository")
        .filter(project=project, repository__provider="integrations:github")
        .all()
    )
    if possible_repos:
        # If it does exist, kick off a task to look if the commit exists in the repository
        target_repo = None
        for repo_proj_path_model in possible_repos:
            ois = integration_service.get_organization_integrations(
                org_integration_ids=[repo_proj_path_model.organization_integration_id]
            )
            oi = ois[0]
            if not oi:
                continue
            integration = integration_service.get_integration(integration_id=oi.integration_id)
            if not integration:
                continue
            integration_installation = integration.get_installation(
                organization_id=oi.organization_id
            )
            if not integration_installation:
                continue
            repo_client = integration_installation.get_client()
            try:
                repo_client.get_commit(
                    repo=repo_proj_path_model.repository.name, sha=release.version
                )
                target_repo = repo_proj_path_model.repository
                break
            except ApiError as exc:
                if exc.code != 404:
                    raise

        if target_repo is not None:
            # If it does exist, fetch the commits for that repo
            fetch_commits.apply_async(
                kwargs={
                    "release_id": release.id,
                    "user_id": None,
                    "refs": [{"repository": target_repo.name, "commit": release.version}],
                    "prev_release_id": (
                        previous_release.id if previous_release is not None else None
                    ),
                }
            )


@metrics.wraps("save_event.get_or_create_release_many")
def _get_or_create_release_many(jobs: Sequence[Job], projects: ProjectsMapping) -> None:
    jobs_with_releases: dict[tuple[int, Release], list[Job]] = {}
    release_date_added: dict[tuple[int, Release], datetime] = {}

    for job in jobs:
        if not job["release"]:
            continue

        release_key = (job["project_id"], job["release"])
        jobs_with_releases.setdefault(release_key, []).append(job)
        new_datetime = job["event"].datetime
        old_datetime = release_date_added.get(release_key)
        if old_datetime is None or new_datetime > old_datetime:
            release_date_added[release_key] = new_datetime

    for (project_id, version), jobs_to_update in jobs_with_releases.items():
        try:
            release = Release.get_or_create(
                project=projects[project_id],
                version=version,
                date_added=release_date_added[(project_id, version)],
            )
        except ValidationError:
            release = None
            logger.exception(
                "Failed creating Release due to ValidationError",
                extra={
                    "project": projects[project_id],
                    "version": version,
                },
            )

        if release:
            if features.has(
                "projects:auto-associate-commits-to-release", projects[project_id]
            ) and _is_commit_sha(release.version):
                safe_execute(_associate_commits_with_release, release, projects[project_id])

            for job in jobs_to_update:
                # Don't allow a conflicting 'release' tag
                data = job["data"]
                pop_tag(data, "release")
                set_tag(data, "sentry:release", release.version)

                job["release"] = release

                if job["dist"]:
                    job["dist"] = job["release"].add_dist(job["dist"], job["event"].datetime)

                    # don't allow a conflicting 'dist' tag
                    pop_tag(job["data"], "dist")
                    set_tag(job["data"], "sentry:dist", job["dist"].name)

                # Dynamic Sampling - Boosting latest release functionality
                if (
                    features.has(
                        "organizations:dynamic-sampling", projects[project_id].organization
                    )
                    and data.get("type") == "transaction"
                ):
                    with sentry_sdk.start_span(
                        op="event_manager.dynamic_sampling_observe_latest_release"
                    ) as span:
                        try:
                            latest_release_params = LatestReleaseParams(
                                release=release,
                                project=projects[project_id],
                                environment=_get_environment_from_transaction(data),
                            )

                            def on_release_boosted() -> None:
                                span.set_tag(
                                    "dynamic_sampling.observe_release_status",
                                    "(release, environment) pair observed and boosted",
                                )
                                span.set_data("release", latest_release_params.release.id)
                                span.set_data("environment", latest_release_params.environment)

                                schedule_invalidate_project_config(
                                    project_id=project_id,
                                    trigger="dynamic_sampling:boost_release",
                                )

                            LatestReleaseBias(
                                latest_release_params=latest_release_params
                            ).observe_release(on_boosted_release_added=on_release_boosted)
                        except Exception:
                            sentry_sdk.capture_exception()


def _get_environment_from_transaction(data: EventDict) -> str | None:
    environment = data.get("environment", None)
    # We handle the case in which the users sets the empty string as environment, for us that
    # is equal to having no environment at all.
    if environment == "":
        environment = None

    return environment


@metrics.wraps("save_event.get_event_user_many")
def _get_event_user_many(jobs: Sequence[Job], projects: ProjectsMapping) -> None:
    for job in jobs:
        data = job["data"]
        user = _get_event_user(projects[job["project_id"]], data)

        if user:
            pop_tag(data, "user")
            set_tag(data, "sentry:user", user.tag_value)

        job["user"] = user


@metrics.wraps("save_event.derive_plugin_tags_many")
def _derive_plugin_tags_many(jobs: Sequence[Job], projects: ProjectsMapping) -> None:
    # XXX: We ought to inline or remove this one for sure
    plugins_for_projects = {p.id: plugins.for_project(p, version=None) for p in projects.values()}

    for job in jobs:
        for plugin in plugins_for_projects[job["project_id"]]:
            added_tags = safe_execute(plugin.get_tags, job["event"], _with_transaction=False)
            if added_tags:
                data = job["data"]
                # plugins should not override user provided tags
                for key, value in added_tags:
                    if get_tag(data, key) is None:
                        set_tag(data, key, value)


@metrics.wraps("save_event.derive_interface_tags_many")
def _derive_interface_tags_many(jobs: Sequence[Job]) -> None:
    # XXX: We ought to inline or remove this one for sure
    for job in jobs:
        data = job["data"]
        for path, iface in job["event"].interfaces.items():
            for k, v in iface.iter_tags():
                set_tag(data, k, v)

            # Get rid of ephemeral interface data
            if iface.ephemeral:
                data.pop(iface.path, None)


@metrics.wraps("save_event.materialize_metadata_many")
def _materialize_metadata_many(jobs: Sequence[Job]) -> None:
    for job in jobs:
        # we want to freeze not just the metadata and type in but also the
        # derived attributes.  The reason for this is that we push this
        # data into kafka for snuba processing and our postprocessing
        # picks up the data right from the snuba topic.  For most usage
        # however the data is dynamically overridden by Event.title and
        # Event.location (See Event.as_dict)
        #
        # We also need to ensure the culprit is accurately reflected at
        # the point of metadata materialization as we need to ensure that
        # processing happens before.
        data = job["data"]
        event_type = get_event_type(data)
        event_metadata = event_type.get_metadata(data)
        job["event_metadata"] = dict(event_metadata)

        # In save_aggregate we store current_tree_label for the group metadata,
        # and finest_tree_label for the event's own title.

        if "finest_tree_label" in job:
            event_metadata["finest_tree_label"] = job["finest_tree_label"]

        data.update(materialize_metadata(data, event_type, event_metadata))
        job["culprit"] = data["culprit"]


# TODO: This is only called in `_save_aggregate`, so when that goes, so can this (it's been
# supplanted by `_get_group_processing_kwargs` below)
def _get_group_creation_kwargs(job: Job | PerformanceJob) -> dict[str, Any]:
    kwargs = {
        "platform": job["platform"],
        "message": job["event"].search_message,
        "logger": job["logger_name"],
        "level": LOG_LEVELS_MAP.get(job["level"]),
        "last_seen": job["event"].datetime,
        "first_seen": job["event"].datetime,
        "active_at": job["event"].datetime,
        "culprit": job["culprit"],
    }

    if job["release"]:
        kwargs["first_release"] = job["release"]

    return kwargs


def _get_group_processing_kwargs(job: Job) -> dict[str, Any]:
    """
    Pull together all the metadata used when creating a group or updating a group's metadata based
    on a new event.
    """
    _materialize_metadata_many([job])

    event_data = job["event"].data
    event_metadata = job["event_metadata"]

    group_metadata = materialize_metadata(
        event_data,
        # In principle the group gets the same metadata as the event, so common
        # attributes can be defined in eventtypes.
        get_event_type(event_data),
        event_metadata,
    )
    group_metadata["last_received"] = job["received_timestamp"]

    kwargs = {
        "data": group_metadata,
        "platform": job["platform"],
        "message": job["event"].search_message,
        "logger": job["logger_name"],
        "level": LOG_LEVELS_MAP.get(job["level"]),
        "last_seen": job["event"].datetime,
        "first_seen": job["event"].datetime,
        "active_at": job["event"].datetime,
        "culprit": job["culprit"],
    }

    if job["release"]:
        kwargs["first_release"] = job["release"]

    return kwargs


@metrics.wraps("save_event.get_or_create_environment_many")
def _get_or_create_environment_many(jobs: Sequence[Job], projects: ProjectsMapping) -> None:
    for job in jobs:
        job["environment"] = Environment.get_or_create(
            project=projects[job["project_id"]], name=job["environment"]
        )


@metrics.wraps("save_event.get_or_create_group_environment_many")
def _get_or_create_group_environment_many(jobs: Sequence[Job], projects: ProjectsMapping) -> None:
    for job in jobs:
        _get_or_create_group_environment(job["environment"], job["release"], job["groups"])


def _get_or_create_group_environment(
    environment: Environment, release: Release | None, groups: Sequence[GroupInfo]
) -> None:
    for group_info in groups:
        group_info.is_new_group_environment = GroupEnvironment.get_or_create(
            group_id=group_info.group.id,
            environment_id=environment.id,
            defaults={"first_release": release or None},
        )[1]


@metrics.wraps("save_event.get_or_create_release_associated_models")
def _get_or_create_release_associated_models(
    jobs: Sequence[Job], projects: ProjectsMapping
) -> None:
    # XXX: This is possibly unnecessarily detached from
    # _get_or_create_release_many, but we do not want to destroy order of
    # execution right now
    for job in jobs:
        release = job["release"]
        if not release:
            continue

        project = projects[job["project_id"]]
        environment = job["environment"]
        date = job["event"].datetime

        ReleaseEnvironment.get_or_create(
            project=project, release=release, environment=environment, datetime=date
        )

        ReleaseProjectEnvironment.get_or_create(
            project=project, release=release, environment=environment, datetime=date
        )


def _increment_release_associated_counts_many(
    jobs: Sequence[Job], projects: ProjectsMapping
) -> None:
    for job in jobs:
        _increment_release_associated_counts(
            projects[job["project_id"]], job["environment"], job["release"], job["groups"]
        )


def _increment_release_associated_counts(
    project: Project,
    environment: Environment,
    release: Release | None,
    groups: Sequence[GroupInfo],
) -> None:
    if not release:
        return

    rp_new_groups = 0
    rpe_new_groups = 0
    for group_info in groups:
        if group_info.is_new:
            rp_new_groups += 1
        if group_info.is_new_group_environment:
            rpe_new_groups += 1
    if rp_new_groups:
        buffer_incr(
            ReleaseProject,
            {"new_groups": rp_new_groups},
            {"release_id": release.id, "project_id": project.id},
        )
    if rpe_new_groups:
        buffer_incr(
            ReleaseProjectEnvironment,
            {"new_issues_count": rpe_new_groups},
            {
                "project_id": project.id,
                "release_id": release.id,
                "environment_id": environment.id,
            },
        )


@metrics.wraps("save_event.get_or_create_group_release_many")
def _get_or_create_group_release_many(jobs: Sequence[Job], projects: ProjectsMapping) -> None:
    for job in jobs:
        _get_or_create_group_release(
            job["environment"], job["release"], job["event"], job["groups"]
        )


def _get_or_create_group_release(
    environment: Environment,
    release: Release | None,
    event: BaseEvent,
    groups: Sequence[GroupInfo],
) -> None:
    if release:
        for group_info in groups:
            group_info.group_release = GroupRelease.get_or_create(
                group=group_info.group,
                release=release,
                environment=environment,
                datetime=event.datetime,
            )


@metrics.wraps("save_event.tsdb_record_all_metrics")
def _tsdb_record_all_metrics(jobs: Sequence[Job]) -> None:
    """
    Do all tsdb-related things for save_event in here s.t. we can potentially
    put everything in a single redis pipeline someday.
    """

    # XXX: validate whether anybody actually uses those metrics

    for job in jobs:
        incrs = []
        frequencies = []
        records = []
        incrs.append((TSDBModel.project, job["project_id"]))
        event = job["event"]
        release = job["release"]
        environment = job["environment"]
        user = job["user"]

        for group_info in job["groups"]:
            incrs.append((TSDBModel.group, group_info.group.id))
            frequencies.append(
                (
                    TSDBModel.frequent_environments_by_group,
                    {group_info.group.id: {environment.id: 1}},
                )
            )

            if group_info.group_release:
                frequencies.append(
                    (
                        TSDBModel.frequent_releases_by_group,
                        {group_info.group.id: {group_info.group_release.id: 1}},
                    )
                )
            if user:
                records.append(
                    (TSDBModel.users_affected_by_group, group_info.group.id, (user.tag_value,))
                )

        if release:
            incrs.append((TSDBModel.release, release.id))

        if user:
            project_id = job["project_id"]
            records.append((TSDBModel.users_affected_by_project, project_id, (user.tag_value,)))

        if incrs:
            tsdb.backend.incr_multi(incrs, timestamp=event.datetime, environment_id=environment.id)

        if records:
            tsdb.backend.record_multi(
                records, timestamp=event.datetime, environment_id=environment.id
            )

        if frequencies:
            tsdb.backend.record_frequency_multi(frequencies, timestamp=event.datetime)


@metrics.wraps("save_event.nodestore_save_many")
def _nodestore_save_many(jobs: Sequence[Job], app_feature: str) -> None:
    inserted_time = datetime.now(timezone.utc).timestamp()
    for job in jobs:
        # Write the event to Nodestore
        subkeys = {}

        event = job["event"]
        # We only care about `unprocessed` for error events
        if event.get_event_type() not in ("transaction", "generic") and job["groups"]:
            unprocessed = event_processing_store.get(
                cache_key_for_event({"project": event.project_id, "event_id": event.event_id}),
                unprocessed=True,
            )
            if unprocessed is not None:
                subkeys["unprocessed"] = unprocessed

        if app_feature:
            event_size = 0
            event_metrics = job.get("event_metrics")
            if event_metrics:
                event_size = event_metrics.get("bytes.stored.event", 0)
            record(
                resource_id=settings.COGS_EVENT_STORE_LABEL,
                app_feature=app_feature,
                amount=event_size,
                usage_type=UsageUnit.BYTES,
            )
        job["event"].data["nodestore_insert"] = inserted_time
        job["event"].data.save(subkeys=subkeys)


@metrics.wraps("save_event.eventstream_insert_many")
def _eventstream_insert_many(jobs: Sequence[Job]) -> None:
    for job in jobs:
        if is_sample_event(job):
            logger.info(
                "_eventstream_insert_many: attempting to insert event into eventstream",
                extra={
                    "event.id": job["event"].event_id,
                    "project_id": job["event"].project_id,
                    "sample_event": True,
                },
            )

        if job["event"].project_id == settings.SENTRY_PROJECT:
            metrics.incr(
                "internal.captured.eventstream_insert",
                tags={"event_type": job["event"].data.get("type") or "null"},
            )

        # XXX: Temporary hack so that we keep this group info working for error issues. We'll need
        # to change the format of eventstream to be able to handle data for multiple groups
        if not job["groups"]:
            group_states = None
            is_new = False
            is_regression = False
            is_new_group_environment = False
        else:
            # error issues
            group_info = job["groups"][0]
            is_new = group_info.is_new
            is_regression = group_info.is_regression
            is_new_group_environment = group_info.is_new_group_environment

            # performance issues with potentially multiple groups to a transaction
            group_states = [
                {
                    "id": gi.group.id,
                    "is_new": gi.is_new,
                    "is_regression": gi.is_regression,
                    "is_new_group_environment": gi.is_new_group_environment,
                }
                for gi in job["groups"]
                if gi is not None
            ]

        if is_sample_event(job):
            logger.info(
                "_eventstream_insert_many: inserting into evenstream",
                extra={
                    "event.id": job["event"].event_id,
                    "project_id": job["event"].project_id,
                    "sample_event": True,
                },
            )
        eventstream.backend.insert(
            event=job["event"],
            is_new=is_new,
            is_regression=is_regression,
            is_new_group_environment=is_new_group_environment,
            primary_hash=job["event"].get_primary_hash(),
            received_timestamp=job["received_timestamp"],
            # We are choosing to skip consuming the event back
            # in the eventstream if it's flagged as raw.
            # This means that we want to publish the event
            # through the event stream, but we don't care
            # about post processing and handling the commit.
            skip_consume=job.get("raw", False),
            group_states=group_states,
        )


@metrics.wraps("save_event.track_outcome_accepted_many")
def _track_outcome_accepted_many(jobs: Sequence[Job]) -> None:
    for job in jobs:
        event = job["event"]

        track_outcome(
            org_id=event.project.organization_id,
            project_id=job["project_id"],
            key_id=job["key_id"],
            outcome=Outcome.ACCEPTED,
            reason=None,
            timestamp=to_datetime(job["start_time"]),
            event_id=event.event_id,
            category=job["category"],
        )


@metrics.wraps("event_manager.get_event_instance")
def _get_event_instance(data: Mapping[str, Any], project_id: int) -> Event:
    return eventstore.backend.create_event(
        project_id=project_id,
        event_id=data.get("event_id"),
        group_id=None,
        data=EventDict(data, skip_renormalization=True),
    )


def _get_event_user(project: Project, data: Mapping[str, Any]) -> EventUser | None:
    with metrics.timer("event_manager.get_event_user") as metrics_tags:
        return _get_event_user_impl(project, data, metrics_tags)


def _get_event_user_impl(
    project: Project, data: Mapping[str, Any], metrics_tags: MutableTags
) -> EventUser | None:
    user_data = data.get("user")
    if not user_data:
        metrics_tags["event_has_user"] = "false"
        return None

    metrics_tags["event_has_user"] = "true"

    ip_address = user_data.get("ip_address")

    if ip_address:
        try:
            ipaddress.ip_address(str(ip_address))
        except ValueError:
            ip_address = None

    euser = EventUser(
        project_id=project.id,
        user_ident=user_data.get("id"),
        email=user_data.get("email"),
        username=user_data.get("username"),
        ip_address=ip_address,
        name=user_data.get("name"),
    )

    return euser


def get_event_type(data: Mapping[str, Any]) -> EventType:
    return eventtypes.get(data.get("type", "default"))()


EventMetadata = dict[str, Any]


def materialize_metadata(
    data: Mapping[str, Any], event_type: EventType, event_metadata: dict[str, Any]
) -> EventMetadata:
    """Returns the materialized metadata to be merged with group or
    event data.  This currently produces the keys `type`, `culprit`,
    `metadata`, `title` and `location`.
    """

    # XXX(markus): Ideally this wouldn't take data or event_type, and instead
    # calculate culprit + type from event_metadata

    # Don't clobber existing metadata
    try:
        event_metadata.update(data.get("metadata", {}))
    except TypeError:
        # On a small handful of occasions, the line above has errored with `TypeError: 'NoneType'
        # object is not iterable`, even though it's clear from looking at the local variable values
        # in the event in Sentry that this shouldn't be possible.
        logger.exception(
            "Non-None being read as None",
            extra={
                "data is None": data is None,
                "event_metadata is None": event_metadata is None,
                "data.get": data.get,
                "event_metadata.update": event_metadata.update,
                "data.get('metadata', {})": data.get("metadata", {}),
            },
        )

    return {
        "type": event_type.key,
        "culprit": get_culprit(data),
        "metadata": event_metadata,
        "title": event_type.get_title(event_metadata),
        "location": event_type.get_location(event_metadata),
    }


def get_culprit(data: Mapping[str, Any]) -> str:
    """Helper to calculate the default culprit"""
    return str(
        force_str(data.get("culprit") or data.get("transaction") or generate_culprit(data) or "")
    )


def assign_event_to_group(event: Event, job: Job, metric_tags: MutableTags) -> GroupInfo | None:
    project = event.project

    primary_grouping_config = project.get_option("sentry:grouping_config")
    secondary_grouping_config = project.get_option("sentry:secondary_grouping_config")
    has_mobile_config = "mobile:2021-02-12" in [primary_grouping_config, secondary_grouping_config]

    if (
        features.has(
            "organizations:grouping-suppress-unnecessary-secondary-hash",
            project.organization,
        )
        and not has_mobile_config
    ):
        group_info = _save_aggregate_new(
            event=event,
            job=job,
            metric_tags=metric_tags,
        )
    else:
        group_info = _save_aggregate(
            event=event,
            job=job,
            release=job["release"],
            received_timestamp=job["received_timestamp"],
            metric_tags=metric_tags,
        )

    if group_info:
        event.group = group_info.group
    job["groups"] = [group_info]

    return group_info


def _save_aggregate(
    event: Event,
    job: Job,
    release: Release | None,
    received_timestamp: int | float,
    metric_tags: MutableTags,
) -> GroupInfo | None:
    project = event.project

    primary_hashes, secondary_hashes, hashes = get_hash_values(project, job, metric_tags)

    # Now that we've used the current and possibly secondary grouping config(s) to calculate the
    # hashes, we're free to perform a config update if needed. Future events will use the new
    # config, but will also be grandfathered into the current config for a week, so as not to
    # erroneously create new groups.
    update_grouping_config_if_needed(project)

    _materialize_metadata_many([job])
    metadata = dict(job["event_metadata"])

    group_creation_kwargs = _get_group_creation_kwargs(job)

    # Because this logic is not complex enough we want to special case the situation where we
    # migrate from a hierarchical hash to a non hierarchical hash.  The reason being that
    # there needs to be special logic to not create orphaned hashes in migration cases
    # but it wants a different logic to implement splitting of hierarchical hashes.
    migrate_off_hierarchical = bool(
        secondary_hashes
        and secondary_hashes.hierarchical_hashes
        and not primary_hashes.hierarchical_hashes
    )

    flat_grouphashes = [
        GroupHash.objects.get_or_create(project=project, hash=hash)[0] for hash in hashes.hashes
    ]

    # The root_hierarchical_hash is the least specific hash within the tree, so
    # typically hierarchical_hashes[0], unless a hash `n` has been split in
    # which case `root_hierarchical_hash = hierarchical_hashes[n + 1]`. Chosing
    # this for select_for_update mostly provides sufficient synchronization
    # when groups are created and also relieves contention by locking a more
    # specific hash than `hierarchical_hashes[0]`.
    existing_grouphash, root_hierarchical_hash = find_existing_grouphash(
        project, flat_grouphashes, hashes.hierarchical_hashes
    )

    if root_hierarchical_hash is not None:
        root_hierarchical_grouphash = GroupHash.objects.get_or_create(
            project=project, hash=root_hierarchical_hash
        )[0]

        metadata.update(
            hashes.group_metadata_from_hash(
                existing_grouphash.hash
                if existing_grouphash is not None
                else root_hierarchical_hash
            )
        )

    else:
        root_hierarchical_grouphash = None

    # In principle the group gets the same metadata as the event, so common
    # attributes can be defined in eventtypes.
    #
    # Additionally the `last_received` key is set for group metadata, later in
    # _save_aggregate
    group_creation_kwargs["data"] = materialize_metadata(
        event.data,
        get_event_type(event.data),
        metadata,
    )
    group_creation_kwargs["data"]["last_received"] = received_timestamp

    if existing_grouphash is None:
        if killswitch_matches_context(
            "store.load-shed-group-creation-projects",
            {
                "project_id": project.id,
                "platform": event.platform,
            },
        ):
            raise HashDiscarded("Load shedding group creation", reason="load_shed")

        with sentry_sdk.start_span(
            op="event_manager.create_group_transaction"
        ) as span, metrics.timer(
            "event_manager.create_group_transaction"
        ) as metric_tags, transaction.atomic(
            router.db_for_write(GroupHash)
        ):
            span.set_tag("create_group_transaction.outcome", "no_group")
            metric_tags["create_group_transaction.outcome"] = "no_group"

            all_grouphash_ids = [h.id for h in flat_grouphashes]
            if root_hierarchical_grouphash is not None:
                all_grouphash_ids.append(root_hierarchical_grouphash.id)

            all_grouphashes = list(
                GroupHash.objects.filter(id__in=all_grouphash_ids).select_for_update()
            )

            flat_grouphashes = [gh for gh in all_grouphashes if gh.hash in hashes.hashes]

            existing_grouphash, root_hierarchical_hash = find_existing_grouphash(
                project, flat_grouphashes, hashes.hierarchical_hashes
            )

            if root_hierarchical_hash is not None:
                root_hierarchical_grouphash = GroupHash.objects.get_or_create(
                    project=project, hash=root_hierarchical_hash
                )[0]
            else:
                root_hierarchical_grouphash = None

            if existing_grouphash is None:
                group = _create_group(project, event, **group_creation_kwargs)

                if root_hierarchical_grouphash is not None:
                    new_hashes = [root_hierarchical_grouphash]
                else:
                    new_hashes = list(flat_grouphashes)

                GroupHash.objects.filter(id__in=[h.id for h in new_hashes]).exclude(
                    state=GroupHash.State.LOCKED_IN_MIGRATION
                ).update(group=group)

                is_new = True
                is_regression = False

                span.set_tag("create_group_transaction.outcome", "new_group")
                metric_tags["create_group_transaction.outcome"] = "new_group"

                metrics.incr(
                    "group.created",
                    skip_internal=True,
                    tags={
                        "platform": event.platform or "unknown",
                        "sdk": normalized_sdk_tag_from_event(event),
                    },
                )

                # This only applies to events with stacktraces
                frame_mix = event.get_event_metadata().get("in_app_frame_mix")
                if frame_mix:
                    metrics.incr(
                        "grouping.in_app_frame_mix",
                        sample_rate=1.0,
                        tags={
                            "platform": event.platform or "unknown",
                            "sdk": normalized_sdk_tag_from_event(event),
                            "frame_mix": frame_mix,
                        },
                    )

                return GroupInfo(group, is_new, is_regression)

    group = Group.objects.get(id=existing_grouphash.group_id)
    if group.issue_category != GroupCategory.ERROR:
        logger.info(
            "event_manager.category_mismatch",
            extra={
                "issue_category": group.issue_category,
                "event_type": "error",
            },
        )
        return None

    is_new = False

    # For the migration from hierarchical to non hierarchical we want to associate
    # all group hashes
    if migrate_off_hierarchical:
        new_hashes = [h for h in flat_grouphashes if h.group_id is None]
        if root_hierarchical_grouphash and root_hierarchical_grouphash.group_id is None:
            new_hashes.append(root_hierarchical_grouphash)
    elif root_hierarchical_grouphash is None:
        # No hierarchical grouping was run, only consider flat hashes
        new_hashes = [h for h in flat_grouphashes if h.group_id is None]
    elif root_hierarchical_grouphash.group_id is None:
        # The root hash is not assigned to a group.
        # We ran multiple grouping algorithms
        # (see secondary grouping), and the hierarchical hash is new
        new_hashes = [root_hierarchical_grouphash]
    else:
        new_hashes = []

    if new_hashes:
        # There may still be secondary hashes that we did not use to find an
        # existing group. A classic example is when grouping makes changes to
        # the app-hash (changes to in_app logic), but the system hash stays
        # stable and is used to find an existing group. Associate any new
        # hashes with the group such that event saving continues to be
        # resilient against grouping algorithm changes.
        #
        # There is a race condition here where two processes could "steal"
        # hashes from each other. In practice this should not be user-visible
        # as group creation is synchronized. Meaning the only way hashes could
        # jump between groups is if there were two processes that:
        #
        # 1) have BOTH found an existing group
        #    (otherwise at least one of them would be in the group creation
        #    codepath which has transaction isolation/acquires row locks)
        # 2) AND are looking at the same set, or an overlapping set of hashes
        #    (otherwise they would not operate on the same rows)
        # 3) yet somehow also sort their event into two different groups each
        #    (otherwise the update would not change anything)
        #
        # We think this is a very unlikely situation. A previous version of
        # _save_aggregate had races around group creation which made this race
        # more user visible. For more context, see 84c6f75a and d0e22787, as
        # well as GH-5085.
        GroupHash.objects.filter(id__in=[h.id for h in new_hashes]).exclude(
            state=GroupHash.State.LOCKED_IN_MIGRATION
        ).update(group=group)

    is_regression = _process_existing_aggregate(
        group=group,
        event=event,
        incoming_group_values=group_creation_kwargs,
        release=release,
    )

    return GroupInfo(group, is_new, is_regression)


def _save_aggregate_new(
    event: Event,
    job: Job,
    metric_tags: MutableTags,
) -> GroupInfo | None:
    project = event.project
    secondary = GroupHashInfo(None, None, [], None)

    group_processing_kwargs = _get_group_processing_kwargs(job)

    # Try looking for an existing group using the current grouping config
    primary = create_and_seek_grouphashes(job, run_primary_grouping, metric_tags)

    # If we've found one, great. No need to do any more calculations
    if primary.existing_grouphash:
        group_info = handle_existing_grouphash(
            job, primary.existing_grouphash, primary.grouphashes, group_processing_kwargs
        )
    # If we haven't, try again using the secondary config
    else:
        secondary = create_and_seek_grouphashes(job, maybe_run_secondary_grouping, metric_tags)
        all_grouphashes = primary.grouphashes + secondary.grouphashes

        # Now we know for sure whether or not a group already exists, so handle both cases
        if secondary.existing_grouphash:
            group_info = handle_existing_grouphash(
                job, secondary.existing_grouphash, all_grouphashes, group_processing_kwargs
            )
        else:
            group_info = create_group_with_grouphashes(
                job, all_grouphashes, group_processing_kwargs
            )

    # From here on out, we're just doing housekeeping

    # Background grouping is a way for us to get performance metrics for a new
    # config without having it actually affect on how events are grouped. It runs
    # either before or after the main grouping logic, depending on the option value.
    maybe_run_background_grouping(project, job)

    record_hash_calculation_metrics(
        # Cast in lieu of a non-null assertion operator, which Python doesn't have
        #
        # TODO: The typing and necessity of casting here is gross, but might be able to be improved
        # once hierarchical grouping is gone
        cast(GroupingConfig, primary.config),
        cast(CalculatedHashes, primary.hashes),
        secondary.config,
        secondary.hashes,
    )

    # Now that we've used the current and possibly secondary grouping config(s) to calculate the
    # hashes, we're free to perform a config update if needed. Future events will use the new
    # config, but will also be grandfathered into the current config for a week, so as not to
    # erroneously create new groups.
    update_grouping_config_if_needed(project)

    return group_info


def create_and_seek_grouphashes(
    job: Job,
    hash_calculation_function: Callable[
        [Project, Job, MutableTags],
        tuple[GroupingConfig | None, CalculatedHashes | None],
    ],
    metric_tags: MutableTags,
) -> GroupHashInfo:
    """
    Calculate hashes for the job's event, create corresponding `GroupHash` entries if they don't yet
    exist, and determine if there's an existing group associated with any of the hashes.

    If the callback determines that it doesn't need to run its calculations (as may be the case with
    secondary grouping), this will return an empty list of grouphashes (so iteration won't break)
    and Nones for everything else.
    """
    project = job["event"].project

    grouphashes = []
    existing_grouphash = None

    # These will come back as Nones if the calculation decides it doesn't need to run
    grouping_config, hashes = hash_calculation_function(project, job, metric_tags)

    if hashes:
        grouphashes = [
            GroupHash.objects.get_or_create(project=project, hash=hash)[0]
            for hash in extract_hashes(hashes)
        ]

        existing_grouphash = find_existing_grouphash_new(grouphashes)

    return GroupHashInfo(grouping_config, hashes, grouphashes, existing_grouphash)


def handle_existing_grouphash(
    job: Job,
    existing_grouphash: GroupHash,
    all_grouphashes: list[GroupHash],
    group_processing_kwargs: dict[str, Any],
) -> GroupInfo | None:
    """
    Handle the case where an incoming event matches an existing group, by assigning the event to the
    group, updating the group metadata with data from the event, and linking any newly-calculated
    grouphashes to the group.
    """

    # There is a race condition here where two processes could "steal"
    # hashes from each other. In practice this should not be user-visible
    # as group creation is synchronized, meaning the only way hashes could
    # jump between groups is if there were two processes that:
    #
    # 1) have BOTH found an existing group
    #    (otherwise at least one of them would be in the group creation
    #    codepath which has transaction isolation/acquires row locks)
    # 2) AND are looking at the same set, or an overlapping set of hashes
    #    (otherwise they would not operate on the same rows)
    # 3) yet somehow also retrieve different groups here
    #    (otherwise the update would not change anything)
    #
    # We think this is a very unlikely situation. A previous version of
    # _save_aggregate had races around group creation which made this race
    # more user visible. For more context, see 84c6f75a and d0e22787, as
    # well as GH-5085.
    group = Group.objects.get(id=existing_grouphash.group_id)

    if check_for_category_mismatch(group):
        return None

    # There may still be hashes that we did not use to find an existing
    # group. A classic example is when grouping makes changes to the
    # app-hash (changes to in_app logic), but the system hash stays
    # stable and is used to find an existing group. Associate any new
    # hashes with the group such that event saving continues to be
    # resilient against grouping algorithm changes.
    add_group_id_to_grouphashes(group, all_grouphashes)

    is_regression = _process_existing_aggregate(
        group=group,
        event=job["event"],
        incoming_group_values=group_processing_kwargs,
        release=job["release"],
    )

    return GroupInfo(group=group, is_new=False, is_regression=is_regression)


def create_group_with_grouphashes(
    job: Job, grouphashes: list[GroupHash], group_processing_kwargs: dict[str, Any]
) -> GroupInfo | None:
    """
    Create a group from the data in `job` and `group_processing_kwargs` and link it to the given
    grouphashes.

    In very rare circumstances, we can end up in a race condition with another process trying to
    create the same group. If the current process loses the race, this function will update the
    group the other process just created, rather than creating a group itself.
    """
    event = job["event"]
    project = event.project

    # If the load-shed killswitch is enabled, this will raise a `HashDiscarded` error to pop us out
    # of this function all the way back to `save_error_events`, preventing group creation
    check_for_group_creation_load_shed(project, event)

    with (
        sentry_sdk.start_span(op="event_manager.create_group_transaction") as span,
        metrics.timer("event_manager.create_group_transaction") as metrics_timer_tags,
        transaction.atomic(router.db_for_write(GroupHash)),
    ):
        span.set_tag("create_group_transaction.outcome", "no_group")
        metrics_timer_tags["create_group_transaction.outcome"] = "no_group"

        # If we're in this branch, we checked our grouphashes and didn't find one with a group
        # attached. We thus want to create a new group, but we need to guard against another
        # event with the same hash coming in before we're done here and also thinking it needs
        # to create a new group. To prevent this, we're using double-checked locking
        # (https://en.wikipedia.org/wiki/Double-checked_locking).

        # First, try to lock the relevant rows in the `GroupHash` table. If another (identically
        # hashed) event is also in the process of creating a group and has grabbed the lock
        # before us, we'll block here until it's done. If not, we've now got the lock and other
        # identically-hashed events will have to wait for us.
        grouphashes = list(
            GroupHash.objects.filter(
                id__in=[h.id for h in grouphashes],
            ).select_for_update()
        )

        # Now check again to see if any of our grouphashes have a group. In the first race
        # condition scenario above, we'll have been blocked long enough for the other event to
        # have created the group and updated our grouphashes with a group id, which means this
        # time, we'll find something.
        existing_grouphash = find_existing_grouphash_new(grouphashes)

        # If we still haven't found a matching grouphash, we're now safe to go ahead and create
        # the group.
        if existing_grouphash is None:
            span.set_tag("create_group_transaction.outcome", "new_group")
            metrics_timer_tags["create_group_transaction.outcome"] = "new_group"
            record_new_group_metrics(event)

            group = _create_group(project, event, **group_processing_kwargs)
            add_group_id_to_grouphashes(group, grouphashes)

            return GroupInfo(group=group, is_new=True, is_regression=False)

        # On the other hand, if we did in fact end up on the losing end of a race condition, treat
        # this the same way we would if we'd found a grouphash to begin with (and never landed in
        # this function at all)
        else:
            # TODO: should we be setting tags here, too?
            return handle_existing_grouphash(
                job, existing_grouphash, grouphashes, group_processing_kwargs
            )


def _create_group(project: Project, event: Event, **group_creation_kwargs: Any) -> Group:
    short_id = _get_next_short_id(project)

    # it's possible the release was deleted between
    # when we queried for the release and now, so
    # make sure it still exists
    first_release = group_creation_kwargs.pop("first_release", None)
    group_creation_kwargs["first_release_id"] = (
        Release.objects.filter(id=cast(Release, first_release).id)
        .values_list("id", flat=True)
        .first()
        if first_release
        else None
    )

    group_data = group_creation_kwargs.pop("data", {})

    # add sdk tag to metadata
    group_data.setdefault("metadata", {}).update(sdk_metadata_from_event(event))

    # add severity to metadata for alert filtering
    severity = _get_severity_metadata_for_group(event)
    group_data["metadata"].update(severity)

    if features.has("projects:issue-priority", project, actor=None):
<<<<<<< HEAD
        priority = kwargs.get("priority", None)
        if not priority:
            priority = _get_priority_for_group(severity, kwargs)

        kwargs["priority"] = priority
=======
        priority = _get_priority_for_group(severity, group_creation_kwargs)
        group_creation_kwargs["priority"] = priority
>>>>>>> 3bef62bc
        group_data["metadata"]["initial_priority"] = priority

    group_creation_kwargs["data"] = group_data

    return Group.objects.create(
        project=project,
        short_id=short_id,
        **group_creation_kwargs,
    )


def _get_next_short_id(project: Project, delta: int = 1) -> int:
    try:
        short_id = project.next_short_id(delta=delta)
    except OperationalError:
        metrics.incr("next_short_id.timeout")
        sentry_sdk.capture_message("short_id.timeout")
        raise HashDiscarded("Timeout when getting next_short_id", reason="timeout")

    return short_id


def _handle_regression(group: Group, event: BaseEvent, release: Release | None) -> bool | None:
    if not group.is_resolved():
        return None

    # we only mark it as a regression if the event's release is newer than
    # the release which we originally marked this as resolved
    elif GroupResolution.has_resolution(group, release):
        return None

    elif has_pending_commit_resolution(group):
        return None

    if not plugin_is_regression(group, event):
        return None

    # we now think its a regression, rely on the database to validate that
    # no one beat us to this
    date = max(event.datetime, group.last_seen)
    is_regression = bool(
        Group.objects.filter(
            id=group.id,
            # ensure we can't update things if the status has been set to
            # ignored
            status__in=[GroupStatus.RESOLVED, GroupStatus.UNRESOLVED],
        )
        .exclude(
            # add to the regression window to account for races here
            active_at__gte=date
            - timedelta(seconds=5)
        )
        .update(
            active_at=date,
            # explicitly set last_seen here as ``is_resolved()`` looks
            # at the value
            last_seen=date,
            status=GroupStatus.UNRESOLVED,
            substatus=GroupSubStatus.REGRESSED,
        )
    )

    group.active_at = date
    group.status = GroupStatus.UNRESOLVED
    group.substatus = GroupSubStatus.REGRESSED
    # groups may have been updated already from a separate event that groups to the same group
    # only fire these signals the first time the row was actually updated
    if is_regression:
        issue_unresolved.send_robust(
            project=group.project,
            user=None,
            group=group,
            transition_type="automatic",
            sender="handle_regression",
        )
        if not options.get("groups.enable-post-update-signal"):
            post_save.send(
                sender=Group,
                instance=group,
                created=False,
                update_fields=["last_seen", "active_at", "status", "substatus"],
            )

    follows_semver = False
    resolved_in_activity = None
    if is_regression and release:
        resolution = None

        # resolutions are only valid if the state of the group is still
        # resolved -- if it were to change the resolution should get removed
        try:
            resolution = GroupResolution.objects.get(group=group)
        except GroupResolution.DoesNotExist:
            affected = False
        else:
            cursor = connection.cursor()
            # delete() API does not return affected rows
            cursor.execute("DELETE FROM sentry_groupresolution WHERE id = %s", [resolution.id])
            affected = cursor.rowcount > 0

        if affected and resolution:
            # if we had to remove the GroupResolution (i.e. we beat the
            # the queue to handling this) then we need to also record
            # the corresponding event
            try:
                resolved_in_activity = Activity.objects.filter(
                    group=group,
                    type=ActivityType.SET_RESOLVED_IN_RELEASE.value,
                    ident=resolution.id,
                ).order_by("-datetime")[0]
            except IndexError:
                # XXX: handle missing data, as its not overly important
                pass
            else:
                try:
                    # We should only update last activity version prior to the regression in the
                    # case where we have "Resolved in upcoming release" i.e. version == ""
                    # We also should not override the `data` attribute here because it might have
                    # a `current_release_version` for semver releases and we wouldn't want to
                    # lose that
                    if resolved_in_activity.data["version"] == "":
                        resolved_in_activity.update(
                            data={**resolved_in_activity.data, "version": release.version}
                        )
                except KeyError:
                    # Safeguard in case there is no "version" key. However, should not happen
                    resolved_in_activity.update(data={"version": release.version})

            # Record how we compared the two releases
            follows_semver = follows_semver_versioning_scheme(
                project_id=group.project.id,
                org_id=group.organization.id,
                release_version=release.version,
            )

    if is_regression:
        activity_data: dict[str, str | bool] = {
            "event_id": event.event_id,
            "version": release.version if release else "",
        }
        if resolved_in_activity and release:
            activity_data.update(
                {
                    "follows_semver": follows_semver,
                    "resolved_in_version": resolved_in_activity.data.get(
                        "version", release.version
                    ),
                }
            )

        Activity.objects.create_group_activity(
            group,
            ActivityType.SET_REGRESSION,
            data=activity_data,
        )
        record_group_history(group, GroupHistoryStatus.REGRESSED, actor=None, release=release)

        kick_off_status_syncs.apply_async(
            kwargs={"project_id": group.project_id, "group_id": group.id}
        )

    return is_regression


def _process_existing_aggregate(
    group: Group,
    event: BaseEvent,
    incoming_group_values: Mapping[str, Any],
    release: Release | None,
) -> bool:
    last_seen = max(event.datetime, group.last_seen)
    updated_group_values: dict[str, Any] = {"last_seen": last_seen}
    # Unclear why this is necessary, given that it's also in `updated_group_values`, but removing
    # it causes unrelated tests to fail. Hard to say if that's the tests or the removal, though.
    group.last_seen = updated_group_values["last_seen"]

    if (
        event.search_message
        and event.search_message != group.message
        and event.get_event_type() != TransactionEvent.key
    ):
        updated_group_values["message"] = event.search_message
    if group.level != incoming_group_values["level"]:
        updated_group_values["level"] = incoming_group_values["level"]
    if group.culprit != incoming_group_values["culprit"]:
        updated_group_values["culprit"] = incoming_group_values["culprit"]

    # If the new event has a timestamp earlier than our current `fist_seen` value (which can happen,
    # for example because of misaligned internal clocks on two different host machines or because of
    # race conditions) then we want to use the current event's time
    if group.first_seen > event.datetime:
        updated_group_values["first_seen"] = event.datetime

    is_regression = _handle_regression(group, event, release)

    # Merge new data with existing data
    incoming_data = incoming_group_values["data"]
    incoming_metadata = incoming_group_values["data"].get("metadata", {})

    existing_data = group.data
    # Grab a reference to this before it gets clobbered when we update `existing_data`
    existing_metadata = group.data.get("metadata", {})

    existing_data.update(incoming_data)
    existing_metadata.update(incoming_metadata)

    updated_group_values["data"] = existing_data
    updated_group_values["data"]["metadata"] = existing_metadata

    update_kwargs = {"times_seen": 1}

    buffer_incr(Group, update_kwargs, {"id": group.id}, updated_group_values)

    return bool(is_regression)


severity_connection_pool = connection_from_url(
    settings.SEVERITY_DETECTION_URL,
    retries=Retry(
        total=SEVERITY_DETECTION_RETRIES,  # Defaults to 1
        status_forcelist=[
            408,  # Request timeout
            429,  # Too many requests
            502,  # Bad gateway
            503,  # Service unavailable
            504,  # Gateway timeout
        ],
    ),
    timeout=settings.SEVERITY_DETECTION_TIMEOUT,  # Defaults to 300 milliseconds
)


def _get_severity_metadata_for_group(event: Event) -> Mapping[str, Any]:
    """
    Returns severity metadata for an event if the feature flag is enabled.
    Returns {} on feature flag not enabled or exception.
    """
    if features.has("projects:first-event-severity-calculation", event.project):
        try:
            severity, reason = _get_severity_score(event)

            return {
                "severity": severity,
                "severity_reason": reason,
            }
        except Exception as e:
            logger.warning("Failed to calculate severity score for group", repr(e))

            return {}

    return {}


def _get_priority_for_group(severity: Mapping[str, Any], kwargs: Mapping[str, Any]) -> int:
    """
    Returns priority for an event based on severity score and log level.
    """
    try:
        level = kwargs.get("level", None)
        severity_score = severity.get("severity", None)

        if level in [logging.INFO, logging.DEBUG]:
            return PriorityLevel.LOW

        elif level == logging.FATAL:
            return PriorityLevel.HIGH

        elif level == logging.WARNING:
            if severity_score is None or severity_score < HIGH_SEVERITY_THRESHOLD:
                return PriorityLevel.MEDIUM

            return PriorityLevel.HIGH  # severity_score >= HIGH_SEVERITY_THRESHOLD
        elif level == logging.ERROR:
            if severity_score is None or severity_score >= HIGH_SEVERITY_THRESHOLD:
                return PriorityLevel.HIGH

            return PriorityLevel.MEDIUM  # severity_score < HIGH_SEVERITY_THRESHOLD

        logger.warning("Unknown log level %s or severity score %s", level, severity_score)
        return PriorityLevel.MEDIUM
    except Exception as e:
        logger.exception(
            "Failed to calculate priority for group",
            repr(e),
            extra={
                "severity": severity,
                "kwargs": kwargs,
            },
        )

        return PriorityLevel.MEDIUM


def _get_severity_score(event: Event) -> tuple[float, str]:
    # Short circuit the severity value if we know the event is fatal or info/debug
    level = str(event.data.get("level", "error"))
    if LOG_LEVELS_MAP[level] == logging.FATAL:
        return 1.0, "log_level_fatal"
    if LOG_LEVELS_MAP[level] <= logging.INFO:
        return 0.0, "log_level_info"

    op = "event_manager._get_severity_score"
    logger_data = {"event_id": event.data["event_id"], "op": op}
    severity = 1.0
    reason = None

    event_type = get_event_type(event.data)
    metadata = event_type.get_metadata(event.data)

    exception_type = metadata.get("type")
    exception_value = metadata.get("value")

    if exception_type:
        title = exception_type
        if exception_value:
            title += f": {exception_value}"

        # We truncate the title to 128 characters as any more than that is unlikely to be helpful
        # and would slow down the model.
        title = trim(title, 128)
    else:
        # Fall back to using just the title for events without an exception.
        title = event.title

    # If the event hasn't yet been given a helpful title, attempt to calculate one
    if title in NON_TITLE_EVENT_TITLES:
        title = event_type.get_title(metadata)

    # If there's still nothing helpful to be had, bail
    if title in NON_TITLE_EVENT_TITLES:
        logger_data.update(
            {"event_type": event_type.key, "event_title": event.title, "computed_title": title}
        )
        logger.warning(
            "Unable to get severity score because of unusable `message` value '%s'",
            title,
            extra=logger_data,
        )
        return 0.0, "bad_title"

    payload = {
        "message": title,
        "has_stacktrace": int(has_stacktrace(event.data)),
        "handled": is_handled(event.data),
    }

    if options.get("processing.severity-backlog-test.timeout"):
        payload["trigger_timeout"] = True
    if options.get("processing.severity-backlog-test.error"):
        payload["trigger_error"] = True

    logger_data["payload"] = payload

    with sentry_sdk.start_span(op=op):
        try:
            with metrics.timer(op):
                response = severity_connection_pool.urlopen(
                    "POST",
                    "/v0/issues/severity-score",
                    body=json.dumps(payload),
                    headers={"content-type": "application/json;charset=utf-8"},
                )
                severity = json.loads(response.data).get("severity")
                reason = "ml"
        except MaxRetryError as e:
            logger.warning(
                "Unable to get severity score from microservice after %s retr%s. Got MaxRetryError caused by: %s.",
                SEVERITY_DETECTION_RETRIES,
                "ies" if SEVERITY_DETECTION_RETRIES > 1 else "y",
                repr(e.reason),
                extra=logger_data,
            )
            reason = "microservice_max_retry"
        except Exception as e:
            logger.warning(
                "Unable to get severity score from microservice. Got: %s.",
                repr(e),
                extra=logger_data,
            )
            reason = "microservice_error"
        else:
            logger.info(
                "Got severity score of %s for event %s",
                severity,
                event.data["event_id"],
                extra=logger_data,
            )

    return severity, reason


Attachment = CachedAttachment


@sentry_sdk.tracing.trace
def discard_event(job: Job, attachments: Sequence[Attachment]) -> None:
    """
    Refunds consumed quotas for an event and its attachments.

    For the event and each dropped attachment, an outcome
    FILTERED(discarded-hash) is emitted.

    :param job:         The job context container.
    :param attachments: The full list of attachments to filter.
    """

    project = job["event"].project

    quotas.backend.refund(
        project,
        key=job["project_key"],
        timestamp=job["start_time"],
        category=job["category"],
        quantity=1,
    )

    track_outcome(
        org_id=project.organization_id,
        project_id=job["project_id"],
        key_id=job["key_id"],
        outcome=Outcome.FILTERED,
        reason=FilterStatKeys.DISCARDED_HASH,
        timestamp=to_datetime(job["start_time"]),
        event_id=job["event"].event_id,
        category=job["category"],
    )

    attachment_quantity = 0
    for attachment in attachments:
        # Quotas are counted with at least ``1`` for attachments.
        attachment_quantity += attachment.size or 1

        track_outcome(
            org_id=project.organization_id,
            project_id=job["project_id"],
            key_id=job["key_id"],
            outcome=Outcome.FILTERED,
            reason=FilterStatKeys.DISCARDED_HASH,
            timestamp=to_datetime(job["start_time"]),
            event_id=job["event"].event_id,
            category=DataCategory.ATTACHMENT,
            quantity=attachment.size,
        )

    if attachment_quantity:
        quotas.backend.refund(
            project,
            key=job["project_key"],
            timestamp=job["start_time"],
            category=DataCategory.ATTACHMENT,
            quantity=attachment_quantity,
        )

    metrics.incr(
        "events.discarded",
        skip_internal=True,
        tags={
            "platform": job["platform"],
            "sdk": normalized_sdk_tag_from_event(job["event"]),
        },
    )


def get_attachments(cache_key: str | None, job: Job) -> list[Attachment]:
    """
    Retrieves the list of attachments for this event.

    This method skips attachments that have been marked for rate limiting by
    earlier ingestion pipeline.

    :param cache_key: The cache key at which the event payload is stored in the
                      cache. This is used to retrieve attachments.
    :param job:       The job context container.
    """
    if cache_key is None:
        return []

    project = job["event"].project
    if not features.has("organizations:event-attachments", project.organization, actor=None):
        return []

    attachments = list(attachment_cache.get(cache_key))
    if not attachments:
        return []

    return [attachment for attachment in attachments if not attachment.rate_limited]


def filter_attachments_for_group(attachments: list[Attachment], job: Job) -> list[Attachment]:
    """
    Removes crash reports exceeding the group-limit.

    If the project or organization is configured to limit the amount of crash
    reports per group, the number of stored crashes is limited. This requires
    `event.group` to be set.

    Emits one outcome per removed attachment.

    :param attachments: The full list of attachments to filter.
    :param job:         The job context container.
    """
    if not attachments:
        return attachments

    event = job["event"]
    project = event.project

    # The setting is both an organization and project setting. The project
    # setting strictly overrides the organization setting, unless set to the
    # default.
    max_crashreports = get_max_crashreports(project, allow_none=True)
    if max_crashreports is None:
        max_crashreports = get_max_crashreports(project.organization)

    max_crashreports = cast(
        int, max_crashreports
    )  # this is safe since the second call doesn't allow None

    # The number of crash reports is cached per group
    crashreports_key = get_crashreport_key(event.group_id)

    # Only fetch the number of stored crash reports if there is a crash report
    # in the list of attachments. Otherwise, we won't require this number.
    if any(attachment.type in CRASH_REPORT_TYPES for attachment in attachments):
        cached_reports = get_stored_crashreports(crashreports_key, event, max_crashreports)
    else:
        cached_reports = 0
    stored_reports = cached_reports

    filtered = []
    refund_quantity = 0
    for attachment in attachments:
        # If the attachment is a crash report (e.g. minidump), we need to honor
        # the store_crash_reports setting. Otherwise, we assume that the client
        # has already verified PII and just store the attachment.
        if attachment.type in CRASH_REPORT_TYPES:
            if crashreports_exceeded(stored_reports, max_crashreports):
                # Indicate that the crash report has been removed due to a limit
                # on the maximum number of crash reports. If this flag is True,
                # it indicates that there are *other* events in the same group
                # that store a crash report. This flag will therefore *not* be
                # set if storage of crash reports is completely disabled.
                if max_crashreports > 0:
                    job["data"]["metadata"]["stripped_crash"] = True

                track_outcome(
                    org_id=event.project.organization_id,
                    project_id=job["project_id"],
                    key_id=job["key_id"],
                    outcome=Outcome.FILTERED,
                    reason=FilterStatKeys.CRASH_REPORT_LIMIT,
                    timestamp=to_datetime(job["start_time"]),
                    event_id=event.event_id,
                    category=DataCategory.ATTACHMENT,
                    quantity=attachment.size,
                )

                # Quotas are counted with at least ``1`` for attachments.
                refund_quantity += attachment.size or 1
                continue
            stored_reports += 1

        filtered.append(attachment)

    # Check if we have exceeded the stored crash reports count. If so, we
    # persist the current maximum (not the actual number!) into the cache. Next
    # time when loading from the cache, we will validate that this number has
    # not changed, or otherwise re-fetch from the database.
    if crashreports_exceeded(stored_reports, max_crashreports) and stored_reports > cached_reports:
        cache.set(crashreports_key, max_crashreports, CRASH_REPORT_TIMEOUT)

    if refund_quantity:
        quotas.backend.refund(
            project,
            key=job["project_key"],
            timestamp=job["start_time"],
            category=DataCategory.ATTACHMENT,
            quantity=refund_quantity,
        )

    return filtered


@sentry_sdk.tracing.trace
def save_attachment(
    cache_key: str | None,
    attachment: Attachment,
    project: Project,
    event_id: str,
    key_id: int | None = None,
    group_id: int | None = None,
    start_time: float | int | None = None,
) -> None:
    """
    Persists a cached event attachments into the file store.

    Emits one outcome, either ACCEPTED on success or INVALID(missing_chunks) if
    retrieving the attachment data fails.

    :param cache_key:  The cache key at which the attachment is stored for
                       debugging purposes.
    :param attachment: The ``CachedAttachment`` instance to store.
    :param project:    The project model that this attachment belongs to.
    :param event_id:   Identifier of the event that this attachment belongs to.
                       The event does not have to be stored yet.
    :param key_id:     Optional identifier of the DSN that was used to ingest
                       the attachment.
    :param group_id:   Optional group identifier for the event. May be empty if
                       the event has not been stored yet, or if it is not
                       grouped.
    :param start_time: UNIX Timestamp (float) when the attachment was ingested.
                       If missing, the current time is used.
    """
    if start_time is not None:
        timestamp = to_datetime(start_time)
    else:
        timestamp = datetime.now(timezone.utc)

    try:
        attachment.data
    except MissingAttachmentChunks:
        track_outcome(
            org_id=project.organization_id,
            project_id=project.id,
            key_id=key_id,
            outcome=Outcome.INVALID,
            reason="missing_chunks",
            timestamp=timestamp,
            event_id=event_id,
            category=DataCategory.ATTACHMENT,
        )

        logger.exception("Missing chunks for cache_key=%s", cache_key)
        return

    file = EventAttachment.putfile(project.id, attachment)

    EventAttachment.objects.create(
        # lookup:
        project_id=project.id,
        group_id=group_id,
        event_id=event_id,
        # metadata:
        type=attachment.type,
        name=attachment.name,
        content_type=file.content_type,
        size=file.size,
        sha1=file.sha1,
        # storage:
        file_id=file.file_id,
        blob_path=file.blob_path,
    )

    track_outcome(
        org_id=project.organization_id,
        project_id=project.id,
        key_id=key_id,
        outcome=Outcome.ACCEPTED,
        reason=None,
        timestamp=timestamp,
        event_id=event_id,
        category=DataCategory.ATTACHMENT,
        quantity=attachment.size or 1,
    )


def save_attachments(cache_key: str | None, attachments: list[Attachment], job: Job) -> None:
    """
    Persists cached event attachments into the file store.

    Emits one outcome per attachment, either ACCEPTED on success or
    INVALID(missing_chunks) if retrieving the attachment fails.
    :param cache_key:  The cache key at which the attachment is stored for
                       debugging purposes.
    :param attachments: A filtered list of attachments to save.
    :param job:         The job context container.
    """

    event = job["event"]

    for attachment in attachments:
        save_attachment(
            cache_key,
            attachment,
            event.project,
            event.event_id,
            key_id=job["key_id"],
            group_id=event.group_id,
            start_time=job["start_time"],
        )


@metrics.wraps("event_manager.save_transactions.materialize_event_metrics")
def _materialize_event_metrics(jobs: Sequence[Job]) -> None:
    for job in jobs:
        # Ensure the _metrics key exists. This is usually created during
        # and prefilled with ingestion sizes.
        event_metrics = job["event"].data.get("_metrics") or {}
        job["event"].data["_metrics"] = event_metrics

        # Capture the actual size that goes into node store.
        event_metrics["bytes.stored.event"] = len(json.dumps(dict(job["event"].data.items())))

        for metric_name in ("flag.processing.error", "flag.processing.fatal"):
            if event_metrics.get(metric_name):
                metrics.incr(f"event_manager.save.event_metrics.{metric_name}")

        job["event_metrics"] = event_metrics


@metrics.wraps("save_event.calculate_span_grouping")
def _calculate_span_grouping(jobs: Sequence[Job], projects: ProjectsMapping) -> None:
    for job in jobs:
        # Make sure this snippet doesn't crash ingestion
        # as the feature is under development.
        try:
            event = job["event"]
            with metrics.timer("event_manager.save.get_span_groupings.default"):
                groupings = event.get_span_groupings()
            groupings.write_to_event(event.data)

            metrics.distribution("save_event.transaction.span_count", len(groupings.results))
            unique_default_hashes = set(groupings.results.values())
            metrics.incr(
                "save_event.transaction.span_group_count.default",
                amount=len(unique_default_hashes),
                tags={
                    "platform": job["platform"] or "unknown",
                    "sdk": normalized_sdk_tag_from_event(event),
                },
            )
        except Exception:
            sentry_sdk.capture_exception()


@metrics.wraps("save_event.detect_performance_problems")
def _detect_performance_problems(jobs: Sequence[Job], projects: ProjectsMapping) -> None:
    for job in jobs:
        job["performance_problems"] = detect_performance_problems(
            job["data"], projects[job["project_id"]]
        )


class PerformanceJob(TypedDict, total=False):
    performance_problems: Sequence[PerformanceProblem]
    event: Event
    groups: list[GroupInfo]
    culprit: str
    received_timestamp: float
    event_metadata: Mapping[str, Any]
    platform: str
    level: str
    logger_name: str
    release: Release


def _save_grouphash_and_group(
    project: Project,
    event: Event,
    new_grouphash: str,
    **group_kwargs: Any,
) -> tuple[Group, bool]:
    group = None
    with transaction.atomic(router.db_for_write(GroupHash)):
        group_hash, created = GroupHash.objects.get_or_create(project=project, hash=new_grouphash)
        if created:
            group = _create_group(project, event, **group_kwargs)
            group_hash.update(group=group)

    if group is None:
        # If we failed to create the group it means another worker beat us to
        # it. Since a GroupHash can only be created in a transaction with the
        # Group, we can guarantee that the Group will exist at this point and
        # fetch it via GroupHash
        group = Group.objects.get(grouphash__project=project, grouphash__hash=new_grouphash)
    return group, created


@metrics.wraps("save_event.send_occurrence_to_platform")
def _send_occurrence_to_platform(jobs: Sequence[Job], projects: ProjectsMapping) -> None:
    for job in jobs:
        event = job["event"]
        project = event.project
        event_id = event.event_id

        performance_problems = job["performance_problems"]
        for problem in performance_problems:
            occurrence = IssueOccurrence(
                id=uuid.uuid4().hex,
                resource_id=None,
                project_id=project.id,
                event_id=event_id,
                fingerprint=[problem.fingerprint],
                type=problem.type,
                issue_title=problem.title,
                subtitle=problem.desc,
                culprit=event.transaction,
                evidence_data=problem.evidence_data,
                evidence_display=problem.evidence_display,
                detection_time=event.datetime,
                level=job["level"],
            )

            produce_occurrence_to_kafka(payload_type=PayloadType.OCCURRENCE, occurrence=occurrence)


@metrics.wraps("event_manager.save_transaction_events")
def save_transaction_events(jobs: Sequence[Job], projects: ProjectsMapping) -> Sequence[Job]:
    with metrics.timer("event_manager.save_transactions.collect_organization_ids"):
        organization_ids = {project.organization_id for project in projects.values()}

    with metrics.timer("event_manager.save_transactions.fetch_organizations"):
        organizations = {
            o.id: o for o in Organization.objects.get_many_from_cache(organization_ids)
        }

    with metrics.timer("event_manager.save_transactions.set_organization_cache"):
        for project in projects.values():
            try:
                project.set_cached_field_value(
                    "organization", organizations[project.organization_id]
                )
            except KeyError:
                continue

    _get_or_create_release_many(jobs, projects)
    _get_event_user_many(jobs, projects)
    _derive_plugin_tags_many(jobs, projects)
    _derive_interface_tags_many(jobs)
    _calculate_span_grouping(jobs, projects)
    _materialize_metadata_many(jobs)
    _get_or_create_environment_many(jobs, projects)
    _get_or_create_release_associated_models(jobs, projects)
    _tsdb_record_all_metrics(jobs)
    _materialize_event_metrics(jobs)
    _nodestore_save_many(jobs=jobs, app_feature="transactions")
    _eventstream_insert_many(jobs)
    _track_outcome_accepted_many(jobs)
    _detect_performance_problems(jobs, projects)
    _send_occurrence_to_platform(jobs, projects)
    return jobs


@metrics.wraps("event_manager.save_generic_events")
def save_generic_events(jobs: Sequence[Job], projects: ProjectsMapping) -> Sequence[Job]:
    with metrics.timer("event_manager.save_generic.organization_ids"):
        organization_ids = {project.organization_id for project in projects.values()}

    with metrics.timer("event_manager.save_generic.fetch_organizations"):
        organizations = {
            o.id: o for o in Organization.objects.get_many_from_cache(organization_ids)
        }

    with metrics.timer("event_manager.save_generic.set_organization_cache"):
        for project in projects.values():
            try:
                project.set_cached_field_value(
                    "organization", organizations[project.organization_id]
                )
            except KeyError:
                continue

    _get_or_create_release_many(jobs, projects)
    _get_event_user_many(jobs, projects)
    _derive_plugin_tags_many(jobs, projects)
    _derive_interface_tags_many(jobs)
    _materialize_metadata_many(jobs)
    _get_or_create_environment_many(jobs, projects)
    _materialize_event_metrics(jobs)
    _nodestore_save_many(jobs=jobs, app_feature="issue_platform")

    return jobs<|MERGE_RESOLUTION|>--- conflicted
+++ resolved
@@ -1878,16 +1878,11 @@
     group_data["metadata"].update(severity)
 
     if features.has("projects:issue-priority", project, actor=None):
-<<<<<<< HEAD
         priority = kwargs.get("priority", None)
         if not priority:
             priority = _get_priority_for_group(severity, kwargs)
 
-        kwargs["priority"] = priority
-=======
-        priority = _get_priority_for_group(severity, group_creation_kwargs)
         group_creation_kwargs["priority"] = priority
->>>>>>> 3bef62bc
         group_data["metadata"]["initial_priority"] = priority
 
     group_creation_kwargs["data"] = group_data
