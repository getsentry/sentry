--- conflicted
+++ resolved
@@ -2168,14 +2168,10 @@
     from sentry.receivers.rules import PLATFORMS_WITH_PRIORITY_ALERTS
 
     if killswitch_matches_context("issues.skip-seer-requests", {"project_id": event.project_id}):
-<<<<<<< HEAD
         logger.warning(
             "get_severity_metadata_for_group.seer_killswitch_enabled",
             extra={"event_id": event.event_id, "project_id": project_id},
         )
-=======
-        logger.warning("get_severity_metadata_for_group.seer_killswitch_enabled")
->>>>>>> 6419b0ed
         metrics.incr("issues.severity.seer_killswitch_enabled")
         return {}
 
@@ -2191,7 +2187,6 @@
     is_error_group = group_type == ErrorGroupType.type_id if group_type else True
     if not is_supported_platform or not is_error_group:
         return {}
-<<<<<<< HEAD
 
     passthrough_limit = options.get("issues.severity.seer-circuit-breaker-passthrough-limit", 1)
     if circuit_breaker_activated("sentry.seer.severity", passthrough_limit=passthrough_limit):
@@ -2206,23 +2201,12 @@
     limit = options.get("issues.severity.seer-global-rate-limit", SEER_GLOBAL_RATE_LIMIT_DEFAULT)
     if ratelimiter.backend.is_limited(
         "seer:severity-calculation:global-limit", limit=limit, window=1
-=======
-
-    from sentry import ratelimits as ratelimiter
-
-    limit = options.get("issues.severity.seer-global-rate-limit", 20)
-    if ratelimiter.backend.is_limited(
-        "seer:severity-calculation:global-limit",
-        limit=limit,
-        window=1,  # starting this out 20 requests per second
->>>>>>> 6419b0ed
     ):
         logger.warning(
             "get_severity_metadata_for_group.rate_limited_globally",
             extra={"event_id": event.event_id, "project_id": project_id},
         )
         metrics.incr("issues.severity.rate_limited_globally")
-<<<<<<< HEAD
 
     limit = options.get("issues.severity.seer-project-rate-limit", SEER_PROJECT_RATE_LIMIT_DEFAULT)
     if ratelimiter.backend.is_limited(
@@ -2244,31 +2228,6 @@
     except Exception as e:
         logger.warning("Failed to calculate severity score for group", repr(e))
         cache.set(SEER_ERROR_COUNT_KEY, cache.get(SEER_ERROR_COUNT_KEY, 0) + 1, timeout=60 * 60)
-=======
-
-    limit = options.get("issues.severity.seer-project-rate-limit", 5)
-    if ratelimiter.backend.is_limited(
-        f"seer:severity-calculation:{project_id}",
-        limit=limit,
-        window=1,  # starting this out 5 requests per second
-    ):
-        logger.warning(
-            "get_severity_metadata_for_group.rate_limited_for_project",
-            extra={"event_id": event.event_id, "project_id": project_id},
-        )
-        metrics.incr("issues.severity.rate_limited_for_project", tags={"project_id": project_id})
-
-    try:
-        severity, reason = _get_severity_score(event)
-
-        return {
-            "severity": severity,
-            "severity_reason": reason,
-        }
-    except Exception as e:
-        logger.warning("Failed to calculate severity score for group", repr(e))
-
->>>>>>> 6419b0ed
         return {}
 
 
