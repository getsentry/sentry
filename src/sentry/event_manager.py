--- conflicted
+++ resolved
@@ -93,17 +93,13 @@
     data['tags'].append((key, value))
 
 
-<<<<<<< HEAD
-def get_event_metadata_compat(data):
-=======
 def get_tag(data, key):
     for k, v in get_path(data, 'tags', filter=True):
         if k == key:
             return v
 
 
-def get_event_metadata_compat(data, fallback_message):
->>>>>>> 8be33e3b
+def get_event_metadata_compat(data):
     """This is a fallback path to getting the event metadata.  This is used
     by some code paths that could potentially deal with old sentry events that
     do not have metadata yet.  This does not happen in practice any more but
