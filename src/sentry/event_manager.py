from __future__ import annotations

import copy
import ipaddress
import logging
import random
import re
import time
import uuid
from dataclasses import dataclass
from datetime import datetime, timedelta
from io import BytesIO
from typing import (
    TYPE_CHECKING,
    Any,
    Dict,
    Mapping,
    MutableMapping,
    Optional,
    Sequence,
    Tuple,
    Type,
    TypedDict,
    Union,
    cast,
)

import sentry_sdk
from django.conf import settings
from django.core.cache import cache
from django.core.exceptions import ValidationError
from django.db import IntegrityError, OperationalError, connection, transaction
from django.db.models import Func
from django.db.models.signals import post_save
from django.utils.encoding import force_str
from pytz import UTC

from sentry import (
    eventstore,
    eventstream,
    eventtypes,
    features,
    options,
    quotas,
    reprocessing2,
    tsdb,
)
from sentry.attachments import CachedAttachment, MissingAttachmentChunks, attachment_cache
from sentry.constants import (
    DEFAULT_STORE_NORMALIZER_ARGS,
    LOG_LEVELS_MAP,
    MAX_TAG_VALUE_LENGTH,
    DataCategory,
)
from sentry.culprit import generate_culprit
from sentry.dynamic_sampling import LatestReleaseBias, LatestReleaseParams
from sentry.eventstore.processing import event_processing_store
from sentry.eventtypes import (
    CspEvent,
    DefaultEvent,
    ErrorEvent,
    ExpectCTEvent,
    ExpectStapleEvent,
    HpkpEvent,
    TransactionEvent,
)
from sentry.grouping.api import (
    BackgroundGroupingConfigLoader,
    GroupingConfig,
    GroupingConfigNotFound,
    SecondaryGroupingConfigLoader,
    apply_server_fingerprinting,
    detect_synthetic_exception,
    get_fingerprinting_config_for_project,
    get_grouping_config_dict_for_event_data,
    get_grouping_config_dict_for_project,
    load_grouping_config,
)
from sentry.grouping.result import CalculatedHashes
from sentry.ingest.inbound_filters import FilterStatKeys
from sentry.issues.grouptype import GroupCategory
from sentry.issues.issue_occurrence import IssueOccurrence
from sentry.issues.producer import produce_occurrence_to_kafka
from sentry.killswitches import killswitch_matches_context
from sentry.lang.native.utils import STORE_CRASH_REPORTS_ALL, convert_crashreport_count
from sentry.locks import locks
from sentry.models import (
    CRASH_REPORT_TYPES,
    Activity,
    Environment,
    EventAttachment,
    EventDict,
    EventUser,
    File,
    Group,
    GroupEnvironment,
    GroupHash,
    GroupLink,
    GroupRelease,
    GroupResolution,
    GroupStatus,
    Organization,
    Project,
    ProjectKey,
    PullRequest,
    Release,
    ReleaseCommit,
    ReleaseEnvironment,
    ReleaseProject,
    ReleaseProjectEnvironment,
    UserReport,
    get_crashreport_key,
)
from sentry.models.grouphistory import GroupHistoryStatus, record_group_history
from sentry.models.integrations.repository_project_path_config import RepositoryProjectPathConfig
from sentry.plugins.base import plugins
from sentry.projectoptions.defaults import BETA_GROUPING_CONFIG, DEFAULT_GROUPING_CONFIG
from sentry.quotas.base import index_data_category
from sentry.reprocessing2 import is_reprocessed_event, save_unprocessed_event
from sentry.services.hybrid_cloud.integration import integration_service
from sentry.shared_integrations.exceptions import ApiError
from sentry.signals import (
    first_event_received,
    first_event_with_minified_stack_trace_received,
    first_transaction_received,
    issue_unresolved,
)
from sentry.tasks.commits import fetch_commits
from sentry.tasks.integrations import kick_off_status_syncs
from sentry.tasks.process_buffer import buffer_incr
from sentry.tasks.relay import schedule_invalidate_project_config
from sentry.tsdb.base import TSDBModel
from sentry.types.activity import ActivityType
from sentry.types.group import GroupSubStatus
from sentry.utils import json, metrics
from sentry.utils.cache import cache_key_for_event
from sentry.utils.canonical import CanonicalKeyDict
from sentry.utils.dates import to_datetime, to_timestamp
from sentry.utils.event import has_event_minified_stack_trace
from sentry.utils.metrics import MutableTags
from sentry.utils.outcomes import Outcome, track_outcome
from sentry.utils.performance_issues.performance_detection import detect_performance_problems
from sentry.utils.performance_issues.performance_problem import PerformanceProblem
from sentry.utils.safe import get_path, safe_execute, setdefault_path, trim

if TYPE_CHECKING:
    from sentry.eventstore.models import BaseEvent, Event

logger = logging.getLogger("sentry.events")

SECURITY_REPORT_INTERFACES = ("csp", "hpkp", "expectct", "expectstaple")

# Timeout for cached group crash report counts
CRASH_REPORT_TIMEOUT = 24 * 3600  # one day


@dataclass
class GroupInfo:
    group: Group
    is_new: bool
    is_regression: bool
    group_release: Optional[GroupRelease] = None
    is_new_group_environment: bool = False


def pop_tag(data: dict[str, Any], key: str) -> None:
    if "tags" not in data:
        return

    data["tags"] = [kv for kv in data["tags"] if kv is None or kv[0] != key]


def set_tag(data: dict[str, Any], key: str, value: Any) -> None:
    pop_tag(data, key)
    if value is not None:
        data.setdefault("tags", []).append((key, trim(value, MAX_TAG_VALUE_LENGTH)))


def get_tag(data: dict[str, Any], key: str) -> Optional[Any]:
    for k, v in get_path(data, "tags", filter=True) or ():
        if k == key:
            return v
    return None


def plugin_is_regression(group: Group, event: Event) -> bool:
    project = event.project
    for plugin in plugins.for_project(project):
        result = safe_execute(
            plugin.is_regression, group, event, version=1, _with_transaction=False
        )
        if result is not None:
            return bool(result)
    return True


def has_pending_commit_resolution(group: Group) -> bool:
    """
    Checks that the most recent commit that fixes a group has had a chance to release
    """
    latest_issue_commit_resolution = (
        GroupLink.objects.filter(
            group_id=group.id,
            linked_type=GroupLink.LinkedType.commit,
            relationship=GroupLink.Relationship.resolves,
        )
        .order_by("-datetime")
        .first()
    )
    if latest_issue_commit_resolution is None:
        return False

    # commit has been released and is not in pending commit state
    if ReleaseCommit.objects.filter(commit__id=latest_issue_commit_resolution.linked_id).exists():
        return False
    else:
        # check if this commit is a part of a PR
        pr_ids = PullRequest.objects.filter(
            pullrequestcommit__commit=latest_issue_commit_resolution.linked_id
        ).values_list("id", flat=True)
        # assume that this commit has been released if any commits in this PR have been released
        if ReleaseCommit.objects.filter(
            commit__pullrequestcommit__pull_request__in=pr_ids
        ).exists():
            return False
        return True


def get_max_crashreports(
    model: Union[Project, Organization], allow_none: bool = False
) -> Optional[int]:
    value = model.get_option("sentry:store_crash_reports")
    return convert_crashreport_count(value, allow_none=allow_none)


def crashreports_exceeded(current_count: int, max_count: int) -> bool:
    if max_count == STORE_CRASH_REPORTS_ALL:
        return False
    return current_count >= max_count


def get_stored_crashreports(cache_key: Optional[str], event: Event, max_crashreports: int) -> int:
    # There are two common cases: Storing crash reports is disabled, or is
    # unbounded. In both cases, there is no need in caching values or querying
    # the database.
    if max_crashreports in (0, STORE_CRASH_REPORTS_ALL):
        return max_crashreports

    cached_reports = cache.get(cache_key, None)
    if cached_reports is not None and cached_reports >= max_crashreports:
        return cached_reports

    # Fall-through if max_crashreports was bumped to get a more accurate number.
    # We don't need the actual number, but just whether it's more or equal to
    # the currently allowed maximum.
    query = EventAttachment.objects.filter(group_id=event.group_id, type__in=CRASH_REPORT_TYPES)
    return query[:max_crashreports].count()


class HashDiscarded(Exception):
    def __init__(
        self, message: str = "", reason: Optional[str] = None, tombstone_id: Optional[int] = None
    ):
        super().__init__(message)
        self.reason = reason
        self.tombstone_id = tombstone_id


class ScoreClause(Func):
    def __init__(self, group=None, last_seen=None, times_seen=None, *args, **kwargs):
        self.group = group
        self.last_seen = last_seen
        self.times_seen = times_seen
        # times_seen is likely an F-object that needs the value extracted
        if hasattr(self.times_seen, "rhs"):
            self.times_seen = self.times_seen.rhs.value
        super().__init__(*args, **kwargs)

    def __int__(self):
        # Calculate the score manually when coercing to an int.
        # This is used within create_or_update and friends
        return self.group.get_score() if self.group else 0

    def as_sql(self, compiler, connection, function=None, template=None):
        has_values = self.last_seen is not None and self.times_seen is not None
        if has_values:
            sql = "log(times_seen + %d) * 600 + %d" % (
                self.times_seen,
                to_timestamp(self.last_seen),
            )
        else:
            sql = "log(times_seen) * 600 + last_seen::abstime::int"

        return (sql, [])


ProjectsMapping = Mapping[int, Project]

Job = MutableMapping[str, Any]


class EventManager:
    """
    Handles normalization in both the store endpoint and the save task. The
    intention is to swap this class out with a reimplementation in Rust.
    """

    def __init__(
        self,
        data: dict[str, Any],
        version: str = "5",
        project: Optional[Project] = None,
        grouping_config: Optional[GroupingConfig] = None,
        client_ip: Optional[str] = None,
        user_agent: Optional[str] = None,
        auth: Optional[Any] = None,
        key: Optional[Any] = None,
        content_encoding: Optional[str] = None,
        is_renormalize: bool = False,
        remove_other: Optional[bool] = None,
        project_config: Optional[Any] = None,
        sent_at: Optional[datetime] = None,
    ):
        self._data = CanonicalKeyDict(data)
        self.version = version
        self._project = project
        # if not explicitly specified try to get the grouping from project_config
        if grouping_config is None and project_config is not None:
            config = project_config.config
            grouping_config = config.get("grouping_config")
        # if we still don't have a grouping also try the project
        if grouping_config is None and project is not None:
            grouping_config = get_grouping_config_dict_for_project(self._project)
        self._grouping_config = grouping_config
        self._client_ip = client_ip
        self._user_agent = user_agent
        self._auth = auth
        self._key = key
        self._is_renormalize = is_renormalize
        self._remove_other = remove_other
        self._normalized = False
        self.project_config = project_config
        self.sent_at = sent_at

    def normalize(self, project_id: Optional[int] = None) -> None:
        with metrics.timer("events.store.normalize.duration"):
            self._normalize_impl(project_id=project_id)

    def _normalize_impl(self, project_id: Optional[int] = None) -> None:
        if self._project and project_id and project_id != self._project.id:
            raise RuntimeError(
                "Initialized EventManager with one project ID and called save() with another one"
            )

        if self._normalized:
            raise RuntimeError("Already normalized")

        self._normalized = True

        from sentry_relay.processing import StoreNormalizer

        rust_normalizer = StoreNormalizer(
            project_id=self._project.id if self._project else project_id,
            client_ip=self._client_ip,
            client=self._auth.client if self._auth else None,
            key_id=str(self._key.id) if self._key else None,
            grouping_config=self._grouping_config,
            protocol_version=str(self.version) if self.version is not None else None,
            is_renormalize=self._is_renormalize,
            remove_other=self._remove_other,
            normalize_user_agent=True,
            sent_at=self.sent_at.isoformat() if self.sent_at is not None else None,
            **DEFAULT_STORE_NORMALIZER_ARGS,
        )

        pre_normalize_type = self._data.get("type")
        self._data = CanonicalKeyDict(rust_normalizer.normalize_event(dict(self._data)))
        # XXX: This is a hack to make generic events work (for now?). I'm not sure whether we should
        # include this in the rust normalizer, since we don't want people sending us these via the
        # sdk.
        if pre_normalize_type == "generic":
            self._data["type"] = pre_normalize_type

    def get_data(self) -> CanonicalKeyDict:
        return self._data

    @metrics.wraps("event_manager.save")
    def save(
        self,
        project_id: Optional[int],
        raw: bool = False,
        assume_normalized: bool = False,
        start_time: Optional[int] = None,
        cache_key: Optional[str] = None,
        skip_send_first_transaction: bool = False,
    ) -> Event:
        """
        After normalizing and processing an event, save adjacent models such as
        releases and environments to postgres and write the event into
        eventstream. From there it will be picked up by Snuba and
        post-processing.

        We re-insert events with duplicate IDs into Snuba, which is responsible
        for deduplicating events. Since deduplication in Snuba is on the primary
        key (based on event ID, project ID and day), events with same IDs are only
        deduplicated if their timestamps fall on the same day. The latest event
        always wins and overwrites the value of events received earlier in that day.

        Since we increment counters and frequencies here before events get inserted
        to eventstream these numbers may be larger than the total number of
        events if we receive duplicate event IDs that fall on the same day
        (that do not hit cache first).
        """

        # Normalize if needed
        if not self._normalized:
            if not assume_normalized:
                self.normalize(project_id=project_id)
            self._normalized = True

        with metrics.timer("event_manager.save.project.get_from_cache"):
            project = Project.objects.get_from_cache(id=project_id)

        projects = {project.id: project}

        job = {"data": self._data, "project_id": project.id, "raw": raw, "start_time": start_time}

        # After calling _pull_out_data we get some keys in the job like the platform
        with sentry_sdk.start_span(op="event_manager.save.pull_out_data"):
            _pull_out_data([job], projects)

        event_type = self._data.get("type")
        if event_type == "transaction":
            job["data"]["project"] = project.id
            jobs = save_transaction_events([job], projects)

            if not project.flags.has_transactions and not skip_send_first_transaction:
                first_transaction_received.send_robust(
                    project=project, event=jobs[0]["event"], sender=Project
                )

            return jobs[0]["event"]
        elif event_type == "generic":
            job["data"]["project"] = project.id
            jobs = save_generic_events([job], projects)

            return jobs[0]["event"]
        else:
            metric_tags = {"platform": job["event"].platform or "unknown"}
            # This metric allows differentiating from all calls to the `event_manager.save` metric
            # and adds support for differntiating based on platforms
<<<<<<< HEAD
            with metrics.timer("event_manager.save.error", tags=metric_tags):
                return self._save_error(project, job, projects, metric_tags, raw, cache_key)
=======
            with metrics.timer("event_manager.save_error_events", tags={"platform": platform}):
                return self.save_error_events(project, job, projects, raw, cache_key)
>>>>>>> 4533aad2

    def save_error_events(
        self,
        project: Project,
        job: Job,
        projects: ProjectsMapping,
        metric_tags: Dict[str, str],
        raw: bool = False,
        cache_key: Optional[str] = None,
    ) -> Event:
        with metrics.timer("event_manager.save.organization.get_from_cache"):
            project.set_cached_field_value(
                "organization", Organization.objects.get_from_cache(id=project.organization_id)
            )

        jobs = [job]

        is_reprocessed = is_reprocessed_event(job["data"])

        # This metric can be used to track how many error events there are per platform
        metrics.incr("save_event.error", tags={"platform": job["event"].platform or "unknown"})

        with sentry_sdk.start_span(op="event_manager.save.get_or_create_release_many"):
            _get_or_create_release_many(jobs, projects)

        with sentry_sdk.start_span(op="event_manager.save.get_event_user_many"):
            _get_event_user_many(jobs, projects)

        job["project_key"] = None
        if job["key_id"] is not None:
            with metrics.timer("event_manager.load_project_key"):
                try:
                    job["project_key"] = ProjectKey.objects.get_from_cache(id=job["key_id"])
                except ProjectKey.DoesNotExist:
                    pass

        _derive_plugin_tags_many(jobs, projects)
        _derive_interface_tags_many(jobs)

        do_background_grouping_before = options.get("store.background-grouping-before")
        if do_background_grouping_before:
            _run_background_grouping(project, job)

        secondary_hashes = None
        migrate_off_hierarchical = False

        if _check_to_run_secondary_grouping(project):
            with metrics.timer("event_manager.secondary_grouping", tags=metric_tags):
                secondary_hashes = calculate_secondary_hash_if_needed(job)

        with metrics.timer("event_manager.load_grouping_config"):
            # At this point we want to normalize the in_app values in case the
            # clients did not set this appropriately so far.
            if is_reprocessed:
                # The customer might have changed grouping enhancements since
                # the event was ingested -> make sure we get the fresh one for reprocessing.
                grouping_config = get_grouping_config_dict_for_project(project)
                # Write back grouping config because it might have changed since the
                # event was ingested.
                # NOTE: We could do this unconditionally (regardless of `is_processed`).
                job["data"]["grouping_config"] = grouping_config
            else:
                grouping_config = get_grouping_config_dict_for_event_data(
                    job["event"].data.data, project
                )

        with sentry_sdk.start_span(
            op="event_manager",
            description="event_manager.save.calculate_event_grouping",
        ), metrics.timer("event_manager.calculate_event_grouping", tags=metric_tags):
            hashes = _calculate_event_grouping(project, job["event"], grouping_config)

        # Because this logic is not complex enough we want to special case the situation where we
        # migrate from a hierarchical hash to a non hierarchical hash.  The reason being that
        # `_save_aggregate` needs special logic to not create orphaned hashes in migration cases
        # but it wants a different logic to implement splitting of hierarchical hashes.
        migrate_off_hierarchical = bool(
            secondary_hashes
            and secondary_hashes.hierarchical_hashes
            and not hashes.hierarchical_hashes
        )

        hashes = CalculatedHashes(
            hashes=list(hashes.hashes) + list(secondary_hashes and secondary_hashes.hashes or []),
            hierarchical_hashes=(
                list(hashes.hierarchical_hashes)
                + list(secondary_hashes and secondary_hashes.hierarchical_hashes or [])
            ),
            tree_labels=(
                hashes.tree_labels or (secondary_hashes and secondary_hashes.tree_labels) or []
            ),
        )

        if not do_background_grouping_before:
            _run_background_grouping(project, job)

        if hashes.tree_labels:
            job["finest_tree_label"] = hashes.finest_tree_label

        _materialize_metadata_many(jobs)

        kwargs = _create_kwargs(job)

        kwargs["culprit"] = job["culprit"]

        # Load attachments first, but persist them at the very last after
        # posting to eventstream to make sure all counters and eventstream are
        # incremented for sure. Also wait for grouping to remove attachments
        # based on the group counter.
        with metrics.timer("event_manager.get_attachments"):
            with sentry_sdk.start_span(op="event_manager.save.get_attachments"):
                attachments = get_attachments(cache_key, job)

        try:
            with sentry_sdk.start_span(op="event_manager.save.save_aggregate_fn"):
                group_info = _save_aggregate(
                    event=job["event"],
                    hashes=hashes,
                    release=job["release"],
                    metadata=dict(job["event_metadata"]),
                    received_timestamp=job["received_timestamp"],
                    migrate_off_hierarchical=migrate_off_hierarchical,
                    **kwargs,
                )
                job["groups"] = [group_info]
        except HashDiscarded as err:
            logger.info(
                "event_manager.save.discard",
                extra={
                    "reason": err.reason,
                    "tombstone_id": err.tombstone_id,
                },
            )
            discard_event(job, attachments)
            raise

        if not group_info:
            return job["event"]

        job["event"].group = group_info.group

        # store a reference to the group id to guarantee validation of isolation
        # XXX(markus): No clue what this does
        job["event"].data.bind_ref(job["event"])

        _get_or_create_environment_many(jobs, projects)
        _get_or_create_group_environment_many(jobs, projects)
        _get_or_create_release_associated_models(jobs, projects)
        _increment_release_associated_counts_many(jobs, projects)
        _get_or_create_group_release_many(jobs, projects)
        _tsdb_record_all_metrics(jobs)

        UserReport.objects.filter(project_id=project.id, event_id=job["event"].event_id).update(
            group_id=group_info.group.id, environment_id=job["environment"].id
        )

        with metrics.timer("event_manager.filter_attachments_for_group"):
            attachments = filter_attachments_for_group(attachments, job)

        # XXX: DO NOT MUTATE THE EVENT PAYLOAD AFTER THIS POINT
        _materialize_event_metrics(jobs)

        for attachment in attachments:
            key = f"bytes.stored.{attachment.type}"
            old_bytes = job["event_metrics"].get(key) or 0
            job["event_metrics"][key] = old_bytes + attachment.size

        _nodestore_save_many(jobs)
        save_unprocessed_event(project, job["event"].event_id)

        if not raw:
            if not project.first_event:
                project.update(first_event=job["event"].datetime)
                first_event_received.send_robust(
                    project=project, event=job["event"], sender=Project
                )

            if (
                has_event_minified_stack_trace(job["event"])
                and not project.flags.has_minified_stack_trace
            ):
                first_event_with_minified_stack_trace_received.send_robust(
                    project=project, event=job["event"], sender=Project
                )

        if is_reprocessed:
            safe_execute(
                reprocessing2.buffered_delete_old_primary_hash,
                project_id=job["event"].project_id,
                group_id=reprocessing2.get_original_group_id(job["event"]),
                event_id=job["event"].event_id,
                datetime=job["event"].datetime,
                old_primary_hash=reprocessing2.get_original_primary_hash(job["event"]),
                current_primary_hash=job["event"].get_primary_hash(),
                _with_transaction=False,
            )

        _eventstream_insert_many(jobs)

        # Do this last to ensure signals get emitted even if connection to the
        # file store breaks temporarily.
        #
        # We do not need this for reprocessed events as for those we update the
        # group_id on existing models in post_process_group, which already does
        # this because of indiv. attachments.
        if not is_reprocessed:
            with metrics.timer("event_manager.save_attachments"):
                save_attachments(cache_key, attachments, job)

        metric_tags = {"from_relay": "_relay_processed" in job["data"]}

        metrics.timing(
            "events.latency",
            job["received_timestamp"] - job["recorded_timestamp"],
            tags=metric_tags,
        )
        metrics.timing("events.size.data.post_save", job["event"].size, tags=metric_tags)
        metrics.incr(
            "events.post_save.normalize.errors",
            amount=len(job["data"].get("errors") or ()),
            tags=metric_tags,
        )

        _track_outcome_accepted_many(jobs)

        self._data = job["event"].data.data

        # Check if the project is configured for auto upgrading and we need to upgrade
        # to the latest grouping config.
        if _project_should_update_grouping(project):
            _auto_update_grouping(project)

        return job["event"]


def _check_to_run_secondary_grouping(project: Project) -> bool:
    result = False
    # These two values are basically always set
    secondary_grouping_config = project.get_option("sentry:secondary_grouping_config")
    secondary_grouping_expiry = project.get_option("sentry:secondary_grouping_expiry")
    if secondary_grouping_config and (secondary_grouping_expiry or 0) >= time.time():
        result = True
    return result


def calculate_secondary_hash_if_needed(project: Project, job: Job) -> None | CalculatedHashes:
    """Calculate secondary hash for event using a fallback grouping config for a period of time.
    This happens when we upgrade all projects that have not opted-out to automatic upgrades plus
    when the customer changes the grouping config.
    This causes extra load in save_event processing.
    """
    secondary_hashes = None
    try:
        with sentry_sdk.start_span(
            op="event_manager",
            description="event_manager.save.secondary_calculate_event_grouping",
        ):
            secondary_event = copy.deepcopy(job["event"])
            loader = SecondaryGroupingConfigLoader()
            secondary_grouping_config = loader.get_config_dict(project)
            secondary_hashes = _calculate_event_grouping(
                project, secondary_event, secondary_grouping_config
            )
    except Exception:
        sentry_sdk.capture_exception()

    return secondary_hashes


def _project_should_update_grouping(project: Project) -> bool:
    should_update_org = (
        project.organization_id % 1000 < float(settings.SENTRY_GROUPING_AUTO_UPDATE_ENABLED) * 1000
    )
    return bool(project.get_option("sentry:grouping_auto_update")) and should_update_org


def _auto_update_grouping(project: Project) -> None:
    old_grouping = project.get_option("sentry:grouping_config")
    new_grouping = DEFAULT_GROUPING_CONFIG

    # update to latest grouping config but not if a user is already on
    # beta.
    if old_grouping == new_grouping or old_grouping == BETA_GROUPING_CONFIG:
        return

    # Because the way the auto grouping upgrading happening is racy, we want to
    # try to write the audit log entry only and project option change just once.
    # For this a cache key is used.  That's not perfect, but should reduce the
    # risk significantly.
    cache_key = f"grouping-config-update:{project.id}:{old_grouping}"
    lock = f"grouping-update-lock:{project.id}"
    if cache.get(cache_key) is not None:
        return

    with locks.get(lock, duration=60, name="grouping-update-lock").acquire():
        if cache.get(cache_key) is None:
            cache.set(cache_key, "1", 60 * 5)
        else:
            return

        from sentry import audit_log
        from sentry.utils.audit import create_system_audit_entry

        expiry = int(time.time()) + settings.SENTRY_GROUPING_UPDATE_MIGRATION_PHASE
        changes = {
            "sentry:secondary_grouping_config": old_grouping,
            "sentry:secondary_grouping_expiry": expiry,
            "sentry:grouping_config": new_grouping,
        }
        for (key, value) in changes.items():
            project.update_option(key, value)
        create_system_audit_entry(
            organization=project.organization,
            target_object=project.id,
            event=audit_log.get_event_id("PROJECT_EDIT"),
            data={**changes, **project.get_audit_log_data()},
        )


@metrics.wraps("event_manager.background_grouping")
def _calculate_background_grouping(
    project: Project, event: Event, config: GroupingConfig
) -> CalculatedHashes:
    return _calculate_event_grouping(project, event, config)


def _run_background_grouping(project: Project, job: Job) -> None:
    """Optionally run a fraction of events with a third grouping config
    This can be helpful to measure its performance impact.
    This does not affect actual grouping.
    """
    try:
        sample_rate = options.get("store.background-grouping-sample-rate")
        if sample_rate and random.random() <= sample_rate:
            config = BackgroundGroupingConfigLoader().get_config_dict(project)
            if config["id"]:
                copied_event = copy.deepcopy(job["event"])
                _calculate_background_grouping(project, copied_event, config)
    except Exception:
        sentry_sdk.capture_exception()


@metrics.wraps("save_event.pull_out_data")
def _pull_out_data(jobs: Sequence[Job], projects: ProjectsMapping) -> None:
    """
    Update every job in the list with required information and store it in the nodestore.

    A bunch of (probably) CPU bound stuff.
    """

    for job in jobs:
        job["project_id"] = int(job["project_id"])

        data = job["data"]

        # Pull the toplevel data we're interested in

        transaction_name = data.get("transaction")
        if transaction_name:
            transaction_name = force_str(transaction_name)
        job["transaction"] = transaction_name

        key_id = None if data is None else data.get("key_id")
        if key_id is not None:
            key_id = int(key_id)
        job["key_id"] = key_id

        job["logger_name"] = logger_name = data.get("logger")
        job["level"] = level = data.get("level")
        job["release"] = data.get("release")
        job["dist"] = data.get("dist")
        job["environment"] = environment = data.get("environment")
        job["recorded_timestamp"] = data.get("timestamp")
        # Stores the event in the nodestore
        job["event"] = event = _get_event_instance(job["data"], project_id=job["project_id"])
        # Overwrite the data key with the event's updated data
        job["data"] = data = event.data.data

        event._project_cache = project = projects[job["project_id"]]
        job["category"] = index_data_category(data.get("type"), project.organization)
        job["platform"] = event.platform

        # Some of the data that are toplevel attributes are duplicated
        # into tags (logger, level, environment, transaction).  These are
        # different from legacy attributes which are normalized into tags
        # ahead of time (site, server_name).
        setdefault_path(data, "tags", value=[])
        set_tag(data, "level", level)
        if logger_name:
            set_tag(data, "logger", logger_name)
        if environment:
            set_tag(data, "environment", environment)
        if transaction_name:
            set_tag(data, "transaction", transaction_name)

        job["received_timestamp"] = job["event"].data.get("received") or float(
            job["event"].datetime.strftime("%s")
        )
        job["groups"] = []


def _is_commit_sha(version: str) -> bool:
    return re.match(r"[0-9a-f]{40}", version) is not None


def _associate_commits_with_release(release: Release, project: Project) -> None:
    previous_release = release.get_previous_release(project)
    possible_repos = (
        RepositoryProjectPathConfig.objects.select_related("repository")
        .filter(project=project, repository__provider="integrations:github")
        .all()
    )
    if possible_repos:
        # If it does exist, kick off a task to look if the commit exists in the repository
        target_repo = None
        for repo_proj_path_model in possible_repos:
            ois = integration_service.get_organization_integrations(
                org_integration_ids=[repo_proj_path_model.organization_integration_id]
            )
            oi = ois[0]
            if not oi:
                continue
            integration = integration_service.get_integration(integration_id=oi.integration_id)
            if not integration:
                continue
            integration_installation = integration_service.get_installation(
                integration=integration, organization_id=oi.organization_id
            )
            if not integration_installation:
                continue
            repo_client = integration_installation.get_client()
            try:
                repo_client.get_commit(
                    repo=repo_proj_path_model.repository.name, sha=release.version
                )
                target_repo = repo_proj_path_model.repository
                break
            except ApiError as exc:
                if exc.code != 404:
                    raise

        if target_repo is not None:
            # If it does exist, fetch the commits for that repo
            fetch_commits.apply_async(
                kwargs={
                    "release_id": release.id,
                    "user_id": None,
                    "refs": [{"repository": target_repo.name, "commit": release.version}],
                    "prev_release_id": previous_release.id
                    if previous_release is not None
                    else None,
                }
            )


@metrics.wraps("save_event.get_or_create_release_many")
def _get_or_create_release_many(jobs: Sequence[Job], projects: ProjectsMapping) -> None:
    jobs_with_releases: dict[tuple[int, Release], list[Job]] = {}
    release_date_added: dict[tuple[int, Release], datetime] = {}

    for job in jobs:
        if not job["release"]:
            continue

        release_key = (job["project_id"], job["release"])
        jobs_with_releases.setdefault(release_key, []).append(job)
        new_datetime = job["event"].datetime
        old_datetime = release_date_added.get(release_key)
        if old_datetime is None or new_datetime > old_datetime:
            release_date_added[release_key] = new_datetime

    for (project_id, version), jobs_to_update in jobs_with_releases.items():
        try:
            release = Release.get_or_create(
                project=projects[project_id],
                version=version,
                date_added=release_date_added[(project_id, version)],
            )
        except ValidationError:
            release = None
            logger.exception(
                "Failed creating Release due to ValidationError",
                extra={
                    "project": projects[project_id],
                    "version": version,
                },
            )

        if release:
            if features.has(
                "projects:auto-associate-commits-to-release", projects[project_id]
            ) and _is_commit_sha(release.version):
                safe_execute(_associate_commits_with_release, release, projects[project_id])

            for job in jobs_to_update:
                # Don't allow a conflicting 'release' tag
                data = job["data"]
                pop_tag(data, "release")
                set_tag(data, "sentry:release", release.version)

                job["release"] = release

                if job["dist"]:
                    job["dist"] = job["release"].add_dist(job["dist"], job["event"].datetime)

                    # don't allow a conflicting 'dist' tag
                    pop_tag(job["data"], "dist")
                    set_tag(job["data"], "sentry:dist", job["dist"].name)

                # Dynamic Sampling - Boosting latest release functionality
                if (
                    features.has(
                        "organizations:dynamic-sampling", projects[project_id].organization
                    )
                    and data.get("type") == "transaction"
                ):
                    with sentry_sdk.start_span(
                        op="event_manager.dynamic_sampling_observe_latest_release"
                    ) as span:
                        try:
                            latest_release_params = LatestReleaseParams(
                                release=release,
                                project=projects[project_id],
                                environment=_get_environment_from_transaction(data),
                            )

                            def on_release_boosted() -> None:
                                span.set_tag(
                                    "dynamic_sampling.observe_release_status",
                                    "(release, environment) pair observed and boosted",
                                )
                                span.set_data("release", latest_release_params.release.id)
                                span.set_data("environment", latest_release_params.environment)

                                schedule_invalidate_project_config(
                                    project_id=project_id,
                                    trigger="dynamic_sampling:boost_release",
                                )

                            LatestReleaseBias(
                                latest_release_params=latest_release_params
                            ).observe_release(on_boosted_release_added=on_release_boosted)
                        except Exception:
                            sentry_sdk.capture_exception()


def _get_environment_from_transaction(data: EventDict) -> Optional[str]:
    environment = data.get("environment", None)
    # We handle the case in which the users sets the empty string as environment, for us that
    # is equal to having no environment at all.
    if environment == "":
        environment = None

    return environment


@metrics.wraps("save_event.get_event_user_many")
def _get_event_user_many(jobs: Sequence[Job], projects: ProjectsMapping) -> None:
    for job in jobs:
        data = job["data"]
        user = _get_event_user(projects[job["project_id"]], data)

        if user:
            pop_tag(data, "user")
            set_tag(data, "sentry:user", user.tag_value)

        job["user"] = user


@metrics.wraps("save_event.derive_plugin_tags_many")
def _derive_plugin_tags_many(jobs: Sequence[Job], projects: ProjectsMapping) -> None:
    # XXX: We ought to inline or remove this one for sure
    plugins_for_projects = {p.id: plugins.for_project(p, version=None) for p in projects.values()}

    for job in jobs:
        for plugin in plugins_for_projects[job["project_id"]]:
            added_tags = safe_execute(plugin.get_tags, job["event"], _with_transaction=False)
            if added_tags:
                data = job["data"]
                # plugins should not override user provided tags
                for key, value in added_tags:
                    if get_tag(data, key) is None:
                        set_tag(data, key, value)


@metrics.wraps("save_event.derive_interface_tags_many")
def _derive_interface_tags_many(jobs: Sequence[Job]) -> None:
    # XXX: We ought to inline or remove this one for sure
    for job in jobs:
        data = job["data"]
        for path, iface in job["event"].interfaces.items():
            for k, v in iface.iter_tags():
                set_tag(data, k, v)

            # Get rid of ephemeral interface data
            if iface.ephemeral:
                data.pop(iface.path, None)


@metrics.wraps("save_event.materialize_metadata_many")
def _materialize_metadata_many(jobs: Sequence[Job]) -> None:
    for job in jobs:
        # we want to freeze not just the metadata and type in but also the
        # derived attributes.  The reason for this is that we push this
        # data into kafka for snuba processing and our postprocessing
        # picks up the data right from the snuba topic.  For most usage
        # however the data is dynamically overridden by Event.title and
        # Event.location (See Event.as_dict)
        #
        # We also need to ensure the culprit is accurately reflected at
        # the point of metadata materialization as we need to ensure that
        # processing happens before.
        data = job["data"]
        event_type = get_event_type(data)
        event_metadata = event_type.get_metadata(data)
        job["event_metadata"] = dict(event_metadata)

        # In save_aggregate we store current_tree_label for the group metadata,
        # and finest_tree_label for the event's own title.

        if "finest_tree_label" in job:
            event_metadata["finest_tree_label"] = job["finest_tree_label"]

        data.update(materialize_metadata(data, event_type, event_metadata))
        job["culprit"] = data["culprit"]


def _create_kwargs(job: Union[Job, PerformanceJob]) -> dict[str, Any]:
    kwargs = {
        "platform": job["platform"],
        "message": job["event"].search_message,
        "logger": job["logger_name"],
        "level": LOG_LEVELS_MAP.get(job["level"]),
        "last_seen": job["event"].datetime,
        "first_seen": job["event"].datetime,
        "active_at": job["event"].datetime,
    }

    if job["release"]:
        kwargs["first_release"] = job["release"]

    return kwargs


@metrics.wraps("save_event.get_or_create_environment_many")
def _get_or_create_environment_many(jobs: Sequence[Job], projects: ProjectsMapping) -> None:
    for job in jobs:
        job["environment"] = Environment.get_or_create(
            project=projects[job["project_id"]], name=job["environment"]
        )


@metrics.wraps("save_event.get_or_create_group_environment_many")
def _get_or_create_group_environment_many(jobs: Sequence[Job], projects: ProjectsMapping) -> None:
    for job in jobs:
        _get_or_create_group_environment(job["environment"], job["release"], job["groups"])


def _get_or_create_group_environment(
    environment: Environment, release: Optional[Release], groups: Sequence[GroupInfo]
) -> None:
    for group_info in groups:
        group_info.is_new_group_environment = GroupEnvironment.get_or_create(
            group_id=group_info.group.id,
            environment_id=environment.id,
            defaults={"first_release": release or None},
        )[1]


@metrics.wraps("save_event.get_or_create_release_associated_models")
def _get_or_create_release_associated_models(
    jobs: Sequence[Job], projects: ProjectsMapping
) -> None:
    # XXX: This is possibly unnecessarily detached from
    # _get_or_create_release_many, but we do not want to destroy order of
    # execution right now
    for job in jobs:
        release = job["release"]
        if not release:
            continue

        project = projects[job["project_id"]]
        environment = job["environment"]
        date = job["event"].datetime

        ReleaseEnvironment.get_or_create(
            project=project, release=release, environment=environment, datetime=date
        )

        ReleaseProjectEnvironment.get_or_create(
            project=project, release=release, environment=environment, datetime=date
        )


def _increment_release_associated_counts_many(
    jobs: Sequence[Job], projects: ProjectsMapping
) -> None:
    for job in jobs:
        _increment_release_associated_counts(
            projects[job["project_id"]], job["environment"], job["release"], job["groups"]
        )


def _increment_release_associated_counts(
    project: Project,
    environment: Environment,
    release: Optional[Release],
    groups: Sequence[GroupInfo],
) -> None:
    if not release:
        return

    rp_new_groups = 0
    rpe_new_groups = 0
    for group_info in groups:
        if group_info.is_new:
            rp_new_groups += 1
        if group_info.is_new_group_environment:
            rpe_new_groups += 1
    if rp_new_groups:
        buffer_incr(
            ReleaseProject,
            {"new_groups": rp_new_groups},
            {"release_id": release.id, "project_id": project.id},
        )
    if rpe_new_groups:
        buffer_incr(
            ReleaseProjectEnvironment,
            {"new_issues_count": rpe_new_groups},
            {
                "project_id": project.id,
                "release_id": release.id,
                "environment_id": environment.id,
            },
        )


@metrics.wraps("save_event.get_or_create_group_release_many")
def _get_or_create_group_release_many(jobs: Sequence[Job], projects: ProjectsMapping) -> None:
    for job in jobs:
        _get_or_create_group_release(
            job["environment"], job["release"], job["event"], job["groups"]
        )


def _get_or_create_group_release(
    environment: Environment,
    release: Optional[Release],
    event: BaseEvent,
    groups: Sequence[GroupInfo],
) -> None:
    if release:
        for group_info in groups:
            group_info.group_release = GroupRelease.get_or_create(
                group=group_info.group,
                release=release,
                environment=environment,
                datetime=event.datetime,
            )


@metrics.wraps("save_event.tsdb_record_all_metrics")
def _tsdb_record_all_metrics(jobs: Sequence[Job]) -> None:
    """
    Do all tsdb-related things for save_event in here s.t. we can potentially
    put everything in a single redis pipeline someday.
    """

    # XXX: validate whether anybody actually uses those metrics

    for job in jobs:
        incrs = []
        frequencies = []
        records = []
        incrs.append((TSDBModel.project, job["project_id"]))
        event = job["event"]
        release = job["release"]
        environment = job["environment"]
        user = job["user"]

        for group_info in job["groups"]:
            incrs.append((TSDBModel.group, group_info.group.id))
            frequencies.append(
                (
                    TSDBModel.frequent_environments_by_group,
                    {group_info.group.id: {environment.id: 1}},
                )
            )

            if group_info.group_release:
                frequencies.append(
                    (
                        TSDBModel.frequent_releases_by_group,
                        {group_info.group.id: {group_info.group_release.id: 1}},
                    )
                )
            if user:
                records.append(
                    (TSDBModel.users_affected_by_group, group_info.group.id, (user.tag_value,))
                )

        if release:
            incrs.append((TSDBModel.release, release.id))

        if user:
            project_id = job["project_id"]
            records.append((TSDBModel.users_affected_by_project, project_id, (user.tag_value,)))

        if incrs:
            tsdb.incr_multi(incrs, timestamp=event.datetime, environment_id=environment.id)

        if records:
            tsdb.record_multi(records, timestamp=event.datetime, environment_id=environment.id)

        if frequencies:
            tsdb.record_frequency_multi(frequencies, timestamp=event.datetime)


@metrics.wraps("save_event.nodestore_save_many")
def _nodestore_save_many(jobs: Sequence[Job]) -> None:
    inserted_time = datetime.utcnow().replace(tzinfo=UTC).timestamp()
    for job in jobs:
        # Write the event to Nodestore
        subkeys = {}

        event = job["event"]
        # We only care about `unprocessed` for error events
        if event.get_event_type() not in ("transaction", "generic") and job["groups"]:
            unprocessed = event_processing_store.get(
                cache_key_for_event({"project": event.project_id, "event_id": event.event_id}),
                unprocessed=True,
            )
            if unprocessed is not None:
                subkeys["unprocessed"] = unprocessed

        job["event"].data["nodestore_insert"] = inserted_time
        job["event"].data.save(subkeys=subkeys)


@metrics.wraps("save_event.eventstream_insert_many")
def _eventstream_insert_many(jobs: Sequence[Job]) -> None:
    for job in jobs:
        if job["event"].project_id == settings.SENTRY_PROJECT:
            metrics.incr(
                "internal.captured.eventstream_insert",
                tags={"event_type": job["event"].data.get("type") or "null"},
            )

        # XXX: Temporary hack so that we keep this group info working for error issues. We'll need
        # to change the format of eventstream to be able to handle data for multiple groups
        if not job["groups"]:
            group_states = None
            is_new = False
            is_regression = False
            is_new_group_environment = False
        else:
            # error issues
            group_info = job["groups"][0]
            is_new = group_info.is_new
            is_regression = group_info.is_regression
            is_new_group_environment = group_info.is_new_group_environment

            # performance issues with potentially multiple groups to a transaction
            group_states = [
                {
                    "id": gi.group.id,
                    "is_new": gi.is_new,
                    "is_regression": gi.is_regression,
                    "is_new_group_environment": gi.is_new_group_environment,
                }
                for gi in job["groups"]
                if gi is not None
            ]

        eventstream.backend.insert(
            event=job["event"],
            is_new=is_new,
            is_regression=is_regression,
            is_new_group_environment=is_new_group_environment,
            primary_hash=job["event"].get_primary_hash(),
            received_timestamp=job["received_timestamp"],
            # We are choosing to skip consuming the event back
            # in the eventstream if it's flagged as raw.
            # This means that we want to publish the event
            # through the event stream, but we don't care
            # about post processing and handling the commit.
            skip_consume=job.get("raw", False),
            group_states=group_states,
        )


@metrics.wraps("save_event.track_outcome_accepted_many")
def _track_outcome_accepted_many(jobs: Sequence[Job]) -> None:
    for job in jobs:
        event = job["event"]

        track_outcome(
            org_id=event.project.organization_id,
            project_id=job["project_id"],
            key_id=job["key_id"],
            outcome=Outcome.ACCEPTED,
            reason=None,
            timestamp=to_datetime(job["start_time"]),
            event_id=event.event_id,
            category=job["category"],
        )


@metrics.wraps("event_manager.get_event_instance")
def _get_event_instance(data: Mapping[str, Any], project_id: int) -> Event:
    return eventstore.backend.create_event(
        project_id=project_id,
        event_id=data.get("event_id"),
        group_id=None,
        data=EventDict(data, skip_renormalization=True),
    )


def _get_event_user(project: Project, data: Mapping[str, Any]) -> Optional[EventUser]:
    with metrics.timer("event_manager.get_event_user") as metrics_tags:
        return _get_event_user_impl(project, data, metrics_tags)


def _get_event_user_impl(
    project: Project, data: Mapping[str, Any], metrics_tags: MutableTags
) -> Optional[EventUser]:
    user_data = data.get("user")
    if not user_data:
        metrics_tags["event_has_user"] = "false"
        return None

    metrics_tags["event_has_user"] = "true"

    ip_address = user_data.get("ip_address")

    if ip_address:
        try:
            ipaddress.ip_address(str(ip_address))
        except ValueError:
            ip_address = None

    euser = EventUser(
        project_id=project.id,
        ident=user_data.get("id"),
        email=user_data.get("email"),
        username=user_data.get("username"),
        ip_address=ip_address,
        name=user_data.get("name"),
    )
    euser.set_hash()
    if not euser.hash:
        return None

    cache_key = f"euserid:1:{project.id}:{euser.hash}"
    euser_id = cache.get(cache_key)
    if euser_id is None:
        metrics_tags["cache_hit"] = "false"

        try:
            euser, created = EventUser.objects.get_or_create(
                project_id=euser.project_id,
                hash=euser.hash,
                defaults={
                    "ident": euser.ident,
                    "email": euser.email,
                    "username": euser.username,
                    "ip_address": euser.ip_address,
                    "name": euser.name,
                },
            )
        except IntegrityError:
            # TODO(michal): This is result of project_id, ident duplicate and
            # should not be possible since we prioritize ident for hash
            created = False
            cache.set(cache_key, -1, 3600)
        else:
            if not created and user_data.get("name") and euser.name != user_data.get("name"):
                euser.update(name=user_data["name"])
            cache.set(cache_key, euser.id, 3600)

        metrics_tags["created"] = str(created).lower()
    else:
        metrics_tags["cache_hit"] = "true"

    return euser


EventType = Union[
    DefaultEvent,
    ErrorEvent,
    CspEvent,
    HpkpEvent,
    ExpectCTEvent,
    ExpectStapleEvent,
    TransactionEvent,
]


def get_event_type(data: Mapping[str, Any]) -> EventType:
    return eventtypes.get(data.get("type", "default"))()


EventMetadata = Dict[str, Any]


def materialize_metadata(
    data: Mapping[str, Any], event_type: EventType, event_metadata: Mapping[str, Any]
) -> EventMetadata:
    """Returns the materialized metadata to be merged with group or
    event data.  This currently produces the keys `type`, `culprit`,
    `metadata`, `title` and `location`.
    """

    # XXX(markus): Ideally this wouldn't take data or event_type, and instead
    # calculate culprit + type from event_metadata

    return {
        "type": event_type.key,
        "culprit": get_culprit(data),
        "metadata": event_metadata,
        "title": event_type.get_title(event_metadata),
        "location": event_type.get_location(event_metadata),
    }


def get_culprit(data: Mapping[str, Any]) -> str:
    """Helper to calculate the default culprit"""
    return str(
        force_str(data.get("culprit") or data.get("transaction") or generate_culprit(data) or "")
    )


def _save_aggregate(
    event: Event,
    hashes: CalculatedHashes,
    release: Optional[Release],
    metadata: dict[str, Any],
    received_timestamp: Union[int, float],
    migrate_off_hierarchical: Optional[bool] = False,
    **kwargs: dict[str, Any],
) -> Optional[GroupInfo]:
    project = event.project

    flat_grouphashes = [
        GroupHash.objects.get_or_create(project=project, hash=hash)[0] for hash in hashes.hashes
    ]

    # The root_hierarchical_hash is the least specific hash within the tree, so
    # typically hierarchical_hashes[0], unless a hash `n` has been split in
    # which case `root_hierarchical_hash = hierarchical_hashes[n + 1]`. Chosing
    # this for select_for_update mostly provides sufficient synchronization
    # when groups are created and also relieves contention by locking a more
    # specific hash than `hierarchical_hashes[0]`.
    existing_grouphash, root_hierarchical_hash = _find_existing_grouphash(
        project, flat_grouphashes, hashes.hierarchical_hashes
    )

    if root_hierarchical_hash is not None:
        root_hierarchical_grouphash = GroupHash.objects.get_or_create(
            project=project, hash=root_hierarchical_hash
        )[0]

        metadata.update(
            hashes.group_metadata_from_hash(
                existing_grouphash.hash
                if existing_grouphash is not None
                else root_hierarchical_hash
            )
        )

    else:
        root_hierarchical_grouphash = None

    # In principle the group gets the same metadata as the event, so common
    # attributes can be defined in eventtypes.
    #
    # Additionally the `last_received` key is set for group metadata, later in
    # _save_aggregate
    kwargs["data"] = materialize_metadata(
        event.data,
        get_event_type(event.data),
        metadata,
    )
    kwargs["data"]["last_received"] = received_timestamp

    if existing_grouphash is None:

        if killswitch_matches_context(
            "store.load-shed-group-creation-projects",
            {
                "project_id": project.id,
                "platform": event.platform,
            },
        ):
            raise HashDiscarded("Load shedding group creation", reason="load_shed")

        with sentry_sdk.start_span(
            op="event_manager.create_group_transaction"
        ) as span, metrics.timer(
            "event_manager.create_group_transaction"
        ) as metric_tags, transaction.atomic():
            span.set_tag("create_group_transaction.outcome", "no_group")
            metric_tags["create_group_transaction.outcome"] = "no_group"

            all_hash_ids = [h.id for h in flat_grouphashes]
            if root_hierarchical_grouphash is not None:
                all_hash_ids.append(root_hierarchical_grouphash.id)

            all_hashes = list(GroupHash.objects.filter(id__in=all_hash_ids).select_for_update())

            flat_grouphashes = [gh for gh in all_hashes if gh.hash in hashes.hashes]

            existing_grouphash, root_hierarchical_hash = _find_existing_grouphash(
                project, flat_grouphashes, hashes.hierarchical_hashes
            )

            if root_hierarchical_hash is not None:
                root_hierarchical_grouphash = GroupHash.objects.get_or_create(
                    project=project, hash=root_hierarchical_hash
                )[0]
            else:
                root_hierarchical_grouphash = None

            if existing_grouphash is None:

                group = _create_group(project, event, **kwargs)

                if root_hierarchical_grouphash is not None:
                    new_hashes = [root_hierarchical_grouphash]
                else:
                    new_hashes = list(flat_grouphashes)

                GroupHash.objects.filter(id__in=[h.id for h in new_hashes]).exclude(
                    state=GroupHash.State.LOCKED_IN_MIGRATION
                ).update(group=group)

                is_new = True
                is_regression = False

                span.set_tag("create_group_transaction.outcome", "new_group")
                metric_tags["create_group_transaction.outcome"] = "new_group"

                metrics.incr(
                    "group.created",
                    skip_internal=True,
                    tags={"platform": event.platform or "unknown"},
                )

                return GroupInfo(group, is_new, is_regression)

    group = Group.objects.get(id=existing_grouphash.group_id)
    if group.issue_category != GroupCategory.ERROR:
        logger.info(
            "event_manager.category_mismatch",
            extra={
                "issue_category": group.issue_category,
                "event_type": "error",
            },
        )
        return None

    is_new = False

    # For the migration from hierarchical to non hierarchical we want to associate
    # all group hashes
    if migrate_off_hierarchical:
        new_hashes = [h for h in flat_grouphashes if h.group_id is None]
        if root_hierarchical_grouphash and root_hierarchical_grouphash.group_id is None:
            new_hashes.append(root_hierarchical_grouphash)
    elif root_hierarchical_grouphash is None:
        # No hierarchical grouping was run, only consider flat hashes
        new_hashes = [h for h in flat_grouphashes if h.group_id is None]
    elif root_hierarchical_grouphash.group_id is None:
        # The root hash is not assigned to a group.
        # We ran multiple grouping algorithms
        # (see secondary grouping), and the hierarchical hash is new
        new_hashes = [root_hierarchical_grouphash]
    else:
        new_hashes = []

    if new_hashes:
        # There may still be secondary hashes that we did not use to find an
        # existing group. A classic example is when grouping makes changes to
        # the app-hash (changes to in_app logic), but the system hash stays
        # stable and is used to find an existing group. Associate any new
        # hashes with the group such that event saving continues to be
        # resilient against grouping algorithm changes.
        #
        # There is a race condition here where two processes could "steal"
        # hashes from each other. In practice this should not be user-visible
        # as group creation is synchronized. Meaning the only way hashes could
        # jump between groups is if there were two processes that:
        #
        # 1) have BOTH found an existing group
        #    (otherwise at least one of them would be in the group creation
        #    codepath which has transaction isolation/acquires row locks)
        # 2) AND are looking at the same set, or an overlapping set of hashes
        #    (otherwise they would not operate on the same rows)
        # 3) yet somehow also sort their event into two different groups each
        #    (otherwise the update would not change anything)
        #
        # We think this is a very unlikely situation. A previous version of
        # _save_aggregate had races around group creation which made this race
        # more user visible. For more context, see 84c6f75a and d0e22787, as
        # well as GH-5085.
        GroupHash.objects.filter(id__in=[h.id for h in new_hashes]).exclude(
            state=GroupHash.State.LOCKED_IN_MIGRATION
        ).update(group=group)

    is_regression = _process_existing_aggregate(
        group=group, event=event, data=kwargs, release=release
    )

    return GroupInfo(group, is_new, is_regression)


def _find_existing_grouphash(
    project: Project,
    flat_grouphashes: Sequence[GroupHash],
    hierarchical_hashes: Optional[Sequence[str]],
) -> tuple[Optional[GroupHash], Optional[str]]:
    all_grouphashes = []
    root_hierarchical_hash = None

    found_split = False

    if hierarchical_hashes:
        hierarchical_grouphashes = {
            h.hash: h
            for h in GroupHash.objects.filter(project=project, hash__in=hierarchical_hashes)
        }

        # Look for splits:
        # 1. If we find a hash with SPLIT state at `n`, we want to use
        #    `n + 1` as the root hash.
        # 2. If we find a hash associated to a group that is more specific
        #    than the primary hash, we want to use that hash as root hash.
        for hash in reversed(hierarchical_hashes):
            group_hash = hierarchical_grouphashes.get(hash)

            if group_hash is not None and group_hash.state == GroupHash.State.SPLIT:
                found_split = True
                break

            root_hierarchical_hash = hash

            if group_hash is not None:
                all_grouphashes.append(group_hash)

                if group_hash.group_id is not None:
                    # Even if we did not find a hash with SPLIT state, we want to use
                    # the most specific hierarchical hash as root hash if it was already
                    # associated to a group.
                    # See `move_all_events` test case
                    break

        if root_hierarchical_hash is None:
            # All hashes were split, so we group by most specific hash. This is
            # a legitimate usecase when there are events whose stacktraces are
            # suffixes of other event's stacktraces.
            root_hierarchical_hash = hierarchical_hashes[-1]
            group_hash = hierarchical_grouphashes.get(root_hierarchical_hash)

            if group_hash is not None:
                all_grouphashes.append(group_hash)

    if not found_split:
        # In case of a split we want to avoid accidentally finding the split-up
        # group again via flat hashes, which are very likely associated with
        # whichever group is attached to the split hash. This distinction will
        # become irrelevant once we start moving existing events into child
        # groups and delete the parent group.
        all_grouphashes.extend(flat_grouphashes)

    for group_hash in all_grouphashes:
        if group_hash.group_id is not None:
            return group_hash, root_hierarchical_hash

        # When refactoring for hierarchical grouping, we noticed that a
        # tombstone may get ignored entirely if there is another hash *before*
        # that happens to have a group_id. This bug may not have been noticed
        # for a long time because most events only ever have 1-2 hashes. It
        # will definitely get more noticeable with hierarchical grouping and
        # it's not clear what good behavior would look like. Do people want to
        # be able to tombstone `hierarchical_hashes[4]` while still having a
        # group attached to `hierarchical_hashes[0]`? Maybe.
        if group_hash.group_tombstone_id is not None:
            raise HashDiscarded(
                "Matches group tombstone %s" % group_hash.group_tombstone_id,
                reason="discard",
                tombstone_id=group_hash.group_tombstone_id,
            )

    return None, root_hierarchical_hash


def _create_group(project: Project, event: Event, **kwargs: dict[str, Any]) -> Group:
    try:
        short_id = project.next_short_id()
    except OperationalError:
        metrics.incr(
            "next_short_id.timeout",
            tags={"platform": event.platform or "unknown"},
        )
        sentry_sdk.capture_message("short_id.timeout")
        raise HashDiscarded("Timeout when getting next_short_id", reason="timeout")

    # it's possible the release was deleted between
    # when we queried for the release and now, so
    # make sure it still exists
    first_release = kwargs.pop("first_release", None)
    first_release_id = (
        Release.objects.filter(id=cast(Release, first_release).id)
        .values_list("id", flat=True)
        .first()
        if first_release
        else None
    )

    return Group.objects.create(
        project=project,
        short_id=short_id,
        first_release_id=first_release_id,
        **kwargs,
    )


def _handle_regression(group: Group, event: Event, release: Optional[Release]) -> Optional[bool]:
    if not group.is_resolved():
        return None

    # we only mark it as a regression if the event's release is newer than
    # the release which we originally marked this as resolved
    elif GroupResolution.has_resolution(group, release):
        return None

    elif has_pending_commit_resolution(group):
        return None

    if not plugin_is_regression(group, event):
        return None

    # we now think its a regression, rely on the database to validate that
    # no one beat us to this
    date = max(event.datetime, group.last_seen)
    is_regression = bool(
        Group.objects.filter(
            id=group.id,
            # ensure we can't update things if the status has been set to
            # ignored
            status__in=[GroupStatus.RESOLVED, GroupStatus.UNRESOLVED],
        )
        .exclude(
            # add to the regression window to account for races here
            active_at__gte=date
            - timedelta(seconds=5)
        )
        .update(
            active_at=date,
            # explicitly set last_seen here as ``is_resolved()`` looks
            # at the value
            last_seen=date,
            status=GroupStatus.UNRESOLVED,
            substatus=GroupSubStatus.REGRESSED,
        )
    )
    group.active_at = date
    group.status = GroupStatus.UNRESOLVED
    group.substatus = GroupSubStatus.REGRESSED
    # groups may have been updated already from a separate event that groups to the same group
    # only fire these signals the first time the row was actually updated
    if is_regression:
        issue_unresolved.send_robust(
            project=group.project,
            user=None,
            group=group,
            transition_type="automatic",
            sender="handle_regression",
        )
        post_save.send(
            sender=Group,
            instance=group,
            created=False,
            update_fields=["last_seen", "active_at", "status", "substatus"],
        )

    if is_regression and release:
        resolution = None

        # resolutions are only valid if the state of the group is still
        # resolved -- if it were to change the resolution should get removed
        try:
            resolution = GroupResolution.objects.get(group=group)
        except GroupResolution.DoesNotExist:
            affected = False
        else:
            cursor = connection.cursor()
            # delete() API does not return affected rows
            cursor.execute("DELETE FROM sentry_groupresolution WHERE id = %s", [resolution.id])
            affected = cursor.rowcount > 0

        if affected and resolution:
            # if we had to remove the GroupResolution (i.e. we beat the
            # the queue to handling this) then we need to also record
            # the corresponding event
            try:
                activity = Activity.objects.filter(
                    group=group,
                    type=ActivityType.SET_RESOLVED_IN_RELEASE.value,
                    ident=resolution.id,
                ).order_by("-datetime")[0]
            except IndexError:
                # XXX: handle missing data, as its not overly important
                pass
            else:
                try:
                    # We should only update last activity version prior to the regression in the
                    # case where we have "Resolved in upcoming release" i.e. version == ""
                    # We also should not override the `data` attribute here because it might have
                    # a `current_release_version` for semver releases and we wouldn't want to
                    # lose that
                    if activity.data["version"] == "":
                        activity.update(data={**activity.data, "version": release.version})
                except KeyError:
                    # Safeguard in case there is no "version" key. However, should not happen
                    activity.update(data={"version": release.version})

    if is_regression:
        Activity.objects.create_group_activity(
            group,
            ActivityType.SET_REGRESSION,
            data={"version": release.version if release else "", "event_id": event.event_id},
        )
        record_group_history(group, GroupHistoryStatus.REGRESSED, actor=None, release=release)

        kick_off_status_syncs.apply_async(
            kwargs={"project_id": group.project_id, "group_id": group.id}
        )

    return is_regression


def _process_existing_aggregate(
    group: Group, event: Event, data: Mapping[str, Any], release: Optional[Release]
) -> bool:
    date = max(event.datetime, group.last_seen)
    extra = {"last_seen": date, "data": data["data"]}
    if (
        event.search_message
        and event.search_message != group.message
        and event.get_event_type() != TransactionEvent.key
    ):
        extra["message"] = event.search_message
    if group.level != data["level"]:
        extra["level"] = data["level"]
    if group.culprit != data["culprit"]:
        extra["culprit"] = data["culprit"]
    if group.first_seen > event.datetime:
        extra["first_seen"] = event.datetime

    is_regression = _handle_regression(group, event, release)

    group.last_seen = extra["last_seen"]

    update_kwargs = {"times_seen": 1}

    buffer_incr(Group, update_kwargs, {"id": group.id}, extra)

    return bool(is_regression)


Attachment = Type[CachedAttachment]


def discard_event(job: Job, attachments: Sequence[Attachment]) -> None:
    """
    Refunds consumed quotas for an event and its attachments.

    For the event and each dropped attachment, an outcome
    FILTERED(discarded-hash) is emitted.

    :param job:         The job context container.
    :param attachments: The full list of attachments to filter.
    """

    project = job["event"].project

    quotas.refund(
        project,
        key=job["project_key"],
        timestamp=job["start_time"],
        category=job["category"],
        quantity=1,
    )

    track_outcome(
        org_id=project.organization_id,
        project_id=job["project_id"],
        key_id=job["key_id"],
        outcome=Outcome.FILTERED,
        reason=FilterStatKeys.DISCARDED_HASH,
        timestamp=to_datetime(job["start_time"]),
        event_id=job["event"].event_id,
        category=job["category"],
    )

    attachment_quantity = 0
    for attachment in attachments:
        # Quotas are counted with at least ``1`` for attachments.
        attachment_quantity += attachment.size or 1

        track_outcome(
            org_id=project.organization_id,
            project_id=job["project_id"],
            key_id=job["key_id"],
            outcome=Outcome.FILTERED,
            reason=FilterStatKeys.DISCARDED_HASH,
            timestamp=to_datetime(job["start_time"]),
            event_id=job["event"].event_id,
            category=DataCategory.ATTACHMENT,
            quantity=attachment.size,
        )

    if attachment_quantity:
        quotas.refund(
            project,
            key=job["project_key"],
            timestamp=job["start_time"],
            category=DataCategory.ATTACHMENT,
            quantity=attachment_quantity,
        )

    metrics.incr(
        "events.discarded",
        skip_internal=True,
        tags={"platform": job["platform"]},
    )


def get_attachments(cache_key: Optional[str], job: Job) -> list[Attachment]:
    """
    Retrieves the list of attachments for this event.

    This method skips attachments that have been marked for rate limiting by
    earlier ingestion pipeline.

    :param cache_key: The cache key at which the event payload is stored in the
                      cache. This is used to retrieve attachments.
    :param job:       The job context container.
    """
    if cache_key is None:
        return []

    project = job["event"].project
    if not features.has("organizations:event-attachments", project.organization, actor=None):
        return []

    attachments = list(attachment_cache.get(cache_key))
    if not attachments:
        return []

    return [attachment for attachment in attachments if not attachment.rate_limited]


def filter_attachments_for_group(attachments: list[Attachment], job: Job) -> list[Attachment]:
    """
    Removes crash reports exceeding the group-limit.

    If the project or organization is configured to limit the amount of crash
    reports per group, the number of stored crashes is limited. This requires
    `event.group` to be set.

    Emits one outcome per removed attachment.

    :param attachments: The full list of attachments to filter.
    :param job:         The job context container.
    """
    if not attachments:
        return attachments

    event = job["event"]
    project = event.project

    # The setting is both an organization and project setting. The project
    # setting strictly overrides the organization setting, unless set to the
    # default.
    max_crashreports = get_max_crashreports(project, allow_none=True)
    if max_crashreports is None:
        max_crashreports = get_max_crashreports(project.organization)

    max_crashreports = cast(
        int, max_crashreports
    )  # this is safe since the second call doesn't allow None

    # The number of crash reports is cached per group
    crashreports_key = get_crashreport_key(event.group_id)

    # Only fetch the number of stored crash reports if there is a crash report
    # in the list of attachments. Otherwise, we won't require this number.
    if any(attachment.type in CRASH_REPORT_TYPES for attachment in attachments):
        cached_reports = get_stored_crashreports(crashreports_key, event, max_crashreports)
    else:
        cached_reports = 0
    stored_reports = cached_reports

    filtered = []
    refund_quantity = 0
    for attachment in attachments:
        # If the attachment is a crash report (e.g. minidump), we need to honor
        # the store_crash_reports setting. Otherwise, we assume that the client
        # has already verified PII and just store the attachment.
        if attachment.type in CRASH_REPORT_TYPES:
            if crashreports_exceeded(stored_reports, max_crashreports):
                # Indicate that the crash report has been removed due to a limit
                # on the maximum number of crash reports. If this flag is True,
                # it indicates that there are *other* events in the same group
                # that store a crash report. This flag will therefore *not* be
                # set if storage of crash reports is completely disabled.
                if max_crashreports > 0:
                    job["data"]["metadata"]["stripped_crash"] = True

                track_outcome(
                    org_id=event.project.organization_id,
                    project_id=job["project_id"],
                    key_id=job["key_id"],
                    outcome=Outcome.FILTERED,
                    reason=FilterStatKeys.CRASH_REPORT_LIMIT,
                    timestamp=to_datetime(job["start_time"]),
                    event_id=event.event_id,
                    category=DataCategory.ATTACHMENT,
                    quantity=attachment.size,
                )

                # Quotas are counted with at least ``1`` for attachments.
                refund_quantity += attachment.size or 1
                continue
            stored_reports += 1

        filtered.append(attachment)

    # Check if we have exceeded the stored crash reports count. If so, we
    # persist the current maximum (not the actual number!) into the cache. Next
    # time when loading from the cache, we will validate that this number has
    # not changed, or otherwise re-fetch from the database.
    if crashreports_exceeded(stored_reports, max_crashreports) and stored_reports > cached_reports:
        cache.set(crashreports_key, max_crashreports, CRASH_REPORT_TIMEOUT)

    if refund_quantity:
        quotas.refund(
            project,
            key=job["project_key"],
            timestamp=job["start_time"],
            category=DataCategory.ATTACHMENT,
            quantity=refund_quantity,
        )

    return filtered


def save_attachment(
    cache_key: Optional[str],
    attachment: Attachment,
    project: Project,
    event_id: str,
    key_id: Optional[int] = None,
    group_id: Optional[int] = None,
    start_time: Optional[Union[float, int]] = None,
) -> None:
    """
    Persists a cached event attachments into the file store.

    Emits one outcome, either ACCEPTED on success or INVALID(missing_chunks) if
    retrieving the attachment data fails.

    :param cache_key:  The cache key at which the attachment is stored for
                       debugging purposes.
    :param attachment: The ``CachedAttachment`` instance to store.
    :param project:    The project model that this attachment belongs to.
    :param event_id:   Identifier of the event that this attachment belongs to.
                       The event does not have to be stored yet.
    :param key_id:     Optional identifier of the DSN that was used to ingest
                       the attachment.
    :param group_id:   Optional group identifier for the event. May be empty if
                       the event has not been stored yet, or if it is not
                       grouped.
    :param start_time: UNIX Timestamp (float) when the attachment was ingested.
                       If missing, the current time is used.
    """
    if start_time is not None:
        timestamp = to_datetime(start_time)
    else:
        timestamp = datetime.utcnow().replace(tzinfo=UTC)

    try:
        data = attachment.data
    except MissingAttachmentChunks:
        track_outcome(
            org_id=project.organization_id,
            project_id=project.id,
            key_id=key_id,
            outcome=Outcome.INVALID,
            reason="missing_chunks",
            timestamp=timestamp,
            event_id=event_id,
            category=DataCategory.ATTACHMENT,
        )

        logger.exception("Missing chunks for cache_key=%s", cache_key)
        return

    file = File.objects.create(
        name=attachment.name,
        type=attachment.type,
        headers={"Content-Type": attachment.content_type},
    )
    file.putfile(BytesIO(data), blob_size=settings.SENTRY_ATTACHMENT_BLOB_SIZE)

    EventAttachment.objects.create(
        event_id=event_id,
        project_id=project.id,
        group_id=group_id,
        name=attachment.name,
        file_id=file.id,
        type=attachment.type,
    )

    track_outcome(
        org_id=project.organization_id,
        project_id=project.id,
        key_id=key_id,
        outcome=Outcome.ACCEPTED,
        reason=None,
        timestamp=timestamp,
        event_id=event_id,
        category=DataCategory.ATTACHMENT,
        quantity=attachment.size or 1,
    )


def save_attachments(cache_key: Optional[str], attachments: list[Attachment], job: Job) -> None:
    """
    Persists cached event attachments into the file store.

    Emits one outcome per attachment, either ACCEPTED on success or
    INVALID(missing_chunks) if retrieving the attachment fails.
    :param cache_key:  The cache key at which the attachment is stored for
                       debugging purposes.
    :param attachments: A filtered list of attachments to save.
    :param job:         The job context container.
    """

    event = job["event"]

    for attachment in attachments:
        save_attachment(
            cache_key,
            attachment,
            event.project,
            event.event_id,
            key_id=job["key_id"],
            group_id=event.group_id,
            start_time=job["start_time"],
        )


@metrics.wraps("event_manager.save_transactions.materialize_event_metrics")
def _materialize_event_metrics(jobs: Sequence[Job]) -> None:
    for job in jobs:
        # Ensure the _metrics key exists. This is usually created during
        # and prefilled with ingestion sizes.
        event_metrics = job["event"].data.get("_metrics") or {}
        job["event"].data["_metrics"] = event_metrics

        # Capture the actual size that goes into node store.
        event_metrics["bytes.stored.event"] = len(json.dumps(dict(job["event"].data.items())))

        for metric_name in ("flag.processing.error", "flag.processing.fatal"):
            if event_metrics.get(metric_name):
                metrics.incr(f"event_manager.save.event_metrics.{metric_name}")

        job["event_metrics"] = event_metrics


@metrics.wraps("save_event.calculate_event_grouping")
def _calculate_event_grouping(
    project: Project, event: Event, grouping_config: GroupingConfig
) -> CalculatedHashes:
    """
    Main entrypoint for modifying/enhancing and grouping an event, writes
    hashes back into event payload.
    """
    metric_tags = {
        "grouping_config": grouping_config["id"],
        "platform": event.platform or "unknown",
    }

    with metrics.timer("event_manager.normalize_stacktraces_for_grouping", tags=metric_tags):
        with sentry_sdk.start_span(op="event_manager.normalize_stacktraces_for_grouping"):
            event.normalize_stacktraces_for_grouping(load_grouping_config(grouping_config))

    # Detect & set synthetic marker if necessary
    detect_synthetic_exception(event.data, grouping_config)

    with metrics.timer("event_manager.apply_server_fingerprinting"):
        # The active grouping config was put into the event in the
        # normalize step before.  We now also make sure that the
        # fingerprint was set to `'{{ default }}' just in case someone
        # removed it from the payload.  The call to get_hashes will then
        # look at `grouping_config` to pick the right parameters.
        event.data["fingerprint"] = event.data.data.get("fingerprint") or ["{{ default }}"]
        apply_server_fingerprinting(
            event.data.data,
            get_fingerprinting_config_for_project(project),
            allow_custom_title=True,
        )

    with metrics.timer("event_manager.event.get_hashes", tags=metric_tags):
        # Here we try to use the grouping config that was requested in the
        # event.  If that config has since been deleted (because it was an
        # experimental grouping config) we fall back to the default.
        try:
            hashes = event.get_hashes(grouping_config)
        except GroupingConfigNotFound:
            event.data["grouping_config"] = get_grouping_config_dict_for_project(project)
            hashes = event.get_hashes()

    hashes.write_to_event(event.data)
    return hashes


@metrics.wraps("save_event.calculate_span_grouping")
def _calculate_span_grouping(jobs: Sequence[Job], projects: ProjectsMapping) -> None:
    for job in jobs:
        # Make sure this snippet doesn't crash ingestion
        # as the feature is under development.
        try:
            event = job["event"]
            with metrics.timer("event_manager.save.get_span_groupings.default"):
                groupings = event.get_span_groupings()
            groupings.write_to_event(event.data)

            metrics.timing("save_event.transaction.span_count", len(groupings.results))
            unique_default_hashes = set(groupings.results.values())
            metrics.incr(
                "save_event.transaction.span_group_count.default",
                amount=len(unique_default_hashes),
                tags={"platform": job["platform"] or "unknown"},
            )
        except Exception:
            sentry_sdk.capture_exception()


@metrics.wraps("save_event.detect_performance_problems")
def _detect_performance_problems(jobs: Sequence[Job], projects: ProjectsMapping) -> None:
    for job in jobs:
        job["performance_problems"] = detect_performance_problems(
            job["data"], projects[job["project_id"]]
        )


class PerformanceJob(TypedDict, total=False):
    performance_problems: Sequence[PerformanceProblem]
    event: Event
    groups: list[GroupInfo]
    culprit: str
    received_timestamp: float
    event_metadata: Mapping[str, Any]
    platform: str
    level: str
    logger_name: str
    release: Release


def _save_grouphash_and_group(
    project: Project, event: Event, new_grouphash: str, **group_kwargs: dict[str, Any]
) -> Tuple[Group, bool]:
    group = None
    with transaction.atomic():
        group_hash, created = GroupHash.objects.get_or_create(project=project, hash=new_grouphash)
        if created:
            group = _create_group(project, event, **group_kwargs)
            group_hash.update(group=group)

    if group is None:
        # If we failed to create the group it means another worker beat us to
        # it. Since a GroupHash can only be created in a transaction with the
        # Group, we can guarantee that the Group will exist at this point and
        # fetch it via GroupHash
        group = Group.objects.get(grouphash__project=project, grouphash__hash=new_grouphash)
    return group, created


@metrics.wraps("save_event.send_occurrence_to_platform")
def _send_occurrence_to_platform(jobs: Sequence[Job], projects: ProjectsMapping) -> None:
    for job in jobs:
        event = job["event"]
        project = event.project
        event_id = event.event_id

        performance_problems = job["performance_problems"]
        for problem in performance_problems:
            occurrence = IssueOccurrence(
                id=uuid.uuid4().hex,
                resource_id=None,
                project_id=project.id,
                event_id=event_id,
                fingerprint=[problem.fingerprint],
                type=problem.type,
                issue_title=problem.title,
                subtitle=problem.desc,
                culprit=event.transaction,
                evidence_data=problem.evidence_data,
                evidence_display=problem.evidence_display,
                detection_time=event.datetime,
                level=job["level"],
            )

            produce_occurrence_to_kafka(occurrence)


@metrics.wraps("event_manager.save_transaction_events")
def save_transaction_events(jobs: Sequence[Job], projects: ProjectsMapping) -> Sequence[Job]:
    with metrics.timer("event_manager.save_transactions.collect_organization_ids"):
        organization_ids = {project.organization_id for project in projects.values()}

    with metrics.timer("event_manager.save_transactions.fetch_organizations"):
        organizations = {
            o.id: o for o in Organization.objects.get_many_from_cache(organization_ids)
        }

    with metrics.timer("event_manager.save_transactions.set_organization_cache"):
        for project in projects.values():
            try:
                project.set_cached_field_value(
                    "organization", organizations[project.organization_id]
                )
            except KeyError:
                continue

    _get_or_create_release_many(jobs, projects)
    _get_event_user_many(jobs, projects)
    _derive_plugin_tags_many(jobs, projects)
    _derive_interface_tags_many(jobs)
    _calculate_span_grouping(jobs, projects)
    _materialize_metadata_many(jobs)
    _get_or_create_environment_many(jobs, projects)
    _get_or_create_release_associated_models(jobs, projects)
    _tsdb_record_all_metrics(jobs)
    _materialize_event_metrics(jobs)
    _nodestore_save_many(jobs)
    _eventstream_insert_many(jobs)
    _track_outcome_accepted_many(jobs)
    _detect_performance_problems(jobs, projects)
    _send_occurrence_to_platform(jobs, projects)
    return jobs


@metrics.wraps("event_manager.save_generic_events")
def save_generic_events(jobs: Sequence[Job], projects: ProjectsMapping) -> Sequence[Job]:
    with metrics.timer("event_manager.save_generic.organization_ids"):
        organization_ids = {project.organization_id for project in projects.values()}

    with metrics.timer("event_manager.save_generic.fetch_organizations"):
        organizations = {
            o.id: o for o in Organization.objects.get_many_from_cache(organization_ids)
        }

    with metrics.timer("event_manager.save_generic.set_organization_cache"):
        for project in projects.values():
            try:
                project.set_cached_field_value(
                    "organization", organizations[project.organization_id]
                )
            except KeyError:
                continue

    _get_or_create_release_many(jobs, projects)
    _get_event_user_many(jobs, projects)
    _derive_plugin_tags_many(jobs, projects)
    _derive_interface_tags_many(jobs)
    _materialize_metadata_many(jobs)
    _get_or_create_environment_many(jobs, projects)
    _materialize_event_metrics(jobs)
    _nodestore_save_many(jobs)

    return jobs<|MERGE_RESOLUTION|>--- conflicted
+++ resolved
@@ -449,13 +449,8 @@
             metric_tags = {"platform": job["event"].platform or "unknown"}
             # This metric allows differentiating from all calls to the `event_manager.save` metric
             # and adds support for differntiating based on platforms
-<<<<<<< HEAD
-            with metrics.timer("event_manager.save.error", tags=metric_tags):
-                return self._save_error(project, job, projects, metric_tags, raw, cache_key)
-=======
-            with metrics.timer("event_manager.save_error_events", tags={"platform": platform}):
-                return self.save_error_events(project, job, projects, raw, cache_key)
->>>>>>> 4533aad2
+            with metrics.timer("event_manager.save_error_events", tags=metric_tags):
+                return self.save_error_events(project, job, projects, metric_tags, raw, cache_key)
 
     def save_error_events(
         self,
