from __future__ import absolute_import, print_function

import logging
import time

import ipaddress
import jsonschema
import six

<<<<<<< HEAD
from datetime import timedelta
from django.conf import settings
=======
from datetime import datetime, timedelta
>>>>>>> 722acca6
from django.core.cache import cache
from django.db import connection, IntegrityError, router, transaction
from django.db.models import Func
from django.utils.encoding import force_text

from sentry import buffer, eventstore, eventtypes, eventstream, tsdb
from sentry.constants import (
    DEFAULT_STORE_NORMALIZER_ARGS,
    LOG_LEVELS,
    LOG_LEVELS_MAP,
    MAX_TAG_VALUE_LENGTH,
    MAX_SECS_IN_FUTURE,
    MAX_SECS_IN_PAST,
)
from sentry.message_filters import should_filter_event
from sentry.grouping.api import (
    get_grouping_config_dict_for_project,
    get_grouping_config_dict_for_event_data,
    load_grouping_config,
    apply_server_fingerprinting,
    get_fingerprinting_config_for_project,
    GroupingConfigNotFound,
)
from sentry.coreapi import (
    APIError,
    APIForbidden,
    decompress_gzip,
    decompress_deflate,
    decode_and_decompress_data,
    decode_data,
    safely_load_json_string,
)
from sentry.interfaces.base import get_interface
from sentry.models import (
    Activity,
    Environment,
    EventDict,
    EventError,
    EventUser,
    Group,
    GroupEnvironment,
    GroupHash,
    GroupLink,
    GroupRelease,
    GroupResolution,
    GroupStatus,
    Project,
    Release,
    ReleaseEnvironment,
    ReleaseProject,
    ReleaseProjectEnvironment,
    UserReport,
    Organization,
)
from sentry.plugins.base import plugins
from sentry.signals import event_discarded, event_saved, first_event_received
from sentry.tasks.integrations import kick_off_status_syncs
from sentry.utils import metrics
from sentry.utils.canonical import CanonicalKeyDict
from sentry.utils.data_filters import (
    is_valid_ip,
    is_valid_release,
    is_valid_error_message,
    FilterStatKeys,
)
from sentry.utils.dates import to_timestamp
from sentry.utils.safe import safe_execute, trim, get_path, setdefault_path
from sentry.stacktraces.processing import normalize_stacktraces_for_grouping
from sentry.culprit import generate_culprit

logger = logging.getLogger("sentry.events")

SECURITY_REPORT_INTERFACES = ("csp", "hpkp", "expectct", "expectstaple")


def pop_tag(data, key):
    data["tags"] = [kv for kv in data["tags"] if kv is None or kv[0] != key]


def set_tag(data, key, value):
    pop_tag(data, key)
    data["tags"].append((key, trim(value, MAX_TAG_VALUE_LENGTH)))


def get_tag(data, key):
    for k, v in get_path(data, "tags", filter=True):
        if k == key:
            return v


def validate_and_set_timestamp(data, timestamp):
    """
    Helper function for event processors/enhancers to avoid setting broken timestamps.

    If we set a too old or too new timestamp then this affects event retention
    and search.
    """
    # XXX(markus): We should figure out if we could run normalization
    # after event processing again. Right now we duplicate code between here
    # and event normalization
    if timestamp:
        current = time.time()

        if current - MAX_SECS_IN_PAST > timestamp:
            data.setdefault("errors", []).append(
                {"type": EventError.PAST_TIMESTAMP, "name": "timestamp", "value": timestamp}
            )
        elif timestamp > current + MAX_SECS_IN_FUTURE:
            data.setdefault("errors", []).append(
                {"type": EventError.FUTURE_TIMESTAMP, "name": "timestamp", "value": timestamp}
            )
        else:
            data["timestamp"] = float(timestamp)


def parse_client_as_sdk(value):
    if not value:
        return {}
    try:
        name, version = value.split("/", 1)
    except ValueError:
        try:
            name, version = value.split(" ", 1)
        except ValueError:
            return {}
    return {"name": name, "version": version}


def plugin_is_regression(group, event):
    project = event.project
    for plugin in plugins.for_project(project):
        result = safe_execute(
            plugin.is_regression, group, event, version=1, _with_transaction=False
        )
        if result is not None:
            return result
    return True


def has_pending_commit_resolution(group):
    return (
        GroupLink.objects.filter(
            group_id=group.id,
            linked_type=GroupLink.LinkedType.commit,
            relationship=GroupLink.Relationship.resolves,
        )
        .extra(
            where=[
                "NOT EXISTS(SELECT 1 FROM sentry_releasecommit where commit_id = sentry_grouplink.linked_id)"
            ]
        )
        .exists()
    )


class HashDiscarded(Exception):
    pass


class ScoreClause(Func):
    def __init__(self, group=None, last_seen=None, times_seen=None, *args, **kwargs):
        self.group = group
        self.last_seen = last_seen
        self.times_seen = times_seen
        # times_seen is likely an F-object that needs the value extracted
        if hasattr(self.times_seen, "rhs"):
            self.times_seen = self.times_seen.rhs.value
        super(ScoreClause, self).__init__(*args, **kwargs)

    def __int__(self):
        # Calculate the score manually when coercing to an int.
        # This is used within create_or_update and friends
        return self.group.get_score() if self.group else 0

    def as_sql(self, compiler, connection, function=None, template=None):
        has_values = self.last_seen is not None and self.times_seen is not None
        if has_values:
            sql = "log(times_seen + %d) * 600 + %d" % (
                self.times_seen,
                to_timestamp(self.last_seen),
            )
        else:
            sql = "log(times_seen) * 600 + last_seen::abstime::int"

        return (sql, [])


def add_meta_errors(errors, meta):
    for field_meta in meta:
        original_value = field_meta.get().get("val")

        for i, (err_type, err_data) in enumerate(field_meta.iter_errors()):
            error = dict(err_data)
            error["type"] = err_type
            if field_meta.path:
                error["name"] = field_meta.path
            if i == 0 and original_value is not None:
                error["value"] = original_value
            errors.append(error)


def _decode_event(data, content_encoding):
    if isinstance(data, six.binary_type):
        if content_encoding == "gzip":
            data = decompress_gzip(data)
        elif content_encoding == "deflate":
            data = decompress_deflate(data)
        elif data[0] != b"{":
            data = decode_and_decompress_data(data)
        else:
            data = decode_data(data)
    if isinstance(data, six.text_type):
        data = safely_load_json_string(data)

    return CanonicalKeyDict(data)


class EventManager(object):
    """
    Handles normalization in both the store endpoint and the save task. The
    intention is to swap this class out with a reimplementation in Rust.
    """

    def __init__(
        self,
        data,
        version="5",
        project=None,
        grouping_config=None,
        client_ip=None,
        user_agent=None,
        auth=None,
        key=None,
        content_encoding=None,
        is_renormalize=False,
        remove_other=None,
        project_config=None,
    ):
        self._data = _decode_event(data, content_encoding=content_encoding)
        self.version = version
        self._project = project
        # if not explicitly specified try to get the grouping from project_config
        if grouping_config is None and project_config is not None:
            config = project_config.config
            grouping_config = config.get("grouping_config")
        # if we still don't have a grouping also try the project
        if grouping_config is None and project is not None:
            grouping_config = get_grouping_config_dict_for_project(self._project)
        self._grouping_config = grouping_config
        self._client_ip = client_ip
        self._user_agent = user_agent
        self._auth = auth
        self._key = key
        self._is_renormalize = is_renormalize
        self._remove_other = remove_other
        self._normalized = False
        self.project_config = project_config

    def process_csp_report(self):
        """Only called from the CSP report endpoint."""
        data = self._data

        try:
            interface = get_interface(data.pop("interface"))
            report = data.pop("report")
        except KeyError:
            raise APIForbidden("No report or interface data")

        # To support testing, we can either accept a built interface instance, or the raw data in
        # which case we build the instance ourselves
        try:
            instance = report if isinstance(report, interface) else interface.from_raw(report)
        except jsonschema.ValidationError as e:
            raise APIError("Invalid security report: %s" % str(e).splitlines()[0])

        def clean(d):
            return dict(filter(lambda x: x[1], d.items()))

        data.update(
            {
                "logger": "csp",
                "message": instance.get_message(),
                "culprit": instance.get_culprit(),
                instance.path: instance.to_json(),
                "tags": instance.get_tags(),
                "errors": [],
                "user": {"ip_address": self._client_ip},
                # Construct a faux Http interface based on the little information we have
                # This is a bit weird, since we don't have nearly enough
                # information to create an Http interface, but
                # this automatically will pick up tags for the User-Agent
                # which is actually important here for CSP
                "request": {
                    "url": instance.get_origin(),
                    "headers": clean(
                        {"User-Agent": self._user_agent, "Referer": instance.get_referrer()}
                    ),
                },
            }
        )

        self._data = data

    def normalize(self):
        with metrics.timer("events.store.normalize.duration"):
            self._normalize_impl()

    def _normalize_impl(self):
        if self._normalized:
            raise RuntimeError("Already normalized")
        self._normalized = True

        from semaphore.processing import StoreNormalizer

        rust_normalizer = StoreNormalizer(
            project_id=self._project.id if self._project else None,
            client_ip=self._client_ip,
            client=self._auth.client if self._auth else None,
            key_id=six.text_type(self._key.id) if self._key else None,
            grouping_config=self._grouping_config,
            protocol_version=six.text_type(self.version) if self.version is not None else None,
            is_renormalize=self._is_renormalize,
            remove_other=self._remove_other,
            normalize_user_agent=True,
            **DEFAULT_STORE_NORMALIZER_ARGS
        )

        self._data = CanonicalKeyDict(rust_normalizer.normalize_event(dict(self._data)))

    def should_filter(self):
        """
        returns (result: bool, reason: string or None)
        Result is True if an event should be filtered
        The reason for filtering is passed along as a string
        so that we can store it in metrics
        """
        for name in SECURITY_REPORT_INTERFACES:
            if name in self._data:
                interface = get_interface(name)
                if interface.to_python(self._data[name]).should_filter(self._project):
                    return (True, FilterStatKeys.INVALID_CSP)

        if self._client_ip and not is_valid_ip(self.project_config, self._client_ip):
            return (True, FilterStatKeys.IP_ADDRESS)

        release = self._data.get("release")
        if release and not is_valid_release(self.project_config, release):
            return (True, FilterStatKeys.RELEASE_VERSION)

        error_message = (
            get_path(self._data, "logentry", "formatted")
            or get_path(self._data, "logentry", "message")
            or ""
        )
        if error_message and not is_valid_error_message(self.project_config, error_message):
            return (True, FilterStatKeys.ERROR_MESSAGE)

        for exc in get_path(self._data, "exception", "values", filter=True, default=[]):
            message = u": ".join(filter(None, map(exc.get, ["type", "value"])))
            if message and not is_valid_error_message(self.project_config, message):
                return (True, FilterStatKeys.ERROR_MESSAGE)

        return should_filter_event(self.project_config, self._data)

    def get_data(self):
        return self._data

    def _get_event_instance(self, project_id=None):
        data = self._data
        event_id = data.get("event_id")

        return eventstore.create_event(
            project_id=project_id or self._project.id,
            event_id=event_id,
            group_id=None,
            data=EventDict(data, skip_renormalization=True),
        )

    def get_culprit(self):
        """Helper to calculate the default culprit"""
        return force_text(
            self._data.get("culprit")
            or self._data.get("transaction")
            or generate_culprit(self._data)
            or ""
        )

    def get_event_type(self):
        """Returns the event type."""
        return eventtypes.get(self._data.get("type", "default"))()

    def materialize_metadata(self):
        """Returns the materialized metadata to be merged with group or
        event data.  This currently produces the keys `type`, `metadata`,
        `title` and `location`.  This should most likely also produce
        `culprit` here.
        """
        event_type = self.get_event_type()
        event_metadata = event_type.get_metadata(self._data)
        return {
            "type": event_type.key,
            "metadata": event_metadata,
            "title": event_type.get_title(event_metadata),
            "location": event_type.get_location(event_metadata),
        }

    def save(self, project_id, raw=False, assume_normalized=False):
        """
        We re-insert events with duplicate IDs into Snuba, which is responsible
        for deduplicating events. Since deduplication in Snuba is on the primary
        key (based on event ID, project ID and day), events with same IDs are only
        deduplicated if their timestamps fall on the same day. The latest event
        always wins and overwrites the value of events received earlier in that day.

        Since we increment counters and frequencies here before events get inserted
        to eventstream these numbers may be larger than the total number of
        events if we receive duplicate event IDs that fall on the same day
        (that do not hit cache first).
        """

        # Normalize if needed
        if not self._normalized:
            if not assume_normalized:
                self.normalize()
            self._normalized = True

        data = self._data

        project = Project.objects.get_from_cache(id=project_id)
        project._organization_cache = Organization.objects.get_from_cache(
            id=project.organization_id
        )

        # Pull out the culprit
        culprit = self.get_culprit()

        # Pull the toplevel data we're interested in
        level = data.get("level")

        # TODO(mitsuhiko): this code path should be gone by July 2018.
        # This is going to be fine because no code actually still depends
        # on integers here.  When we need an integer it will be converted
        # into one later.  Old workers used to send integers here.
        if level is not None and isinstance(level, six.integer_types):
            level = LOG_LEVELS[level]

        transaction_name = data.get("transaction")
        logger_name = data.get("logger")
        release = data.get("release")
        dist = data.get("dist")
        environment = data.get("environment")
        recorded_timestamp = data.get("timestamp")

        # We need to swap out the data with the one internal to the newly
        # created event object
        event = self._get_event_instance(project_id=project_id)
        self._data = data = event.data.data

        event._project_cache = project

        date = event.datetime
        platform = event.platform
        event_id = event.event_id

        if transaction_name:
            transaction_name = force_text(transaction_name)

        # Right now the event type is the signal to skip the group. This
        # is going to change a lot.
        if event.get_event_type() == "transaction":
            issueless_event = True
        else:
            issueless_event = False

        # Some of the data that are toplevel attributes are duplicated
        # into tags (logger, level, environment, transaction).  These are
        # different from legacy attributes which are normalized into tags
        # ahead of time (site, server_name).
        setdefault_path(data, "tags", value=[])
        set_tag(data, "level", level)
        if logger_name:
            set_tag(data, "logger", logger_name)
        if environment:
            set_tag(data, "environment", environment)
        if transaction_name:
            set_tag(data, "transaction", transaction_name)

        if release:
            # dont allow a conflicting 'release' tag
            pop_tag(data, "release")
            release = Release.get_or_create(project=project, version=release, date_added=date)
            set_tag(data, "sentry:release", release.version)

        if dist and release:
            dist = release.add_dist(dist, date)
            # dont allow a conflicting 'dist' tag
            pop_tag(data, "dist")
            set_tag(data, "sentry:dist", dist.name)
        else:
            dist = None

        event_user = self._get_event_user(project, data)
        if event_user:
            # dont allow a conflicting 'user' tag
            pop_tag(data, "user")
            set_tag(data, "sentry:user", event_user.tag_value)

        # At this point we want to normalize the in_app values in case the
        # clients did not set this appropriately so far.
        grouping_config = load_grouping_config(
            get_grouping_config_dict_for_event_data(data, project)
        )
        normalize_stacktraces_for_grouping(data, grouping_config)

        for plugin in plugins.for_project(project, version=None):
            added_tags = safe_execute(plugin.get_tags, event, _with_transaction=False)
            if added_tags:
                # plugins should not override user provided tags
                for key, value in added_tags:
                    if get_tag(data, key) is None:
                        set_tag(data, key, value)

        for path, iface in six.iteritems(event.interfaces):
            for k, v in iface.iter_tags():
                set_tag(data, k, v)
            # Get rid of ephemeral interface data
            if iface.ephemeral:
                data.pop(iface.path, None)

        # The active grouping config was put into the event in the
        # normalize step before.  We now also make sure that the
        # fingerprint was set to `'{{ default }}' just in case someone
        # removed it from the payload.  The call to get_hashes will then
        # look at `grouping_config` to pick the right parameters.
        data["fingerprint"] = data.get("fingerprint") or ["{{ default }}"]
        apply_server_fingerprinting(data, get_fingerprinting_config_for_project(project))

        # Here we try to use the grouping config that was requested in the
        # event.  If that config has since been deleted (because it was an
        # experimental grouping config) we fall back to the default.
        try:
            hashes = event.get_hashes()
        except GroupingConfigNotFound:
            data["grouping_config"] = get_grouping_config_dict_for_project(project)
            hashes = event.get_hashes()

        data["hashes"] = hashes

        # we want to freeze not just the metadata and type in but also the
        # derived attributes.  The reason for this is that we push this
        # data into kafka for snuba processing and our postprocessing
        # picks up the data right from the snuba topic.  For most usage
        # however the data is dynamically overridden by Event.title and
        # Event.location (See Event.as_dict)
        materialized_metadata = self.materialize_metadata()
        data.update(materialized_metadata)
        data["culprit"] = culprit

        # index components into ``Event.message``
        # See GH-3248
        # TODO: We temporarily save the search message into the message field to
        # maintain backward compatibility with the Django event model. Once
        # "store.use-django-event" is turned off for good, we can just reference
        # event.search_message everywhere.
        event.message = event.search_message

        received_timestamp = event.data.get("received") or float(event.datetime.strftime("%s"))

        if not issueless_event:
            # The group gets the same metadata as the event when it's flushed but
            # additionally the `last_received` key is set.  This key is used by
            # _save_aggregate.
            group_metadata = dict(materialized_metadata)
            group_metadata["last_received"] = received_timestamp
            kwargs = {
                "platform": platform,
                "message": event.message,
                "culprit": culprit,
                "logger": logger_name,
                "level": LOG_LEVELS_MAP.get(level),
                "last_seen": date,
                "first_seen": date,
                "active_at": date,
                "data": group_metadata,
            }

            if release:
                kwargs["first_release"] = release

            try:
                group, is_new, is_regression = self._save_aggregate(
                    event=event, hashes=hashes, release=release, **kwargs
                )
            except HashDiscarded:
                event_discarded.send_robust(project=project, sender=EventManager)

                metrics.incr(
                    "events.discarded",
                    skip_internal=True,
                    tags={"organization_id": project.organization_id, "platform": platform},
                )
                raise
            else:
                event_saved.send_robust(project=project, event_size=event.size, sender=EventManager)
            event.group = group
        else:
            group = None
            is_new = False
            is_regression = False
            event_saved.send_robust(project=project, event_size=event.size, sender=EventManager)

        # store a reference to the group id to guarantee validation of isolation
        event.data.bind_ref(event)

        environment = Environment.get_or_create(project=project, name=environment)

        if group:
            group_environment, is_new_group_environment = GroupEnvironment.get_or_create(
                group_id=group.id,
                environment_id=environment.id,
                defaults={"first_release": release if release else None},
            )
        else:
            is_new_group_environment = False

        if release:
            ReleaseEnvironment.get_or_create(
                project=project, release=release, environment=environment, datetime=date
            )

            ReleaseProjectEnvironment.get_or_create(
                project=project, release=release, environment=environment, datetime=date
            )

            if group:
                grouprelease = GroupRelease.get_or_create(
                    group=group, release=release, environment=environment, datetime=date
                )

        counters = [(tsdb.models.project, project.id)]

        if group:
            counters.append((tsdb.models.group, group.id))

        if release:
            counters.append((tsdb.models.release, release.id))

        tsdb.incr_multi(counters, timestamp=event.datetime, environment_id=environment.id)

        frequencies = []

        if group:
            frequencies.append(
                (tsdb.models.frequent_environments_by_group, {group.id: {environment.id: 1}})
            )

            if release:
                frequencies.append(
                    (tsdb.models.frequent_releases_by_group, {group.id: {grouprelease.id: 1}})
                )
        if frequencies:
            tsdb.record_frequency_multi(frequencies, timestamp=event.datetime)

        if group:
            UserReport.objects.filter(project=project, event_id=event_id).update(
                group=group, environment=environment
            )

        # Write the event to Nodestore
        event.data.save()

        if event_user:
            counters = [
                (tsdb.models.users_affected_by_project, project.id, (event_user.tag_value,))
            ]

            if group:
                counters.append(
                    (tsdb.models.users_affected_by_group, group.id, (event_user.tag_value,))
                )

            tsdb.record_multi(counters, timestamp=event.datetime, environment_id=environment.id)

        if release:
            if is_new:
                buffer.incr(
                    ReleaseProject,
                    {"new_groups": 1},
                    {"release_id": release.id, "project_id": project.id},
                )
            if is_new_group_environment:
                buffer.incr(
                    ReleaseProjectEnvironment,
                    {"new_issues_count": 1},
                    {
                        "project_id": project.id,
                        "release_id": release.id,
                        "environment_id": environment.id,
                    },
                )

        if not raw:
            if not project.first_event:
                project.update(first_event=date)
                first_event_received.send_robust(project=project, event=event, sender=Project)

        eventstream.insert(
            group=group,
            event=event,
            is_new=is_new,
            is_regression=is_regression,
            is_new_group_environment=is_new_group_environment,
            primary_hash=hashes[0],
            # We are choosing to skip consuming the event back
            # in the eventstream if it's flagged as raw.
            # This means that we want to publish the event
            # through the event stream, but we don't care
            # about post processing and handling the commit.
            skip_consume=raw,
        )

        metric_tags = {"from_relay": "_relay_processed" in self._data}

        metrics.timing("events.latency", received_timestamp - recorded_timestamp, tags=metric_tags)
        metrics.timing("events.size.data.post_save", event.size, tags=metric_tags)
        metrics.incr(
            "events.post_save.normalize.errors",
            amount=len(self._data.get("errors") or ()),
            tags=metric_tags,
        )

        return event

    def _get_event_user(self, project, data):
        user_data = data.get("user")
        if not user_data:
            return

        ip_address = user_data.get("ip_address")

        if ip_address:
            try:
                ipaddress.ip_address(six.text_type(ip_address))
            except ValueError:
                ip_address = None

        euser = EventUser(
            project_id=project.id,
            ident=user_data.get("id"),
            email=user_data.get("email"),
            username=user_data.get("username"),
            ip_address=ip_address,
            name=user_data.get("name"),
        )
        euser.set_hash()
        if not euser.hash:
            return

        cache_key = u"euserid:1:{}:{}".format(project.id, euser.hash)
        euser_id = cache.get(cache_key)
        if euser_id is None:
            try:
                with transaction.atomic(using=router.db_for_write(EventUser)):
                    euser.save()
            except IntegrityError:
                try:
                    euser = EventUser.objects.get(project_id=project.id, hash=euser.hash)
                except EventUser.DoesNotExist:
                    # why???
                    e_userid = -1
                else:
                    if euser.name != (user_data.get("name") or euser.name):
                        euser.update(name=user_data["name"])
                    e_userid = euser.id
                cache.set(cache_key, e_userid, 3600)
        return euser

    def _find_hashes(self, project, hash_list):
        return map(
            lambda hash: GroupHash.objects.get_or_create(project=project, hash=hash)[0], hash_list
        )

    def _save_aggregate(self, event, hashes, release, **kwargs):
        project = event.project

        # attempt to find a matching hash
        all_hashes = self._find_hashes(project, hashes)

        existing_group_id = None
        for h in all_hashes:
            if h.group_id is not None:
                existing_group_id = h.group_id
                break
            if h.group_tombstone_id is not None:
                raise HashDiscarded("Matches group tombstone %s" % h.group_tombstone_id)

        # XXX(dcramer): this has the opportunity to create duplicate groups
        # it should be resolved by the hash merging function later but this
        # should be better tested/reviewed
        if existing_group_id is None:
            # it's possible the release was deleted between
            # when we queried for the release and now, so
            # make sure it still exists
            first_release = kwargs.pop("first_release", None)

            with transaction.atomic():
                short_id = project.next_short_id()
                group, group_is_new = (
                    Group.objects.create(
                        project=project,
                        short_id=short_id,
                        first_release_id=Release.objects.filter(id=first_release.id)
                        .values_list("id", flat=True)
                        .first()
                        if first_release
                        else None,
                        **kwargs
                    ),
                    True,
                )

            metrics.incr(
                "group.created", skip_internal=True, tags={"platform": event.platform or "unknown"}
            )

        else:
            group = Group.objects.get(id=existing_group_id)

            group_is_new = False

        group._project_cache = project

        # If all hashes are brand new we treat this event as new
        is_new = False
        new_hashes = [h for h in all_hashes if h.group_id is None]
        if new_hashes:
            # XXX: There is a race condition here wherein another process could
            # create a new group that is associated with one of the new hashes,
            # add some event(s) to it, and then subsequently have the hash
            # "stolen" by this process. This then "orphans" those events from
            # their "siblings" in the group we've created here. We don't have a
            # way to fix this, since we can't update the group on those hashes
            # without filtering on `group_id` (which we can't do due to query
            # planner weirdness.) For more context, see 84c6f75a and d0e22787,
            # as well as GH-5085.
            GroupHash.objects.filter(id__in=[h.id for h in new_hashes]).exclude(
                state=GroupHash.State.LOCKED_IN_MIGRATION
            ).update(group=group)

            if group_is_new and len(new_hashes) == len(all_hashes):
                is_new = True

        if not is_new:
            is_regression = self._process_existing_aggregate(
                group=group, event=event, data=kwargs, release=release
            )
        else:
            is_regression = False

        return group, is_new, is_regression

    def _handle_regression(self, group, event, release):
        if not group.is_resolved():
            return

        # we only mark it as a regression if the event's release is newer than
        # the release which we originally marked this as resolved
        elif GroupResolution.has_resolution(group, release):
            return

        elif has_pending_commit_resolution(group):
            return

        if not plugin_is_regression(group, event):
            return

        # we now think its a regression, rely on the database to validate that
        # no one beat us to this
        date = max(event.datetime, group.last_seen)
        is_regression = bool(
            Group.objects.filter(
                id=group.id,
                # ensure we cant update things if the status has been set to
                # ignored
                status__in=[GroupStatus.RESOLVED, GroupStatus.UNRESOLVED],
            )
            .exclude(
                # add to the regression window to account for races here
                active_at__gte=date
                - timedelta(seconds=5)
            )
            .update(
                active_at=date,
                # explicitly set last_seen here as ``is_resolved()`` looks
                # at the value
                last_seen=date,
                status=GroupStatus.UNRESOLVED,
            )
        )

        group.active_at = date
        group.status = GroupStatus.UNRESOLVED

        if is_regression and release:
            # resolutions are only valid if the state of the group is still
            # resolved -- if it were to change the resolution should get removed
            try:
                resolution = GroupResolution.objects.get(group=group)
            except GroupResolution.DoesNotExist:
                affected = False
            else:
                cursor = connection.cursor()
                # delete() API does not return affected rows
                cursor.execute("DELETE FROM sentry_groupresolution WHERE id = %s", [resolution.id])
                affected = cursor.rowcount > 0

            if affected:
                # if we had to remove the GroupResolution (i.e. we beat the
                # the queue to handling this) then we need to also record
                # the corresponding event
                try:
                    activity = Activity.objects.filter(
                        group=group, type=Activity.SET_RESOLVED_IN_RELEASE, ident=resolution.id
                    ).order_by("-datetime")[0]
                except IndexError:
                    # XXX: handle missing data, as its not overly important
                    pass
                else:
                    activity.update(data={"version": release.version})

        if is_regression:
            activity = Activity.objects.create(
                project_id=group.project_id,
                group=group,
                type=Activity.SET_REGRESSION,
                data={"version": release.version if release else ""},
            )
            activity.send_notification()

            kick_off_status_syncs.apply_async(
                kwargs={"project_id": group.project_id, "group_id": group.id}
            )

        return is_regression

    def _process_existing_aggregate(self, group, event, data, release):
        date = max(event.datetime, group.last_seen)
        extra = {"last_seen": date, "score": ScoreClause(group), "data": data["data"]}
        if event.message and event.message != group.message:
            extra["message"] = event.message
        if group.level != data["level"]:
            extra["level"] = data["level"]
        if group.culprit != data["culprit"]:
            extra["culprit"] = data["culprit"]

        is_regression = self._handle_regression(group, event, release)

        group.last_seen = extra["last_seen"]

        update_kwargs = {"times_seen": 1}

        buffer.incr(Group, update_kwargs, {"id": group.id}, extra)

        return is_regression<|MERGE_RESOLUTION|>--- conflicted
+++ resolved
@@ -7,12 +7,7 @@
 import jsonschema
 import six
 
-<<<<<<< HEAD
 from datetime import timedelta
-from django.conf import settings
-=======
-from datetime import datetime, timedelta
->>>>>>> 722acca6
 from django.core.cache import cache
 from django.db import connection, IntegrityError, router, transaction
 from django.db.models import Func
