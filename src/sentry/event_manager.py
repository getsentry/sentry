import copy
import ipaddress
import logging
import random
import re
import time
from dataclasses import dataclass
from datetime import datetime, timedelta
from hashlib import md5
from io import BytesIO
from typing import Optional, Sequence, TypedDict

import sentry_sdk
from django.conf import settings
from django.core.cache import cache
from django.core.exceptions import ValidationError
from django.db import IntegrityError, OperationalError, connection, transaction
from django.db.models import Func
from django.utils.encoding import force_text
from pytz import UTC

from sentry import (
    eventstore,
    eventstream,
    eventtypes,
    features,
    options,
    quotas,
    reprocessing2,
    tsdb,
)
from sentry.attachments import MissingAttachmentChunks, attachment_cache
from sentry.constants import (
    DEFAULT_STORE_NORMALIZER_ARGS,
    LOG_LEVELS_MAP,
    MAX_TAG_VALUE_LENGTH,
    DataCategory,
)
from sentry.culprit import generate_culprit
from sentry.eventstore.processing import event_processing_store
from sentry.grouping.api import (
    BackgroundGroupingConfigLoader,
    GroupingConfigNotFound,
    SecondaryGroupingConfigLoader,
    apply_server_fingerprinting,
    detect_synthetic_exception,
    get_fingerprinting_config_for_project,
    get_grouping_config_dict_for_event_data,
    get_grouping_config_dict_for_project,
    load_grouping_config,
)
from sentry.grouping.result import CalculatedHashes
from sentry.ingest.inbound_filters import FilterStatKeys
from sentry.killswitches import killswitch_matches_context
from sentry.lang.native.utils import STORE_CRASH_REPORTS_ALL, convert_crashreport_count
from sentry.locks import locks
from sentry.models import (
    CRASH_REPORT_TYPES,
    Activity,
    Environment,
    EventAttachment,
    EventDict,
    EventUser,
    File,
    Group,
    GroupEnvironment,
    GroupHash,
    GroupLink,
    GroupRelease,
    GroupResolution,
    GroupStatus,
    Organization,
    Project,
    ProjectKey,
    PullRequest,
    Release,
    ReleaseCommit,
    ReleaseEnvironment,
    ReleaseProject,
    ReleaseProjectEnvironment,
    UserReport,
    get_crashreport_key,
)
from sentry.models.grouphistory import GroupHistoryStatus, record_group_history
from sentry.models.integrations.repository_project_path_config import RepositoryProjectPathConfig
from sentry.plugins.base import plugins
from sentry.projectoptions.defaults import BETA_GROUPING_CONFIG, DEFAULT_GROUPING_CONFIG
from sentry.ratelimits.sliding_windows import Quota, RedisSlidingWindowRateLimiter, RequestedQuota
from sentry.reprocessing2 import is_reprocessed_event, save_unprocessed_event
from sentry.shared_integrations.exceptions import ApiError
from sentry.signals import first_event_received, first_transaction_received, issue_unresolved
from sentry.spans.grouping.strategy.config import INCOMING_DEFAULT_CONFIG_ID
from sentry.tasks.commits import fetch_commits
from sentry.tasks.integrations import kick_off_status_syncs
from sentry.tasks.process_buffer import buffer_incr
from sentry.types.activity import ActivityType
from sentry.types.issues import GroupCategory
from sentry.utils import json, metrics
from sentry.utils.cache import cache_key_for_event
from sentry.utils.canonical import CanonicalKeyDict
from sentry.utils.dates import to_datetime, to_timestamp
from sentry.utils.outcomes import Outcome, track_outcome
from sentry.utils.performance_issues.performance_detection import (
    EventPerformanceProblem,
    PerformanceProblem,
    detect_performance_problems,
)
from sentry.utils.safe import get_path, safe_execute, setdefault_path, trim

logger = logging.getLogger("sentry.events")

SECURITY_REPORT_INTERFACES = ("csp", "hpkp", "expectct", "expectstaple")

# Timeout for cached group crash report counts
CRASH_REPORT_TIMEOUT = 24 * 3600  # one day

issue_rate_limiter = RedisSlidingWindowRateLimiter(
    **settings.SENTRY_PERFORMANCE_ISSUES_RATE_LIMITER_OPTIONS
)
PERFORMANCE_ISSUE_QUOTA = Quota(3600, 60, 60)


@dataclass
class GroupInfo:
    group: Group
    is_new: bool
    is_regression: bool
    group_release: Optional[GroupRelease] = None
    is_new_group_environment: bool = False


def pop_tag(data, key):
    if "tags" not in data:
        return

    data["tags"] = [kv for kv in data["tags"] if kv is None or kv[0] != key]


def set_tag(data, key, value):
    pop_tag(data, key)
    if value is not None:
        data.setdefault("tags", []).append((key, trim(value, MAX_TAG_VALUE_LENGTH)))


def get_tag(data, key):
    for k, v in get_path(data, "tags", filter=True) or ():
        if k == key:
            return v


def plugin_is_regression(group, event):
    project = event.project
    for plugin in plugins.for_project(project):
        result = safe_execute(
            plugin.is_regression, group, event, version=1, _with_transaction=False
        )
        if result is not None:
            return result
    return True


def has_pending_commit_resolution(group):
    """
    Checks that the most recent commit that fixes a group has had a chance to release
    """
    latest_issue_commit_resolution = (
        GroupLink.objects.filter(
            group_id=group.id,
            linked_type=GroupLink.LinkedType.commit,
            relationship=GroupLink.Relationship.resolves,
        )
        .order_by("-datetime")
        .first()
    )
    if latest_issue_commit_resolution is None:
        return False

    # commit has been released and is not in pending commit state
    if ReleaseCommit.objects.filter(commit__id=latest_issue_commit_resolution.linked_id).exists():
        return False
    else:
        # check if this commit is a part of a PR
        pr_ids = PullRequest.objects.filter(
            pullrequestcommit__commit=latest_issue_commit_resolution.linked_id
        ).values_list("id", flat=True)
        # assume that this commit has been released if any commits in this PR have been released
        if ReleaseCommit.objects.filter(
            commit__pullrequestcommit__pull_request__in=pr_ids
        ).exists():
            return False
        return True


def get_max_crashreports(model, allow_none=False):
    value = model.get_option("sentry:store_crash_reports")
    return convert_crashreport_count(value, allow_none=allow_none)


def crashreports_exceeded(current_count, max_count):
    if max_count == STORE_CRASH_REPORTS_ALL:
        return False
    return current_count >= max_count


def get_stored_crashreports(cache_key, event, max_crashreports):
    # There are two common cases: Storing crash reports is disabled, or is
    # unbounded. In both cases, there is no need in caching values or querying
    # the database.
    if max_crashreports in (0, STORE_CRASH_REPORTS_ALL):
        return max_crashreports

    cached_reports = cache.get(cache_key, None)
    if cached_reports is not None and cached_reports >= max_crashreports:
        return cached_reports

    # Fall-through if max_crashreports was bumped to get a more accurate number.
    # We don't need the actual number, but just whether it's more or equal to
    # the currently allowed maximum.
    query = EventAttachment.objects.filter(group_id=event.group_id, type__in=CRASH_REPORT_TYPES)
    return query[:max_crashreports].count()


class HashDiscarded(Exception):
    def __init__(
        self, message: str = "", reason: Optional[str] = None, tombstone_id: Optional[int] = None
    ):
        super().__init__(message)
        self.reason = reason
        self.tombstone_id = tombstone_id


class ScoreClause(Func):
    def __init__(self, group=None, last_seen=None, times_seen=None, *args, **kwargs):
        self.group = group
        self.last_seen = last_seen
        self.times_seen = times_seen
        # times_seen is likely an F-object that needs the value extracted
        if hasattr(self.times_seen, "rhs"):
            self.times_seen = self.times_seen.rhs.value
        super().__init__(*args, **kwargs)

    def __int__(self):
        # Calculate the score manually when coercing to an int.
        # This is used within create_or_update and friends
        return self.group.get_score() if self.group else 0

    def as_sql(self, compiler, connection, function=None, template=None):
        has_values = self.last_seen is not None and self.times_seen is not None
        if has_values:
            sql = "log(times_seen + %d) * 600 + %d" % (
                self.times_seen,
                to_timestamp(self.last_seen),
            )
        else:
            sql = "log(times_seen) * 600 + last_seen::abstime::int"

        return (sql, [])


class EventManager:
    """
    Handles normalization in both the store endpoint and the save task. The
    intention is to swap this class out with a reimplementation in Rust.
    """

    def __init__(
        self,
        data,
        version="5",
        project=None,
        grouping_config=None,
        client_ip=None,
        user_agent=None,
        auth=None,
        key=None,
        content_encoding=None,
        is_renormalize=False,
        remove_other=None,
        project_config=None,
        sent_at=None,
    ):
        self._data = CanonicalKeyDict(data)
        self.version = version
        self._project = project
        # if not explicitly specified try to get the grouping from project_config
        if grouping_config is None and project_config is not None:
            config = project_config.config
            grouping_config = config.get("grouping_config")
        # if we still don't have a grouping also try the project
        if grouping_config is None and project is not None:
            grouping_config = get_grouping_config_dict_for_project(self._project)
        self._grouping_config = grouping_config
        self._client_ip = client_ip
        self._user_agent = user_agent
        self._auth = auth
        self._key = key
        self._is_renormalize = is_renormalize
        self._remove_other = remove_other
        self._normalized = False
        self.project_config = project_config
        self.sent_at = sent_at

    def normalize(self, project_id=None):
        with metrics.timer("events.store.normalize.duration"):
            self._normalize_impl(project_id=project_id)

    def _normalize_impl(self, project_id=None):
        if self._project and project_id and project_id != self._project.id:
            raise RuntimeError(
                "Initialized EventManager with one project ID and called save() with another one"
            )

        if self._normalized:
            raise RuntimeError("Already normalized")

        self._normalized = True

        from sentry_relay.processing import StoreNormalizer

        rust_normalizer = StoreNormalizer(
            project_id=self._project.id if self._project else project_id,
            client_ip=self._client_ip,
            client=self._auth.client if self._auth else None,
            key_id=str(self._key.id) if self._key else None,
            grouping_config=self._grouping_config,
            protocol_version=str(self.version) if self.version is not None else None,
            is_renormalize=self._is_renormalize,
            remove_other=self._remove_other,
            normalize_user_agent=True,
            sent_at=self.sent_at.isoformat() if self.sent_at is not None else None,
            **DEFAULT_STORE_NORMALIZER_ARGS,
        )

        self._data = CanonicalKeyDict(rust_normalizer.normalize_event(dict(self._data)))

    def get_data(self):
        return self._data

    @metrics.wraps("event_manager.save")
    def save(
        self,
        project_id,
        raw=False,
        assume_normalized=False,
        start_time=None,
        cache_key=None,
        skip_send_first_transaction=False,
        auto_upgrade_grouping=False,
    ):
        """
        After normalizing and processing an event, save adjacent models such as
        releases and environments to postgres and write the event into
        eventstream. From there it will be picked up by Snuba and
        post-processing.

        We re-insert events with duplicate IDs into Snuba, which is responsible
        for deduplicating events. Since deduplication in Snuba is on the primary
        key (based on event ID, project ID and day), events with same IDs are only
        deduplicated if their timestamps fall on the same day. The latest event
        always wins and overwrites the value of events received earlier in that day.

        Since we increment counters and frequencies here before events get inserted
        to eventstream these numbers may be larger than the total number of
        events if we receive duplicate event IDs that fall on the same day
        (that do not hit cache first).
        """

        # Normalize if needed
        if not self._normalized:
            if not assume_normalized:
                self.normalize(project_id=project_id)
            self._normalized = True

        with metrics.timer("event_manager.save.project.get_from_cache"):
            project = Project.objects.get_from_cache(id=project_id)

        projects = {project.id: project}

        job = {"data": self._data, "project_id": project.id, "raw": raw, "start_time": start_time}

        if self._data.get("type") == "transaction":
            job["data"]["project"] = project.id
            jobs = save_transaction_events([job], projects)

            if not project.flags.has_transactions and not skip_send_first_transaction:
                first_transaction_received.send_robust(
                    project=project, event=jobs[0]["event"], sender=Project
                )

            return jobs[0]["event"]

        with metrics.timer("event_manager.save.organization.get_from_cache"):
            project.set_cached_field_value(
                "organization", Organization.objects.get_from_cache(id=project.organization_id)
            )

        jobs = [job]

        is_reprocessed = is_reprocessed_event(job["data"])

        with sentry_sdk.start_span(op="event_manager.save.pull_out_data"):
            _pull_out_data(jobs, projects)

        with sentry_sdk.start_span(op="event_manager.save.get_or_create_release_many"):
            _get_or_create_release_many(jobs, projects)

        with sentry_sdk.start_span(op="event_manager.save.get_event_user_many"):
            _get_event_user_many(jobs, projects)

        job["project_key"] = None
        if job["key_id"] is not None:
            with metrics.timer("event_manager.load_project_key"):
                try:
                    job["project_key"] = ProjectKey.objects.get_from_cache(id=job["key_id"])
                except ProjectKey.DoesNotExist:
                    pass

        _derive_plugin_tags_many(jobs, projects)
        _derive_interface_tags_many(jobs)

        do_background_grouping_before = options.get("store.background-grouping-before")
        if do_background_grouping_before:
            _run_background_grouping(project, job)

        secondary_hashes = None

        try:
            secondary_grouping_config = project.get_option("sentry:secondary_grouping_config")
            secondary_grouping_expiry = project.get_option("sentry:secondary_grouping_expiry")
            if secondary_grouping_config and (secondary_grouping_expiry or 0) >= time.time():
                with metrics.timer("event_manager.secondary_grouping"):
                    secondary_event = copy.deepcopy(job["event"])
                    loader = SecondaryGroupingConfigLoader()
                    secondary_grouping_config = loader.get_config_dict(project)
                    secondary_hashes = _calculate_event_grouping(
                        project, secondary_event, secondary_grouping_config
                    )
        except Exception:
            sentry_sdk.capture_exception()

        with metrics.timer("event_manager.load_grouping_config"):
            # At this point we want to normalize the in_app values in case the
            # clients did not set this appropriately so far.
            if is_reprocessed:
                # The customer might have changed grouping enhancements since
                # the event was ingested -> make sure we get the fresh one for reprocessing.
                grouping_config = get_grouping_config_dict_for_project(project)
                # Write back grouping config because it might have changed since the
                # event was ingested.
                # NOTE: We could do this unconditionally (regardless of `is_processed`).
                job["data"]["grouping_config"] = grouping_config
            else:
                grouping_config = get_grouping_config_dict_for_event_data(
                    job["event"].data.data, project
                )

        with sentry_sdk.start_span(op="event_manager.save.calculate_event_grouping"), metrics.timer(
            "event_manager.calculate_event_grouping"
        ):
            hashes = _calculate_event_grouping(project, job["event"], grouping_config)

        hashes = CalculatedHashes(
            hashes=hashes.hashes + (secondary_hashes and secondary_hashes.hashes or []),
            hierarchical_hashes=hashes.hierarchical_hashes,
            tree_labels=hashes.tree_labels,
        )

        if not do_background_grouping_before:
            _run_background_grouping(project, job)

        if hashes.tree_labels:
            job["finest_tree_label"] = hashes.finest_tree_label

        _materialize_metadata_many(jobs)

        kwargs = _create_kwargs(job)

        kwargs["culprit"] = job["culprit"]

        # Load attachments first, but persist them at the very last after
        # posting to eventstream to make sure all counters and eventstream are
        # incremented for sure. Also wait for grouping to remove attachments
        # based on the group counter.
        with metrics.timer("event_manager.get_attachments"):
            with sentry_sdk.start_span(op="event_manager.save.get_attachments"):
                attachments = get_attachments(cache_key, job)

        try:
            with sentry_sdk.start_span(op="event_manager.save.save_aggregate_fn"):
                group_info = _save_aggregate(
                    event=job["event"],
                    hashes=hashes,
                    release=job["release"],
                    metadata=dict(job["event_metadata"]),
                    received_timestamp=job["received_timestamp"],
                    **kwargs,
                )
                job["groups"] = [group_info]
        except HashDiscarded as err:
            logger.info(
                "event_manager.save.discard",
                extra={
                    "reason": err.reason,
                    "tombstone_id": err.tombstone_id,
                },
            )
            discard_event(job, attachments)
            raise

        if not group_info:
            return job["event"]

        job["event"].group = group_info.group

        # store a reference to the group id to guarantee validation of isolation
        # XXX(markus): No clue what this does
        job["event"].data.bind_ref(job["event"])

        _get_or_create_environment_many(jobs, projects)
        _get_or_create_group_environment_many(jobs, projects)
        _get_or_create_release_associated_models(jobs, projects)
        _get_or_create_group_release_many(jobs, projects)
        _tsdb_record_all_metrics(jobs)

        UserReport.objects.filter(project_id=project.id, event_id=job["event"].event_id).update(
            group_id=group_info.group.id, environment_id=job["environment"].id
        )

        with metrics.timer("event_manager.filter_attachments_for_group"):
            attachments = filter_attachments_for_group(attachments, job)

        # XXX: DO NOT MUTATE THE EVENT PAYLOAD AFTER THIS POINT
        _materialize_event_metrics(jobs)

        for attachment in attachments:
            key = f"bytes.stored.{attachment.type}"
            old_bytes = job["event_metrics"].get(key) or 0
            job["event_metrics"][key] = old_bytes + attachment.size

        _nodestore_save_many(jobs)
        save_unprocessed_event(project, job["event"].event_id)

        if not raw:
            if not project.first_event:
                project.update(first_event=job["event"].datetime)
                first_event_received.send_robust(
                    project=project, event=job["event"], sender=Project
                )

        if is_reprocessed:
            safe_execute(
                reprocessing2.buffered_delete_old_primary_hash,
                project_id=job["event"].project_id,
                group_id=reprocessing2.get_original_group_id(job["event"]),
                event_id=job["event"].event_id,
                datetime=job["event"].datetime,
                old_primary_hash=reprocessing2.get_original_primary_hash(job["event"]),
                current_primary_hash=job["event"].get_primary_hash(),
                _with_transaction=False,
            )

        _eventstream_insert_many(jobs)

        # Do this last to ensure signals get emitted even if connection to the
        # file store breaks temporarily.
        #
        # We do not need this for reprocessed events as for those we update the
        # group_id on existing models in post_process_group, which already does
        # this because of indiv. attachments.
        if not is_reprocessed:
            with metrics.timer("event_manager.save_attachments"):
                save_attachments(cache_key, attachments, job)

        metric_tags = {"from_relay": "_relay_processed" in job["data"]}

        metrics.timing(
            "events.latency",
            job["received_timestamp"] - job["recorded_timestamp"],
            tags=metric_tags,
        )
        metrics.timing("events.size.data.post_save", job["event"].size, tags=metric_tags)
        metrics.incr(
            "events.post_save.normalize.errors",
            amount=len(job["data"].get("errors") or ()),
            tags=metric_tags,
        )

        _track_outcome_accepted_many(jobs)

        self._data = job["event"].data.data

        # Check if the project is configured for auto upgrading and we need to upgrade
        # to the latest grouping config.
        if auto_upgrade_grouping and _project_should_update_grouping(project):
            _auto_update_grouping(project)

        return job["event"]


def _project_should_update_grouping(project):
    should_update_org = (
        project.organization_id % 1000 < float(settings.SENTRY_GROUPING_AUTO_UPDATE_ENABLED) * 1000
    )
    return project.get_option("sentry:grouping_auto_update") and should_update_org


def _auto_update_grouping(project):
    old_grouping = project.get_option("sentry:grouping_config")
    new_grouping = DEFAULT_GROUPING_CONFIG

    # update to latest grouping config but not if a user is already on
    # beta.
    if old_grouping == new_grouping or old_grouping == BETA_GROUPING_CONFIG:
        return

    # Because the way the auto grouping upgrading happening is racy, we want to
    # try to write the audit log entry only and project option change just once.
    # For this a cache key is used.  That's not perfect, but should reduce the
    # risk significantly.
    cache_key = f"grouping-config-update:{project.id}:{old_grouping}"
    lock = f"grouping-update-lock:{project.id}"
    if cache.get(cache_key) is not None:
        return

    with locks.get(lock, duration=60, name="grouping-update-lock").acquire():
        if cache.get(cache_key) is None:
            cache.set(cache_key, "1", 60 * 5)
        else:
            return

        from sentry import audit_log
        from sentry.utils.audit import create_system_audit_entry

        expiry = int(time.time()) + settings.SENTRY_GROUPING_UPDATE_MIGRATION_PHASE
        changes = {
            "sentry:secondary_grouping_config": old_grouping,
            "sentry:secondary_grouping_expiry": expiry,
            "sentry:grouping_config": new_grouping,
        }
        for (key, value) in changes.items():
            project.update_option(key, value)
        create_system_audit_entry(
            organization=project.organization,
            target_object=project.id,
            event=audit_log.get_event_id("PROJECT_EDIT"),
            data={**changes, **project.get_audit_log_data()},
        )


@metrics.wraps("event_manager.background_grouping")
def _calculate_background_grouping(project, event, config):
    return _calculate_event_grouping(project, event, config)


def _run_background_grouping(project, job):
    """Optionally run a fraction of events with a third grouping config
    This can be helpful to measure its performance impact.
    This does not affect actual grouping.
    """
    try:
        sample_rate = options.get("store.background-grouping-sample-rate")
        if sample_rate and random.random() <= sample_rate:
            config = BackgroundGroupingConfigLoader().get_config_dict(project)
            if config["id"]:
                copied_event = copy.deepcopy(job["event"])
                _calculate_background_grouping(project, copied_event, config)
    except Exception:
        sentry_sdk.capture_exception()


@metrics.wraps("save_event.pull_out_data")
def _pull_out_data(jobs, projects):
    """
    A bunch of (probably) CPU bound stuff.
    """

    for job in jobs:
        job["project_id"] = int(job["project_id"])

        data = job["data"]

        # Pull the toplevel data we're interested in

        transaction_name = data.get("transaction")
        if transaction_name:
            transaction_name = force_text(transaction_name)
        job["transaction"] = transaction_name

        key_id = None if data is None else data.get("key_id")
        if key_id is not None:
            key_id = int(key_id)
        job["key_id"] = key_id

        job["logger_name"] = logger_name = data.get("logger")
        job["level"] = level = data.get("level")
        job["release"] = data.get("release")
        job["dist"] = data.get("dist")
        job["environment"] = environment = data.get("environment")
        job["recorded_timestamp"] = data.get("timestamp")
        job["event"] = event = _get_event_instance(job["data"], project_id=job["project_id"])
        job["data"] = data = event.data.data
        job["category"] = DataCategory.from_event_type(data.get("type"))
        job["platform"] = event.platform
        event._project_cache = projects[job["project_id"]]

        # Some of the data that are toplevel attributes are duplicated
        # into tags (logger, level, environment, transaction).  These are
        # different from legacy attributes which are normalized into tags
        # ahead of time (site, server_name).
        setdefault_path(data, "tags", value=[])
        set_tag(data, "level", level)
        if logger_name:
            set_tag(data, "logger", logger_name)
        if environment:
            set_tag(data, "environment", environment)
        if transaction_name:
            set_tag(data, "transaction", transaction_name)

        job["received_timestamp"] = job["event"].data.get("received") or float(
            job["event"].datetime.strftime("%s")
        )


def _is_commit_sha(version: str):
    return re.match(r"[0-9a-f]{40}", version) is not None


def _associate_commits_with_release(release: Release, project: Project):
    previous_release = release.get_previous_release(project)
    possible_repos = (
        RepositoryProjectPathConfig.objects.select_related(
            "repository", "organization_integration", "organization_integration__integration"
        )
        .filter(project=project, repository__provider="integrations:github")
        .all()
    )
    if possible_repos:
        # If it does exist, kick off a task to look if the commit exists in the repository
        target_repo = None
        for repo_proj_path_model in possible_repos:
            integration_installation = (
                repo_proj_path_model.organization_integration.integration.get_installation(
                    organization_id=project.organization.id
                )
            )
            repo_client = integration_installation.get_client()
            try:
                repo_client.get_commit(
                    repo=repo_proj_path_model.repository.name, sha=release.version
                )
                target_repo = repo_proj_path_model.repository
                break
            except ApiError as exc:
                if exc.code != 404:
                    raise

        if target_repo is not None:
            # If it does exist, fetch the commits for that repo
            fetch_commits.apply_async(
                kwargs={
                    "release_id": release.id,
                    "user_id": None,
                    "refs": [{"repository": target_repo.name, "commit": release.version}],
                    "prev_release_id": previous_release.id
                    if previous_release is not None
                    else None,
                }
            )


@metrics.wraps("save_event.get_or_create_release_many")
def _get_or_create_release_many(jobs, projects):
    jobs_with_releases = {}
    release_date_added = {}

    for job in jobs:
        if not job["release"]:
            continue

        release_key = (job["project_id"], job["release"])
        jobs_with_releases.setdefault(release_key, []).append(job)
        new_datetime = job["event"].datetime
        old_datetime = release_date_added.get(release_key)
        if old_datetime is None or new_datetime > old_datetime:
            release_date_added[release_key] = new_datetime

    for (project_id, version), jobs_to_update in jobs_with_releases.items():
        try:
            release = Release.get_or_create(
                project=projects[project_id],
                version=version,
                date_added=release_date_added[(project_id, version)],
            )
        except ValidationError:
            release = None
            logger.exception(
                "Failed creating Release due to ValidationError",
                extra={
                    "project": projects[project_id],
                    "version": version,
                },
            )

        if release:
            if features.has(
                "projects:auto-associate-commits-to-release", projects[project_id]
            ) and _is_commit_sha(release.version):
                safe_execute(_associate_commits_with_release, release, projects[project_id])

            for job in jobs_to_update:
                # Don't allow a conflicting 'release' tag
                data = job["data"]
                pop_tag(data, "release")
                set_tag(data, "sentry:release", release.version)

                job["release"] = release

                if job["dist"]:
                    job["dist"] = job["release"].add_dist(job["dist"], job["event"].datetime)

                    # don't allow a conflicting 'dist' tag
                    pop_tag(job["data"], "dist")
                    set_tag(job["data"], "sentry:dist", job["dist"].name)


@metrics.wraps("save_event.get_event_user_many")
def _get_event_user_many(jobs, projects):
    for job in jobs:
        data = job["data"]
        user = _get_event_user(projects[job["project_id"]], data)

        if user:
            pop_tag(data, "user")
            set_tag(data, "sentry:user", user.tag_value)

        job["user"] = user


@metrics.wraps("save_event.derive_plugin_tags_many")
def _derive_plugin_tags_many(jobs, projects):
    # XXX: We ought to inline or remove this one for sure
    plugins_for_projects = {p.id: plugins.for_project(p, version=None) for p in projects.values()}

    for job in jobs:
        for plugin in plugins_for_projects[job["project_id"]]:
            added_tags = safe_execute(plugin.get_tags, job["event"], _with_transaction=False)
            if added_tags:
                data = job["data"]
                # plugins should not override user provided tags
                for key, value in added_tags:
                    if get_tag(data, key) is None:
                        set_tag(data, key, value)


@metrics.wraps("save_event.derive_interface_tags_many")
def _derive_interface_tags_many(jobs):
    # XXX: We ought to inline or remove this one for sure
    for job in jobs:
        data = job["data"]
        for path, iface in job["event"].interfaces.items():
            for k, v in iface.iter_tags():
                set_tag(data, k, v)

            # Get rid of ephemeral interface data
            if iface.ephemeral:
                data.pop(iface.path, None)


@metrics.wraps("save_event.materialize_metadata_many")
def _materialize_metadata_many(jobs):
    for job in jobs:
        # we want to freeze not just the metadata and type in but also the
        # derived attributes.  The reason for this is that we push this
        # data into kafka for snuba processing and our postprocessing
        # picks up the data right from the snuba topic.  For most usage
        # however the data is dynamically overridden by Event.title and
        # Event.location (See Event.as_dict)
        #
        # We also need to ensure the culprit is accurately reflected at
        # the point of metadata materialization as we need to ensure that
        # processing happens before.
        data = job["data"]
        event_type = get_event_type(data)
        event_metadata = event_type.get_metadata(data)
        job["event_metadata"] = dict(event_metadata)

        # In save_aggregate we store current_tree_label for the group metadata,
        # and finest_tree_label for the event's own title.

        if "finest_tree_label" in job:
            event_metadata["finest_tree_label"] = job["finest_tree_label"]

        data.update(materialize_metadata(data, event_type, event_metadata))
        job["culprit"] = data["culprit"]


def _create_kwargs(job):
    kwargs = {
        "platform": job["platform"],
        "message": job["event"].search_message,
        "logger": job["logger_name"],
        "level": LOG_LEVELS_MAP.get(job["level"]),
        "last_seen": job["event"].datetime,
        "first_seen": job["event"].datetime,
        "active_at": job["event"].datetime,
    }

    if job["release"]:
        kwargs["first_release"] = job["release"]

    return kwargs


@metrics.wraps("save_event.get_or_create_environment_many")
def _get_or_create_environment_many(jobs, projects):
    for job in jobs:
        job["environment"] = Environment.get_or_create(
            project=projects[job["project_id"]], name=job["environment"]
        )


@metrics.wraps("save_event.get_or_create_group_environment_many")
def _get_or_create_group_environment_many(jobs, projects):
    for job in jobs:
        for group_info in job["groups"]:
            group_info.is_new_group_environment = GroupEnvironment.get_or_create(
                group_id=group_info.group.id,
                environment_id=job["environment"].id,
                defaults={"first_release": job["release"] or None},
            )[1]


@metrics.wraps("save_event.get_or_create_release_associated_models")
def _get_or_create_release_associated_models(jobs, projects):
    # XXX: This is possibly unnecessarily detached from
    # _get_or_create_release_many, but we do not want to destroy order of
    # execution right now
    for job in jobs:
        release = job["release"]
        if not release:
            continue

        project = projects[job["project_id"]]
        environment = job["environment"]
        date = job["event"].datetime

        ReleaseEnvironment.get_or_create(
            project=project, release=release, environment=environment, datetime=date
        )

        ReleaseProjectEnvironment.get_or_create(
            project=project, release=release, environment=environment, datetime=date
        )
        rp_new_groups = 0
        rpe_new_groups = 0
        for group_info in job["groups"]:
            if group_info.is_new:
                rp_new_groups += 1
            if group_info.is_new_group_environment:
                rpe_new_groups += 1
        if rp_new_groups:
            buffer_incr(
                ReleaseProject,
                {"new_groups": rp_new_groups},
                {"release_id": release.id, "project_id": project.id},
            )
        if rpe_new_groups:
            buffer_incr(
                ReleaseProjectEnvironment,
                {"new_issues_count": rpe_new_groups},
                {
                    "project_id": project.id,
                    "release_id": release.id,
                    "environment_id": environment.id,
                },
            )


@metrics.wraps("save_event.get_or_create_group_release_many")
def _get_or_create_group_release_many(jobs, projects):
    for job in jobs:
        if job["release"]:
            for group_info in job["groups"]:
                group_info.group_release = GroupRelease.get_or_create(
                    group=group_info.group,
                    release=job["release"],
                    environment=job["environment"],
                    datetime=job["event"].datetime,
                )


@metrics.wraps("save_event.tsdb_record_all_metrics")
def _tsdb_record_all_metrics(jobs):
    """
    Do all tsdb-related things for save_event in here s.t. we can potentially
    put everything in a single redis pipeline someday.
    """

    # XXX: validate whether anybody actually uses those metrics

    for job in jobs:
        incrs = []
        frequencies = []
        records = []
        incrs.append((tsdb.models.project, job["project_id"]))
        event = job["event"]
        release = job["release"]
        environment = job["environment"]
        user = job["user"]

        for group_info in job["groups"]:
            incrs.append((tsdb.models.group, group_info.group.id))
            frequencies.append(
                (
                    tsdb.models.frequent_environments_by_group,
                    {group_info.group.id: {environment.id: 1}},
                )
            )

            if group_info.group_release:
                frequencies.append(
                    (
                        tsdb.models.frequent_releases_by_group,
                        {group_info.group.id: {group_info.group_release.id: 1}},
                    )
                )
            if user:
                records.append(
                    (tsdb.models.users_affected_by_group, group_info.group.id, (user.tag_value,))
                )

        if release:
            incrs.append((tsdb.models.release, release.id))

        if user:
            project_id = job["project_id"]
            records.append((tsdb.models.users_affected_by_project, project_id, (user.tag_value,)))

        if incrs:
            tsdb.incr_multi(incrs, timestamp=event.datetime, environment_id=environment.id)

        if records:
            tsdb.record_multi(records, timestamp=event.datetime, environment_id=environment.id)

        if frequencies:
            tsdb.record_frequency_multi(frequencies, timestamp=event.datetime)


@metrics.wraps("save_event.nodestore_save_many")
def _nodestore_save_many(jobs):
    inserted_time = datetime.utcnow().replace(tzinfo=UTC).timestamp()
    for job in jobs:
        # Write the event to Nodestore
        subkeys = {}

        event = job["event"]
        # We only care about `unprocessed` for error events
        if event.get_event_type() != "transaction" and job["groups"]:
            unprocessed = event_processing_store.get(
                cache_key_for_event({"project": event.project_id, "event_id": event.event_id}),
                unprocessed=True,
            )
            if unprocessed is not None:
                subkeys["unprocessed"] = unprocessed

        job["event"].data["nodestore_insert"] = inserted_time
        job["event"].data.save(subkeys=subkeys)


@metrics.wraps("save_event.eventstream_insert_many")
def _eventstream_insert_many(jobs):
    for job in jobs:
        if job["event"].project_id == settings.SENTRY_PROJECT:
            metrics.incr(
                "internal.captured.eventstream_insert",
                tags={"event_type": job["event"].data.get("type") or "null"},
            )

        # XXX: Temporary hack so that we keep this group info working for error issues. We'll need
        # to change the format of eventstream to be able to handle data for multiple groups
        if not job["groups"]:
            group_states = None
            is_new = False
            is_regression = False
            is_new_group_environment = False
        else:
            # error issues
            group_info = job["groups"][0]
            is_new = group_info.is_new
            is_regression = group_info.is_regression
            is_new_group_environment = group_info.is_new_group_environment

            # performance issues with potentially multiple groups to a transaction
            group_states = [
                {
                    "id": gi.group.id,
                    "is_new": gi.is_new,
                    "is_regression": gi.is_regression,
                    "is_new_group_environment": gi.is_new_group_environment,
                }
                for gi in job["groups"]
                if gi is not None
            ]

        eventstream.insert(
            event=job["event"],
            is_new=is_new,
            is_regression=is_regression,
            is_new_group_environment=is_new_group_environment,
            primary_hash=job["event"].get_primary_hash(),
            received_timestamp=job["received_timestamp"],
            # We are choosing to skip consuming the event back
            # in the eventstream if it's flagged as raw.
            # This means that we want to publish the event
            # through the event stream, but we don't care
            # about post processing and handling the commit.
            skip_consume=job.get("raw", False),
            group_states=group_states,
        )


@metrics.wraps("save_event.track_outcome_accepted_many")
def _track_outcome_accepted_many(jobs):
    for job in jobs:
        event = job["event"]

        track_outcome(
            org_id=event.project.organization_id,
            project_id=job["project_id"],
            key_id=job["key_id"],
            outcome=Outcome.ACCEPTED,
            reason=None,
            timestamp=to_datetime(job["start_time"]),
            event_id=event.event_id,
            category=job["category"],
        )


@metrics.wraps("event_manager.get_event_instance")
def _get_event_instance(data, project_id):
    event_id = data.get("event_id")

    return eventstore.create_event(
        project_id=project_id,
        event_id=event_id,
        group_id=None,
        data=EventDict(data, skip_renormalization=True),
    )


def _get_event_user(project, data):
    with metrics.timer("event_manager.get_event_user") as metrics_tags:
        return _get_event_user_impl(project, data, metrics_tags)


def _get_event_user_impl(project, data, metrics_tags):
    user_data = data.get("user")
    if not user_data:
        metrics_tags["event_has_user"] = "false"
        return

    metrics_tags["event_has_user"] = "true"

    ip_address = user_data.get("ip_address")

    if ip_address:
        try:
            ipaddress.ip_address(str(ip_address))
        except ValueError:
            ip_address = None

    euser = EventUser(
        project_id=project.id,
        ident=user_data.get("id"),
        email=user_data.get("email"),
        username=user_data.get("username"),
        ip_address=ip_address,
        name=user_data.get("name"),
    )
    euser.set_hash()
    if not euser.hash:
        return

    cache_key = f"euserid:1:{project.id}:{euser.hash}"
    euser_id = cache.get(cache_key)
    if euser_id is None:
        metrics_tags["cache_hit"] = "false"

        try:
            euser, created = EventUser.objects.get_or_create(
                project_id=euser.project_id,
                hash=euser.hash,
                defaults={
                    "ident": euser.ident,
                    "email": euser.email,
                    "username": euser.username,
                    "ip_address": euser.ip_address,
                    "name": euser.name,
                },
            )
        except IntegrityError:
            # TODO(michal): This is result of project_id, ident duplicate and
            # should not be possible since we prioritize ident for hash
            created = False
            cache.set(cache_key, -1, 3600)
        else:
            if not created and user_data.get("name") and euser.name != user_data.get("name"):
                euser.update(name=user_data["name"])
            cache.set(cache_key, euser.id, 3600)

        metrics_tags["created"] = str(created).lower()
    else:
        metrics_tags["cache_hit"] = "true"

    return euser


def get_event_type(data):
    return eventtypes.get(data.get("type", "default"))()


def materialize_metadata(data, event_type, event_metadata):
    """Returns the materialized metadata to be merged with group or
    event data.  This currently produces the keys `type`, `culprit`,
    `metadata`, `title` and `location`.
    """

    # XXX(markus): Ideally this wouldn't take data or event_type, and instead
    # calculate culprit + type from event_metadata

    return {
        "type": event_type.key,
        "culprit": get_culprit(data),
        "metadata": event_metadata,
        "title": event_type.get_title(event_metadata),
        "location": event_type.get_location(event_metadata),
    }


def inject_performance_problem_metadata(metadata, problem: PerformanceProblem):
    # TODO make type here dynamic, pull it from group type
    metadata["value"] = problem.desc
    metadata["title"] = "N+1 Query"
    return metadata


def get_culprit(data):
    """Helper to calculate the default culprit"""
    return force_text(
        data.get("culprit") or data.get("transaction") or generate_culprit(data) or ""
    )


def _save_aggregate(event, hashes, release, metadata, received_timestamp, **kwargs) -> GroupInfo:
    project = event.project

    flat_grouphashes = [
        GroupHash.objects.get_or_create(project=project, hash=hash)[0] for hash in hashes.hashes
    ]

    # The root_hierarchical_hash is the least specific hash within the tree, so
    # typically hierarchical_hashes[0], unless a hash `n` has been split in
    # which case `root_hierarchical_hash = hierarchical_hashes[n + 1]`. Chosing
    # this for select_for_update mostly provides sufficient synchronization
    # when groups are created and also relieves contention by locking a more
    # specific hash than `hierarchical_hashes[0]`.
    existing_grouphash, root_hierarchical_hash = _find_existing_grouphash(
        project, flat_grouphashes, hashes.hierarchical_hashes
    )

    if root_hierarchical_hash is not None:
        root_hierarchical_grouphash = GroupHash.objects.get_or_create(
            project=project, hash=root_hierarchical_hash
        )[0]

        metadata.update(
            hashes.group_metadata_from_hash(
                existing_grouphash.hash
                if existing_grouphash is not None
                else root_hierarchical_hash
            )
        )

    else:
        root_hierarchical_grouphash = None

    # In principle the group gets the same metadata as the event, so common
    # attributes can be defined in eventtypes.
    #
    # Additionally the `last_received` key is set for group metadata, later in
    # _save_aggregate
    kwargs["data"] = materialize_metadata(
        event.data,
        get_event_type(event.data),
        metadata,
    )
    kwargs["data"]["last_received"] = received_timestamp

    if existing_grouphash is None:

        if killswitch_matches_context(
            "store.load-shed-group-creation-projects",
            {
                "project_id": project.id,
                "platform": event.platform,
            },
        ):
            raise HashDiscarded("Load shedding group creation", reason="load_shed")

        with sentry_sdk.start_span(
            op="event_manager.create_group_transaction"
        ) as span, metrics.timer(
            "event_manager.create_group_transaction"
        ) as metric_tags, transaction.atomic():
            span.set_tag("create_group_transaction.outcome", "no_group")
            metric_tags["create_group_transaction.outcome"] = "no_group"

            all_hash_ids = [h.id for h in flat_grouphashes]
            if root_hierarchical_grouphash is not None:
                all_hash_ids.append(root_hierarchical_grouphash.id)

            all_hashes = list(GroupHash.objects.filter(id__in=all_hash_ids).select_for_update())

            flat_grouphashes = [gh for gh in all_hashes if gh.hash in hashes.hashes]

            existing_grouphash, root_hierarchical_hash = _find_existing_grouphash(
                project, flat_grouphashes, hashes.hierarchical_hashes
            )

            if root_hierarchical_hash is not None:
                root_hierarchical_grouphash = GroupHash.objects.get_or_create(
                    project=project, hash=root_hierarchical_hash
                )[0]
            else:
                root_hierarchical_grouphash = None

            if existing_grouphash is None:

                group = _create_group(project, event, **kwargs)

                if root_hierarchical_grouphash is not None:
                    new_hashes = [root_hierarchical_grouphash]
                else:
                    new_hashes = list(flat_grouphashes)

                GroupHash.objects.filter(id__in=[h.id for h in new_hashes]).exclude(
                    state=GroupHash.State.LOCKED_IN_MIGRATION
                ).update(group=group)

                is_new = True
                is_regression = False

                span.set_tag("create_group_transaction.outcome", "new_group")
                metric_tags["create_group_transaction.outcome"] = "new_group"

                metrics.incr(
                    "group.created",
                    skip_internal=True,
                    tags={"platform": event.platform or "unknown"},
                )

                return GroupInfo(group, is_new, is_regression)

    group = Group.objects.get(id=existing_grouphash.group_id)
    if group.issue_category != GroupCategory.ERROR:
        logger.info(
            "event_manager.category_mismatch",
            extra={
                "issue_category": group.issue_category,
                "event_type": "error",
            },
        )
        return

    is_new = False

    if root_hierarchical_grouphash is None:
        # No hierarchical grouping was run, only consider flat hashes
        new_hashes = [h for h in flat_grouphashes if h.group_id is None]
    elif root_hierarchical_grouphash.group_id is None:
        # The root hash is not assigned to a group.
        # We ran multiple grouping algorithms
        # (see secondary grouping), and the hierarchical hash is new
        new_hashes = [root_hierarchical_grouphash]
    else:
        new_hashes = []

    if new_hashes:
        # There may still be secondary hashes that we did not use to find an
        # existing group. A classic example is when grouping makes changes to
        # the app-hash (changes to in_app logic), but the system hash stays
        # stable and is used to find an existing group. Associate any new
        # hashes with the group such that event saving continues to be
        # resilient against grouping algorithm changes.
        #
        # There is a race condition here where two processes could "steal"
        # hashes from each other. In practice this should not be user-visible
        # as group creation is synchronized. Meaning the only way hashes could
        # jump between groups is if there were two processes that:
        #
        # 1) have BOTH found an existing group
        #    (otherwise at least one of them would be in the group creation
        #    codepath which has transaction isolation/acquires row locks)
        # 2) AND are looking at the same set, or an overlapping set of hashes
        #    (otherwise they would not operate on the same rows)
        # 3) yet somehow also sort their event into two different groups each
        #    (otherwise the update would not change anything)
        #
        # We think this is a very unlikely situation. A previous version of
        # _save_aggregate had races around group creation which made this race
        # more user visible. For more context, see 84c6f75a and d0e22787, as
        # well as GH-5085.
        GroupHash.objects.filter(id__in=[h.id for h in new_hashes]).exclude(
            state=GroupHash.State.LOCKED_IN_MIGRATION
        ).update(group=group)

    is_regression = _process_existing_aggregate(
        group=group, event=event, data=kwargs, release=release
    )

    return GroupInfo(group, is_new, is_regression)


def _find_existing_grouphash(
    project,
    flat_grouphashes,
    hierarchical_hashes,
):
    all_grouphashes = []
    root_hierarchical_hash = None

    found_split = False

    if hierarchical_hashes:
        hierarchical_grouphashes = {
            h.hash: h
            for h in GroupHash.objects.filter(project=project, hash__in=hierarchical_hashes)
        }

        # Look for splits:
        # 1. If we find a hash with SPLIT state at `n`, we want to use
        #    `n + 1` as the root hash.
        # 2. If we find a hash associated to a group that is more specific
        #    than the primary hash, we want to use that hash as root hash.
        for hash in reversed(hierarchical_hashes):
            group_hash = hierarchical_grouphashes.get(hash)

            if group_hash is not None and group_hash.state == GroupHash.State.SPLIT:
                found_split = True
                break

            root_hierarchical_hash = hash

            if group_hash is not None:
                all_grouphashes.append(group_hash)

                if group_hash.group_id is not None:
                    # Even if we did not find a hash with SPLIT state, we want to use
                    # the most specific hierarchical hash as root hash if it was already
                    # associated to a group.
                    # See `move_all_events` test case
                    break

        if root_hierarchical_hash is None:
            # All hashes were split, so we group by most specific hash. This is
            # a legitimate usecase when there are events whose stacktraces are
            # suffixes of other event's stacktraces.
            root_hierarchical_hash = hierarchical_hashes[-1]
            group_hash = hierarchical_grouphashes.get(root_hierarchical_hash)

            if group_hash is not None:
                all_grouphashes.append(group_hash)

    if not found_split:
        # In case of a split we want to avoid accidentally finding the split-up
        # group again via flat hashes, which are very likely associated with
        # whichever group is attached to the split hash. This distinction will
        # become irrelevant once we start moving existing events into child
        # groups and delete the parent group.
        all_grouphashes.extend(flat_grouphashes)

    for group_hash in all_grouphashes:
        if group_hash.group_id is not None:
            return group_hash, root_hierarchical_hash

        # When refactoring for hierarchical grouping, we noticed that a
        # tombstone may get ignored entirely if there is another hash *before*
        # that happens to have a group_id. This bug may not have been noticed
        # for a long time because most events only ever have 1-2 hashes. It
        # will definitely get more noticeable with hierarchical grouping and
        # it's not clear what good behavior would look like. Do people want to
        # be able to tombstone `hierarchical_hashes[4]` while still having a
        # group attached to `hierarchical_hashes[0]`? Maybe.
        if group_hash.group_tombstone_id is not None:
            raise HashDiscarded(
                "Matches group tombstone %s" % group_hash.group_tombstone_id,
                reason="discard",
                tombstone_id=group_hash.group_tombstone_id,
            )

    return None, root_hierarchical_hash


def _create_group(project, event, **kwargs):
    try:
        short_id = project.next_short_id()
    except OperationalError:
        metrics.incr(
            "next_short_id.timeout",
            tags={"platform": event.platform or "unknown"},
        )
        sentry_sdk.capture_message("short_id.timeout")
        raise HashDiscarded("Timeout when getting next_short_id", reason="timeout")

    # it's possible the release was deleted between
    # when we queried for the release and now, so
    # make sure it still exists
    first_release = kwargs.pop("first_release", None)

    return Group.objects.create(
        project=project,
        short_id=short_id,
        first_release_id=Release.objects.filter(id=first_release.id)
        .values_list("id", flat=True)
        .first()
        if first_release
        else None,
        **kwargs,
    )


def _handle_regression(group, event, release):
    if not group.is_resolved():
        return

    # we only mark it as a regression if the event's release is newer than
    # the release which we originally marked this as resolved
    elif GroupResolution.has_resolution(group, release):
        return

    elif has_pending_commit_resolution(group):
        return

    if not plugin_is_regression(group, event):
        return

    # we now think its a regression, rely on the database to validate that
    # no one beat us to this
    date = max(event.datetime, group.last_seen)
    is_regression = bool(
        Group.objects.filter(
            id=group.id,
            # ensure we can't update things if the status has been set to
            # ignored
            status__in=[GroupStatus.RESOLVED, GroupStatus.UNRESOLVED],
        )
        .exclude(
            # add to the regression window to account for races here
            active_at__gte=date
            - timedelta(seconds=5)
        )
        .update(
            active_at=date,
            # explicitly set last_seen here as ``is_resolved()`` looks
            # at the value
            last_seen=date,
            status=GroupStatus.UNRESOLVED,
        )
    )
    issue_unresolved.send_robust(
        project=group.project,
        user=None,
        group=group,
        transition_type="automatic",
        sender="handle_regression",
    )

    group.active_at = date
    group.status = GroupStatus.UNRESOLVED

    if is_regression and release:
        resolution = None

        # resolutions are only valid if the state of the group is still
        # resolved -- if it were to change the resolution should get removed
        try:
            resolution = GroupResolution.objects.get(group=group)
        except GroupResolution.DoesNotExist:
            affected = False
        else:
            cursor = connection.cursor()
            # delete() API does not return affected rows
            cursor.execute("DELETE FROM sentry_groupresolution WHERE id = %s", [resolution.id])
            affected = cursor.rowcount > 0

        if affected and resolution:
            # if we had to remove the GroupResolution (i.e. we beat the
            # the queue to handling this) then we need to also record
            # the corresponding event
            try:
                activity = Activity.objects.filter(
                    group=group,
                    type=ActivityType.SET_RESOLVED_IN_RELEASE.value,
                    ident=resolution.id,
                ).order_by("-datetime")[0]
            except IndexError:
                # XXX: handle missing data, as its not overly important
                pass
            else:
                try:
                    # We should only update last activity version prior to the regression in the
                    # case where we have "Resolved in upcoming release" i.e. version == ""
                    # We also should not override the `data` attribute here because it might have
                    # a `current_release_version` for semver releases and we wouldn't want to
                    # lose that
                    if activity.data["version"] == "":
                        activity.update(data={**activity.data, "version": release.version})
                except KeyError:
                    # Safeguard in case there is no "version" key. However, should not happen
                    activity.update(data={"version": release.version})

    if is_regression:
        Activity.objects.create_group_activity(
            group, ActivityType.SET_REGRESSION, data={"version": release.version if release else ""}
        )
        record_group_history(group, GroupHistoryStatus.REGRESSED, actor=None, release=release)

        kick_off_status_syncs.apply_async(
            kwargs={"project_id": group.project_id, "group_id": group.id}
        )

    return is_regression


def _process_existing_aggregate(group, event, data, release):
    date = max(event.datetime, group.last_seen)
    extra = {"last_seen": date, "data": data["data"]}
    if event.search_message and event.search_message != group.message:
        extra["message"] = event.search_message
    if group.level != data["level"]:
        extra["level"] = data["level"]
    if group.culprit != data["culprit"]:
        extra["culprit"] = data["culprit"]
    if group.first_seen > event.datetime:
        extra["first_seen"] = event.datetime

    is_regression = _handle_regression(group, event, release)

    group.last_seen = extra["last_seen"]

    update_kwargs = {"times_seen": 1}

    buffer_incr(Group, update_kwargs, {"id": group.id}, extra)

    return is_regression


def discard_event(job, attachments):
    """
    Refunds consumed quotas for an event and its attachments.

    For the event and each dropped attachment, an outcome
    FILTERED(discarded-hash) is emitted.

    :param job:         The job context container.
    :param attachments: The full list of attachments to filter.
    """

    project = job["event"].project

    quotas.refund(
        project,
        key=job["project_key"],
        timestamp=job["start_time"],
        category=job["category"],
        quantity=1,
    )

    track_outcome(
        org_id=project.organization_id,
        project_id=job["project_id"],
        key_id=job["key_id"],
        outcome=Outcome.FILTERED,
        reason=FilterStatKeys.DISCARDED_HASH,
        timestamp=to_datetime(job["start_time"]),
        event_id=job["event"].event_id,
        category=job["category"],
    )

    attachment_quantity = 0
    for attachment in attachments:
        # Quotas are counted with at least ``1`` for attachments.
        attachment_quantity += attachment.size or 1

        track_outcome(
            org_id=project.organization_id,
            project_id=job["project_id"],
            key_id=job["key_id"],
            outcome=Outcome.FILTERED,
            reason=FilterStatKeys.DISCARDED_HASH,
            timestamp=to_datetime(job["start_time"]),
            event_id=job["event"].event_id,
            category=DataCategory.ATTACHMENT,
            quantity=attachment.size,
        )

    if attachment_quantity:
        quotas.refund(
            project,
            key=job["project_key"],
            timestamp=job["start_time"],
            category=DataCategory.ATTACHMENT,
            quantity=attachment_quantity,
        )

    metrics.incr(
        "events.discarded",
        skip_internal=True,
        tags={"platform": job["platform"]},
    )


def get_attachments(cache_key, job):
    """
    Retrieves the list of attachments for this event.

    This method skips attachments that have been marked for rate limiting by
    earlier ingestion pipeline.

    :param cache_key: The cache key at which the event payload is stored in the
                      cache. This is used to retrieve attachments.
    :param job:       The job context container.
    """
    if cache_key is None:
        return []

    project = job["event"].project
    if not features.has("organizations:event-attachments", project.organization, actor=None):
        return []

    attachments = list(attachment_cache.get(cache_key))
    if not attachments:
        return []

    return [attachment for attachment in attachments if not attachment.rate_limited]


def filter_attachments_for_group(attachments, job):
    """
    Removes crash reports exceeding the group-limit.

    If the project or organization is configured to limit the amount of crash
    reports per group, the number of stored crashes is limited. This requires
    `event.group` to be set.

    Emits one outcome per removed attachment.

    :param attachments: The full list of attachments to filter.
    :param job:         The job context container.
    """
    if not attachments:
        return attachments

    event = job["event"]
    project = event.project

    # The setting is both an organization and project setting. The project
    # setting strictly overrides the organization setting, unless set to the
    # default.
    max_crashreports = get_max_crashreports(project, allow_none=True)
    if max_crashreports is None:
        max_crashreports = get_max_crashreports(project.organization)

    # The number of crash reports is cached per group
    crashreports_key = get_crashreport_key(event.group_id)

    # Only fetch the number of stored crash reports if there is a crash report
    # in the list of attachments. Otherwise, we won't require this number.
    if any(attachment.type in CRASH_REPORT_TYPES for attachment in attachments):
        cached_reports = get_stored_crashreports(crashreports_key, event, max_crashreports)
    else:
        cached_reports = 0
    stored_reports = cached_reports

    filtered = []
    refund_quantity = 0
    for attachment in attachments:
        # If the attachment is a crash report (e.g. minidump), we need to honor
        # the store_crash_reports setting. Otherwise, we assume that the client
        # has already verified PII and just store the attachment.
        if attachment.type in CRASH_REPORT_TYPES:
            if crashreports_exceeded(stored_reports, max_crashreports):
                # Indicate that the crash report has been removed due to a limit
                # on the maximum number of crash reports. If this flag is True,
                # it indicates that there are *other* events in the same group
                # that store a crash report. This flag will therefore *not* be
                # set if storage of crash reports is completely disabled.
                if max_crashreports > 0:
                    job["data"]["metadata"]["stripped_crash"] = True

                track_outcome(
                    org_id=event.project.organization_id,
                    project_id=job["project_id"],
                    key_id=job["key_id"],
                    outcome=Outcome.FILTERED,
                    reason=FilterStatKeys.CRASH_REPORT_LIMIT,
                    timestamp=to_datetime(job["start_time"]),
                    event_id=event.event_id,
                    category=DataCategory.ATTACHMENT,
                    quantity=attachment.size,
                )

                # Quotas are counted with at least ``1`` for attachments.
                refund_quantity += attachment.size or 1
                continue
            stored_reports += 1

        filtered.append(attachment)

    # Check if we have exceeded the stored crash reports count. If so, we
    # persist the current maximum (not the actual number!) into the cache. Next
    # time when loading from the cache, we will validate that this number has
    # not changed, or otherwise re-fetch from the database.
    if crashreports_exceeded(stored_reports, max_crashreports) and stored_reports > cached_reports:
        cache.set(crashreports_key, max_crashreports, CRASH_REPORT_TIMEOUT)

    if refund_quantity:
        quotas.refund(
            project,
            key=job["project_key"],
            timestamp=job["start_time"],
            category=DataCategory.ATTACHMENT,
            quantity=refund_quantity,
        )

    return filtered


def save_attachment(
    cache_key, attachment, project, event_id, key_id=None, group_id=None, start_time=None
):
    """
    Persists a cached event attachments into the file store.

    Emits one outcome, either ACCEPTED on success or INVALID(missing_chunks) if
    retrieving the attachment data fails.

    :param cache_key:  The cache key at which the attachment is stored for
                       debugging purposes.
    :param attachment: The ``CachedAttachment`` instance to store.
    :param project:    The project model that this attachment belongs to.
    :param event_id:   Identifier of the event that this attachment belongs to.
                       The event does not have to be stored yet.
    :param key_id:     Optional identifier of the DSN that was used to ingest
                       the attachment.
    :param group_id:   Optional group identifier for the event. May be empty if
                       the event has not been stored yet, or if it is not
                       grouped.
    :param start_time: UNIX Timestamp (float) when the attachment was ingested.
                       If missing, the current time is used.
    """
    if start_time is not None:
        timestamp = to_datetime(start_time)
    else:
        timestamp = datetime.utcnow().replace(tzinfo=UTC)

    try:
        data = attachment.data
    except MissingAttachmentChunks:
        track_outcome(
            org_id=project.organization_id,
            project_id=project.id,
            key_id=key_id,
            outcome=Outcome.INVALID,
            reason="missing_chunks",
            timestamp=timestamp,
            event_id=event_id,
            category=DataCategory.ATTACHMENT,
        )

        logger.exception("Missing chunks for cache_key=%s", cache_key)
        return

    file = File.objects.create(
        name=attachment.name,
        type=attachment.type,
        headers={"Content-Type": attachment.content_type},
    )
    file.putfile(BytesIO(data), blob_size=settings.SENTRY_ATTACHMENT_BLOB_SIZE)

    EventAttachment.objects.create(
        event_id=event_id,
        project_id=project.id,
        group_id=group_id,
        name=attachment.name,
        file_id=file.id,
        type=attachment.type,
    )

    track_outcome(
        org_id=project.organization_id,
        project_id=project.id,
        key_id=key_id,
        outcome=Outcome.ACCEPTED,
        reason=None,
        timestamp=timestamp,
        event_id=event_id,
        category=DataCategory.ATTACHMENT,
        quantity=attachment.size or 1,
    )


def save_attachments(cache_key, attachments, job):
    """
    Persists cached event attachments into the file store.

    Emits one outcome per attachment, either ACCEPTED on success or
    INVALID(missing_chunks) if retrieving the attachment fails.

    :param attachments: A filtered list of attachments to save.
    :param job:         The job context container.
    """

    event = job["event"]

    for attachment in attachments:
        save_attachment(
            cache_key,
            attachment,
            event.project,
            event.event_id,
            key_id=job["key_id"],
            group_id=event.group_id,
            start_time=job["start_time"],
        )


@metrics.wraps("event_manager.save_transactions.materialize_event_metrics")
def _materialize_event_metrics(jobs):
    for job in jobs:
        # Ensure the _metrics key exists. This is usually created during
        # and prefilled with ingestion sizes.
        event_metrics = job["event"].data.get("_metrics") or {}
        job["event"].data["_metrics"] = event_metrics

        # Capture the actual size that goes into node store.
        event_metrics["bytes.stored.event"] = len(json.dumps(dict(job["event"].data.items())))

        for metric_name in ("flag.processing.error", "flag.processing.fatal"):
            if event_metrics.get(metric_name):
                metrics.incr(f"event_manager.save.event_metrics.{metric_name}")

        job["event_metrics"] = event_metrics


@metrics.wraps("save_event.calculate_event_grouping")
def _calculate_event_grouping(project, event, grouping_config) -> CalculatedHashes:
    """
    Main entrypoint for modifying/enhancing and grouping an event, writes
    hashes back into event payload.
    """
    metric_tags = {
        "grouping_config": grouping_config["id"],
        "platform": event.platform or "unknown",
    }

    with metrics.timer("event_manager.normalize_stacktraces_for_grouping", tags=metric_tags):
        with sentry_sdk.start_span(op="event_manager.normalize_stacktraces_for_grouping"):
            event.normalize_stacktraces_for_grouping(load_grouping_config(grouping_config))

    # Detect & set synthetic marker if necessary
    detect_synthetic_exception(event.data, grouping_config)

    with metrics.timer("event_manager.apply_server_fingerprinting"):
        # The active grouping config was put into the event in the
        # normalize step before.  We now also make sure that the
        # fingerprint was set to `'{{ default }}' just in case someone
        # removed it from the payload.  The call to get_hashes will then
        # look at `grouping_config` to pick the right parameters.
        event.data["fingerprint"] = event.data.data.get("fingerprint") or ["{{ default }}"]
        apply_server_fingerprinting(
            event.data.data,
            get_fingerprinting_config_for_project(project),
            allow_custom_title=features.has(
                "organizations:custom-event-title", project.organization, actor=None
            ),
        )

    with metrics.timer("event_manager.event.get_hashes", tags=metric_tags):
        # Here we try to use the grouping config that was requested in the
        # event.  If that config has since been deleted (because it was an
        # experimental grouping config) we fall back to the default.
        try:
            hashes = event.get_hashes(grouping_config)
        except GroupingConfigNotFound:
            event.data["grouping_config"] = get_grouping_config_dict_for_project(project)
            hashes = event.get_hashes()

    hashes.write_to_event(event.data)
    return hashes


@metrics.wraps("save_event.calculate_span_grouping")
def _calculate_span_grouping(jobs, projects):
    for job in jobs:
        # Make sure this snippet doesn't crash ingestion
        # as the feature is under development.
        try:
            event = job["event"]
            project = projects[job["project_id"]]

            if not features.has(
                "projects:performance-suspect-spans-ingestion",
                project=project,
            ):
                continue

            with metrics.timer("event_manager.save.get_span_groupings.default"):
                groupings = event.get_span_groupings()
            groupings.write_to_event(event.data)

            metrics.timing("save_event.transaction.span_count", len(groupings.results))
            metrics.incr(
                "save_event.transaction.span_group_count.default",
                amount=len(set(groupings.results.values())),
<<<<<<< HEAD
                sample_rate=0.1,
=======
>>>>>>> 6e2a3fc5
            )

            # Try the second, looser config, and see how many groups it
            # generates for comparison against the base. Do not store changes,
            # record the number of generated unique groups.
<<<<<<< HEAD
            experimental_groupings = event.get_span_groupings({"id": INCOMING_DEFAULT_CONFIG_ID})
=======
            with metrics.timer("event_manager.save.get_span_groupings.incoming"):
                experimental_groupings = event.get_span_groupings(
                    {"id": INCOMING_DEFAULT_CONFIG_ID}
                )
>>>>>>> 6e2a3fc5

            metrics.incr(
                "save_event.transaction.span_group_count.incoming",
                amount=len(set(experimental_groupings.results.values())),
<<<<<<< HEAD
                sample_rate=0.1,
=======
>>>>>>> 6e2a3fc5
            )
        except Exception:
            sentry_sdk.capture_exception()


@metrics.wraps("save_event.detect_performance_problems")
def _detect_performance_problems(jobs, projects):
    for job in jobs:
        job["performance_problems"] = detect_performance_problems(job["data"])


class Performance_Job(TypedDict, total=False):
    performance_problems: Sequence[PerformanceProblem]


@metrics.wraps("save_event.save_aggregate_performance")
def _save_aggregate_performance(jobs: Sequence[Performance_Job], projects):

    MAX_GROUPS = (
        10  # safety check in case we are passed too many. constant will live somewhere else tbd
    )
    for job in jobs:
        job["groups"] = []
        hashes = []
        event = job["event"]
        project = event.project

        if not features.has("organizations:performance-issues-ingest", project.organization):
            continue
        # General system-wide option
        rate = options.get("performance.issues.all.problem-creation") or 0

        # More granular, per-project option
        per_project_rate = project.get_option("sentry:performance_issue_creation_rate", 1.0)
        if rate > random.random() and per_project_rate > random.random():

            kwargs = _create_kwargs(job)
            kwargs["culprit"] = job["culprit"]
            kwargs["data"] = materialize_metadata(
                event.data,
                get_event_type(event.data),
                dict(job["event_metadata"]),
            )
            kwargs["data"]["last_received"] = job["received_timestamp"]

            performance_problems = job["performance_problems"]
            for problem in performance_problems:
                problem.fingerprint = md5(problem.fingerprint.encode("utf-8")).hexdigest()

            performance_problems_by_hash = {p.fingerprint: p for p in performance_problems}
            all_group_hashes = [problem.fingerprint for problem in performance_problems]
            group_hashes = all_group_hashes[:MAX_GROUPS]

            existing_grouphashes = GroupHash.objects.filter(
                project=project, hash__in=group_hashes
            ).select_related("group")

            new_grouphashes = set(group_hashes) - {hash.hash for hash in existing_grouphashes}
            new_grouphashes_count = len(new_grouphashes)

            if new_grouphashes:
                with metrics.timer("performance.performance_issue.check_write_limits"):
                    granted_quota = issue_rate_limiter.check_and_use_quotas(
                        [
                            RequestedQuota(
                                f"performance-issues:{project.id}",
                                new_grouphashes_count,
                                [PERFORMANCE_ISSUE_QUOTA],
                            )
                        ]
                    )[0]

                # Log how many groups didn't get created because of rate limiting
                _dropped_group_hash_count = new_grouphashes_count - granted_quota.granted
                metrics.incr("performance.performance_issue.dropped", _dropped_group_hash_count)

                for new_grouphash in list(new_grouphashes)[: granted_quota.granted]:
                    # GROUP DOES NOT EXIST
                    with sentry_sdk.start_span(
                        op="event_manager.create_performance_group_transaction"
                    ) as span, metrics.timer(
                        "event_manager.create_performance_group_transaction",
                        tags={"platform": event.platform or "unknown"},
                        sample_rate=1.0,
                    ) as metric_tags, transaction.atomic():
                        span.set_tag("create_group_transaction.outcome", "no_group")
                        metric_tags["create_group_transaction.outcome"] = "no_group"

                        problem = performance_problems_by_hash[new_grouphash]
                        group_kwargs = kwargs.copy()
                        group_kwargs["type"] = problem.type.value

                        group_kwargs["data"]["metadata"] = inject_performance_problem_metadata(
                            group_kwargs["data"]["metadata"], problem
                        )

                        group = _create_group(project, event, **group_kwargs)
                        GroupHash.objects.create(project=project, hash=new_grouphash, group=group)

                        is_new = True
                        is_regression = False

                        span.set_tag("create_group_transaction.outcome", "new_group")
                        metric_tags["create_group_transaction.outcome"] = "new_group"

                        metrics.incr(
                            "group.created",
                            skip_internal=True,
                            tags={"platform": job["platform"] or "unknown"},
                        )

                        job["groups"].append(
                            GroupInfo(group=group, is_new=is_new, is_regression=is_regression)
                        )
                        hashes.append(new_grouphash)

            if existing_grouphashes:

                # GROUP EXISTS
                for existing_grouphash in existing_grouphashes:
                    group = existing_grouphash.group
                    if group.issue_category != GroupCategory.PERFORMANCE:
                        logger.info(
                            "event_manager.category_mismatch",
                            extra={
                                "issue_category": group.issue_category,
                                "event_type": "performance",
                            },
                        )
                        continue

                    is_new = False

                    problem = performance_problems_by_hash[existing_grouphash.hash]
                    group_kwargs = kwargs.copy()
                    group_kwargs["data"]["metadata"] = inject_performance_problem_metadata(
                        group_kwargs["data"]["metadata"], problem
                    )

                    is_regression = _process_existing_aggregate(
                        group=group, event=job["event"], data=group_kwargs, release=job["release"]
                    )

                    job["groups"].append(
                        GroupInfo(group=group, is_new=is_new, is_regression=is_regression)
                    )
                    hashes.append(existing_grouphash.hash)

            job["event"].groups = [group_info.group for group_info in job["groups"]]
            job["event"].data["hashes"] = hashes
            for problem_hash in hashes:
                EventPerformanceProblem(event, performance_problems_by_hash[problem_hash]).save()


@metrics.wraps("event_manager.save_transaction_events")
def save_transaction_events(jobs, projects):
    with metrics.timer("event_manager.save_transactions.collect_organization_ids"):
        organization_ids = {project.organization_id for project in projects.values()}

    with metrics.timer("event_manager.save_transactions.fetch_organizations"):
        organizations = {
            o.id: o for o in Organization.objects.get_many_from_cache(organization_ids)
        }

    with metrics.timer("event_manager.save_transactions.set_organization_cache"):
        for project in projects.values():
            try:
                project.set_cached_field_value(
                    "organization", organizations[project.organization_id]
                )
            except KeyError:
                continue

    _pull_out_data(jobs, projects)
    _get_or_create_release_many(jobs, projects)
    _get_event_user_many(jobs, projects)
    _derive_plugin_tags_many(jobs, projects)
    _derive_interface_tags_many(jobs)
    _calculate_span_grouping(jobs, projects)
    _detect_performance_problems(jobs, projects)
    _materialize_metadata_many(jobs)
    _save_aggregate_performance(jobs, projects)
    _get_or_create_environment_many(jobs, projects)
    _get_or_create_group_environment_many(jobs, projects)
    _get_or_create_release_associated_models(jobs, projects)
    _get_or_create_group_release_many(jobs, projects)
    _tsdb_record_all_metrics(jobs)
    _materialize_event_metrics(jobs)
    _nodestore_save_many(jobs)
    _eventstream_insert_many(jobs)
    _track_outcome_accepted_many(jobs)
    return jobs<|MERGE_RESOLUTION|>--- conflicted
+++ resolved
@@ -2023,31 +2023,19 @@
             metrics.incr(
                 "save_event.transaction.span_group_count.default",
                 amount=len(set(groupings.results.values())),
-<<<<<<< HEAD
-                sample_rate=0.1,
-=======
->>>>>>> 6e2a3fc5
             )
 
             # Try the second, looser config, and see how many groups it
             # generates for comparison against the base. Do not store changes,
             # record the number of generated unique groups.
-<<<<<<< HEAD
-            experimental_groupings = event.get_span_groupings({"id": INCOMING_DEFAULT_CONFIG_ID})
-=======
             with metrics.timer("event_manager.save.get_span_groupings.incoming"):
                 experimental_groupings = event.get_span_groupings(
                     {"id": INCOMING_DEFAULT_CONFIG_ID}
                 )
->>>>>>> 6e2a3fc5
 
             metrics.incr(
                 "save_event.transaction.span_group_count.incoming",
                 amount=len(set(experimental_groupings.results.values())),
-<<<<<<< HEAD
-                sample_rate=0.1,
-=======
->>>>>>> 6e2a3fc5
             )
         except Exception:
             sentry_sdk.capture_exception()
