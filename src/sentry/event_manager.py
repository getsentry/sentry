--- conflicted
+++ resolved
@@ -713,10 +713,7 @@
                 group=group, environment=environment
             )
 
-<<<<<<< HEAD
-=======
         # Write the event to Nodestore
->>>>>>> d6db3e29
         event.data.save()
 
         if event_user:
