--- conflicted
+++ resolved
@@ -591,21 +591,12 @@
 
         # index components into ``Event.message``
         # See GH-3248
-<<<<<<< HEAD
-        if event_metadata is None:
-            event_metadata = self.get_event_type().get_metadata(self._data)
-        if culprit is None:
-            culprit = self.get_culprit()
-
-        event.message = event.get_search_message(event_metadata, culprit)
-=======
         # TODO: We temporarily save the search message into the message field to
         # maintain backward compatibility with the Django event model. Once
         # "store.use-django-event" is turned off for good, we can just reference
         # event.search_message everywhere.
         event.message = event.search_message
 
->>>>>>> dd257971
         received_timestamp = event.data.get("received") or float(event.datetime.strftime("%s"))
 
         if not issueless_event:
