from __future__ import annotations

import ipaddress
import logging
import re
import uuid
from collections.abc import Callable, Mapping, MutableMapping, Sequence
from dataclasses import dataclass
from datetime import datetime, timedelta, timezone
from typing import TYPE_CHECKING, Any, TypedDict, cast

import sentry_sdk
from django.conf import settings
from django.core.cache import cache
from django.core.exceptions import ValidationError
from django.db import IntegrityError, OperationalError, connection, router, transaction
from django.db.models import Func, Max
from django.db.models.signals import post_save
from django.utils.encoding import force_str
from urllib3 import Retry
from urllib3.exceptions import MaxRetryError
from usageaccountant import UsageUnit

from sentry import (
    eventstore,
    eventstream,
    eventtypes,
    features,
    options,
    quotas,
    reprocessing2,
    tsdb,
)
from sentry.attachments import CachedAttachment, MissingAttachmentChunks, attachment_cache
from sentry.conf.server import SEVERITY_DETECTION_RETRIES
from sentry.constants import (
    DEFAULT_STORE_NORMALIZER_ARGS,
    LOG_LEVELS_MAP,
    MAX_TAG_VALUE_LENGTH,
    DataCategory,
)
from sentry.culprit import generate_culprit
from sentry.dynamic_sampling import LatestReleaseBias, LatestReleaseParams
from sentry.eventstore.processing import event_processing_store
from sentry.eventtypes import EventType
from sentry.eventtypes.transaction import TransactionEvent
from sentry.exceptions import HashDiscarded
from sentry.grouping.api import (
    NULL_GROUPHASH_INFO,
    GroupHashInfo,
    GroupingConfig,
    get_grouping_config_dict_for_project,
)
from sentry.grouping.ingest import (
    add_group_id_to_grouphashes,
    check_for_category_mismatch,
    check_for_group_creation_load_shed,
    extract_hashes,
    find_existing_grouphash,
    find_existing_grouphash_new,
    get_hash_values,
    is_in_transition,
    maybe_run_background_grouping,
    maybe_run_secondary_grouping,
    project_uses_optimized_grouping,
    record_calculation_metric_with_result,
    record_hash_calculation_metrics,
    record_new_group_metrics,
    run_primary_grouping,
    update_grouping_config_if_needed,
)
from sentry.grouping.result import CalculatedHashes
from sentry.ingest.inbound_filters import FilterStatKeys
from sentry.issues.grouptype import ErrorGroupType, GroupCategory
from sentry.issues.issue_occurrence import IssueOccurrence
from sentry.issues.producer import PayloadType, produce_occurrence_to_kafka
from sentry.killswitches import killswitch_matches_context
from sentry.lang.native.utils import STORE_CRASH_REPORTS_ALL, convert_crashreport_count
from sentry.models.activity import Activity
from sentry.models.environment import Environment
from sentry.models.event import EventDict
from sentry.models.eventattachment import CRASH_REPORT_TYPES, EventAttachment, get_crashreport_key
from sentry.models.group import Group, GroupStatus
from sentry.models.groupenvironment import GroupEnvironment
from sentry.models.grouphash import GroupHash
from sentry.models.grouphistory import GroupHistoryStatus, record_group_history
from sentry.models.grouplink import GroupLink
from sentry.models.grouprelease import GroupRelease
from sentry.models.groupresolution import GroupResolution
from sentry.models.organization import Organization
from sentry.models.project import Project
from sentry.models.projectkey import ProjectKey
from sentry.models.pullrequest import PullRequest
from sentry.models.release import Release, follows_semver_versioning_scheme
from sentry.models.releasecommit import ReleaseCommit
from sentry.models.releaseenvironment import ReleaseEnvironment
from sentry.models.releaseprojectenvironment import ReleaseProjectEnvironment
from sentry.models.releases.release_project import ReleaseProject
from sentry.models.userreport import UserReport
from sentry.net.http import connection_from_url
from sentry.plugins.base import plugins
from sentry.quotas.base import index_data_category
from sentry.reprocessing2 import is_reprocessed_event
from sentry.signals import (
    first_event_received,
    first_event_with_minified_stack_trace_received,
    first_transaction_received,
    issue_unresolved,
)
from sentry.tasks.integrations import kick_off_status_syncs
from sentry.tasks.process_buffer import buffer_incr
from sentry.tasks.relay import schedule_invalidate_project_config
from sentry.tsdb.base import TSDBModel
from sentry.types.activity import ActivityType
from sentry.types.group import GroupSubStatus, PriorityLevel
from sentry.usage_accountant import record
from sentry.utils import json, metrics
from sentry.utils.cache import cache_key_for_event
from sentry.utils.canonical import CanonicalKeyDict
from sentry.utils.dates import to_datetime
from sentry.utils.event import has_event_minified_stack_trace, has_stacktrace, is_handled
from sentry.utils.eventuser import EventUser
from sentry.utils.metrics import MutableTags
from sentry.utils.outcomes import Outcome, track_outcome
from sentry.utils.performance_issues.performance_detection import detect_performance_problems
from sentry.utils.performance_issues.performance_problem import PerformanceProblem
from sentry.utils.safe import get_path, safe_execute, setdefault_path, trim
from sentry.utils.sdk import set_measurement
from sentry.utils.tag_normalization import normalized_sdk_tag_from_event

if TYPE_CHECKING:
    from sentry.eventstore.models import BaseEvent, Event

logger = logging.getLogger("sentry.events")

SECURITY_REPORT_INTERFACES = ("csp", "hpkp", "expectct", "expectstaple", "nel")

# Timeout for cached group crash report counts
CRASH_REPORT_TIMEOUT = 24 * 3600  # one day

NON_TITLE_EVENT_TITLES = ["<untitled>", "<unknown>", "<unlabeled event>", "Error"]

HIGH_SEVERITY_THRESHOLD = 0.1


@dataclass
class GroupInfo:
    group: Group
    is_new: bool
    is_regression: bool
    group_release: GroupRelease | None = None
    is_new_group_environment: bool = False


def pop_tag(data: dict[str, Any], key: str) -> None:
    if "tags" not in data:
        return

    data["tags"] = [kv for kv in data["tags"] if kv is None or kv[0] != key]


def set_tag(data: dict[str, Any], key: str, value: Any) -> None:
    pop_tag(data, key)
    if value is not None:
        data.setdefault("tags", []).append((key, trim(value, MAX_TAG_VALUE_LENGTH)))


def get_tag(data: dict[str, Any], key: str) -> Any | None:
    for k, v in get_path(data, "tags", filter=True) or ():
        if k == key:
            return v
    return None


def is_sample_event(job):
    return get_tag(job["data"], "sample_event") == "yes"


def sdk_metadata_from_event(event: Event) -> Mapping[str, Any]:
    """
    Returns a metadata dictionary with "sdk" field populated, including a normalized name
    Returns {} when event type of event is known to not be SDK generated.
    """

    if event.get_event_type() in SECURITY_REPORT_INTERFACES:
        return {}

    if not (sdk_metadata := event.data.get("sdk")):
        return {}

    try:
        return {
            "sdk": {
                "name": sdk_metadata.get("name") or "unknown",
                "name_normalized": normalized_sdk_tag_from_event(event),
            }
        }
    except Exception:
        logger.warning("failed to set normalized SDK name", exc_info=True)
        return {}


def plugin_is_regression(group: Group, event: BaseEvent) -> bool:
    project = event.project
    for plugin in plugins.for_project(project):
        result = safe_execute(
            plugin.is_regression, group, event, version=1, _with_transaction=False
        )
        if result is not None:
            return bool(result)
    return True


def has_pending_commit_resolution(group: Group) -> bool:
    """
    Checks that the most recent commit that fixes a group has had a chance to release
    """
    latest_issue_commit_resolution = (
        GroupLink.objects.filter(
            group_id=group.id,
            linked_type=GroupLink.LinkedType.commit,
            relationship=GroupLink.Relationship.resolves,
        )
        .order_by("-datetime")
        .first()
    )
    if latest_issue_commit_resolution is None:
        return False

    # commit has been released and is not in pending commit state
    if ReleaseCommit.objects.filter(commit__id=latest_issue_commit_resolution.linked_id).exists():
        return False
    else:
        # check if this commit is a part of a PR
        pr_ids = PullRequest.objects.filter(
            pullrequestcommit__commit=latest_issue_commit_resolution.linked_id
        ).values_list("id", flat=True)
        # assume that this commit has been released if any commits in this PR have been released
        if ReleaseCommit.objects.filter(
            commit__pullrequestcommit__pull_request__in=pr_ids
        ).exists():
            return False
        return True


def get_max_crashreports(model: Project | Organization, allow_none: bool = False) -> int | None:
    value = model.get_option("sentry:store_crash_reports")
    return convert_crashreport_count(value, allow_none=allow_none)


def crashreports_exceeded(current_count: int, max_count: int) -> bool:
    if max_count == STORE_CRASH_REPORTS_ALL:
        return False
    return current_count >= max_count


def get_stored_crashreports(cache_key: str | None, event: Event, max_crashreports: int) -> int:
    # There are two common cases: Storing crash reports is disabled, or is
    # unbounded. In both cases, there is no need in caching values or querying
    # the database.
    if max_crashreports in (0, STORE_CRASH_REPORTS_ALL):
        return max_crashreports

    cached_reports = cache.get(cache_key, None)
    if cached_reports is not None and cached_reports >= max_crashreports:
        return cached_reports

    # Fall-through if max_crashreports was bumped to get a more accurate number.
    # We don't need the actual number, but just whether it's more or equal to
    # the currently allowed maximum.
    query = EventAttachment.objects.filter(group_id=event.group_id, type__in=CRASH_REPORT_TYPES)
    return query[:max_crashreports].count()


class ScoreClause(Func):
    def __init__(self, group=None, last_seen=None, times_seen=None, *args, **kwargs):
        self.group = group
        self.last_seen = last_seen
        self.times_seen = times_seen
        # times_seen is likely an F-object that needs the value extracted
        if hasattr(self.times_seen, "rhs"):
            self.times_seen = self.times_seen.rhs.value
        super().__init__(*args, **kwargs)

    def __int__(self):
        # Calculate the score manually when coercing to an int.
        # This is used within create_or_update and friends
        return self.group.get_score() if self.group else 0

    def as_sql(self, compiler, connection, function=None, template=None):
        has_values = self.last_seen is not None and self.times_seen is not None
        if has_values:
            sql = "log(times_seen + %d) * 600 + %d" % (
                self.times_seen,
                self.last_seen.timestamp(),
            )
        else:
            sql = "log(times_seen) * 600 + last_seen::abstime::int"

        return (sql, [])


ProjectsMapping = Mapping[int, Project]

Job = MutableMapping[str, Any]


class EventManager:
    """
    Handles normalization in both the store endpoint and the save task. The
    intention is to swap this class out with a reimplementation in Rust.
    """

    def __init__(
        self,
        data: dict[str, Any],
        version: str = "5",
        project: Project | None = None,
        grouping_config: GroupingConfig | None = None,
        client_ip: str | None = None,
        user_agent: str | None = None,
        auth: Any | None = None,
        key: Any | None = None,
        content_encoding: str | None = None,
        is_renormalize: bool = False,
        remove_other: bool | None = None,
        project_config: Any | None = None,
        sent_at: datetime | None = None,
    ):
        self._data = CanonicalKeyDict(data)
        self.version = version
        self._project = project
        # if not explicitly specified try to get the grouping from project_config
        if grouping_config is None and project_config is not None:
            config = project_config.config
            grouping_config = config.get("grouping_config")
        # if we still don't have a grouping also try the project
        if grouping_config is None and project is not None:
            grouping_config = get_grouping_config_dict_for_project(self._project)
        self._grouping_config = grouping_config
        self._client_ip = client_ip
        self._user_agent = user_agent
        self._auth = auth
        self._key = key
        self._is_renormalize = is_renormalize
        self._remove_other = remove_other
        self._normalized = False
        self.project_config = project_config
        self.sent_at = sent_at

    def normalize(self, project_id: int | None = None) -> None:
        with metrics.timer("events.store.normalize.duration"):
            self._normalize_impl(project_id=project_id)

    def _normalize_impl(self, project_id: int | None = None) -> None:
        if self._project and project_id and project_id != self._project.id:
            raise RuntimeError(
                "Initialized EventManager with one project ID and called save() with another one"
            )

        if self._normalized:
            raise RuntimeError("Already normalized")

        self._normalized = True

        from sentry_relay.processing import StoreNormalizer

        rust_normalizer = StoreNormalizer(
            project_id=self._project.id if self._project else project_id,
            client_ip=self._client_ip,
            client=self._auth.client if self._auth else None,
            key_id=str(self._key.id) if self._key else None,
            grouping_config=self._grouping_config,
            protocol_version=str(self.version) if self.version is not None else None,
            is_renormalize=self._is_renormalize,
            remove_other=self._remove_other,
            normalize_user_agent=True,
            sent_at=self.sent_at.isoformat() if self.sent_at is not None else None,
            **DEFAULT_STORE_NORMALIZER_ARGS,
        )

        pre_normalize_type = self._data.get("type")
        self._data = CanonicalKeyDict(rust_normalizer.normalize_event(dict(self._data)))
        # XXX: This is a hack to make generic events work (for now?). I'm not sure whether we should
        # include this in the rust normalizer, since we don't want people sending us these via the
        # sdk.
        if pre_normalize_type in ("generic", "feedback"):
            self._data["type"] = pre_normalize_type

    def get_data(self) -> CanonicalKeyDict:
        return self._data

    @metrics.wraps("event_manager.save")
    def save(
        self,
        project_id: int | None,
        raw: bool = False,
        assume_normalized: bool = False,
        start_time: int | None = None,
        cache_key: str | None = None,
        skip_send_first_transaction: bool = False,
    ) -> Event:
        """
        After normalizing and processing an event, save adjacent models such as
        releases and environments to postgres and write the event into
        eventstream. From there it will be picked up by Snuba and
        post-processing.

        We re-insert events with duplicate IDs into Snuba, which is responsible
        for deduplicating events. Since deduplication in Snuba is on the primary
        key (based on event ID, project ID and day), events with same IDs are only
        deduplicated if their timestamps fall on the same day. The latest event
        always wins and overwrites the value of events received earlier in that day.

        Since we increment counters and frequencies here before events get inserted
        to eventstream these numbers may be larger than the total number of
        events if we receive duplicate event IDs that fall on the same day
        (that do not hit cache first).
        """

        # Normalize if needed
        if not self._normalized:
            if not assume_normalized:
                self.normalize(project_id=project_id)
            self._normalized = True

        with metrics.timer("event_manager.save.project.get_from_cache"):
            project = Project.objects.get_from_cache(id=project_id)

        with metrics.timer("event_manager.save.organization.get_from_cache"):
            project.set_cached_field_value(
                "organization", Organization.objects.get_from_cache(id=project.organization_id)
            )

        projects = {project.id: project}

        job: dict[str, Any] = {
            "data": self._data,
            "project_id": project.id,
            "raw": raw,
            "start_time": start_time,
        }

        # After calling _pull_out_data we get some keys in the job like the platform
        with sentry_sdk.start_span(op="event_manager.save.pull_out_data"):
            _pull_out_data([job], projects)

        event_type = self._data.get("type")
        if event_type == "transaction":
            job["data"]["project"] = project.id
            jobs = save_transaction_events([job], projects)

            if not project.flags.has_transactions and not skip_send_first_transaction:
                first_transaction_received.send_robust(
                    project=project, event=jobs[0]["event"], sender=Project
                )

            return jobs[0]["event"]
        elif event_type == "generic":
            job["data"]["project"] = project.id
            jobs = save_generic_events([job], projects)

            return jobs[0]["event"]
        else:
            project = job["event"].project
            job["optimized_grouping"] = project_uses_optimized_grouping(project)
            job["in_grouping_transition"] = is_in_transition(project)
            metric_tags = {
                "platform": job["event"].platform or "unknown",
                "sdk": normalized_sdk_tag_from_event(job["event"]),
                "using_transition_optimization": job["optimized_grouping"],
                "in_transition": job["in_grouping_transition"],
            }
            # This metric allows differentiating from all calls to the `event_manager.save` metric
            # and adds support for differentiating based on platforms
            with metrics.timer("event_manager.save_error_events", tags=metric_tags):
                return self.save_error_events(project, job, projects, metric_tags, raw, cache_key)

    @sentry_sdk.tracing.trace
    def save_error_events(
        self,
        project: Project,
        job: Job,
        projects: ProjectsMapping,
        metric_tags: MutableTags,
        raw: bool = False,
        cache_key: str | None = None,
    ) -> Event:
        jobs = [job]

        if is_sample_event(job):
            logger.info(
                "save_error_events: processing sample event",
                extra={
                    "event.id": job["event"].event_id,
                    "project_id": project.id,
                    "sample_event": True,
                },
            )

        is_reprocessed = is_reprocessed_event(job["data"])

        with sentry_sdk.start_span(op="event_manager.save.get_or_create_release_many"):
            _get_or_create_release_many(jobs, projects)

        with sentry_sdk.start_span(op="event_manager.save.get_event_user_many"):
            _get_event_user_many(jobs, projects)

        job["project_key"] = None
        if job["key_id"] is not None:
            with metrics.timer("event_manager.load_project_key"):
                try:
                    job["project_key"] = ProjectKey.objects.get_from_cache(id=job["key_id"])
                except ProjectKey.DoesNotExist:
                    pass

        _derive_plugin_tags_many(jobs, projects)
        _derive_interface_tags_many(jobs)

        # Load attachments first, but persist them at the very last after
        # posting to eventstream to make sure all counters and eventstream are
        # incremented for sure. Also wait for grouping to remove attachments
        # based on the group counter.
        with metrics.timer("event_manager.get_attachments"):
            with sentry_sdk.start_span(op="event_manager.save.get_attachments"):
                attachments = get_attachments(cache_key, job)

        try:
            with sentry_sdk.start_span(op="event_manager.save.save_aggregate_fn"):
                group_info = assign_event_to_group(
                    event=job["event"], job=job, metric_tags=metric_tags
                )

        except HashDiscarded as err:
            logger.info(
                "event_manager.save.discard",
                extra={
                    "reason": err.reason,
                    "tombstone_id": err.tombstone_id,
                },
            )
            discard_event(job, attachments)
            raise

        if not group_info:
            if is_sample_event(job):
                logger.info(
                    "save_error_events: no groupinfo found, returning event",
                    extra={
                        "event.id": job["event"].event_id,
                        "project_id": project.id,
                        "sample_event": True,
                    },
                )
            return job["event"]

        # store a reference to the group id to guarantee validation of isolation
        # XXX(markus): No clue what this does
        job["event"].data.bind_ref(job["event"])

        _get_or_create_environment_many(jobs, projects)
        _get_or_create_group_environment_many(jobs, projects)
        _get_or_create_release_associated_models(jobs, projects)
        _increment_release_associated_counts_many(jobs, projects)
        _get_or_create_group_release_many(jobs, projects)
        _tsdb_record_all_metrics(jobs)

        UserReport.objects.filter(project_id=project.id, event_id=job["event"].event_id).update(
            group_id=group_info.group.id, environment_id=job["environment"].id
        )

        with metrics.timer("event_manager.filter_attachments_for_group"):
            attachments = filter_attachments_for_group(attachments, job)

        # XXX: DO NOT MUTATE THE EVENT PAYLOAD AFTER THIS POINT
        _materialize_event_metrics(jobs)

        for attachment in attachments:
            key = f"bytes.stored.{attachment.type}"
            old_bytes = job["event_metrics"].get(key) or 0
            job["event_metrics"][key] = old_bytes + attachment.size

        _nodestore_save_many(jobs=jobs, app_feature="errors")

        if not raw:
            if not project.first_event:
                project.update(first_event=job["event"].datetime)
                first_event_received.send_robust(
                    project=project, event=job["event"], sender=Project
                )

            if (
                has_event_minified_stack_trace(job["event"])
                and not project.flags.has_minified_stack_trace
            ):
                first_event_with_minified_stack_trace_received.send_robust(
                    project=project, event=job["event"], sender=Project
                )

        if is_reprocessed:
            safe_execute(
                reprocessing2.buffered_delete_old_primary_hash,
                project_id=job["event"].project_id,
                group_id=reprocessing2.get_original_group_id(job["event"]),
                event_id=job["event"].event_id,
                datetime=job["event"].datetime,
                old_primary_hash=reprocessing2.get_original_primary_hash(job["event"]),
                current_primary_hash=job["event"].get_primary_hash(),
                _with_transaction=False,
            )

        _eventstream_insert_many(jobs)

        # Do this last to ensure signals get emitted even if connection to the
        # file store breaks temporarily.
        #
        # We do not need this for reprocessed events as for those we update the
        # group_id on existing models in post_process_group, which already does
        # this because of indiv. attachments.
        if not is_reprocessed:
            with metrics.timer("event_manager.save_attachments"):
                save_attachments(cache_key, attachments, job)

        metric_tags = {"from_relay": str("_relay_processed" in job["data"])}

        metrics.timing(
            "events.latency",
            job["received_timestamp"] - job["recorded_timestamp"],
            tags=metric_tags,
        )
        metrics.distribution(
            "events.size.data.post_save", job["event"].size, tags=metric_tags, unit="byte"
        )
        metrics.incr(
            "events.post_save.normalize.errors",
            amount=len(job["data"].get("errors") or ()),
            tags=metric_tags,
        )

        _track_outcome_accepted_many(jobs)

        self._data = job["event"].data.data

        return job["event"]


@metrics.wraps("save_event.pull_out_data")
def _pull_out_data(jobs: Sequence[Job], projects: ProjectsMapping) -> None:
    """
    Update every job in the list with required information and store it in the nodestore.

    A bunch of (probably) CPU bound stuff.
    """

    for job in jobs:
        job["project_id"] = int(job["project_id"])

        data = job["data"]

        # Pull the toplevel data we're interested in

        transaction_name = data.get("transaction")
        if transaction_name:
            transaction_name = force_str(transaction_name)
        job["transaction"] = transaction_name

        key_id = None if data is None else data.get("key_id")
        if key_id is not None:
            key_id = int(key_id)
        job["key_id"] = key_id

        job["logger_name"] = logger_name = data.get("logger")
        job["level"] = level = data.get("level")
        job["release"] = data.get("release")
        job["dist"] = data.get("dist")
        job["environment"] = environment = data.get("environment")
        job["recorded_timestamp"] = data.get("timestamp")
        # Stores the event in the nodestore
        job["event"] = event = _get_event_instance(job["data"], project_id=job["project_id"])
        # Overwrite the data key with the event's updated data
        job["data"] = data = event.data.data

        event._project_cache = project = projects[job["project_id"]]
        job["category"] = index_data_category(data.get("type"), project.organization)
        job["platform"] = event.platform

        # Some of the data that are toplevel attributes are duplicated
        # into tags (logger, level, environment, transaction).  These are
        # different from legacy attributes which are normalized into tags
        # ahead of time (site, server_name).
        setdefault_path(data, "tags", value=[])
        set_tag(data, "level", level)
        if logger_name:
            set_tag(data, "logger", logger_name)
        if environment:
            set_tag(data, "environment", environment)
        if transaction_name:
            set_tag(data, "transaction", transaction_name)

        job["received_timestamp"] = job["event"].data.get("received") or float(
            job["event"].datetime.strftime("%s")
        )
        job["groups"] = []


def _is_commit_sha(version: str) -> bool:
    return re.match(r"[0-9a-f]{40}", version) is not None


@metrics.wraps("save_event.get_or_create_release_many")
def _get_or_create_release_many(jobs: Sequence[Job], projects: ProjectsMapping) -> None:
    jobs_with_releases: dict[tuple[int, Release], list[Job]] = {}
    release_date_added: dict[tuple[int, Release], datetime] = {}

    for job in jobs:
        if not job["release"]:
            continue

        release_key = (job["project_id"], job["release"])
        jobs_with_releases.setdefault(release_key, []).append(job)
        new_datetime = job["event"].datetime
        old_datetime = release_date_added.get(release_key)
        if old_datetime is None or new_datetime > old_datetime:
            release_date_added[release_key] = new_datetime

    for (project_id, version), jobs_to_update in jobs_with_releases.items():
        try:
            release = Release.get_or_create(
                project=projects[project_id],
                version=version,
                date_added=release_date_added[(project_id, version)],
            )
        except ValidationError:
            release = None
            logger.exception(
                "Failed creating Release due to ValidationError",
                extra={
                    "project": projects[project_id],
                    "version": version,
                },
            )

        if release:
            for job in jobs_to_update:
                # Don't allow a conflicting 'release' tag
                data = job["data"]
                pop_tag(data, "release")
                set_tag(data, "sentry:release", release.version)

                job["release"] = release

                if job["dist"]:
                    job["dist"] = job["release"].add_dist(job["dist"], job["event"].datetime)

                    # don't allow a conflicting 'dist' tag
                    pop_tag(job["data"], "dist")
                    set_tag(job["data"], "sentry:dist", job["dist"].name)

                # Dynamic Sampling - Boosting latest release functionality
                if (
                    features.has(
                        "organizations:dynamic-sampling", projects[project_id].organization
                    )
                    and data.get("type") == "transaction"
                ):
                    with sentry_sdk.start_span(
                        op="event_manager.dynamic_sampling_observe_latest_release"
                    ) as span:
                        try:
                            latest_release_params = LatestReleaseParams(
                                release=release,
                                project=projects[project_id],
                                environment=_get_environment_from_transaction(data),
                            )

                            def on_release_boosted() -> None:
                                span.set_tag(
                                    "dynamic_sampling.observe_release_status",
                                    "(release, environment) pair observed and boosted",
                                )
                                span.set_data("release", latest_release_params.release.id)
                                span.set_data("environment", latest_release_params.environment)

                                schedule_invalidate_project_config(
                                    project_id=project_id,
                                    trigger="dynamic_sampling:boost_release",
                                )

                            LatestReleaseBias(
                                latest_release_params=latest_release_params
                            ).observe_release(on_boosted_release_added=on_release_boosted)
                        except Exception:
                            sentry_sdk.capture_exception()


def _get_environment_from_transaction(data: EventDict) -> str | None:
    environment = data.get("environment", None)
    # We handle the case in which the users sets the empty string as environment, for us that
    # is equal to having no environment at all.
    if environment == "":
        environment = None

    return environment


@metrics.wraps("save_event.get_event_user_many")
def _get_event_user_many(jobs: Sequence[Job], projects: ProjectsMapping) -> None:
    for job in jobs:
        data = job["data"]
        user = _get_event_user(projects[job["project_id"]], data)

        if user:
            pop_tag(data, "user")
            set_tag(data, "sentry:user", user.tag_value)

        job["user"] = user


@metrics.wraps("save_event.derive_plugin_tags_many")
def _derive_plugin_tags_many(jobs: Sequence[Job], projects: ProjectsMapping) -> None:
    # XXX: We ought to inline or remove this one for sure
    plugins_for_projects = {p.id: plugins.for_project(p, version=None) for p in projects.values()}

    for job in jobs:
        for plugin in plugins_for_projects[job["project_id"]]:
            added_tags = safe_execute(plugin.get_tags, job["event"], _with_transaction=False)
            if added_tags:
                data = job["data"]
                # plugins should not override user provided tags
                for key, value in added_tags:
                    if get_tag(data, key) is None:
                        set_tag(data, key, value)


@metrics.wraps("save_event.derive_interface_tags_many")
def _derive_interface_tags_many(jobs: Sequence[Job]) -> None:
    # XXX: We ought to inline or remove this one for sure
    for job in jobs:
        data = job["data"]
        for path, iface in job["event"].interfaces.items():
            for k, v in iface.iter_tags():
                set_tag(data, k, v)

            # Get rid of ephemeral interface data
            if iface.ephemeral:
                data.pop(iface.path, None)


@metrics.wraps("save_event.materialize_metadata_many")
def _materialize_metadata_many(jobs: Sequence[Job]) -> None:
    for job in jobs:
        # we want to freeze not just the metadata and type in but also the
        # derived attributes.  The reason for this is that we push this
        # data into kafka for snuba processing and our postprocessing
        # picks up the data right from the snuba topic.  For most usage
        # however the data is dynamically overridden by Event.title and
        # Event.location (See Event.as_dict)
        #
        # We also need to ensure the culprit is accurately reflected at
        # the point of metadata materialization as we need to ensure that
        # processing happens before.
        data = job["data"]
        event_type = get_event_type(data)
        event_metadata = event_type.get_metadata(data)
        job["event_metadata"] = dict(event_metadata)

        # In save_aggregate we store current_tree_label for the group metadata,
        # and finest_tree_label for the event's own title.

        if "finest_tree_label" in job:
            event_metadata["finest_tree_label"] = job["finest_tree_label"]

        data.update(materialize_metadata(data, event_type, event_metadata))
        job["culprit"] = data["culprit"]


# TODO: This is only called in `_save_aggregate`, so when that goes, so can this (it's been
# supplanted by `_get_group_processing_kwargs` below)
def _get_group_creation_kwargs(job: Job | PerformanceJob) -> dict[str, Any]:
    kwargs = {
        "platform": job["platform"],
        "message": job["event"].search_message,
        "logger": job["logger_name"],
        "level": LOG_LEVELS_MAP.get(job["level"]),
        "last_seen": job["event"].datetime,
        "first_seen": job["event"].datetime,
        "active_at": job["event"].datetime,
        "culprit": job["culprit"],
    }

    if job["release"]:
        kwargs["first_release"] = job["release"]

    return kwargs


def _get_group_processing_kwargs(job: Job) -> dict[str, Any]:
    """
    Pull together all the metadata used when creating a group or updating a group's metadata based
    on a new event.
    """
    _materialize_metadata_many([job])

    event_data = job["event"].data
    event_metadata = job["event_metadata"]

    group_metadata = materialize_metadata(
        event_data,
        # In principle the group gets the same metadata as the event, so common
        # attributes can be defined in eventtypes.
        get_event_type(event_data),
        event_metadata,
    )
    group_metadata["last_received"] = job["received_timestamp"]

    kwargs = {
        "data": group_metadata,
        "platform": job["platform"],
        "message": job["event"].search_message,
        "logger": job["logger_name"],
        "level": LOG_LEVELS_MAP.get(job["level"]),
        "last_seen": job["event"].datetime,
        "first_seen": job["event"].datetime,
        "active_at": job["event"].datetime,
        "culprit": job["culprit"],
    }

    if job["release"]:
        kwargs["first_release"] = job["release"]

    return kwargs


@metrics.wraps("save_event.get_or_create_environment_many")
def _get_or_create_environment_many(jobs: Sequence[Job], projects: ProjectsMapping) -> None:
    for job in jobs:
        job["environment"] = Environment.get_or_create(
            project=projects[job["project_id"]], name=job["environment"]
        )


@metrics.wraps("save_event.get_or_create_group_environment_many")
def _get_or_create_group_environment_many(jobs: Sequence[Job], projects: ProjectsMapping) -> None:
    for job in jobs:
        _get_or_create_group_environment(job["environment"], job["release"], job["groups"])


def _get_or_create_group_environment(
    environment: Environment, release: Release | None, groups: Sequence[GroupInfo]
) -> None:
    for group_info in groups:
        group_info.is_new_group_environment = GroupEnvironment.get_or_create(
            group_id=group_info.group.id,
            environment_id=environment.id,
            defaults={"first_release": release or None},
        )[1]


@metrics.wraps("save_event.get_or_create_release_associated_models")
def _get_or_create_release_associated_models(
    jobs: Sequence[Job], projects: ProjectsMapping
) -> None:
    # XXX: This is possibly unnecessarily detached from
    # _get_or_create_release_many, but we do not want to destroy order of
    # execution right now
    for job in jobs:
        release = job["release"]
        if not release:
            continue

        project = projects[job["project_id"]]
        environment = job["environment"]
        date = job["event"].datetime

        ReleaseEnvironment.get_or_create(
            project=project, release=release, environment=environment, datetime=date
        )

        ReleaseProjectEnvironment.get_or_create(
            project=project, release=release, environment=environment, datetime=date
        )


def _increment_release_associated_counts_many(
    jobs: Sequence[Job], projects: ProjectsMapping
) -> None:
    for job in jobs:
        _increment_release_associated_counts(
            projects[job["project_id"]], job["environment"], job["release"], job["groups"]
        )


def _increment_release_associated_counts(
    project: Project,
    environment: Environment,
    release: Release | None,
    groups: Sequence[GroupInfo],
) -> None:
    if not release:
        return

    rp_new_groups = 0
    rpe_new_groups = 0
    for group_info in groups:
        if group_info.is_new:
            rp_new_groups += 1
        if group_info.is_new_group_environment:
            rpe_new_groups += 1
    if rp_new_groups:
        buffer_incr(
            ReleaseProject,
            {"new_groups": rp_new_groups},
            {"release_id": release.id, "project_id": project.id},
        )
    if rpe_new_groups:
        buffer_incr(
            ReleaseProjectEnvironment,
            {"new_issues_count": rpe_new_groups},
            {
                "project_id": project.id,
                "release_id": release.id,
                "environment_id": environment.id,
            },
        )


@metrics.wraps("save_event.get_or_create_group_release_many")
def _get_or_create_group_release_many(jobs: Sequence[Job], projects: ProjectsMapping) -> None:
    for job in jobs:
        _get_or_create_group_release(
            job["environment"], job["release"], job["event"], job["groups"]
        )


def _get_or_create_group_release(
    environment: Environment,
    release: Release | None,
    event: BaseEvent,
    groups: Sequence[GroupInfo],
) -> None:
    if release:
        for group_info in groups:
            group_info.group_release = GroupRelease.get_or_create(
                group=group_info.group,
                release=release,
                environment=environment,
                datetime=event.datetime,
            )


@metrics.wraps("save_event.tsdb_record_all_metrics")
def _tsdb_record_all_metrics(jobs: Sequence[Job]) -> None:
    """
    Do all tsdb-related things for save_event in here s.t. we can potentially
    put everything in a single redis pipeline someday.
    """

    # XXX: validate whether anybody actually uses those metrics

    for job in jobs:
        incrs = []
        frequencies = []
        records = []
        incrs.append((TSDBModel.project, job["project_id"]))
        event = job["event"]
        release = job["release"]
        environment = job["environment"]
        user = job["user"]

        for group_info in job["groups"]:
            incrs.append((TSDBModel.group, group_info.group.id))
            frequencies.append(
                (
                    TSDBModel.frequent_environments_by_group,
                    {group_info.group.id: {environment.id: 1}},
                )
            )

            if group_info.group_release:
                frequencies.append(
                    (
                        TSDBModel.frequent_releases_by_group,
                        {group_info.group.id: {group_info.group_release.id: 1}},
                    )
                )
            if user:
                records.append(
                    (TSDBModel.users_affected_by_group, group_info.group.id, (user.tag_value,))
                )

        if release:
            incrs.append((TSDBModel.release, release.id))

        if user:
            project_id = job["project_id"]
            records.append((TSDBModel.users_affected_by_project, project_id, (user.tag_value,)))

        if incrs:
            tsdb.backend.incr_multi(incrs, timestamp=event.datetime, environment_id=environment.id)

        if records:
            tsdb.backend.record_multi(
                records, timestamp=event.datetime, environment_id=environment.id
            )

        if frequencies:
            tsdb.backend.record_frequency_multi(frequencies, timestamp=event.datetime)


@metrics.wraps("save_event.nodestore_save_many")
def _nodestore_save_many(jobs: Sequence[Job], app_feature: str) -> None:
    inserted_time = datetime.now(timezone.utc).timestamp()
    for job in jobs:
        # Write the event to Nodestore
        subkeys = {}

        event = job["event"]
        # We only care about `unprocessed` for error events
        if event.get_event_type() not in ("transaction", "generic") and job["groups"]:
            unprocessed = event_processing_store.get(
                cache_key_for_event({"project": event.project_id, "event_id": event.event_id}),
                unprocessed=True,
            )
            if unprocessed is not None:
                subkeys["unprocessed"] = unprocessed

        if app_feature:
            event_size = 0
            event_metrics = job.get("event_metrics")
            if event_metrics:
                event_size = event_metrics.get("bytes.stored.event", 0)
            record(
                resource_id=settings.COGS_EVENT_STORE_LABEL,
                app_feature=app_feature,
                amount=event_size,
                usage_type=UsageUnit.BYTES,
            )
        job["event"].data["nodestore_insert"] = inserted_time
        job["event"].data.save(subkeys=subkeys)


@metrics.wraps("save_event.eventstream_insert_many")
def _eventstream_insert_many(jobs: Sequence[Job]) -> None:
    for job in jobs:
        if is_sample_event(job):
            logger.info(
                "_eventstream_insert_many: attempting to insert event into eventstream",
                extra={
                    "event.id": job["event"].event_id,
                    "project_id": job["event"].project_id,
                    "sample_event": True,
                },
            )

        if job["event"].project_id == settings.SENTRY_PROJECT:
            metrics.incr(
                "internal.captured.eventstream_insert",
                tags={"event_type": job["event"].data.get("type") or "null"},
            )

        # XXX: Temporary hack so that we keep this group info working for error issues. We'll need
        # to change the format of eventstream to be able to handle data for multiple groups
        if not job["groups"]:
            group_states = None
            is_new = False
            is_regression = False
            is_new_group_environment = False
        else:
            # error issues
            group_info = job["groups"][0]
            is_new = group_info.is_new
            is_regression = group_info.is_regression
            is_new_group_environment = group_info.is_new_group_environment

            # performance issues with potentially multiple groups to a transaction
            group_states = [
                {
                    "id": gi.group.id,
                    "is_new": gi.is_new,
                    "is_regression": gi.is_regression,
                    "is_new_group_environment": gi.is_new_group_environment,
                }
                for gi in job["groups"]
                if gi is not None
            ]

        if is_sample_event(job):
            logger.info(
                "_eventstream_insert_many: inserting into evenstream",
                extra={
                    "event.id": job["event"].event_id,
                    "project_id": job["event"].project_id,
                    "sample_event": True,
                },
            )
        eventstream.backend.insert(
            event=job["event"],
            is_new=is_new,
            is_regression=is_regression,
            is_new_group_environment=is_new_group_environment,
            primary_hash=job["event"].get_primary_hash(),
            received_timestamp=job["received_timestamp"],
            # We are choosing to skip consuming the event back
            # in the eventstream if it's flagged as raw.
            # This means that we want to publish the event
            # through the event stream, but we don't care
            # about post processing and handling the commit.
            skip_consume=job.get("raw", False),
            group_states=group_states,
        )


@metrics.wraps("save_event.track_outcome_accepted_many")
def _track_outcome_accepted_many(jobs: Sequence[Job]) -> None:
    for job in jobs:
        event = job["event"]

        track_outcome(
            org_id=event.project.organization_id,
            project_id=job["project_id"],
            key_id=job["key_id"],
            outcome=Outcome.ACCEPTED,
            reason=None,
            timestamp=to_datetime(job["start_time"]),
            event_id=event.event_id,
            category=job["category"],
        )


@metrics.wraps("event_manager.get_event_instance")
def _get_event_instance(data: Mapping[str, Any], project_id: int) -> Event:
    return eventstore.backend.create_event(
        project_id=project_id,
        event_id=data.get("event_id"),
        group_id=None,
        data=EventDict(data, skip_renormalization=True),
    )


def _get_event_user(project: Project, data: Mapping[str, Any]) -> EventUser | None:
    with metrics.timer("event_manager.get_event_user") as metrics_tags:
        return _get_event_user_impl(project, data, metrics_tags)


def _get_event_user_impl(
    project: Project, data: Mapping[str, Any], metrics_tags: MutableTags
) -> EventUser | None:
    user_data = data.get("user")
    if not user_data:
        metrics_tags["event_has_user"] = "false"
        return None

    metrics_tags["event_has_user"] = "true"

    ip_address = user_data.get("ip_address")

    if ip_address:
        try:
            ipaddress.ip_address(str(ip_address))
        except ValueError:
            ip_address = None

    euser = EventUser(
        project_id=project.id,
        user_ident=user_data.get("id"),
        email=user_data.get("email"),
        username=user_data.get("username"),
        ip_address=ip_address,
        name=user_data.get("name"),
    )

    return euser


def get_event_type(data: Mapping[str, Any]) -> EventType:
    return eventtypes.get(data.get("type", "default"))()


EventMetadata = dict[str, Any]


def materialize_metadata(
    data: Mapping[str, Any], event_type: EventType, event_metadata: dict[str, Any]
) -> EventMetadata:
    """Returns the materialized metadata to be merged with group or
    event data.  This currently produces the keys `type`, `culprit`,
    `metadata`, `title` and `location`.
    """

    # XXX(markus): Ideally this wouldn't take data or event_type, and instead
    # calculate culprit + type from event_metadata

    # Don't clobber existing metadata
    try:
        event_metadata.update(data.get("metadata", {}))
    except TypeError:
        # On a small handful of occasions, the line above has errored with `TypeError: 'NoneType'
        # object is not iterable`, even though it's clear from looking at the local variable values
        # in the event in Sentry that this shouldn't be possible.
        logger.exception(
            "Non-None being read as None",
            extra={
                "data is None": data is None,
                "event_metadata is None": event_metadata is None,
                "data.get": data.get,
                "event_metadata.update": event_metadata.update,
                "data.get('metadata', {})": data.get("metadata", {}),
            },
        )

    return {
        "type": event_type.key,
        "culprit": get_culprit(data),
        "metadata": event_metadata,
        "title": event_type.get_title(event_metadata),
        "location": event_type.get_location(event_metadata),
    }


def get_culprit(data: Mapping[str, Any]) -> str:
    """Helper to calculate the default culprit"""
    return str(
        force_str(data.get("culprit") or data.get("transaction") or generate_culprit(data) or "")
    )


def assign_event_to_group(event: Event, job: Job, metric_tags: MutableTags) -> GroupInfo | None:
    if job["optimized_grouping"]:
        group_info = _save_aggregate_new(
            event=event,
            job=job,
            metric_tags=metric_tags,
        )
    else:
        group_info = _save_aggregate(
            event=event,
            job=job,
            release=job["release"],
            received_timestamp=job["received_timestamp"],
            metric_tags=metric_tags,
        )

    if group_info:
        event.group = group_info.group
    job["groups"] = [group_info]

    return group_info


def _save_aggregate(
    event: Event,
    job: Job,
    release: Release | None,
    received_timestamp: int | float,
    metric_tags: MutableTags,
) -> GroupInfo | None:
    project = event.project

    primary_hashes, secondary_hashes, hashes = get_hash_values(project, job, metric_tags)
    has_secondary_hashes = len(extract_hashes(secondary_hashes)) > 0

    # Now that we've used the current and possibly secondary grouping config(s) to calculate the
    # hashes, we're free to perform a config update if needed. Future events will use the new
    # config, but will also be grandfathered into the current config for a week, so as not to
    # erroneously create new groups.
    update_grouping_config_if_needed(project)

    _materialize_metadata_many([job])
    metadata = dict(job["event_metadata"])

    group_creation_kwargs = _get_group_creation_kwargs(job)

    # Because this logic is not complex enough we want to special case the situation where we
    # migrate from a hierarchical hash to a non hierarchical hash.  The reason being that
    # there needs to be special logic to not create orphaned hashes in migration cases
    # but it wants a different logic to implement splitting of hierarchical hashes.
    migrate_off_hierarchical = bool(
        secondary_hashes
        and secondary_hashes.hierarchical_hashes
        and not primary_hashes.hierarchical_hashes
    )

    flat_grouphashes = [
        GroupHash.objects.get_or_create(project=project, hash=hash)[0] for hash in hashes.hashes
    ]

    # The root_hierarchical_hash is the least specific hash within the tree, so
    # typically hierarchical_hashes[0], unless a hash `n` has been split in
    # which case `root_hierarchical_hash = hierarchical_hashes[n + 1]`. Chosing
    # this for select_for_update mostly provides sufficient synchronization
    # when groups are created and also relieves contention by locking a more
    # specific hash than `hierarchical_hashes[0]`.
    existing_grouphash, root_hierarchical_hash = find_existing_grouphash(
        project, flat_grouphashes, hashes.hierarchical_hashes
    )

    if root_hierarchical_hash is not None:
        root_hierarchical_grouphash = GroupHash.objects.get_or_create(
            project=project, hash=root_hierarchical_hash
        )[0]

        metadata.update(
            hashes.group_metadata_from_hash(
                existing_grouphash.hash
                if existing_grouphash is not None
                else root_hierarchical_hash
            )
        )

    else:
        root_hierarchical_grouphash = None

    # In principle the group gets the same metadata as the event, so common
    # attributes can be defined in eventtypes.
    #
    # Additionally the `last_received` key is set for group metadata, later in
    # _save_aggregate
    group_creation_kwargs["data"] = materialize_metadata(
        event.data,
        get_event_type(event.data),
        metadata,
    )
    group_creation_kwargs["data"]["last_received"] = received_timestamp

    if existing_grouphash is None:
        if killswitch_matches_context(
            "store.load-shed-group-creation-projects",
            {
                "project_id": project.id,
                "platform": event.platform,
            },
        ):
            raise HashDiscarded("Load shedding group creation", reason="load_shed")

        with (
            sentry_sdk.start_span(op="event_manager.create_group_transaction") as span,
            metrics.timer("event_manager.create_group_transaction") as metric_tags,
            transaction.atomic(router.db_for_write(GroupHash)),
        ):
            span.set_tag("create_group_transaction.outcome", "no_group")
            metric_tags["create_group_transaction.outcome"] = "no_group"

            all_grouphash_ids = [h.id for h in flat_grouphashes]
            if root_hierarchical_grouphash is not None:
                all_grouphash_ids.append(root_hierarchical_grouphash.id)

            all_grouphashes = list(
                GroupHash.objects.filter(id__in=all_grouphash_ids).select_for_update()
            )

            flat_grouphashes = [gh for gh in all_grouphashes if gh.hash in hashes.hashes]

            existing_grouphash, root_hierarchical_hash = find_existing_grouphash(
                project, flat_grouphashes, hashes.hierarchical_hashes
            )

            if root_hierarchical_hash is not None:
                root_hierarchical_grouphash = GroupHash.objects.get_or_create(
                    project=project, hash=root_hierarchical_hash
                )[0]
            else:
                root_hierarchical_grouphash = None

            if existing_grouphash is None:
                group = _create_group(project, event, **group_creation_kwargs)

                if root_hierarchical_grouphash is not None:
                    new_hashes = [root_hierarchical_grouphash]
                else:
                    new_hashes = list(flat_grouphashes)

                GroupHash.objects.filter(id__in=[h.id for h in new_hashes]).exclude(
                    state=GroupHash.State.LOCKED_IN_MIGRATION
                ).update(group=group)

                is_new = True
                is_regression = False

                span.set_tag("create_group_transaction.outcome", "new_group")
                metric_tags["create_group_transaction.outcome"] = "new_group"
                record_calculation_metric_with_result(
                    project=project,
                    has_secondary_hashes=has_secondary_hashes,
                    result="new_group",
                )

                metrics.incr(
                    "group.created",
                    skip_internal=True,
                    tags={
                        "platform": event.platform or "unknown",
                        "sdk": normalized_sdk_tag_from_event(event),
                    },
                )

                # This only applies to events with stacktraces
                frame_mix = event.get_event_metadata().get("in_app_frame_mix")
                if frame_mix:
                    metrics.incr(
                        "grouping.in_app_frame_mix",
                        sample_rate=1.0,
                        tags={
                            "platform": event.platform or "unknown",
                            "sdk": normalized_sdk_tag_from_event(event),
                            "frame_mix": frame_mix,
                        },
                    )

                return GroupInfo(group, is_new, is_regression)

    group = Group.objects.get(id=existing_grouphash.group_id)
    if group.issue_category != GroupCategory.ERROR:
        logger.info(
            "event_manager.category_mismatch",
            extra={
                "issue_category": group.issue_category,
                "event_type": "error",
            },
        )
        return None

    is_new = False

    # For the migration from hierarchical to non hierarchical we want to associate
    # all group hashes
    if migrate_off_hierarchical:
        new_hashes = [h for h in flat_grouphashes if h.group_id is None]
        if root_hierarchical_grouphash and root_hierarchical_grouphash.group_id is None:
            new_hashes.append(root_hierarchical_grouphash)
    elif root_hierarchical_grouphash is None:
        # No hierarchical grouping was run, only consider flat hashes
        new_hashes = [h for h in flat_grouphashes if h.group_id is None]
    elif root_hierarchical_grouphash.group_id is None:
        # The root hash is not assigned to a group.
        # We ran multiple grouping algorithms
        # (see secondary grouping), and the hierarchical hash is new
        new_hashes = [root_hierarchical_grouphash]
    else:
        new_hashes = []

    primary_hash_values = set(extract_hashes(primary_hashes))
    new_hash_values = {gh.hash for gh in new_hashes}
    all_primary_hashes_are_new = primary_hash_values.issubset(new_hash_values)
    record_calculation_metric_with_result(
        project=project,
        has_secondary_hashes=has_secondary_hashes,
        # If at least one primary hash value isn't new, then we will have found it, since we check
        # those before the secondary hash values. If the primary hash values are all new, then we
        # must have found a secondary hash (or we'd be in the group-creation branch).
        result="found_primary" if not all_primary_hashes_are_new else "found_secondary",
    )

    if new_hashes:
        # There may still be secondary hashes that we did not use to find an
        # existing group. A classic example is when grouping makes changes to
        # the app-hash (changes to in_app logic), but the system hash stays
        # stable and is used to find an existing group. Associate any new
        # hashes with the group such that event saving continues to be
        # resilient against grouping algorithm changes.
        #
        # There is a race condition here where two processes could "steal"
        # hashes from each other. In practice this should not be user-visible
        # as group creation is synchronized. Meaning the only way hashes could
        # jump between groups is if there were two processes that:
        #
        # 1) have BOTH found an existing group
        #    (otherwise at least one of them would be in the group creation
        #    codepath which has transaction isolation/acquires row locks)
        # 2) AND are looking at the same set, or an overlapping set of hashes
        #    (otherwise they would not operate on the same rows)
        # 3) yet somehow also sort their event into two different groups each
        #    (otherwise the update would not change anything)
        #
        # We think this is a very unlikely situation. A previous version of
        # _save_aggregate had races around group creation which made this race
        # more user visible. For more context, see 84c6f75a and d0e22787, as
        # well as GH-5085.
        GroupHash.objects.filter(id__in=[h.id for h in new_hashes]).exclude(
            state=GroupHash.State.LOCKED_IN_MIGRATION
        ).update(group=group)

    is_regression = _process_existing_aggregate(
        group=group,
        event=event,
        incoming_group_values=group_creation_kwargs,
        release=release,
    )

    return GroupInfo(group, is_new, is_regression)


def _save_aggregate_new(
    event: Event,
    job: Job,
    metric_tags: MutableTags,
) -> GroupInfo | None:
    project = event.project
    secondary = NULL_GROUPHASH_INFO

    group_processing_kwargs = _get_group_processing_kwargs(job)

    # Try looking for an existing group using the current grouping config
    primary = create_and_seek_grouphashes(job, run_primary_grouping, metric_tags)

    # If we've found one, great. No need to do any more calculations
    if primary.existing_grouphash:
        group_info = handle_existing_grouphash(
            job, primary.existing_grouphash, primary.grouphashes, group_processing_kwargs
        )
        result = "found_primary"
    # If we haven't, try again using the secondary config
    else:
        secondary = create_and_seek_grouphashes(job, maybe_run_secondary_grouping, metric_tags)
        all_grouphashes = primary.grouphashes + secondary.grouphashes

        # Now we know for sure whether or not a group already exists, so handle both cases
        if secondary.existing_grouphash:
            group_info = handle_existing_grouphash(
                job, secondary.existing_grouphash, all_grouphashes, group_processing_kwargs
            )
            result = "found_secondary"

        else:
            group_info = create_group_with_grouphashes(
                job, all_grouphashes, group_processing_kwargs
            )
            result = "new_group"

    # From here on out, we're just doing housekeeping

    # Background grouping is a way for us to get performance metrics for a new
    # config without having it actually affect on how events are grouped. It runs
    # either before or after the main grouping logic, depending on the option value.
    maybe_run_background_grouping(project, job)

    record_hash_calculation_metrics(
        project, primary.config, primary.hashes, secondary.config, secondary.hashes
    )
    # TODO: Once the legacy `_save_aggregate` goes away, the logic inside of
    # `record_calculation_metric_with_result` can be pulled into `record_hash_calculation_metrics`
    record_calculation_metric_with_result(
        project=project,
        has_secondary_hashes=len(extract_hashes(secondary.hashes)) > 0,
        result=result,
    )

    # Now that we've used the current and possibly secondary grouping config(s) to calculate the
    # hashes, we're free to perform a config update if needed. Future events will use the new
    # config, but will also be grandfathered into the current config for a week, so as not to
    # erroneously create new groups.
    update_grouping_config_if_needed(project)

    return group_info


def create_and_seek_grouphashes(
    job: Job,
    hash_calculation_function: Callable[
        [Project, Job, MutableTags],
        tuple[GroupingConfig, CalculatedHashes],
    ],
    metric_tags: MutableTags,
) -> GroupHashInfo:
    """
    Calculate hashes for the job's event, create corresponding `GroupHash` entries if they don't yet
    exist, and determine if there's an existing group associated with any of the hashes.

    If the callback determines that it doesn't need to run its calculations (as may be the case with
    secondary grouping), this will return an empty list of grouphashes (so iteration won't break)
    and Nones for everything else.
    """
    project = job["event"].project

    # These will come back as Nones if the calculation decides it doesn't need to run
    grouping_config, hashes = hash_calculation_function(project, job, metric_tags)

    if extract_hashes(hashes):
        grouphashes = [
            GroupHash.objects.get_or_create(project=project, hash=hash)[0]
            for hash in extract_hashes(hashes)
        ]

        existing_grouphash = find_existing_grouphash_new(grouphashes)

        return GroupHashInfo(grouping_config, hashes, grouphashes, existing_grouphash)
    else:
        return NULL_GROUPHASH_INFO


def handle_existing_grouphash(
    job: Job,
    existing_grouphash: GroupHash,
    all_grouphashes: list[GroupHash],
    group_processing_kwargs: dict[str, Any],
) -> GroupInfo | None:
    """
    Handle the case where an incoming event matches an existing group, by assigning the event to the
    group, updating the group metadata with data from the event, and linking any newly-calculated
    grouphashes to the group.
    """

    # There is a race condition here where two processes could "steal"
    # hashes from each other. In practice this should not be user-visible
    # as group creation is synchronized, meaning the only way hashes could
    # jump between groups is if there were two processes that:
    #
    # 1) have BOTH found an existing group
    #    (otherwise at least one of them would be in the group creation
    #    codepath which has transaction isolation/acquires row locks)
    # 2) AND are looking at the same set, or an overlapping set of hashes
    #    (otherwise they would not operate on the same rows)
    # 3) yet somehow also retrieve different groups here
    #    (otherwise the update would not change anything)
    #
    # We think this is a very unlikely situation. A previous version of
    # _save_aggregate had races around group creation which made this race
    # more user visible. For more context, see 84c6f75a and d0e22787, as
    # well as GH-5085.
    group = Group.objects.get(id=existing_grouphash.group_id)

    if check_for_category_mismatch(group):
        return None

    # There may still be hashes that we did not use to find an existing
    # group. A classic example is when grouping makes changes to the
    # app-hash (changes to in_app logic), but the system hash stays
    # stable and is used to find an existing group. Associate any new
    # hashes with the group such that event saving continues to be
    # resilient against grouping algorithm changes.
    add_group_id_to_grouphashes(group, all_grouphashes)

    is_regression = _process_existing_aggregate(
        group=group,
        event=job["event"],
        incoming_group_values=group_processing_kwargs,
        release=job["release"],
    )

    return GroupInfo(group=group, is_new=False, is_regression=is_regression)


def create_group_with_grouphashes(
    job: Job, grouphashes: list[GroupHash], group_processing_kwargs: dict[str, Any]
) -> GroupInfo | None:
    """
    Create a group from the data in `job` and `group_processing_kwargs` and link it to the given
    grouphashes.

    In very rare circumstances, we can end up in a race condition with another process trying to
    create the same group. If the current process loses the race, this function will update the
    group the other process just created, rather than creating a group itself.
    """
    event = job["event"]
    project = event.project

    # If the load-shed killswitch is enabled, this will raise a `HashDiscarded` error to pop us out
    # of this function all the way back to `save_error_events`, preventing group creation
    check_for_group_creation_load_shed(project, event)

    with (
        sentry_sdk.start_span(op="event_manager.create_group_transaction") as span,
        metrics.timer("event_manager.create_group_transaction") as metrics_timer_tags,
        transaction.atomic(router.db_for_write(GroupHash)),
    ):
        span.set_tag("create_group_transaction.outcome", "no_group")
        metrics_timer_tags["create_group_transaction.outcome"] = "no_group"

        # If we're in this branch, we checked our grouphashes and didn't find one with a group
        # attached. We thus want to create a new group, but we need to guard against another
        # event with the same hash coming in before we're done here and also thinking it needs
        # to create a new group. To prevent this, we're using double-checked locking
        # (https://en.wikipedia.org/wiki/Double-checked_locking).

        # First, try to lock the relevant rows in the `GroupHash` table. If another (identically
        # hashed) event is also in the process of creating a group and has grabbed the lock
        # before us, we'll block here until it's done. If not, we've now got the lock and other
        # identically-hashed events will have to wait for us.
        grouphashes = list(
            GroupHash.objects.filter(
                id__in=[h.id for h in grouphashes],
            ).select_for_update()
        )

        # Now check again to see if any of our grouphashes have a group. In the first race
        # condition scenario above, we'll have been blocked long enough for the other event to
        # have created the group and updated our grouphashes with a group id, which means this
        # time, we'll find something.
        existing_grouphash = find_existing_grouphash_new(grouphashes)

        # If we still haven't found a matching grouphash, we're now safe to go ahead and create
        # the group.
        if existing_grouphash is None:
            span.set_tag("create_group_transaction.outcome", "new_group")
            metrics_timer_tags["create_group_transaction.outcome"] = "new_group"
            record_new_group_metrics(event)

            group = _create_group(project, event, **group_processing_kwargs)
            add_group_id_to_grouphashes(group, grouphashes)

            return GroupInfo(group=group, is_new=True, is_regression=False)

        # On the other hand, if we did in fact end up on the losing end of a race condition, treat
        # this the same way we would if we'd found a grouphash to begin with (and never landed in
        # this function at all)
        else:
            # TODO: should we be setting tags here, too?
            return handle_existing_grouphash(
                job, existing_grouphash, grouphashes, group_processing_kwargs
            )


def _create_group(project: Project, event: Event, **group_creation_kwargs: Any) -> Group:
    short_id = _get_next_short_id(project)

    # it's possible the release was deleted between
    # when we queried for the release and now, so
    # make sure it still exists
    first_release = group_creation_kwargs.pop("first_release", None)
    group_creation_kwargs["first_release_id"] = (
        Release.objects.filter(id=cast(Release, first_release).id)
        .values_list("id", flat=True)
        .first()
        if first_release
        else None
    )

    group_data = group_creation_kwargs.pop("data", {})

    # add sdk tag to metadata
    group_data.setdefault("metadata", {}).update(sdk_metadata_from_event(event))

    # add severity to metadata for alert filtering
    group_type = group_creation_kwargs.get("type", None)
    severity = _get_severity_metadata_for_group(event, project.id, group_type)
    group_data["metadata"].update(severity)

    if features.has("projects:issue-priority", project, actor=None):
        # the kwargs only include priority for non-error issue platform events, which takes precedence.
        priority = group_creation_kwargs.get("priority", None)
        if priority is None:
            priority = _get_priority_for_group(severity, group_creation_kwargs)

        group_creation_kwargs["priority"] = priority
        group_data["metadata"]["initial_priority"] = priority

    group_creation_kwargs["data"] = group_data

    try:
        with transaction.atomic(router.db_for_write(Group)):
            # This is the 99.999% path. The rest of the function is all to handle a very rare and
            # very confounding bug which keeps projects from creating new groups.
            group = Group.objects.create(
                project=project,
                short_id=short_id,
                **group_creation_kwargs,
            )

    # Attempt to handle The Mysterious Case of the Stuck Project Counter
    except IntegrityError as err:
        if not _is_stuck_counter_error(err, project, short_id):
            raise

        # Note: There is a potential race condition here, if two events simultaneously try to fix
        # the counter. Our hunch is that the only effect of that would be to over-increment, which
        # shouldn't cause any problems. Nonetheless, if we run into trouble with this workaround,
        # that's one thing to further investigate.
        new_short_id = _handle_stuck_project_counter(project, short_id)

        # Now that we've theoretically unstuck the counter, try again to create the group
        try:
            with transaction.atomic(router.db_for_write(Group)):
                group = Group.objects.create(
                    project=project,
                    short_id=new_short_id,
                    **group_creation_kwargs,
                )

        except Exception:
            # Maybe the stuck counter was hiding some other error
            logger.exception("Error after unsticking project counter")
            raise

    return group


def _is_stuck_counter_error(err: Exception, project: Project, short_id: int) -> bool:
    """Decide if this is `UniqueViolation` error on the `Group` table's project and short id values."""

    error_message = err.args[0]

    if not error_message.startswith("UniqueViolation"):
        return False

    for substring in [
        f"Key (project_id, short_id)=({project.id}, {short_id}) already exists.",
        'duplicate key value violates unique constraint "sentry_groupedmessage_project_id_short_id',
    ]:
        if substring in error_message:
            return True

    return False


def _handle_stuck_project_counter(project: Project, current_short_id: int) -> int:
    """
    Sometimes, for reasons unknown, a project's `Counter` value falls behind its latest group `short_id` value.
    When that happens, that incorrect counter value leads us to try to create groups with `short_id`s which
    are already taken.

    This handles that case by updating the counter's value to the latest group `short_id`, and then returns
    the new value.
    """
    new_short_id = current_short_id

    # Ordinarily running max on this many rows would be prohibitively expensive, but a) this is
    # a very rare case (< 20 ever that we know of), and b) project and short id are indexed
    # together in order to enforce the unique constraint which got us here in the first place,
    # so it's faster than it otherwise might be. We can time it just in case, though.
    with metrics.timer("stuck_project.max_short_id_query"):
        max_short_id_for_project = Group.objects.filter(project_id=project.id).aggregate(
            Max("short_id")
        )["short_id__max"]

    # Add 1 because we're trying to mimic a value which would already have been incremented
    correct_value = max_short_id_for_project + 1

    if current_short_id < correct_value:
        difference = correct_value - current_short_id
        # `_get_next_short_id` corrects the `Counter` value before it returns the new short_id
        new_short_id = _get_next_short_id(project, delta=difference)

        logger.info(
            "Fixed stuck counter value.", extra={"project": project.id, "difference": difference}
        )
        metrics.incr(
            "stuck_project.fixed_counter", tags={"difference": difference}, sample_rate=1.0
        )

    return new_short_id


def _get_next_short_id(project: Project, delta: int = 1) -> int:
    try:
        short_id = project.next_short_id(delta=delta)
    except OperationalError:
        metrics.incr("next_short_id.timeout")
        sentry_sdk.capture_message("short_id.timeout")
        raise HashDiscarded("Timeout when getting next_short_id", reason="timeout")

    return short_id


def _handle_regression(group: Group, event: BaseEvent, release: Release | None) -> bool | None:
    if not group.is_resolved():
        return None

    # we only mark it as a regression if the event's release is newer than
    # the release which we originally marked this as resolved
    elif GroupResolution.has_resolution(group, release):
        return None

    elif has_pending_commit_resolution(group):
        return None

    if not plugin_is_regression(group, event):
        return None

    # we now think its a regression, rely on the database to validate that
    # no one beat us to this
    date = max(event.datetime, group.last_seen)
    is_regression = bool(
        Group.objects.filter(
            id=group.id,
            # ensure we can't update things if the status has been set to
            # ignored
            status__in=[GroupStatus.RESOLVED, GroupStatus.UNRESOLVED],
        )
        .exclude(
            # add to the regression window to account for races here
            active_at__gte=date
            - timedelta(seconds=5)
        )
        .update(
            active_at=date,
            # explicitly set last_seen here as ``is_resolved()`` looks
            # at the value
            last_seen=date,
            status=GroupStatus.UNRESOLVED,
            substatus=GroupSubStatus.REGRESSED,
        )
    )

    group.active_at = date
    group.status = GroupStatus.UNRESOLVED
    group.substatus = GroupSubStatus.REGRESSED
    # groups may have been updated already from a separate event that groups to the same group
    # only fire these signals the first time the row was actually updated
    if is_regression:
        issue_unresolved.send_robust(
            project=group.project,
            user=None,
            group=group,
            transition_type="automatic",
            sender="handle_regression",
        )
        if not options.get("groups.enable-post-update-signal"):
            post_save.send(
                sender=Group,
                instance=group,
                created=False,
                update_fields=["last_seen", "active_at", "status", "substatus"],
            )

    follows_semver = False
    resolved_in_activity = None
    if is_regression and release:
        resolution = None

        # resolutions are only valid if the state of the group is still
        # resolved -- if it were to change the resolution should get removed
        try:
            resolution = GroupResolution.objects.get(group=group)
        except GroupResolution.DoesNotExist:
            affected = False
        else:
            cursor = connection.cursor()
            # delete() API does not return affected rows
            cursor.execute("DELETE FROM sentry_groupresolution WHERE id = %s", [resolution.id])
            affected = cursor.rowcount > 0

        if affected and resolution:
            # if we had to remove the GroupResolution (i.e. we beat the
            # the queue to handling this) then we need to also record
            # the corresponding event
            try:
                resolved_in_activity = Activity.objects.filter(
                    group=group,
                    type=ActivityType.SET_RESOLVED_IN_RELEASE.value,
                    ident=resolution.id,
                ).order_by("-datetime")[0]
            except IndexError:
                # XXX: handle missing data, as its not overly important
                pass
            else:
                try:
                    # We should only update last activity version prior to the regression in the
                    # case where we have "Resolved in upcoming release" i.e. version == ""
                    # We also should not override the `data` attribute here because it might have
                    # a `current_release_version` for semver releases and we wouldn't want to
                    # lose that
                    if resolved_in_activity.data["version"] == "":
                        resolved_in_activity.update(
                            data={**resolved_in_activity.data, "version": release.version}
                        )
                except KeyError:
                    # Safeguard in case there is no "version" key. However, should not happen
                    resolved_in_activity.update(data={"version": release.version})

            # Record how we compared the two releases
            follows_semver = follows_semver_versioning_scheme(
                project_id=group.project.id,
                org_id=group.organization.id,
                release_version=release.version,
            )

    if is_regression:
        activity_data: dict[str, str | bool] = {
            "event_id": event.event_id,
            "version": release.version if release else "",
        }
        if resolved_in_activity and release:
            activity_data.update(
                {
                    "follows_semver": follows_semver,
                    "resolved_in_version": resolved_in_activity.data.get(
                        "version", release.version
                    ),
                }
            )

        Activity.objects.create_group_activity(
            group,
            ActivityType.SET_REGRESSION,
            data=activity_data,
        )
        record_group_history(group, GroupHistoryStatus.REGRESSED, actor=None, release=release)

        kick_off_status_syncs.apply_async(
            kwargs={"project_id": group.project_id, "group_id": group.id}
        )

    return is_regression


def _process_existing_aggregate(
    group: Group,
    event: BaseEvent,
    incoming_group_values: Mapping[str, Any],
    release: Release | None,
) -> bool:
    last_seen = max(event.datetime, group.last_seen)
    updated_group_values: dict[str, Any] = {"last_seen": last_seen}
    # Unclear why this is necessary, given that it's also in `updated_group_values`, but removing
    # it causes unrelated tests to fail. Hard to say if that's the tests or the removal, though.
    group.last_seen = updated_group_values["last_seen"]

    if (
        event.search_message
        and event.search_message != group.message
        and event.get_event_type() != TransactionEvent.key
    ):
        updated_group_values["message"] = event.search_message
    if group.level != incoming_group_values["level"]:
        updated_group_values["level"] = incoming_group_values["level"]
    if group.culprit != incoming_group_values["culprit"]:
        updated_group_values["culprit"] = incoming_group_values["culprit"]

    # If the new event has a timestamp earlier than our current `fist_seen` value (which can happen,
    # for example because of misaligned internal clocks on two different host machines or because of
    # race conditions) then we want to use the current event's time
    if group.first_seen > event.datetime:
        updated_group_values["first_seen"] = event.datetime

    is_regression = _handle_regression(group, event, release)

    # Merge new data with existing data
    incoming_data = incoming_group_values["data"]
    incoming_metadata = incoming_group_values["data"].get("metadata", {})

    existing_data = group.data
    # Grab a reference to this before it gets clobbered when we update `existing_data`
    existing_metadata = group.data.get("metadata", {})

    existing_data.update(incoming_data)
    existing_metadata.update(incoming_metadata)

    updated_group_values["data"] = existing_data
    updated_group_values["data"]["metadata"] = existing_metadata

    update_kwargs = {"times_seen": 1}

    buffer_incr(Group, update_kwargs, {"id": group.id}, updated_group_values)

    return bool(is_regression)


severity_connection_pool = connection_from_url(
    settings.SEVERITY_DETECTION_URL,
    retries=Retry(
        total=SEVERITY_DETECTION_RETRIES,  # Defaults to 1
        status_forcelist=[
            408,  # Request timeout
            429,  # Too many requests
            502,  # Bad gateway
            503,  # Service unavailable
            504,  # Gateway timeout
        ],
    ),
    timeout=settings.SEVERITY_DETECTION_TIMEOUT,  # Defaults to 300 milliseconds
)


def _get_severity_metadata_for_group(
    event: Event, project_id: int, group_type: int | None
) -> Mapping[str, Any]:
    """
    Returns severity metadata for an event if all of the following are true
    - the feature flag is enabled
    - the event platform supports severity
    - the event group type is an error

    Returns {} if conditions aren't met or on exception.
    """
    from sentry.receivers.rules import PLATFORMS_WITH_PRIORITY_ALERTS
<<<<<<< HEAD
=======

    is_supported_platform = (
        any(event.platform.startswith(platform) for platform in PLATFORMS_WITH_PRIORITY_ALERTS)
        if event.platform
        else False
    )
    is_error_group = group_type == ErrorGroupType.type_id if group_type else True
    feature_enabled = features.has("projects:first-event-severity-calculation", event.project)

    should_calculate_severity = feature_enabled and is_supported_platform and is_error_group
    if should_calculate_severity:
        from sentry import ratelimits as ratelimiter

        limit = options.get("issues.severity.seer-global-rate-limit", 25)
        if ratelimiter.backend.is_limited(
            "seer:severity-calculation:global-limit",
            limit=limit,
            window=1,  # starting this out 25 requests per second
        ):
            logger.warning(
                "get_severity_metadata_for_group.rate_limited_globally",
                extra={"event_id": event.event_id, "project_id": project_id},
            )
            metrics.incr("issues.severity.rate_limited_globally")

        limit = options.get("issues.severity.seer-project-rate-limit", 5)
        if ratelimiter.backend.is_limited(
            f"seer:severity-calculation:{project_id}",
            limit=limit,
            window=1,  # starting this out 5 requests per second
        ):
            logger.warning(
                "get_severity_metadata_for_group.rate_limited_for_project",
                extra={"event_id": event.event_id, "project_id": project_id},
            )
            metrics.incr(
                "issues.severity.rate_limited_for_project", tags={"project_id": project_id}
            )

        try:
            severity, reason = _get_severity_score(event)
>>>>>>> 31ae2c76

    if killswitch_matches_context("issues.skip-seer-requests", {"project_id": event.project_id}):
        logger.warning("get_severity_metadata_for_group.seer_killswitch_enabled")
        metrics.incr("issues.severity.seer_killswitch_enabled")
        return {}

    feature_enabled = features.has("projects:first-event-severity-calculation", event.project)
    if not feature_enabled:
        return {}

    is_supported_platform = (
        any(event.platform.startswith(platform) for platform in PLATFORMS_WITH_PRIORITY_ALERTS)
        if event.platform
        else False
    )
    is_error_group = group_type == ErrorGroupType.type_id if group_type else True
    if not is_supported_platform or not is_error_group:
        return {}

    from sentry import ratelimits as ratelimiter

    limit = options.get("issues.severity.seer-global-rate-limit", 25)
    if ratelimiter.backend.is_limited(
        "seer:severity-calculation:global-limit",
        limit=limit,
        window=1,  # starting this out 25 requests per second
    ):
        logger.warning(
            "get_severity_metadata_for_group.rate_limited_globally",
            extra={"event_id": event.event_id, "project_id": project_id},
        )
        metrics.incr("issues.severity.rate_limited_globally")

    limit = options.get("issues.severity.seer-project-rate-limit", 5)
    if ratelimiter.backend.is_limited(
        f"seer:severity-calculation:{project_id}",
        limit=limit,
        window=1,  # starting this out 5 requests per second
    ):
        logger.warning(
            "get_severity_metadata_for_group.rate_limited_for_project",
            extra={"event_id": event.event_id, "project_id": project_id},
        )
        metrics.incr("issues.severity.rate_limited_for_project", tags={"project_id": project_id})

    try:
        severity, reason = _get_severity_score(event)

        return {
            "severity": severity,
            "severity_reason": reason,
        }
    except Exception as e:
        logger.warning("Failed to calculate severity score for group", repr(e))

        return {}


def _get_priority_for_group(severity: Mapping[str, Any], kwargs: Mapping[str, Any]) -> int:
    """
    Returns priority for an event based on severity score and log level.
    """
    try:
        level = kwargs.get("level", None)
        severity_score = severity.get("severity", None)

        if level in [logging.INFO, logging.DEBUG]:
            return PriorityLevel.LOW

        elif level == logging.FATAL:
            return PriorityLevel.HIGH

        elif level == logging.WARNING:
            if severity_score is None or severity_score < HIGH_SEVERITY_THRESHOLD:
                return PriorityLevel.MEDIUM

            return PriorityLevel.HIGH  # severity_score >= HIGH_SEVERITY_THRESHOLD
        elif level == logging.ERROR:
            if severity_score is None or severity_score >= HIGH_SEVERITY_THRESHOLD:
                return PriorityLevel.HIGH

            return PriorityLevel.MEDIUM  # severity_score < HIGH_SEVERITY_THRESHOLD

        logger.warning("Unknown log level %s or severity score %s", level, severity_score)
        return PriorityLevel.MEDIUM
    except Exception as e:
        logger.exception(
            "Failed to calculate priority for group",
            repr(e),
            extra={
                "severity": severity,
                "kwargs": kwargs,
            },
        )

        return PriorityLevel.MEDIUM


def _get_severity_score(event: Event) -> tuple[float, str]:
    # Short circuit the severity value if we know the event is fatal or info/debug
    level = str(event.data.get("level", "error"))
    if LOG_LEVELS_MAP[level] == logging.FATAL:
        return 1.0, "log_level_fatal"
    if LOG_LEVELS_MAP[level] <= logging.INFO:
        return 0.0, "log_level_info"

    op = "event_manager._get_severity_score"
    logger_data = {"event_id": event.data["event_id"], "op": op}
    severity = 1.0
    reason = None

    event_type = get_event_type(event.data)
    metadata = event_type.get_metadata(event.data)

    exception_type = metadata.get("type")
    exception_value = metadata.get("value")

    if exception_type:
        title = exception_type
        if exception_value:
            title += f": {exception_value}"

        # We truncate the title to 128 characters as any more than that is unlikely to be helpful
        # and would slow down the model.
        title = trim(title, 128)
    else:
        # Fall back to using just the title for events without an exception.
        title = event.title

    # If the event hasn't yet been given a helpful title, attempt to calculate one
    if title in NON_TITLE_EVENT_TITLES:
        title = event_type.get_title(metadata)

    # If there's still nothing helpful to be had, bail
    if title in NON_TITLE_EVENT_TITLES:
        logger_data.update(
            {"event_type": event_type.key, "event_title": event.title, "computed_title": title}
        )
        logger.warning(
            "Unable to get severity score because of unusable `message` value '%s'",
            title,
            extra=logger_data,
        )
        return 0.0, "bad_title"

    payload = {
        "message": title,
        "has_stacktrace": int(has_stacktrace(event.data)),
        "handled": is_handled(event.data),
    }

    if options.get("processing.severity-backlog-test.timeout"):
        payload["trigger_timeout"] = True
    if options.get("processing.severity-backlog-test.error"):
        payload["trigger_error"] = True

    logger_data["payload"] = payload

    with sentry_sdk.start_span(op=op):
        try:
            with metrics.timer(op):
                response = severity_connection_pool.urlopen(
                    "POST",
                    "/v0/issues/severity-score",
                    body=json.dumps(payload),
                    headers={"content-type": "application/json;charset=utf-8"},
                )
                severity = json.loads(response.data).get("severity")
                reason = "ml"
        except MaxRetryError as e:
            logger.warning(
                "Unable to get severity score from microservice after %s retr%s. Got MaxRetryError caused by: %s.",
                SEVERITY_DETECTION_RETRIES,
                "ies" if SEVERITY_DETECTION_RETRIES > 1 else "y",
                repr(e.reason),
                extra=logger_data,
            )
            reason = "microservice_max_retry"
        except Exception as e:
            logger.warning(
                "Unable to get severity score from microservice. Got: %s.",
                repr(e),
                extra=logger_data,
            )
            reason = "microservice_error"
        else:
            logger.info(
                "Got severity score of %s for event %s",
                severity,
                event.data["event_id"],
                extra=logger_data,
            )

    return severity, reason


Attachment = CachedAttachment


@sentry_sdk.tracing.trace
def discard_event(job: Job, attachments: Sequence[Attachment]) -> None:
    """
    Refunds consumed quotas for an event and its attachments.

    For the event and each dropped attachment, an outcome
    FILTERED(discarded-hash) is emitted.

    :param job:         The job context container.
    :param attachments: The full list of attachments to filter.
    """

    project = job["event"].project

    quotas.backend.refund(
        project,
        key=job["project_key"],
        timestamp=job["start_time"],
        category=job["category"],
        quantity=1,
    )

    track_outcome(
        org_id=project.organization_id,
        project_id=job["project_id"],
        key_id=job["key_id"],
        outcome=Outcome.FILTERED,
        reason=FilterStatKeys.DISCARDED_HASH,
        timestamp=to_datetime(job["start_time"]),
        event_id=job["event"].event_id,
        category=job["category"],
    )

    attachment_quantity = 0
    for attachment in attachments:
        # Quotas are counted with at least ``1`` for attachments.
        attachment_quantity += attachment.size or 1

        track_outcome(
            org_id=project.organization_id,
            project_id=job["project_id"],
            key_id=job["key_id"],
            outcome=Outcome.FILTERED,
            reason=FilterStatKeys.DISCARDED_HASH,
            timestamp=to_datetime(job["start_time"]),
            event_id=job["event"].event_id,
            category=DataCategory.ATTACHMENT,
            quantity=attachment.size,
        )

    if attachment_quantity:
        quotas.backend.refund(
            project,
            key=job["project_key"],
            timestamp=job["start_time"],
            category=DataCategory.ATTACHMENT,
            quantity=attachment_quantity,
        )

    metrics.incr(
        "events.discarded",
        skip_internal=True,
        tags={
            "platform": job["platform"],
            "sdk": normalized_sdk_tag_from_event(job["event"]),
        },
    )


def get_attachments(cache_key: str | None, job: Job) -> list[Attachment]:
    """
    Retrieves the list of attachments for this event.

    This method skips attachments that have been marked for rate limiting by
    earlier ingestion pipeline.

    :param cache_key: The cache key at which the event payload is stored in the
                      cache. This is used to retrieve attachments.
    :param job:       The job context container.
    """
    if cache_key is None:
        return []

    project = job["event"].project
    if not features.has("organizations:event-attachments", project.organization, actor=None):
        return []

    attachments = list(attachment_cache.get(cache_key))
    if not attachments:
        return []

    return [attachment for attachment in attachments if not attachment.rate_limited]


def filter_attachments_for_group(attachments: list[Attachment], job: Job) -> list[Attachment]:
    """
    Removes crash reports exceeding the group-limit.

    If the project or organization is configured to limit the amount of crash
    reports per group, the number of stored crashes is limited. This requires
    `event.group` to be set.

    Emits one outcome per removed attachment.

    :param attachments: The full list of attachments to filter.
    :param job:         The job context container.
    """
    if not attachments:
        return attachments

    event = job["event"]
    project = event.project

    # The setting is both an organization and project setting. The project
    # setting strictly overrides the organization setting, unless set to the
    # default.
    max_crashreports = get_max_crashreports(project, allow_none=True)
    if max_crashreports is None:
        max_crashreports = get_max_crashreports(project.organization)

    max_crashreports = cast(
        int, max_crashreports
    )  # this is safe since the second call doesn't allow None

    # The number of crash reports is cached per group
    crashreports_key = get_crashreport_key(event.group_id)

    # Only fetch the number of stored crash reports if there is a crash report
    # in the list of attachments. Otherwise, we won't require this number.
    if any(attachment.type in CRASH_REPORT_TYPES for attachment in attachments):
        cached_reports = get_stored_crashreports(crashreports_key, event, max_crashreports)
    else:
        cached_reports = 0
    stored_reports = cached_reports

    filtered = []
    refund_quantity = 0
    for attachment in attachments:
        # If the attachment is a crash report (e.g. minidump), we need to honor
        # the store_crash_reports setting. Otherwise, we assume that the client
        # has already verified PII and just store the attachment.
        if attachment.type in CRASH_REPORT_TYPES:
            if crashreports_exceeded(stored_reports, max_crashreports):
                # Indicate that the crash report has been removed due to a limit
                # on the maximum number of crash reports. If this flag is True,
                # it indicates that there are *other* events in the same group
                # that store a crash report. This flag will therefore *not* be
                # set if storage of crash reports is completely disabled.
                if max_crashreports > 0:
                    job["data"]["metadata"]["stripped_crash"] = True

                track_outcome(
                    org_id=event.project.organization_id,
                    project_id=job["project_id"],
                    key_id=job["key_id"],
                    outcome=Outcome.FILTERED,
                    reason=FilterStatKeys.CRASH_REPORT_LIMIT,
                    timestamp=to_datetime(job["start_time"]),
                    event_id=event.event_id,
                    category=DataCategory.ATTACHMENT,
                    quantity=attachment.size,
                )

                # Quotas are counted with at least ``1`` for attachments.
                refund_quantity += attachment.size or 1
                continue
            stored_reports += 1

        filtered.append(attachment)

    # Check if we have exceeded the stored crash reports count. If so, we
    # persist the current maximum (not the actual number!) into the cache. Next
    # time when loading from the cache, we will validate that this number has
    # not changed, or otherwise re-fetch from the database.
    if crashreports_exceeded(stored_reports, max_crashreports) and stored_reports > cached_reports:
        cache.set(crashreports_key, max_crashreports, CRASH_REPORT_TIMEOUT)

    if refund_quantity:
        quotas.backend.refund(
            project,
            key=job["project_key"],
            timestamp=job["start_time"],
            category=DataCategory.ATTACHMENT,
            quantity=refund_quantity,
        )

    return filtered


@sentry_sdk.tracing.trace
def save_attachment(
    cache_key: str | None,
    attachment: Attachment,
    project: Project,
    event_id: str,
    key_id: int | None = None,
    group_id: int | None = None,
    start_time: float | int | None = None,
) -> None:
    """
    Persists a cached event attachments into the file store.

    Emits one outcome, either ACCEPTED on success or INVALID(missing_chunks) if
    retrieving the attachment data fails.

    :param cache_key:  The cache key at which the attachment is stored for
                       debugging purposes.
    :param attachment: The ``CachedAttachment`` instance to store.
    :param project:    The project model that this attachment belongs to.
    :param event_id:   Identifier of the event that this attachment belongs to.
                       The event does not have to be stored yet.
    :param key_id:     Optional identifier of the DSN that was used to ingest
                       the attachment.
    :param group_id:   Optional group identifier for the event. May be empty if
                       the event has not been stored yet, or if it is not
                       grouped.
    :param start_time: UNIX Timestamp (float) when the attachment was ingested.
                       If missing, the current time is used.
    """
    if start_time is not None:
        timestamp = to_datetime(start_time)
    else:
        timestamp = datetime.now(timezone.utc)

    try:
        attachment.data
    except MissingAttachmentChunks:
        track_outcome(
            org_id=project.organization_id,
            project_id=project.id,
            key_id=key_id,
            outcome=Outcome.INVALID,
            reason="missing_chunks",
            timestamp=timestamp,
            event_id=event_id,
            category=DataCategory.ATTACHMENT,
        )

        logger.exception("Missing chunks for cache_key=%s", cache_key)
        return

    file = EventAttachment.putfile(project.id, attachment)

    EventAttachment.objects.create(
        # lookup:
        project_id=project.id,
        group_id=group_id,
        event_id=event_id,
        # metadata:
        type=attachment.type,
        name=attachment.name,
        content_type=file.content_type,
        size=file.size,
        sha1=file.sha1,
        # storage:
        file_id=file.file_id,
        blob_path=file.blob_path,
    )

    track_outcome(
        org_id=project.organization_id,
        project_id=project.id,
        key_id=key_id,
        outcome=Outcome.ACCEPTED,
        reason=None,
        timestamp=timestamp,
        event_id=event_id,
        category=DataCategory.ATTACHMENT,
        quantity=attachment.size or 1,
    )


def save_attachments(cache_key: str | None, attachments: list[Attachment], job: Job) -> None:
    """
    Persists cached event attachments into the file store.

    Emits one outcome per attachment, either ACCEPTED on success or
    INVALID(missing_chunks) if retrieving the attachment fails.
    :param cache_key:  The cache key at which the attachment is stored for
                       debugging purposes.
    :param attachments: A filtered list of attachments to save.
    :param job:         The job context container.
    """

    event = job["event"]

    for attachment in attachments:
        save_attachment(
            cache_key,
            attachment,
            event.project,
            event.event_id,
            key_id=job["key_id"],
            group_id=event.group_id,
            start_time=job["start_time"],
        )


@metrics.wraps("event_manager.save_transactions.materialize_event_metrics")
def _materialize_event_metrics(jobs: Sequence[Job]) -> None:
    for job in jobs:
        # Ensure the _metrics key exists. This is usually created during
        # and prefilled with ingestion sizes.
        event_metrics = job["event"].data.get("_metrics") or {}
        job["event"].data["_metrics"] = event_metrics

        # Capture the actual size that goes into node store.
        event_metrics["bytes.stored.event"] = len(json.dumps(dict(job["event"].data.items())))

        for metric_name in ("flag.processing.error", "flag.processing.fatal"):
            if event_metrics.get(metric_name):
                metrics.incr(f"event_manager.save.event_metrics.{metric_name}")

        job["event_metrics"] = event_metrics


@metrics.wraps("save_event.calculate_span_grouping")
def _calculate_span_grouping(jobs: Sequence[Job], projects: ProjectsMapping) -> None:
    for job in jobs:
        # Make sure this snippet doesn't crash ingestion
        # as the feature is under development.
        try:
            event = job["event"]
            with metrics.timer("event_manager.save.get_span_groupings.default"):
                groupings = event.get_span_groupings()
            groupings.write_to_event(event.data)

            metrics.distribution("save_event.transaction.span_count", len(groupings.results))
            unique_default_hashes = set(groupings.results.values())
            metrics.incr(
                "save_event.transaction.span_group_count.default",
                amount=len(unique_default_hashes),
                tags={
                    "platform": job["platform"] or "unknown",
                    "sdk": normalized_sdk_tag_from_event(event),
                },
            )
        except Exception:
            sentry_sdk.capture_exception()


@metrics.wraps("save_event.detect_performance_problems")
def _detect_performance_problems(
    jobs: Sequence[Job], projects: ProjectsMapping, is_standalone_spans: bool = False
) -> None:
    for job in jobs:
        job["performance_problems"] = detect_performance_problems(
            job["data"], projects[job["project_id"]], is_standalone_spans=is_standalone_spans
        )


class PerformanceJob(TypedDict, total=False):
    performance_problems: Sequence[PerformanceProblem]
    event: Event
    groups: list[GroupInfo]
    culprit: str
    received_timestamp: float
    event_metadata: Mapping[str, Any]
    platform: str
    level: str
    logger_name: str
    release: Release


def _save_grouphash_and_group(
    project: Project,
    event: Event,
    new_grouphash: str,
    **group_kwargs: Any,
) -> tuple[Group, bool]:
    group = None
    with transaction.atomic(router.db_for_write(GroupHash)):
        group_hash, created = GroupHash.objects.get_or_create(project=project, hash=new_grouphash)
        if created:
            group = _create_group(project, event, **group_kwargs)
            group_hash.update(group=group)

    if group is None:
        # If we failed to create the group it means another worker beat us to
        # it. Since a GroupHash can only be created in a transaction with the
        # Group, we can guarantee that the Group will exist at this point and
        # fetch it via GroupHash
        group = Group.objects.get(grouphash__project=project, grouphash__hash=new_grouphash)
    return group, created


@metrics.wraps("save_event.send_occurrence_to_platform")
def _send_occurrence_to_platform(jobs: Sequence[Job], projects: ProjectsMapping) -> None:
    for job in jobs:
        event = job["event"]
        project = event.project
        event_id = event.event_id

        performance_problems = job["performance_problems"]
        for problem in performance_problems:
            occurrence = IssueOccurrence(
                id=uuid.uuid4().hex,
                resource_id=None,
                project_id=project.id,
                event_id=event_id,
                fingerprint=[problem.fingerprint],
                type=problem.type,
                issue_title=problem.title,
                subtitle=problem.desc,
                culprit=event.transaction,
                evidence_data=problem.evidence_data,
                evidence_display=problem.evidence_display,
                detection_time=event.datetime,
                level=job["level"],
            )

            produce_occurrence_to_kafka(payload_type=PayloadType.OCCURRENCE, occurrence=occurrence)


@metrics.wraps("event_manager.save_transaction_events")
def save_transaction_events(jobs: Sequence[Job], projects: ProjectsMapping) -> Sequence[Job]:
    with metrics.timer("event_manager.save_transactions.collect_organization_ids"):
        organization_ids = {project.organization_id for project in projects.values()}

    with metrics.timer("event_manager.save_transactions.fetch_organizations"):
        organizations = {
            o.id: o for o in Organization.objects.get_many_from_cache(organization_ids)
        }

    with metrics.timer("event_manager.save_transactions.set_organization_cache"):
        for project in projects.values():
            try:
                project.set_cached_field_value(
                    "organization", organizations[project.organization_id]
                )
            except KeyError:
                continue

    set_measurement(measurement_name="jobs", value=len(jobs))
    set_measurement(measurement_name="projects", value=len(projects))

    _get_or_create_release_many(jobs, projects)
    _get_event_user_many(jobs, projects)
    _derive_plugin_tags_many(jobs, projects)
    _derive_interface_tags_many(jobs)
    _calculate_span_grouping(jobs, projects)
    _materialize_metadata_many(jobs)
    _get_or_create_environment_many(jobs, projects)
    _get_or_create_release_associated_models(jobs, projects)
    _tsdb_record_all_metrics(jobs)
    _materialize_event_metrics(jobs)
    _nodestore_save_many(jobs=jobs, app_feature="transactions")
    _eventstream_insert_many(jobs)
    _track_outcome_accepted_many(jobs)
    _detect_performance_problems(jobs, projects)
    _send_occurrence_to_platform(jobs, projects)
    return jobs


@metrics.wraps("event_manager.save_generic_events")
def save_generic_events(jobs: Sequence[Job], projects: ProjectsMapping) -> Sequence[Job]:
    with metrics.timer("event_manager.save_generic.organization_ids"):
        organization_ids = {project.organization_id for project in projects.values()}

    with metrics.timer("event_manager.save_generic.fetch_organizations"):
        organizations = {
            o.id: o for o in Organization.objects.get_many_from_cache(organization_ids)
        }

    with metrics.timer("event_manager.save_generic.set_organization_cache"):
        for project in projects.values():
            try:
                project.set_cached_field_value(
                    "organization", organizations[project.organization_id]
                )
            except KeyError:
                continue

    _get_or_create_release_many(jobs, projects)
    _get_event_user_many(jobs, projects)
    _derive_plugin_tags_many(jobs, projects)
    _derive_interface_tags_many(jobs)
    _materialize_metadata_many(jobs)
    _get_or_create_environment_many(jobs, projects)
    _materialize_event_metrics(jobs)
    _nodestore_save_many(jobs=jobs, app_feature="issue_platform")

    return jobs<|MERGE_RESOLUTION|>--- conflicted
+++ resolved
@@ -2172,51 +2172,6 @@
     Returns {} if conditions aren't met or on exception.
     """
     from sentry.receivers.rules import PLATFORMS_WITH_PRIORITY_ALERTS
-<<<<<<< HEAD
-=======
-
-    is_supported_platform = (
-        any(event.platform.startswith(platform) for platform in PLATFORMS_WITH_PRIORITY_ALERTS)
-        if event.platform
-        else False
-    )
-    is_error_group = group_type == ErrorGroupType.type_id if group_type else True
-    feature_enabled = features.has("projects:first-event-severity-calculation", event.project)
-
-    should_calculate_severity = feature_enabled and is_supported_platform and is_error_group
-    if should_calculate_severity:
-        from sentry import ratelimits as ratelimiter
-
-        limit = options.get("issues.severity.seer-global-rate-limit", 25)
-        if ratelimiter.backend.is_limited(
-            "seer:severity-calculation:global-limit",
-            limit=limit,
-            window=1,  # starting this out 25 requests per second
-        ):
-            logger.warning(
-                "get_severity_metadata_for_group.rate_limited_globally",
-                extra={"event_id": event.event_id, "project_id": project_id},
-            )
-            metrics.incr("issues.severity.rate_limited_globally")
-
-        limit = options.get("issues.severity.seer-project-rate-limit", 5)
-        if ratelimiter.backend.is_limited(
-            f"seer:severity-calculation:{project_id}",
-            limit=limit,
-            window=1,  # starting this out 5 requests per second
-        ):
-            logger.warning(
-                "get_severity_metadata_for_group.rate_limited_for_project",
-                extra={"event_id": event.event_id, "project_id": project_id},
-            )
-            metrics.incr(
-                "issues.severity.rate_limited_for_project", tags={"project_id": project_id}
-            )
-
-        try:
-            severity, reason = _get_severity_score(event)
->>>>>>> 31ae2c76
-
     if killswitch_matches_context("issues.skip-seer-requests", {"project_id": event.project_id}):
         logger.warning("get_severity_metadata_for_group.seer_killswitch_enabled")
         metrics.incr("issues.severity.seer_killswitch_enabled")
@@ -2237,11 +2192,11 @@
 
     from sentry import ratelimits as ratelimiter
 
-    limit = options.get("issues.severity.seer-global-rate-limit", 25)
+    limit = options.get("issues.severity.seer-global-rate-limit", 20)
     if ratelimiter.backend.is_limited(
         "seer:severity-calculation:global-limit",
         limit=limit,
-        window=1,  # starting this out 25 requests per second
+        window=1,  # starting this out 20 requests per second
     ):
         logger.warning(
             "get_severity_metadata_for_group.rate_limited_globally",
