from __future__ import annotations

import ipaddress
import logging
import uuid
from collections.abc import Callable, Mapping, MutableMapping, Sequence
from dataclasses import dataclass
from datetime import datetime, timedelta, timezone
from typing import TYPE_CHECKING, Any, Literal, TypedDict, overload

import orjson
import sentry_sdk
from django.conf import settings
from django.core.cache import cache
from django.core.exceptions import ValidationError
from django.db import IntegrityError, OperationalError, connection, router, transaction
from django.db.models import Max
from django.db.models.signals import post_save
from django.utils.encoding import force_str
from urllib3.exceptions import MaxRetryError, TimeoutError
from usageaccountant import UsageUnit

from sentry import (
    eventstore,
    eventstream,
    eventtypes,
    features,
    options,
    quotas,
    reprocessing2,
    tsdb,
)
from sentry.attachments import CachedAttachment, MissingAttachmentChunks, attachment_cache
from sentry.constants import (
    DEFAULT_STORE_NORMALIZER_ARGS,
    INSIGHT_MODULE_FILTERS,
    LOG_LEVELS_MAP,
    MAX_TAG_VALUE_LENGTH,
    PLACEHOLDER_EVENT_TITLES,
    DataCategory,
    InsightModules,
)
from sentry.culprit import generate_culprit
from sentry.dynamic_sampling import record_latest_release
from sentry.eventstore.processing import event_processing_store
from sentry.eventstream.base import GroupState
from sentry.eventtypes import EventType
from sentry.eventtypes.transaction import TransactionEvent
from sentry.exceptions import HashDiscarded
from sentry.grouping.api import (
    NULL_GROUPHASH_INFO,
    GroupHashInfo,
    GroupingConfig,
    get_grouping_config_dict_for_project,
)
from sentry.grouping.enhancer import get_enhancements_version
from sentry.grouping.grouptype import ErrorGroupType
from sentry.grouping.ingest.config import is_in_transition, update_or_set_grouping_config_if_needed
from sentry.grouping.ingest.hashing import (
    find_grouphash_with_group,
    get_or_create_grouphashes,
    maybe_run_background_grouping,
    maybe_run_secondary_grouping,
    run_primary_grouping,
)
from sentry.grouping.ingest.metrics import record_hash_calculation_metrics, record_new_group_metrics
from sentry.grouping.ingest.seer import maybe_check_seer_for_matching_grouphash
from sentry.grouping.ingest.utils import (
    add_group_id_to_grouphashes,
    check_for_group_creation_load_shed,
    is_non_error_type_group,
)
from sentry.grouping.variants import BaseVariant
from sentry.ingest.inbound_filters import FilterStatKeys
from sentry.ingest.transaction_clusterer.datasource.redis import (
    record_transaction_name as record_transaction_name_for_clustering,
)
from sentry.integrations.tasks.kick_off_status_syncs import kick_off_status_syncs
from sentry.issues.issue_occurrence import IssueOccurrence
from sentry.issues.producer import PayloadType, produce_occurrence_to_kafka
from sentry.killswitches import killswitch_matches_context
from sentry.lang.native.utils import STORE_CRASH_REPORTS_ALL, convert_crashreport_count
from sentry.models.activity import Activity
from sentry.models.environment import Environment
from sentry.models.event import EventDict
from sentry.models.eventattachment import CRASH_REPORT_TYPES, EventAttachment, get_crashreport_key
from sentry.models.group import Group, GroupStatus
from sentry.models.groupenvironment import GroupEnvironment
from sentry.models.grouphash import GroupHash
from sentry.models.grouphistory import GroupHistoryStatus, record_group_history
from sentry.models.grouplink import GroupLink
from sentry.models.groupopenperiod import GroupOpenPeriod, has_initial_open_period
from sentry.models.grouprelease import GroupRelease
from sentry.models.groupresolution import GroupResolution
from sentry.models.organization import Organization
from sentry.models.project import Project
from sentry.models.projectkey import ProjectKey
from sentry.models.pullrequest import PullRequest
from sentry.models.release import Release, follows_semver_versioning_scheme
from sentry.models.releasecommit import ReleaseCommit
from sentry.models.releaseenvironment import ReleaseEnvironment
from sentry.models.releaseprojectenvironment import ReleaseProjectEnvironment
from sentry.models.releases.release_project import ReleaseProject
from sentry.net.http import connection_from_url
from sentry.plugins.base import plugins
from sentry.quotas.base import index_data_category
from sentry.receivers.features import record_event_processed
from sentry.receivers.onboarding import record_release_received
from sentry.reprocessing2 import is_reprocessed_event
from sentry.seer.signed_seer_api import make_signed_seer_api_request
from sentry.signals import (
    first_event_received,
    first_event_with_minified_stack_trace_received,
    first_insight_span_received,
    first_transaction_received,
    issue_unresolved,
)
from sentry.tasks.process_buffer import buffer_incr
from sentry.tsdb.base import TSDBModel
from sentry.types.activity import ActivityType
from sentry.types.group import GroupSubStatus, PriorityLevel
from sentry.usage_accountant import record
from sentry.utils import metrics
from sentry.utils.cache import cache_key_for_event
from sentry.utils.circuit_breaker import (
    ERROR_COUNT_CACHE_KEY,
    CircuitBreakerPassthrough,
    circuit_breaker_activated,
)
from sentry.utils.dates import to_datetime
from sentry.utils.event import has_event_minified_stack_trace, has_stacktrace, is_handled
from sentry.utils.eventuser import EventUser
from sentry.utils.metrics import MutableTags
from sentry.utils.outcomes import Outcome, track_outcome
from sentry.utils.performance_issues.performance_detection import detect_performance_problems
from sentry.utils.performance_issues.performance_problem import PerformanceProblem
from sentry.utils.projectflags import set_project_flag_and_signal
from sentry.utils.safe import get_path, safe_execute, setdefault_path, trim
from sentry.utils.sdk import set_span_data
from sentry.utils.tag_normalization import normalized_sdk_tag_from_event

from .utils.event_tracker import TransactionStageStatus, track_sampled_event

if TYPE_CHECKING:
    from sentry.eventstore.models import BaseEvent, Event

logger = logging.getLogger("sentry.events")

SECURITY_REPORT_INTERFACES = ("csp", "hpkp", "expectct", "expectstaple", "nel")

# Timeout for cached group crash report counts
CRASH_REPORT_TIMEOUT = 24 * 3600  # one day


HIGH_SEVERITY_THRESHOLD = 0.1

SEER_ERROR_COUNT_KEY = ERROR_COUNT_CACHE_KEY("sentry.seer.severity-failures")


@dataclass
class GroupInfo:
    group: Group
    is_new: bool
    is_regression: bool
    group_release: GroupRelease | None = None
    is_new_group_environment: bool = False


def pop_tag(data: dict[str, Any], key: str) -> None:
    if "tags" not in data:
        return

    data["tags"] = [kv for kv in data["tags"] if kv is None or kv[0] != key]


def set_tag(data: dict[str, Any], key: str, value: Any) -> None:
    pop_tag(data, key)
    if value is not None:
        data.setdefault("tags", []).append((key, trim(value, MAX_TAG_VALUE_LENGTH)))


def get_tag(data: dict[str, Any], key: str) -> Any | None:
    for k, v in get_path(data, "tags", filter=True) or ():
        if k == key:
            return v
    return None


def sdk_metadata_from_event(event: Event) -> Mapping[str, Any]:
    """
    Returns a metadata dictionary with "sdk" field populated, including a normalized name
    Returns {} when event type of event is known to not be SDK generated.
    """

    if event.get_event_type() in SECURITY_REPORT_INTERFACES:
        return {}

    if not (sdk_metadata := event.data.get("sdk")):
        return {}

    try:
        return {
            "sdk": {
                "name": sdk_metadata.get("name") or "unknown",
                "name_normalized": normalized_sdk_tag_from_event(event.data),
            }
        }
    except Exception:
        logger.warning("failed to set normalized SDK name", exc_info=True)
        return {}


def plugin_is_regression(group: Group, event: BaseEvent) -> bool:
    project = event.project
    for plugin in plugins.for_project(project):
        result = safe_execute(plugin.is_regression, group, event, version=1)
        if result is not None:
            return bool(result)
    return True


def has_pending_commit_resolution(group: Group) -> bool:
    """
    Checks that the most recent commit that fixes a group has had a chance to release
    """
    latest_issue_commit_resolution = (
        GroupLink.objects.filter(
            group_id=group.id,
            linked_type=GroupLink.LinkedType.commit,
            relationship=GroupLink.Relationship.resolves,
        )
        .order_by("-datetime")
        .first()
    )
    if latest_issue_commit_resolution is None:
        return False

    # commit has been released and is not in pending commit state
    if ReleaseCommit.objects.filter(commit__id=latest_issue_commit_resolution.linked_id).exists():
        return False
    else:
        # check if this commit is a part of a PR
        pr_ids = PullRequest.objects.filter(
            pullrequestcommit__commit=latest_issue_commit_resolution.linked_id
        ).values_list("id", flat=True)
        # assume that this commit has been released if any commits in this PR have been released
        if ReleaseCommit.objects.filter(
            commit__pullrequestcommit__pull_request__in=pr_ids
        ).exists():
            return False
        return True


@overload
def get_max_crashreports(model: Project | Organization) -> int: ...


@overload
def get_max_crashreports(
    model: Project | Organization, *, allow_none: Literal[True]
) -> int | None: ...


def get_max_crashreports(model: Project | Organization, *, allow_none: bool = False) -> int | None:
    value = model.get_option("sentry:store_crash_reports")
    return convert_crashreport_count(value, allow_none=allow_none)


def crashreports_exceeded(current_count: int, max_count: int) -> bool:
    if max_count == STORE_CRASH_REPORTS_ALL:
        return False
    return current_count >= max_count


def get_stored_crashreports(cache_key: str | None, event: Event, max_crashreports: int) -> int:
    # There are two common cases: Storing crash reports is disabled, or is
    # unbounded. In both cases, there is no need in caching values or querying
    # the database.
    if max_crashreports in (0, STORE_CRASH_REPORTS_ALL):
        return max_crashreports

    cached_reports = cache.get(cache_key, None)
    if cached_reports is not None and cached_reports >= max_crashreports:
        return cached_reports

    # Fall-through if max_crashreports was bumped to get a more accurate number.
    # We don't need the actual number, but just whether it's more or equal to
    # the currently allowed maximum.
    query = EventAttachment.objects.filter(group_id=event.group_id, type__in=CRASH_REPORT_TYPES)
    return query[:max_crashreports].count()


ProjectsMapping = Mapping[int, Project]

Job = MutableMapping[str, Any]


class EventManager:
    """
    Handles normalization in both the store endpoint and the save task. The
    intention is to swap this class out with a reimplementation in Rust.
    """

    def __init__(
        self,
        data: MutableMapping[str, Any],
        version: str = "5",
        project: Project | None = None,
        grouping_config: GroupingConfig | None = None,
        client_ip: str | None = None,
        user_agent: str | None = None,
        auth: Any | None = None,
        key: Any | None = None,
        content_encoding: str | None = None,
        is_renormalize: bool = False,
        remove_other: bool | None = None,
        project_config: Any | None = None,
        sent_at: datetime | None = None,
    ):
        self._data: MutableMapping[str, Any] = data
        self.version = version
        self._project = project
        # if not explicitly specified try to get the grouping from project_config
        if grouping_config is None and project_config is not None:
            config = project_config.config
            grouping_config = config.get("grouping_config")
        # if we still don't have a grouping also try the project
        if grouping_config is None and project is not None:
            grouping_config = get_grouping_config_dict_for_project(project)
        self._grouping_config = grouping_config
        self._client_ip = client_ip
        self._user_agent = user_agent
        self._auth = auth
        self._key = key
        self._is_renormalize = is_renormalize
        self._remove_other = remove_other
        self._normalized = False
        self.project_config = project_config
        self.sent_at = sent_at

    def normalize(self, project_id: int | None = None) -> None:
        with metrics.timer("events.store.normalize.duration"):
            self._normalize_impl(project_id=project_id)

    def _normalize_impl(self, project_id: int | None = None) -> None:
        if self._project and project_id and project_id != self._project.id:
            raise RuntimeError(
                "Initialized EventManager with one project ID and called save() with another one"
            )

        if self._normalized:
            raise RuntimeError("Already normalized")

        self._normalized = True

        from sentry_relay.processing import StoreNormalizer

        rust_normalizer = StoreNormalizer(
            project_id=self._project.id if self._project else project_id,
            client_ip=self._client_ip,
            client=self._auth.client if self._auth else None,
            key_id=str(self._key.id) if self._key else None,
            grouping_config=self._grouping_config,
            protocol_version=str(self.version) if self.version is not None else None,
            is_renormalize=self._is_renormalize,
            remove_other=self._remove_other,
            normalize_user_agent=True,
            sent_at=self.sent_at.isoformat() if self.sent_at is not None else None,
            json_dumps=orjson.dumps,
            **DEFAULT_STORE_NORMALIZER_ARGS,
        )

        pre_normalize_type = self._data.get("type")
        self._data = rust_normalizer.normalize_event(dict(self._data), json_loads=orjson.loads)

        # XXX: This is a hack to make generic events work (for now?). I'm not sure whether we should
        # include this in the rust normalizer, since we don't want people sending us these via the
        # sdk.
        if pre_normalize_type in ("generic", "feedback"):
            self._data["type"] = pre_normalize_type

    def get_data(self) -> MutableMapping[str, Any]:
        return self._data

    @sentry_sdk.tracing.trace
    def save(
        self,
        project_id: int | None,
        raw: bool = False,
        assume_normalized: bool = False,
        start_time: float | None = None,
        cache_key: str | None = None,
        skip_send_first_transaction: bool = False,
        has_attachments: bool = False,
    ) -> Event:
        """
        After normalizing and processing an event, save adjacent models such as
        releases and environments to postgres and write the event into
        eventstream. From there it will be picked up by Snuba and
        post-processing.

        We re-insert events with duplicate IDs into Snuba, which is responsible
        for deduplicating events. Since deduplication in Snuba is on the primary
        key (based on event ID, project ID and day), events with same IDs are only
        deduplicated if their timestamps fall on the same day. The latest event
        always wins and overwrites the value of events received earlier in that day.

        Since we increment counters and frequencies here before events get inserted
        to eventstream these numbers may be larger than the total number of
        events if we receive duplicate event IDs that fall on the same day
        (that do not hit cache first).
        """

        # Normalize if needed
        if not self._normalized:
            if not assume_normalized:
                self.normalize(project_id=project_id)
            self._normalized = True

        project = Project.objects.get_from_cache(id=project_id)
        project.set_cached_field_value(
            "organization", Organization.objects.get_from_cache(id=project.organization_id)
        )

        projects = {project.id: project}

        job: dict[str, Any] = {
            "data": self._data,
            "project_id": project.id,
            "raw": raw,
            "start_time": start_time,
        }

        # After calling _pull_out_data we get some keys in the job like the platform
        _pull_out_data([job], projects)

        event_type = self._data.get("type")
        if event_type == "transaction":
            job["data"]["project"] = project.id
            jobs = save_transaction_events([job], projects, skip_send_first_transaction)
            return jobs[0]["event"]
        elif event_type == "generic":
            job["data"]["project"] = project.id
            jobs = save_generic_events([job], projects)
            return jobs[0]["event"]
        else:
            project = job["event"].project
            job["in_grouping_transition"] = is_in_transition(project)
            metric_tags = {
                "platform": job["event"].platform or "unknown",
                "sdk": normalized_sdk_tag_from_event(job["event"].data),
                "in_transition": job["in_grouping_transition"],
                "split_enhancements": get_enhancements_version(project) == 3,
            }
            # This metric allows differentiating from all calls to the `event_manager.save` metric
            # and adds support for differentiating based on platforms
            with metrics.timer("event_manager.save_error_events", tags=metric_tags):
                return self.save_error_events(
                    project,
                    job,
                    projects,
                    metric_tags,
                    raw,
                    cache_key,
                    has_attachments=has_attachments,
                )

    @sentry_sdk.tracing.trace
    def save_error_events(
        self,
        project: Project,
        job: Job,
        projects: ProjectsMapping,
        metric_tags: MutableTags,
        raw: bool = False,
        cache_key: str | None = None,
        has_attachments: bool = False,
    ) -> Event:
        jobs = [job]

        is_reprocessed = is_reprocessed_event(job["data"])

        _get_or_create_release_many(jobs, projects)
        _get_event_user_many(jobs, projects)

        job["project_key"] = None
        if job["key_id"] is not None:
            try:
                job["project_key"] = ProjectKey.objects.get_from_cache(id=job["key_id"])
            except ProjectKey.DoesNotExist:
                pass

        _derive_plugin_tags_many(jobs, projects)
        _derive_interface_tags_many(jobs)

        # Load attachments first, but persist them at the very last after
        # posting to eventstream to make sure all counters and eventstream are
        # incremented for sure. Also wait for grouping to remove attachments
        # based on the group counter.
        if has_attachments:
            attachments = get_attachments(cache_key, job)
        else:
            attachments = []

        try:
            group_info = assign_event_to_group(event=job["event"], job=job, metric_tags=metric_tags)

        except HashDiscarded:
            discard_event(job, attachments)
            raise

        if not group_info:
            return job["event"]

        # store a reference to the group id to guarantee validation of isolation
        # XXX(markus): No clue what this does
        job["event"].data.bind_ref(job["event"])

        _get_or_create_environment_many(jobs, projects)
        _get_or_create_group_environment_many(jobs)
        _get_or_create_release_associated_models(jobs, projects)
        _increment_release_associated_counts_many(jobs, projects)
        _get_or_create_group_release_many(jobs)
        _tsdb_record_all_metrics(jobs)

        if attachments:
            attachments = filter_attachments_for_group(attachments, job)

        # XXX: DO NOT MUTATE THE EVENT PAYLOAD AFTER THIS POINT
        _materialize_event_metrics(jobs)

        for attachment in attachments:
            key = f"bytes.stored.{attachment.type}"
            old_bytes = job["event_metrics"].get(key) or 0
            job["event_metrics"][key] = old_bytes + attachment.size

        _nodestore_save_many(jobs=jobs, app_feature="errors")

        if not raw:
            if not project.first_event:
                project.update(first_event=job["event"].datetime)
                first_event_received.send_robust(
                    project=project, event=job["event"], sender=Project
                )

<<<<<<< HEAD
            if (
                has_event_minified_stack_trace(job["event"])
                and not project.flags.has_minified_stack_trace
            ):
=======
            if has_event_minified_stack_trace(job["event"]):
>>>>>>> 46ea0698
                set_project_flag_and_signal(
                    project,
                    "has_minified_stack_trace",
                    first_event_with_minified_stack_trace_received,
                    event=job["event"],
                )

        if is_reprocessed:
            safe_execute(
                reprocessing2.buffered_delete_old_primary_hash,
                project_id=job["event"].project_id,
                group_id=reprocessing2.get_original_group_id(job["event"]),
                event_id=job["event"].event_id,
                datetime=job["event"].datetime,
                old_primary_hash=reprocessing2.get_original_primary_hash(job["event"]),
                current_primary_hash=job["event"].get_primary_hash(),
            )

        _eventstream_insert_many(jobs)

        # Do this last to ensure signals get emitted even if connection to the
        # file store breaks temporarily.
        #
        # We do not need this for reprocessed events as for those we update the
        # group_id on existing models in post_process_group, which already does
        # this because of indiv. attachments.
        if not is_reprocessed and attachments:
            save_attachments(cache_key, attachments, job)

        metric_tags = {"from_relay": str("_relay_processed" in job["data"])}

        metrics.timing(
            "events.latency",
            job["received_timestamp"] - job["recorded_timestamp"],
            tags=metric_tags,
        )
        metrics.distribution(
            "events.size.data.post_save", job["event"].size, tags=metric_tags, unit="byte"
        )
        metrics.incr(
            "events.post_save.normalize.errors",
            amount=len(job["data"].get("errors") or ()),
            tags=metric_tags,
        )

        _track_outcome_accepted_many(jobs)

        self._data = job["event"].data.data

        return job["event"]


@sentry_sdk.tracing.trace
def _pull_out_data(jobs: Sequence[Job], projects: ProjectsMapping) -> None:
    """
    Update every job in the list with required information and store it in the nodestore.

    A bunch of (probably) CPU bound stuff.
    """

    for job in jobs:
        job["project_id"] = int(job["project_id"])

        data = job["data"]

        # Pull the toplevel data we're interested in

        transaction_name = data.get("transaction")
        if transaction_name:
            transaction_name = force_str(transaction_name)
        job["transaction"] = transaction_name

        key_id = None if data is None else data.get("key_id")
        if key_id is not None:
            key_id = int(key_id)
        job["key_id"] = key_id

        job["logger_name"] = logger_name = data.get("logger")
        job["level"] = level = data.get("level")
        job["release"] = data.get("release")
        job["dist"] = data.get("dist")
        job["environment"] = environment = data.get("environment")
        job["recorded_timestamp"] = data.get("timestamp")
        # Stores the event in the nodestore
        job["event"] = event = _get_event_instance(job["data"], project_id=job["project_id"])
        # Overwrite the data key with the event's updated data
        job["data"] = data = event.data.data

        event._project_cache = project = projects[job["project_id"]]
        job["category"] = index_data_category(data.get("type"), project.organization)
        job["platform"] = event.platform

        # Some of the data that are toplevel attributes are duplicated
        # into tags (logger, level, environment, transaction).  These are
        # different from legacy attributes which are normalized into tags
        # ahead of time (site, server_name).
        setdefault_path(data, "tags", value=[])
        set_tag(data, "level", level)
        if logger_name:
            set_tag(data, "logger", logger_name)
        if environment:
            set_tag(data, "environment", environment)
        if transaction_name:
            set_tag(data, "transaction", transaction_name)

        job["received_timestamp"] = job["event"].data.get("received") or float(
            job["event"].datetime.strftime("%s")
        )
        job["groups"] = []


@sentry_sdk.tracing.trace
def _get_or_create_release_many(jobs: Sequence[Job], projects: ProjectsMapping) -> None:
    for job in jobs:
        data = job["data"]
        if not data.get("release"):
            return

        project = projects[job["project_id"]]
        date = job["event"].datetime

        try:
            release = Release.get_or_create(
                project=project,
                version=data["release"],
                date_added=date,
            )
        except ValidationError:
            logger.exception(
                "Failed creating Release due to ValidationError",
                extra={"project": project, "version": data["release"]},
            )
            release = None

        job["release"] = release
        if not release:
            return

        # Don't allow a conflicting 'release' tag
        pop_tag(data, "release")
        set_tag(data, "sentry:release", release.version)

        if data.get("dist"):
            job["dist"] = release.add_dist(data["dist"], date)

            # don't allow a conflicting 'dist' tag
            pop_tag(job["data"], "dist")
            set_tag(job["data"], "sentry:dist", job["dist"].name)


@sentry_sdk.tracing.trace
def _get_event_user_many(jobs: Sequence[Job], projects: ProjectsMapping) -> None:
    for job in jobs:
        data = job["data"]
        user = _get_event_user(projects[job["project_id"]], data)

        if user:
            pop_tag(data, "user")
            set_tag(data, "sentry:user", user.tag_value)

        job["user"] = user


@sentry_sdk.tracing.trace
def _derive_plugin_tags_many(jobs: Sequence[Job], projects: ProjectsMapping) -> None:
    # XXX: We ought to inline or remove this one for sure
    plugins_for_projects = {p.id: plugins.for_project(p, version=None) for p in projects.values()}

    for job in jobs:
        for plugin in plugins_for_projects[job["project_id"]]:
            added_tags = safe_execute(plugin.get_tags, job["event"])
            if added_tags:
                data = job["data"]
                # plugins should not override user provided tags
                for key, value in added_tags:
                    if get_tag(data, key) is None:
                        set_tag(data, key, value)


def _derive_interface_tags_many(jobs: Sequence[Job]) -> None:
    # XXX: We ought to inline or remove this one for sure
    for job in jobs:
        data = job["data"]
        for path, iface in job["event"].interfaces.items():
            for k, v in iface.iter_tags():
                set_tag(data, k, v)

            # Get rid of ephemeral interface data
            if iface.ephemeral:
                data.pop(iface.path, None)


def _materialize_metadata_many(jobs: Sequence[Job]) -> None:
    for job in jobs:
        # we want to freeze not just the metadata and type in but also the
        # derived attributes.  The reason for this is that we push this
        # data into kafka for snuba processing and our postprocessing
        # picks up the data right from the snuba topic.  For most usage
        # however the data is dynamically overridden by Event.title and
        # Event.location (See Event.as_dict)
        #
        # We also need to ensure the culprit is accurately reflected at
        # the point of metadata materialization as we need to ensure that
        # processing happens before.
        data = job["data"]
        event_type = get_event_type(data)
        event_metadata = event_type.get_metadata(data)
        job["event_metadata"] = dict(event_metadata)

        data.update(materialize_metadata(data, event_type, event_metadata))
        job["culprit"] = data["culprit"]


def _get_group_processing_kwargs(job: Job) -> dict[str, Any]:
    """
    Pull together all the metadata used when creating a group or updating a group's metadata based
    on a new event.

    Note: Must be called *after* grouping has run, because the grouping process can affect the title
    (by setting `main_exception_id` or by setting the title directly using a custom fingerprint
    rule).
    """
    _materialize_metadata_many([job])

    event_data = job["event"].data
    event_metadata = job["event_metadata"]

    group_metadata = materialize_metadata(
        event_data,
        # In principle the group gets the same metadata as the event, so common
        # attributes can be defined in eventtypes.
        get_event_type(event_data),
        event_metadata,
    )
    group_metadata["last_received"] = job["received_timestamp"]

    kwargs = {
        "data": group_metadata,
        "platform": job["platform"],
        "message": job["event"].search_message,
        "logger": job["logger_name"],
        "level": LOG_LEVELS_MAP.get(job["level"]),
        "last_seen": job["event"].datetime,
        "first_seen": job["event"].datetime,
        "active_at": job["event"].datetime,
        "culprit": job["culprit"],
    }

    if job["release"]:
        kwargs["first_release"] = job["release"]

    return kwargs


@sentry_sdk.tracing.trace
def _get_or_create_environment_many(jobs: Sequence[Job], projects: ProjectsMapping) -> None:
    for job in jobs:
        job["environment"] = Environment.get_or_create(
            project=projects[job["project_id"]], name=job["environment"]
        )


@sentry_sdk.tracing.trace
def _get_or_create_group_environment_many(jobs: Sequence[Job]) -> None:
    for job in jobs:
        _get_or_create_group_environment(job["environment"], job["release"], job["groups"])


def _get_or_create_group_environment(
    environment: Environment, release: Release | None, groups: Sequence[GroupInfo]
) -> None:
    for group_info in groups:
        group_info.is_new_group_environment = GroupEnvironment.get_or_create(
            group_id=group_info.group.id,
            environment_id=environment.id,
            defaults={"first_release": release or None},
        )[1]


def _get_or_create_release_associated_models(
    jobs: Sequence[Job], projects: ProjectsMapping
) -> None:
    # XXX: This is possibly unnecessarily detached from
    # _get_or_create_release_many, but we do not want to destroy order of
    # execution right now
    for job in jobs:
        release = job["release"]
        if not release:
            continue

        project = projects[job["project_id"]]
        environment = job["environment"]
        date = job["event"].datetime

        ReleaseEnvironment.get_or_create(
            project=project, release=release, environment=environment, datetime=date
        )

        ReleaseProjectEnvironment.get_or_create(
            project=project, release=release, environment=environment, datetime=date
        )


def _increment_release_associated_counts_many(
    jobs: Sequence[Job], projects: ProjectsMapping
) -> None:
    for job in jobs:
        _increment_release_associated_counts(
            projects[job["project_id"]], job["environment"], job["release"], job["groups"]
        )


def _increment_release_associated_counts(
    project: Project,
    environment: Environment,
    release: Release | None,
    groups: Sequence[GroupInfo],
) -> None:
    if not release:
        return

    rp_new_groups = 0
    rpe_new_groups = 0
    for group_info in groups:
        if group_info.is_new:
            rp_new_groups += 1
        if group_info.is_new_group_environment:
            rpe_new_groups += 1
    if rp_new_groups:
        buffer_incr(
            ReleaseProject,
            {"new_groups": rp_new_groups},
            {"release_id": release.id, "project_id": project.id},
        )
    if rpe_new_groups:
        buffer_incr(
            ReleaseProjectEnvironment,
            {"new_issues_count": rpe_new_groups},
            {
                "project_id": project.id,
                "release_id": release.id,
                "environment_id": environment.id,
            },
        )


def _get_or_create_group_release_many(jobs: Sequence[Job]) -> None:
    for job in jobs:
        _get_or_create_group_release(
            job["environment"], job["release"], job["event"], job["groups"]
        )


def _get_or_create_group_release(
    environment: Environment,
    release: Release | None,
    event: BaseEvent,
    groups: Sequence[GroupInfo],
) -> None:
    if release:
        for group_info in groups:
            group_info.group_release = GroupRelease.get_or_create(
                group=group_info.group,
                release=release,
                environment=environment,
                datetime=event.datetime,
            )


def _tsdb_record_all_metrics(jobs: Sequence[Job]) -> None:
    """
    Do all tsdb-related things for save_event in here s.t. we can potentially
    put everything in a single redis pipeline someday.
    """

    # XXX: validate whether anybody actually uses those metrics

    for job in jobs:
        incrs = []
        frequencies = []
        records = []
        incrs.append((TSDBModel.project, job["project_id"]))
        event = job["event"]
        release = job["release"]
        environment = job["environment"]
        user = job["user"]

        for group_info in job["groups"]:
            incrs.append((TSDBModel.group, group_info.group.id))
            frequencies.append(
                (
                    TSDBModel.frequent_environments_by_group,
                    {group_info.group.id: {environment.id: 1}},
                )
            )

            if group_info.group_release:
                frequencies.append(
                    (
                        TSDBModel.frequent_releases_by_group,
                        {group_info.group.id: {group_info.group_release.id: 1}},
                    )
                )
            if user:
                records.append(
                    (TSDBModel.users_affected_by_group, group_info.group.id, (user.tag_value,))
                )

        if release:
            incrs.append((TSDBModel.release, release.id))

        if user:
            project_id = job["project_id"]
            records.append((TSDBModel.users_affected_by_project, project_id, (user.tag_value,)))

        if incrs:
            tsdb.backend.incr_multi(incrs, timestamp=event.datetime, environment_id=environment.id)

        if records:
            tsdb.backend.record_multi(
                records, timestamp=event.datetime, environment_id=environment.id
            )

        if frequencies:
            tsdb.backend.record_frequency_multi(frequencies, timestamp=event.datetime)


def _nodestore_save_many(jobs: Sequence[Job], app_feature: str) -> None:
    inserted_time = datetime.now(timezone.utc).timestamp()
    for job in jobs:
        # Write the event to Nodestore
        subkeys = {}

        event = job["event"]
        # We only care about `unprocessed` for error events
        if event.get_event_type() not in ("transaction", "generic") and job["groups"]:
            unprocessed = event_processing_store.get(
                cache_key_for_event({"project": event.project_id, "event_id": event.event_id}),
                unprocessed=True,
            )
            if unprocessed is not None:
                subkeys["unprocessed"] = unprocessed

        if app_feature:
            event_size = 0
            event_metrics = job.get("event_metrics")
            if event_metrics:
                event_size = event_metrics.get("bytes.stored.event", 0)
            record(
                resource_id=settings.COGS_EVENT_STORE_LABEL,
                app_feature=app_feature,
                amount=event_size,
                usage_type=UsageUnit.BYTES,
            )
        job["event"].data["nodestore_insert"] = inserted_time
        job["event"].data.save(subkeys=subkeys)


def _eventstream_insert_many(jobs: Sequence[Job]) -> None:
    for job in jobs:

        if job["event"].project_id == settings.SENTRY_PROJECT:
            metrics.incr(
                "internal.captured.eventstream_insert",
                tags={"event_type": job["event"].data.get("type") or "null"},
            )

        # XXX: Temporary hack so that we keep this group info working for error issues. We'll need
        # to change the format of eventstream to be able to handle data for multiple groups
        if not job["groups"]:
            group_states: list[GroupState] | None = None
            is_new = False
            is_regression = False
            is_new_group_environment = False
        else:
            # error issues
            group_info = job["groups"][0]
            is_new = group_info.is_new
            is_regression = group_info.is_regression
            is_new_group_environment = group_info.is_new_group_environment

            # performance issues with potentially multiple groups to a transaction
            group_states = [
                {
                    "id": gi.group.id,
                    "is_new": gi.is_new,
                    "is_regression": gi.is_regression,
                    "is_new_group_environment": gi.is_new_group_environment,
                }
                for gi in job["groups"]
                if gi is not None
            ]

        # Skip running grouping for "transaction" events:
        primary_hash = (
            None if job["data"].get("type") == "transaction" else job["event"].get_primary_hash()
        )

        eventstream.backend.insert(
            event=job["event"],
            is_new=is_new,
            is_regression=is_regression,
            is_new_group_environment=is_new_group_environment,
            primary_hash=primary_hash,
            received_timestamp=job["received_timestamp"],
            # We are choosing to skip consuming the event back
            # in the eventstream if it's flagged as raw.
            # This means that we want to publish the event
            # through the event stream, but we don't care
            # about post processing and handling the commit.
            skip_consume=job.get("raw", False),
            group_states=group_states,
        )


def _track_outcome_accepted_many(jobs: Sequence[Job]) -> None:
    for job in jobs:
        event = job["event"]

        track_outcome(
            org_id=event.project.organization_id,
            project_id=job["project_id"],
            key_id=job["key_id"],
            outcome=Outcome.ACCEPTED,
            reason=None,
            timestamp=to_datetime(job["start_time"]),
            event_id=event.event_id,
            category=job["category"],
        )


def _get_event_instance(data: MutableMapping[str, Any], project_id: int) -> Event:
    return eventstore.backend.create_event(
        project_id=project_id,
        event_id=data.get("event_id"),
        group_id=None,
        data=EventDict(data, skip_renormalization=True),
    )


def _get_event_user(project: Project, data: Mapping[str, Any]) -> EventUser | None:
    with metrics.timer("event_manager.get_event_user") as metrics_tags:
        return _get_event_user_impl(project, data, metrics_tags)


def _get_event_user_impl(
    project: Project, data: Mapping[str, Any], metrics_tags: MutableTags
) -> EventUser | None:
    user_data = data.get("user")
    if not user_data:
        metrics_tags["event_has_user"] = "false"
        return None

    metrics_tags["event_has_user"] = "true"

    ip_address = user_data.get("ip_address")

    if ip_address:
        try:
            ipaddress.ip_address(str(ip_address))
        except ValueError:
            ip_address = None

    euser = EventUser(
        project_id=project.id,
        user_ident=user_data.get("id"),
        email=user_data.get("email"),
        username=user_data.get("username"),
        ip_address=ip_address,
        name=user_data.get("name"),
    )

    return euser


def get_event_type(data: Mapping[str, Any]) -> EventType:
    return eventtypes.get(data.get("type", "default"))()


EventMetadata = dict[str, Any]


def materialize_metadata(
    data: Mapping[str, Any], event_type: EventType, event_metadata: dict[str, Any]
) -> EventMetadata:
    """Returns the materialized metadata to be merged with group or
    event data.  This currently produces the keys `type`, `culprit`,
    `metadata`, `title` and `location`.
    """

    # XXX(markus): Ideally this wouldn't take data or event_type, and instead
    # calculate culprit + type from event_metadata

    # Don't clobber existing metadata
    try:
        event_metadata.update(data.get("metadata", {}))
    except TypeError:
        # On a small handful of occasions, the line above has errored with `TypeError: 'NoneType'
        # object is not iterable`, even though it's clear from looking at the local variable values
        # in the event in Sentry that this shouldn't be possible.
        logger.exception(
            "Non-None being read as None",
            extra={
                "data is None": data is None,
                "event_metadata is None": event_metadata is None,
                "data.get": data.get,
                "event_metadata.update": event_metadata.update,
                "data.get('metadata', {})": data.get("metadata", {}),
            },
        )

    return {
        "type": event_type.key,
        "culprit": get_culprit(data),
        "metadata": event_metadata,
        "title": event_type.get_title(event_metadata),
        "location": event_type.get_location(event_metadata),
    }


def get_culprit(data: Mapping[str, Any]) -> str:
    """Helper to calculate the default culprit"""
    return str(
        force_str(data.get("culprit") or data.get("transaction") or generate_culprit(data) or "")
    )


@sentry_sdk.tracing.trace
def assign_event_to_group(
    event: Event,
    job: Job,
    metric_tags: MutableTags,
) -> GroupInfo | None:
    project = event.project
    secondary = NULL_GROUPHASH_INFO

    # Try looking for an existing group using the current grouping config
    primary = get_hashes_and_grouphashes(job, run_primary_grouping, metric_tags)

    # If we've found one, great. No need to do any more calculations
    if primary.existing_grouphash:
        group_info = handle_existing_grouphash(job, primary.existing_grouphash, primary.grouphashes)
        result = "found_primary"
    # If we haven't, try again using the secondary config. (If there is no secondary config, or
    # we're out of the transition period, we'll get back the empty `NULL_GROUPHASH_INFO`.)
    else:
        secondary = get_hashes_and_grouphashes(job, maybe_run_secondary_grouping, metric_tags)
        all_grouphashes = primary.grouphashes + secondary.grouphashes

        if secondary.existing_grouphash:
            group_info = handle_existing_grouphash(
                job, secondary.existing_grouphash, all_grouphashes
            )
            result = "found_secondary"
        # If we still haven't found a group, ask Seer for a match (if enabled for the project)
        else:
            seer_matched_grouphash = maybe_check_seer_for_matching_grouphash(
                event, primary.grouphashes[0], primary.variants, all_grouphashes
            )

            if seer_matched_grouphash:
                group_info = handle_existing_grouphash(job, seer_matched_grouphash, all_grouphashes)
            # If we *still* haven't found a group into which to put the event, create a new group
            else:
                group_info = create_group_with_grouphashes(job, all_grouphashes)
            result = "no_match"

    # From here on out, we're just doing housekeeping

    # Background grouping is a way for us to get performance metrics for a new
    # config without having it actually affect on how events are grouped. It runs
    # either before or after the main grouping logic, depending on the option value.
    maybe_run_background_grouping(project, job)

    record_hash_calculation_metrics(
        project, primary.config, primary.hashes, secondary.config, secondary.hashes, result
    )

    # Now that we've used the current and possibly secondary grouping config(s) to calculate the
    # hashes, we're free to perform a config update if needed. Future events will use the new
    # config, but will also be grandfathered into the current config for a week, so as not to
    # erroneously create new groups.
    update_or_set_grouping_config_if_needed(project, "ingest")

    # The only way there won't be group info is we matched to a performance, cron, replay, or
    # other-non-error-type group because of a hash collision - exceedingly unlikely, and not
    # something we've ever observed, but theoretically possible.
    if group_info:
        event.group = group_info.group
    job["groups"] = [group_info]

    return group_info


@sentry_sdk.tracing.trace
def get_hashes_and_grouphashes(
    job: Job,
    hash_calculation_function: Callable[
        [Project, Job, MutableTags],
        tuple[GroupingConfig, list[str], dict[str, BaseVariant]],
    ],
    metric_tags: MutableTags,
) -> GroupHashInfo:
    """
    Calculate hashes for the job's event, create corresponding `GroupHash` entries if they don't yet
    exist, and determine if there's an existing group associated with any of the hashes.

    If the callback determines that it doesn't need to run its calculations (as may be the case with
    secondary grouping), this will return an empty list of grouphashes (so iteration won't break)
    and Nones for everything else.
    """
    event = job["event"]
    project = event.project

    # These will come back as Nones if the calculation decides it doesn't need to run
    grouping_config, hashes, variants = hash_calculation_function(project, job, metric_tags)

    if hashes:
        grouphashes = get_or_create_grouphashes(
            event, project, variants, hashes, grouping_config["id"]
        )

        existing_grouphash = find_grouphash_with_group(grouphashes)

        return GroupHashInfo(grouping_config, variants, hashes, grouphashes, existing_grouphash)
    else:
        return NULL_GROUPHASH_INFO


@sentry_sdk.tracing.trace
def handle_existing_grouphash(
    job: Job,
    existing_grouphash: GroupHash,
    all_grouphashes: list[GroupHash],
) -> GroupInfo | None:
    """
    Handle the case where an incoming event matches an existing group, by assigning the event to the
    group, updating the group metadata with data from the event, and linking any newly-calculated
    grouphashes to the group.
    """

    # There is a race condition here where two processes could "steal"
    # hashes from each other. In practice this should not be user-visible
    # as group creation is synchronized, meaning the only way hashes could
    # jump between groups is if there were two processes that:
    #
    # 1) have BOTH found an existing group
    #    (otherwise at least one of them would be in the group creation
    #    codepath which has transaction isolation/acquires row locks)
    # 2) AND are looking at the same set, or an overlapping set of hashes
    #    (otherwise they would not operate on the same rows)
    # 3) yet somehow also retrieve different groups here
    #    (otherwise the update would not change anything)
    #
    # We think this is a very unlikely situation. A previous version of
    # this function had races around group creation which made this race
    # more user visible. For more context, see 84c6f75a and d0e22787, as
    # well as GH-5085.
    group = Group.objects.get(id=existing_grouphash.group_id)

    # As far as we know this has never happened, but in theory at least, the error event hashing
    # algorithm and other event hashing algorithms could come up with the same hash value in the
    # same project and our hash could have matched to a non-error group. Just to be safe, we make
    # sure that's not the case before proceeding.
    if is_non_error_type_group(group):
        return None

    # There may still be hashes that we did not use to find an existing
    # group. A classic example is when grouping makes changes to the
    # app-hash (changes to in_app logic), but the system hash stays
    # stable and is used to find an existing group. Associate any new
    # hashes with the group such that event saving continues to be
    # resilient against grouping algorithm changes.
    add_group_id_to_grouphashes(group, all_grouphashes)

    is_regression = _process_existing_aggregate(
        group=group,
        event=job["event"],
        incoming_group_values=_get_group_processing_kwargs(job),
        release=job["release"],
    )

    return GroupInfo(group=group, is_new=False, is_regression=is_regression)


def create_group_with_grouphashes(job: Job, grouphashes: list[GroupHash]) -> GroupInfo | None:
    """
    Create a group from the data in `job` and link it to the given grouphashes.

    In very rare circumstances, we can end up in a race condition with another process trying to
    create the same group. If the current process loses the race, this function will update the
    group the other process just created, rather than creating a group itself.
    """
    event = job["event"]
    project = event.project

    # If the load-shed killswitch is enabled, this will raise a `HashDiscarded` error to pop us out
    # of this function all the way back to `save_error_events`, preventing group creation
    check_for_group_creation_load_shed(project, event)

    with (
        sentry_sdk.start_span(op="event_manager.create_group_transaction") as span,
        metrics.timer("event_manager.create_group_transaction") as metrics_timer_tags,
        transaction.atomic(router.db_for_write(GroupHash)),
    ):
        # These values will get overridden with whatever happens inside the lock if we do manage to
        # acquire it, so it should only end up with `wait-for-lock` if we don't
        span.set_tag("outcome", "wait_for_lock")
        metrics_timer_tags["outcome"] = "wait_for_lock"

        # If we're in this branch, we checked our grouphashes and didn't find one with a group
        # attached. We thus want to create a new group, but we need to guard against another
        # event with the same hash coming in before we're done here and also thinking it needs
        # to create a new group. To prevent this, we're using double-checked locking
        # (https://en.wikipedia.org/wiki/Double-checked_locking).

        # First, try to lock the relevant rows in the `GroupHash` table. If another (identically
        # hashed) event is also in the process of creating a group and has grabbed the lock
        # before us, we'll block here until it's done. If not, we've now got the lock and other
        # identically-hashed events will have to wait for us.
        grouphashes = list(
            GroupHash.objects.filter(
                id__in=[h.id for h in grouphashes],
            ).select_for_update()
        )

        # Now check again to see if any of our grouphashes have a group. In the first race
        # condition scenario above, we'll have been blocked long enough for the other event to
        # have created the group and updated our grouphashes with a group id, which means this
        # time, we'll find something.
        existing_grouphash = find_grouphash_with_group(grouphashes)

        # If we still haven't found a matching grouphash, we're now safe to go ahead and create
        # the group.
        if existing_grouphash is None:
            span.set_tag("outcome", "new_group")
            metrics_timer_tags["outcome"] = "new_group"
            record_new_group_metrics(event)

            group = _create_group(project, event, **_get_group_processing_kwargs(job))
            add_group_id_to_grouphashes(group, grouphashes)

            return GroupInfo(group=group, is_new=True, is_regression=False)

        # On the other hand, if we did in fact end up on the losing end of a race condition, treat
        # this the same way we would if we'd found a grouphash to begin with (and never landed in
        # this function at all)
        else:
            # TODO: should we be setting tags here, too?
            return handle_existing_grouphash(job, existing_grouphash, grouphashes)


def _create_group(
    project: Project,
    event: Event,
    *,
    first_release: Release | None = None,
    **group_creation_kwargs: Any,
) -> Group:

    short_id = _get_next_short_id(project)

    # it's possible the release was deleted between
    # when we queried for the release and now, so
    # make sure it still exists
    group_creation_kwargs["first_release_id"] = (
        Release.objects.filter(id=first_release.id).values_list("id", flat=True).first()
        if first_release
        else None
    )
    group_creation_kwargs["substatus"] = GroupSubStatus.NEW

    group_data = group_creation_kwargs.pop("data", {})

    # add sdk tag to metadata
    group_data.setdefault("metadata", {}).update(sdk_metadata_from_event(event))

    # add severity to metadata for alert filtering
    severity: Mapping[str, Any] = {}
    try:
        group_type = group_creation_kwargs.get("type", None)
        severity = _get_severity_metadata_for_group(event, project.id, group_type)
        group_data["metadata"].update(severity)
    except Exception as e:
        logger.exception(
            "Failed to get severity metadata for group",
            repr(e),
            extra={"event_id": event.event_id},
        )

    # the kwargs only include priority for non-error issue platform events, which takes precedence.
    priority = group_creation_kwargs.get("priority", None)
    if priority is None:
        priority = _get_priority_for_group(severity, group_creation_kwargs)

    group_creation_kwargs["priority"] = priority
    group_data["metadata"]["initial_priority"] = priority
    group_creation_kwargs["data"] = group_data

    try:
        with transaction.atomic(router.db_for_write(Group)):
            # This is the 99.999% path. The rest of the function is all to handle a very rare and
            # very confounding bug which keeps projects from creating new groups.
            group = Group.objects.create(
                project=project,
                short_id=short_id,
                **group_creation_kwargs,
            )

    # Attempt to handle The Mysterious Case of the Stuck Project Counter
    except IntegrityError as err:
        if not _is_stuck_counter_error(err, project, short_id):
            raise

        # Note: There is a potential race condition here, if two events simultaneously try to fix
        # the counter. Our hunch is that the only effect of that would be to over-increment, which
        # shouldn't cause any problems. Nonetheless, if we run into trouble with this workaround,
        # that's one thing to further investigate.
        new_short_id = _handle_stuck_project_counter(project, short_id)

        # Now that we've theoretically unstuck the counter, try again to create the group
        try:
            with transaction.atomic(router.db_for_write(Group)):
                group = Group.objects.create(
                    project=project,
                    short_id=new_short_id,
                    **group_creation_kwargs,
                )

        except Exception:
            # Maybe the stuck counter was hiding some other error
            logger.exception("Error after unsticking project counter")
            raise

    if features.has("organizations:issue-open-periods", project.organization):
        GroupOpenPeriod.objects.create(
            group=group,
            project_id=project.id,
            date_started=group.first_seen,
            date_ended=None,
        )
    return group


def _is_stuck_counter_error(err: Exception, project: Project, short_id: int) -> bool:
    """Decide if this is `UniqueViolation` error on the `Group` table's project and short id values."""

    error_message = err.args[0]

    if not error_message.startswith("UniqueViolation"):
        return False

    for substring in [
        f"Key (project_id, short_id)=({project.id}, {short_id}) already exists.",
        'duplicate key value violates unique constraint "sentry_groupedmessage_project_id_short_id',
    ]:
        if substring in error_message:
            return True

    return False


def _handle_stuck_project_counter(project: Project, current_short_id: int) -> int:
    """
    Sometimes, for reasons unknown, a project's `Counter` value falls behind its latest group `short_id` value.
    When that happens, that incorrect counter value leads us to try to create groups with `short_id`s which
    are already taken.

    This handles that case by updating the counter's value to the latest group `short_id`, and then returns
    the new value.
    """
    new_short_id = current_short_id

    # Ordinarily running max on this many rows would be prohibitively expensive, but a) this is
    # a very rare case (< 20 ever that we know of), and b) project and short id are indexed
    # together in order to enforce the unique constraint which got us here in the first place,
    # so it's faster than it otherwise might be. We can time it just in case, though.
    with metrics.timer("stuck_project.max_short_id_query"):
        max_short_id_for_project = Group.objects.filter(project_id=project.id).aggregate(
            Max("short_id")
        )["short_id__max"]

    # Add 1 because we're trying to mimic a value which would already have been incremented
    correct_value = max_short_id_for_project + 1

    if current_short_id < correct_value:
        difference = correct_value - current_short_id
        # `_get_next_short_id` corrects the `Counter` value before it returns the new short_id
        new_short_id = _get_next_short_id(project, delta=difference)

        logger.info(
            "Fixed stuck counter value.", extra={"project": project.id, "difference": difference}
        )
        metrics.incr(
            "stuck_project.fixed_counter", tags={"difference": difference}, sample_rate=1.0
        )

    return new_short_id


def _get_next_short_id(project: Project, delta: int = 1) -> int:
    try:
        short_id = project.next_short_id(delta=delta)
    except OperationalError:
        metrics.incr("next_short_id.timeout")
        sentry_sdk.capture_message("short_id.timeout")
        raise HashDiscarded("Timeout when getting next_short_id", reason="timeout")

    return short_id


def _handle_regression(group: Group, event: BaseEvent, release: Release | None) -> bool | None:
    if not group.is_resolved():
        return None

    # we only mark it as a regression if the event's release is newer than
    # the release which we originally marked this as resolved
    elif GroupResolution.has_resolution(group, release):
        return None

    elif has_pending_commit_resolution(group):
        return None

    if not plugin_is_regression(group, event):
        return None

    # we now think its a regression, rely on the database to validate that
    # no one beat us to this
    date = max(event.datetime, group.last_seen)
    is_regression = bool(
        Group.objects.filter(
            id=group.id,
            # ensure we can't update things if the status has been set to
            # ignored
            status__in=[GroupStatus.RESOLVED, GroupStatus.UNRESOLVED],
        )
        .exclude(
            # add to the regression window to account for races here
            active_at__gte=date
            - timedelta(seconds=5)
        )
        .update(
            active_at=date,
            # explicitly set last_seen here as ``is_resolved()`` looks
            # at the value
            last_seen=date,
            status=GroupStatus.UNRESOLVED,
            substatus=GroupSubStatus.REGRESSED,
        )
    )

    group.active_at = date
    group.status = GroupStatus.UNRESOLVED
    group.substatus = GroupSubStatus.REGRESSED
    # groups may have been updated already from a separate event that groups to the same group
    # only fire these signals the first time the row was actually updated
    if is_regression:
        issue_unresolved.send_robust(
            project=group.project,
            user=None,
            group=group,
            transition_type="automatic",
            sender="handle_regression",
        )
        if not options.get("groups.enable-post-update-signal"):
            post_save.send_robust(
                sender=Group,
                instance=group,
                created=False,
                update_fields=["last_seen", "active_at", "status", "substatus"],
            )

    follows_semver = False
    resolved_in_activity = None
    if is_regression and release:
        resolution = None

        # resolutions are only valid if the state of the group is still
        # resolved -- if it were to change the resolution should get removed
        try:
            resolution = GroupResolution.objects.get(group=group)
        except GroupResolution.DoesNotExist:
            affected = False
        else:
            cursor = connection.cursor()
            # delete() API does not return affected rows
            cursor.execute("DELETE FROM sentry_groupresolution WHERE id = %s", [resolution.id])
            affected = cursor.rowcount > 0

        if affected and resolution:
            # if we had to remove the GroupResolution (i.e. we beat the
            # the queue to handling this) then we need to also record
            # the corresponding event
            try:
                resolved_in_activity = Activity.objects.filter(
                    group=group,
                    type=ActivityType.SET_RESOLVED_IN_RELEASE.value,
                    ident=resolution.id,
                ).order_by("-datetime")[0]
            except IndexError:
                # XXX: handle missing data, as its not overly important
                pass
            else:
                try:
                    # We should only update last activity version prior to the regression in the
                    # case where we have "Resolved in upcoming release" i.e. version == ""
                    # We also should not override the `data` attribute here because it might have
                    # a `current_release_version` for semver releases and we wouldn't want to
                    # lose that
                    if resolved_in_activity.data["version"] == "":
                        resolved_in_activity.update(
                            data={**resolved_in_activity.data, "version": release.version}
                        )
                except KeyError:
                    # Safeguard in case there is no "version" key. However, should not happen
                    resolved_in_activity.update(data={"version": release.version})

            # Record how we compared the two releases
            follows_semver = follows_semver_versioning_scheme(
                project_id=group.project.id,
                org_id=group.organization.id,
                release_version=release.version,
            )

    if is_regression:
        activity_data: dict[str, str | bool] = {
            "event_id": event.event_id,
            "version": release.version if release else "",
        }
        if resolved_in_activity and release:
            activity_data.update(
                {
                    "follows_semver": follows_semver,
                    "resolved_in_version": resolved_in_activity.data.get(
                        "version", release.version
                    ),
                }
            )

        Activity.objects.create_group_activity(
            group,
            ActivityType.SET_REGRESSION,
            data=activity_data,
        )
        record_group_history(group, GroupHistoryStatus.REGRESSED, actor=None, release=release)

        kick_off_status_syncs.apply_async(
            kwargs={"project_id": group.project_id, "group_id": group.id}
        )
        if features.has(
            "organizations:issue-open-periods", group.project.organization
        ) and has_initial_open_period(group):
            GroupOpenPeriod.objects.create(
                group=group,
                project_id=group.project_id,
                date_started=event.datetime,
                date_ended=None,
            )

    return is_regression


def _is_placeholder_title(title):
    return title in PLACEHOLDER_EVENT_TITLES


def _is_real_title(title):
    return bool(title) and title not in PLACEHOLDER_EVENT_TITLES


def _get_updated_group_title(existing_container, incoming_container):
    """
    Given either `group.data` or `group.data["metadata"]`, in both existing and incoming forms, pick
    the correct title to use when updating the group. Uses the incoming title (or `None` if there
    isn't one) except in  the case where a placeholder title (`<unlabeled event>`, `<untitled>`,
    etc) would be replacing a non-placeholder title (either `None` or a real title).

    This stems from an incident during which we were interpreting error events as default-type
    events and thereby overwriting good titles with placeholder ones and inserting placeholder
    titles where there shouldn't have been a title at all. (The second case matters because
    default-type and error-type events differ in where they include a `title` attribute, and we
    count on the lack of a `title` attribute in certain cases as well as the presence of one.) This
    prevents that from happening in the future and will delete errant placeholder titles by
    overwriting them with `None`.
    """

    existing_title = existing_container.get("title")
    incoming_title = incoming_container.get("title")

    return (
        incoming_title
        if (
            # Real titles beat both placeholder and non-existent titles
            _is_real_title(incoming_title)
            or
            # Conversely, placeholder titles lose to both real titles and lack of a title (the
            # latter in order to fix the regression caused by error events being interpreted as
            # default-type events)
            _is_placeholder_title(existing_title)
        )
        else existing_title
    )


def _process_existing_aggregate(
    group: Group,
    event: BaseEvent,
    incoming_group_values: Mapping[str, Any],
    release: Release | None,
) -> bool:
    last_seen = max(event.datetime, group.last_seen)
    updated_group_values: dict[str, Any] = {"last_seen": last_seen}
    # Unclear why this is necessary, given that it's also in `updated_group_values`, but removing
    # it causes unrelated tests to fail. Hard to say if that's the tests or the removal, though.
    group.last_seen = updated_group_values["last_seen"]

    if (
        event.search_message
        and event.search_message != group.message
        and not _is_placeholder_title(event.search_message)
        and event.get_event_type() != TransactionEvent.key
    ):
        updated_group_values["message"] = event.search_message
    if group.level != incoming_group_values["level"]:
        updated_group_values["level"] = incoming_group_values["level"]
    if group.culprit != incoming_group_values["culprit"]:
        updated_group_values["culprit"] = incoming_group_values["culprit"]

    # If the new event has a timestamp earlier than our current `fist_seen` value (which can happen,
    # for example because of misaligned internal clocks on two different host machines or because of
    # race conditions) then we want to use the current event's time
    if group.first_seen > event.datetime:
        updated_group_values["first_seen"] = event.datetime

    is_regression = _handle_regression(group, event, release)

    existing_data = group.data
    existing_metadata = group.data.get("metadata", {})

    incoming_data = incoming_group_values["data"]
    incoming_metadata = incoming_group_values["data"].get("metadata", {})

    # Merge old and new data/metadata, keeping the existing title if the incoming title is a
    # placeholder (`<unlabeled event`, `<untitled>`, etc.) and the existing one isn't. See
    # `_get_updated_group_title` docstring.
    updated_group_values["data"] = {
        **existing_data,
        **incoming_data,
        "title": _get_updated_group_title(existing_data, incoming_data),
    }
    updated_group_values["data"]["metadata"] = {
        **existing_metadata,
        **incoming_metadata,
        "title": _get_updated_group_title(existing_metadata, incoming_metadata),
    }
    initial_priority = updated_group_values["data"]["metadata"].get("initial_priority")
    if initial_priority is not None:
        # cast to an int, as we don't want to pickle enums into task args.
        updated_group_values["data"]["metadata"]["initial_priority"] = int(initial_priority)

    # We pass `times_seen` separately from all of the other columns so that `buffer_inr` knows to
    # increment rather than overwrite the existing value
    buffer_incr(Group, {"times_seen": 1}, {"id": group.id}, updated_group_values)

    return bool(is_regression)


severity_connection_pool = connection_from_url(
    settings.SEER_SEVERITY_URL,
    retries=settings.SEER_SEVERITY_RETRIES,
    timeout=settings.SEER_SEVERITY_TIMEOUT,  # Defaults to 300 milliseconds
)


def _get_severity_metadata_for_group(
    event: Event, project_id: int, group_type: int | None
) -> Mapping[str, Any]:
    """
    Returns severity metadata for an event if all of the following are true
    - the feature flag is enabled
    - the event platform supports severity
    - the event group type is an error

    Returns {} if conditions aren't met or on exception.
    """
    from sentry.receivers.rules import PLATFORMS_WITH_PRIORITY_ALERTS

    if killswitch_matches_context(
        "issues.severity.skip-seer-requests", {"project_id": event.project_id}
    ):
        logger.warning(
            "get_severity_metadata_for_group.seer_killswitch_enabled",
            extra={"event_id": event.event_id, "project_id": project_id},
        )
        metrics.incr("issues.severity.seer_killswitch_enabled")
        return {}

    seer_based_priority_enabled = features.has(
        "organizations:seer-based-priority", event.project.organization, actor=None
    )
    if not seer_based_priority_enabled:
        return {}

    feature_enabled = features.has("projects:first-event-severity-calculation", event.project)
    if not feature_enabled:
        return {}

    is_supported_platform = (
        any(event.platform.startswith(platform) for platform in PLATFORMS_WITH_PRIORITY_ALERTS)
        if event.platform
        else False
    )
    if not is_supported_platform:
        return {}

    is_error_group = group_type == ErrorGroupType.type_id if group_type else True
    if not is_error_group:
        return {}

    passthrough_data = options.get(
        "issues.severity.seer-circuit-breaker-passthrough-limit",
        CircuitBreakerPassthrough(limit=1, window=10),
    )
    if circuit_breaker_activated("sentry.seer.severity", passthrough_data=passthrough_data):
        logger.warning(
            "get_severity_metadata_for_group.circuit_breaker_activated",
            extra={"event_id": event.event_id, "project_id": project_id},
        )
        return {}

    from sentry import ratelimits as ratelimiter

    ratelimit = options.get("issues.severity.seer-global-rate-limit")
    # This is temporary until we update the option values to be a dict
    if "limit" not in ratelimit or "window" not in ratelimit:
        return {}

    if ratelimiter.backend.is_limited(
        "seer:severity-calculation:global-limit",
        limit=ratelimit["limit"],
        window=ratelimit["window"],
    ):
        logger.warning(
            "get_severity_metadata_for_group.rate_limited_globally",
            extra={"event_id": event.event_id, "project_id": project_id},
        )
        metrics.incr("issues.severity.rate_limited_globally")
        return {}

    ratelimit = options.get("issues.severity.seer-project-rate-limit")
    # This is temporary until we update the option values to be a dict
    if "limit" not in ratelimit or "window" not in ratelimit:
        return {}

    if ratelimiter.backend.is_limited(
        f"seer:severity-calculation:{project_id}",
        limit=ratelimit["limit"],
        window=ratelimit["window"],
    ):
        logger.warning(
            "get_severity_metadata_for_group.rate_limited_for_project",
            extra={"event_id": event.event_id, "project_id": project_id},
        )
        metrics.incr("issues.severity.rate_limited_for_project", tags={"project_id": project_id})
        return {}

    try:
        severity, reason = _get_severity_score(event)

        return {
            "severity": severity,
            "severity_reason": reason,
        }
    except Exception as e:
        logger.warning("Failed to calculate severity score for group", repr(e))
        update_severity_error_count()
        metrics.incr("issues.severity.error")
        return {}


def _get_priority_for_group(severity: Mapping[str, Any], kwargs: Mapping[str, Any]) -> int:
    """
    Returns priority for an event based on severity score and log level.
    """
    try:
        level = kwargs.get("level", None)
        severity_score = severity.get("severity", None)

        if level in [logging.INFO, logging.DEBUG]:
            return PriorityLevel.LOW

        elif level == logging.FATAL:
            return PriorityLevel.HIGH

        elif level == logging.WARNING:
            if severity_score is None or severity_score < HIGH_SEVERITY_THRESHOLD:
                return PriorityLevel.MEDIUM

            return PriorityLevel.HIGH  # severity_score >= HIGH_SEVERITY_THRESHOLD
        elif level == logging.ERROR:
            if severity_score is None or severity_score >= HIGH_SEVERITY_THRESHOLD:
                return PriorityLevel.HIGH

            return PriorityLevel.MEDIUM  # severity_score < HIGH_SEVERITY_THRESHOLD

        logger.warning("Unknown log level %s or severity score %s", level, severity_score)
        return PriorityLevel.MEDIUM
    except Exception as e:
        logger.exception(
            "Failed to calculate priority for group",
            repr(e),
            extra={
                "severity": severity,
                "kwargs": kwargs,
            },
        )

        return PriorityLevel.MEDIUM


def update_severity_error_count(reset=False) -> None:
    timeout = 60 * 60  # 1 hour
    if reset:
        cache.set(SEER_ERROR_COUNT_KEY, 0, timeout=timeout)
        return

    try:
        cache.incr(SEER_ERROR_COUNT_KEY)
        cache.touch(SEER_ERROR_COUNT_KEY, timeout=timeout)
    except ValueError:
        cache.set(SEER_ERROR_COUNT_KEY, 1, timeout=timeout)


def _get_severity_score(event: Event) -> tuple[float, str]:
    # Short circuit the severity value if we know the event is fatal or info/debug
    level = str(event.data.get("level", "error"))
    if LOG_LEVELS_MAP[level] == logging.FATAL:
        return 1.0, "log_level_fatal"
    if LOG_LEVELS_MAP[level] <= logging.INFO:
        return 0.0, "log_level_info"

    op = "event_manager._get_severity_score"
    logger_data = {"event_id": event.data["event_id"], "op": op}
    severity = 1.0
    reason = None

    event_type = get_event_type(event.data)
    metadata = event_type.get_metadata(event.data)

    exception_type = metadata.get("type")
    exception_value = metadata.get("value")

    if exception_type:
        title = exception_type
        if exception_value:
            title += f": {exception_value}"

        # We truncate the title to 128 characters as any more than that is unlikely to be helpful
        # and would slow down the model.
        title = trim(title, 128)
    else:
        # Fall back to using just the title for events without an exception.
        title = event.title

    # If all we have is `<unlabeled event>` (or one of its equally unhelpful friends), bail
    if title in PLACEHOLDER_EVENT_TITLES:
        logger_data.update({"event_type": event_type.key, "title": title})
        logger.warning(
            "Unable to get severity score because of unusable `message` value '%s'",
            title,
            extra=logger_data,
        )
        return 0.0, "bad_title"

    payload = {
        "message": title,
        "has_stacktrace": int(has_stacktrace(event.data)),
        "handled": is_handled(event.data),
    }

    if options.get("processing.severity-backlog-test.timeout"):
        payload["trigger_timeout"] = True
    if options.get("processing.severity-backlog-test.error"):
        payload["trigger_error"] = True

    logger_data["payload"] = payload

    with sentry_sdk.start_span(op=op):
        try:
            with metrics.timer(op):
                timeout = options.get(
                    "issues.severity.seer-timout",
                    settings.SEER_SEVERITY_TIMEOUT / 1000,
                )
                response = make_signed_seer_api_request(
                    severity_connection_pool,
                    "/v0/issues/severity-score",
                    body=orjson.dumps(payload),
                    timeout=timeout,
                )
                severity = orjson.loads(response.data).get("severity")
                reason = "ml"
        except MaxRetryError:
            reason = "microservice_max_retry"
            update_severity_error_count()
            metrics.incr("issues.severity.error", tags={"reason": "max_retries"})
            logger.exception("Seer severity microservice max retries exceeded")
        except TimeoutError:
            reason = "microservice_timeout"
            update_severity_error_count()
            metrics.incr("issues.severity.error", tags={"reason": "timeout"})
            logger.exception("Seer severity microservice timeout")
        except Exception:
            reason = "microservice_error"
            update_severity_error_count()
            metrics.incr("issues.severity.error", tags={"reason": "unknown"})
            logger.exception("Seer severity microservice error")
            sentry_sdk.capture_exception()
        else:
            update_severity_error_count(reset=True)

    return severity, reason


Attachment = CachedAttachment


@sentry_sdk.tracing.trace
def discard_event(job: Job, attachments: Sequence[Attachment]) -> None:
    """
    Refunds consumed quotas for an event and its attachments.

    For the event and each dropped attachment, an outcome
    FILTERED(discarded-hash) is emitted.

    :param job:         The job context container.
    :param attachments: The full list of attachments to filter.
    """

    project = job["event"].project

    quotas.backend.refund(
        project,
        key=job["project_key"],
        timestamp=job["start_time"],
        category=job["category"],
        quantity=1,
    )

    track_outcome(
        org_id=project.organization_id,
        project_id=job["project_id"],
        key_id=job["key_id"],
        outcome=Outcome.FILTERED,
        reason=FilterStatKeys.DISCARDED_HASH,
        timestamp=to_datetime(job["start_time"]),
        event_id=job["event"].event_id,
        category=job["category"],
    )

    attachment_quantity = 0
    for attachment in attachments:
        # Quotas are counted with at least ``1`` for attachments.
        attachment_quantity += attachment.size or 1

        track_outcome(
            org_id=project.organization_id,
            project_id=job["project_id"],
            key_id=job["key_id"],
            outcome=Outcome.FILTERED,
            reason=FilterStatKeys.DISCARDED_HASH,
            timestamp=to_datetime(job["start_time"]),
            event_id=job["event"].event_id,
            category=DataCategory.ATTACHMENT,
            quantity=attachment.size,
        )

    if attachment_quantity:
        quotas.backend.refund(
            project,
            key=job["project_key"],
            timestamp=job["start_time"],
            category=DataCategory.ATTACHMENT,
            quantity=attachment_quantity,
        )

    metrics.incr(
        "events.discarded",
        skip_internal=True,
        tags={
            "platform": job["platform"],
            "sdk": normalized_sdk_tag_from_event(job["event"].data),
        },
    )


@sentry_sdk.tracing.trace
def get_attachments(cache_key: str | None, job: Job) -> list[Attachment]:
    """
    Retrieves the list of attachments for this event.

    This method skips attachments that have been marked for rate limiting by
    earlier ingestion pipeline.

    :param cache_key: The cache key at which the event payload is stored in the
                      cache. This is used to retrieve attachments.
    :param job:       The job context container.
    """
    if cache_key is None:
        return []

    project = job["event"].project
    if not features.has("organizations:event-attachments", project.organization, actor=None):
        return []

    attachments = list(attachment_cache.get(cache_key))
    if not attachments:
        return []

    return [attachment for attachment in attachments if not attachment.rate_limited]


@sentry_sdk.tracing.trace
def filter_attachments_for_group(attachments: list[Attachment], job: Job) -> list[Attachment]:
    """
    Removes crash reports exceeding the group-limit.

    If the project or organization is configured to limit the amount of crash
    reports per group, the number of stored crashes is limited. This requires
    `event.group` to be set.

    Emits one outcome per removed attachment.

    :param attachments: The full list of attachments to filter.
    :param job:         The job context container.
    """
    if not attachments:
        return attachments

    event = job["event"]
    project = event.project

    # The setting is both an organization and project setting. The project
    # setting strictly overrides the organization setting, unless set to the
    # default.
    max_crashreports = get_max_crashreports(project, allow_none=True)
    if max_crashreports is None:
        max_crashreports = get_max_crashreports(project.organization)

    # The number of crash reports is cached per group
    crashreports_key = get_crashreport_key(event.group_id)

    # Only fetch the number of stored crash reports if there is a crash report
    # in the list of attachments. Otherwise, we won't require this number.
    if any(attachment.type in CRASH_REPORT_TYPES for attachment in attachments):
        cached_reports = get_stored_crashreports(crashreports_key, event, max_crashreports)
    else:
        cached_reports = 0
    stored_reports = cached_reports

    filtered = []
    refund_quantity = 0
    for attachment in attachments:
        # If the attachment is a crash report (e.g. minidump), we need to honor
        # the store_crash_reports setting. Otherwise, we assume that the client
        # has already verified PII and just store the attachment.
        if attachment.type in CRASH_REPORT_TYPES:
            if crashreports_exceeded(stored_reports, max_crashreports):
                # Indicate that the crash report has been removed due to a limit
                # on the maximum number of crash reports. If this flag is True,
                # it indicates that there are *other* events in the same group
                # that store a crash report. This flag will therefore *not* be
                # set if storage of crash reports is completely disabled.
                if max_crashreports > 0:
                    job["data"]["metadata"]["stripped_crash"] = True

                track_outcome(
                    org_id=event.project.organization_id,
                    project_id=job["project_id"],
                    key_id=job["key_id"],
                    outcome=Outcome.FILTERED,
                    reason=FilterStatKeys.CRASH_REPORT_LIMIT,
                    timestamp=to_datetime(job["start_time"]),
                    event_id=event.event_id,
                    category=DataCategory.ATTACHMENT,
                    quantity=attachment.size,
                )

                # Quotas are counted with at least ``1`` for attachments.
                refund_quantity += attachment.size or 1
                continue
            stored_reports += 1

        filtered.append(attachment)

    # Check if we have exceeded the stored crash reports count. If so, we
    # persist the current maximum (not the actual number!) into the cache. Next
    # time when loading from the cache, we will validate that this number has
    # not changed, or otherwise re-fetch from the database.
    if crashreports_exceeded(stored_reports, max_crashreports) and stored_reports > cached_reports:
        cache.set(crashreports_key, max_crashreports, CRASH_REPORT_TIMEOUT)

    if refund_quantity:
        quotas.backend.refund(
            project,
            key=job["project_key"],
            timestamp=job["start_time"],
            category=DataCategory.ATTACHMENT,
            quantity=refund_quantity,
        )

    return filtered


@sentry_sdk.tracing.trace
def save_attachment(
    cache_key: str | None,
    attachment: Attachment,
    project: Project,
    event_id: str,
    key_id: int | None = None,
    group_id: int | None = None,
    start_time: float | None = None,
) -> None:
    """
    Persists a cached event attachments into the file store.

    Emits one outcome, either ACCEPTED on success or INVALID(missing_chunks) if
    retrieving the attachment data fails.

    :param cache_key:  The cache key at which the attachment is stored for
                       debugging purposes.
    :param attachment: The ``CachedAttachment`` instance to store.
    :param project:    The project model that this attachment belongs to.
    :param event_id:   Identifier of the event that this attachment belongs to.
                       The event does not have to be stored yet.
    :param key_id:     Optional identifier of the DSN that was used to ingest
                       the attachment.
    :param group_id:   Optional group identifier for the event. May be empty if
                       the event has not been stored yet, or if it is not
                       grouped.
    :param start_time: UNIX Timestamp (float) when the attachment was ingested.
                       If missing, the current time is used.
    """
    if start_time is not None:
        timestamp = to_datetime(start_time)
    else:
        timestamp = datetime.now(timezone.utc)

    try:
        attachment.data
    except MissingAttachmentChunks:
        track_outcome(
            org_id=project.organization_id,
            project_id=project.id,
            key_id=key_id,
            outcome=Outcome.INVALID,
            reason="missing_chunks",
            timestamp=timestamp,
            event_id=event_id,
            category=DataCategory.ATTACHMENT,
        )

        logger.exception("Missing chunks for cache_key=%s", cache_key)
        return
    from sentry import ratelimits as ratelimiter

    is_limited, _, _ = ratelimiter.backend.is_limited_with_value(
        key="event_attachment.save_per_sec",
        limit=options.get("sentry.save-event-attachments.project-per-sec-limit"),
        project=project,
        window=1,
    )
    rate_limit_tag = "per_sec"
    if not is_limited:
        is_limited, _, _ = ratelimiter.backend.is_limited_with_value(
            key="event_attachment.save_5_min",
            limit=options.get("sentry.save-event-attachments.project-per-5-minute-limit"),
            project=project,
            window=5 * 60,
        )
        rate_limit_tag = "per_five_min"
    if is_limited:
        metrics.incr(
            "event_manager.attachments.rate_limited", tags={"rate_limit_type": rate_limit_tag}
        )
        track_outcome(
            org_id=project.organization_id,
            project_id=project.id,
            key_id=key_id,
            outcome=Outcome.RATE_LIMITED,
            reason="rate_limited",
            timestamp=timestamp,
            event_id=event_id,
            category=DataCategory.ATTACHMENT,
            quantity=attachment.size or 1,
        )
        return

    file = EventAttachment.putfile(project.id, attachment)

    EventAttachment.objects.create(
        # lookup:
        project_id=project.id,
        group_id=group_id,
        event_id=event_id,
        # metadata:
        type=attachment.type,
        name=attachment.name,
        content_type=file.content_type,
        size=file.size,
        sha1=file.sha1,
        # storage:
        file_id=file.file_id,
        blob_path=file.blob_path,
    )

    track_outcome(
        org_id=project.organization_id,
        project_id=project.id,
        key_id=key_id,
        outcome=Outcome.ACCEPTED,
        reason=None,
        timestamp=timestamp,
        event_id=event_id,
        category=DataCategory.ATTACHMENT,
        quantity=attachment.size or 1,
    )


def save_attachments(cache_key: str | None, attachments: list[Attachment], job: Job) -> None:
    """
    Persists cached event attachments into the file store.

    Emits one outcome per attachment, either ACCEPTED on success or
    INVALID(missing_chunks) if retrieving the attachment fails.
    :param cache_key:  The cache key at which the attachment is stored for
                       debugging purposes.
    :param attachments: A filtered list of attachments to save.
    :param job:         The job context container.
    """

    event = job["event"]

    for attachment in attachments:
        save_attachment(
            cache_key,
            attachment,
            event.project,
            event.event_id,
            key_id=job["key_id"],
            group_id=event.group_id,
            start_time=job["start_time"],
        )


@sentry_sdk.tracing.trace
def _materialize_event_metrics(jobs: Sequence[Job]) -> None:
    for job in jobs:
        # Ensure the _metrics key exists. This is usually created during
        # and prefilled with ingestion sizes.
        event_metrics = job["event"].data.get("_metrics") or {}
        job["event"].data["_metrics"] = event_metrics

        # Capture the actual size that goes into node store.
        event_metrics["bytes.stored.event"] = len(
            orjson.dumps(dict(job["event"].data.items())).decode()
        )

        for metric_name in ("flag.processing.error", "flag.processing.fatal"):
            if event_metrics.get(metric_name):
                metrics.incr(f"event_manager.save.event_metrics.{metric_name}")

        job["event_metrics"] = event_metrics


@sentry_sdk.tracing.trace
def _calculate_span_grouping(jobs: Sequence[Job], projects: ProjectsMapping) -> None:
    for job in jobs:
        # Make sure this snippet doesn't crash ingestion
        # as the feature is under development.
        try:
            event = job["event"]
            groupings = event.get_span_groupings()
            groupings.write_to_event(event.data)

            metrics.distribution("save_event.transaction.span_count", len(groupings.results))
            unique_default_hashes = set(groupings.results.values())
            metrics.incr(
                "save_event.transaction.span_group_count.default",
                amount=len(unique_default_hashes),
                tags={
                    "platform": job["platform"] or "unknown",
                    "sdk": normalized_sdk_tag_from_event(event.data),
                },
            )
        except Exception:
            sentry_sdk.capture_exception()


@sentry_sdk.tracing.trace
def _detect_performance_problems(jobs: Sequence[Job], projects: ProjectsMapping) -> None:
    for job in jobs:
        if job["data"].get("_performance_issues_spans"):
            job["performance_problems"] = []
        else:
            job["performance_problems"] = detect_performance_problems(
                job["data"], projects[job["project_id"]]
            )


INSIGHT_MODULE_TO_PROJECT_FLAG_NAME: dict[InsightModules, str] = {
    InsightModules.HTTP: "has_insights_http",
    InsightModules.DB: "has_insights_db",
    InsightModules.ASSETS: "has_insights_assets",
    InsightModules.APP_START: "has_insights_app_start",
    InsightModules.SCREEN_LOAD: "has_insights_screen_load",
    InsightModules.VITAL: "has_insights_vitals",
    InsightModules.CACHE: "has_insights_caches",
    InsightModules.QUEUE: "has_insights_queues",
    InsightModules.LLM_MONITORING: "has_insights_llm_monitoring",
}


@sentry_sdk.tracing.trace
def _record_transaction_info(
    jobs: Sequence[Job], projects: ProjectsMapping, skip_send_first_transaction: bool
) -> None:
    for job in jobs:
        try:
            event = job["event"]

            project = event.project
            with sentry_sdk.start_span(op="event_manager.record_transaction_name_for_clustering"):
                record_transaction_name_for_clustering(project, event.data)

            record_event_processed(project, event)

            if not skip_send_first_transaction:
                set_project_flag_and_signal(
                    project,
                    "has_transactions",
                    first_transaction_received,
                    event=event,
                )

            spans = job["data"]["spans"]
            for module, is_module in INSIGHT_MODULE_FILTERS.items():
                if is_module(spans):
                    set_project_flag_and_signal(
                        project,
                        INSIGHT_MODULE_TO_PROJECT_FLAG_NAME[module],
                        first_insight_span_received,
                        module=module,
                    )

            if job["release"]:
                environment = job["data"].get("environment") or None  # coorce "" to None
                record_latest_release(project, job["release"], environment)
                record_release_received(project, job["release"].version)
        except Exception:
            sentry_sdk.capture_exception()


class PerformanceJob(TypedDict, total=False):
    performance_problems: Sequence[PerformanceProblem]
    event: Event
    groups: list[GroupInfo]
    culprit: str
    received_timestamp: float
    event_metadata: Mapping[str, Any]
    platform: str
    level: str
    logger_name: str
    release: Release


def save_grouphash_and_group(
    project: Project,
    event: Event,
    new_grouphash: str,
    **group_kwargs: Any,
) -> tuple[Group, bool, GroupHash]:
    group = None
    with transaction.atomic(router.db_for_write(GroupHash)):
        group_hash, created = GroupHash.objects.get_or_create(project=project, hash=new_grouphash)
        if created:
            group = _create_group(project, event, **group_kwargs)
            group_hash.update(group=group)

    if group is None:
        # If we failed to create the group it means another worker beat us to
        # it. Since a GroupHash can only be created in a transaction with the
        # Group, we can guarantee that the Group will exist at this point and
        # fetch it via GroupHash
        group = Group.objects.get(grouphash__project=project, grouphash__hash=new_grouphash)
    return group, created, group_hash


@sentry_sdk.tracing.trace
def _send_occurrence_to_platform(jobs: Sequence[Job], projects: ProjectsMapping) -> None:
    for job in jobs:
        event = job["event"]
        project = event.project
        event_id = event.event_id

        performance_problems = job["performance_problems"]
        for problem in performance_problems:
            occurrence = IssueOccurrence(
                id=uuid.uuid4().hex,
                resource_id=None,
                project_id=project.id,
                event_id=event_id,
                fingerprint=[problem.fingerprint],
                type=problem.type,
                issue_title=problem.title,
                subtitle=problem.desc,
                culprit=event.transaction,
                evidence_data=problem.evidence_data,
                evidence_display=problem.evidence_display,
                detection_time=event.datetime,
                level=job["level"],
            )

            produce_occurrence_to_kafka(payload_type=PayloadType.OCCURRENCE, occurrence=occurrence)


@sentry_sdk.tracing.trace
def save_transaction_events(
    jobs: Sequence[Job],
    projects: ProjectsMapping,
    skip_send_first_transaction: bool = False,
) -> Sequence[Job]:
    from .ingest.types import ConsumerType

    organization_ids = {project.organization_id for project in projects.values()}
    organizations = {o.id: o for o in Organization.objects.get_many_from_cache(organization_ids)}

    with metrics.timer("save_transaction_events.set_organization_cached_field_values"):
        for project in projects.values():
            try:
                project.set_cached_field_value(
                    "organization", organizations[project.organization_id]
                )
            except KeyError:
                continue
    set_span_data("jobs", len(jobs))
    set_span_data("projects", len(projects))

    # NOTE: Keep this list synchronized with sentry/spans/consumers/process_segments/message.py

    _get_or_create_release_many(jobs, projects)
    _get_event_user_many(jobs, projects)
    _derive_plugin_tags_many(jobs, projects)
    _derive_interface_tags_many(jobs)
    _calculate_span_grouping(jobs, projects)
    _materialize_metadata_many(jobs)
    _get_or_create_environment_many(jobs, projects)
    _get_or_create_release_associated_models(jobs, projects)
    _tsdb_record_all_metrics(jobs)
    _materialize_event_metrics(jobs)
    _nodestore_save_many(jobs=jobs, app_feature="transactions")
    _eventstream_insert_many(jobs)

    for job in jobs:
        track_sampled_event(
            job["event"].event_id,
            ConsumerType.Transactions,
            TransactionStageStatus.SNUBA_TOPIC_PUT,
        )

    _track_outcome_accepted_many(jobs)
    _detect_performance_problems(jobs, projects)
    _send_occurrence_to_platform(jobs, projects)
    _record_transaction_info(jobs, projects, skip_send_first_transaction)

    return jobs


@sentry_sdk.tracing.trace
def save_generic_events(jobs: Sequence[Job], projects: ProjectsMapping) -> Sequence[Job]:
    organization_ids = {project.organization_id for project in projects.values()}
    organizations = {o.id: o for o in Organization.objects.get_many_from_cache(organization_ids)}

    for project in projects.values():
        try:
            project.set_cached_field_value("organization", organizations[project.organization_id])
        except KeyError:
            continue

    _get_or_create_release_many(jobs, projects)
    _get_event_user_many(jobs, projects)
    _derive_plugin_tags_many(jobs, projects)
    _derive_interface_tags_many(jobs)
    _materialize_metadata_many(jobs)
    _get_or_create_environment_many(jobs, projects)
    _materialize_event_metrics(jobs)
    _nodestore_save_many(jobs=jobs, app_feature="issue_platform")

    return jobs<|MERGE_RESOLUTION|>--- conflicted
+++ resolved
@@ -543,14 +543,7 @@
                     project=project, event=job["event"], sender=Project
                 )
 
-<<<<<<< HEAD
-            if (
-                has_event_minified_stack_trace(job["event"])
-                and not project.flags.has_minified_stack_trace
-            ):
-=======
             if has_event_minified_stack_trace(job["event"]):
->>>>>>> 46ea0698
                 set_project_flag_and_signal(
                     project,
                     "has_minified_stack_trace",
