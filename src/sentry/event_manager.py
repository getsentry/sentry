"""
sentry.event_manager
~~~~~~~~~~~~~~~~~~~~
:copyright: (c) 2010-2014 by the Sentry Team, see AUTHORS for more details.
:license: BSD, see LICENSE for more details.
"""
from __future__ import absolute_import, print_function

import logging
import re
import six
import jsonschema


from datetime import datetime, timedelta
from collections import OrderedDict
from django.conf import settings
from django.db import connection, IntegrityError, router, transaction
from django.utils import timezone
from django.utils.encoding import force_bytes, force_text
from hashlib import md5

from sentry import buffer, eventtypes, eventstream, features, tsdb, filters
from sentry.constants import (
    CLIENT_RESERVED_ATTRS, LOG_LEVELS, LOG_LEVELS_MAP, DEFAULT_LOG_LEVEL,
    DEFAULT_LOGGER_NAME, MAX_CULPRIT_LENGTH, VALID_PLATFORMS
)
from sentry.coreapi import (
    APIError,
    APIForbidden,
    decompress_gzip,
    decompress_deflate,
    decode_and_decompress_data,
    decode_data,
    safely_load_json_string,
)
from sentry.interfaces.base import get_interface, InterfaceValidationError
from sentry.interfaces.exception import normalize_mechanism_meta
from sentry.interfaces.schemas import validate_and_default_interface
from sentry.lang.native.utils import get_sdk_from_event
from sentry.models import (
    Activity, Environment, Event, EventError, EventMapping, EventUser, Group,
    GroupEnvironment, GroupHash, GroupRelease, GroupResolution, GroupStatus,
    Project, Release, ReleaseEnvironment, ReleaseProject,
    ReleaseProjectEnvironment, UserReport
)
from sentry.plugins import plugins
from sentry.signals import event_discarded, event_saved, first_event_received
from sentry.tasks.integrations import kick_off_status_syncs
from sentry.utils import metrics
from sentry.utils.cache import default_cache
from sentry.utils.canonical import CanonicalKeyDict
<<<<<<< HEAD
from sentry.utils.data_filters import (
    is_valid_ip,
    is_valid_release,
    is_valid_error_message,
    FilterStatKeys,
)
from sentry.utils.db import get_db_engine
=======
from sentry.utils.dates import to_timestamp
from sentry.utils.db import is_postgres, is_mysql
>>>>>>> a789bdda
from sentry.utils.safe import safe_execute, trim, trim_dict, get_path
from sentry.utils.strings import truncatechars
from sentry.utils.validators import is_float
from sentry.stacktraces import normalize_in_app


logger = logging.getLogger("sentry.events")


HASH_RE = re.compile(r'^[0-9a-f]{32}$')
DEFAULT_FINGERPRINT_VALUES = frozenset(['{{ default }}', '{{default}}'])
ALLOWED_FUTURE_DELTA = timedelta(minutes=1)
SECURITY_REPORT_INTERFACES = (
    "sentry.interfaces.Csp",
    "hpkp",
    "expectct",
    "expectstaple",
)


def count_limit(count):
    # TODO: could we do something like num_to_store = max(math.sqrt(100*count)+59, 200) ?
    # ~ 150 * ((log(n) - 1.5) ^ 2 - 0.25)
    for amount, sample_rate in settings.SENTRY_SAMPLE_RATES:
        if count <= amount:
            return sample_rate
    return settings.SENTRY_MAX_SAMPLE_RATE


def time_limit(silence):  # ~ 3600 per hour
    for amount, sample_rate in settings.SENTRY_SAMPLE_TIMES:
        if silence >= amount:
            return sample_rate
    return settings.SENTRY_MAX_SAMPLE_TIME


def md5_from_hash(hash_bits):
    result = md5()
    for bit in hash_bits:
        result.update(force_bytes(bit, errors='replace'))
    return result.hexdigest()


def get_fingerprint_for_event(event):
    fingerprint = event.data.get('fingerprint')
    if fingerprint is None:
        return ['{{ default }}']
    return fingerprint


def get_hashes_for_event(event):
    return get_hashes_for_event_with_reason(event)[1]


def get_hashes_for_event_with_reason(event):
    interfaces = event.get_interfaces()
    for interface in six.itervalues(interfaces):
        result = interface.compute_hashes(event.platform)
        if not result:
            continue
        return (interface.get_path(), result)

    return ('no_interfaces', [''])


def get_grouping_behavior(event):
    data = event.data
    if 'checksum' in data:
        return ('checksum', data['checksum'])
    fingerprint = get_fingerprint_for_event(event)
    return ('fingerprint', get_hashes_from_fingerprint_with_reason(event, fingerprint))


def get_hashes_from_fingerprint(event, fingerprint):
    if any(d in fingerprint for d in DEFAULT_FINGERPRINT_VALUES):
        default_hashes = get_hashes_for_event(event)
        hash_count = len(default_hashes)
    else:
        hash_count = 1

    hashes = []
    for idx in range(hash_count):
        result = []
        for bit in fingerprint:
            if bit in DEFAULT_FINGERPRINT_VALUES:
                result.extend(default_hashes[idx])
            else:
                result.append(bit)
        hashes.append(result)
    return hashes


def get_hashes_from_fingerprint_with_reason(event, fingerprint):
    if any(d in fingerprint for d in DEFAULT_FINGERPRINT_VALUES):
        default_hashes = get_hashes_for_event_with_reason(event)
        hash_count = len(default_hashes[1])
    else:
        hash_count = 1

    hashes = OrderedDict((bit, []) for bit in fingerprint)
    for idx in range(hash_count):
        for bit in fingerprint:
            if bit in DEFAULT_FINGERPRINT_VALUES:
                hashes[bit].append(default_hashes)
            else:
                hashes[bit] = bit
    return list(hashes.items())


def parse_client_as_sdk(value):
    if not value:
        return {}
    try:
        name, version = value.split("/", 1)
    except ValueError:
        try:
            name, version = value.split(" ", 1)
        except ValueError:
            return {}
    return {"name": name, "version": version}


if not settings.SENTRY_SAMPLE_DATA:

    def should_sample(current_datetime, last_seen, times_seen):
        return False
else:

    def should_sample(current_datetime, last_seen, times_seen):
        silence = current_datetime - last_seen

        if times_seen % count_limit(times_seen) == 0:
            return False

        if times_seen % time_limit(silence) == 0:
            return False

        return True


def generate_culprit(data, platform=None):
    culprit = ''
    try:
        stacktraces = [
            e['stacktrace'] for e in data['sentry.interfaces.Exception']['values']
            if e.get('stacktrace')
        ]
    except KeyError:
        stacktrace = data.get('sentry.interfaces.Stacktrace')
        if stacktrace:
            stacktraces = [stacktrace]
        else:
            stacktraces = None

    if not stacktraces:
        if 'sentry.interfaces.Http' in data:
            culprit = data['sentry.interfaces.Http'].get('url', '')
    else:
        from sentry.interfaces.stacktrace import Stacktrace
        culprit = Stacktrace.to_python(stacktraces[-1]).get_culprit_string(
            platform=platform,
        )

    return truncatechars(culprit, MAX_CULPRIT_LENGTH)


def plugin_is_regression(group, event):
    project = event.project
    for plugin in plugins.for_project(project):
        result = safe_execute(
            plugin.is_regression, group, event, version=1, _with_transaction=False
        )
        if result is not None:
            return result
    return True


def process_timestamp(value, current_datetime=None):
    if is_float(value):
        try:
            value = datetime.fromtimestamp(float(value))
        except Exception:
            raise InvalidTimestamp(EventError.INVALID_DATA)
    elif not isinstance(value, datetime):
        # all timestamps are in UTC, but the marker is optional
        if value.endswith('Z'):
            value = value[:-1]
        if '.' in value:
            # Python doesn't support long microsecond values
            # https://github.com/getsentry/sentry/issues/1610
            ts_bits = value.split('.', 1)
            value = '%s.%s' % (ts_bits[0], ts_bits[1][:2])
            fmt = '%Y-%m-%dT%H:%M:%S.%f'
        else:
            fmt = '%Y-%m-%dT%H:%M:%S'
        try:
            value = datetime.strptime(value, fmt)
        except Exception:
            raise InvalidTimestamp(EventError.INVALID_DATA)

    if current_datetime is None:
        current_datetime = datetime.now()

    if value > current_datetime + ALLOWED_FUTURE_DELTA:
        raise InvalidTimestamp(EventError.FUTURE_TIMESTAMP)

    if value < current_datetime - timedelta(days=30):
        raise InvalidTimestamp(EventError.PAST_TIMESTAMP)

    return float(value.strftime('%s'))


class HashDiscarded(Exception):
    pass


def scoreclause_sql(sc, connection):
    db = getattr(connection, 'alias', 'default')
    has_values = sc.last_seen is not None and sc.times_seen is not None
    if is_postgres(db):
        if has_values:
            sql = 'log(times_seen + %d) * 600 + %d' % (sc.times_seen, to_timestamp(sc.last_seen))
        else:
            sql = 'log(times_seen) * 600 + last_seen::abstime::int'
    elif is_mysql(db):
        if has_values:
            sql = 'log(times_seen + %d) * 600 + %d' % (sc.times_seen, to_timestamp(sc.last_seen))
        else:
            sql = 'log(times_seen) * 600 + unix_timestamp(last_seen)'
    else:
        # XXX: if we cant do it atomically let's do it the best we can
        sql = int(sc)

    return (sql, [])


try:
    from django.db.models import Func
except ImportError:
    # XXX(dramer): compatibility hack for Django 1.6
    class ScoreClause(object):
        def __init__(self, group=None, last_seen=None, times_seen=None, *args, **kwargs):
            self.group = group
            self.last_seen = last_seen
            self.times_seen = times_seen
            # times_seen is likely an F-object that needs the value extracted
            if hasattr(self.times_seen, 'children'):
                self.times_seen = self.times_seen.children[1]
            super(ScoreClause, self).__init__(*args, **kwargs)

        def __int__(self):
            # Calculate the score manually when coercing to an int.
            # This is used within create_or_update and friends
            return self.group.get_score() if self.group else 0

        def prepare_database_save(self, unused):
            return self

        def prepare(self, evaluator, query, allow_joins):
            return

        def evaluate(self, node, qn, connection):
            return scoreclause_sql(self, connection)

else:
    # XXX(dramer): compatibility hack for Django 1.8+
    class ScoreClause(Func):
        def __init__(self, group=None, last_seen=None, times_seen=None, *args, **kwargs):
            self.group = group
            self.last_seen = last_seen
            self.times_seen = times_seen
            # times_seen is likely an F-object that needs the value extracted
            if hasattr(self.times_seen, 'rhs'):
                self.times_seen = self.times_seen.rhs.value
            super(ScoreClause, self).__init__(*args, **kwargs)

        def __int__(self):
            # Calculate the score manually when coercing to an int.
            # This is used within create_or_update and friends
            return self.group.get_score() if self.group else 0

        def as_sql(self, compiler, connection, function=None, template=None):
            return scoreclause_sql(self, connection)


class InvalidTimestamp(Exception):
    pass


def _decode_event(data, content_encoding):
    if isinstance(data, six.binary_type):
        if content_encoding == 'gzip':
            data = decompress_gzip(data)
        elif content_encoding == 'deflate':
            data = decompress_deflate(data)
        elif data[0] != b'{':
            data = decode_and_decompress_data(data)
        else:
            data = decode_data(data)
    if isinstance(data, six.text_type):
        data = safely_load_json_string(data)

    return CanonicalKeyDict(data)


class EventManager(object):
    """
    Handles normalization in both the store endpoint and the save task. The
    intention is to swap this class out with a reimplementation in Rust.
    """

    def __init__(
        self,
        data,
        version='5',
        project=None,
        client_ip=None,
        user_agent=None,
        auth=None,
        key=None,
        content_encoding=None,
    ):
        self._data = _decode_event(data, content_encoding=content_encoding)
        self.version = version
        self._project = project
        self._client_ip = client_ip
        self._user_agent = user_agent
        self._auth = auth
        self._key = key

    def process_csp_report(self):
        """Only called from the CSP report endpoint."""
        data = self._data

        try:
            interface = get_interface(data.pop('interface'))
            report = data.pop('report')
        except KeyError:
            raise APIForbidden('No report or interface data')

        # To support testing, we can either accept a built interface instance, or the raw data in
        # which case we build the instance ourselves
        try:
            instance = (
                report if isinstance(report, interface) else interface.from_raw(report)
            )
        except jsonschema.ValidationError as e:
            raise APIError('Invalid security report: %s' % str(e).splitlines()[0])

        def clean(d):
            return dict(filter(lambda x: x[1], d.items()))

        data.update(
            {
                'logger': 'csp',
                'message': instance.get_message(),
                'culprit': instance.get_culprit(),
                instance.get_path(): instance.to_json(),
                'tags': instance.get_tags(),
                'errors': [],
                'sentry.interfaces.User': {'ip_address': self._client_ip},
                # Construct a faux Http interface based on the little information we have
                # This is a bit weird, since we don't have nearly enough
                # information to create an Http interface, but
                # this automatically will pick up tags for the User-Agent
                # which is actually important here for CSP
                'sentry.interfaces.Http': {
                    'url': instance.get_origin(),
                    'headers': clean(
                        {
                            'User-Agent': self._user_agent,
                            'Referer': instance.get_referrer(),
                        }
                    ),
                },
            }
        )

        self._data = data

    def normalize(self):
        data = self._data
        if self._project is not None:
            data['project'] = self._project.id
        if self._key is not None:
            data['key_id'] = self._key.id
        if self._auth is not None:
            data['sdk'] = data.get('sdk') or parse_client_as_sdk(self._auth.client)

        errors = data['errors'] = []

        # Before validating with a schema, attempt to cast values to their desired types
        # so that the schema doesn't have to take every type variation into account.
        text = six.text_type
        fp_types = six.string_types + six.integer_types + (float, )

        def to_values(v):
            return {'values': v} if v and isinstance(v, (tuple, list)) else v

        def stringify(f):
            if isinstance(f, float):
                return text(int(f)) if abs(f) < (1 << 53) else None
            return text(f)

        casts = {
            'environment': lambda v: text(v) if v is not None else v,
            'fingerprint': lambda v: list(x for x in map(stringify, v) if x is not None) if isinstance(v, list) and all(isinstance(f, fp_types) for f in v) else v,
            'release': lambda v: text(v) if v is not None else v,
            'dist': lambda v: text(v).strip() if v is not None else v,
            'time_spent': lambda v: int(v) if v is not None else v,
            'tags': lambda v: [(text(v_k).replace(' ', '-').strip(), text(v_v).strip()) for (v_k, v_v) in dict(v).items()],
            'timestamp': lambda v: process_timestamp(v),
            'platform': lambda v: v if v in VALID_PLATFORMS else 'other',
            'logentry': lambda v: v if isinstance(v, dict) else {'message': v},

            # These can be sent as lists and need to be converted to {'values': [...]}
            'exception': to_values,
            'breadcrumbs': to_values,
            'threads': to_values,
        }

        for c in casts:
            if c in data:
                try:
                    data[c] = casts[c](data[c])
                except InvalidTimestamp as it:
                    errors.append({'type': it.args[0], 'name': c, 'value': data[c]})
                    del data[c]
                except Exception as e:
                    errors.append({'type': EventError.INVALID_DATA, 'name': c, 'value': data[c]})
                    del data[c]

        # raw 'message' is coerced to the Message interface, as its used for pure index of
        # searchable strings. If both a raw 'message' and a Message interface exist, try and
        # add the former as the 'formatted' attribute of the latter.
        # See GH-3248
        msg_str = data.pop('message', None)
        if msg_str:
            msg_if = data.get('logentry')
            msg_meta = data.get('_meta', {}).get('message')

            if not msg_if:
                msg_if = data['logentry'] = {'message': msg_str}
                if msg_meta:
                    data.setdefault('_meta', {}).setdefault('logentry', {})['message'] = msg_meta

            if msg_if.get('message') != msg_str:
                if not msg_if.get('formatted'):
                    msg_if['formatted'] = msg_str
                    if msg_meta:
                        data.setdefault('_meta', {}).setdefault(
                            'logentry', {})['formatted'] = msg_meta

        # Fill in ip addresses marked as {{auto}}
        if self._client_ip:
            if get_path(data, ['sentry.interfaces.Http', 'env', 'REMOTE_ADDR']) == '{{auto}}':
                data['sentry.interfaces.Http']['env']['REMOTE_ADDR'] = self._client_ip

            if get_path(data, ['request', 'env', 'REMOTE_ADDR']) == '{{auto}}':
                data['request']['env']['REMOTE_ADDR'] = self._client_ip

            if get_path(data, ['sentry.interfaces.User', 'ip_address']) == '{{auto}}':
                data['sentry.interfaces.User']['ip_address'] = self._client_ip

            if get_path(data, ['user', 'ip_address']) == '{{auto}}':
                data['user']['ip_address'] = self._client_ip

        # Validate main event body and tags against schema.
        # XXX(ja): jsonschema does not like CanonicalKeyDict, so we need to pass
        #          in the inner data dict.
        is_valid, event_errors = validate_and_default_interface(data.data, 'event')
        errors.extend(event_errors)
        if 'tags' in data:
            is_valid, tag_errors = validate_and_default_interface(data['tags'], 'tags', name='tags')
            errors.extend(tag_errors)

        # Validate interfaces
        for k in list(iter(data)):
            if k in CLIENT_RESERVED_ATTRS:
                continue

            value = data.pop(k)

            if not value:
                logger.debug('Ignored empty interface value: %s', k)
                continue

            try:
                interface = get_interface(k)
            except ValueError:
                logger.debug('Ignored unknown attribute: %s', k)
                errors.append({'type': EventError.INVALID_ATTRIBUTE, 'name': k})
                continue

            try:
                inst = interface.to_python(value)
                data[inst.get_path()] = inst.to_json()
            except Exception as e:
                log = logger.debug if isinstance(
                    e, InterfaceValidationError) else logger.error
                log('Discarded invalid value for interface: %s (%r)', k, value, exc_info=True)
                errors.append({'type': EventError.INVALID_DATA, 'name': k, 'value': value})

        # Additional data coercion and defaulting
        level = data.get('level') or DEFAULT_LOG_LEVEL
        if isinstance(level, int) or (isinstance(level, six.string_types) and level.isdigit()):
            level = LOG_LEVELS.get(int(level), DEFAULT_LOG_LEVEL)
        data['level'] = LOG_LEVELS_MAP.get(level, LOG_LEVELS_MAP[DEFAULT_LOG_LEVEL])

        if data.get('dist') and not data.get('release'):
            data['dist'] = None

        timestamp = data.get('timestamp')
        if not timestamp:
            timestamp = timezone.now()

        # TODO (alex) can this all be replaced by utcnow?
        # it looks like the only time that this would even be hit is when timestamp
        # is not defined, as the earlier process_timestamp already converts existing
        # timestamps to floats.
        if isinstance(timestamp, datetime):
            # We must convert date to local time so Django doesn't mess it up
            # based on TIME_ZONE
            if settings.TIME_ZONE:
                if not timezone.is_aware(timestamp):
                    timestamp = timestamp.replace(tzinfo=timezone.utc)
            elif timezone.is_aware(timestamp):
                timestamp = timestamp.replace(tzinfo=None)
            timestamp = float(timestamp.strftime('%s'))

        data['timestamp'] = timestamp
        data['received'] = float(timezone.now().strftime('%s'))

        data.setdefault('checksum', None)
        data.setdefault('culprit', None)
        data.setdefault('dist', None)
        data.setdefault('environment', None)
        data.setdefault('extra', {})
        data.setdefault('fingerprint', None)
        data.setdefault('logger', DEFAULT_LOGGER_NAME)
        data.setdefault('platform', None)
        data.setdefault('server_name', None)
        data.setdefault('site', None)
        data.setdefault('tags', [])
        data.setdefault('transaction', None)

        # Fix case where legacy apps pass 'environment' as a tag
        # instead of a top level key.
        # TODO (alex) save() just reinserts the environment into the tags
        if not data.get('environment'):
            tagsdict = dict(data['tags'])
            if 'environment' in tagsdict:
                data['environment'] = tagsdict['environment']
                del tagsdict['environment']
                data['tags'] = tagsdict.items()

        # the SDKs currently do not describe event types, and we must infer
        # them from available attributes
        data['type'] = eventtypes.infer(data).key
        data['version'] = self.version

        exception = data.get('sentry.interfaces.Exception')
        stacktrace = data.get('sentry.interfaces.Stacktrace')
        if exception and len(exception['values']) == 1 and stacktrace:
            exception['values'][0]['stacktrace'] = stacktrace
            del data['sentry.interfaces.Stacktrace']

        # Exception mechanism needs SDK information to resolve proper names in
        # exception meta (such as signal names). "SDK Information" really means
        # the operating system version the event was generated on. Some
        # normalization still works without sdk_info, such as mach_exception
        # names (they can only occur on macOS).
        if exception:
            sdk_info = get_sdk_from_event(data)
            for ex in exception['values']:
                if 'mechanism' in ex:
                    normalize_mechanism_meta(ex['mechanism'], sdk_info)

        # If there is no User ip_addres, update it either from the Http interface
        # or the client_ip of the request.
        is_public = self._auth and self._auth.is_public
        add_ip_platforms = ('javascript', 'cocoa', 'objc')

        http_ip = data.get('sentry.interfaces.Http', {}).get('env', {}).get('REMOTE_ADDR')
        if http_ip:
            data.setdefault('sentry.interfaces.User', {}).setdefault('ip_address', http_ip)
        elif self._client_ip and (is_public or data.get('platform') in add_ip_platforms):
            data.setdefault('sentry.interfaces.User', {}).setdefault('ip_address', self._client_ip)

        # Trim values
        data['logger'] = trim(data['logger'].strip(), 64)
        trim_dict(data['extra'], max_size=settings.SENTRY_MAX_EXTRA_VARIABLE_SIZE)

        if data['culprit']:
            data['culprit'] = trim(data['culprit'], MAX_CULPRIT_LENGTH)

        if data['transaction']:
            data['transaction'] = trim(data['transaction'], MAX_CULPRIT_LENGTH)

        self._data = data

    def should_filter(self):
        '''
        returns (result: bool, reason: string or None)
        Result is True if an event should be filtered
        The reason for filtering is passed along as a string
        so that we can store it in metrics
        '''
        for name in SECURITY_REPORT_INTERFACES:
            if name in self._data:
                interface = get_interface(name)
                if interface.to_python(self._data[name]).should_filter(self._project):
                    return (True, FilterStatKeys.INVALID_CSP)

        if self._client_ip and not is_valid_ip(self._project, self._client_ip):
            return (True, FilterStatKeys.IP_ADDRESS)

        release = self._data.get('release')
        if release and not is_valid_release(self._project, release):
            return (True, FilterStatKeys.RELEASE_VERSION)

        message_interface = self._data.get('sentry.interfaces.Message', {})
        error_message = message_interface.get('formatted', '') or message_interface.get(
            'message', ''
        )
        if error_message and not is_valid_error_message(self._project, error_message):
            return (True, FilterStatKeys.ERROR_MESSAGE)

        for exception_interface in self._data.get(
            'sentry.interfaces.Exception', {}
        ).get('values', []):
            message = u': '.join(
                filter(None, map(exception_interface.get, ['type', 'value']))
            )
            if message and not is_valid_error_message(self._project, message):
                return (True, FilterStatKeys.ERROR_MESSAGE)

        for filter_cls in filters.all():
            filter_obj = filter_cls(self._project)
            if filter_obj.is_enabled() and filter_obj.test(self._data):
                return (True, six.text_type(filter_obj.id))

        return (False, None)

    def get_data(self):
        return self._data

    def save(self, project_id, raw=False):
        from sentry.tasks.post_process import index_event_tags

        data = self._data

        project = Project.objects.get_from_cache(id=project_id)

        # Check to make sure we're not about to do a bunch of work that's
        # already been done if we've processed an event with this ID. (This
        # isn't a perfect solution -- this doesn't handle ``EventMapping`` and
        # there's a race condition between here and when the event is actually
        # saved, but it's an improvement. See GH-7677.)
        try:
            event = Event.objects.get(
                project_id=project.id,
                event_id=data['event_id'],
            )
        except Event.DoesNotExist:
            pass
        else:
            logger.info(
                'duplicate.found',
                exc_info=True,
                extra={
                    'event_uuid': data['event_id'],
                    'project_id': project.id,
                    'model': Event.__name__,
                }
            )
            return event

        # First we pull out our top-level (non-data attr) kwargs
        event_id = data.pop('event_id')
        level = data.pop('level')
        transaction_name = data.pop('transaction', None)
        culprit = data.pop('culprit', None)
        logger_name = data.pop('logger', None)
        server_name = data.pop('server_name', None)
        site = data.pop('site', None)
        checksum = data.pop('checksum', None)
        fingerprint = data.pop('fingerprint', None)
        platform = data.pop('platform', None)
        release = data.pop('release', None)
        dist = data.pop('dist', None)
        environment = data.pop('environment', None)

        # unused
        time_spent = data.pop('time_spent', None)
        message = data.pop('message', '')

        if not culprit:
            if transaction_name:
                culprit = transaction_name
            else:
                culprit = generate_culprit(data, platform=platform)

        culprit = force_text(culprit)
        if transaction_name:
            transaction_name = force_text(transaction_name)

        recorded_timestamp = data.pop('timestamp')
        date = datetime.fromtimestamp(recorded_timestamp)
        date = date.replace(tzinfo=timezone.utc)

        kwargs = {
            'platform': platform,
        }

        event = Event(
            project_id=project.id,
            event_id=event_id,
            data=data,
            time_spent=time_spent,
            datetime=date,
            **kwargs
        )
        event._project_cache = project
        data = event.data.data

        # convert this to a dict to ensure we're only storing one value per key
        # as most parts of Sentry dont currently play well with multiple values
        tags = dict(data.get('tags') or [])
        tags['level'] = LOG_LEVELS[level]
        if logger_name:
            tags['logger'] = logger_name
        if server_name:
            tags['server_name'] = server_name
        if site:
            tags['site'] = site
        if environment:
            tags['environment'] = environment
        if transaction_name:
            tags['transaction'] = transaction_name

        if release:
            # dont allow a conflicting 'release' tag
            if 'release' in tags:
                del tags['release']
            release = Release.get_or_create(
                project=project,
                version=release,
                date_added=date,
            )

            tags['sentry:release'] = release.version

        if dist and release:
            dist = release.add_dist(dist, date)
            tags['sentry:dist'] = dist.name
        else:
            dist = None

        event_user = self._get_event_user(project, data)
        if event_user:
            # dont allow a conflicting 'user' tag
            if 'user' in tags:
                del tags['user']
            tags['sentry:user'] = event_user.tag_value

        # At this point we want to normalize the in_app values in case the
        # clients did not set this appropriately so far.
        normalize_in_app(data)

        for plugin in plugins.for_project(project, version=None):
            added_tags = safe_execute(plugin.get_tags, event, _with_transaction=False)
            if added_tags:
                # plugins should not override user provided tags
                for key, value in added_tags:
                    tags.setdefault(key, value)

        for path, iface in six.iteritems(event.interfaces):
            for k, v in iface.iter_tags():
                tags[k] = v
            # Get rid of ephemeral interface data
            if iface.ephemeral:
                data.pop(iface.get_path(), None)

        # tags are stored as a tuple
        tags = tags.items()

        data['tags'] = tags
        data['fingerprint'] = fingerprint or ['{{ default }}']

        # prioritize fingerprint over checksum as its likely the client defaulted
        # a checksum whereas the fingerprint was explicit
        if fingerprint:
            hashes = [md5_from_hash(h) for h in get_hashes_from_fingerprint(event, fingerprint)]
        elif checksum:
            if HASH_RE.match(checksum):
                hashes = [checksum]
            else:
                hashes = [md5_from_hash([checksum]), checksum]
            data['checksum'] = checksum
        else:
            hashes = [md5_from_hash(h) for h in get_hashes_for_event(event)]

        # TODO(dcramer): temp workaround for complexity
        data['message'] = message
        event_type = eventtypes.get(data.get('type', 'default'))(data)
        event_metadata = event_type.get_metadata()
        # TODO(dcramer): temp workaround for complexity
        del data['message']

        data['type'] = event_type.key
        data['metadata'] = event_metadata

        # index components into ``Event.message``
        # See GH-3248
        if event_type.key != 'default':
            if 'sentry.interfaces.Message' in data and \
                    data['sentry.interfaces.Message']['message'] != message:
                message = u'{} {}'.format(
                    message,
                    data['sentry.interfaces.Message']['message'],
                )

        if not message:
            message = ''
        elif not isinstance(message, six.string_types):
            message = force_text(message)

        for value in six.itervalues(event_metadata):
            value_u = force_text(value, errors='replace')
            if value_u not in message:
                message = u'{} {}'.format(message, value_u)

        if culprit and culprit not in message:
            culprit_u = force_text(culprit, errors='replace')
            message = u'{} {}'.format(message, culprit_u)

        message = trim(message.strip(), settings.SENTRY_MAX_MESSAGE_LENGTH)

        event.message = message
        kwargs['message'] = message

        received_timestamp = event.data.get('received') or float(event.datetime.strftime('%s'))
        group_kwargs = kwargs.copy()
        group_kwargs.update(
            {
                'culprit': culprit,
                'logger': logger_name,
                'level': level,
                'last_seen': date,
                'first_seen': date,
                'active_at': date,
                'data': {
                    'last_received': received_timestamp,
                    'type':
                    event_type.key,
                    # we cache the events metadata on the group to ensure its
                    # accessible in the stream
                    'metadata':
                    event_metadata,
                },
            }
        )

        if release:
            group_kwargs['first_release'] = release

        try:
            group, is_new, is_regression, is_sample = self._save_aggregate(
                event=event, hashes=hashes, release=release, **group_kwargs
            )
        except HashDiscarded:
            event_discarded.send_robust(
                project=project,
                sender=EventManager,
            )

            metrics.incr(
                'events.discarded',
                skip_internal=True,
                tags={
                    'organization_id': project.organization_id,
                    'platform': platform,
                },
            )
            raise
        else:
            event_saved.send_robust(
                project=project,
                event_size=event.size,
                sender=EventManager,
            )

        event.group = group
        # store a reference to the group id to guarantee validation of isolation
        event.data.bind_ref(event)

        # When an event was sampled, the canonical source of truth
        # is the EventMapping table since we aren't going to be writing out an actual
        # Event row. Otherwise, if the Event isn't being sampled, we can safely
        # rely on the Event table itself as the source of truth and ignore
        # EventMapping since it's redundant information.
        if is_sample:
            try:
                with transaction.atomic(using=router.db_for_write(EventMapping)):
                    EventMapping.objects.create(project=project, group=group, event_id=event_id)
            except IntegrityError:
                logger.info(
                    'duplicate.found',
                    exc_info=True,
                    extra={
                        'event_uuid': event_id,
                        'project_id': project.id,
                        'group_id': group.id,
                        'model': EventMapping.__name__,
                    }
                )
                return event

        environment = Environment.get_or_create(
            project=project,
            name=environment,
        )

        group_environment, is_new_group_environment = GroupEnvironment.get_or_create(
            group_id=group.id,
            environment_id=environment.id,
            defaults={
                'first_release_id': release.id if release else None,
            },
        )

        if release:
            ReleaseEnvironment.get_or_create(
                project=project,
                release=release,
                environment=environment,
                datetime=date,
            )

            ReleaseProjectEnvironment.get_or_create(
                project=project,
                release=release,
                environment=environment,
                datetime=date,
            )

            grouprelease = GroupRelease.get_or_create(
                group=group,
                release=release,
                environment=environment,
                datetime=date,
            )

        counters = [
            (tsdb.models.group, group.id),
            (tsdb.models.project, project.id),
        ]

        if release:
            counters.append((tsdb.models.release, release.id))

        tsdb.incr_multi(counters, timestamp=event.datetime, environment_id=environment.id)

        frequencies = [
            # (tsdb.models.frequent_projects_by_organization, {
            #     project.organization_id: {
            #         project.id: 1,
            #     },
            # }),
            # (tsdb.models.frequent_issues_by_project, {
            #     project.id: {
            #         group.id: 1,
            #     },
            # })
            (tsdb.models.frequent_environments_by_group, {
                group.id: {
                    environment.id: 1,
                },
            })
        ]

        if release:
            frequencies.append(
                (tsdb.models.frequent_releases_by_group, {
                    group.id: {
                        grouprelease.id: 1,
                    },
                })
            )

        tsdb.record_frequency_multi(frequencies, timestamp=event.datetime)

        UserReport.objects.filter(
            project=project,
            event_id=event_id,
        ).update(
            group=group,
            environment=environment,
        )

        # save the event unless its been sampled
        if not is_sample:
            try:
                with transaction.atomic(using=router.db_for_write(Event)):
                    event.save()
            except IntegrityError:
                logger.info(
                    'duplicate.found',
                    exc_info=True,
                    extra={
                        'event_uuid': event_id,
                        'project_id': project.id,
                        'group_id': group.id,
                        'model': Event.__name__,
                    }
                )
                return event

            index_event_tags.delay(
                organization_id=project.organization_id,
                project_id=project.id,
                group_id=group.id,
                environment_id=environment.id,
                event_id=event.id,
                tags=tags,
                date_added=event.datetime,
            )

        if event_user:
            tsdb.record_multi(
                (
                    (tsdb.models.users_affected_by_group, group.id, (event_user.tag_value, )),
                    (tsdb.models.users_affected_by_project, project.id, (event_user.tag_value, )),
                ),
                timestamp=event.datetime,
                environment_id=environment.id,
            )
        if release:
            if is_new:
                buffer.incr(
                    ReleaseProject, {'new_groups': 1}, {
                        'release_id': release.id,
                        'project_id': project.id,
                    }
                )
            if is_new_group_environment:
                buffer.incr(
                    ReleaseProjectEnvironment, {'new_issues_count': 1}, {
                        'project_id': project.id,
                        'release_id': release.id,
                        'environment_id': environment.id,
                    }
                )

        safe_execute(Group.objects.add_tags, group, environment, tags, _with_transaction=False)

        if not raw:
            if not project.first_event:
                project.update(first_event=date)
                first_event_received.send_robust(project=project, group=group, sender=Project)

        eventstream.insert(
            group=group,
            event=event,
            is_new=is_new,
            is_sample=is_sample,
            is_regression=is_regression,
            is_new_group_environment=is_new_group_environment,
            primary_hash=hashes[0],
            # We are choosing to skip consuming the event back
            # in the eventstream if it's flagged as raw.
            # This means that we want to publish the event
            # through the event stream, but we don't care
            # about post processing and handling the commit.
            skip_consume=raw,
        )

        metrics.timing(
            'events.latency',
            received_timestamp - recorded_timestamp,
            tags={
                'project_id': project.id,
            },
        )

        return event

    def _get_event_user(self, project, data):
        user_data = data.get('sentry.interfaces.User')
        if not user_data:
            return

        euser = EventUser(
            project_id=project.id,
            ident=user_data.get('id'),
            email=user_data.get('email'),
            username=user_data.get('username'),
            ip_address=user_data.get('ip_address'),
            name=user_data.get('name'),
        )
        euser.set_hash()
        if not euser.hash:
            return

        cache_key = u'euserid:1:{}:{}'.format(
            project.id,
            euser.hash,
        )
        euser_id = default_cache.get(cache_key)
        if euser_id is None:
            try:
                with transaction.atomic(using=router.db_for_write(EventUser)):
                    euser.save()
            except IntegrityError:
                try:
                    euser = EventUser.objects.get(
                        project_id=project.id,
                        hash=euser.hash,
                    )
                except EventUser.DoesNotExist:
                    # why???
                    e_userid = -1
                else:
                    if euser.name != (user_data.get('name') or euser.name):
                        euser.update(
                            name=user_data['name'],
                        )
                    e_userid = euser.id
                default_cache.set(cache_key, e_userid, 3600)
        return euser

    def _find_hashes(self, project, hash_list):
        return map(
            lambda hash: GroupHash.objects.get_or_create(
                project=project,
                hash=hash,
            )[0],
            hash_list,
        )

    def _save_aggregate(self, event, hashes, release, **kwargs):
        project = event.project

        # attempt to find a matching hash
        all_hashes = self._find_hashes(project, hashes)

        existing_group_id = None
        for h in all_hashes:
            if h.group_id is not None:
                existing_group_id = h.group_id
                break
            if h.group_tombstone_id is not None:
                raise HashDiscarded('Matches group tombstone %s' % h.group_tombstone_id)

        # XXX(dcramer): this has the opportunity to create duplicate groups
        # it should be resolved by the hash merging function later but this
        # should be better tested/reviewed
        if existing_group_id is None:
            # it's possible the release was deleted between
            # when we queried for the release and now, so
            # make sure it still exists
            first_release = kwargs.pop('first_release', None)

            with transaction.atomic():
                short_id = project.next_short_id()
                group, group_is_new = Group.objects.create(
                    project=project,
                    short_id=short_id,
                    first_release_id=Release.objects.filter(
                        id=first_release.id,
                    ).values_list('id', flat=True).first() if first_release else None,
                    **kwargs
                ), True

            metrics.incr(
                'group.created',
                skip_internal=True,
                tags={'platform': event.platform or 'unknown'}
            )

        else:
            group = Group.objects.get(id=existing_group_id)

            group_is_new = False

        # If all hashes are brand new we treat this event as new
        is_new = False
        new_hashes = [h for h in all_hashes if h.group_id is None]
        if new_hashes:
            # XXX: There is a race condition here wherein another process could
            # create a new group that is associated with one of the new hashes,
            # add some event(s) to it, and then subsequently have the hash
            # "stolen" by this process. This then "orphans" those events from
            # their "siblings" in the group we've created here. We don't have a
            # way to fix this, since we can't update the group on those hashes
            # without filtering on `group_id` (which we can't do due to query
            # planner weirdness.) For more context, see 84c6f75a and d0e22787,
            # as well as GH-5085.
            GroupHash.objects.filter(
                id__in=[h.id for h in new_hashes],
            ).exclude(
                state=GroupHash.State.LOCKED_IN_MIGRATION,
            ).update(group=group)

            if group_is_new and len(new_hashes) == len(all_hashes):
                is_new = True

        # XXX(dcramer): it's important this gets called **before** the aggregate
        # is processed as otherwise values like last_seen will get mutated
        can_sample = (
            features.has('projects:sample-events', project=project) and should_sample(
                event.data.get('received') or float(event.datetime.strftime('%s')),
                group.data.get('last_received') or float(group.last_seen.strftime('%s')),
                group.times_seen,
            )
        )

        if not is_new:
            is_regression = self._process_existing_aggregate(
                group=group,
                event=event,
                data=kwargs,
                release=release,
            )
        else:
            is_regression = False

        # Determine if we've sampled enough data to store this event
        if is_new or is_regression:
            is_sample = False
        else:
            is_sample = can_sample

        if not is_sample:
            GroupHash.record_last_processed_event_id(
                all_hashes[0].id,
                event.event_id,
            )

        return group, is_new, is_regression, is_sample

    def _handle_regression(self, group, event, release):
        if not group.is_resolved():
            return

        # we only mark it as a regression if the event's release is newer than
        # the release which we originally marked this as resolved
        elif GroupResolution.has_resolution(group, release):
            return

        if not plugin_is_regression(group, event):
            return

        # we now think its a regression, rely on the database to validate that
        # no one beat us to this
        date = max(event.datetime, group.last_seen)
        is_regression = bool(
            Group.objects.filter(
                id=group.id,
                # ensure we cant update things if the status has been set to
                # ignored
                status__in=[GroupStatus.RESOLVED, GroupStatus.UNRESOLVED],
            ).exclude(
                # add to the regression window to account for races here
                active_at__gte=date - timedelta(seconds=5),
            ).update(
                active_at=date,
                # explicitly set last_seen here as ``is_resolved()`` looks
                # at the value
                last_seen=date,
                status=GroupStatus.UNRESOLVED
            )
        )

        group.active_at = date
        group.status = GroupStatus.UNRESOLVED

        if is_regression and release:
            # resolutions are only valid if the state of the group is still
            # resolved -- if it were to change the resolution should get removed
            try:
                resolution = GroupResolution.objects.get(
                    group=group,
                )
            except GroupResolution.DoesNotExist:
                affected = False
            else:
                cursor = connection.cursor()
                # delete() API does not return affected rows
                cursor.execute("DELETE FROM sentry_groupresolution WHERE id = %s", [resolution.id])
                affected = cursor.rowcount > 0

            if affected:
                # if we had to remove the GroupResolution (i.e. we beat the
                # the queue to handling this) then we need to also record
                # the corresponding event
                try:
                    activity = Activity.objects.filter(
                        group=group,
                        type=Activity.SET_RESOLVED_IN_RELEASE,
                        ident=resolution.id,
                    ).order_by('-datetime')[0]
                except IndexError:
                    # XXX: handle missing data, as its not overly important
                    pass
                else:
                    activity.update(data={
                        'version': release.version,
                    })

        if is_regression:
            activity = Activity.objects.create(
                project=group.project,
                group=group,
                type=Activity.SET_REGRESSION,
                data={
                    'version': release.version if release else '',
                }
            )
            activity.send_notification()

            kick_off_status_syncs.apply_async(kwargs={
                'project_id': group.project_id,
                'group_id': group.id,
            })

        return is_regression

    def _process_existing_aggregate(self, group, event, data, release):
        date = max(event.datetime, group.last_seen)
        extra = {
            'last_seen': date,
            'score': ScoreClause(group),
            'data': data['data'],
        }
        if event.message and event.message != group.message:
            extra['message'] = event.message
        if group.level != data['level']:
            extra['level'] = data['level']
        if group.culprit != data['culprit']:
            extra['culprit'] = data['culprit']

        is_regression = self._handle_regression(group, event, release)

        group.last_seen = extra['last_seen']

        update_kwargs = {
            'times_seen': 1,
        }

        buffer.incr(Group, update_kwargs, {
            'id': group.id,
        }, extra)

        return is_regression<|MERGE_RESOLUTION|>--- conflicted
+++ resolved
@@ -50,18 +50,14 @@
 from sentry.utils import metrics
 from sentry.utils.cache import default_cache
 from sentry.utils.canonical import CanonicalKeyDict
-<<<<<<< HEAD
 from sentry.utils.data_filters import (
     is_valid_ip,
     is_valid_release,
     is_valid_error_message,
     FilterStatKeys,
 )
-from sentry.utils.db import get_db_engine
-=======
 from sentry.utils.dates import to_timestamp
 from sentry.utils.db import is_postgres, is_mysql
->>>>>>> a789bdda
 from sentry.utils.safe import safe_execute, trim, trim_dict, get_path
 from sentry.utils.strings import truncatechars
 from sentry.utils.validators import is_float
