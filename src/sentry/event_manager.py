from __future__ import annotations

import copy
import ipaddress
import logging
import random
import re
import time
import uuid
from dataclasses import dataclass
from datetime import datetime, timedelta
from io import BytesIO
from typing import (
    TYPE_CHECKING,
    Any,
    Dict,
    Mapping,
    MutableMapping,
    Optional,
    Sequence,
    Tuple,
    Type,
    TypedDict,
    Union,
    cast,
)

import sentry_sdk
from django.conf import settings
from django.core.cache import cache
from django.core.exceptions import ValidationError
from django.db import IntegrityError, OperationalError, connection, transaction
from django.db.models import Func
from django.db.models.signals import post_save
from django.utils.encoding import force_str
from pytz import UTC

from sentry import (
    eventstore,
    eventstream,
    eventtypes,
    features,
    options,
    quotas,
    reprocessing2,
    tsdb,
)
from sentry.attachments import CachedAttachment, MissingAttachmentChunks, attachment_cache
from sentry.constants import (
    DEFAULT_STORE_NORMALIZER_ARGS,
    LOG_LEVELS_MAP,
    MAX_TAG_VALUE_LENGTH,
    DataCategory,
)
from sentry.culprit import generate_culprit
from sentry.dynamic_sampling import LatestReleaseBias, LatestReleaseParams
from sentry.eventstore.processing import event_processing_store
from sentry.eventtypes import (
    CspEvent,
    DefaultEvent,
    ErrorEvent,
    ExpectCTEvent,
    ExpectStapleEvent,
    HpkpEvent,
    TransactionEvent,
)
from sentry.grouping.api import (
    BackgroundGroupingConfigLoader,
    GroupingConfig,
    GroupingConfigNotFound,
    SecondaryGroupingConfigLoader,
    apply_server_fingerprinting,
    detect_synthetic_exception,
    get_fingerprinting_config_for_project,
    get_grouping_config_dict_for_event_data,
    get_grouping_config_dict_for_project,
    load_grouping_config,
)
from sentry.grouping.result import CalculatedHashes
from sentry.ingest.inbound_filters import FilterStatKeys
from sentry.issues.grouptype import GroupCategory
from sentry.issues.issue_occurrence import IssueOccurrence
from sentry.issues.producer import produce_occurrence_to_kafka
from sentry.killswitches import killswitch_matches_context
from sentry.lang.native.utils import STORE_CRASH_REPORTS_ALL, convert_crashreport_count
from sentry.locks import locks
from sentry.models import (
    CRASH_REPORT_TYPES,
    Activity,
    Environment,
    EventAttachment,
    EventDict,
    EventUser,
    File,
    Group,
    GroupEnvironment,
    GroupHash,
    GroupLink,
    GroupRelease,
    GroupResolution,
    GroupStatus,
    Organization,
    Project,
    ProjectKey,
    PullRequest,
    Release,
    ReleaseCommit,
    ReleaseEnvironment,
    ReleaseProject,
    ReleaseProjectEnvironment,
    UserReport,
    get_crashreport_key,
)
from sentry.models.grouphistory import GroupHistoryStatus, record_group_history
from sentry.models.integrations.repository_project_path_config import RepositoryProjectPathConfig
from sentry.plugins.base import plugins
from sentry.projectoptions.defaults import BETA_GROUPING_CONFIG, DEFAULT_GROUPING_CONFIG
from sentry.quotas.base import index_data_category
from sentry.reprocessing2 import is_reprocessed_event, save_unprocessed_event
from sentry.services.hybrid_cloud.integration import integration_service
from sentry.shared_integrations.exceptions import ApiError
from sentry.signals import (
    first_event_received,
    first_event_with_minified_stack_trace_received,
    first_transaction_received,
    issue_unresolved,
)
from sentry.tasks.commits import fetch_commits
from sentry.tasks.integrations import kick_off_status_syncs
from sentry.tasks.process_buffer import buffer_incr
from sentry.tasks.relay import schedule_invalidate_project_config
from sentry.tsdb.base import TSDBModel
from sentry.types.activity import ActivityType
from sentry.types.group import GroupSubStatus
from sentry.utils import json, metrics
from sentry.utils.cache import cache_key_for_event
from sentry.utils.canonical import CanonicalKeyDict
from sentry.utils.dates import to_datetime, to_timestamp
from sentry.utils.event import has_event_minified_stack_trace
from sentry.utils.metrics import MutableTags
from sentry.utils.outcomes import Outcome, track_outcome
from sentry.utils.performance_issues.performance_detection import detect_performance_problems
from sentry.utils.performance_issues.performance_problem import PerformanceProblem
from sentry.utils.safe import get_path, safe_execute, setdefault_path, trim

if TYPE_CHECKING:
    from sentry.eventstore.models import BaseEvent, Event

logger = logging.getLogger("sentry.events")

SECURITY_REPORT_INTERFACES = ("csp", "hpkp", "expectct", "expectstaple")

# Timeout for cached group crash report counts
CRASH_REPORT_TIMEOUT = 24 * 3600  # one day


@dataclass
class GroupInfo:
    group: Group
    is_new: bool
    is_regression: bool
    group_release: Optional[GroupRelease] = None
    is_new_group_environment: bool = False


def pop_tag(data: dict[str, Any], key: str) -> None:
    if "tags" not in data:
        return

    data["tags"] = [kv for kv in data["tags"] if kv is None or kv[0] != key]


def set_tag(data: dict[str, Any], key: str, value: Any) -> None:
    pop_tag(data, key)
    if value is not None:
        data.setdefault("tags", []).append((key, trim(value, MAX_TAG_VALUE_LENGTH)))


def get_tag(data: dict[str, Any], key: str) -> Optional[Any]:
    for k, v in get_path(data, "tags", filter=True) or ():
        if k == key:
            return v
    return None


def plugin_is_regression(group: Group, event: Event) -> bool:
    project = event.project
    for plugin in plugins.for_project(project):
        result = safe_execute(
            plugin.is_regression, group, event, version=1, _with_transaction=False
        )
        if result is not None:
            return bool(result)
    return True


def has_pending_commit_resolution(group: Group) -> bool:
    """
    Checks that the most recent commit that fixes a group has had a chance to release
    """
    latest_issue_commit_resolution = (
        GroupLink.objects.filter(
            group_id=group.id,
            linked_type=GroupLink.LinkedType.commit,
            relationship=GroupLink.Relationship.resolves,
        )
        .order_by("-datetime")
        .first()
    )
    if latest_issue_commit_resolution is None:
        return False

    # commit has been released and is not in pending commit state
    if ReleaseCommit.objects.filter(commit__id=latest_issue_commit_resolution.linked_id).exists():
        return False
    else:
        # check if this commit is a part of a PR
        pr_ids = PullRequest.objects.filter(
            pullrequestcommit__commit=latest_issue_commit_resolution.linked_id
        ).values_list("id", flat=True)
        # assume that this commit has been released if any commits in this PR have been released
        if ReleaseCommit.objects.filter(
            commit__pullrequestcommit__pull_request__in=pr_ids
        ).exists():
            return False
        return True


def get_max_crashreports(
    model: Union[Project, Organization], allow_none: bool = False
) -> Optional[int]:
    value = model.get_option("sentry:store_crash_reports")
    return convert_crashreport_count(value, allow_none=allow_none)


def crashreports_exceeded(current_count: int, max_count: int) -> bool:
    if max_count == STORE_CRASH_REPORTS_ALL:
        return False
    return current_count >= max_count


def get_stored_crashreports(cache_key: Optional[str], event: Event, max_crashreports: int) -> int:
    # There are two common cases: Storing crash reports is disabled, or is
    # unbounded. In both cases, there is no need in caching values or querying
    # the database.
    if max_crashreports in (0, STORE_CRASH_REPORTS_ALL):
        return max_crashreports

    cached_reports = cache.get(cache_key, None)
    if cached_reports is not None and cached_reports >= max_crashreports:
        return cached_reports

    # Fall-through if max_crashreports was bumped to get a more accurate number.
    # We don't need the actual number, but just whether it's more or equal to
    # the currently allowed maximum.
    query = EventAttachment.objects.filter(group_id=event.group_id, type__in=CRASH_REPORT_TYPES)
    return query[:max_crashreports].count()


class HashDiscarded(Exception):
    def __init__(
        self, message: str = "", reason: Optional[str] = None, tombstone_id: Optional[int] = None
    ):
        super().__init__(message)
        self.reason = reason
        self.tombstone_id = tombstone_id


class ScoreClause(Func):
    def __init__(self, group=None, last_seen=None, times_seen=None, *args, **kwargs):
        self.group = group
        self.last_seen = last_seen
        self.times_seen = times_seen
        # times_seen is likely an F-object that needs the value extracted
        if hasattr(self.times_seen, "rhs"):
            self.times_seen = self.times_seen.rhs.value
        super().__init__(*args, **kwargs)

    def __int__(self):
        # Calculate the score manually when coercing to an int.
        # This is used within create_or_update and friends
        return self.group.get_score() if self.group else 0

    def as_sql(self, compiler, connection, function=None, template=None):
        has_values = self.last_seen is not None and self.times_seen is not None
        if has_values:
            sql = "log(times_seen + %d) * 600 + %d" % (
                self.times_seen,
                to_timestamp(self.last_seen),
            )
        else:
            sql = "log(times_seen) * 600 + last_seen::abstime::int"

        return (sql, [])


ProjectsMapping = Mapping[int, Project]

Job = MutableMapping[str, Any]


class EventManager:
    """
    Handles normalization in both the store endpoint and the save task. The
    intention is to swap this class out with a reimplementation in Rust.
    """

    def __init__(
        self,
        data: dict[str, Any],
        version: str = "5",
        project: Optional[Project] = None,
        grouping_config: Optional[GroupingConfig] = None,
        client_ip: Optional[str] = None,
        user_agent: Optional[str] = None,
        auth: Optional[Any] = None,
        key: Optional[Any] = None,
        content_encoding: Optional[str] = None,
        is_renormalize: bool = False,
        remove_other: Optional[bool] = None,
        project_config: Optional[Any] = None,
        sent_at: Optional[datetime] = None,
    ):
        self._data = CanonicalKeyDict(data)
        self.version = version
        self._project = project
        # if not explicitly specified try to get the grouping from project_config
        if grouping_config is None and project_config is not None:
            config = project_config.config
            grouping_config = config.get("grouping_config")
        # if we still don't have a grouping also try the project
        if grouping_config is None and project is not None:
            grouping_config = get_grouping_config_dict_for_project(self._project)
        self._grouping_config = grouping_config
        self._client_ip = client_ip
        self._user_agent = user_agent
        self._auth = auth
        self._key = key
        self._is_renormalize = is_renormalize
        self._remove_other = remove_other
        self._normalized = False
        self.project_config = project_config
        self.sent_at = sent_at

    def normalize(self, project_id: Optional[int] = None) -> None:
        with metrics.timer("events.store.normalize.duration"):
            self._normalize_impl(project_id=project_id)

    def _normalize_impl(self, project_id: Optional[int] = None) -> None:
        if self._project and project_id and project_id != self._project.id:
            raise RuntimeError(
                "Initialized EventManager with one project ID and called save() with another one"
            )

        if self._normalized:
            raise RuntimeError("Already normalized")

        self._normalized = True

        from sentry_relay.processing import StoreNormalizer

        rust_normalizer = StoreNormalizer(
            project_id=self._project.id if self._project else project_id,
            client_ip=self._client_ip,
            client=self._auth.client if self._auth else None,
            key_id=str(self._key.id) if self._key else None,
            grouping_config=self._grouping_config,
            protocol_version=str(self.version) if self.version is not None else None,
            is_renormalize=self._is_renormalize,
            remove_other=self._remove_other,
            normalize_user_agent=True,
            sent_at=self.sent_at.isoformat() if self.sent_at is not None else None,
            **DEFAULT_STORE_NORMALIZER_ARGS,
        )

        pre_normalize_type = self._data.get("type")
        self._data = CanonicalKeyDict(rust_normalizer.normalize_event(dict(self._data)))
        # XXX: This is a hack to make generic events work (for now?). I'm not sure whether we should
        # include this in the rust normalizer, since we don't want people sending us these via the
        # sdk.
        if pre_normalize_type == "generic":
            self._data["type"] = pre_normalize_type

    def get_data(self) -> CanonicalKeyDict:
        return self._data

    @metrics.wraps("event_manager.save")
    def save(
        self,
        project_id: Optional[int],
        raw: bool = False,
        assume_normalized: bool = False,
        start_time: Optional[int] = None,
        cache_key: Optional[str] = None,
        skip_send_first_transaction: bool = False,
    ) -> Event:
        """
        After normalizing and processing an event, save adjacent models such as
        releases and environments to postgres and write the event into
        eventstream. From there it will be picked up by Snuba and
        post-processing.

        We re-insert events with duplicate IDs into Snuba, which is responsible
        for deduplicating events. Since deduplication in Snuba is on the primary
        key (based on event ID, project ID and day), events with same IDs are only
        deduplicated if their timestamps fall on the same day. The latest event
        always wins and overwrites the value of events received earlier in that day.

        Since we increment counters and frequencies here before events get inserted
        to eventstream these numbers may be larger than the total number of
        events if we receive duplicate event IDs that fall on the same day
        (that do not hit cache first).
        """

        # Normalize if needed
        if not self._normalized:
            if not assume_normalized:
                self.normalize(project_id=project_id)
            self._normalized = True

        with metrics.timer("event_manager.save.project.get_from_cache"):
            project = Project.objects.get_from_cache(id=project_id)

        projects = {project.id: project}

        job = {"data": self._data, "project_id": project.id, "raw": raw, "start_time": start_time}

        # After calling _pull_out_data we get some keys in the job like the platform
        with sentry_sdk.start_span(op="event_manager.save.pull_out_data"):
            _pull_out_data([job], projects)

        event_type = self._data.get("type")
        if event_type == "transaction":
            job["data"]["project"] = project.id
            jobs = save_transaction_events([job], projects)

            if not project.flags.has_transactions and not skip_send_first_transaction:
                first_transaction_received.send_robust(
                    project=project, event=jobs[0]["event"], sender=Project
                )

            return jobs[0]["event"]
        elif event_type == "generic":
            job["data"]["project"] = project.id
            jobs = save_generic_events([job], projects)

            return jobs[0]["event"]
        else:
            metric_tags = {"platform": job["event"].platform or "unknown"}
            # This metric allows differentiating from all calls to the `event_manager.save` metric
<<<<<<< HEAD
            # and adds support for differntiating based on platforms
            with metrics.timer("event_manager.save_error_events", tags=metric_tags):
                return self.save_error_events(project, job, projects, metric_tags, raw, cache_key)
=======
            # and adds support for differentiating based on platforms
            with metrics.timer("event_manager.save_error_events", tags={"platform": platform}):
                return self.save_error_events(project, job, projects, raw, cache_key)
>>>>>>> cd6af96c

    def save_error_events(
        self,
        project: Project,
        job: Job,
        projects: ProjectsMapping,
        metric_tags: Dict[str, str],
        raw: bool = False,
        cache_key: Optional[str] = None,
    ) -> Event:
        with metrics.timer("event_manager.save.organization.get_from_cache"):
            project.set_cached_field_value(
                "organization", Organization.objects.get_from_cache(id=project.organization_id)
            )

        jobs = [job]

        is_reprocessed = is_reprocessed_event(job["data"])

        # This metric can be used to track how many error events there are per platform
        metrics.incr("save_event.error", tags={"platform": job["event"].platform or "unknown"})

        with sentry_sdk.start_span(op="event_manager.save.get_or_create_release_many"):
            _get_or_create_release_many(jobs, projects)

        with sentry_sdk.start_span(op="event_manager.save.get_event_user_many"):
            _get_event_user_many(jobs, projects)

        job["project_key"] = None
        if job["key_id"] is not None:
            with metrics.timer("event_manager.load_project_key"):
                try:
                    job["project_key"] = ProjectKey.objects.get_from_cache(id=job["key_id"])
                except ProjectKey.DoesNotExist:
                    pass

        _derive_plugin_tags_many(jobs, projects)
        _derive_interface_tags_many(jobs)

        do_background_grouping_before = options.get("store.background-grouping-before")
        if do_background_grouping_before:
            _run_background_grouping(project, job)

        secondary_hashes = None
        migrate_off_hierarchical = False

        if _check_to_run_secondary_grouping(project):
            with metrics.timer("event_manager.secondary_grouping", tags=metric_tags):
                secondary_hashes = calculate_secondary_hash_if_needed(job)

        with metrics.timer("event_manager.load_grouping_config"):
            # At this point we want to normalize the in_app values in case the
            # clients did not set this appropriately so far.
            if is_reprocessed:
                # The customer might have changed grouping enhancements since
                # the event was ingested -> make sure we get the fresh one for reprocessing.
                grouping_config = get_grouping_config_dict_for_project(project)
                # Write back grouping config because it might have changed since the
                # event was ingested.
                # NOTE: We could do this unconditionally (regardless of `is_processed`).
                job["data"]["grouping_config"] = grouping_config
            else:
                grouping_config = get_grouping_config_dict_for_event_data(
                    job["event"].data.data, project
                )

        with sentry_sdk.start_span(
            op="event_manager",
            description="event_manager.save.calculate_event_grouping",
        ), metrics.timer("event_manager.calculate_event_grouping", tags=metric_tags):
            hashes = _calculate_event_grouping(project, job["event"], grouping_config)

        # Because this logic is not complex enough we want to special case the situation where we
        # migrate from a hierarchical hash to a non hierarchical hash.  The reason being that
        # `_save_aggregate` needs special logic to not create orphaned hashes in migration cases
        # but it wants a different logic to implement splitting of hierarchical hashes.
        migrate_off_hierarchical = bool(
            secondary_hashes
            and secondary_hashes.hierarchical_hashes
            and not hashes.hierarchical_hashes
        )

        hashes = CalculatedHashes(
            hashes=list(hashes.hashes) + list(secondary_hashes and secondary_hashes.hashes or []),
            hierarchical_hashes=(
                list(hashes.hierarchical_hashes)
                + list(secondary_hashes and secondary_hashes.hierarchical_hashes or [])
            ),
            tree_labels=(
                hashes.tree_labels or (secondary_hashes and secondary_hashes.tree_labels) or []
            ),
        )

        if not do_background_grouping_before:
            _run_background_grouping(project, job)

        if hashes.tree_labels:
            job["finest_tree_label"] = hashes.finest_tree_label

        _materialize_metadata_many(jobs)

        kwargs = _create_kwargs(job)

        kwargs["culprit"] = job["culprit"]

        # Load attachments first, but persist them at the very last after
        # posting to eventstream to make sure all counters and eventstream are
        # incremented for sure. Also wait for grouping to remove attachments
        # based on the group counter.
        with metrics.timer("event_manager.get_attachments"):
            with sentry_sdk.start_span(op="event_manager.save.get_attachments"):
                attachments = get_attachments(cache_key, job)

        try:
            with sentry_sdk.start_span(op="event_manager.save.save_aggregate_fn"):
                group_info = _save_aggregate(
                    event=job["event"],
                    hashes=hashes,
                    release=job["release"],
                    metadata=dict(job["event_metadata"]),
                    received_timestamp=job["received_timestamp"],
                    migrate_off_hierarchical=migrate_off_hierarchical,
                    **kwargs,
                )
                job["groups"] = [group_info]
        except HashDiscarded as err:
            logger.info(
                "event_manager.save.discard",
                extra={
                    "reason": err.reason,
                    "tombstone_id": err.tombstone_id,
                },
            )
            discard_event(job, attachments)
            raise

        if not group_info:
            return job["event"]

        job["event"].group = group_info.group

        # store a reference to the group id to guarantee validation of isolation
        # XXX(markus): No clue what this does
        job["event"].data.bind_ref(job["event"])

        _get_or_create_environment_many(jobs, projects)
        _get_or_create_group_environment_many(jobs, projects)
        _get_or_create_release_associated_models(jobs, projects)
        _increment_release_associated_counts_many(jobs, projects)
        _get_or_create_group_release_many(jobs, projects)
        _tsdb_record_all_metrics(jobs)

        UserReport.objects.filter(project_id=project.id, event_id=job["event"].event_id).update(
            group_id=group_info.group.id, environment_id=job["environment"].id
        )

        with metrics.timer("event_manager.filter_attachments_for_group"):
            attachments = filter_attachments_for_group(attachments, job)

        # XXX: DO NOT MUTATE THE EVENT PAYLOAD AFTER THIS POINT
        _materialize_event_metrics(jobs)

        for attachment in attachments:
            key = f"bytes.stored.{attachment.type}"
            old_bytes = job["event_metrics"].get(key) or 0
            job["event_metrics"][key] = old_bytes + attachment.size

        _nodestore_save_many(jobs)
        save_unprocessed_event(project, job["event"].event_id)

        if not raw:
            if not project.first_event:
                project.update(first_event=job["event"].datetime)
                first_event_received.send_robust(
                    project=project, event=job["event"], sender=Project
                )

            if (
                has_event_minified_stack_trace(job["event"])
                and not project.flags.has_minified_stack_trace
            ):
                first_event_with_minified_stack_trace_received.send_robust(
                    project=project, event=job["event"], sender=Project
                )

        if is_reprocessed:
            safe_execute(
                reprocessing2.buffered_delete_old_primary_hash,
                project_id=job["event"].project_id,
                group_id=reprocessing2.get_original_group_id(job["event"]),
                event_id=job["event"].event_id,
                datetime=job["event"].datetime,
                old_primary_hash=reprocessing2.get_original_primary_hash(job["event"]),
                current_primary_hash=job["event"].get_primary_hash(),
                _with_transaction=False,
            )

        _eventstream_insert_many(jobs)

        # Do this last to ensure signals get emitted even if connection to the
        # file store breaks temporarily.
        #
        # We do not need this for reprocessed events as for those we update the
        # group_id on existing models in post_process_group, which already does
        # this because of indiv. attachments.
        if not is_reprocessed:
            with metrics.timer("event_manager.save_attachments"):
                save_attachments(cache_key, attachments, job)

        metric_tags = {"from_relay": "_relay_processed" in job["data"]}

        metrics.timing(
            "events.latency",
            job["received_timestamp"] - job["recorded_timestamp"],
            tags=metric_tags,
        )
        metrics.timing("events.size.data.post_save", job["event"].size, tags=metric_tags)
        metrics.incr(
            "events.post_save.normalize.errors",
            amount=len(job["data"].get("errors") or ()),
            tags=metric_tags,
        )

        _track_outcome_accepted_many(jobs)

        self._data = job["event"].data.data

        # Check if the project is configured for auto upgrading and we need to upgrade
        # to the latest grouping config.
        if _project_should_update_grouping(project):
            _auto_update_grouping(project)

        return job["event"]


def _check_to_run_secondary_grouping(project: Project) -> bool:
    result = False
    # These two values are basically always set
    secondary_grouping_config = project.get_option("sentry:secondary_grouping_config")
    secondary_grouping_expiry = project.get_option("sentry:secondary_grouping_expiry")
    if secondary_grouping_config and (secondary_grouping_expiry or 0) >= time.time():
        result = True
    return result


def calculate_secondary_hash_if_needed(project: Project, job: Job) -> None | CalculatedHashes:
    """Calculate secondary hash for event using a fallback grouping config for a period of time.
    This happens when we upgrade all projects that have not opted-out to automatic upgrades plus
    when the customer changes the grouping config.
    This causes extra load in save_event processing.
    """
    secondary_hashes = None
    try:
        with sentry_sdk.start_span(
            op="event_manager",
            description="event_manager.save.secondary_calculate_event_grouping",
        ):
            secondary_event = copy.deepcopy(job["event"])
            loader = SecondaryGroupingConfigLoader()
            secondary_grouping_config = loader.get_config_dict(project)
            secondary_hashes = _calculate_event_grouping(
                project, secondary_event, secondary_grouping_config
            )
    except Exception:
        sentry_sdk.capture_exception()

    return secondary_hashes


def _project_should_update_grouping(project: Project) -> bool:
    should_update_org = (
        project.organization_id % 1000 < float(settings.SENTRY_GROUPING_AUTO_UPDATE_ENABLED) * 1000
    )
    return bool(project.get_option("sentry:grouping_auto_update")) and should_update_org


def _auto_update_grouping(project: Project) -> None:
    old_grouping = project.get_option("sentry:grouping_config")
    new_grouping = DEFAULT_GROUPING_CONFIG

    # update to latest grouping config but not if a user is already on
    # beta.
    if old_grouping == new_grouping or old_grouping == BETA_GROUPING_CONFIG:
        return

    # Because the way the auto grouping upgrading happening is racy, we want to
    # try to write the audit log entry only and project option change just once.
    # For this a cache key is used.  That's not perfect, but should reduce the
    # risk significantly.
    cache_key = f"grouping-config-update:{project.id}:{old_grouping}"
    lock = f"grouping-update-lock:{project.id}"
    if cache.get(cache_key) is not None:
        return

    with locks.get(lock, duration=60, name="grouping-update-lock").acquire():
        if cache.get(cache_key) is None:
            cache.set(cache_key, "1", 60 * 5)
        else:
            return

        from sentry import audit_log
        from sentry.utils.audit import create_system_audit_entry

        expiry = int(time.time()) + settings.SENTRY_GROUPING_UPDATE_MIGRATION_PHASE
        changes = {
            "sentry:secondary_grouping_config": old_grouping,
            "sentry:secondary_grouping_expiry": expiry,
            "sentry:grouping_config": new_grouping,
        }
        for (key, value) in changes.items():
            project.update_option(key, value)
        create_system_audit_entry(
            organization=project.organization,
            target_object=project.id,
            event=audit_log.get_event_id("PROJECT_EDIT"),
            data={**changes, **project.get_audit_log_data()},
        )


@metrics.wraps("event_manager.background_grouping")
def _calculate_background_grouping(
    project: Project, event: Event, config: GroupingConfig
) -> CalculatedHashes:
    return _calculate_event_grouping(project, event, config)


def _run_background_grouping(project: Project, job: Job) -> None:
    """Optionally run a fraction of events with a third grouping config
    This can be helpful to measure its performance impact.
    This does not affect actual grouping.
    """
    try:
        sample_rate = options.get("store.background-grouping-sample-rate")
        if sample_rate and random.random() <= sample_rate:
            config = BackgroundGroupingConfigLoader().get_config_dict(project)
            if config["id"]:
                copied_event = copy.deepcopy(job["event"])
                _calculate_background_grouping(project, copied_event, config)
    except Exception:
        sentry_sdk.capture_exception()


@metrics.wraps("save_event.pull_out_data")
def _pull_out_data(jobs: Sequence[Job], projects: ProjectsMapping) -> None:
    """
    Update every job in the list with required information and store it in the nodestore.

    A bunch of (probably) CPU bound stuff.
    """

    for job in jobs:
        job["project_id"] = int(job["project_id"])

        data = job["data"]

        # Pull the toplevel data we're interested in

        transaction_name = data.get("transaction")
        if transaction_name:
            transaction_name = force_str(transaction_name)
        job["transaction"] = transaction_name

        key_id = None if data is None else data.get("key_id")
        if key_id is not None:
            key_id = int(key_id)
        job["key_id"] = key_id

        job["logger_name"] = logger_name = data.get("logger")
        job["level"] = level = data.get("level")
        job["release"] = data.get("release")
        job["dist"] = data.get("dist")
        job["environment"] = environment = data.get("environment")
        job["recorded_timestamp"] = data.get("timestamp")
        # Stores the event in the nodestore
        job["event"] = event = _get_event_instance(job["data"], project_id=job["project_id"])
        # Overwrite the data key with the event's updated data
        job["data"] = data = event.data.data

        event._project_cache = project = projects[job["project_id"]]
        job["category"] = index_data_category(data.get("type"), project.organization)
        job["platform"] = event.platform

        # Some of the data that are toplevel attributes are duplicated
        # into tags (logger, level, environment, transaction).  These are
        # different from legacy attributes which are normalized into tags
        # ahead of time (site, server_name).
        setdefault_path(data, "tags", value=[])
        set_tag(data, "level", level)
        if logger_name:
            set_tag(data, "logger", logger_name)
        if environment:
            set_tag(data, "environment", environment)
        if transaction_name:
            set_tag(data, "transaction", transaction_name)

        job["received_timestamp"] = job["event"].data.get("received") or float(
            job["event"].datetime.strftime("%s")
        )
        job["groups"] = []


def _is_commit_sha(version: str) -> bool:
    return re.match(r"[0-9a-f]{40}", version) is not None


def _associate_commits_with_release(release: Release, project: Project) -> None:
    previous_release = release.get_previous_release(project)
    possible_repos = (
        RepositoryProjectPathConfig.objects.select_related("repository")
        .filter(project=project, repository__provider="integrations:github")
        .all()
    )
    if possible_repos:
        # If it does exist, kick off a task to look if the commit exists in the repository
        target_repo = None
        for repo_proj_path_model in possible_repos:
            ois = integration_service.get_organization_integrations(
                org_integration_ids=[repo_proj_path_model.organization_integration_id]
            )
            oi = ois[0]
            if not oi:
                continue
            integration = integration_service.get_integration(integration_id=oi.integration_id)
            if not integration:
                continue
            integration_installation = integration_service.get_installation(
                integration=integration, organization_id=oi.organization_id
            )
            if not integration_installation:
                continue
            repo_client = integration_installation.get_client()
            try:
                repo_client.get_commit(
                    repo=repo_proj_path_model.repository.name, sha=release.version
                )
                target_repo = repo_proj_path_model.repository
                break
            except ApiError as exc:
                if exc.code != 404:
                    raise

        if target_repo is not None:
            # If it does exist, fetch the commits for that repo
            fetch_commits.apply_async(
                kwargs={
                    "release_id": release.id,
                    "user_id": None,
                    "refs": [{"repository": target_repo.name, "commit": release.version}],
                    "prev_release_id": previous_release.id
                    if previous_release is not None
                    else None,
                }
            )


@metrics.wraps("save_event.get_or_create_release_many")
def _get_or_create_release_many(jobs: Sequence[Job], projects: ProjectsMapping) -> None:
    jobs_with_releases: dict[tuple[int, Release], list[Job]] = {}
    release_date_added: dict[tuple[int, Release], datetime] = {}

    for job in jobs:
        if not job["release"]:
            continue

        release_key = (job["project_id"], job["release"])
        jobs_with_releases.setdefault(release_key, []).append(job)
        new_datetime = job["event"].datetime
        old_datetime = release_date_added.get(release_key)
        if old_datetime is None or new_datetime > old_datetime:
            release_date_added[release_key] = new_datetime

    for (project_id, version), jobs_to_update in jobs_with_releases.items():
        try:
            release = Release.get_or_create(
                project=projects[project_id],
                version=version,
                date_added=release_date_added[(project_id, version)],
            )
        except ValidationError:
            release = None
            logger.exception(
                "Failed creating Release due to ValidationError",
                extra={
                    "project": projects[project_id],
                    "version": version,
                },
            )

        if release:
            if features.has(
                "projects:auto-associate-commits-to-release", projects[project_id]
            ) and _is_commit_sha(release.version):
                safe_execute(_associate_commits_with_release, release, projects[project_id])

            for job in jobs_to_update:
                # Don't allow a conflicting 'release' tag
                data = job["data"]
                pop_tag(data, "release")
                set_tag(data, "sentry:release", release.version)

                job["release"] = release

                if job["dist"]:
                    job["dist"] = job["release"].add_dist(job["dist"], job["event"].datetime)

                    # don't allow a conflicting 'dist' tag
                    pop_tag(job["data"], "dist")
                    set_tag(job["data"], "sentry:dist", job["dist"].name)

                # Dynamic Sampling - Boosting latest release functionality
                if (
                    features.has(
                        "organizations:dynamic-sampling", projects[project_id].organization
                    )
                    and data.get("type") == "transaction"
                ):
                    with sentry_sdk.start_span(
                        op="event_manager.dynamic_sampling_observe_latest_release"
                    ) as span:
                        try:
                            latest_release_params = LatestReleaseParams(
                                release=release,
                                project=projects[project_id],
                                environment=_get_environment_from_transaction(data),
                            )

                            def on_release_boosted() -> None:
                                span.set_tag(
                                    "dynamic_sampling.observe_release_status",
                                    "(release, environment) pair observed and boosted",
                                )
                                span.set_data("release", latest_release_params.release.id)
                                span.set_data("environment", latest_release_params.environment)

                                schedule_invalidate_project_config(
                                    project_id=project_id,
                                    trigger="dynamic_sampling:boost_release",
                                )

                            LatestReleaseBias(
                                latest_release_params=latest_release_params
                            ).observe_release(on_boosted_release_added=on_release_boosted)
                        except Exception:
                            sentry_sdk.capture_exception()


def _get_environment_from_transaction(data: EventDict) -> Optional[str]:
    environment = data.get("environment", None)
    # We handle the case in which the users sets the empty string as environment, for us that
    # is equal to having no environment at all.
    if environment == "":
        environment = None

    return environment


@metrics.wraps("save_event.get_event_user_many")
def _get_event_user_many(jobs: Sequence[Job], projects: ProjectsMapping) -> None:
    for job in jobs:
        data = job["data"]
        user = _get_event_user(projects[job["project_id"]], data)

        if user:
            pop_tag(data, "user")
            set_tag(data, "sentry:user", user.tag_value)

        job["user"] = user


@metrics.wraps("save_event.derive_plugin_tags_many")
def _derive_plugin_tags_many(jobs: Sequence[Job], projects: ProjectsMapping) -> None:
    # XXX: We ought to inline or remove this one for sure
    plugins_for_projects = {p.id: plugins.for_project(p, version=None) for p in projects.values()}

    for job in jobs:
        for plugin in plugins_for_projects[job["project_id"]]:
            added_tags = safe_execute(plugin.get_tags, job["event"], _with_transaction=False)
            if added_tags:
                data = job["data"]
                # plugins should not override user provided tags
                for key, value in added_tags:
                    if get_tag(data, key) is None:
                        set_tag(data, key, value)


@metrics.wraps("save_event.derive_interface_tags_many")
def _derive_interface_tags_many(jobs: Sequence[Job]) -> None:
    # XXX: We ought to inline or remove this one for sure
    for job in jobs:
        data = job["data"]
        for path, iface in job["event"].interfaces.items():
            for k, v in iface.iter_tags():
                set_tag(data, k, v)

            # Get rid of ephemeral interface data
            if iface.ephemeral:
                data.pop(iface.path, None)


@metrics.wraps("save_event.materialize_metadata_many")
def _materialize_metadata_many(jobs: Sequence[Job]) -> None:
    for job in jobs:
        # we want to freeze not just the metadata and type in but also the
        # derived attributes.  The reason for this is that we push this
        # data into kafka for snuba processing and our postprocessing
        # picks up the data right from the snuba topic.  For most usage
        # however the data is dynamically overridden by Event.title and
        # Event.location (See Event.as_dict)
        #
        # We also need to ensure the culprit is accurately reflected at
        # the point of metadata materialization as we need to ensure that
        # processing happens before.
        data = job["data"]
        event_type = get_event_type(data)
        event_metadata = event_type.get_metadata(data)
        job["event_metadata"] = dict(event_metadata)

        # In save_aggregate we store current_tree_label for the group metadata,
        # and finest_tree_label for the event's own title.

        if "finest_tree_label" in job:
            event_metadata["finest_tree_label"] = job["finest_tree_label"]

        data.update(materialize_metadata(data, event_type, event_metadata))
        job["culprit"] = data["culprit"]


def _create_kwargs(job: Union[Job, PerformanceJob]) -> dict[str, Any]:
    kwargs = {
        "platform": job["platform"],
        "message": job["event"].search_message,
        "logger": job["logger_name"],
        "level": LOG_LEVELS_MAP.get(job["level"]),
        "last_seen": job["event"].datetime,
        "first_seen": job["event"].datetime,
        "active_at": job["event"].datetime,
    }

    if job["release"]:
        kwargs["first_release"] = job["release"]

    return kwargs


@metrics.wraps("save_event.get_or_create_environment_many")
def _get_or_create_environment_many(jobs: Sequence[Job], projects: ProjectsMapping) -> None:
    for job in jobs:
        job["environment"] = Environment.get_or_create(
            project=projects[job["project_id"]], name=job["environment"]
        )


@metrics.wraps("save_event.get_or_create_group_environment_many")
def _get_or_create_group_environment_many(jobs: Sequence[Job], projects: ProjectsMapping) -> None:
    for job in jobs:
        _get_or_create_group_environment(job["environment"], job["release"], job["groups"])


def _get_or_create_group_environment(
    environment: Environment, release: Optional[Release], groups: Sequence[GroupInfo]
) -> None:
    for group_info in groups:
        group_info.is_new_group_environment = GroupEnvironment.get_or_create(
            group_id=group_info.group.id,
            environment_id=environment.id,
            defaults={"first_release": release or None},
        )[1]


@metrics.wraps("save_event.get_or_create_release_associated_models")
def _get_or_create_release_associated_models(
    jobs: Sequence[Job], projects: ProjectsMapping
) -> None:
    # XXX: This is possibly unnecessarily detached from
    # _get_or_create_release_many, but we do not want to destroy order of
    # execution right now
    for job in jobs:
        release = job["release"]
        if not release:
            continue

        project = projects[job["project_id"]]
        environment = job["environment"]
        date = job["event"].datetime

        ReleaseEnvironment.get_or_create(
            project=project, release=release, environment=environment, datetime=date
        )

        ReleaseProjectEnvironment.get_or_create(
            project=project, release=release, environment=environment, datetime=date
        )


def _increment_release_associated_counts_many(
    jobs: Sequence[Job], projects: ProjectsMapping
) -> None:
    for job in jobs:
        _increment_release_associated_counts(
            projects[job["project_id"]], job["environment"], job["release"], job["groups"]
        )


def _increment_release_associated_counts(
    project: Project,
    environment: Environment,
    release: Optional[Release],
    groups: Sequence[GroupInfo],
) -> None:
    if not release:
        return

    rp_new_groups = 0
    rpe_new_groups = 0
    for group_info in groups:
        if group_info.is_new:
            rp_new_groups += 1
        if group_info.is_new_group_environment:
            rpe_new_groups += 1
    if rp_new_groups:
        buffer_incr(
            ReleaseProject,
            {"new_groups": rp_new_groups},
            {"release_id": release.id, "project_id": project.id},
        )
    if rpe_new_groups:
        buffer_incr(
            ReleaseProjectEnvironment,
            {"new_issues_count": rpe_new_groups},
            {
                "project_id": project.id,
                "release_id": release.id,
                "environment_id": environment.id,
            },
        )


@metrics.wraps("save_event.get_or_create_group_release_many")
def _get_or_create_group_release_many(jobs: Sequence[Job], projects: ProjectsMapping) -> None:
    for job in jobs:
        _get_or_create_group_release(
            job["environment"], job["release"], job["event"], job["groups"]
        )


def _get_or_create_group_release(
    environment: Environment,
    release: Optional[Release],
    event: BaseEvent,
    groups: Sequence[GroupInfo],
) -> None:
    if release:
        for group_info in groups:
            group_info.group_release = GroupRelease.get_or_create(
                group=group_info.group,
                release=release,
                environment=environment,
                datetime=event.datetime,
            )


@metrics.wraps("save_event.tsdb_record_all_metrics")
def _tsdb_record_all_metrics(jobs: Sequence[Job]) -> None:
    """
    Do all tsdb-related things for save_event in here s.t. we can potentially
    put everything in a single redis pipeline someday.
    """

    # XXX: validate whether anybody actually uses those metrics

    for job in jobs:
        incrs = []
        frequencies = []
        records = []
        incrs.append((TSDBModel.project, job["project_id"]))
        event = job["event"]
        release = job["release"]
        environment = job["environment"]
        user = job["user"]

        for group_info in job["groups"]:
            incrs.append((TSDBModel.group, group_info.group.id))
            frequencies.append(
                (
                    TSDBModel.frequent_environments_by_group,
                    {group_info.group.id: {environment.id: 1}},
                )
            )

            if group_info.group_release:
                frequencies.append(
                    (
                        TSDBModel.frequent_releases_by_group,
                        {group_info.group.id: {group_info.group_release.id: 1}},
                    )
                )
            if user:
                records.append(
                    (TSDBModel.users_affected_by_group, group_info.group.id, (user.tag_value,))
                )

        if release:
            incrs.append((TSDBModel.release, release.id))

        if user:
            project_id = job["project_id"]
            records.append((TSDBModel.users_affected_by_project, project_id, (user.tag_value,)))

        if incrs:
            tsdb.incr_multi(incrs, timestamp=event.datetime, environment_id=environment.id)

        if records:
            tsdb.record_multi(records, timestamp=event.datetime, environment_id=environment.id)

        if frequencies:
            tsdb.record_frequency_multi(frequencies, timestamp=event.datetime)


@metrics.wraps("save_event.nodestore_save_many")
def _nodestore_save_many(jobs: Sequence[Job]) -> None:
    inserted_time = datetime.utcnow().replace(tzinfo=UTC).timestamp()
    for job in jobs:
        # Write the event to Nodestore
        subkeys = {}

        event = job["event"]
        # We only care about `unprocessed` for error events
        if event.get_event_type() not in ("transaction", "generic") and job["groups"]:
            unprocessed = event_processing_store.get(
                cache_key_for_event({"project": event.project_id, "event_id": event.event_id}),
                unprocessed=True,
            )
            if unprocessed is not None:
                subkeys["unprocessed"] = unprocessed

        job["event"].data["nodestore_insert"] = inserted_time
        job["event"].data.save(subkeys=subkeys)


@metrics.wraps("save_event.eventstream_insert_many")
def _eventstream_insert_many(jobs: Sequence[Job]) -> None:
    for job in jobs:
        if job["event"].project_id == settings.SENTRY_PROJECT:
            metrics.incr(
                "internal.captured.eventstream_insert",
                tags={"event_type": job["event"].data.get("type") or "null"},
            )

        # XXX: Temporary hack so that we keep this group info working for error issues. We'll need
        # to change the format of eventstream to be able to handle data for multiple groups
        if not job["groups"]:
            group_states = None
            is_new = False
            is_regression = False
            is_new_group_environment = False
        else:
            # error issues
            group_info = job["groups"][0]
            is_new = group_info.is_new
            is_regression = group_info.is_regression
            is_new_group_environment = group_info.is_new_group_environment

            # performance issues with potentially multiple groups to a transaction
            group_states = [
                {
                    "id": gi.group.id,
                    "is_new": gi.is_new,
                    "is_regression": gi.is_regression,
                    "is_new_group_environment": gi.is_new_group_environment,
                }
                for gi in job["groups"]
                if gi is not None
            ]

        eventstream.backend.insert(
            event=job["event"],
            is_new=is_new,
            is_regression=is_regression,
            is_new_group_environment=is_new_group_environment,
            primary_hash=job["event"].get_primary_hash(),
            received_timestamp=job["received_timestamp"],
            # We are choosing to skip consuming the event back
            # in the eventstream if it's flagged as raw.
            # This means that we want to publish the event
            # through the event stream, but we don't care
            # about post processing and handling the commit.
            skip_consume=job.get("raw", False),
            group_states=group_states,
        )


@metrics.wraps("save_event.track_outcome_accepted_many")
def _track_outcome_accepted_many(jobs: Sequence[Job]) -> None:
    for job in jobs:
        event = job["event"]

        track_outcome(
            org_id=event.project.organization_id,
            project_id=job["project_id"],
            key_id=job["key_id"],
            outcome=Outcome.ACCEPTED,
            reason=None,
            timestamp=to_datetime(job["start_time"]),
            event_id=event.event_id,
            category=job["category"],
        )


@metrics.wraps("event_manager.get_event_instance")
def _get_event_instance(data: Mapping[str, Any], project_id: int) -> Event:
    return eventstore.backend.create_event(
        project_id=project_id,
        event_id=data.get("event_id"),
        group_id=None,
        data=EventDict(data, skip_renormalization=True),
    )


def _get_event_user(project: Project, data: Mapping[str, Any]) -> Optional[EventUser]:
    with metrics.timer("event_manager.get_event_user") as metrics_tags:
        return _get_event_user_impl(project, data, metrics_tags)


def _get_event_user_impl(
    project: Project, data: Mapping[str, Any], metrics_tags: MutableTags
) -> Optional[EventUser]:
    user_data = data.get("user")
    if not user_data:
        metrics_tags["event_has_user"] = "false"
        return None

    metrics_tags["event_has_user"] = "true"

    ip_address = user_data.get("ip_address")

    if ip_address:
        try:
            ipaddress.ip_address(str(ip_address))
        except ValueError:
            ip_address = None

    euser = EventUser(
        project_id=project.id,
        ident=user_data.get("id"),
        email=user_data.get("email"),
        username=user_data.get("username"),
        ip_address=ip_address,
        name=user_data.get("name"),
    )
    euser.set_hash()
    if not euser.hash:
        return None

    cache_key = f"euserid:1:{project.id}:{euser.hash}"
    euser_id = cache.get(cache_key)
    if euser_id is None:
        metrics_tags["cache_hit"] = "false"

        try:
            euser, created = EventUser.objects.get_or_create(
                project_id=euser.project_id,
                hash=euser.hash,
                defaults={
                    "ident": euser.ident,
                    "email": euser.email,
                    "username": euser.username,
                    "ip_address": euser.ip_address,
                    "name": euser.name,
                },
            )
        except IntegrityError:
            # TODO(michal): This is result of project_id, ident duplicate and
            # should not be possible since we prioritize ident for hash
            created = False
            cache.set(cache_key, -1, 3600)
        else:
            if not created and user_data.get("name") and euser.name != user_data.get("name"):
                euser.update(name=user_data["name"])
            cache.set(cache_key, euser.id, 3600)

        metrics_tags["created"] = str(created).lower()
    else:
        metrics_tags["cache_hit"] = "true"

    return euser


EventType = Union[
    DefaultEvent,
    ErrorEvent,
    CspEvent,
    HpkpEvent,
    ExpectCTEvent,
    ExpectStapleEvent,
    TransactionEvent,
]


def get_event_type(data: Mapping[str, Any]) -> EventType:
    return eventtypes.get(data.get("type", "default"))()


EventMetadata = Dict[str, Any]


def materialize_metadata(
    data: Mapping[str, Any], event_type: EventType, event_metadata: Mapping[str, Any]
) -> EventMetadata:
    """Returns the materialized metadata to be merged with group or
    event data.  This currently produces the keys `type`, `culprit`,
    `metadata`, `title` and `location`.
    """

    # XXX(markus): Ideally this wouldn't take data or event_type, and instead
    # calculate culprit + type from event_metadata

    return {
        "type": event_type.key,
        "culprit": get_culprit(data),
        "metadata": event_metadata,
        "title": event_type.get_title(event_metadata),
        "location": event_type.get_location(event_metadata),
    }


def get_culprit(data: Mapping[str, Any]) -> str:
    """Helper to calculate the default culprit"""
    return str(
        force_str(data.get("culprit") or data.get("transaction") or generate_culprit(data) or "")
    )


def _save_aggregate(
    event: Event,
    hashes: CalculatedHashes,
    release: Optional[Release],
    metadata: dict[str, Any],
    received_timestamp: Union[int, float],
    migrate_off_hierarchical: Optional[bool] = False,
    **kwargs: dict[str, Any],
) -> Optional[GroupInfo]:
    project = event.project

    flat_grouphashes = [
        GroupHash.objects.get_or_create(project=project, hash=hash)[0] for hash in hashes.hashes
    ]

    # The root_hierarchical_hash is the least specific hash within the tree, so
    # typically hierarchical_hashes[0], unless a hash `n` has been split in
    # which case `root_hierarchical_hash = hierarchical_hashes[n + 1]`. Chosing
    # this for select_for_update mostly provides sufficient synchronization
    # when groups are created and also relieves contention by locking a more
    # specific hash than `hierarchical_hashes[0]`.
    existing_grouphash, root_hierarchical_hash = _find_existing_grouphash(
        project, flat_grouphashes, hashes.hierarchical_hashes
    )

    if root_hierarchical_hash is not None:
        root_hierarchical_grouphash = GroupHash.objects.get_or_create(
            project=project, hash=root_hierarchical_hash
        )[0]

        metadata.update(
            hashes.group_metadata_from_hash(
                existing_grouphash.hash
                if existing_grouphash is not None
                else root_hierarchical_hash
            )
        )

    else:
        root_hierarchical_grouphash = None

    # In principle the group gets the same metadata as the event, so common
    # attributes can be defined in eventtypes.
    #
    # Additionally the `last_received` key is set for group metadata, later in
    # _save_aggregate
    kwargs["data"] = materialize_metadata(
        event.data,
        get_event_type(event.data),
        metadata,
    )
    kwargs["data"]["last_received"] = received_timestamp

    if existing_grouphash is None:

        if killswitch_matches_context(
            "store.load-shed-group-creation-projects",
            {
                "project_id": project.id,
                "platform": event.platform,
            },
        ):
            raise HashDiscarded("Load shedding group creation", reason="load_shed")

        with sentry_sdk.start_span(
            op="event_manager.create_group_transaction"
        ) as span, metrics.timer(
            "event_manager.create_group_transaction"
        ) as metric_tags, transaction.atomic():
            span.set_tag("create_group_transaction.outcome", "no_group")
            metric_tags["create_group_transaction.outcome"] = "no_group"

            all_hash_ids = [h.id for h in flat_grouphashes]
            if root_hierarchical_grouphash is not None:
                all_hash_ids.append(root_hierarchical_grouphash.id)

            all_hashes = list(GroupHash.objects.filter(id__in=all_hash_ids).select_for_update())

            flat_grouphashes = [gh for gh in all_hashes if gh.hash in hashes.hashes]

            existing_grouphash, root_hierarchical_hash = _find_existing_grouphash(
                project, flat_grouphashes, hashes.hierarchical_hashes
            )

            if root_hierarchical_hash is not None:
                root_hierarchical_grouphash = GroupHash.objects.get_or_create(
                    project=project, hash=root_hierarchical_hash
                )[0]
            else:
                root_hierarchical_grouphash = None

            if existing_grouphash is None:

                group = _create_group(project, event, **kwargs)

                if root_hierarchical_grouphash is not None:
                    new_hashes = [root_hierarchical_grouphash]
                else:
                    new_hashes = list(flat_grouphashes)

                GroupHash.objects.filter(id__in=[h.id for h in new_hashes]).exclude(
                    state=GroupHash.State.LOCKED_IN_MIGRATION
                ).update(group=group)

                is_new = True
                is_regression = False

                span.set_tag("create_group_transaction.outcome", "new_group")
                metric_tags["create_group_transaction.outcome"] = "new_group"

                metrics.incr(
                    "group.created",
                    skip_internal=True,
                    tags={"platform": event.platform or "unknown"},
                )

                return GroupInfo(group, is_new, is_regression)

    group = Group.objects.get(id=existing_grouphash.group_id)
    if group.issue_category != GroupCategory.ERROR:
        logger.info(
            "event_manager.category_mismatch",
            extra={
                "issue_category": group.issue_category,
                "event_type": "error",
            },
        )
        return None

    is_new = False

    # For the migration from hierarchical to non hierarchical we want to associate
    # all group hashes
    if migrate_off_hierarchical:
        new_hashes = [h for h in flat_grouphashes if h.group_id is None]
        if root_hierarchical_grouphash and root_hierarchical_grouphash.group_id is None:
            new_hashes.append(root_hierarchical_grouphash)
    elif root_hierarchical_grouphash is None:
        # No hierarchical grouping was run, only consider flat hashes
        new_hashes = [h for h in flat_grouphashes if h.group_id is None]
    elif root_hierarchical_grouphash.group_id is None:
        # The root hash is not assigned to a group.
        # We ran multiple grouping algorithms
        # (see secondary grouping), and the hierarchical hash is new
        new_hashes = [root_hierarchical_grouphash]
    else:
        new_hashes = []

    if new_hashes:
        # There may still be secondary hashes that we did not use to find an
        # existing group. A classic example is when grouping makes changes to
        # the app-hash (changes to in_app logic), but the system hash stays
        # stable and is used to find an existing group. Associate any new
        # hashes with the group such that event saving continues to be
        # resilient against grouping algorithm changes.
        #
        # There is a race condition here where two processes could "steal"
        # hashes from each other. In practice this should not be user-visible
        # as group creation is synchronized. Meaning the only way hashes could
        # jump between groups is if there were two processes that:
        #
        # 1) have BOTH found an existing group
        #    (otherwise at least one of them would be in the group creation
        #    codepath which has transaction isolation/acquires row locks)
        # 2) AND are looking at the same set, or an overlapping set of hashes
        #    (otherwise they would not operate on the same rows)
        # 3) yet somehow also sort their event into two different groups each
        #    (otherwise the update would not change anything)
        #
        # We think this is a very unlikely situation. A previous version of
        # _save_aggregate had races around group creation which made this race
        # more user visible. For more context, see 84c6f75a and d0e22787, as
        # well as GH-5085.
        GroupHash.objects.filter(id__in=[h.id for h in new_hashes]).exclude(
            state=GroupHash.State.LOCKED_IN_MIGRATION
        ).update(group=group)

    is_regression = _process_existing_aggregate(
        group=group, event=event, data=kwargs, release=release
    )

    return GroupInfo(group, is_new, is_regression)


def _find_existing_grouphash(
    project: Project,
    flat_grouphashes: Sequence[GroupHash],
    hierarchical_hashes: Optional[Sequence[str]],
) -> tuple[Optional[GroupHash], Optional[str]]:
    all_grouphashes = []
    root_hierarchical_hash = None

    found_split = False

    if hierarchical_hashes:
        hierarchical_grouphashes = {
            h.hash: h
            for h in GroupHash.objects.filter(project=project, hash__in=hierarchical_hashes)
        }

        # Look for splits:
        # 1. If we find a hash with SPLIT state at `n`, we want to use
        #    `n + 1` as the root hash.
        # 2. If we find a hash associated to a group that is more specific
        #    than the primary hash, we want to use that hash as root hash.
        for hash in reversed(hierarchical_hashes):
            group_hash = hierarchical_grouphashes.get(hash)

            if group_hash is not None and group_hash.state == GroupHash.State.SPLIT:
                found_split = True
                break

            root_hierarchical_hash = hash

            if group_hash is not None:
                all_grouphashes.append(group_hash)

                if group_hash.group_id is not None:
                    # Even if we did not find a hash with SPLIT state, we want to use
                    # the most specific hierarchical hash as root hash if it was already
                    # associated to a group.
                    # See `move_all_events` test case
                    break

        if root_hierarchical_hash is None:
            # All hashes were split, so we group by most specific hash. This is
            # a legitimate usecase when there are events whose stacktraces are
            # suffixes of other event's stacktraces.
            root_hierarchical_hash = hierarchical_hashes[-1]
            group_hash = hierarchical_grouphashes.get(root_hierarchical_hash)

            if group_hash is not None:
                all_grouphashes.append(group_hash)

    if not found_split:
        # In case of a split we want to avoid accidentally finding the split-up
        # group again via flat hashes, which are very likely associated with
        # whichever group is attached to the split hash. This distinction will
        # become irrelevant once we start moving existing events into child
        # groups and delete the parent group.
        all_grouphashes.extend(flat_grouphashes)

    for group_hash in all_grouphashes:
        if group_hash.group_id is not None:
            return group_hash, root_hierarchical_hash

        # When refactoring for hierarchical grouping, we noticed that a
        # tombstone may get ignored entirely if there is another hash *before*
        # that happens to have a group_id. This bug may not have been noticed
        # for a long time because most events only ever have 1-2 hashes. It
        # will definitely get more noticeable with hierarchical grouping and
        # it's not clear what good behavior would look like. Do people want to
        # be able to tombstone `hierarchical_hashes[4]` while still having a
        # group attached to `hierarchical_hashes[0]`? Maybe.
        if group_hash.group_tombstone_id is not None:
            raise HashDiscarded(
                "Matches group tombstone %s" % group_hash.group_tombstone_id,
                reason="discard",
                tombstone_id=group_hash.group_tombstone_id,
            )

    return None, root_hierarchical_hash


def _create_group(project: Project, event: Event, **kwargs: dict[str, Any]) -> Group:
    try:
        short_id = project.next_short_id()
    except OperationalError:
        metrics.incr(
            "next_short_id.timeout",
            tags={"platform": event.platform or "unknown"},
        )
        sentry_sdk.capture_message("short_id.timeout")
        raise HashDiscarded("Timeout when getting next_short_id", reason="timeout")

    # it's possible the release was deleted between
    # when we queried for the release and now, so
    # make sure it still exists
    first_release = kwargs.pop("first_release", None)
    first_release_id = (
        Release.objects.filter(id=cast(Release, first_release).id)
        .values_list("id", flat=True)
        .first()
        if first_release
        else None
    )

    return Group.objects.create(
        project=project,
        short_id=short_id,
        first_release_id=first_release_id,
        **kwargs,
    )


def _handle_regression(group: Group, event: Event, release: Optional[Release]) -> Optional[bool]:
    if not group.is_resolved():
        return None

    # we only mark it as a regression if the event's release is newer than
    # the release which we originally marked this as resolved
    elif GroupResolution.has_resolution(group, release):
        return None

    elif has_pending_commit_resolution(group):
        return None

    if not plugin_is_regression(group, event):
        return None

    # we now think its a regression, rely on the database to validate that
    # no one beat us to this
    date = max(event.datetime, group.last_seen)
    is_regression = bool(
        Group.objects.filter(
            id=group.id,
            # ensure we can't update things if the status has been set to
            # ignored
            status__in=[GroupStatus.RESOLVED, GroupStatus.UNRESOLVED],
        )
        .exclude(
            # add to the regression window to account for races here
            active_at__gte=date
            - timedelta(seconds=5)
        )
        .update(
            active_at=date,
            # explicitly set last_seen here as ``is_resolved()`` looks
            # at the value
            last_seen=date,
            status=GroupStatus.UNRESOLVED,
            substatus=GroupSubStatus.REGRESSED,
        )
    )
    group.active_at = date
    group.status = GroupStatus.UNRESOLVED
    group.substatus = GroupSubStatus.REGRESSED
    # groups may have been updated already from a separate event that groups to the same group
    # only fire these signals the first time the row was actually updated
    if is_regression:
        issue_unresolved.send_robust(
            project=group.project,
            user=None,
            group=group,
            transition_type="automatic",
            sender="handle_regression",
        )
        post_save.send(
            sender=Group,
            instance=group,
            created=False,
            update_fields=["last_seen", "active_at", "status", "substatus"],
        )

    if is_regression and release:
        resolution = None

        # resolutions are only valid if the state of the group is still
        # resolved -- if it were to change the resolution should get removed
        try:
            resolution = GroupResolution.objects.get(group=group)
        except GroupResolution.DoesNotExist:
            affected = False
        else:
            cursor = connection.cursor()
            # delete() API does not return affected rows
            cursor.execute("DELETE FROM sentry_groupresolution WHERE id = %s", [resolution.id])
            affected = cursor.rowcount > 0

        if affected and resolution:
            # if we had to remove the GroupResolution (i.e. we beat the
            # the queue to handling this) then we need to also record
            # the corresponding event
            try:
                activity = Activity.objects.filter(
                    group=group,
                    type=ActivityType.SET_RESOLVED_IN_RELEASE.value,
                    ident=resolution.id,
                ).order_by("-datetime")[0]
            except IndexError:
                # XXX: handle missing data, as its not overly important
                pass
            else:
                try:
                    # We should only update last activity version prior to the regression in the
                    # case where we have "Resolved in upcoming release" i.e. version == ""
                    # We also should not override the `data` attribute here because it might have
                    # a `current_release_version` for semver releases and we wouldn't want to
                    # lose that
                    if activity.data["version"] == "":
                        activity.update(data={**activity.data, "version": release.version})
                except KeyError:
                    # Safeguard in case there is no "version" key. However, should not happen
                    activity.update(data={"version": release.version})

    if is_regression:
        Activity.objects.create_group_activity(
            group,
            ActivityType.SET_REGRESSION,
            data={"version": release.version if release else "", "event_id": event.event_id},
        )
        record_group_history(group, GroupHistoryStatus.REGRESSED, actor=None, release=release)

        kick_off_status_syncs.apply_async(
            kwargs={"project_id": group.project_id, "group_id": group.id}
        )

    return is_regression


def _process_existing_aggregate(
    group: Group, event: Event, data: Mapping[str, Any], release: Optional[Release]
) -> bool:
    date = max(event.datetime, group.last_seen)
    extra = {"last_seen": date, "data": data["data"]}
    if (
        event.search_message
        and event.search_message != group.message
        and event.get_event_type() != TransactionEvent.key
    ):
        extra["message"] = event.search_message
    if group.level != data["level"]:
        extra["level"] = data["level"]
    if group.culprit != data["culprit"]:
        extra["culprit"] = data["culprit"]
    if group.first_seen > event.datetime:
        extra["first_seen"] = event.datetime

    is_regression = _handle_regression(group, event, release)

    group.last_seen = extra["last_seen"]

    update_kwargs = {"times_seen": 1}

    buffer_incr(Group, update_kwargs, {"id": group.id}, extra)

    return bool(is_regression)


Attachment = Type[CachedAttachment]


def discard_event(job: Job, attachments: Sequence[Attachment]) -> None:
    """
    Refunds consumed quotas for an event and its attachments.

    For the event and each dropped attachment, an outcome
    FILTERED(discarded-hash) is emitted.

    :param job:         The job context container.
    :param attachments: The full list of attachments to filter.
    """

    project = job["event"].project

    quotas.refund(
        project,
        key=job["project_key"],
        timestamp=job["start_time"],
        category=job["category"],
        quantity=1,
    )

    track_outcome(
        org_id=project.organization_id,
        project_id=job["project_id"],
        key_id=job["key_id"],
        outcome=Outcome.FILTERED,
        reason=FilterStatKeys.DISCARDED_HASH,
        timestamp=to_datetime(job["start_time"]),
        event_id=job["event"].event_id,
        category=job["category"],
    )

    attachment_quantity = 0
    for attachment in attachments:
        # Quotas are counted with at least ``1`` for attachments.
        attachment_quantity += attachment.size or 1

        track_outcome(
            org_id=project.organization_id,
            project_id=job["project_id"],
            key_id=job["key_id"],
            outcome=Outcome.FILTERED,
            reason=FilterStatKeys.DISCARDED_HASH,
            timestamp=to_datetime(job["start_time"]),
            event_id=job["event"].event_id,
            category=DataCategory.ATTACHMENT,
            quantity=attachment.size,
        )

    if attachment_quantity:
        quotas.refund(
            project,
            key=job["project_key"],
            timestamp=job["start_time"],
            category=DataCategory.ATTACHMENT,
            quantity=attachment_quantity,
        )

    metrics.incr(
        "events.discarded",
        skip_internal=True,
        tags={"platform": job["platform"]},
    )


def get_attachments(cache_key: Optional[str], job: Job) -> list[Attachment]:
    """
    Retrieves the list of attachments for this event.

    This method skips attachments that have been marked for rate limiting by
    earlier ingestion pipeline.

    :param cache_key: The cache key at which the event payload is stored in the
                      cache. This is used to retrieve attachments.
    :param job:       The job context container.
    """
    if cache_key is None:
        return []

    project = job["event"].project
    if not features.has("organizations:event-attachments", project.organization, actor=None):
        return []

    attachments = list(attachment_cache.get(cache_key))
    if not attachments:
        return []

    return [attachment for attachment in attachments if not attachment.rate_limited]


def filter_attachments_for_group(attachments: list[Attachment], job: Job) -> list[Attachment]:
    """
    Removes crash reports exceeding the group-limit.

    If the project or organization is configured to limit the amount of crash
    reports per group, the number of stored crashes is limited. This requires
    `event.group` to be set.

    Emits one outcome per removed attachment.

    :param attachments: The full list of attachments to filter.
    :param job:         The job context container.
    """
    if not attachments:
        return attachments

    event = job["event"]
    project = event.project

    # The setting is both an organization and project setting. The project
    # setting strictly overrides the organization setting, unless set to the
    # default.
    max_crashreports = get_max_crashreports(project, allow_none=True)
    if max_crashreports is None:
        max_crashreports = get_max_crashreports(project.organization)

    max_crashreports = cast(
        int, max_crashreports
    )  # this is safe since the second call doesn't allow None

    # The number of crash reports is cached per group
    crashreports_key = get_crashreport_key(event.group_id)

    # Only fetch the number of stored crash reports if there is a crash report
    # in the list of attachments. Otherwise, we won't require this number.
    if any(attachment.type in CRASH_REPORT_TYPES for attachment in attachments):
        cached_reports = get_stored_crashreports(crashreports_key, event, max_crashreports)
    else:
        cached_reports = 0
    stored_reports = cached_reports

    filtered = []
    refund_quantity = 0
    for attachment in attachments:
        # If the attachment is a crash report (e.g. minidump), we need to honor
        # the store_crash_reports setting. Otherwise, we assume that the client
        # has already verified PII and just store the attachment.
        if attachment.type in CRASH_REPORT_TYPES:
            if crashreports_exceeded(stored_reports, max_crashreports):
                # Indicate that the crash report has been removed due to a limit
                # on the maximum number of crash reports. If this flag is True,
                # it indicates that there are *other* events in the same group
                # that store a crash report. This flag will therefore *not* be
                # set if storage of crash reports is completely disabled.
                if max_crashreports > 0:
                    job["data"]["metadata"]["stripped_crash"] = True

                track_outcome(
                    org_id=event.project.organization_id,
                    project_id=job["project_id"],
                    key_id=job["key_id"],
                    outcome=Outcome.FILTERED,
                    reason=FilterStatKeys.CRASH_REPORT_LIMIT,
                    timestamp=to_datetime(job["start_time"]),
                    event_id=event.event_id,
                    category=DataCategory.ATTACHMENT,
                    quantity=attachment.size,
                )

                # Quotas are counted with at least ``1`` for attachments.
                refund_quantity += attachment.size or 1
                continue
            stored_reports += 1

        filtered.append(attachment)

    # Check if we have exceeded the stored crash reports count. If so, we
    # persist the current maximum (not the actual number!) into the cache. Next
    # time when loading from the cache, we will validate that this number has
    # not changed, or otherwise re-fetch from the database.
    if crashreports_exceeded(stored_reports, max_crashreports) and stored_reports > cached_reports:
        cache.set(crashreports_key, max_crashreports, CRASH_REPORT_TIMEOUT)

    if refund_quantity:
        quotas.refund(
            project,
            key=job["project_key"],
            timestamp=job["start_time"],
            category=DataCategory.ATTACHMENT,
            quantity=refund_quantity,
        )

    return filtered


def save_attachment(
    cache_key: Optional[str],
    attachment: Attachment,
    project: Project,
    event_id: str,
    key_id: Optional[int] = None,
    group_id: Optional[int] = None,
    start_time: Optional[Union[float, int]] = None,
) -> None:
    """
    Persists a cached event attachments into the file store.

    Emits one outcome, either ACCEPTED on success or INVALID(missing_chunks) if
    retrieving the attachment data fails.

    :param cache_key:  The cache key at which the attachment is stored for
                       debugging purposes.
    :param attachment: The ``CachedAttachment`` instance to store.
    :param project:    The project model that this attachment belongs to.
    :param event_id:   Identifier of the event that this attachment belongs to.
                       The event does not have to be stored yet.
    :param key_id:     Optional identifier of the DSN that was used to ingest
                       the attachment.
    :param group_id:   Optional group identifier for the event. May be empty if
                       the event has not been stored yet, or if it is not
                       grouped.
    :param start_time: UNIX Timestamp (float) when the attachment was ingested.
                       If missing, the current time is used.
    """
    if start_time is not None:
        timestamp = to_datetime(start_time)
    else:
        timestamp = datetime.utcnow().replace(tzinfo=UTC)

    try:
        data = attachment.data
    except MissingAttachmentChunks:
        track_outcome(
            org_id=project.organization_id,
            project_id=project.id,
            key_id=key_id,
            outcome=Outcome.INVALID,
            reason="missing_chunks",
            timestamp=timestamp,
            event_id=event_id,
            category=DataCategory.ATTACHMENT,
        )

        logger.exception("Missing chunks for cache_key=%s", cache_key)
        return

    file = File.objects.create(
        name=attachment.name,
        type=attachment.type,
        headers={"Content-Type": attachment.content_type},
    )
    file.putfile(BytesIO(data), blob_size=settings.SENTRY_ATTACHMENT_BLOB_SIZE)

    EventAttachment.objects.create(
        event_id=event_id,
        project_id=project.id,
        group_id=group_id,
        name=attachment.name,
        file_id=file.id,
        type=attachment.type,
    )

    track_outcome(
        org_id=project.organization_id,
        project_id=project.id,
        key_id=key_id,
        outcome=Outcome.ACCEPTED,
        reason=None,
        timestamp=timestamp,
        event_id=event_id,
        category=DataCategory.ATTACHMENT,
        quantity=attachment.size or 1,
    )


def save_attachments(cache_key: Optional[str], attachments: list[Attachment], job: Job) -> None:
    """
    Persists cached event attachments into the file store.

    Emits one outcome per attachment, either ACCEPTED on success or
    INVALID(missing_chunks) if retrieving the attachment fails.
    :param cache_key:  The cache key at which the attachment is stored for
                       debugging purposes.
    :param attachments: A filtered list of attachments to save.
    :param job:         The job context container.
    """

    event = job["event"]

    for attachment in attachments:
        save_attachment(
            cache_key,
            attachment,
            event.project,
            event.event_id,
            key_id=job["key_id"],
            group_id=event.group_id,
            start_time=job["start_time"],
        )


@metrics.wraps("event_manager.save_transactions.materialize_event_metrics")
def _materialize_event_metrics(jobs: Sequence[Job]) -> None:
    for job in jobs:
        # Ensure the _metrics key exists. This is usually created during
        # and prefilled with ingestion sizes.
        event_metrics = job["event"].data.get("_metrics") or {}
        job["event"].data["_metrics"] = event_metrics

        # Capture the actual size that goes into node store.
        event_metrics["bytes.stored.event"] = len(json.dumps(dict(job["event"].data.items())))

        for metric_name in ("flag.processing.error", "flag.processing.fatal"):
            if event_metrics.get(metric_name):
                metrics.incr(f"event_manager.save.event_metrics.{metric_name}")

        job["event_metrics"] = event_metrics


@metrics.wraps("save_event.calculate_event_grouping")
def _calculate_event_grouping(
    project: Project, event: Event, grouping_config: GroupingConfig
) -> CalculatedHashes:
    """
    Main entrypoint for modifying/enhancing and grouping an event, writes
    hashes back into event payload.
    """
    metric_tags = {
        "grouping_config": grouping_config["id"],
        "platform": event.platform or "unknown",
    }

    with metrics.timer("event_manager.normalize_stacktraces_for_grouping", tags=metric_tags):
        with sentry_sdk.start_span(op="event_manager.normalize_stacktraces_for_grouping"):
            event.normalize_stacktraces_for_grouping(load_grouping_config(grouping_config))

    # Detect & set synthetic marker if necessary
    detect_synthetic_exception(event.data, grouping_config)

    with metrics.timer("event_manager.apply_server_fingerprinting"):
        # The active grouping config was put into the event in the
        # normalize step before.  We now also make sure that the
        # fingerprint was set to `'{{ default }}' just in case someone
        # removed it from the payload.  The call to get_hashes will then
        # look at `grouping_config` to pick the right parameters.
        event.data["fingerprint"] = event.data.data.get("fingerprint") or ["{{ default }}"]
        apply_server_fingerprinting(
            event.data.data,
            get_fingerprinting_config_for_project(project),
            allow_custom_title=True,
        )

    with metrics.timer("event_manager.event.get_hashes", tags=metric_tags):
        # Here we try to use the grouping config that was requested in the
        # event.  If that config has since been deleted (because it was an
        # experimental grouping config) we fall back to the default.
        try:
            hashes = event.get_hashes(grouping_config)
        except GroupingConfigNotFound:
            event.data["grouping_config"] = get_grouping_config_dict_for_project(project)
            hashes = event.get_hashes()

    hashes.write_to_event(event.data)
    return hashes


@metrics.wraps("save_event.calculate_span_grouping")
def _calculate_span_grouping(jobs: Sequence[Job], projects: ProjectsMapping) -> None:
    for job in jobs:
        # Make sure this snippet doesn't crash ingestion
        # as the feature is under development.
        try:
            event = job["event"]
            with metrics.timer("event_manager.save.get_span_groupings.default"):
                groupings = event.get_span_groupings()
            groupings.write_to_event(event.data)

            metrics.timing("save_event.transaction.span_count", len(groupings.results))
            unique_default_hashes = set(groupings.results.values())
            metrics.incr(
                "save_event.transaction.span_group_count.default",
                amount=len(unique_default_hashes),
                tags={"platform": job["platform"] or "unknown"},
            )
        except Exception:
            sentry_sdk.capture_exception()


@metrics.wraps("save_event.detect_performance_problems")
def _detect_performance_problems(jobs: Sequence[Job], projects: ProjectsMapping) -> None:
    for job in jobs:
        job["performance_problems"] = detect_performance_problems(
            job["data"], projects[job["project_id"]]
        )


class PerformanceJob(TypedDict, total=False):
    performance_problems: Sequence[PerformanceProblem]
    event: Event
    groups: list[GroupInfo]
    culprit: str
    received_timestamp: float
    event_metadata: Mapping[str, Any]
    platform: str
    level: str
    logger_name: str
    release: Release


def _save_grouphash_and_group(
    project: Project, event: Event, new_grouphash: str, **group_kwargs: dict[str, Any]
) -> Tuple[Group, bool]:
    group = None
    with transaction.atomic():
        group_hash, created = GroupHash.objects.get_or_create(project=project, hash=new_grouphash)
        if created:
            group = _create_group(project, event, **group_kwargs)
            group_hash.update(group=group)

    if group is None:
        # If we failed to create the group it means another worker beat us to
        # it. Since a GroupHash can only be created in a transaction with the
        # Group, we can guarantee that the Group will exist at this point and
        # fetch it via GroupHash
        group = Group.objects.get(grouphash__project=project, grouphash__hash=new_grouphash)
    return group, created


@metrics.wraps("save_event.send_occurrence_to_platform")
def _send_occurrence_to_platform(jobs: Sequence[Job], projects: ProjectsMapping) -> None:
    for job in jobs:
        event = job["event"]
        project = event.project
        event_id = event.event_id

        performance_problems = job["performance_problems"]
        for problem in performance_problems:
            occurrence = IssueOccurrence(
                id=uuid.uuid4().hex,
                resource_id=None,
                project_id=project.id,
                event_id=event_id,
                fingerprint=[problem.fingerprint],
                type=problem.type,
                issue_title=problem.title,
                subtitle=problem.desc,
                culprit=event.transaction,
                evidence_data=problem.evidence_data,
                evidence_display=problem.evidence_display,
                detection_time=event.datetime,
                level=job["level"],
            )

            produce_occurrence_to_kafka(occurrence)


@metrics.wraps("event_manager.save_transaction_events")
def save_transaction_events(jobs: Sequence[Job], projects: ProjectsMapping) -> Sequence[Job]:
    with metrics.timer("event_manager.save_transactions.collect_organization_ids"):
        organization_ids = {project.organization_id for project in projects.values()}

    with metrics.timer("event_manager.save_transactions.fetch_organizations"):
        organizations = {
            o.id: o for o in Organization.objects.get_many_from_cache(organization_ids)
        }

    with metrics.timer("event_manager.save_transactions.set_organization_cache"):
        for project in projects.values():
            try:
                project.set_cached_field_value(
                    "organization", organizations[project.organization_id]
                )
            except KeyError:
                continue

    _get_or_create_release_many(jobs, projects)
    _get_event_user_many(jobs, projects)
    _derive_plugin_tags_many(jobs, projects)
    _derive_interface_tags_many(jobs)
    _calculate_span_grouping(jobs, projects)
    _materialize_metadata_many(jobs)
    _get_or_create_environment_many(jobs, projects)
    _get_or_create_release_associated_models(jobs, projects)
    _tsdb_record_all_metrics(jobs)
    _materialize_event_metrics(jobs)
    _nodestore_save_many(jobs)
    _eventstream_insert_many(jobs)
    _track_outcome_accepted_many(jobs)
    _detect_performance_problems(jobs, projects)
    _send_occurrence_to_platform(jobs, projects)
    return jobs


@metrics.wraps("event_manager.save_generic_events")
def save_generic_events(jobs: Sequence[Job], projects: ProjectsMapping) -> Sequence[Job]:
    with metrics.timer("event_manager.save_generic.organization_ids"):
        organization_ids = {project.organization_id for project in projects.values()}

    with metrics.timer("event_manager.save_generic.fetch_organizations"):
        organizations = {
            o.id: o for o in Organization.objects.get_many_from_cache(organization_ids)
        }

    with metrics.timer("event_manager.save_generic.set_organization_cache"):
        for project in projects.values():
            try:
                project.set_cached_field_value(
                    "organization", organizations[project.organization_id]
                )
            except KeyError:
                continue

    _get_or_create_release_many(jobs, projects)
    _get_event_user_many(jobs, projects)
    _derive_plugin_tags_many(jobs, projects)
    _derive_interface_tags_many(jobs)
    _materialize_metadata_many(jobs)
    _get_or_create_environment_many(jobs, projects)
    _materialize_event_metrics(jobs)
    _nodestore_save_many(jobs)

    return jobs<|MERGE_RESOLUTION|>--- conflicted
+++ resolved
@@ -448,15 +448,9 @@
         else:
             metric_tags = {"platform": job["event"].platform or "unknown"}
             # This metric allows differentiating from all calls to the `event_manager.save` metric
-<<<<<<< HEAD
-            # and adds support for differntiating based on platforms
+            # and adds support for differentiating based on platforms
             with metrics.timer("event_manager.save_error_events", tags=metric_tags):
                 return self.save_error_events(project, job, projects, metric_tags, raw, cache_key)
-=======
-            # and adds support for differentiating based on platforms
-            with metrics.timer("event_manager.save_error_events", tags={"platform": platform}):
-                return self.save_error_events(project, job, projects, raw, cache_key)
->>>>>>> cd6af96c
 
     def save_error_events(
         self,
