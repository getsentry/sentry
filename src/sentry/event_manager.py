--- conflicted
+++ resolved
@@ -15,11 +15,7 @@
 from django.utils import timezone
 from django.utils.encoding import force_text
 
-<<<<<<< HEAD
-from sentry import buffer, eventtypes, eventstream, options, tagstore, tsdb
-=======
-from sentry import buffer, eventtypes, eventstream, tsdb
->>>>>>> 5c0f0e98
+from sentry import buffer, eventtypes, eventstream, options, tsdb
 from sentry.constants import (
     DEFAULT_STORE_NORMALIZER_ARGS,
     LOG_LEVELS,
