"""
sentry.event_manager
~~~~~~~~~~~~~~~~~~~~
:copyright: (c) 2010-2014 by the Sentry Team, see AUTHORS for more details.
:license: BSD, see LICENSE for more details.
"""
from __future__ import absolute_import, print_function

import logging
import os
import re
import six
import jsonschema
import random
import time

from datetime import datetime, timedelta
from collections import OrderedDict
from django.conf import settings
from django.db import connection, IntegrityError, router, transaction
from django.utils import timezone
from django.utils.encoding import force_bytes, force_text
from hashlib import md5

from sentry import buffer, eventtypes, eventstream, features, tsdb, filters, options
from sentry.constants import (
    CLIENT_RESERVED_ATTRS, LOG_LEVELS, LOG_LEVELS_MAP, DEFAULT_LOG_LEVEL,
    DEFAULT_LOGGER_NAME, MAX_CULPRIT_LENGTH, VALID_PLATFORMS, MAX_TAG_VALUE_LENGTH
)
from sentry.coreapi import (
    APIError,
    APIForbidden,
    decompress_gzip,
    decompress_deflate,
    decode_and_decompress_data,
    decode_data,
    safely_load_json_string,
)
from sentry.interfaces.base import get_interface
from sentry.interfaces.exception import normalize_mechanism_meta
from sentry.interfaces.schemas import validate_and_default_interface
from sentry.lang.native.utils import get_sdk_from_event
from sentry.models import (
    Activity, Environment, Event, EventError, EventMapping, EventUser, Group,
    GroupEnvironment, GroupHash, GroupRelease, GroupResolution, GroupStatus,
    Project, Release, ReleaseEnvironment, ReleaseProject,
    ReleaseProjectEnvironment, UserReport
)
from sentry.plugins import plugins
from sentry.signals import event_discarded, event_saved, first_event_received
from sentry.tasks.integrations import kick_off_status_syncs
from sentry.utils import metrics
from sentry.utils.cache import default_cache
from sentry.utils.canonical import CanonicalKeyDict
from sentry.utils.data_filters import (
    is_valid_ip,
    is_valid_release,
    is_valid_error_message,
    FilterStatKeys,
)
from sentry.utils.dates import to_timestamp
from sentry.utils.db import is_postgres, is_mysql
from sentry.utils.meta import Meta, get_valid, get_all_valid
from sentry.utils.safe import safe_execute, trim, trim_dict, get_path, set_path
from sentry.utils.strings import truncatechars
from sentry.utils.geo import rust_geoip
from sentry.utils.validators import is_float
from sentry.utils.contexts_normalization import normalize_user_agent
from sentry.stacktraces import normalize_in_app


logger = logging.getLogger("sentry.events")


HASH_RE = re.compile(r'^[0-9a-f]{32}$')
DEFAULT_FINGERPRINT_VALUES = frozenset(['{{ default }}', '{{default}}'])
MAX_SECS_IN_FUTURE = 60
ALLOWED_FUTURE_DELTA = timedelta(seconds=MAX_SECS_IN_FUTURE)
MAX_SECS_IN_PAST = 2592000  # 30 days
SECURITY_REPORT_INTERFACES = (
    "csp",
    "hpkp",
    "expectct",
    "expectstaple",
)

ENABLE_RUST = os.environ.get("SENTRY_USE_RUST_NORMALIZER", "false").lower() in ("1", "true")


def set_tag(data, key, value):
    data['tags'] = [(k, v) for k, v in data['tags'] if k != key]
    data['tags'].append((key, value))


def get_event_metadata_compat(data, fallback_message):
    """This is a fallback path to getting the event metadata.  This is used
    by some code paths that could potentially deal with old sentry events that
    do not have metadata yet.  This does not happen in practice any more but
    the testsuite was never adapted so the tests hit this code path constantly.
    """
    etype = data.get('type') or 'default'
    if 'metadata' not in data:
        data = dict(data)
        data['logentry'] = {'formatted': fallback_message}
        return eventtypes.get(etype)(data).get_metadata()
    return data['metadata']


def count_limit(count):
    # TODO: could we do something like num_to_store = max(math.sqrt(100*count)+59, 200) ?
    # ~ 150 * ((log(n) - 1.5) ^ 2 - 0.25)
    for amount, sample_rate in settings.SENTRY_SAMPLE_RATES:
        if count <= amount:
            return sample_rate
    return settings.SENTRY_MAX_SAMPLE_RATE


def time_limit(silence):  # ~ 3600 per hour
    for amount, sample_rate in settings.SENTRY_SAMPLE_TIMES:
        if silence >= amount:
            return sample_rate
    return settings.SENTRY_MAX_SAMPLE_TIME


def md5_from_hash(hash_bits):
    result = md5()
    for bit in hash_bits:
        result.update(force_bytes(bit, errors='replace'))
    return result.hexdigest()


def get_fingerprint_for_event(event):
    fingerprint = event.data.get('fingerprint')
    if fingerprint is None:
        return ['{{ default }}']
    return fingerprint


def get_hashes_for_event(event):
    return get_hashes_for_event_with_reason(event)[1]


def get_hashes_for_event_with_reason(event):
    interfaces = event.get_interfaces()
    for interface in six.itervalues(interfaces):
        result = interface.compute_hashes(event.platform)
        if not result:
            continue
        return (interface.path, result)

    return ('no_interfaces', [''])


def get_grouping_behavior(event):
    data = event.data
    if 'checksum' in data:
        return ('checksum', data['checksum'])
    fingerprint = get_fingerprint_for_event(event)
    return ('fingerprint', get_hashes_from_fingerprint_with_reason(event, fingerprint))


def get_hashes_from_fingerprint(event, fingerprint):
    if any(d in fingerprint for d in DEFAULT_FINGERPRINT_VALUES):
        default_hashes = get_hashes_for_event(event)
        hash_count = len(default_hashes)
    else:
        hash_count = 1

    hashes = []
    for idx in range(hash_count):
        result = []
        for bit in fingerprint:
            if bit in DEFAULT_FINGERPRINT_VALUES:
                result.extend(default_hashes[idx])
            else:
                result.append(bit)
        hashes.append(result)
    return hashes


def get_hashes_from_fingerprint_with_reason(event, fingerprint):
    if any(d in fingerprint for d in DEFAULT_FINGERPRINT_VALUES):
        default_hashes = get_hashes_for_event_with_reason(event)
        hash_count = len(default_hashes[1])
    else:
        hash_count = 1

    hashes = OrderedDict((bit, []) for bit in fingerprint)
    for idx in range(hash_count):
        for bit in fingerprint:
            if bit in DEFAULT_FINGERPRINT_VALUES:
                hashes[bit].append(default_hashes)
            else:
                hashes[bit] = bit
    return list(hashes.items())


def parse_client_as_sdk(value):
    if not value:
        return {}
    try:
        name, version = value.split("/", 1)
    except ValueError:
        try:
            name, version = value.split(" ", 1)
        except ValueError:
            return {}
    return {"name": name, "version": version}


if not settings.SENTRY_SAMPLE_DATA:

    def should_sample(current_datetime, last_seen, times_seen):
        return False
else:

    def should_sample(current_datetime, last_seen, times_seen):
        silence = current_datetime - last_seen

        if times_seen % count_limit(times_seen) == 0:
            return False

        if times_seen % time_limit(silence) == 0:
            return False

        return True


def generate_culprit(data, platform=None):
    exceptions = get_all_valid(data, 'exception', 'values')
    if exceptions is not None:
        stacktraces = [e['stacktrace'] for e in exceptions if e.get('stacktrace')]
    else:
        stacktrace = get_valid(data, 'stacktrace')
        if stacktrace:
            stacktraces = [stacktrace]
        else:
            stacktraces = None

    culprit = None

    if not culprit and stacktraces:
        from sentry.interfaces.stacktrace import Stacktrace
        culprit = Stacktrace.to_python(stacktraces[-1]).get_culprit_string(
            platform=platform,
        )

    if not culprit and 'request' in data:
        culprit = get_valid(data, 'request', 'url')

    return truncatechars(culprit or '', MAX_CULPRIT_LENGTH)


def plugin_is_regression(group, event):
    project = event.project
    for plugin in plugins.for_project(project):
        result = safe_execute(
            plugin.is_regression, group, event, version=1, _with_transaction=False
        )
        if result is not None:
            return result
    return True


def process_timestamp(value, current_datetime=None):
    if is_float(value):
        try:
            value = datetime.fromtimestamp(float(value))
        except Exception:
            raise InvalidTimestamp(EventError.INVALID_DATA)
    elif not isinstance(value, datetime):
        # all timestamps are in UTC, but the marker is optional
        if value.endswith('Z'):
            value = value[:-1]
        if '.' in value:
            # Python doesn't support long microsecond values
            # https://github.com/getsentry/sentry/issues/1610
            ts_bits = value.split('.', 1)
            value = '%s.%s' % (ts_bits[0], ts_bits[1][:2])
            fmt = '%Y-%m-%dT%H:%M:%S.%f'
        else:
            fmt = '%Y-%m-%dT%H:%M:%S'
        try:
            value = datetime.strptime(value, fmt)
        except Exception:
            raise InvalidTimestamp(EventError.INVALID_DATA)

    if current_datetime is None:
        current_datetime = datetime.now()

    if value > current_datetime + ALLOWED_FUTURE_DELTA:
        raise InvalidTimestamp(EventError.FUTURE_TIMESTAMP)

    if value < current_datetime - timedelta(days=30):
        raise InvalidTimestamp(EventError.PAST_TIMESTAMP)

    return float(value.strftime('%s'))


class HashDiscarded(Exception):
    pass


def scoreclause_sql(sc, connection):
    db = getattr(connection, 'alias', 'default')
    has_values = sc.last_seen is not None and sc.times_seen is not None
    if is_postgres(db):
        if has_values:
            sql = 'log(times_seen + %d) * 600 + %d' % (sc.times_seen, to_timestamp(sc.last_seen))
        else:
            sql = 'log(times_seen) * 600 + last_seen::abstime::int'
    elif is_mysql(db):
        if has_values:
            sql = 'log(times_seen + %d) * 600 + %d' % (sc.times_seen, to_timestamp(sc.last_seen))
        else:
            sql = 'log(times_seen) * 600 + unix_timestamp(last_seen)'
    else:
        # XXX: if we cant do it atomically let's do it the best we can
        sql = int(sc)

    return (sql, [])


try:
    from django.db.models import Func
except ImportError:
    # XXX(dramer): compatibility hack for Django 1.6
    class ScoreClause(object):
        def __init__(self, group=None, last_seen=None, times_seen=None, *args, **kwargs):
            self.group = group
            self.last_seen = last_seen
            self.times_seen = times_seen
            # times_seen is likely an F-object that needs the value extracted
            if hasattr(self.times_seen, 'children'):
                self.times_seen = self.times_seen.children[1]
            super(ScoreClause, self).__init__(*args, **kwargs)

        def __int__(self):
            # Calculate the score manually when coercing to an int.
            # This is used within create_or_update and friends
            return self.group.get_score() if self.group else 0

        def prepare_database_save(self, unused):
            return self

        def prepare(self, evaluator, query, allow_joins):
            return

        def evaluate(self, node, qn, connection):
            return scoreclause_sql(self, connection)

else:
    # XXX(dramer): compatibility hack for Django 1.8+
    class ScoreClause(Func):
        def __init__(self, group=None, last_seen=None, times_seen=None, *args, **kwargs):
            self.group = group
            self.last_seen = last_seen
            self.times_seen = times_seen
            # times_seen is likely an F-object that needs the value extracted
            if hasattr(self.times_seen, 'rhs'):
                self.times_seen = self.times_seen.rhs.value
            super(ScoreClause, self).__init__(*args, **kwargs)

        def __int__(self):
            # Calculate the score manually when coercing to an int.
            # This is used within create_or_update and friends
            return self.group.get_score() if self.group else 0

        def as_sql(self, compiler, connection, function=None, template=None):
            return scoreclause_sql(self, connection)


class InvalidTimestamp(Exception):
    pass


def _decode_event(data, content_encoding):
    if isinstance(data, six.binary_type):
        if content_encoding == 'gzip':
            data = decompress_gzip(data)
        elif content_encoding == 'deflate':
            data = decompress_deflate(data)
        elif data[0] != b'{':
            data = decode_and_decompress_data(data)
        else:
            data = decode_data(data)
    if isinstance(data, six.text_type):
        data = safely_load_json_string(data)

    return CanonicalKeyDict(data)


class EventManager(object):
    """
    Handles normalization in both the store endpoint and the save task. The
    intention is to swap this class out with a reimplementation in Rust.
    """

    def __init__(
        self,
        data,
        version='5',
        project=None,
        client_ip=None,
        user_agent=None,
        auth=None,
        key=None,
        content_encoding=None,
        for_store=True,
    ):
        self._data = _decode_event(data, content_encoding=content_encoding)
        self.version = version
        self._project = project
        self._client_ip = client_ip
        self._user_agent = user_agent
        self._auth = auth
        self._key = key
        self._for_store = for_store
        self._normalized = False

    def process_csp_report(self):
        """Only called from the CSP report endpoint."""
        data = self._data

        try:
            interface = get_interface(data.pop('interface'))
            report = data.pop('report')
        except KeyError:
            raise APIForbidden('No report or interface data')

        # To support testing, we can either accept a built interface instance, or the raw data in
        # which case we build the instance ourselves
        try:
            instance = (
                report if isinstance(report, interface) else interface.from_raw(report)
            )
        except jsonschema.ValidationError as e:
            raise APIError('Invalid security report: %s' % str(e).splitlines()[0])

        def clean(d):
            return dict(filter(lambda x: x[1], d.items()))

        data.update(
            {
                'logger': 'csp',
                'message': instance.get_message(),
                'culprit': instance.get_culprit(),
                instance.path: instance.to_json(),
                'tags': instance.get_tags(),
                'errors': [],
                'user': {'ip_address': self._client_ip},
                # Construct a faux Http interface based on the little information we have
                # This is a bit weird, since we don't have nearly enough
                # information to create an Http interface, but
                # this automatically will pick up tags for the User-Agent
                # which is actually important here for CSP
                'request': {
                    'url': instance.get_origin(),
                    'headers': clean(
                        {
                            'User-Agent': self._user_agent,
                            'Referer': instance.get_referrer(),
                        }
                    ),
                },
            }
        )

        self._data = data

    def normalize(self):
        if self._normalized:
            raise RuntimeError('Already normalized')
        self._normalized = True

        if ENABLE_RUST:
            from semaphore.processing import StoreNormalizer
            rust_normalizer = StoreNormalizer(
                geoip_lookup=rust_geoip,
                project_id=self._project.id if self._project else None,
                client_ip=self._client_ip,
                client=self._auth.client if self._auth else None,
                is_public_auth=self._auth.is_public if self._auth else False,
                key_id=self._key.id if self._key else None,
                protocol_version=self.version,
                stacktrace_frames_hard_limit=settings.SENTRY_STACKTRACE_FRAMES_HARD_LIMIT,
                valid_platforms=list(VALID_PLATFORMS),
                max_secs_in_future=MAX_SECS_IN_FUTURE,
                max_secs_in_past=MAX_SECS_IN_PAST
            )

            self._data = CanonicalKeyDict(rust_normalizer.normalize_event(dict(self._data)))
            return

        data = self._data

        if self._for_store:
            if self._project is not None:
                data['project'] = self._project.id
            if self._key is not None:
                data['key_id'] = self._key.id
            if self._auth is not None:
                data['sdk'] = data.get('sdk') or parse_client_as_sdk(self._auth.client)

        # permit the client to transmit errors as well.
        errors = data.get('errors')
        if not errors:
            errors = data['errors'] = []

        # Before validating with a schema, attempt to cast values to their desired types
        # so that the schema doesn't have to take every type variation into account.
        text = six.text_type
        fp_types = six.string_types + six.integer_types + (float, )

        def to_values(v):
            return {'values': v} if v and isinstance(v, (tuple, list)) else v

        def stringify(f):
            if isinstance(f, float):
                return text(int(f)) if abs(f) < (1 << 53) else None
            return text(f)

        casts = {
            'environment': lambda v: text(v) if v is not None else v,
            'fingerprint': lambda v: list(x for x in map(stringify, v) if x is not None) if isinstance(v, list) and all(isinstance(f, fp_types) for f in v) else v,
            'release': lambda v: text(v) if v is not None else v,
            'dist': lambda v: text(v).strip() if v is not None else v,
            'time_spent': lambda v: int(v) if v is not None else v,
            'tags': lambda v: [(text(v_k).replace(' ', '-').strip(), text(v_v).strip()) for (v_k, v_v) in dict(v).items()],
            'timestamp': lambda v: process_timestamp(v),
            'platform': lambda v: v if v in VALID_PLATFORMS else 'other',
            'logentry': lambda v: v if isinstance(v, dict) else {'message': v},

            # These can be sent as lists and need to be converted to {'values': [...]}
            'exception': to_values,
            'breadcrumbs': to_values,
            'threads': to_values,
        }

        for c in casts:
            if c in data:
                try:
                    data[c] = casts[c](data[c])
                except InvalidTimestamp as it:
                    errors.append({'type': it.args[0], 'name': c, 'value': data[c]})
                    del data[c]
                except Exception:
                    errors.append({'type': EventError.INVALID_DATA, 'name': c, 'value': data[c]})
                    del data[c]

        meta = Meta(data.get('_meta'))

        # raw 'message' is coerced to the Message interface.  Longer term
        # we want to treat 'message' as a pure alias for 'logentry' but
        # for now that won't be the case.
        #
        # TODO(mitsuhiko): the logic we want to apply here long term is
        # to
        #
        # 1. make logentry.message optional
        # 2. make logentry.formatted the primary value
        # 3. always treat a string as an alias for `logentry.formatted`
        # 4. remove the custom coercion logic here
        msg_str = data.pop('message', None)
        if msg_str:
            msg_if = data.get('logentry')

            if not msg_if:
                msg_if = data['logentry'] = {'message': msg_str}
                meta.enter('logentry', 'message').merge(meta.enter('message'))

            if msg_if.get('message') != msg_str and not msg_if.get('formatted'):
                msg_if['formatted'] = msg_str
                meta.enter('logentry', 'formatted').merge(meta.enter('message'))

        # Fill in ip addresses marked as {{auto}}
        if self._client_ip:
            if get_path(data, 'request', 'env', 'REMOTE_ADDR') == '{{auto}}':
                data['request']['env']['REMOTE_ADDR'] = self._client_ip

            if get_path(data, 'user', 'ip_address') == '{{auto}}':
                data['user']['ip_address'] = self._client_ip

        # Validate main event body and tags against schema.
        # XXX(ja): jsonschema does not like CanonicalKeyDict, so we need to pass
        #          in the inner data dict.
        is_valid, event_errors = validate_and_default_interface(data.data, 'event')
        errors.extend(event_errors)
        if 'tags' in data:
            is_valid, tag_errors = validate_and_default_interface(data['tags'], 'tags', name='tags')
            errors.extend(tag_errors)

        # Validate interfaces
        for k in list(iter(data)):
            if k in CLIENT_RESERVED_ATTRS:
                continue

            value = data.pop(k)

            if not value:
                logger.debug('Ignored empty interface value: %s', k)
                continue

            try:
                interface = get_interface(k)
            except ValueError:
                logger.debug('Ignored unknown attribute: %s', k)
                errors.append({'type': EventError.INVALID_ATTRIBUTE, 'name': k})
                continue

            inst = interface.to_python(value, meta=meta.enter(k))
            # TODO(ja): Remove this after removing InterfaceValidationErrors.
            # Since we check that value is non-empty before invoking to_python,
            # the only case where inst._data can be empty is when an error was
            # thrown during normalization.
            data[inst.path] = inst.to_json() if inst._data else None
            for error in inst.get_errors():
                errors.append({'type': EventError.INVALID_DATA, 'name': k, 'value': value})

        # Additional data coercion and defaulting we only do for store.
        if self._for_store:
            level = data.get('level') or DEFAULT_LOG_LEVEL
            if isinstance(level, int) or (isinstance(level, six.string_types) and level.isdigit()):
                level = LOG_LEVELS.get(int(level), DEFAULT_LOG_LEVEL)
            data['level'] = LOG_LEVELS_MAP.get(level, LOG_LEVELS_MAP[DEFAULT_LOG_LEVEL])

            if data.get('dist') and not data.get('release'):
                data['dist'] = None

            timestamp = data.get('timestamp')
            if not timestamp:
                timestamp = timezone.now()

            # TODO (alex) can this all be replaced by utcnow?
            # it looks like the only time that this would even be hit is when timestamp
            # is not defined, as the earlier process_timestamp already converts existing
            # timestamps to floats.
            if isinstance(timestamp, datetime):
                # We must convert date to local time so Django doesn't mess it up
                # based on TIME_ZONE
                if settings.TIME_ZONE:
                    if not timezone.is_aware(timestamp):
                        timestamp = timestamp.replace(tzinfo=timezone.utc)
                elif timezone.is_aware(timestamp):
                    timestamp = timestamp.replace(tzinfo=None)
                timestamp = float(timestamp.strftime('%s'))

            data['timestamp'] = timestamp
            data['received'] = float(timezone.now().strftime('%s'))

            data.setdefault('checksum', None)
            data.setdefault('culprit', None)
            data.setdefault('dist', None)
            data.setdefault('environment', None)
            data.setdefault('extra', {})
            data.setdefault('fingerprint', None)
            data.setdefault('logger', DEFAULT_LOGGER_NAME)
            data.setdefault('platform', None)
            data.setdefault('tags', [])
            data.setdefault('transaction', None)

            # Fix case where legacy apps pass 'environment' as a tag
            # instead of a top level key.
            # TODO (alex) save() just reinserts the environment into the tags
            if not data.get('environment'):
                tagsdict = dict(data['tags'])
                if 'environment' in tagsdict:
                    data['environment'] = tagsdict['environment']
                    del tagsdict['environment']
                    data['tags'] = tagsdict.items()

            # the SDKs currently do not describe event types, and we must infer
            # them from available attributes
            data['type'] = eventtypes.infer(data).key
            data['version'] = self.version

        exceptions = get_all_valid(data, 'exception', 'values')
        stacktrace = get_valid(data, 'stacktrace')
        if stacktrace and exceptions and len(exceptions) == 1:
            exceptions[0]['stacktrace'] = stacktrace
            stacktrace_meta = meta.enter('stacktrace')
            meta.enter('exception', 'values', 0, 'stacktrace').merge(stacktrace_meta)
            del data['stacktrace']
            # TODO(ja): Remove meta data of data['stacktrace'] here, too

        # Exception mechanism needs SDK information to resolve proper names in
        # exception meta (such as signal names). "SDK Information" really means
        # the operating system version the event was generated on. Some
        # normalization still works without sdk_info, such as mach_exception
        # names (they can only occur on macOS).
        if exceptions:
            sdk_info = get_sdk_from_event(data)
            for ex in exceptions:
                if 'mechanism' in ex:
                    normalize_mechanism_meta(ex['mechanism'], sdk_info)

        # Please note that we eventually remove this check after we validated that it
        # doesn't impact the load. Ultimately all events should be parsed for a UA.
        # The check if `SENTRY_PARSE_USER_AGENT` is set needs to be there to not
        # trigger a query by trying to fetch the sample rate from the options / db.
        if (getattr(settings, 'SENTRY_PARSE_USER_AGENT', False) and
                random.random() <
                options.get('event-normalization.parse-user-agent-sample-rate')):
            start_time = time.time()
            normalize_user_agent(data)
            ms = int((time.time() - start_time) * 1000)
            metrics.timing('events.normalize.user_agent.duration', ms)

        if not get_path(data, "user", "ip_address"):
            # If there is no User ip_address, update it either from the Http
            # interface or the client_ip of the request.
            is_public = self._auth and self._auth.is_public
            add_ip_platforms = ('javascript', 'cocoa', 'objc')

            http_ip = get_valid(data, 'request', 'env', 'REMOTE_ADDR')
            if http_ip:
                set_path(data, 'user', 'ip_address', value=http_ip)
            elif self._client_ip and (is_public or data.get('platform') in add_ip_platforms):
                set_path(data, 'user', 'ip_address', value=self._client_ip)

        # Trim values
        if data.get('logger'):
            data['logger'] = trim(data['logger'].strip(), 64)

        if data.get('extra'):
            trim_dict(data['extra'], max_size=settings.SENTRY_MAX_EXTRA_VARIABLE_SIZE)

        if data.get('culprit'):
            data['culprit'] = trim(data['culprit'], MAX_CULPRIT_LENGTH)

        if data.get('transaction'):
            # XXX: This will be trimmed again when inserted into tag values
            data['transaction'] = trim(data['transaction'], MAX_CULPRIT_LENGTH)

        # Move some legacy data into tags
        site = data.pop('site', None)
        if site is not None:
            set_tag(data, 'site', site)
        server_name = data.pop('server_name', None)
        if server_name is not None:
            set_tag(data, 'server_name', server_name)

        # Do not add errors unless there are for non store mode
        if not self._for_store and not data.get('errors'):
            self._data.pop('errors')

<<<<<<< HEAD
        if meta.raw():
            data['_meta'] = meta.raw()
        elif '_meta' in data:
            del data['_meta']

        self._data = data

=======
>>>>>>> f643bccb
    def should_filter(self):
        '''
        returns (result: bool, reason: string or None)
        Result is True if an event should be filtered
        The reason for filtering is passed along as a string
        so that we can store it in metrics
        '''
        for name in SECURITY_REPORT_INTERFACES:
            if name in self._data:
                interface = get_interface(name)
                if interface.to_python(self._data[name]).should_filter(self._project):
                    return (True, FilterStatKeys.INVALID_CSP)

        if self._client_ip and not is_valid_ip(self._project, self._client_ip):
            return (True, FilterStatKeys.IP_ADDRESS)

        release = self._data.get('release')
        if release and not is_valid_release(self._project, release):
            return (True, FilterStatKeys.RELEASE_VERSION)

        message_interface = get_valid(self._data, 'logentry') or {}
        error_message = message_interface.get('formatted') \
            or message_interface.get('message') \
            or ''
        if error_message and not is_valid_error_message(self._project, error_message):
            return (True, FilterStatKeys.ERROR_MESSAGE)

        for exception_interface in get_all_valid(self._data, 'exception', 'values') or []:
            message = u': '.join(
                filter(None, map(exception_interface.get, ['type', 'value']))
            )
            if message and not is_valid_error_message(self._project, message):
                return (True, FilterStatKeys.ERROR_MESSAGE)

        for filter_cls in filters.all():
            filter_obj = filter_cls(self._project)
            if filter_obj.is_enabled() and filter_obj.test(self._data):
                return (True, six.text_type(filter_obj.id))

        return (False, None)

    def get_data(self):
        return self._data

    def _get_event_instance(self, project_id=None):
        data = self._data
        event_id = data.get('event_id')
        platform = data.get('platform')

        recorded_timestamp = data.get('timestamp')
        date = datetime.fromtimestamp(recorded_timestamp)
        date = date.replace(tzinfo=timezone.utc)
        time_spent = data.get('time_spent')

        return Event(
            project_id=project_id or self._project.id,
            event_id=event_id,
            data=data,
            time_spent=time_spent,
            datetime=date,
            platform=platform
        )

    def get_culprit(self):
        """Helper to calculate the default culprit"""
        return force_text(
            self._data.get('culprit') or
            self._data.get('transaction') or
            generate_culprit(self._data, platform=self._data['platform']) or
            ''
        )

    def get_event_type(self):
        """Returns the event type."""
        return eventtypes.get(self._data.get('type', 'default'))(self._data)

    def get_search_message(self, event_metadata=None, culprit=None):
        """This generates the internal event.message attribute which is used
        for search purposes.  It adds a bunch of data from the metadata and
        the culprit.
        """
        if event_metadata is None:
            event_metadata = self.get_event_type().get_metadata()
        if culprit is None:
            culprit = self.get_culprit()

        data = self._data
        message = ''

        if get_valid(data, 'logentry'):
            message += (data['logentry'].get('formatted') or
                        data['logentry'].get('message') or '')

        if event_metadata:
            for value in six.itervalues(event_metadata):
                value_u = force_text(value, errors='replace')
                if value_u not in message:
                    message = u'{} {}'.format(message, value_u)

        if culprit and culprit not in message:
            culprit_u = force_text(culprit, errors='replace')
            message = u'{} {}'.format(message, culprit_u)

        return trim(message.strip(), settings.SENTRY_MAX_MESSAGE_LENGTH)

    def save(self, project_id, raw=False, assume_normalized=False):
        # Normalize if needed
        if not self._normalized:
            if not assume_normalized:
                self.normalize()
            self._normalized = True

        from sentry.tasks.post_process import index_event_tags

        data = self._data

        project = Project.objects.get_from_cache(id=project_id)

        # Check to make sure we're not about to do a bunch of work that's
        # already been done if we've processed an event with this ID. (This
        # isn't a perfect solution -- this doesn't handle ``EventMapping`` and
        # there's a race condition between here and when the event is actually
        # saved, but it's an improvement. See GH-7677.)
        try:
            event = Event.objects.get(
                project_id=project.id,
                event_id=data['event_id'],
            )
        except Event.DoesNotExist:
            pass
        else:
            logger.info(
                'duplicate.found',
                exc_info=True,
                extra={
                    'event_uuid': data['event_id'],
                    'project_id': project.id,
                    'model': Event.__name__,
                }
            )
            return event

        # Pull out the culprit
        culprit = self.get_culprit()

        # Pull the toplevel data we're interested in
        level = data.get('level')

        # TODO(mitsuhiko): this code path should be gone by July 2018.
        # This is going to be fine because no code actually still depends
        # on integers here.  When we need an integer it will be converted
        # into one later.  Old workers used to send integers here.
        if level is not None and isinstance(level, six.integer_types):
            level = LOG_LEVELS[level]

        transaction_name = data.get('transaction')
        logger_name = data.get('logger')
        checksum = data.get('checksum')
        fingerprint = data.get('fingerprint')
        release = data.get('release')
        dist = data.get('dist')
        environment = data.get('environment')
        recorded_timestamp = data.get('timestamp')

        # We need to swap out the data with the one internal to the newly
        # created event object
        event = self._get_event_instance(project_id=project_id)
        self._data = data = event.data.data

        event._project_cache = project

        date = event.datetime
        platform = event.platform
        event_id = event.event_id

        if transaction_name:
            transaction_name = force_text(transaction_name)

        # Some of the data that are toplevel attributes are duplicated
        # into tags (logger, level, environment, transaction).  These are
        # different from legacy attributes which are normalized into tags
        # ahead of time (site, server_name).
        tags = dict(data.get('tags') or [])
        tags['level'] = level
        if logger_name:
            tags['logger'] = logger_name
        if environment:
            tags['environment'] = trim(environment, MAX_TAG_VALUE_LENGTH)
        if transaction_name:
            tags['transaction'] = trim(transaction_name, MAX_TAG_VALUE_LENGTH)

        if release:
            # dont allow a conflicting 'release' tag
            if 'release' in tags:
                del tags['release']
            release = Release.get_or_create(
                project=project,
                version=release,
                date_added=date,
            )

            tags['sentry:release'] = release.version

        if dist and release:
            dist = release.add_dist(dist, date)
            # dont allow a conflicting 'dist' tag
            if 'dist' in tags:
                del tags['dist']
            tags['sentry:dist'] = dist.name
        else:
            dist = None

        event_user = self._get_event_user(project, data)
        if event_user:
            # dont allow a conflicting 'user' tag
            if 'user' in tags:
                del tags['user']
            tags['sentry:user'] = event_user.tag_value

        # At this point we want to normalize the in_app values in case the
        # clients did not set this appropriately so far.
        normalize_in_app(data)

        for plugin in plugins.for_project(project, version=None):
            added_tags = safe_execute(plugin.get_tags, event, _with_transaction=False)
            if added_tags:
                # plugins should not override user provided tags
                for key, value in added_tags:
                    tags.setdefault(key, value)

        for path, iface in six.iteritems(event.interfaces):
            for k, v in iface.iter_tags():
                tags[k] = v
            # Get rid of ephemeral interface data
            if iface.ephemeral:
                data.pop(iface.path, None)

        # tags are stored as a tuple
        tags = tags.items()

        data['tags'] = tags
        data['fingerprint'] = fingerprint or ['{{ default }}']

        # prioritize fingerprint over checksum as its likely the client defaulted
        # a checksum whereas the fingerprint was explicit
        if fingerprint:
            hashes = [md5_from_hash(h) for h in get_hashes_from_fingerprint(event, fingerprint)]
        elif checksum:
            if HASH_RE.match(checksum):
                hashes = [checksum]
            else:
                hashes = [md5_from_hash([checksum]), checksum]
            data['checksum'] = checksum
        else:
            hashes = [md5_from_hash(h) for h in get_hashes_for_event(event)]

        event_type = self.get_event_type()
        event_metadata = event_type.get_metadata()

        data['type'] = event_type.key
        data['metadata'] = event_metadata

        # index components into ``Event.message``
        # See GH-3248
        event.message = self.get_search_message(event_metadata, culprit)
        received_timestamp = event.data.get('received') or float(event.datetime.strftime('%s'))

        kwargs = {
            'platform': platform,
            'message': event.message,
            'culprit': culprit,
            'logger': logger_name,
            'level': LOG_LEVELS_MAP.get(level),
            'last_seen': date,
            'first_seen': date,
            'active_at': date,
            'data': {
                'last_received': received_timestamp,
                'type': event_type.key,
                # we cache the events metadata on the group to ensure its
                # accessible in the stream
                'metadata': event_metadata,
            },
        }

        if release:
            kwargs['first_release'] = release

        try:
            group, is_new, is_regression, is_sample = self._save_aggregate(
                event=event, hashes=hashes, release=release, **kwargs
            )
        except HashDiscarded:
            event_discarded.send_robust(
                project=project,
                sender=EventManager,
            )

            metrics.incr(
                'events.discarded',
                skip_internal=True,
                tags={
                    'organization_id': project.organization_id,
                    'platform': platform,
                },
            )
            raise
        else:
            event_saved.send_robust(
                project=project,
                event_size=event.size,
                sender=EventManager,
            )

        event.group = group
        # store a reference to the group id to guarantee validation of isolation
        event.data.bind_ref(event)

        # When an event was sampled, the canonical source of truth
        # is the EventMapping table since we aren't going to be writing out an actual
        # Event row. Otherwise, if the Event isn't being sampled, we can safely
        # rely on the Event table itself as the source of truth and ignore
        # EventMapping since it's redundant information.
        if is_sample:
            try:
                with transaction.atomic(using=router.db_for_write(EventMapping)):
                    EventMapping.objects.create(project=project, group=group, event_id=event_id)
            except IntegrityError:
                logger.info(
                    'duplicate.found',
                    exc_info=True,
                    extra={
                        'event_uuid': event_id,
                        'project_id': project.id,
                        'group_id': group.id,
                        'model': EventMapping.__name__,
                    }
                )
                return event

        environment = Environment.get_or_create(
            project=project,
            name=environment,
        )

        group_environment, is_new_group_environment = GroupEnvironment.get_or_create(
            group_id=group.id,
            environment_id=environment.id,
            defaults={
                'first_release_id': release.id if release else None,
            },
        )

        if release:
            ReleaseEnvironment.get_or_create(
                project=project,
                release=release,
                environment=environment,
                datetime=date,
            )

            ReleaseProjectEnvironment.get_or_create(
                project=project,
                release=release,
                environment=environment,
                datetime=date,
            )

            grouprelease = GroupRelease.get_or_create(
                group=group,
                release=release,
                environment=environment,
                datetime=date,
            )

        counters = [
            (tsdb.models.group, group.id),
            (tsdb.models.project, project.id),
        ]

        if release:
            counters.append((tsdb.models.release, release.id))

        tsdb.incr_multi(counters, timestamp=event.datetime, environment_id=environment.id)

        frequencies = [
            # (tsdb.models.frequent_projects_by_organization, {
            #     project.organization_id: {
            #         project.id: 1,
            #     },
            # }),
            # (tsdb.models.frequent_issues_by_project, {
            #     project.id: {
            #         group.id: 1,
            #     },
            # })
            (tsdb.models.frequent_environments_by_group, {
                group.id: {
                    environment.id: 1,
                },
            })
        ]

        if release:
            frequencies.append(
                (tsdb.models.frequent_releases_by_group, {
                    group.id: {
                        grouprelease.id: 1,
                    },
                })
            )

        tsdb.record_frequency_multi(frequencies, timestamp=event.datetime)

        UserReport.objects.filter(
            project=project,
            event_id=event_id,
        ).update(
            group=group,
            environment=environment,
        )

        # save the event unless its been sampled
        if not is_sample:
            try:
                with transaction.atomic(using=router.db_for_write(Event)):
                    event.save()
            except IntegrityError:
                logger.info(
                    'duplicate.found',
                    exc_info=True,
                    extra={
                        'event_uuid': event_id,
                        'project_id': project.id,
                        'group_id': group.id,
                        'model': Event.__name__,
                    }
                )
                return event

            index_event_tags.delay(
                organization_id=project.organization_id,
                project_id=project.id,
                group_id=group.id,
                environment_id=environment.id,
                event_id=event.id,
                tags=tags,
                date_added=event.datetime,
            )

        if event_user:
            tsdb.record_multi(
                (
                    (tsdb.models.users_affected_by_group, group.id, (event_user.tag_value, )),
                    (tsdb.models.users_affected_by_project, project.id, (event_user.tag_value, )),
                ),
                timestamp=event.datetime,
                environment_id=environment.id,
            )
        if release:
            if is_new:
                buffer.incr(
                    ReleaseProject, {'new_groups': 1}, {
                        'release_id': release.id,
                        'project_id': project.id,
                    }
                )
            if is_new_group_environment:
                buffer.incr(
                    ReleaseProjectEnvironment, {'new_issues_count': 1}, {
                        'project_id': project.id,
                        'release_id': release.id,
                        'environment_id': environment.id,
                    }
                )

        safe_execute(Group.objects.add_tags, group, environment, tags, _with_transaction=False)

        if not raw:
            if not project.first_event:
                project.update(first_event=date)
                first_event_received.send_robust(project=project, group=group, sender=Project)

        eventstream.insert(
            group=group,
            event=event,
            is_new=is_new,
            is_sample=is_sample,
            is_regression=is_regression,
            is_new_group_environment=is_new_group_environment,
            primary_hash=hashes[0],
            # We are choosing to skip consuming the event back
            # in the eventstream if it's flagged as raw.
            # This means that we want to publish the event
            # through the event stream, but we don't care
            # about post processing and handling the commit.
            skip_consume=raw,
        )

        metrics.timing(
            'events.latency',
            received_timestamp - recorded_timestamp,
            tags={
                'project_id': project.id,
            },
        )

        return event

    def _get_event_user(self, project, data):
        user_data = get_valid(data, 'user')
        if not user_data:
            return

        euser = EventUser(
            project_id=project.id,
            ident=get_valid(data, 'user', 'id'),
            email=get_valid(data, 'user', 'email'),
            username=get_valid(data, 'user', 'username'),
            ip_address=get_valid(data, 'user', 'ip_address'),
            name=get_valid(data, 'user', 'name'),
        )
        euser.set_hash()
        if not euser.hash:
            return

        cache_key = u'euserid:1:{}:{}'.format(
            project.id,
            euser.hash,
        )
        euser_id = default_cache.get(cache_key)
        if euser_id is None:
            try:
                with transaction.atomic(using=router.db_for_write(EventUser)):
                    euser.save()
            except IntegrityError:
                try:
                    euser = EventUser.objects.get(
                        project_id=project.id,
                        hash=euser.hash,
                    )
                except EventUser.DoesNotExist:
                    # why???
                    e_userid = -1
                else:
                    if euser.name != (user_data.get('name') or euser.name):
                        euser.update(
                            name=user_data['name'],
                        )
                    e_userid = euser.id
                default_cache.set(cache_key, e_userid, 3600)
        return euser

    def _find_hashes(self, project, hash_list):
        return map(
            lambda hash: GroupHash.objects.get_or_create(
                project=project,
                hash=hash,
            )[0],
            hash_list,
        )

    def _save_aggregate(self, event, hashes, release, **kwargs):
        project = event.project

        # attempt to find a matching hash
        all_hashes = self._find_hashes(project, hashes)

        existing_group_id = None
        for h in all_hashes:
            if h.group_id is not None:
                existing_group_id = h.group_id
                break
            if h.group_tombstone_id is not None:
                raise HashDiscarded('Matches group tombstone %s' % h.group_tombstone_id)

        # XXX(dcramer): this has the opportunity to create duplicate groups
        # it should be resolved by the hash merging function later but this
        # should be better tested/reviewed
        if existing_group_id is None:
            # it's possible the release was deleted between
            # when we queried for the release and now, so
            # make sure it still exists
            first_release = kwargs.pop('first_release', None)

            with transaction.atomic():
                short_id = project.next_short_id()
                group, group_is_new = Group.objects.create(
                    project=project,
                    short_id=short_id,
                    first_release_id=Release.objects.filter(
                        id=first_release.id,
                    ).values_list('id', flat=True).first() if first_release else None,
                    **kwargs
                ), True

            metrics.incr(
                'group.created',
                skip_internal=True,
                tags={'platform': event.platform or 'unknown'}
            )

        else:
            group = Group.objects.get(id=existing_group_id)

            group_is_new = False

        # If all hashes are brand new we treat this event as new
        is_new = False
        new_hashes = [h for h in all_hashes if h.group_id is None]
        if new_hashes:
            # XXX: There is a race condition here wherein another process could
            # create a new group that is associated with one of the new hashes,
            # add some event(s) to it, and then subsequently have the hash
            # "stolen" by this process. This then "orphans" those events from
            # their "siblings" in the group we've created here. We don't have a
            # way to fix this, since we can't update the group on those hashes
            # without filtering on `group_id` (which we can't do due to query
            # planner weirdness.) For more context, see 84c6f75a and d0e22787,
            # as well as GH-5085.
            GroupHash.objects.filter(
                id__in=[h.id for h in new_hashes],
            ).exclude(
                state=GroupHash.State.LOCKED_IN_MIGRATION,
            ).update(group=group)

            if group_is_new and len(new_hashes) == len(all_hashes):
                is_new = True

        # XXX(dcramer): it's important this gets called **before** the aggregate
        # is processed as otherwise values like last_seen will get mutated
        can_sample = (
            features.has('projects:sample-events', project=project) and should_sample(
                event.data.get('received') or float(event.datetime.strftime('%s')),
                group.data.get('last_received') or float(group.last_seen.strftime('%s')),
                group.times_seen,
            )
        )

        if not is_new:
            is_regression = self._process_existing_aggregate(
                group=group,
                event=event,
                data=kwargs,
                release=release,
            )
        else:
            is_regression = False

        # Determine if we've sampled enough data to store this event
        if is_new or is_regression:
            is_sample = False
        else:
            is_sample = can_sample

        if not is_sample:
            GroupHash.record_last_processed_event_id(
                all_hashes[0].id,
                event.event_id,
            )

        return group, is_new, is_regression, is_sample

    def _handle_regression(self, group, event, release):
        if not group.is_resolved():
            return

        # we only mark it as a regression if the event's release is newer than
        # the release which we originally marked this as resolved
        elif GroupResolution.has_resolution(group, release):
            return

        if not plugin_is_regression(group, event):
            return

        # we now think its a regression, rely on the database to validate that
        # no one beat us to this
        date = max(event.datetime, group.last_seen)
        is_regression = bool(
            Group.objects.filter(
                id=group.id,
                # ensure we cant update things if the status has been set to
                # ignored
                status__in=[GroupStatus.RESOLVED, GroupStatus.UNRESOLVED],
            ).exclude(
                # add to the regression window to account for races here
                active_at__gte=date - timedelta(seconds=5),
            ).update(
                active_at=date,
                # explicitly set last_seen here as ``is_resolved()`` looks
                # at the value
                last_seen=date,
                status=GroupStatus.UNRESOLVED
            )
        )

        group.active_at = date
        group.status = GroupStatus.UNRESOLVED

        if is_regression and release:
            # resolutions are only valid if the state of the group is still
            # resolved -- if it were to change the resolution should get removed
            try:
                resolution = GroupResolution.objects.get(
                    group=group,
                )
            except GroupResolution.DoesNotExist:
                affected = False
            else:
                cursor = connection.cursor()
                # delete() API does not return affected rows
                cursor.execute("DELETE FROM sentry_groupresolution WHERE id = %s", [resolution.id])
                affected = cursor.rowcount > 0

            if affected:
                # if we had to remove the GroupResolution (i.e. we beat the
                # the queue to handling this) then we need to also record
                # the corresponding event
                try:
                    activity = Activity.objects.filter(
                        group=group,
                        type=Activity.SET_RESOLVED_IN_RELEASE,
                        ident=resolution.id,
                    ).order_by('-datetime')[0]
                except IndexError:
                    # XXX: handle missing data, as its not overly important
                    pass
                else:
                    activity.update(data={
                        'version': release.version,
                    })

        if is_regression:
            activity = Activity.objects.create(
                project=group.project,
                group=group,
                type=Activity.SET_REGRESSION,
                data={
                    'version': release.version if release else '',
                }
            )
            activity.send_notification()

            kick_off_status_syncs.apply_async(kwargs={
                'project_id': group.project_id,
                'group_id': group.id,
            })

        return is_regression

    def _process_existing_aggregate(self, group, event, data, release):
        date = max(event.datetime, group.last_seen)
        extra = {
            'last_seen': date,
            'score': ScoreClause(group),
            'data': data['data'],
        }
        if event.message and event.message != group.message:
            extra['message'] = event.message
        if group.level != data['level']:
            extra['level'] = data['level']
        if group.culprit != data['culprit']:
            extra['culprit'] = data['culprit']

        is_regression = self._handle_regression(group, event, release)

        group.last_seen = extra['last_seen']

        update_kwargs = {
            'times_seen': 1,
        }

        buffer.incr(Group, update_kwargs, {
            'id': group.id,
        }, extra)

        return is_regression<|MERGE_RESOLUTION|>--- conflicted
+++ resolved
@@ -744,16 +744,11 @@
         if not self._for_store and not data.get('errors'):
             self._data.pop('errors')
 
-<<<<<<< HEAD
         if meta.raw():
             data['_meta'] = meta.raw()
         elif '_meta' in data:
             del data['_meta']
 
-        self._data = data
-
-=======
->>>>>>> f643bccb
     def should_filter(self):
         '''
         returns (result: bool, reason: string or None)
