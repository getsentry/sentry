import logging
from io import BytesIO
import ipaddress

from datetime import datetime, timedelta
from django.conf import settings
from django.core.cache import cache
from django.db import connection, IntegrityError, router, transaction
from django.db.models import Func
from django.utils.encoding import force_text
from pytz import UTC
import sentry_sdk

from sentry import buffer, eventstore, eventtypes, eventstream, features, tsdb
from sentry.attachments import MissingAttachmentChunks, attachment_cache
from sentry.constants import (
    DataCategory,
    DEFAULT_STORE_NORMALIZER_ARGS,
    LOG_LEVELS_MAP,
    MAX_TAG_VALUE_LENGTH,
)
from sentry.eventstore.processing import event_processing_store
from sentry.grouping.api import (
    get_grouping_config_dict_for_project,
    get_grouping_config_dict_for_event_data,
    load_grouping_config,
    apply_server_fingerprinting,
    get_fingerprinting_config_for_project,
    GroupingConfigNotFound,
)
from sentry.lang.native.utils import STORE_CRASH_REPORTS_ALL, convert_crashreport_count
from sentry.models import (
    Activity,
    Environment,
    EventAttachment,
    EventDict,
    EventUser,
    File,
    Group,
    GroupEnvironment,
    GroupHash,
    GroupLink,
    GroupRelease,
    GroupResolution,
    GroupStatus,
    Project,
    ProjectKey,
    Release,
    ReleaseCommit,
    ReleaseEnvironment,
    ReleaseProject,
    ReleaseProjectEnvironment,
    UserReport,
    Organization,
    CRASH_REPORT_TYPES,
    get_crashreport_key,
)
from sentry.plugins.base import plugins
from sentry import quotas
from sentry.signals import first_event_received, issue_unresolved
from sentry.ingest.inbound_filters import FilterStatKeys
from sentry.tasks.integrations import kick_off_status_syncs
from sentry.utils import json, metrics
from sentry.utils.cache import cache_key_for_event
from sentry.utils.canonical import CanonicalKeyDict
from sentry.utils.dates import to_timestamp, to_datetime
from sentry.utils.outcomes import Outcome, track_outcome
from sentry.utils.safe import safe_execute, trim, get_path, setdefault_path
from sentry.stacktraces.processing import normalize_stacktraces_for_grouping
from sentry.culprit import generate_culprit
from sentry.reprocessing2 import save_unprocessed_event, is_reprocessed_event

logger = logging.getLogger("sentry.events")

SECURITY_REPORT_INTERFACES = ("csp", "hpkp", "expectct", "expectstaple")

# Timeout for cached group crash report counts
CRASH_REPORT_TIMEOUT = 24 * 3600  # one day


def pop_tag(data, key):
    if "tags" not in data:
        return

    data["tags"] = [kv for kv in data["tags"] if kv is None or kv[0] != key]


def set_tag(data, key, value):
    pop_tag(data, key)
    if value is not None:
        data.setdefault("tags", []).append((key, trim(value, MAX_TAG_VALUE_LENGTH)))


def get_tag(data, key):
    for k, v in get_path(data, "tags", filter=True) or ():
        if k == key:
            return v


def plugin_is_regression(group, event):
    project = event.project
    for plugin in plugins.for_project(project):
        result = safe_execute(
            plugin.is_regression, group, event, version=1, _with_transaction=False
        )
        if result is not None:
            return result
    return True


def has_pending_commit_resolution(group):
    """
    Checks that the most recent commit that fixes a group has had a chance to release
    """
    recent_group_link = (
        GroupLink.objects.filter(
            group_id=group.id,
            linked_type=GroupLink.LinkedType.commit,
            relationship=GroupLink.Relationship.resolves,
        )
        .order_by("-datetime")
        .first()
    )
    if recent_group_link is None:
        return False

    return not ReleaseCommit.objects.filter(commit__id=recent_group_link.linked_id).exists()


def get_max_crashreports(model, allow_none=False):
    value = model.get_option("sentry:store_crash_reports")
    return convert_crashreport_count(value, allow_none=allow_none)


def crashreports_exceeded(current_count, max_count):
    if max_count == STORE_CRASH_REPORTS_ALL:
        return False
    return current_count >= max_count


def get_stored_crashreports(cache_key, event, max_crashreports):
    # There are two common cases: Storing crash reports is disabled, or is
    # unbounded. In both cases, there is no need in caching values or querying
    # the database.
    if max_crashreports in (0, STORE_CRASH_REPORTS_ALL):
        return max_crashreports

    cached_reports = cache.get(cache_key, None)
    if cached_reports is not None and cached_reports >= max_crashreports:
        return cached_reports

    # Fall-through if max_crashreports was bumped to get a more accurate number.
    return EventAttachment.objects.filter(
        group_id=event.group_id, type__in=CRASH_REPORT_TYPES
    ).count()


class HashDiscarded(Exception):
    pass


class ScoreClause(Func):
    def __init__(self, group=None, last_seen=None, times_seen=None, *args, **kwargs):
        self.group = group
        self.last_seen = last_seen
        self.times_seen = times_seen
        # times_seen is likely an F-object that needs the value extracted
        if hasattr(self.times_seen, "rhs"):
            self.times_seen = self.times_seen.rhs.value
        super().__init__(*args, **kwargs)

    def __int__(self):
        # Calculate the score manually when coercing to an int.
        # This is used within create_or_update and friends
        return self.group.get_score() if self.group else 0

    def as_sql(self, compiler, connection, function=None, template=None):
        has_values = self.last_seen is not None and self.times_seen is not None
        if has_values:
            sql = "log(times_seen + %d) * 600 + %d" % (
                self.times_seen,
                to_timestamp(self.last_seen),
            )
        else:
            sql = "log(times_seen) * 600 + last_seen::abstime::int"

        return (sql, [])


class EventManager:
    """
    Handles normalization in both the store endpoint and the save task. The
    intention is to swap this class out with a reimplementation in Rust.
    """

    def __init__(
        self,
        data,
        version="5",
        project=None,
        grouping_config=None,
        client_ip=None,
        user_agent=None,
        auth=None,
        key=None,
        content_encoding=None,
        is_renormalize=False,
        remove_other=None,
        project_config=None,
        sent_at=None,
    ):
        self._data = CanonicalKeyDict(data)
        self.version = version
        self._project = project
        # if not explicitly specified try to get the grouping from project_config
        if grouping_config is None and project_config is not None:
            config = project_config.config
            grouping_config = config.get("grouping_config")
        # if we still don't have a grouping also try the project
        if grouping_config is None and project is not None:
            grouping_config = get_grouping_config_dict_for_project(self._project)
        self._grouping_config = grouping_config
        self._client_ip = client_ip
        self._user_agent = user_agent
        self._auth = auth
        self._key = key
        self._is_renormalize = is_renormalize
        self._remove_other = remove_other
        self._normalized = False
        self.project_config = project_config
        self.sent_at = sent_at

    def normalize(self, project_id=None):
        with metrics.timer("events.store.normalize.duration"):
            self._normalize_impl(project_id=project_id)

    def _normalize_impl(self, project_id=None):
        if self._project and project_id and project_id != self._project.id:
            raise RuntimeError(
                "Initialized EventManager with one project ID and called save() with another one"
            )

        if self._normalized:
            raise RuntimeError("Already normalized")

        self._normalized = True

        from sentry_relay.processing import StoreNormalizer

        rust_normalizer = StoreNormalizer(
            project_id=self._project.id if self._project else project_id,
            client_ip=self._client_ip,
            client=self._auth.client if self._auth else None,
            key_id=str(self._key.id) if self._key else None,
            grouping_config=self._grouping_config,
            protocol_version=str(self.version) if self.version is not None else None,
            is_renormalize=self._is_renormalize,
            remove_other=self._remove_other,
            normalize_user_agent=True,
            sent_at=self.sent_at.isoformat() if self.sent_at is not None else None,
            **DEFAULT_STORE_NORMALIZER_ARGS,
        )

        self._data = CanonicalKeyDict(rust_normalizer.normalize_event(dict(self._data)))

    def get_data(self):
        return self._data

    @metrics.wraps("event_manager.save")
    def save(self, project_id, raw=False, assume_normalized=False, start_time=None, cache_key=None):
        """
        After normalizing and processing an event, save adjacent models such as
        releases and environments to postgres and write the event into
        eventstream. From there it will be picked up by Snuba and
        post-processing.

        We re-insert events with duplicate IDs into Snuba, which is responsible
        for deduplicating events. Since deduplication in Snuba is on the primary
        key (based on event ID, project ID and day), events with same IDs are only
        deduplicated if their timestamps fall on the same day. The latest event
        always wins and overwrites the value of events received earlier in that day.

        Since we increment counters and frequencies here before events get inserted
        to eventstream these numbers may be larger than the total number of
        events if we receive duplicate event IDs that fall on the same day
        (that do not hit cache first).
        """

        # Normalize if needed
        if not self._normalized:
            if not assume_normalized:
                self.normalize(project_id=project_id)
            self._normalized = True

        with metrics.timer("event_manager.save.project.get_from_cache"):
            project = Project.objects.get_from_cache(id=project_id)

        projects = {project.id: project}

        if self._data.get("type") == "transaction":
            self._data["project"] = int(project_id)
            job = {"data": self._data, "start_time": start_time}
            jobs = save_transaction_events([job], projects)
            return jobs[0]["event"]

        with metrics.timer("event_manager.save.organization.get_from_cache"):
            project._organization_cache = Organization.objects.get_from_cache(
                id=project.organization_id
            )

        job = {"data": self._data, "project_id": project_id, "raw": raw, "start_time": start_time}
        jobs = [job]

        is_reprocessed = is_reprocessed_event(job["data"])

        _pull_out_data(jobs, projects)
        _get_or_create_release_many(jobs, projects)
        _get_event_user_many(jobs, projects)

        job["project_key"] = None
        if job["key_id"] is not None:
            with metrics.timer("event_manager.load_project_key"):
                try:
                    job["project_key"] = ProjectKey.objects.get_from_cache(id=job["key_id"])
                except ProjectKey.DoesNotExist:
                    pass

        with metrics.timer("event_manager.load_grouping_config"):
            # At this point we want to normalize the in_app values in case the
            # clients did not set this appropriately so far.
            grouping_config = load_grouping_config(
                get_grouping_config_dict_for_event_data(job["data"], project)
            )

        with metrics.timer("event_manager.normalize_stacktraces_for_grouping"):
            normalize_stacktraces_for_grouping(job["data"], grouping_config)

        _derive_plugin_tags_many(jobs, projects)
        _derive_interface_tags_many(jobs)

        with metrics.timer("event_manager.apply_server_fingerprinting"):
            # The active grouping config was put into the event in the
            # normalize step before.  We now also make sure that the
            # fingerprint was set to `'{{ default }}' just in case someone
            # removed it from the payload.  The call to get_hashes will then
            # look at `grouping_config` to pick the right parameters.
            job["data"]["fingerprint"] = job["data"].get("fingerprint") or ["{{ default }}"]
            apply_server_fingerprinting(
                job["data"],
                get_fingerprinting_config_for_project(project),
                allow_custom_title=features.has(
                    "organizations:custom-event-title", project.organization, actor=None
                ),
            )

        with metrics.timer("event_manager.event.get_hashes"):
            # Here we try to use the grouping config that was requested in the
            # event.  If that config has since been deleted (because it was an
            # experimental grouping config) we fall back to the default.
            try:
                flat_hashes, hierarchical_hashes = job["event"].get_hashes()
            except GroupingConfigNotFound:
                job["data"]["grouping_config"] = get_grouping_config_dict_for_project(project)
                flat_hashes, hierarchical_hashes = job["event"].get_hashes()

        job["data"]["hashes"] = flat_hashes
        if hierarchical_hashes:
            job["data"]["hierarchical_hashes"] = hierarchical_hashes

        _materialize_metadata_many(jobs)

        # The group gets the same metadata as the event when it's flushed but
        # additionally the `last_received` key is set.  This key is used by
        # _save_aggregate.
        group_metadata = dict(job["materialized_metadata"])
        group_metadata["last_received"] = job["received_timestamp"]
        kwargs = {
            "platform": job["platform"],
            "message": job["event"].search_message,
            "culprit": job["culprit"],
            "logger": job["logger_name"],
            "level": LOG_LEVELS_MAP.get(job["level"]),
            "last_seen": job["event"].datetime,
            "first_seen": job["event"].datetime,
            "active_at": job["event"].datetime,
            "data": group_metadata,
        }

        if job["release"]:
            kwargs["first_release"] = job["release"]

        # Load attachments first, but persist them at the very last after
        # posting to eventstream to make sure all counters and eventstream are
        # incremented for sure. Also wait for grouping to remove attachments
        # based on the group counter.
        with metrics.timer("event_manager.get_attachments"):
            attachments = get_attachments(cache_key, job)

        save_aggregate_fn = (
            _save_aggregate2
            if features.has("projects:race-free-group-creation", project)
            else _save_aggregate
        )

        try:
<<<<<<< HEAD
            job["group"], job["is_new"], job["is_regression"] = save_aggregate_fn(
=======
            job["group"], job["is_new"], job["is_regression"] = _save_aggregate(
>>>>>>> c440f47b
                event=job["event"],
                flat_hashes=flat_hashes,
                hierarchical_hashes=hierarchical_hashes,
                release=job["release"],
                **kwargs,
            )
        except HashDiscarded:
            discard_event(job, attachments)
            raise

        job["event"].group = job["group"]

        # store a reference to the group id to guarantee validation of isolation
        # XXX(markus): No clue what this does
        job["event"].data.bind_ref(job["event"])

        _get_or_create_environment_many(jobs, projects)

        if job["group"]:
            group_environment, job["is_new_group_environment"] = GroupEnvironment.get_or_create(
                group_id=job["group"].id,
                environment_id=job["environment"].id,
                defaults={"first_release": job["release"] or None},
            )
        else:
            job["is_new_group_environment"] = False

        _get_or_create_release_associated_models(jobs, projects)

        if job["release"] and job["group"]:
            job["grouprelease"] = GroupRelease.get_or_create(
                group=job["group"],
                release=job["release"],
                environment=job["environment"],
                datetime=job["event"].datetime,
            )

        _tsdb_record_all_metrics(jobs)

        if job["group"]:
            UserReport.objects.filter(project_id=project.id, event_id=job["event"].event_id).update(
                group_id=job["group"].id, environment_id=job["environment"].id
            )

        with metrics.timer("event_manager.filter_attachments_for_group"):
            attachments = filter_attachments_for_group(attachments, job)

        # XXX: DO NOT MUTATE THE EVENT PAYLOAD AFTER THIS POINT
        _materialize_event_metrics(jobs)

        for attachment in attachments:
            key = f"bytes.stored.{attachment.type}"
            old_bytes = job["event_metrics"].get(key) or 0
            job["event_metrics"][key] = old_bytes + attachment.size

        _nodestore_save_many(jobs)
        save_unprocessed_event(project, job["event"].event_id)

        if job["release"]:
            if job["is_new"]:
                buffer.incr(
                    ReleaseProject,
                    {"new_groups": 1},
                    {"release_id": job["release"].id, "project_id": project.id},
                )
            if job["is_new_group_environment"]:
                buffer.incr(
                    ReleaseProjectEnvironment,
                    {"new_issues_count": 1},
                    {
                        "project_id": project.id,
                        "release_id": job["release"].id,
                        "environment_id": job["environment"].id,
                    },
                )

        if not raw:
            if not project.first_event:
                project.update(first_event=job["event"].datetime)
                first_event_received.send_robust(
                    project=project, event=job["event"], sender=Project
                )

        _eventstream_insert_many(jobs)

        # Do this last to ensure signals get emitted even if connection to the
        # file store breaks temporarily.
        #
        # We do not need this for reprocessed events as for those we update the
        # group_id on existing models in post_process_group, which already does
        # this because of indiv. attachments.
        if not is_reprocessed:
            with metrics.timer("event_manager.save_attachments"):
                save_attachments(cache_key, attachments, job)

        metric_tags = {"from_relay": "_relay_processed" in job["data"]}

        metrics.timing(
            "events.latency",
            job["received_timestamp"] - job["recorded_timestamp"],
            tags=metric_tags,
        )
        metrics.timing("events.size.data.post_save", job["event"].size, tags=metric_tags)
        metrics.incr(
            "events.post_save.normalize.errors",
            amount=len(job["data"].get("errors") or ()),
            tags=metric_tags,
        )

        _track_outcome_accepted_many(jobs)

        self._data = job["event"].data.data
        return job["event"]


@metrics.wraps("save_event.pull_out_data")
def _pull_out_data(jobs, projects):
    """
    A bunch of (probably) CPU bound stuff.
    """

    for job in jobs:
        job["project_id"] = int(job["project_id"])

        data = job["data"]

        # Pull the toplevel data we're interested in

        transaction_name = data.get("transaction")
        if transaction_name:
            transaction_name = force_text(transaction_name)
        job["transaction"] = transaction_name

        key_id = None if data is None else data.get("key_id")
        if key_id is not None:
            key_id = int(key_id)
        job["key_id"] = key_id

        job["logger_name"] = logger_name = data.get("logger")
        job["level"] = level = data.get("level")
        job["release"] = data.get("release")
        job["dist"] = data.get("dist")
        job["environment"] = environment = data.get("environment")
        job["recorded_timestamp"] = data.get("timestamp")
        job["event"] = event = _get_event_instance(job["data"], project_id=job["project_id"])
        job["data"] = data = event.data.data
        job["category"] = DataCategory.from_event_type(data.get("type"))
        job["platform"] = event.platform
        event._project_cache = projects[job["project_id"]]

        # Some of the data that are toplevel attributes are duplicated
        # into tags (logger, level, environment, transaction).  These are
        # different from legacy attributes which are normalized into tags
        # ahead of time (site, server_name).
        setdefault_path(data, "tags", value=[])
        set_tag(data, "level", level)
        if logger_name:
            set_tag(data, "logger", logger_name)
        if environment:
            set_tag(data, "environment", environment)
        if transaction_name:
            set_tag(data, "transaction", transaction_name)

        job["received_timestamp"] = job["event"].data.get("received") or float(
            job["event"].datetime.strftime("%s")
        )


@metrics.wraps("save_event.get_or_create_release_many")
def _get_or_create_release_many(jobs, projects):
    jobs_with_releases = {}
    release_date_added = {}

    for job in jobs:
        if not job["release"]:
            continue

        release_key = (job["project_id"], job["release"])
        jobs_with_releases.setdefault(release_key, []).append(job)
        new_datetime = job["event"].datetime
        old_datetime = release_date_added.get(release_key)
        if old_datetime is None or new_datetime > old_datetime:
            release_date_added[release_key] = new_datetime

    for (project_id, version), jobs_to_update in jobs_with_releases.items():
        release = Release.get_or_create(
            project=projects[project_id],
            version=version,
            date_added=release_date_added[(project_id, version)],
        )

        for job in jobs_to_update:
            # Don't allow a conflicting 'release' tag
            data = job["data"]
            pop_tag(data, "release")
            set_tag(data, "sentry:release", release.version)

            job["release"] = release

            if job["dist"]:
                job["dist"] = job["release"].add_dist(job["dist"], job["event"].datetime)

                # dont allow a conflicting 'dist' tag
                pop_tag(job["data"], "dist")
                set_tag(job["data"], "sentry:dist", job["dist"].name)


@metrics.wraps("save_event.get_event_user_many")
def _get_event_user_many(jobs, projects):
    for job in jobs:
        data = job["data"]
        user = _get_event_user(projects[job["project_id"]], data)

        if user:
            pop_tag(data, "user")
            set_tag(data, "sentry:user", user.tag_value)

        job["user"] = user


@metrics.wraps("save_event.derive_plugin_tags_many")
def _derive_plugin_tags_many(jobs, projects):
    # XXX: We ought to inline or remove this one for sure
    plugins_for_projects = {p.id: plugins.for_project(p, version=None) for p in projects.values()}

    for job in jobs:
        for plugin in plugins_for_projects[job["project_id"]]:
            added_tags = safe_execute(plugin.get_tags, job["event"], _with_transaction=False)
            if added_tags:
                data = job["data"]
                # plugins should not override user provided tags
                for key, value in added_tags:
                    if get_tag(data, key) is None:
                        set_tag(data, key, value)


@metrics.wraps("save_event.derive_interface_tags_many")
def _derive_interface_tags_many(jobs):
    # XXX: We ought to inline or remove this one for sure
    for job in jobs:
        data = job["data"]
        for path, iface in job["event"].interfaces.items():
            for k, v in iface.iter_tags():
                set_tag(data, k, v)

            # Get rid of ephemeral interface data
            if iface.ephemeral:
                data.pop(iface.path, None)


@metrics.wraps("save_event.materialize_metadata_many")
def _materialize_metadata_many(jobs):
    for job in jobs:
        # we want to freeze not just the metadata and type in but also the
        # derived attributes.  The reason for this is that we push this
        # data into kafka for snuba processing and our postprocessing
        # picks up the data right from the snuba topic.  For most usage
        # however the data is dynamically overridden by Event.title and
        # Event.location (See Event.as_dict)
        #
        # We also need to ensure the culprit is accurately reflected at
        # the point of metadata materialization as we need to ensure that
        # processing happens before.
        data = job["data"]
        job["culprit"] = get_culprit(data)
        job["materialized_metadata"] = metadata = materialize_metadata(data)
        data.update(metadata)
        data["culprit"] = job["culprit"]


@metrics.wraps("save_event.get_or_create_environment_many")
def _get_or_create_environment_many(jobs, projects):
    for job in jobs:
        job["environment"] = Environment.get_or_create(
            project=projects[job["project_id"]], name=job["environment"]
        )


@metrics.wraps("save_event.get_or_create_release_associated_models")
def _get_or_create_release_associated_models(jobs, projects):
    # XXX: This is possibly unnecessarily detached from
    # _get_or_create_release_many, but we do not want to destroy order of
    # execution right now
    for job in jobs:
        release = job["release"]
        if not release:
            continue

        project = projects[job["project_id"]]
        environment = job["environment"]
        date = job["event"].datetime

        ReleaseEnvironment.get_or_create(
            project=project, release=release, environment=environment, datetime=date
        )

        ReleaseProjectEnvironment.get_or_create(
            project=project, release=release, environment=environment, datetime=date
        )


@metrics.wraps("save_event.tsdb_record_all_metrics")
def _tsdb_record_all_metrics(jobs):
    """
    Do all tsdb-related things for save_event in here s.t. we can potentially
    put everything in a single redis pipeline someday.
    """

    # XXX: validate whether anybody actually uses those metrics

    for job in jobs:
        incrs = []
        frequencies = []
        records = []

        incrs.append((tsdb.models.project, job["project_id"]))
        event = job["event"]
        group = job["group"]
        release = job["release"]
        environment = job["environment"]

        if group:
            incrs.append((tsdb.models.group, group.id))
            frequencies.append(
                (tsdb.models.frequent_environments_by_group, {group.id: {environment.id: 1}})
            )

            if release:
                frequencies.append(
                    (
                        tsdb.models.frequent_releases_by_group,
                        {group.id: {job["grouprelease"].id: 1}},
                    )
                )

        if release:
            incrs.append((tsdb.models.release, release.id))

        user = job["user"]

        if user:
            project_id = job["project_id"]
            records.append((tsdb.models.users_affected_by_project, project_id, (user.tag_value,)))

            if group:
                records.append((tsdb.models.users_affected_by_group, group.id, (user.tag_value,)))

        if incrs:
            tsdb.incr_multi(incrs, timestamp=event.datetime, environment_id=environment.id)

        if records:
            tsdb.record_multi(records, timestamp=event.datetime, environment_id=environment.id)

        if frequencies:
            tsdb.record_frequency_multi(frequencies, timestamp=event.datetime)


@metrics.wraps("save_event.nodestore_save_many")
def _nodestore_save_many(jobs):
    for job in jobs:
        # Write the event to Nodestore
        subkeys = {}

        if job["group"]:
            event = job["event"]
            data = event_processing_store.get(
                cache_key_for_event({"project": event.project_id, "event_id": event.event_id}),
                unprocessed=True,
            )
            if data is not None:
                subkeys["unprocessed"] = data

        job["event"].data.save(subkeys=subkeys)


@metrics.wraps("save_event.eventstream_insert_many")
def _eventstream_insert_many(jobs):
    for job in jobs:
        eventstream.insert(
            group=job["group"],
            event=job["event"],
            is_new=job["is_new"],
            is_regression=job["is_regression"],
            is_new_group_environment=job["is_new_group_environment"],
            primary_hash=job["event"].get_primary_hash(),
            received_timestamp=job["received_timestamp"],
            # We are choosing to skip consuming the event back
            # in the eventstream if it's flagged as raw.
            # This means that we want to publish the event
            # through the event stream, but we don't care
            # about post processing and handling the commit.
            skip_consume=job.get("raw", False),
        )


@metrics.wraps("save_event.track_outcome_accepted_many")
def _track_outcome_accepted_many(jobs):
    for job in jobs:
        event = job["event"]

        track_outcome(
            org_id=event.project.organization_id,
            project_id=job["project_id"],
            key_id=job["key_id"],
            outcome=Outcome.ACCEPTED,
            reason=None,
            timestamp=to_datetime(job["start_time"]),
            event_id=event.event_id,
            category=job["category"],
        )


@metrics.wraps("event_manager.get_event_instance")
def _get_event_instance(data, project_id):
    event_id = data.get("event_id")

    return eventstore.create_event(
        project_id=project_id,
        event_id=event_id,
        group_id=None,
        data=EventDict(data, skip_renormalization=True),
    )


def _get_event_user(project, data):
    with metrics.timer("event_manager.get_event_user") as metrics_tags:
        return _get_event_user_impl(project, data, metrics_tags)


def _get_event_user_impl(project, data, metrics_tags):
    user_data = data.get("user")
    if not user_data:
        metrics_tags["event_has_user"] = "false"
        return

    metrics_tags["event_has_user"] = "true"

    ip_address = user_data.get("ip_address")

    if ip_address:
        try:
            ipaddress.ip_address(str(ip_address))
        except ValueError:
            ip_address = None

    euser = EventUser(
        project_id=project.id,
        ident=user_data.get("id"),
        email=user_data.get("email"),
        username=user_data.get("username"),
        ip_address=ip_address,
        name=user_data.get("name"),
    )
    euser.set_hash()
    if not euser.hash:
        return

    cache_key = f"euserid:1:{project.id}:{euser.hash}"
    euser_id = cache.get(cache_key)
    if euser_id is None:
        metrics_tags["cache_hit"] = "false"
        try:
            with transaction.atomic(using=router.db_for_write(EventUser)):
                euser.save()
            metrics_tags["created"] = "true"
        except IntegrityError:
            metrics_tags["created"] = "false"
            try:
                euser = EventUser.objects.get(project_id=project.id, hash=euser.hash)
            except EventUser.DoesNotExist:
                metrics_tags["created"] = "lol"
                # why???
                e_userid = -1
            else:
                if euser.name != (user_data.get("name") or euser.name):
                    euser.update(name=user_data["name"])
                e_userid = euser.id
            cache.set(cache_key, e_userid, 3600)
    else:
        metrics_tags["cache_hit"] = "true"

    return euser


def get_event_type(data):
    return eventtypes.get(data.get("type", "default"))()


def materialize_metadata(data):
    """Returns the materialized metadata to be merged with group or
    event data.  This currently produces the keys `type`, `metadata`,
    `title` and `location`.  This should most likely also produce
    `culprit` here.
    """
    event_type = get_event_type(data)
    event_metadata = event_type.get_metadata(data)
    return {
        "type": event_type.key,
        "metadata": event_metadata,
        "title": event_type.get_title(event_metadata),
        "location": event_type.get_location(event_metadata),
    }


def get_culprit(data):
    """Helper to calculate the default culprit"""
    return force_text(
        data.get("culprit") or data.get("transaction") or generate_culprit(data) or ""
    )


<<<<<<< HEAD
def _find_group_id(all_hashes):
    for h in all_hashes:
        if h.group_id is not None:
            return h.group_id
        if h.group_tombstone_id is not None:
            raise HashDiscarded("Matches group tombstone %s" % h.group_tombstone_id)

    return None


def _save_aggregate2(event, flat_hashes, hierarchical_hashes, release, **kwargs):
    """
    A rewrite of _save_aggregate that is supposed to eliminate races using DB transactions.
    """

    project = event.project

    all_hashes = [
        GroupHash.objects.get_or_create(project=project, hash=hash)[0] for hash in flat_hashes
    ]
    existing_group_id = _find_group_id(all_hashes)

    if existing_group_id is None:
        with sentry_sdk.start_span(
            op="event_manager.create_group_transaction"
        ) as span, metrics.timer(
            "event_manager.create_group_transaction"
        ) as metric_tags, transaction.atomic():
            span.set_tag("create_group_transaction.outcome", "no_group")
            metric_tags["create_group_transaction.outcome"] = "no_group"

            all_hashes = list(
                GroupHash.objects.filter(id__in=[h.id for h in all_hashes]).select_for_update()
            )

            existing_group_id = _find_group_id(all_hashes)

            if existing_group_id is None:
                short_id = project.next_short_id()

                # it's possible the release was deleted between
                # when we queried for the release and now, so
                # make sure it still exists
                first_release = kwargs.pop("first_release", None)

                group = Group.objects.create(
                    project=project,
                    short_id=short_id,
                    first_release_id=Release.objects.filter(id=first_release.id)
                    .values_list("id", flat=True)
                    .first()
                    if first_release
                    else None,
                    **kwargs,
                )

                # invariant: existing_group_id is None, therefore all hashes
                # have group_id=None, therefore none of them can be locked in
                # migration either
                GroupHash.objects.filter(id__in=[h.id for h in all_hashes]).update(group=group)

                is_new = True
                is_regression = False

                span.set_tag("create_group_transaction.outcome", "new_group")
                metric_tags["create_group_transaction.outcome"] = "new_group"

                metrics.incr(
                    "group.created",
                    skip_internal=True,
                    tags={"platform": event.platform or "unknown"},
                )

                return group, is_new, is_regression

    group = Group.objects.get(id=existing_group_id)

    is_new = False
    new_hashes = [h for h in all_hashes if h.group_id is None]

    if new_hashes:
        # There may still be secondary hashes that we did not use to find an
        # existing group. A classic example is when grouping makes changes to
        # the app-hash (changes to in_app logic), but the system hash stays
        # stable and is used to find an existing group. Associate any new
        # hashes with the group such that event saving continues to be
        # resilient against grouping algorithm changes.
        #
        # There is a race condition here where two processes could "steal"
        # hashes from each other. In practice this should not be user-visible
        # as group creation is synchronized. Meaning the only way hashes could
        # jump between groups is if there were two processes that:
        #
        # 1) have BOTH found an existing group
        #    (otherwise at least one of them would be in the group creation
        #    codepath which has transaction isolation/acquires row locks)
        # 2) AND are looking at the same set, or an overlapping set of hashes
        #    (otherwise they would not operate on the same rows)
        # 3) yet somehow also sort their event into two different groups each
        #    (otherwise the update would not change anything)
        #
        # We think this is a very unlikely situation. A previous version of
        # _save_aggregate had races around group creation which made this race
        # more user visible. For more context, see 84c6f75a and d0e22787, as
        # well as GH-5085.
        GroupHash.objects.filter(id__in=[h.id for h in new_hashes]).exclude(
            state=GroupHash.State.LOCKED_IN_MIGRATION
        ).update(group=group)

    is_regression = _process_existing_aggregate(
        group=group, event=event, data=kwargs, release=release
    )

    return group, is_new, is_regression
=======
def _find_existing_group_id(
    project,
    flat_grouphashes,
    hierarchical_hashes,
):
    all_grouphashes = []

    if hierarchical_hashes:
        hierarchical_grouphashes = {
            h.hash: h
            for h in GroupHash.objects.filter(project=project, hash__in=hierarchical_hashes)
        }

        for hash in reversed(hierarchical_hashes):
            group_hash = hierarchical_grouphashes.get(hash)
            if group_hash is None:
                continue

            all_grouphashes.append(group_hash)

    all_grouphashes.extend(flat_grouphashes)

    for group_hash in all_grouphashes:
        if group_hash.group_id is not None:
            return group_hash.group_id

        # When refactoring for hierarchical grouping, we noticed that a
        # tombstone may get ignored entirely if there is another hash *before*
        # that happens to have a group_id. This bug may not have been noticed
        # for a long time because most events only ever have 1-2 hashes. It
        # will definetly get more noticeable with hierarchical grouping and
        # it's not clear what good behavior would look like. Do people want to
        # be able to tombstone `hierarchical_hashes[4]` while still having a
        # group attached to `hierarchical_hashes[0]`? Maybe.
        if group_hash.group_tombstone_id is not None:
            raise HashDiscarded("Matches group tombstone %s" % group_hash.group_tombstone_id)
>>>>>>> c440f47b


def _save_aggregate(event, flat_hashes, hierarchical_hashes, release, **kwargs):
    project = event.project

    # attempt to find a matching hash
    flat_grouphashes = [
        GroupHash.objects.get_or_create(project=project, hash=hash)[0] for hash in flat_hashes
    ]

    if hierarchical_hashes:
        root_hierarchical_hash = GroupHash.objects.get_or_create(
            project=project, hash=hierarchical_hashes[0]
        )[0]
    else:
        root_hierarchical_hash = None

    existing_group_id = _find_existing_group_id(project, flat_grouphashes, hierarchical_hashes)

    # XXX(dcramer): this has the opportunity to create duplicate groups
    # it should be resolved by the hash merging function later but this
    # should be better tested/reviewed
    if existing_group_id is None:
        # it's possible the release was deleted between
        # when we queried for the release and now, so
        # make sure it still exists
        first_release = kwargs.pop("first_release", None)

        short_id = project.next_short_id()

        with transaction.atomic():
            group, group_is_new = (
                Group.objects.create(
                    project=project,
                    short_id=short_id,
                    first_release_id=Release.objects.filter(id=first_release.id)
                    .values_list("id", flat=True)
                    .first()
                    if first_release
                    else None,
                    **kwargs,
                ),
                True,
            )

        metrics.incr(
            "group.created", skip_internal=True, tags={"platform": event.platform or "unknown"}
        )

    else:
        group = Group.objects.get(id=existing_group_id)

        group_is_new = False

    group._project_cache = project

    if root_hierarchical_hash is None or root_hierarchical_hash.group_id == existing_group_id:
        to_update = list(flat_grouphashes)
        if group_is_new and root_hierarchical_hash is not None:
            to_update.append(root_hierarchical_hash)
        new_hashes = [h for h in to_update if h.group_id is None]
    else:
        new_hashes = []

    # If all hashes are brand new we treat this event as new
    is_new = False
    if new_hashes:
        # XXX: There is a race condition here wherein another process could
        # create a new group that is associated with one of the new hashes,
        # add some event(s) to it, and then subsequently have the hash
        # "stolen" by this process. This then "orphans" those events from
        # their "siblings" in the group we've created here. We don't have a
        # way to fix this, since we can't update the group on those hashes
        # without filtering on `group_id` (which we can't do due to query
        # planner weirdness.) For more context, see 84c6f75a and d0e22787,
        # as well as GH-5085.
        GroupHash.objects.filter(id__in=[h.id for h in new_hashes]).exclude(
            state=GroupHash.State.LOCKED_IN_MIGRATION
        ).update(group=group)

        if group_is_new and len(new_hashes) == len(to_update):
            is_new = True

    if not is_new:
        is_regression = _process_existing_aggregate(
            group=group, event=event, data=kwargs, release=release
        )
    else:
        is_regression = False

    return group, is_new, is_regression


def _handle_regression(group, event, release):
    if not group.is_resolved():
        return

    # we only mark it as a regression if the event's release is newer than
    # the release which we originally marked this as resolved
    elif GroupResolution.has_resolution(group, release):
        return

    elif has_pending_commit_resolution(group):
        return

    if not plugin_is_regression(group, event):
        return

    # we now think its a regression, rely on the database to validate that
    # no one beat us to this
    date = max(event.datetime, group.last_seen)
    is_regression = bool(
        Group.objects.filter(
            id=group.id,
            # ensure we cant update things if the status has been set to
            # ignored
            status__in=[GroupStatus.RESOLVED, GroupStatus.UNRESOLVED],
        )
        .exclude(
            # add to the regression window to account for races here
            active_at__gte=date
            - timedelta(seconds=5)
        )
        .update(
            active_at=date,
            # explicitly set last_seen here as ``is_resolved()`` looks
            # at the value
            last_seen=date,
            status=GroupStatus.UNRESOLVED,
        )
    )
    issue_unresolved.send_robust(
        project=group.project,
        user=None,
        group=group,
        transition_type="automatic",
        sender="handle_regression",
    )

    group.active_at = date
    group.status = GroupStatus.UNRESOLVED

    if is_regression and release:
        # resolutions are only valid if the state of the group is still
        # resolved -- if it were to change the resolution should get removed
        try:
            resolution = GroupResolution.objects.get(group=group)
        except GroupResolution.DoesNotExist:
            affected = False
        else:
            cursor = connection.cursor()
            # delete() API does not return affected rows
            cursor.execute("DELETE FROM sentry_groupresolution WHERE id = %s", [resolution.id])
            affected = cursor.rowcount > 0

        if affected:
            # if we had to remove the GroupResolution (i.e. we beat the
            # the queue to handling this) then we need to also record
            # the corresponding event
            try:
                activity = Activity.objects.filter(
                    group=group, type=Activity.SET_RESOLVED_IN_RELEASE, ident=resolution.id
                ).order_by("-datetime")[0]
            except IndexError:
                # XXX: handle missing data, as its not overly important
                pass
            else:
                activity.update(data={"version": release.version})

    if is_regression:
        activity = Activity.objects.create(
            project_id=group.project_id,
            group=group,
            type=Activity.SET_REGRESSION,
            data={"version": release.version if release else ""},
        )
        activity.send_notification()

        kick_off_status_syncs.apply_async(
            kwargs={"project_id": group.project_id, "group_id": group.id}
        )

    return is_regression


def _process_existing_aggregate(group, event, data, release):
    date = max(event.datetime, group.last_seen)
    extra = {"last_seen": date, "score": ScoreClause(group), "data": data["data"]}
    if event.search_message and event.search_message != group.message:
        extra["message"] = event.search_message
    if group.level != data["level"]:
        extra["level"] = data["level"]
    if group.culprit != data["culprit"]:
        extra["culprit"] = data["culprit"]
    if group.first_seen > event.datetime:
        extra["first_seen"] = event.datetime

    is_regression = _handle_regression(group, event, release)

    group.last_seen = extra["last_seen"]

    update_kwargs = {"times_seen": 1}

    buffer.incr(Group, update_kwargs, {"id": group.id}, extra)

    return is_regression


def discard_event(job, attachments):
    """
    Refunds consumed quotas for an event and its attachments.

    For the event and each dropped attachment, an outcome
    FILTERED(discarded-hash) is emitted.

    :param job:         The job context container.
    :param attachments: The full list of attachments to filter.
    """

    project = job["event"].project

    quotas.refund(
        project,
        key=job["project_key"],
        timestamp=job["start_time"],
        category=job["category"],
        quantity=1,
    )

    track_outcome(
        org_id=project.organization_id,
        project_id=job["project_id"],
        key_id=job["key_id"],
        outcome=Outcome.FILTERED,
        reason=FilterStatKeys.DISCARDED_HASH,
        timestamp=to_datetime(job["start_time"]),
        event_id=job["event"].event_id,
        category=job["category"],
    )

    attachment_quantity = 0
    for attachment in attachments:
        # Quotas are counted with at least ``1`` for attachments.
        attachment_quantity += attachment.size or 1

        track_outcome(
            org_id=project.organization_id,
            project_id=job["project_id"],
            key_id=job["key_id"],
            outcome=Outcome.FILTERED,
            reason=FilterStatKeys.DISCARDED_HASH,
            timestamp=to_datetime(job["start_time"]),
            event_id=job["event"].event_id,
            category=DataCategory.ATTACHMENT,
            quantity=attachment.size,
        )

    if attachment_quantity:
        quotas.refund(
            project,
            key=job["project_key"],
            timestamp=job["start_time"],
            category=DataCategory.ATTACHMENT,
            quantity=attachment_quantity,
        )

    metrics.incr(
        "events.discarded",
        skip_internal=True,
        tags={"platform": job["platform"]},
    )


def get_attachments(cache_key, job):
    """
    Retrieves the list of attachments for this event.

    This method skips attachments that have been marked for rate limiting by
    earlier ingestion pipeline.

    :param cache_key: The cache key at which the event payload is stored in the
                      cache. This is used to retrieve attachments.
    :param job:       The job context container.
    """
    if cache_key is None:
        return []

    project = job["event"].project
    if not features.has("organizations:event-attachments", project.organization, actor=None):
        return []

    attachments = list(attachment_cache.get(cache_key))
    if not attachments:
        return []

    return [attachment for attachment in attachments if not attachment.rate_limited]


def filter_attachments_for_group(attachments, job):
    """
    Removes crash reports exceeding the group-limit.

    If the project or organization is configured to limit the amount of crash
    reports per group, the number of stored crashes is limited. This requires
    `event.group` to be set.

    Emits one outcome per removed attachment.

    :param attachments: The full list of attachments to filter.
    :param job:         The job context container.
    """
    if not attachments:
        return attachments

    event = job["event"]
    project = event.project

    # The setting is both an organization and project setting. The project
    # setting strictly overrides the organization setting, unless set to the
    # default.
    max_crashreports = get_max_crashreports(project, allow_none=True)
    if max_crashreports is None:
        max_crashreports = get_max_crashreports(project.organization)

    # The number of crash reports is cached per group
    crashreports_key = get_crashreport_key(event.group_id)

    # Only fetch the number of stored crash reports if there is a crash report
    # in the list of attachments. Otherwise, we won't require this number.
    if any(attachment.type in CRASH_REPORT_TYPES for attachment in attachments):
        cached_reports = get_stored_crashreports(crashreports_key, event, max_crashreports)
    else:
        cached_reports = 0
    stored_reports = cached_reports

    filtered = []
    refund_quantity = 0
    for attachment in attachments:
        # If the attachment is a crash report (e.g. minidump), we need to honor
        # the store_crash_reports setting. Otherwise, we assume that the client
        # has already verified PII and just store the attachment.
        if attachment.type in CRASH_REPORT_TYPES:
            if crashreports_exceeded(stored_reports, max_crashreports):
                # Indicate that the crash report has been removed due to a limit
                # on the maximum number of crash reports. If this flag is True,
                # it indicates that there are *other* events in the same group
                # that store a crash report. This flag will therefore *not* be
                # set if storage of crash reports is completely disabled.
                if max_crashreports > 0:
                    job["data"]["metadata"]["stripped_crash"] = True

                track_outcome(
                    org_id=event.project.organization_id,
                    project_id=job["project_id"],
                    key_id=job["key_id"],
                    outcome=Outcome.FILTERED,
                    reason=FilterStatKeys.CRASH_REPORT_LIMIT,
                    timestamp=to_datetime(job["start_time"]),
                    event_id=event.event_id,
                    category=DataCategory.ATTACHMENT,
                    quantity=attachment.size,
                )

                # Quotas are counted with at least ``1`` for attachments.
                refund_quantity += attachment.size or 1
                continue
            stored_reports += 1

        filtered.append(attachment)

    # Check if we have exceeded the stored crash reports count. If so, we
    # persist the current maximum (not the actual number!) into the cache. Next
    # time when loading from the cache, we will validate that this number has
    # not changed, or otherwise re-fetch from the database.
    if crashreports_exceeded(stored_reports, max_crashreports) and stored_reports > cached_reports:
        cache.set(crashreports_key, max_crashreports, CRASH_REPORT_TIMEOUT)

    if refund_quantity:
        quotas.refund(
            project,
            key=job["project_key"],
            timestamp=job["start_time"],
            category=DataCategory.ATTACHMENT,
            quantity=refund_quantity,
        )

    return filtered


def save_attachment(
    cache_key, attachment, project, event_id, key_id=None, group_id=None, start_time=None
):
    """
    Persists a cached event attachments into the file store.

    Emits one outcome, either ACCEPTED on success or INVALID(missing_chunks) if
    retrieving the attachment data fails.

    :param cache_key:  The cache key at which the attachment is stored for
                       debugging purposes.
    :param attachment: The ``CachedAttachment`` instance to store.
    :param project:    The project model that this attachment belongs to.
    :param event_id:   Identifier of the event that this attachment belongs to.
                       The event does not have to be stored yet.
    :param key_id:     Optional identifier of the DSN that was used to ingest
                       the attachment.
    :param group_id:   Optional group identifier for the event. May be empty if
                       the event has not been stored yet, or if it is not
                       grouped.
    :param start_time: UNIX Timestamp (float) when the attachment was ingested.
                       If missing, the current time is used.
    """
    if start_time is not None:
        timestamp = to_datetime(start_time)
    else:
        timestamp = datetime.utcnow().replace(tzinfo=UTC)

    try:
        data = attachment.data
    except MissingAttachmentChunks:
        track_outcome(
            org_id=project.organization_id,
            project_id=project.id,
            key_id=key_id,
            outcome=Outcome.INVALID,
            reason="missing_chunks",
            timestamp=timestamp,
            event_id=event_id,
            category=DataCategory.ATTACHMENT,
        )

        logger.exception("Missing chunks for cache_key=%s", cache_key)
        return

    file = File.objects.create(
        name=attachment.name,
        type=attachment.type,
        headers={"Content-Type": attachment.content_type},
    )
    file.putfile(BytesIO(data), blob_size=settings.SENTRY_ATTACHMENT_BLOB_SIZE)

    EventAttachment.objects.create(
        event_id=event_id,
        project_id=project.id,
        group_id=group_id,
        name=attachment.name,
        file_id=file.id,
        type=attachment.type,
    )

    track_outcome(
        org_id=project.organization_id,
        project_id=project.id,
        key_id=key_id,
        outcome=Outcome.ACCEPTED,
        reason=None,
        timestamp=timestamp,
        event_id=event_id,
        category=DataCategory.ATTACHMENT,
        quantity=attachment.size or 1,
    )


def save_attachments(cache_key, attachments, job):
    """
    Persists cached event attachments into the file store.

    Emits one outcome per attachment, either ACCEPTED on success or
    INVALID(missing_chunks) if retrieving the attachment fails.

    :param attachments: A filtered list of attachments to save.
    :param job:         The job context container.
    """

    event = job["event"]

    for attachment in attachments:
        save_attachment(
            cache_key,
            attachment,
            event.project,
            event.event_id,
            key_id=job["key_id"],
            group_id=event.group_id,
            start_time=job["start_time"],
        )


@metrics.wraps("event_manager.save_transactions.materialize_event_metrics")
def _materialize_event_metrics(jobs):
    for job in jobs:
        # Ensure the _metrics key exists. This is usually created during
        # and prefilled with ingestion sizes.
        event_metrics = job["event"].data.get("_metrics") or {}
        job["event"].data["_metrics"] = event_metrics

        # Capture the actual size that goes into node store.
        event_metrics["bytes.stored.event"] = len(json.dumps(dict(job["event"].data.items())))

        for metric_name in ("flag.processing.error", "flag.processing.fatal"):
            if event_metrics.get(metric_name):
                metrics.incr(f"event_manager.save.event_metrics.{metric_name}")

        job["event_metrics"] = event_metrics


@metrics.wraps("event_manager.save_transaction_events")
def save_transaction_events(jobs, projects):
    with metrics.timer("event_manager.save_transactions.collect_organization_ids"):
        organization_ids = {project.organization_id for project in projects.values()}

    with metrics.timer("event_manager.save_transactions.fetch_organizations"):
        organizations = {
            o.id: o for o in Organization.objects.get_many_from_cache(organization_ids)
        }

    with metrics.timer("event_manager.save_transactions.set_organization_cache"):
        for project in projects.values():
            try:
                project._organization_cache = organizations[project.organization_id]
            except KeyError:
                continue

    with metrics.timer("event_manager.save_transactions.prepare_jobs"):
        for job in jobs:
            job["project_id"] = job["data"]["project"]
            job["raw"] = False
            job["group"] = None
            job["is_new"] = False
            job["is_regression"] = False
            job["is_new_group_environment"] = False

    _pull_out_data(jobs, projects)
    _get_or_create_release_many(jobs, projects)
    _get_event_user_many(jobs, projects)
    _derive_plugin_tags_many(jobs, projects)
    _derive_interface_tags_many(jobs)
    _materialize_metadata_many(jobs)
    _get_or_create_environment_many(jobs, projects)
    _get_or_create_release_associated_models(jobs, projects)
    _tsdb_record_all_metrics(jobs)
    _materialize_event_metrics(jobs)
    _nodestore_save_many(jobs)
    _eventstream_insert_many(jobs)
    _track_outcome_accepted_many(jobs)
    return jobs<|MERGE_RESOLUTION|>--- conflicted
+++ resolved
@@ -403,11 +403,7 @@
         )
 
         try:
-<<<<<<< HEAD
             job["group"], job["is_new"], job["is_regression"] = save_aggregate_fn(
-=======
-            job["group"], job["is_new"], job["is_regression"] = _save_aggregate(
->>>>>>> c440f47b
                 event=job["event"],
                 flat_hashes=flat_hashes,
                 hierarchical_hashes=hierarchical_hashes,
@@ -919,7 +915,6 @@
     )
 
 
-<<<<<<< HEAD
 def _find_group_id(all_hashes):
     for h in all_hashes:
         if h.group_id is not None:
@@ -934,6 +929,8 @@
     """
     A rewrite of _save_aggregate that is supposed to eliminate races using DB transactions.
     """
+
+    # TODO(markus): Port over hierarchical grouping changes from _save_aggregate
 
     project = event.project
 
@@ -1034,7 +1031,8 @@
     )
 
     return group, is_new, is_regression
-=======
+
+
 def _find_existing_group_id(
     project,
     flat_grouphashes,
@@ -1071,7 +1069,6 @@
         # group attached to `hierarchical_hashes[0]`? Maybe.
         if group_hash.group_tombstone_id is not None:
             raise HashDiscarded("Matches group tombstone %s" % group_hash.group_tombstone_id)
->>>>>>> c440f47b
 
 
 def _save_aggregate(event, flat_hashes, hierarchical_hashes, release, **kwargs):
