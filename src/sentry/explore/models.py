from __future__ import annotations

from typing import Any, ClassVar

from django.db import models, router, transaction
from django.db.models import UniqueConstraint
from django.utils import timezone

from sentry.backup.scopes import RelocationScope
from sentry.db.models import FlexibleForeignKey, Model, region_silo_model, sane_repr
from sentry.db.models.base import DefaultFieldsModel
from sentry.db.models.fields import JSONField
from sentry.db.models.fields.bounded import BoundedBigIntegerField, BoundedPositiveIntegerField
from sentry.db.models.fields.hybrid_cloud_foreign_key import HybridCloudForeignKey
from sentry.db.models.manager.base import BaseManager
from sentry.models.dashboard_widget import TypesClass
from sentry.models.organization import Organization


class ExploreSavedQueryDataset(TypesClass):
    SPANS = 0
    OURLOGS = 1

    TYPES = [
        (SPANS, "spans"),
        (OURLOGS, "ourlogs"),
    ]
    TYPE_NAMES = [t[1] for t in TYPES]


@region_silo_model
class ExploreSavedQueryProject(Model):
    __relocation_scope__ = RelocationScope.Organization

    project = FlexibleForeignKey("sentry.Project")
    explore_saved_query = FlexibleForeignKey("explore.ExploreSavedQuery")

    class Meta:
        app_label = "explore"
        db_table = "explore_exploresavedqueryproject"
        unique_together = (("project", "explore_saved_query"),)


@region_silo_model
class ExploreSavedQuery(DefaultFieldsModel):
    """
    A saved Explore query
    """

    __relocation_scope__ = RelocationScope.Organization

    projects = models.ManyToManyField("sentry.Project", through=ExploreSavedQueryProject)
    organization = FlexibleForeignKey("sentry.Organization")
    created_by_id = HybridCloudForeignKey("sentry.User", null=True, on_delete="SET_NULL")
    name = models.CharField(max_length=255)
    query: models.Field[dict[str, Any], dict[str, Any]] = JSONField()
    visits = BoundedBigIntegerField(null=True, default=1)
    last_visited = models.DateTimeField(null=True, default=timezone.now)
    dataset = BoundedPositiveIntegerField(
        choices=ExploreSavedQueryDataset.as_choices(), default=ExploreSavedQueryDataset.SPANS
    )
    is_multi_query = models.BooleanField(default=False)
<<<<<<< HEAD
    prebuilt_id = BoundedPositiveIntegerField(null=True, db_default=None)
=======
    # The corresponding prebuilt_id found in hardcoded prebuilt queries from src/sentry/explore/endpoints/explore_saved_queries.py
    # If the saved query is not a prebuilt query, this will be None
    prebuilt_id = BoundedPositiveIntegerField(null=True, db_default=None)
    # The version of the prebuilt query. If the version found in the explore_saved_queries.py hardcoded list is greater, then the saved
    # query out of date and should be updated..
>>>>>>> 76f42c98
    prebuilt_version = BoundedPositiveIntegerField(null=True, db_default=None)

    class Meta:
        app_label = "explore"
        db_table = "explore_exploresavedquery"
        unique_together = (("organization", "prebuilt_id"),)

    __repr__ = sane_repr("organization_id", "created_by_id", "name")

    def set_projects(self, project_ids):
        with transaction.atomic(router.db_for_write(ExploreSavedQueryProject)):
            ExploreSavedQueryProject.objects.filter(explore_saved_query=self).exclude(
                project__in=project_ids
            ).delete()

            existing_project_ids = ExploreSavedQueryProject.objects.filter(
                explore_saved_query=self
            ).values_list("project", flat=True)

            new_project_ids = sorted(set(project_ids) - set(existing_project_ids))

            ExploreSavedQueryProject.objects.bulk_create(
                [
                    ExploreSavedQueryProject(project_id=project_id, explore_saved_query=self)
                    for project_id in new_project_ids
                ]
            )


class ExploreSavedQueryStarredManager(BaseManager["ExploreSavedQueryStarred"]):

    def get_last_position(self, organization: Organization, user_id: int) -> int:
        """
        Returns the last position of a user's starred queries in an organization.
        """
        last_starred_query = (
            self.filter(
                organization=organization, user_id=user_id, position__isnull=False, starred=True
            )
            .order_by("-position")
            .first()
        )
        if last_starred_query:
            return last_starred_query.position  # type: ignore[return-value]
        return 0

    def get_starred_query(
        self, organization: Organization, user_id: int, query: ExploreSavedQuery
    ) -> ExploreSavedQueryStarred | None:
        """
        Returns the starred query if it exists, otherwise None.
        """
        return self.filter(
            organization=organization, user_id=user_id, explore_saved_query=query
        ).first()

    def reorder_starred_queries(
        self, organization: Organization, user_id: int, new_query_positions: list[int]
    ):
        """
        Reorders the positions of starred queries for a user in an organization.
        Does NOT add or remove starred queries.

        Args:
            organization: The organization the queries belong to
            user_id: The ID of the user whose starred queries are being reordered
            new_query_positions: List of query IDs in their new order

        Raises:
            ValueError: If there's a mismatch between existing starred queries and the provided list
        """
        existing_starred_queries = self.filter(
            organization=organization,
            user_id=user_id,
            position__isnull=False,
            starred=True,
        )

        existing_query_ids = {query.explore_saved_query.id for query in existing_starred_queries}
        new_query_ids = set(new_query_positions)

        if existing_query_ids != new_query_ids:
            raise ValueError("Mismatch between existing and provided starred queries.")

        position_map = {query_id: idx for idx, query_id in enumerate(new_query_positions)}

        queries_to_update = list(existing_starred_queries)

        for query in queries_to_update:
            query.position = position_map[query.explore_saved_query.id]

        if queries_to_update:
            self.bulk_update(queries_to_update, ["position"])

    def insert_starred_query(
        self,
        organization: Organization,
        user_id: int,
        query: ExploreSavedQuery,
        starred: bool = True,
    ) -> bool:
        """
        Inserts a new starred query at the end of the list.

        Args:
            organization: The organization the queries belong to
            user_id: The ID of the user whose starred queries are being updated
            explore_saved_query: The query to insert

        Returns:
            True if the query was starred, False if the query was already starred
        """
        with transaction.atomic(using=router.db_for_write(ExploreSavedQueryStarred)):
            if self.get_starred_query(organization, user_id, query):
                return False

            position = self.get_last_position(organization, user_id) + 1

            self.create(
                organization=organization,
                user_id=user_id,
                explore_saved_query=query,
                position=position,
                starred=starred,
            )
            return True

    def delete_starred_query(
        self, organization: Organization, user_id: int, query: ExploreSavedQuery
    ) -> bool:
        """
        Deletes a starred query from the list.
        Decrements the position of all queries after the deletion point.

        Args:
            organization: The organization the queries belong to
            user_id: The ID of the user whose starred queries are being updated
            explore_saved_query: The query to delete

        Returns:
            True if the query was unstarred, False if the query was already unstarred
        """
        with transaction.atomic(using=router.db_for_write(ExploreSavedQueryStarred)):
            if not (starred_query := self.get_starred_query(organization, user_id, query)):
                return False

            deleted_position = starred_query.position
            starred_query.delete()

            self.filter(
                organization=organization, user_id=user_id, position__gt=deleted_position
            ).update(position=models.F("position") - 1)
            return True

    def updated_starred_query(
        self,
        organization: Organization,
        user_id: int,
        query: ExploreSavedQuery,
        starred: bool,
    ) -> bool:
        """
        Updates the starred status of a query.
        """
        with transaction.atomic(using=router.db_for_write(ExploreSavedQueryStarred)):
            if not (starred_query := self.get_starred_query(organization, user_id, query)):
                return False

            starred_query.starred = starred
            if starred:
                starred_query.position = self.get_last_position(organization, user_id) + 1
            else:
                starred_query.position = None

            starred_query.save()
            return True


@region_silo_model
class ExploreSavedQueryStarred(DefaultFieldsModel):
    __relocation_scope__ = RelocationScope.Organization

    user_id = HybridCloudForeignKey("sentry.User", on_delete="CASCADE")
    organization = FlexibleForeignKey("sentry.Organization")
    explore_saved_query = FlexibleForeignKey("explore.ExploreSavedQuery")

    position = models.PositiveSmallIntegerField(null=True, db_default=None)
    starred = models.BooleanField(db_default=True)

    objects: ClassVar[ExploreSavedQueryStarredManager] = ExploreSavedQueryStarredManager()

    class Meta:
        app_label = "explore"
        db_table = "explore_exploresavedquerystarred"
        # Two queries cannot occupy the same position in an organization user's list of queries
        constraints = [
            UniqueConstraint(
                fields=["user_id", "organization_id", "position"],
                name="explore_exploresavedquerystarred_unique_query_position_per_org_user",
                deferrable=models.Deferrable.DEFERRED,
            )
        ]<|MERGE_RESOLUTION|>--- conflicted
+++ resolved
@@ -60,15 +60,11 @@
         choices=ExploreSavedQueryDataset.as_choices(), default=ExploreSavedQueryDataset.SPANS
     )
     is_multi_query = models.BooleanField(default=False)
-<<<<<<< HEAD
-    prebuilt_id = BoundedPositiveIntegerField(null=True, db_default=None)
-=======
     # The corresponding prebuilt_id found in hardcoded prebuilt queries from src/sentry/explore/endpoints/explore_saved_queries.py
     # If the saved query is not a prebuilt query, this will be None
     prebuilt_id = BoundedPositiveIntegerField(null=True, db_default=None)
     # The version of the prebuilt query. If the version found in the explore_saved_queries.py hardcoded list is greater, then the saved
     # query out of date and should be updated..
->>>>>>> 76f42c98
     prebuilt_version = BoundedPositiveIntegerField(null=True, db_default=None)
 
     class Meta:
