from __future__ import annotations

import logging
import sys
from typing import Any, Mapping

from django.conf import settings
from requests import PreparedRequest

from sentry.integrations.client import ApiClient
from sentry.services.hybrid_cloud.util import control_silo_function
from sentry.silo.base import SiloMode
from sentry.silo.util import (
    DEFAULT_REQUEST_BODY,
    PROXY_BASE_PATH,
    PROXY_OI_HEADER,
    PROXY_SIGNATURE_HEADER,
    encode_subnet_signature,
    trim_leading_slashes,
)

logger = logging.getLogger(__name__)


class IntegrationProxyClient(ApiClient):  # type: ignore
    """
    Universal Client to access third-party resources safely in Hybrid Cloud.
    Requests to third parties must always exit the Sentry subnet via the Control Silo, and only
    add sensitive credentials at that stage.

    When testing, client requests will always go to the base_url unless `self._use_proxy_url_for_tests`
    is set to True.
    """

    _should_proxy_to_control = False
    _use_proxy_url_for_tests = True

    def __init__(
        self,
        org_integration_id: int | None = None,
<<<<<<< HEAD
        **kwargs,
    ) -> None:
        super().__init__(**kwargs)

        self.integration_id = integration_id
        # TODO(Leander): Fix org_integration_id not always being set
=======
        verify_ssl: bool = True,
        logging_context: Mapping[str, Any] | None = None,
    ) -> None:
        super().__init__(verify_ssl=verify_ssl, logging_context=logging_context)
>>>>>>> fc16a72c
        self.org_integration_id = org_integration_id

        is_region_silo = SiloMode.get_current_mode() == SiloMode.REGION
        subnet_secret = getattr(settings, "SENTRY_SUBNET_SECRET", None)
        control_address = getattr(settings, "SENTRY_CONTROL_ADDRESS", None)
        is_test_environment = "pytest" in sys.modules

        if is_region_silo and subnet_secret and control_address:
            self._should_proxy_to_control = True
            self.proxy_url = f"{settings.SENTRY_CONTROL_ADDRESS}{PROXY_BASE_PATH}"

        if is_test_environment and not self._use_proxy_url_for_tests:
            self.proxy_url = self.base_url

    @control_silo_function
    def authorize_request(self, prepared_request: PreparedRequest) -> PreparedRequest:
        """
        Used in the Control Silo to authorize all outgoing requests to the service provider.
        """
        return prepared_request

    def finalize_request(self, prepared_request: PreparedRequest) -> PreparedRequest:
        """
        Every request through this subclassed clients run this method.
        If running as a monolith/control, we must authorize each request before sending.
        If running as a region, we don't authorize and instead, send it to our proxy endpoint,
        where tokens are added in by Control Silo. We do this to avoid race conditions around
        stale tokens and centralize token refresh flows.
        """

        if not self._should_proxy_to_control or not prepared_request.url:
            prepared_request = self.authorize_request(prepared_request=prepared_request)
            return prepared_request

        # E.g. client.get("/chat.postMessage") -> proxy_path = 'chat.postMessage'
        proxy_path = trim_leading_slashes(prepared_request.url[len(self.base_url) :])
        url = f"{self.proxy_url}/{proxy_path}"

        request_body = prepared_request.body
        if not isinstance(request_body, bytes):
            request_body = request_body.encode("utf-8") if request_body else DEFAULT_REQUEST_BODY
        prepared_request.headers[PROXY_OI_HEADER] = str(self.org_integration_id)
        prepared_request.headers[PROXY_SIGNATURE_HEADER] = encode_subnet_signature(
            secret=settings.SENTRY_SUBNET_SECRET,
            path=proxy_path,
            identifier=str(self.org_integration_id),
            request_body=request_body,
        )
        prepared_request.url = url
        logger.info(
            "prepare_proxy_request",
            extra={
                "desitination": prepared_request.url,
                "organization_integration_id": self.org_integration_id,
            },
        )
        return prepared_request<|MERGE_RESOLUTION|>--- conflicted
+++ resolved
@@ -38,19 +38,10 @@
     def __init__(
         self,
         org_integration_id: int | None = None,
-<<<<<<< HEAD
-        **kwargs,
-    ) -> None:
-        super().__init__(**kwargs)
-
-        self.integration_id = integration_id
-        # TODO(Leander): Fix org_integration_id not always being set
-=======
         verify_ssl: bool = True,
         logging_context: Mapping[str, Any] | None = None,
     ) -> None:
         super().__init__(verify_ssl=verify_ssl, logging_context=logging_context)
->>>>>>> fc16a72c
         self.org_integration_id = org_integration_id
 
         is_region_silo = SiloMode.get_current_mode() == SiloMode.REGION
