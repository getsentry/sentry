from __future__ import annotations

from contextlib import nullcontext
from random import random
from typing import Any, Callable, Literal, Mapping, Sequence, Type, Union, overload

import sentry_sdk
from django.core.cache import cache
from requests import PreparedRequest, Request, Response
from requests.exceptions import ConnectionError, HTTPError, Timeout

from sentry import features
from sentry.constants import ObjectStatus
from sentry.exceptions import RestrictedIPAddress
from sentry.http import build_session
<<<<<<< HEAD
from sentry.integrations.notifydisable import notify_disable
=======
>>>>>>> 68c18a3f
from sentry.integrations.request_buffer import IntegrationRequestBuffer
from sentry.models import Organization, OrganizationIntegration
from sentry.services.hybrid_cloud.integration import integration_service
from sentry.utils import json, metrics
from sentry.utils.hashlib import md5_text

from ..exceptions import ApiConnectionResetError, ApiHostError, ApiTimeoutError
from ..exceptions.base import ApiError
from ..response.base import BaseApiResponse
from ..track_response import TrackResponseMixin

# TODO(mgaeta): HACK Fix the line where _request() returns "{}".
BaseApiResponseX = Union[BaseApiResponse, Mapping[str, Any], Response]


class BaseApiClient(TrackResponseMixin):
    base_url: str | None = None

    allow_text = False

    allow_redirects: bool | None = None

    integration_type: str | None = None

    log_path: str | None = None

    metrics_prefix: str | None = None

    cache_time = 900

    page_size: int = 100

    page_number_limit = 10

    def __init__(
        self,
        integration_id: int | None = None,
        verify_ssl: bool = True,
        logging_context: Mapping[str, Any] | None = None,
    ) -> None:
        self.verify_ssl = verify_ssl
        self.logging_context = logging_context
        self.integration_id = integration_id

    def __enter__(self) -> BaseApiClient:
        return self

    def __exit__(self, exc_type: Type[Exception], exc_value: Exception, traceback: Any) -> None:
        # TODO(joshuarli): Look into reusing a SafeSession, and closing it here.
        #  Don't want to make the change until I completely understand urllib3
        #  machinery + how we override it, possibly do this along with urllib3
        #  upgrade.
        pass

    def get_cache_prefix(self) -> str:
        return f"{self.integration_type}.{self.name}.client:"

    def build_url(self, path: str) -> str:
        if path.startswith("/"):
            if not self.base_url:
                raise ValueError(f"Invalid URL: {path}")
            base_url = self.base_url.rstrip("/")
            path = path.lstrip("/")
            return f"{base_url}/{path}"
        return path

    def finalize_request(self, prepared_request: PreparedRequest) -> PreparedRequest:
        """
        Allows subclasses to add hooks before sending requests out
        """
        return prepared_request

    def _get_redis_key(self):
        """
<<<<<<< HEAD
        Returns the redis key for the integration or False if cannot make key
=======
        Returns the redis key for the integration or empty str if cannot make key
>>>>>>> 68c18a3f
        """
        if not hasattr(self, "integration_id"):
            return ""
        if not self.integration_id:
            return ""
        return f"sentry-integration-error:{self.integration_id}"

<<<<<<< HEAD
    def is_error(self, e: Exception) -> bool:
        if type(e) is ConnectionError:
            return True
        if type(e) is Timeout:
            return True
        if type(e) is HTTPError:
            return True

        return False

    def is_response_fatal(self, resp: BaseApiResponse) -> bool:
        return False

    def is_response_error(self, resp: Response) -> bool:
        if resp.status_code >= 400 and resp.status_code != 429 and resp.status_code < 500:
            return True
        return False

    def is_response_success(self, resp: Response) -> bool:
        if resp.status_code < 300:
            return True
=======
    def is_considered_error(self, e: Exception) -> bool:
        return True

    def is_response_fatal(self, resp: Response) -> bool:
        return False

    def is_response_error(self, resp: Response) -> bool:
        if resp.status_code:
            if resp.status_code >= 400 and resp.status_code != 429 and resp.status_code < 500:
                return True
        return False

    def is_response_success(self, resp: Response) -> bool:
        if resp.status_code:
            if resp.status_code < 300:
                return True
>>>>>>> 68c18a3f
        return False

    @overload
    def _request(
        self,
        method: str,
        path: str,
        headers: Mapping[str, str] | None = None,
        data: Mapping[str, str] | None = None,
        params: Mapping[str, str] | None = None,
        auth: str | None = None,
        json: bool = True,
        allow_text: bool | None = None,
        allow_redirects: bool | None = None,
        timeout: int | None = None,
        ignore_webhook_errors: bool = False,
        prepared_request: PreparedRequest | None = None,
        raw_response: Literal[True] = ...,
    ) -> Response:
        ...

    @overload
    def _request(
        self,
        method: str,
        path: str,
        headers: Mapping[str, str] | None = None,
        data: Mapping[str, str] | None = None,
        params: Mapping[str, str] | None = None,
        auth: str | None = None,
        json: bool = True,
        allow_text: bool | None = None,
        allow_redirects: bool | None = None,
        timeout: int | None = None,
        ignore_webhook_errors: bool = False,
        prepared_request: PreparedRequest | None = None,
        raw_response: bool = ...,
    ) -> BaseApiResponseX:
        ...

    def _request(
        self,
        method: str,
        path: str,
        headers: Mapping[str, str] | None = None,
        data: Mapping[str, str] | None = None,
        params: Mapping[str, str] | None = None,
        auth: str | None = None,
        json: bool = True,
        allow_text: bool | None = None,
        allow_redirects: bool | None = None,
        timeout: int | None = None,
        ignore_webhook_errors: bool = False,
        prepared_request: PreparedRequest | None = None,
        raw_response: bool = False,
    ) -> BaseApiResponseX:
        if allow_text is None:
            allow_text = self.allow_text

        if allow_redirects is None:
            allow_redirects = self.allow_redirects

        if allow_redirects is None:  # is still None
            allow_redirects = method.upper() == "GET"

        if timeout is None:
            timeout = 30

        full_url = self.build_url(path)

        metrics.incr(
            f"{self.metrics_prefix}.http_request",
            sample_rate=1.0,
            tags={str(self.integration_type): self.name},
        )

        parent_span_id = None
        trace_id = None
        currently_in_server_transaction = False
        existing_transaction = None

        with sentry_sdk.configure_scope() as scope:
            if self.integration_type:
                scope.set_tag(self.integration_type, self.name)

            if scope.span is not None:
                parent_span_id = scope.span.span_id
                trace_id = scope.span.trace_id
                currently_in_server_transaction = (
                    scope.transaction and scope.transaction.op == sentry_sdk.consts.OP.HTTP_SERVER
                )
                if not currently_in_server_transaction and scope.transaction:
                    existing_transaction = {
                        "name": scope.transaction.name,
                        "op": scope.transaction.op,
                    }

        request = Request(
            method=method.upper(),
            url=full_url,
            headers=headers,
            json=data if json else None,
            data=data if not json else None,
            params=params,
            auth=auth,
        )
        _prepared_request = prepared_request if prepared_request is not None else request.prepare()

        with (
            sentry_sdk.start_transaction(
                op=f"{self.integration_type}.http",
                name=f"{self.integration_type}.http_response.{self.name}",
                parent_span_id=parent_span_id,
                trace_id=trace_id,
                sampled=random() < 0.05,
            )
            if not currently_in_server_transaction
            # `nullcontext()` results in `span` being None. (We do this so that any spans or errors
            # created attach themselves to the `http.server` transaction already in progress.)
            else nullcontext()
        ) as span:
            # TODO: Examine the values we get back here to decide if there are any other
            # existing transactions we should just let keep going rather than creating a new
            # transaction here
            if span and existing_transaction:
                span.set_data("existing_transaction", existing_transaction)

            try:
                with build_session() as session:
                    finalized_request = self.finalize_request(_prepared_request)
                    resp: Response = session.send(
                        finalized_request,
                        allow_redirects=allow_redirects,
                        timeout=timeout,
                        verify=self.verify_ssl,
                    )
                    if raw_response:
                        return resp
                    resp.raise_for_status()
            except RestrictedIPAddress as e:
                self.track_response_data("restricted_ip_address", span, e)
                self.record_error(e)
                raise ApiHostError.from_exception(e) from e
            except ConnectionError as e:
                self.track_response_data("connection_error", span, e)
                self.record_error(e)
                raise ApiHostError.from_exception(e) from e
            except Timeout as e:
                self.track_response_data("timeout", span, e)
                self.record_error(e)
                raise ApiTimeoutError.from_exception(e) from e
            except HTTPError as e:
                error_resp = e.response
                if error_resp is None:
                    self.track_response_data("unknown", span, e)

                    # It shouldn't be possible for integration_type to be null.
                    extra = {"url": full_url}
                    if self.integration_type:
                        extra[self.integration_type] = self.name
                    self.logger.exception("request.error", extra=extra)
                    self.record_error(e)
                    raise ApiError("Internal Error", url=full_url) from e
                self.track_response_data(error_resp.status_code, span, e)
                self.record_error(e)
                raise ApiError.from_response(error_resp, url=full_url) from e

            except Exception as e:
                # Sometimes a ConnectionResetError shows up two or three deep in an exception
                # chain, and you end up with an exception like
                #     `ChunkedEncodingError("Connection broken: ConnectionResetError(104, 'Connection reset by peer')",
                #          ConnectionResetError(104, 'Connection reset by peer'))`,
                # which is a ChunkedEncodingError caused by a ProtocolError caused by a ConnectionResetError.
                # Rather than worrying about what the other layers might be, we just stringify to detect this.
                if "ConnectionResetError" in str(e):
                    self.track_response_data("connection_reset_error", span, e)
                    self.record_error(e)
                    raise ApiConnectionResetError("Connection reset by peer", url=full_url) from e
                # The same thing can happen with an InvalidChunkLength exception, which is a subclass of HTTPError
                if "InvalidChunkLength" in str(e):
                    self.track_response_data("invalid_chunk_length", span, e)
                    self.record_error(e)
                    raise ApiError("Connection broken: invalid chunk length", url=full_url) from e

                # If it's not something we recognize, let the caller deal with it
                raise e

            self.track_response_data(resp.status_code, span, None, resp)
<<<<<<< HEAD
            self.record_response(
                BaseApiResponse.from_response(
                    resp, allow_text=allow_text, ignore_webhook_errors=ignore_webhook_errors
                )
            )
=======
            self.record_response(resp)
>>>>>>> 68c18a3f

            if resp.status_code == 204:
                return {}

            return BaseApiResponse.from_response(
                resp, allow_text=allow_text, ignore_webhook_errors=ignore_webhook_errors
            )

    # subclasses should override ``request``
    def request(self, *args: Any, **kwargs: Any) -> BaseApiResponseX:
        return self._request(*args, **kwargs)

    def delete(self, *args: Any, **kwargs: Any) -> BaseApiResponseX:
        return self.request("DELETE", *args, **kwargs)

    def _get_cached(self, path: str, method: str, *args: Any, **kwargs: Any) -> BaseApiResponseX:
        query = ""
        if kwargs.get("params", None):
            query = json.dumps(kwargs.get("params"))
        key = self.get_cache_prefix() + md5_text(self.build_url(path), query).hexdigest()

        result: BaseApiResponseX | None = cache.get(key)
        if result is None:
            result = self.request(method, path, *args, **kwargs)
            cache.set(key, result, self.cache_time)
        return result

    def get_cached(self, path: str, *args: Any, **kwargs: Any) -> BaseApiResponseX:
        return self._get_cached(path, "GET", *args, **kwargs)

    def get(self, *args: Any, **kwargs: Any) -> BaseApiResponseX:
        return self.request("GET", *args, **kwargs)

    def patch(self, *args: Any, **kwargs: Any) -> BaseApiResponseX:
        return self.request("PATCH", *args, **kwargs)

    def post(self, *args: Any, **kwargs: Any) -> BaseApiResponseX:
        return self.request("POST", *args, **kwargs)

    def put(self, *args: Any, **kwargs: Any) -> BaseApiResponseX:
        return self.request("PUT", *args, **kwargs)

    def head(self, *args: Any, **kwargs: Any) -> BaseApiResponseX:
        return self.request("HEAD", *args, **kwargs)

    def head_cached(self, path: str, *args: Any, **kwargs: Any) -> BaseApiResponseX:
        return self._get_cached(path, "HEAD", *args, **kwargs)

    def get_with_pagination(
        self,
        path: str,
        gen_params: Callable[..., Any],
        get_results: Callable[..., Any],
        *args: Any,
        **kwargs: Any,
    ) -> Sequence[BaseApiResponse]:
        page_size = self.page_size
        offset = 0
        output = []

        for i in range(self.page_number_limit):
            resp = self.get(path, params=gen_params(i, page_size))
            results = get_results(resp)
            num_results = len(results)

            output += results
            offset += num_results
            # if the number is lower than our page_size, we can quit
            if num_results < page_size:
                return output
        return output

    def record_response(self, response: BaseApiResponse):
        if self.is_response_fatal(response):
            self.record_request_fatal(response)
        elif self.is_response_error(response):
            self.record_request_error(response)
        elif self.is_response_success(response):
            self.record_request_success(response)

    def record_error(self, error: Exception):
        redis_key = self._get_redis_key()
        if not len(redis_key):
            return
<<<<<<< HEAD
        if not self.is_error(error):
            return False
        buffer = IntegrationRequestBuffer(redis_key)
        buffer.record_error()
        if buffer.is_integration_broken():
            self.disable_integration()
=======
        if not self.is_considered_error(error):
            return
        try:
            buffer = IntegrationRequestBuffer(redis_key)
            buffer.record_error()
            if buffer.is_integration_broken():
                self.disable_integration()
        except Exception:
            metrics.incr("integration.slack.disable_on_broken.redis")
            return
>>>>>>> 68c18a3f

    def record_request_error(self, resp: Response):
        redis_key = self._get_redis_key()
        if not len(redis_key):
            return
<<<<<<< HEAD
        buffer = IntegrationRequestBuffer(redis_key)
        buffer.record_error()
        if buffer.is_integration_broken():
            self.disable_integration()
=======
        try:
            buffer = IntegrationRequestBuffer(redis_key)
            buffer.record_error()
            if buffer.is_integration_broken():
                self.disable_integration()
        except Exception:
            metrics.incr("integration.slack.disable_on_broken.redis")
            return
>>>>>>> 68c18a3f

    def record_request_success(self, resp: Response):
        redis_key = self._get_redis_key()
        if not len(redis_key):
            return
<<<<<<< HEAD
        buffer = IntegrationRequestBuffer(redis_key)
        buffer.record_success()
=======
        try:
            buffer = IntegrationRequestBuffer(redis_key)
            buffer.record_success()
        except Exception:
            metrics.incr("integration.slack.disable_on_broken.redis")
            return
>>>>>>> 68c18a3f

    def record_request_fatal(self, resp: Response):
        redis_key = self._get_redis_key()
        if not len(redis_key):
            return
<<<<<<< HEAD
        buffer = IntegrationRequestBuffer(redis_key)
        buffer.record_fatal()
        if buffer.is_integration_broken():
            self.disable_integration()

    def disable_integration(self) -> None:

        rpc_integration, rpc_org_integration = integration_service.get_organization_contexts(
            integration_id=self.integration_id
        )
        oi = OrganizationIntegration.objects.filter(integration_id=self.integration_id)[0]
        org = Organization.objects.get(id=oi.organization_id)
        if features.has("organizations:disable-on-broken", org):
            integration_service.update_integration(
                integration_id=rpc_integration.id, status=ObjectStatus.DISABLED
            )
            integration = integration_service.get_integration(integration_id=self.integration_id)
            notify_disable(org, integration, self._get_redis_key())

=======
        try:
            buffer = IntegrationRequestBuffer(redis_key)
            buffer.record_fatal()
            if buffer.is_integration_broken():
                self.disable_integration()
        except Exception:
            metrics.incr("integration.slack.disable_on_broken.redis")
            return

    def disable_integration(self) -> None:
        rpc_integration, rpc_org_integration = integration_service.get_organization_contexts(
            integration_id=self.integration_id
        )
        if (
            integration_service.get_integration(integration_id=rpc_integration.id).status
            == ObjectStatus.DISABLED
        ):
            return
        oi = OrganizationIntegration.objects.filter(integration_id=self.integration_id)[0]
        org = Organization.objects.get(id=oi.organization_id)
        if (
            features.has("organizations:slack-disable-on-broken", org)
            and rpc_integration.provider == "slack"
        ):
            integration_service.update_integration(
                integration_id=rpc_integration.id, status=ObjectStatus.DISABLED
            )
        if len(rpc_org_integration) == 0 and rpc_integration is None:
            self.logger.info(
                "integration.disabled",
                extra={
                    "integration_id": self.integration_id,
                    "provider": "provider is None",
                    "organization_id": "rpc_org_integration is empty",
                },
            )
            return
        if len(rpc_org_integration) == 0:
            self.logger.info(
                "integration.disabled",
                extra={
                    "integration_id": self.integration_id,
                    "provider": rpc_integration.provider,
                    "organization_id": "rpc_org_integration is empty",
                },
            )
            return
        if rpc_integration is None:
            self.logger.info(
                "integration.disabled",
                extra={
                    "integration_id": self.integration_id,
                    "provider": "provider is None",
                    "organization_id": rpc_org_integration[0].organization_id,
                },
            )
            return
>>>>>>> 68c18a3f
        self.logger.info(
            "integration.disabled",
            extra={
                "integration_id": self.integration_id,
                "provider": rpc_integration.provider,
                "organization_id": rpc_org_integration[0].organization_id,
            },
        )<|MERGE_RESOLUTION|>--- conflicted
+++ resolved
@@ -13,10 +13,7 @@
 from sentry.constants import ObjectStatus
 from sentry.exceptions import RestrictedIPAddress
 from sentry.http import build_session
-<<<<<<< HEAD
 from sentry.integrations.notifydisable import notify_disable
-=======
->>>>>>> 68c18a3f
 from sentry.integrations.request_buffer import IntegrationRequestBuffer
 from sentry.models import Organization, OrganizationIntegration
 from sentry.services.hybrid_cloud.integration import integration_service
@@ -91,11 +88,7 @@
 
     def _get_redis_key(self):
         """
-<<<<<<< HEAD
-        Returns the redis key for the integration or False if cannot make key
-=======
         Returns the redis key for the integration or empty str if cannot make key
->>>>>>> 68c18a3f
         """
         if not hasattr(self, "integration_id"):
             return ""
@@ -103,29 +96,6 @@
             return ""
         return f"sentry-integration-error:{self.integration_id}"
 
-<<<<<<< HEAD
-    def is_error(self, e: Exception) -> bool:
-        if type(e) is ConnectionError:
-            return True
-        if type(e) is Timeout:
-            return True
-        if type(e) is HTTPError:
-            return True
-
-        return False
-
-    def is_response_fatal(self, resp: BaseApiResponse) -> bool:
-        return False
-
-    def is_response_error(self, resp: Response) -> bool:
-        if resp.status_code >= 400 and resp.status_code != 429 and resp.status_code < 500:
-            return True
-        return False
-
-    def is_response_success(self, resp: Response) -> bool:
-        if resp.status_code < 300:
-            return True
-=======
     def is_considered_error(self, e: Exception) -> bool:
         return True
 
@@ -142,7 +112,6 @@
         if resp.status_code:
             if resp.status_code < 300:
                 return True
->>>>>>> 68c18a3f
         return False
 
     @overload
@@ -331,15 +300,8 @@
                 raise e
 
             self.track_response_data(resp.status_code, span, None, resp)
-<<<<<<< HEAD
-            self.record_response(
-                BaseApiResponse.from_response(
-                    resp, allow_text=allow_text, ignore_webhook_errors=ignore_webhook_errors
-                )
-            )
-=======
+
             self.record_response(resp)
->>>>>>> 68c18a3f
 
             if resp.status_code == 204:
                 return {}
@@ -424,14 +386,6 @@
         redis_key = self._get_redis_key()
         if not len(redis_key):
             return
-<<<<<<< HEAD
-        if not self.is_error(error):
-            return False
-        buffer = IntegrationRequestBuffer(redis_key)
-        buffer.record_error()
-        if buffer.is_integration_broken():
-            self.disable_integration()
-=======
         if not self.is_considered_error(error):
             return
         try:
@@ -442,18 +396,12 @@
         except Exception:
             metrics.incr("integration.slack.disable_on_broken.redis")
             return
->>>>>>> 68c18a3f
+
 
     def record_request_error(self, resp: Response):
         redis_key = self._get_redis_key()
         if not len(redis_key):
             return
-<<<<<<< HEAD
-        buffer = IntegrationRequestBuffer(redis_key)
-        buffer.record_error()
-        if buffer.is_integration_broken():
-            self.disable_integration()
-=======
         try:
             buffer = IntegrationRequestBuffer(redis_key)
             buffer.record_error()
@@ -462,49 +410,24 @@
         except Exception:
             metrics.incr("integration.slack.disable_on_broken.redis")
             return
->>>>>>> 68c18a3f
+
 
     def record_request_success(self, resp: Response):
         redis_key = self._get_redis_key()
         if not len(redis_key):
             return
-<<<<<<< HEAD
-        buffer = IntegrationRequestBuffer(redis_key)
-        buffer.record_success()
-=======
         try:
             buffer = IntegrationRequestBuffer(redis_key)
             buffer.record_success()
         except Exception:
             metrics.incr("integration.slack.disable_on_broken.redis")
             return
->>>>>>> 68c18a3f
+
 
     def record_request_fatal(self, resp: Response):
         redis_key = self._get_redis_key()
         if not len(redis_key):
             return
-<<<<<<< HEAD
-        buffer = IntegrationRequestBuffer(redis_key)
-        buffer.record_fatal()
-        if buffer.is_integration_broken():
-            self.disable_integration()
-
-    def disable_integration(self) -> None:
-
-        rpc_integration, rpc_org_integration = integration_service.get_organization_contexts(
-            integration_id=self.integration_id
-        )
-        oi = OrganizationIntegration.objects.filter(integration_id=self.integration_id)[0]
-        org = Organization.objects.get(id=oi.organization_id)
-        if features.has("organizations:disable-on-broken", org):
-            integration_service.update_integration(
-                integration_id=rpc_integration.id, status=ObjectStatus.DISABLED
-            )
-            integration = integration_service.get_integration(integration_id=self.integration_id)
-            notify_disable(org, integration, self._get_redis_key())
-
-=======
         try:
             buffer = IntegrationRequestBuffer(redis_key)
             buffer.record_fatal()
@@ -562,7 +485,6 @@
                 },
             )
             return
->>>>>>> 68c18a3f
         self.logger.info(
             "integration.disabled",
             extra={
