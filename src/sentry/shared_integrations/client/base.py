from __future__ import annotations

from contextlib import nullcontext
from random import randint, random
from typing import Any, Callable, Literal, Mapping, Sequence, Type, Union, overload

import sentry_sdk
from django.core.cache import cache
from requests import PreparedRequest, Request, Response
from requests.exceptions import ConnectionError, HTTPError, Timeout

from sentry import features
from sentry.constants import ObjectStatus
from sentry.exceptions import RestrictedIPAddress
from sentry.http import build_session
from sentry.integrations.notify_disable import notify_disable
from sentry.integrations.request_buffer import IntegrationRequestBuffer
from sentry.models import Organization, OrganizationIntegration
from sentry.services.hybrid_cloud.integration import integration_service
from sentry.utils import json, metrics
from sentry.utils.hashlib import md5_text

from ..exceptions import ApiConnectionResetError, ApiHostError, ApiTimeoutError
from ..exceptions.base import ApiError
from ..response.base import BaseApiResponse
from ..track_response import TrackResponseMixin

# TODO(mgaeta): HACK Fix the line where _request() returns "{}".
BaseApiResponseX = Union[BaseApiResponse, Mapping[str, Any], Response]


class BaseApiClient(TrackResponseMixin):
    base_url: str | None = None

    allow_text = False

    allow_redirects: bool | None = None

    integration_type: str | None = None

    log_path: str | None = None

    metrics_prefix: str | None = None

    cache_time = 900

    page_size: int = 100

    page_number_limit = 10

    integration_name: str

    def __init__(
        self,
        integration_id: int | None = None,
        verify_ssl: bool = True,
        logging_context: Mapping[str, Any] | None = None,
    ) -> None:
        self.verify_ssl = verify_ssl
        self.logging_context = logging_context
        self.integration_id = integration_id

    def __enter__(self) -> BaseApiClient:
        return self

    def __exit__(self, exc_type: Type[Exception], exc_value: Exception, traceback: Any) -> None:
        # TODO(joshuarli): Look into reusing a SafeSession, and closing it here.
        #  Don't want to make the change until I completely understand urllib3
        #  machinery + how we override it, possibly do this along with urllib3
        #  upgrade.
        pass

    def get_cache_prefix(self) -> str:
        return f"{self.integration_type}.{self.name}.client:"

    def build_url(self, path: str) -> str:
        if path.startswith("/"):
            if not self.base_url:
                raise ValueError(f"Invalid URL: {path}")
            base_url = self.base_url.rstrip("/")
            path = path.lstrip("/")
            return f"{base_url}/{path}"
        return path

    def finalize_request(self, prepared_request: PreparedRequest) -> PreparedRequest:
        """
        Allows subclasses to add hooks before sending requests out
        """
        return prepared_request

    def _get_redis_key(self):
        """
        Returns the redis key for the integration or empty str if cannot make key
        """
        if not hasattr(self, "integration_id"):
            return ""
        if not self.integration_id:
            return ""
        return f"sentry-integration-error:{self.integration_id}"

    def is_response_fatal(self, resp: Response) -> bool:
        return False

    @overload
    def _request(
        self,
        method: str,
        path: str,
        headers: Mapping[str, str] | None = None,
        data: Mapping[str, str] | None = None,
        params: Mapping[str, str] | None = None,
        auth: str | None = None,
        json: bool = True,
        allow_text: bool | None = None,
        allow_redirects: bool | None = None,
        timeout: int | None = None,
        ignore_webhook_errors: bool = False,
        prepared_request: PreparedRequest | None = None,
        raw_response: Literal[True] = ...,
    ) -> Response:
        ...

    @overload
    def _request(
        self,
        method: str,
        path: str,
        headers: Mapping[str, str] | None = None,
        data: Mapping[str, str] | None = None,
        params: Mapping[str, str] | None = None,
        auth: str | None = None,
        json: bool = True,
        allow_text: bool | None = None,
        allow_redirects: bool | None = None,
        timeout: int | None = None,
        ignore_webhook_errors: bool = False,
        prepared_request: PreparedRequest | None = None,
        raw_response: bool = ...,
    ) -> BaseApiResponseX:
        ...

    def _request(
        self,
        method: str,
        path: str,
        headers: Mapping[str, str] | None = None,
        data: Mapping[str, str] | None = None,
        params: Mapping[str, str] | None = None,
        auth: str | None = None,
        json: bool = True,
        allow_text: bool | None = None,
        allow_redirects: bool | None = None,
        timeout: int | None = None,
        ignore_webhook_errors: bool = False,
        prepared_request: PreparedRequest | None = None,
        raw_response: bool = False,
    ) -> BaseApiResponseX:
        if allow_text is None:
            allow_text = self.allow_text

        if allow_redirects is None:
            allow_redirects = self.allow_redirects

        if allow_redirects is None:  # is still None
            allow_redirects = method.upper() == "GET"

        if timeout is None:
            timeout = 30

        full_url = self.build_url(path)

        metrics.incr(
            f"{self.metrics_prefix}.http_request",
            sample_rate=1.0,
            tags={str(self.integration_type): self.name},
        )

        parent_span_id = None
        trace_id = None
        currently_in_server_transaction = False
        existing_transaction = None

        with sentry_sdk.configure_scope() as scope:
            if self.integration_type:
                scope.set_tag(self.integration_type, self.name)

            if scope.span is not None:
                parent_span_id = scope.span.span_id
                trace_id = scope.span.trace_id
                currently_in_server_transaction = (
                    scope.transaction and scope.transaction.op == sentry_sdk.consts.OP.HTTP_SERVER
                )
                if not currently_in_server_transaction and scope.transaction:
                    existing_transaction = {
                        "name": scope.transaction.name,
                        "op": scope.transaction.op,
                    }

        request = Request(
            method=method.upper(),
            url=full_url,
            headers=headers,
            json=data if json else None,
            data=data if not json else None,
            params=params,
            auth=auth,
        )
        _prepared_request = prepared_request if prepared_request is not None else request.prepare()

        with (
            sentry_sdk.start_transaction(
                op=f"{self.integration_type}.http",
                name=f"{self.integration_type}.http_response.{self.name}",
                parent_span_id=parent_span_id,
                trace_id=trace_id,
                sampled=random() < 0.05,
            )
            if not currently_in_server_transaction
            # `nullcontext()` results in `span` being None. (We do this so that any spans or errors
            # created attach themselves to the `http.server` transaction already in progress.)
            else nullcontext()
        ) as span:
            # TODO: Examine the values we get back here to decide if there are any other
            # existing transactions we should just let keep going rather than creating a new
            # transaction here
            if span and existing_transaction:
                span.set_data("existing_transaction", existing_transaction)

            try:
                with build_session() as session:
                    finalized_request = self.finalize_request(_prepared_request)
                    resp: Response = session.send(
                        finalized_request,
                        allow_redirects=allow_redirects,
                        timeout=timeout,
                        verify=self.verify_ssl,
                    )
                    if raw_response:
                        return resp
                    resp.raise_for_status()
            except RestrictedIPAddress as e:
                self.track_response_data("restricted_ip_address", span, e)
                self.record_error(e)
                raise ApiHostError.from_exception(e) from e
            except ConnectionError as e:
                self.track_response_data("connection_error", span, e)
                self.record_error(e)
                raise ApiHostError.from_exception(e) from e
            except Timeout as e:
                self.track_response_data("timeout", span, e)
                self.record_error(e)
                raise ApiTimeoutError.from_exception(e) from e
            except HTTPError as e:
                error_resp = e.response
                if error_resp is None:
                    self.track_response_data("unknown", span, e)

                    # It shouldn't be possible for integration_type to be null.
                    extra = {"url": full_url}
                    if self.integration_type:
                        extra[self.integration_type] = self.name
                    self.logger.exception("request.error", extra=extra)
                    self.record_error(e)
                    raise ApiError("Internal Error", url=full_url) from e
                self.track_response_data(error_resp.status_code, span, e)
                self.record_error(e)
                raise ApiError.from_response(error_resp, url=full_url) from e

            except Exception as e:
                # Sometimes a ConnectionResetError shows up two or three deep in an exception
                # chain, and you end up with an exception like
                #     `ChunkedEncodingError("Connection broken: ConnectionResetError(104, 'Connection reset by peer')",
                #          ConnectionResetError(104, 'Connection reset by peer'))`,
                # which is a ChunkedEncodingError caused by a ProtocolError caused by a ConnectionResetError.
                # Rather than worrying about what the other layers might be, we just stringify to detect this.
                if "ConnectionResetError" in str(e):
                    self.track_response_data("connection_reset_error", span, e)
                    self.record_error(e)
                    raise ApiConnectionResetError("Connection reset by peer", url=full_url) from e
                # The same thing can happen with an InvalidChunkLength exception, which is a subclass of HTTPError
                if "InvalidChunkLength" in str(e):
                    self.track_response_data("invalid_chunk_length", span, e)
                    self.record_error(e)
                    raise ApiError("Connection broken: invalid chunk length", url=full_url) from e

                # If it's not something we recognize, let the caller deal with it
                raise e

            self.track_response_data(resp.status_code, span, None, resp)

            self.record_response(resp)

            if resp.status_code == 204:
                return {}

            return BaseApiResponse.from_response(
                resp, allow_text=allow_text, ignore_webhook_errors=ignore_webhook_errors
            )

    # subclasses should override ``request``
    def request(self, *args: Any, **kwargs: Any) -> BaseApiResponseX:
        return self._request(*args, **kwargs)

    def delete(self, *args: Any, **kwargs: Any) -> BaseApiResponseX:
        return self.request("DELETE", *args, **kwargs)

    def _get_cached(self, path: str, method: str, *args: Any, **kwargs: Any) -> BaseApiResponseX:
        query = ""
        if kwargs.get("params", None):
            query = json.dumps(kwargs.get("params"))
        key = self.get_cache_prefix() + md5_text(self.build_url(path), query).hexdigest()

        result: BaseApiResponseX | None = cache.get(key)
        if result is None:
            result = self.request(method, path, *args, **kwargs)
            cache.set(key, result, self.cache_time)
        return result

    def get_cached(self, path: str, *args: Any, **kwargs: Any) -> BaseApiResponseX:
        return self._get_cached(path, "GET", *args, **kwargs)

    def get(self, *args: Any, **kwargs: Any) -> BaseApiResponseX:
        return self.request("GET", *args, **kwargs)

    def patch(self, *args: Any, **kwargs: Any) -> BaseApiResponseX:
        return self.request("PATCH", *args, **kwargs)

    def post(self, *args: Any, **kwargs: Any) -> BaseApiResponseX:
        return self.request("POST", *args, **kwargs)

    def put(self, *args: Any, **kwargs: Any) -> BaseApiResponseX:
        return self.request("PUT", *args, **kwargs)

    def head(self, *args: Any, **kwargs: Any) -> BaseApiResponseX:
        return self.request("HEAD", *args, **kwargs)

    def head_cached(self, path: str, *args: Any, **kwargs: Any) -> BaseApiResponseX:
        return self._get_cached(path, "HEAD", *args, **kwargs)

    def get_with_pagination(
        self,
        path: str,
        gen_params: Callable[..., Any],
        get_results: Callable[..., Any],
        *args: Any,
        **kwargs: Any,
    ) -> Sequence[BaseApiResponse]:
        page_size = self.page_size
        offset = 0
        output = []

        for i in range(self.page_number_limit):
            resp = self.get(path, params=gen_params(i, page_size))
            results = get_results(resp)
            num_results = len(results)

            output += results
            offset += num_results
            # if the number is lower than our page_size, we can quit
            if num_results < page_size:
                return output
        return output

    def record_response(self, response: BaseApiResponse):
<<<<<<< HEAD
=======
        if self.is_response_fatal(response):
            self.record_request_fatal(response)
        elif self.is_response_error(response):
            self.record_request_error(response)
        elif self.is_response_success(response):
            self.record_request_success(response)

    def record_error(self, error: Exception):
        redis_key = self._get_redis_key()
        random_value = randint(0, 99)
        if not len(redis_key):
            return
        if not self.is_considered_error(error):
            return
        try:
            buffer = IntegrationRequestBuffer(redis_key)
        except Exception:
            if random_value == 0:
                self.logger.error("integration.disable_on_broken.init.fail", exc_info=True)
        try:
            buffer.record_error()
            if buffer.is_integration_broken():
                self.disable_integration()
        except Exception:
            if random_value == 0:
                self.logger.error("integration.disable_on_broken.record_error.fail", exc_info=True)
            metrics.incr("integration.slack.disable_on_broken.redis")
            return

    def record_request_error(self, resp: Response):
>>>>>>> d3d5bdc2
        redis_key = self._get_redis_key()
        random_value = randint(0, 99)
        if not len(redis_key):
            return
        try:
            buffer = IntegrationRequestBuffer(redis_key)
<<<<<<< HEAD
            if self.is_response_fatal(response):
                buffer.record_fatal()
            else:
                buffer.record_error(response)
                buffer.record_success(response)
            if buffer.is_integration_broken():
                self.disable_integration()

=======
        except Exception:
            if random_value == 0:
                self.logger.error("integration.disable_on_broken.init.fail", exc_info=True)
        try:
            buffer.record_error()
            if buffer.is_integration_broken():
                self.disable_integration()
        except Exception:
            if random_value == 0:
                self.logger.error(
                    "integration.disable_on_broken.record_request_error.fail", exc_info=True
                )
            metrics.incr("integration.slack.disable_on_broken.redis")
            return

    def record_request_success(self, resp: Response):
        redis_key = self._get_redis_key()
        random_value = randint(0, 99)
        if not len(redis_key):
            return
        try:
            buffer = IntegrationRequestBuffer(redis_key)
        except Exception:
            if random_value == 0:
                self.logger.error("integration.disable_on_broken.init.fail", exc_info=True)
        try:
            buffer.record_success()
>>>>>>> d3d5bdc2
        except Exception:
            if random_value == 0:
                self.logger.error(
                    "integration.disable_on_broken.record_request_success.fail", exc_info=True
                )
            metrics.incr("integration.slack.disable_on_broken.redis")
            return

    def record_error(self, error: Exception):
        redis_key = self._get_redis_key()
        random_value = randint(0, 99)
        if not len(redis_key):
            return
        try:
            buffer = IntegrationRequestBuffer(redis_key)
<<<<<<< HEAD
            buffer.record_exception_error(error)
=======
        except Exception:
            if random_value == 0:
                self.logger.error("integration.disable_on_broken.init.fail", exc_info=True)
        try:
            buffer.record_fatal()
>>>>>>> d3d5bdc2
            if buffer.is_integration_broken():
                self.disable_integration()
        except Exception:
            if random_value == 0:
                self.logger.error("integration.disable_on_broken.record_fatal.fail", exc_info=True)
            metrics.incr("integration.slack.disable_on_broken.redis")
            return

    def disable_integration(self) -> None:
        rpc_integration, rpc_org_integration = integration_service.get_organization_contexts(
            integration_id=self.integration_id
        )
        if (
            integration_service.get_integration(integration_id=rpc_integration.id).status
            == ObjectStatus.DISABLED
        ):
            return
        oi = OrganizationIntegration.objects.filter(integration_id=self.integration_id)[0]
        org = Organization.objects.get(id=oi.organization_id)
        if (
            features.has("organizations:slack-disable-on-broken", org)
            and rpc_integration.provider == "slack"
        ):
            integration_service.update_integration(
                integration_id=rpc_integration.id, status=ObjectStatus.DISABLED
            )
            notify_disable(org, rpc_integration.provider, self._get_redis_key())

        extra = {"integration_id": self.integration_id}
        if len(rpc_org_integration) == 0 and rpc_integration is None:
            extra["provider"] = "unknown"
            extra["organization_id"] = "unknown"
        elif len(rpc_org_integration) == 0:
            extra["provider"] = rpc_integration.provider
            extra["organization_id"] = "unknown"
        elif rpc_integration is None:
            extra["provider"] = "unknown"
            extra["organization_id"] = rpc_org_integration[0].organization_id
        else:
            extra["provider"] = rpc_integration.provider
            extra["organization_id"] = rpc_org_integration[0].organization_id

        self.logger.info(
            "integration.disabled",
            extra=extra,
        )
        return<|MERGE_RESOLUTION|>--- conflicted
+++ resolved
@@ -361,47 +361,14 @@
                 return output
         return output
 
-    def record_response(self, response: BaseApiResponse):
-<<<<<<< HEAD
-=======
-        if self.is_response_fatal(response):
-            self.record_request_fatal(response)
-        elif self.is_response_error(response):
-            self.record_request_error(response)
-        elif self.is_response_success(response):
-            self.record_request_success(response)
-
-    def record_error(self, error: Exception):
+
+    def record_request_error(self, resp: Response):
         redis_key = self._get_redis_key()
         random_value = randint(0, 99)
         if not len(redis_key):
             return
-        if not self.is_considered_error(error):
-            return
         try:
             buffer = IntegrationRequestBuffer(redis_key)
-        except Exception:
-            if random_value == 0:
-                self.logger.error("integration.disable_on_broken.init.fail", exc_info=True)
-        try:
-            buffer.record_error()
-            if buffer.is_integration_broken():
-                self.disable_integration()
-        except Exception:
-            if random_value == 0:
-                self.logger.error("integration.disable_on_broken.record_error.fail", exc_info=True)
-            metrics.incr("integration.slack.disable_on_broken.redis")
-            return
-
-    def record_request_error(self, resp: Response):
->>>>>>> d3d5bdc2
-        redis_key = self._get_redis_key()
-        random_value = randint(0, 99)
-        if not len(redis_key):
-            return
-        try:
-            buffer = IntegrationRequestBuffer(redis_key)
-<<<<<<< HEAD
             if self.is_response_fatal(response):
                 buffer.record_fatal()
             else:
@@ -409,22 +376,10 @@
                 buffer.record_success(response)
             if buffer.is_integration_broken():
                 self.disable_integration()
-
-=======
         except Exception:
             if random_value == 0:
                 self.logger.error("integration.disable_on_broken.init.fail", exc_info=True)
-        try:
-            buffer.record_error()
-            if buffer.is_integration_broken():
-                self.disable_integration()
-        except Exception:
-            if random_value == 0:
-                self.logger.error(
-                    "integration.disable_on_broken.record_request_error.fail", exc_info=True
-                )
-            metrics.incr("integration.slack.disable_on_broken.redis")
-            return
+    
 
     def record_request_success(self, resp: Response):
         redis_key = self._get_redis_key()
@@ -438,7 +393,6 @@
                 self.logger.error("integration.disable_on_broken.init.fail", exc_info=True)
         try:
             buffer.record_success()
->>>>>>> d3d5bdc2
         except Exception:
             if random_value == 0:
                 self.logger.error(
@@ -454,15 +408,12 @@
             return
         try:
             buffer = IntegrationRequestBuffer(redis_key)
-<<<<<<< HEAD
             buffer.record_exception_error(error)
-=======
         except Exception:
             if random_value == 0:
                 self.logger.error("integration.disable_on_broken.init.fail", exc_info=True)
         try:
             buffer.record_fatal()
->>>>>>> d3d5bdc2
             if buffer.is_integration_broken():
                 self.disable_integration()
         except Exception:
