from __future__ import annotations

from contextlib import nullcontext
from random import randint, random
from typing import Any, Callable, Literal, Mapping, Sequence, Type, Union, overload

import sentry_sdk
from django.core.cache import cache
from requests import PreparedRequest, Request, Response
from requests.exceptions import ConnectionError, HTTPError, Timeout

from sentry import features
from sentry.constants import ObjectStatus
from sentry.exceptions import RestrictedIPAddress
from sentry.http import build_session
from sentry.integrations.notify_disable import notify_disable
from sentry.integrations.request_buffer import IntegrationRequestBuffer
from sentry.models import Organization, OrganizationIntegration
from sentry.models.integrations.utils import is_response_error, is_response_success
from sentry.services.hybrid_cloud.integration import integration_service
from sentry.utils import json, metrics
from sentry.utils.hashlib import md5_text

from ..exceptions import ApiConnectionResetError, ApiHostError, ApiTimeoutError
from ..exceptions.base import ApiError
from ..response.base import BaseApiResponse
from ..track_response import TrackResponseMixin

# TODO(mgaeta): HACK Fix the line where _request() returns "{}".
BaseApiResponseX = Union[BaseApiResponse, Mapping[str, Any], Response]


class BaseApiClient(TrackResponseMixin):
    base_url: str | None = None

    allow_text = False

    allow_redirects: bool | None = None

    integration_type: str | None = None

    log_path: str | None = None

    metrics_prefix: str | None = None

    cache_time = 900

    page_size: int = 100

    page_number_limit = 10

    integration_name: str

    def __init__(
        self,
        integration_id: int | None = None,
        verify_ssl: bool = True,
        logging_context: Mapping[str, Any] | None = None,
    ) -> None:
        self.verify_ssl = verify_ssl
        self.logging_context = logging_context
        self.integration_id = integration_id

    def __enter__(self) -> BaseApiClient:
        return self

    def __exit__(self, exc_type: Type[Exception], exc_value: Exception, traceback: Any) -> None:
        # TODO(joshuarli): Look into reusing a SafeSession, and closing it here.
        #  Don't want to make the change until I completely understand urllib3
        #  machinery + how we override it, possibly do this along with urllib3
        #  upgrade.
        pass

    def get_cache_prefix(self) -> str:
        return f"{self.integration_type}.{self.name}.client:"

    def build_url(self, path: str) -> str:
        if path.startswith("/"):
            if not self.base_url:
                raise ValueError(f"Invalid URL: {path}")
            base_url = self.base_url.rstrip("/")
            path = path.lstrip("/")
            return f"{base_url}/{path}"
        return path

    def finalize_request(self, prepared_request: PreparedRequest) -> PreparedRequest:
        """
        Allows subclasses to add hooks before sending requests out
        """
        return prepared_request

    def _get_redis_key(self):
        """
        Returns the redis key for the integration or empty str if cannot make key
        """
        if not hasattr(self, "integration_id"):
            return ""
        if not self.integration_id:
            return ""
        return f"sentry-integration-error:{self.integration_id}"

    def is_response_fatal(self, resp: Response) -> bool:
        return False

    def is_response_error(self, resp: Response) -> bool:
        if resp.status_code:
            if resp.status_code >= 400 and resp.status_code != 429 and resp.status_code < 500:
                return True
        return False

    def is_response_success(self, resp: Response) -> bool:
        if resp.status_code:
            if resp.status_code < 300:
                return True
        return False

    def is_error_fatal(self, error: Exception) -> bool:
        return False

    @overload
    def _request(
        self,
        method: str,
        path: str,
        headers: Mapping[str, str] | None = None,
        data: Mapping[str, str] | None = None,
        params: Mapping[str, str] | None = None,
        auth: str | None = None,
        json: bool = True,
        allow_text: bool | None = None,
        allow_redirects: bool | None = None,
        timeout: int | None = None,
        ignore_webhook_errors: bool = False,
        prepared_request: PreparedRequest | None = None,
        raw_response: Literal[True] = ...,
    ) -> Response:
        ...

    @overload
    def _request(
        self,
        method: str,
        path: str,
        headers: Mapping[str, str] | None = None,
        data: Mapping[str, str] | None = None,
        params: Mapping[str, str] | None = None,
        auth: str | None = None,
        json: bool = True,
        allow_text: bool | None = None,
        allow_redirects: bool | None = None,
        timeout: int | None = None,
        ignore_webhook_errors: bool = False,
        prepared_request: PreparedRequest | None = None,
        raw_response: bool = ...,
    ) -> BaseApiResponseX:
        ...

    def _request(
        self,
        method: str,
        path: str,
        headers: Mapping[str, str] | None = None,
        data: Mapping[str, str] | None = None,
        params: Mapping[str, str] | None = None,
        auth: str | None = None,
        json: bool = True,
        allow_text: bool | None = None,
        allow_redirects: bool | None = None,
        timeout: int | None = None,
        ignore_webhook_errors: bool = False,
        prepared_request: PreparedRequest | None = None,
        raw_response: bool = False,
    ) -> BaseApiResponseX:
        if allow_text is None:
            allow_text = self.allow_text

        if allow_redirects is None:
            allow_redirects = self.allow_redirects

        if allow_redirects is None:  # is still None
            allow_redirects = method.upper() == "GET"

        if timeout is None:
            timeout = 30

        full_url = self.build_url(path)

        metrics.incr(
            f"{self.metrics_prefix}.http_request",
            sample_rate=1.0,
            tags={str(self.integration_type): self.name},
        )

        parent_span_id = None
        trace_id = None
        currently_in_server_transaction = False
        existing_transaction = None

        with sentry_sdk.configure_scope() as scope:
            if self.integration_type:
                scope.set_tag(self.integration_type, self.name)

            if scope.span is not None:
                parent_span_id = scope.span.span_id
                trace_id = scope.span.trace_id
                currently_in_server_transaction = (
                    scope.transaction and scope.transaction.op == sentry_sdk.consts.OP.HTTP_SERVER
                )
                if not currently_in_server_transaction and scope.transaction:
                    existing_transaction = {
                        "name": scope.transaction.name,
                        "op": scope.transaction.op,
                    }

        request = Request(
            method=method.upper(),
            url=full_url,
            headers=headers,
            json=data if json else None,
            data=data if not json else None,
            params=params,
            auth=auth,
        )
        _prepared_request = prepared_request if prepared_request is not None else request.prepare()

        with (
            sentry_sdk.start_transaction(
                op=f"{self.integration_type}.http",
                name=f"{self.integration_type}.http_response.{self.name}",
                parent_span_id=parent_span_id,
                trace_id=trace_id,
                sampled=random() < 0.05,
            )
            if not currently_in_server_transaction
            # `nullcontext()` results in `span` being None. (We do this so that any spans or errors
            # created attach themselves to the `http.server` transaction already in progress.)
            else nullcontext()
        ) as span:
            # TODO: Examine the values we get back here to decide if there are any other
            # existing transactions we should just let keep going rather than creating a new
            # transaction here
            if span and existing_transaction:
                span.set_data("existing_transaction", existing_transaction)

            try:
                with build_session() as session:
                    finalized_request = self.finalize_request(_prepared_request)
                    resp: Response = session.send(
                        finalized_request,
                        allow_redirects=allow_redirects,
                        timeout=timeout,
                        verify=self.verify_ssl,
                    )
                    if raw_response:
                        return resp
                    resp.raise_for_status()
            except RestrictedIPAddress as e:
                self.track_response_data("restricted_ip_address", span, e)
                self.record_error(e)
                raise ApiHostError.from_exception(e) from e
            except ConnectionError as e:
                self.track_response_data("connection_error", span, e)
                self.record_error(e)
                raise ApiHostError.from_exception(e) from e
            except Timeout as e:
                self.track_response_data("timeout", span, e)
                self.record_error(e)
                raise ApiTimeoutError.from_exception(e) from e
            except HTTPError as e:
                error_resp = e.response
                if error_resp is None:
                    self.track_response_data("unknown", span, e)

                    # It shouldn't be possible for integration_type to be null.
                    extra = {"url": full_url}
                    if self.integration_type:
                        extra[self.integration_type] = self.name
                    self.logger.exception("request.error", extra=extra)
                    self.record_error(e)
                    raise ApiError("Internal Error", url=full_url) from e
                self.track_response_data(error_resp.status_code, span, e)
                self.record_error(e)
                raise ApiError.from_response(error_resp, url=full_url) from e

            except Exception as e:
                # Sometimes a ConnectionResetError shows up two or three deep in an exception
                # chain, and you end up with an exception like
                #     `ChunkedEncodingError("Connection broken: ConnectionResetError(104, 'Connection reset by peer')",
                #          ConnectionResetError(104, 'Connection reset by peer'))`,
                # which is a ChunkedEncodingError caused by a ProtocolError caused by a ConnectionResetError.
                # Rather than worrying about what the other layers might be, we just stringify to detect this.
                if "ConnectionResetError" in str(e):
                    self.track_response_data("connection_reset_error", span, e)
                    self.record_error(e)
                    raise ApiConnectionResetError("Connection reset by peer", url=full_url) from e
                # The same thing can happen with an InvalidChunkLength exception, which is a subclass of HTTPError
                if "InvalidChunkLength" in str(e):
                    self.track_response_data("invalid_chunk_length", span, e)
                    self.record_error(e)
                    raise ApiError("Connection broken: invalid chunk length", url=full_url) from e

                # If it's not something we recognize, let the caller deal with it
                raise e

            self.track_response_data(resp.status_code, span, None, resp)

            self.record_response(resp)

            if resp.status_code == 204:
                return {}

            return BaseApiResponse.from_response(
                resp, allow_text=allow_text, ignore_webhook_errors=ignore_webhook_errors
            )

    # subclasses should override ``request``
    def request(self, *args: Any, **kwargs: Any) -> BaseApiResponseX:
        return self._request(*args, **kwargs)

    def delete(self, *args: Any, **kwargs: Any) -> BaseApiResponseX:
        return self.request("DELETE", *args, **kwargs)

    def _get_cached(self, path: str, method: str, *args: Any, **kwargs: Any) -> BaseApiResponseX:
        query = ""
        if kwargs.get("params", None):
            query = json.dumps(kwargs.get("params"))
        key = self.get_cache_prefix() + md5_text(self.build_url(path), query).hexdigest()

        result: BaseApiResponseX | None = cache.get(key)
        if result is None:
            result = self.request(method, path, *args, **kwargs)
            cache.set(key, result, self.cache_time)
        return result

    def get_cached(self, path: str, *args: Any, **kwargs: Any) -> BaseApiResponseX:
        return self._get_cached(path, "GET", *args, **kwargs)

    def get(self, *args: Any, **kwargs: Any) -> BaseApiResponseX:
        return self.request("GET", *args, **kwargs)

    def patch(self, *args: Any, **kwargs: Any) -> BaseApiResponseX:
        return self.request("PATCH", *args, **kwargs)

    def post(self, *args: Any, **kwargs: Any) -> BaseApiResponseX:
        return self.request("POST", *args, **kwargs)

    def put(self, *args: Any, **kwargs: Any) -> BaseApiResponseX:
        return self.request("PUT", *args, **kwargs)

    def head(self, *args: Any, **kwargs: Any) -> BaseApiResponseX:
        return self.request("HEAD", *args, **kwargs)

    def head_cached(self, path: str, *args: Any, **kwargs: Any) -> BaseApiResponseX:
        return self._get_cached(path, "HEAD", *args, **kwargs)

    def get_with_pagination(
        self,
        path: str,
        gen_params: Callable[..., Any],
        get_results: Callable[..., Any],
        *args: Any,
        **kwargs: Any,
    ) -> Sequence[BaseApiResponse]:
        page_size = self.page_size
        offset = 0
        output = []

        for i in range(self.page_number_limit):
            resp = self.get(path, params=gen_params(i, page_size))
            results = get_results(resp)
            num_results = len(results)

            output += results
            offset += num_results
            # if the number is lower than our page_size, we can quit
            if num_results < page_size:
                return output
        return output

    def record_response(self, response: Response):
        redis_key = self._get_redis_key()
        if not len(redis_key):
            return
        try:
            buffer = IntegrationRequestBuffer(redis_key)
            if self.is_response_fatal(response):
                buffer.record_fatal()
            else:
                if is_response_success(response):
                    buffer.record_success()
                    return
                if is_response_error(response):
                    buffer.record_error()
                if randint(0, 99) == 0:
                    (
                        rpc_integration,
                        rpc_org_integration,
                    ) = integration_service.get_organization_contexts(
                        integration_id=self.integration_id
                    )
                    if rpc_integration.provider in ("github", "gitlab", "slack"):
                        extra = {
                            "integration_id": self.integration_id,
                            "buffer_record": buffer._get_all_from_buffer(),
                        }
                        if len(rpc_org_integration) == 0 and rpc_integration is None:
                            extra["provider"] = "unknown"
                            extra["organization_id"] = "unknown"
                        elif len(rpc_org_integration) == 0:
                            extra["provider"] = rpc_integration.provider
                            extra["organization_id"] = "unknown"
                        else:
                            extra["provider"] = rpc_integration.provider
                            extra["organization_id"] = rpc_org_integration[0].organization_id
                        self.logger.info(
                            "integration.error.record",
                            extra=extra,
                        )
            if buffer.is_integration_broken():
                self.disable_integration(buffer)

        except Exception:
            metrics.incr("integration.slack.disable_on_broken.redis")
            return

    def record_error(self, error: Exception):
        redis_key = self._get_redis_key()
        if not len(redis_key):
            return
        try:
            buffer = IntegrationRequestBuffer(redis_key)
            if self.is_error_fatal(error):
                buffer.record_fatal()
            else:
                buffer.record_error()
            if randint(0, 99) == 0:
                (
                    rpc_integration,
                    rpc_org_integration,
                ) = integration_service.get_organization_contexts(
                    integration_id=self.integration_id
                )
                if rpc_integration.provider in ("github", "gitlab"):
                    extra = {
                        "integration_id": self.integration_id,
                        "buffer_record": buffer._get_all_from_buffer(),
                    }
                    if len(rpc_org_integration) == 0 and rpc_integration is None:
                        extra["provider"] = "unknown"
                        extra["organization_id"] = "unknown"
                    elif len(rpc_org_integration) == 0:
                        extra["provider"] = rpc_integration.provider
                        extra["organization_id"] = "unknown"
                    else:
                        extra["provider"] = rpc_integration.provider
                        extra["organization_id"] = rpc_org_integration[0].organization_id
                    self.logger.info(
                        "integration.error.record",
                        extra=extra,
                    )
            if buffer.is_integration_broken():
                self.disable_integration(buffer)
        except Exception:
            metrics.incr("integration.slack.disable_on_broken.redis")
            return

    def disable_integration(self, buffer) -> None:
        rpc_integration, rpc_org_integration = integration_service.get_organization_contexts(
            integration_id=self.integration_id
        )
        if (
            integration_service.get_integration(integration_id=rpc_integration.id).status
            == ObjectStatus.DISABLED
        ):
            return
        oi = OrganizationIntegration.objects.filter(integration_id=self.integration_id)[0]
        org = Organization.objects.get(id=oi.organization_id)

        extra = {
            "integration_id": self.integration_id,
            "buffer_record": buffer._get_all_from_buffer(),
        }
        if len(rpc_org_integration) == 0 and rpc_integration is None:
            extra["provider"] = "unknown"
            extra["organization_id"] = "unknown"
        elif len(rpc_org_integration) == 0:
            extra["provider"] = rpc_integration.provider
            extra["organization_id"] = "unknown"
        elif rpc_integration is None:
            extra["provider"] = "unknown"
            extra["organization_id"] = rpc_org_integration[0].organization_id
        else:
            extra["provider"] = rpc_integration.provider
            extra["organization_id"] = rpc_org_integration[0].organization_id

        self.logger.info(
            "integration.disabled",
            extra=extra,
        )

        if (
            features.has("organizations:slack-fatal-disable-on-broken", org)
            and rpc_integration.provider == "slack"
<<<<<<< HEAD
        ) or (
            features.has("organizations:github-disable-on-broken", org)
            and rpc_integration.provider == "github"
        ):
=======
        ) and buffer.is_integration_fatal_broken():
>>>>>>> e9fdd68e
            integration_service.update_integration(
                integration_id=rpc_integration.id, status=ObjectStatus.DISABLED
            )
            notify_disable(org, rpc_integration.provider, self._get_redis_key())
            buffer.clear()
        return<|MERGE_RESOLUTION|>--- conflicted
+++ resolved
@@ -501,14 +501,12 @@
         if (
             features.has("organizations:slack-fatal-disable-on-broken", org)
             and rpc_integration.provider == "slack"
-<<<<<<< HEAD
-        ) or (
+        ) and buffer.is_integration_fatal_broken()) 
+        or (
             features.has("organizations:github-disable-on-broken", org)
             and rpc_integration.provider == "github"
         ):
-=======
-        ) and buffer.is_integration_fatal_broken():
->>>>>>> e9fdd68e
+
             integration_service.update_integration(
                 integration_id=rpc_integration.id, status=ObjectStatus.DISABLED
             )
