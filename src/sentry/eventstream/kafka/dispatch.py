--- conflicted
+++ resolved
@@ -52,23 +52,7 @@
     else:
         cache_key = cache_key_for_event({"project": project_id, "event_id": event_id})
 
-        kwargs = {
-            "is_new": is_new,
-            "is_regression": is_regression,
-            "is_new_group_environment": is_new_group_environment,
-            "primary_hash": primary_hash,
-            "cache_key": cache_key,
-            "group_id": group_id,
-            "group_states": group_states,
-            "occurrence_id": occurrence_id,
-            "project_id": project_id,
-        }
-        if eventstream_type:
-            kwargs["eventstream_type"] = eventstream_type
         post_process_group.apply_async(
-<<<<<<< HEAD
-            kwargs=kwargs,
-=======
             kwargs={
                 "is_new": is_new,
                 "is_regression": is_regression,
@@ -81,7 +65,6 @@
                 "project_id": project_id,
                 "eventstream_type": eventstream_type,
             },
->>>>>>> 04127b74
             queue=queue,
         )
 
