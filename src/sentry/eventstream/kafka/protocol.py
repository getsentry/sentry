import logging
from typing import Optional, Sequence, Tuple

<<<<<<< HEAD
from sentry import options
=======
>>>>>>> 4e49a532
from sentry.utils import json, metrics

logger = logging.getLogger(__name__)


class UnexpectedOperation(Exception):
    pass


def basic_protocol_handler(unsupported_operations):
    # The insert message formats for Version 1 and 2 are essentially unchanged,
    # so this function builds a handler function that can deal with both.

    def get_task_kwargs_for_insert(operation, event_data, task_state=None):
        if task_state and task_state.get("skip_consume", False):
            return None  # nothing to do

        kwargs = {
            "event_id": event_data["event_id"],
            "project_id": event_data["project_id"],
            "group_id": event_data["group_id"],
            "primary_hash": event_data["primary_hash"],
        }

        for name in ("is_new", "is_regression", "is_new_group_environment"):
            kwargs[name] = task_state[name]

        return kwargs

    def handle_message(operation, *data):
        if operation == "insert":
            return get_task_kwargs_for_insert(operation, *data)
        elif operation in unsupported_operations:
            logger.debug("Skipping unsupported operation: %s", operation)
            return None
        else:
            raise UnexpectedOperation(f"Received unexpected operation type: {operation!r}")

    return handle_message


version_handlers = {
    1: basic_protocol_handler(
        unsupported_operations=frozenset(["delete", "delete_groups", "merge", "unmerge"])
    ),
    2: basic_protocol_handler(
        unsupported_operations=frozenset(
            [
                "start_delete_groups",
                "end_delete_groups",
                "start_merge",
                "end_merge",
                "start_unmerge",
                "end_unmerge",
                "start_delete_tag",
                "end_delete_tag",
                "exclude_groups",
                "tombstone_events",
                "replace_group",
            ]
        )
    ),
}


class InvalidPayload(Exception):
    pass


class InvalidVersion(Exception):
    pass


def get_task_kwargs_for_message(value):
    """
    Decodes a message body, returning a dictionary of keyword arguments that
    can be applied to a post-processing task, or ``None`` if no task should be
    dispatched.
    """

    metrics.timing("eventstream.events.size.data", len(value))
    payload = json.loads(value, use_rapid_json=True)

    try:
        version = payload[0]
    except Exception:
        raise InvalidPayload("Received event payload with unexpected structure")

    try:
        handler = version_handlers[int(version)]
    except (ValueError, KeyError):
        raise InvalidVersion(
            f"Received event payload with unexpected version identifier: {version}"
        )

    return handler(*payload[1:])


def get_task_kwargs_for_message_from_headers(headers: Sequence[Tuple[str, Optional[bytes]]]):
    """
    Same as get_task_kwargs_for_message but gets the required information from
    the kafka message headers.
    """
    try:
        header_data = {k: v for k, v in headers}

        def decode_str(value: Optional[bytes]) -> str:
            assert isinstance(value, bytes)
            return value.decode("utf-8")

        def decode_optional_str(value: Optional[bytes]) -> Optional[str]:
            if value is None:
                return None
            return decode_str(value)

        def decode_int(value: Optional[bytes]) -> int:
            assert isinstance(value, bytes)
            return int(value)

        def decode_optional_int(value: Optional[bytes]) -> Optional[int]:
            if value is None:
                return None
            return decode_int(value)

        def decode_optional_bool(value: Optional[bytes]) -> Optional[bool]:
            if value is None:
                return None
            return bool(int(decode_str(value)))

        version = decode_int(header_data["version"])
        operation = decode_str(header_data["operation"])
        primary_hash = decode_optional_str(header_data["primary_hash"])
        event_id = decode_str(header_data["event_id"])
        group_id = decode_optional_int(header_data["group_id"])
        project_id = decode_int(header_data["project_id"])

        event_data = {
            "event_id": event_id,
            "group_id": group_id,
            "project_id": project_id,
            "primary_hash": primary_hash,
        }

        skip_consume = decode_optional_bool(header_data["skip_consume"])
        is_new = decode_optional_bool(header_data["is_new"])
        is_regression = decode_optional_bool(header_data["is_regression"])
        is_new_group_environment = decode_optional_bool(header_data["is_new_group_environment"])

        task_state = {
            "skip_consume": skip_consume,
            "is_new": is_new,
            "is_regression": is_regression,
            "is_new_group_environment": is_new_group_environment,
        }

    except Exception:
        raise InvalidPayload("Received event payload with unexpected structure")

    try:
        handler = version_handlers[version]
    except (ValueError, KeyError):
        raise InvalidVersion(
            f"Received event payload with unexpected version identifier: {version}"
        )

    return handler(operation, event_data, task_state)<|MERGE_RESOLUTION|>--- conflicted
+++ resolved
@@ -1,10 +1,6 @@
 import logging
 from typing import Optional, Sequence, Tuple
 
-<<<<<<< HEAD
-from sentry import options
-=======
->>>>>>> 4e49a532
 from sentry.utils import json, metrics
 
 logger = logging.getLogger(__name__)
