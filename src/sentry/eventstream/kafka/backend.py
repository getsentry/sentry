--- conflicted
+++ resolved
@@ -285,18 +285,11 @@
                     ):
                         task_kwargs = get_task_kwargs_for_message_from_headers(message.headers())
 
-<<<<<<< HEAD
-                    with self.sampled_eventstream_timer(
-                        instance="dispatch_post_process_group_task"
-                    ):
-                        self._dispatch_post_process_group_task(**task_kwargs)
-=======
                     if task_kwargs is not None:
-                        with metrics.timer(
-                            "eventstream.duration", instance="dispatch_post_process_group_task"
+                        with self.sampled_eventstream_timer(
+                            instance="dispatch_post_process_group_task"
                         ):
                             self._dispatch_post_process_group_task(**task_kwargs)
->>>>>>> 6057d9e7
 
                 except Exception as error:
                     logger.error("Could not forward message: %s", error, exc_info=True)
