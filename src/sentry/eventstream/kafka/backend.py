--- conflicted
+++ resolved
@@ -198,10 +198,6 @@
 
     def _build_consumer(
         self,
-<<<<<<< HEAD
-=======
-        entity: Union[Literal["errors"], Literal["transactions"]],
->>>>>>> 3b2174d8
         consumer_group: str,
         topic: str,
         commit_log_topic: str,
@@ -211,17 +207,6 @@
         concurrency: int,
         initial_offset_reset: Union[Literal["latest"], Literal["earliest"]],
     ):
-<<<<<<< HEAD
-=======
-        logger.info(f"Starting post process forwarder to consume {entity} messages")
-        if entity == PostProcessForwarderType.TRANSACTIONS:
-            default_topic = self.transactions_topic
-        elif entity == PostProcessForwarderType.ERRORS:
-            default_topic = self.topic
-        else:
-            raise ValueError("Invalid entity")
-
->>>>>>> 3b2174d8
         worker = PostProcessForwarderWorker(concurrency=concurrency)
 
         cluster_name = settings.KAFKA_TOPICS[topic]["cluster"]
