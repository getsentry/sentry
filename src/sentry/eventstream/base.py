from __future__ import absolute_import

import logging

from sentry.utils.services import Service
from sentry.tasks.post_process import post_process_group


logger = logging.getLogger(__name__)


class RelayNotRequired(NotImplementedError):
    """
    Exception raised if this backend does not require a relay process to
    enqueue post-processing tasks.
    """


class EventStream(Service):
    __all__ = (
<<<<<<< HEAD
        'publish',
        'relay',
    )

    def publish(self, group, event, is_new, is_sample, is_regression,
                is_new_group_environment, primary_hash, skip_consume=False):
=======
        'insert',
        'start_delete_groups',
        'end_delete_groups',
        'start_merge',
        'end_merge',
        'start_unmerge',
        'end_unmerge',
    )

    def insert(self, group, event, is_new, is_sample, is_regression,
               is_new_group_environment, primary_hash, skip_consume=False):
>>>>>>> de42522d
        if skip_consume:
            logger.info('post_process.skip.raw_event', extra={'event_id': event.id})
        else:
            post_process_group.delay(
                group=group,
                event=event,
                is_new=is_new,
                is_sample=is_sample,
                is_regression=is_regression,
                is_new_group_environment=is_new_group_environment,
                primary_hash=primary_hash,
            )

<<<<<<< HEAD
    def relay(self, consumer_group, commit_log_topic,
              synchronize_commit_group, commit_batch_size=100, initial_offset_reset='latest'):
        raise RelayNotRequired
=======
    def start_delete_groups(self, project_id, group_ids):
        pass

    def end_delete_groups(self, state):
        pass

    def start_merge(self, project_id, previous_group_ids, new_group_id):
        pass

    def end_merge(self, state):
        pass

    def start_unmerge(self, project_id, hashes, previous_group_id, new_group_id):
        pass

    def end_unmerge(self, state):
        pass
>>>>>>> de42522d
<|MERGE_RESOLUTION|>--- conflicted
+++ resolved
@@ -18,14 +18,6 @@
 
 class EventStream(Service):
     __all__ = (
-<<<<<<< HEAD
-        'publish',
-        'relay',
-    )
-
-    def publish(self, group, event, is_new, is_sample, is_regression,
-                is_new_group_environment, primary_hash, skip_consume=False):
-=======
         'insert',
         'start_delete_groups',
         'end_delete_groups',
@@ -33,11 +25,11 @@
         'end_merge',
         'start_unmerge',
         'end_unmerge',
+        'relay',
     )
 
     def insert(self, group, event, is_new, is_sample, is_regression,
                is_new_group_environment, primary_hash, skip_consume=False):
->>>>>>> de42522d
         if skip_consume:
             logger.info('post_process.skip.raw_event', extra={'event_id': event.id})
         else:
@@ -51,11 +43,6 @@
                 primary_hash=primary_hash,
             )
 
-<<<<<<< HEAD
-    def relay(self, consumer_group, commit_log_topic,
-              synchronize_commit_group, commit_batch_size=100, initial_offset_reset='latest'):
-        raise RelayNotRequired
-=======
     def start_delete_groups(self, project_id, group_ids):
         pass
 
@@ -73,4 +60,7 @@
 
     def end_unmerge(self, state):
         pass
->>>>>>> de42522d
+
+    def relay(self, consumer_group, commit_log_topic,
+              synchronize_commit_group, commit_batch_size=100, initial_offset_reset='latest'):
+        raise RelayNotRequired