--- conflicted
+++ resolved
@@ -1,48 +1,5 @@
 from __future__ import absolute_import
 
-<<<<<<< HEAD
-from sentry.eventstream.base import EventStream
-from sentry.utils import snuba
-
-
-class SnubaEventStream(EventStream):
-    def insert(self, group, event, is_new, is_sample, is_regression,
-               is_new_group_environment, primary_hash, skip_consume=False):
-        snuba.insert_raw([{
-            'group_id': event.group_id,
-            'event_id': event.event_id,
-            'organization_id': event.project.organization_id,
-            'project_id': event.project_id,
-            'search_message': event.search_message,
-            'platform': event.platform,
-            'datetime': event.datetime,
-            'data': event.as_dict(),
-            'primary_hash': primary_hash,
-        }])
-        super(SnubaEventStream, self).insert(
-            group, event, is_new, is_sample,
-            is_regression, is_new_group_environment,
-            primary_hash, skip_consume
-        )
-
-    def start_delete_groups(self, project_id, group_ids):
-        pass
-
-    def end_delete_groups(self, state):
-        pass
-
-    def start_merge(self, project_id, previous_group_ids, new_group_id):
-        pass
-
-    def end_merge(self, state):
-        pass
-
-    def start_unmerge(self, project_id, hashes, previous_group_id, new_group_id):
-        pass
-
-    def end_unmerge(self, state):
-        pass
-=======
 import urllib3
 
 from sentry.eventstream.kafka import KafkaEventStream
@@ -63,5 +20,4 @@
                 raise snuba.SnubaError("HTTP %s response from Snuba!" % resp.status)
             return resp
         except urllib3.exceptions.HTTPError as err:
-            raise snuba.SnubaError(err)
->>>>>>> 6ef35f45
+            raise snuba.SnubaError(err)