from typing import Any

from drf_spectacular.plumbing import build_array_type, build_basic_type
from drf_spectacular.types import OpenApiTypes
from drf_spectacular.utils import OpenApiParameter
from rest_framework import serializers

from sentry.constants import SentryAppStatus
from sentry.snuba.sessions import STATS_PERIODS

# NOTE: Please add new params by path vs query, then in alphabetical order


def build_typed_list(type: Any):
    """
    drf-spectacular doesn't support a list type in it's OpenApiTypes, so we manually build
    a typed list using this workaround. build_basic_type will dynamically check the type
    and pass a warning if it can't recognize it, failing any build command in the process as well.
    """
    basic_type = build_basic_type(type)
    if basic_type is None:
        raise ValueError("'None' type lists are not supported.")
    return build_array_type(schema=basic_type)


class GlobalParams:
    USER_ID = OpenApiParameter(
        name="user_id",
        description="The ID of the user the resource belongs to.",
        required=True,
        type=str,
        location="path",
    )
    ORG_ID_OR_SLUG = OpenApiParameter(
        name="organization_id_or_slug",
        description="The ID or slug of the organization the resource belongs to.",
        required=True,
        type=str,
        location="path",
    )
    PROJECT_ID_OR_SLUG = OpenApiParameter(
        name="project_id_or_slug",
        description="The ID or slug of the project the resource belongs to.",
        required=True,
        type=str,
        location="path",
    )
    TEAM_ID_OR_SLUG = OpenApiParameter(
        name="team_id_or_slug",
        description="The ID or slug of the team the resource belongs to.",
        required=True,
        type=str,
        location="path",
    )
    INTEGRATION_ID = OpenApiParameter(
        name="integration_id",
        description="The ID of the integration installed on the organization.",
        required=True,
        type=str,
        location="path",
    )
    STATS_PERIOD = OpenApiParameter(
        name="statsPeriod",
        location="query",
        required=False,
        type=str,
        description="""The period of time for the query, will override the start & end parameters, a number followed by one of:
- `d` for days
- `h` for hours
- `m` for minutes
- `s` for seconds
- `w` for weeks

For example, `24h`, to mean query data starting from 24 hours ago to now.""",
    )
    START = OpenApiParameter(
        name="start",
        location="query",
        required=False,
        type=OpenApiTypes.DATETIME,
        description="The start of the period of time for the query, expected in ISO-8601 format. For example, `2001-12-14T12:34:56.7890`.",
    )
    END = OpenApiParameter(
        name="end",
        location="query",
        required=False,
        type=OpenApiTypes.DATETIME,
        description="The end of the period of time for the query, expected in ISO-8601 format. For example, `2001-12-14T12:34:56.7890`.",
    )
    ENVIRONMENT = OpenApiParameter(
        name="environment",
        location="query",
        required=False,
        many=True,
        type=str,
        description="The name of environments to filter by.",
    )
    EVENT_ID = OpenApiParameter(
        name="event_id",
        location="path",
        required=True,
        type=str,
        description="The event ID to look up.",
    )

    @staticmethod
    def member_id(description: str) -> OpenApiParameter:
        return OpenApiParameter(
            name="member_id",
            location="path",
            required=True,
            type=str,
            description=description,
        )


class EnvironmentParams:
    ENVIRONMENT = OpenApiParameter(
        name="environment",
        location="path",
        required=True,
        type=str,
        description="The name of the environment.",
    )
    VISIBILITY = OpenApiParameter(
        name="visibility",
        location="query",
        required=False,
        type=str,
        description="""The visibility of the environments to filter by. Defaults to `visible`.""",
        enum=["all", "hidden", "visible"],
    )


class OrganizationParams:
    PROJECT_ID_OR_SLUG = OpenApiParameter(
        name="project_id_or_slug",
        location="query",
        required=False,
        many=True,
        type=str,
        description="""The project slugs to filter by. Use `$all` to include all available projects. For example, the following are valid parameters:
- `/?projectSlug=$all`
- `/?projectSlug=android&projectSlug=javascript-react`
""",
    )
    PROJECT = OpenApiParameter(
        name="project",
        location="query",
        required=False,
        many=True,
        type=int,
        description="""The IDs of projects to filter by. `-1` means all available projects.
For example, the following are valid parameters:
- `/?project=1234&project=56789`
- `/?project=-1`
""",
    )
    DETAILED = OpenApiParameter(
        name="detailed",
        location="query",
        required=False,
        type=str,
        description="""
Specify `"0"` to return organization details that do not include projects or teams.
""",
    )
    OWNER = OpenApiParameter(
        name="owner",
        location="query",
        required=False,
        type=bool,
        description="""Specify `true` to restrict results to organizations in which you are an owner.""",
    )
    QUERY = OpenApiParameter(
        name="query",
        location="query",
        required=False,
        type=str,
        description="""Filters results by using [query syntax](/product/sentry-basics/search/).

Valid query fields include:
- `id`: The organization ID
- `slug`: The organization slug
- `status`: The organization's current status (one of `active`, `pending_deletion`, or `deletion_in_progress`)
- `email` or `member_id`: Filter your organizations by the emails or [organization member IDs](/api/organizations/list-an-organizations-members/) of specific members included
- `platform`: Filter your organizations to those with at least one project using this platform
- `query`: Filter your organizations by name, slug, and members that contain this substring

Example: `query=(slug:foo AND status:active) OR (email:[thing-one@example.com,thing-two@example.com] AND query:bar)`
""",
    )
    SORT_BY = OpenApiParameter(
        name="sortBy",
        location="query",
        required=False,
        type=str,
        description="""The field to sort results by, in descending order. If not specified the results are sorted by the date they were created.

Valid fields include:
- `members`: By number of members
- `projects`: By number of projects
- `events`: By number of events in the past 24 hours
""",
    )

    EXTERNAL_USER_ID = OpenApiParameter(
        name="external_user_id",
        location="path",
        required=True,
        type=int,
        description="The ID of the external user object. This is returned when creating an external user.",
    )

    EXTERNAL_TEAM_ID = OpenApiParameter(
        name="external_team_id",
        location="path",
        required=True,
        type=int,
        description="The ID of the external team object. This is returned when creating an external team.",
    )


class ReleaseParams:
    VERSION = OpenApiParameter(
        name="version",
        location="path",
        required=True,
        type=str,
        description="The version identifier of the release",
    )
    PROJECT_ID = OpenApiParameter(
        name="project_id",
        location="query",
        required=False,
        type=str,
        description="The project ID to filter by.",
    )
    HEALTH = OpenApiParameter(
        name="health",
        location="query",
        required=False,
        type=bool,
        description="Whether or not to include health data with the release. By default, this is false.",
    )
    ADOPTION_STAGES = OpenApiParameter(
        name="adoptionStages",
        location="query",
        required=False,
        type=bool,
        description="Whether or not to include adoption stages with the release. By default, this is false.",
    )
    SUMMARY_STATS_PERIOD = OpenApiParameter(
        name="summaryStatsPeriod",
        location="query",
        required=False,
        type=str,
        description="The period of time used to query summary stats for the release. By default, this is 14d.",
        enum=list(STATS_PERIODS.keys()),
    )
    HEALTH_STATS_PERIOD = OpenApiParameter(
        name="healthStatsPeriod",
        location="query",
        required=False,
        type=str,
        description="The period of time used to query health stats for the release. By default, this is 24h if health is enabled.",
        enum=list(STATS_PERIODS.keys()),
    )
    SORT = OpenApiParameter(
        name="sort",
        location="query",
        required=False,
        type=str,
        description="The field used to sort results by. By default, this is `date`.",
        enum=["date", "sessions", "users", "crash_free_users", "crash_free_sessions"],
    )
    STATUS_FILTER = OpenApiParameter(
        name="status",
        location="query",
        required=False,
        type=str,
        description="Release statuses that you can filter by.",
        enum=["open", "archived"],
    )


class IssueParams:
    KEY = OpenApiParameter(
        name="key",
        location=OpenApiParameter.PATH,
        type=OpenApiTypes.STR,
        description="The tag key to look the values up for.",
        required=True,
    )

    ISSUES_OR_GROUPS = OpenApiParameter(
        name="var",
        location="path",
        required=False,
        type=str,
        description="Issue URLs may be accessed with either `issues` or `groups`. This parameter is will be removed when building the API docs.",
    )
    ISSUE_ID = OpenApiParameter(
        name="issue_id",
        location="path",
        required=True,
        type=int,
        description="The ID of the issue you'd like to query.",
    )

    SORT = OpenApiParameter(
        name="sort",
        location="query",
        required=False,
        type=str,
        description="Sort order of the resulting tag values. Prefix with '-' for descending order. Default is '-id'.",
        enum=["id", "date", "age", "count"],
    )

    GROUP_STATS_PERIOD = OpenApiParameter(
        name="groupStatsPeriod",
        description="The timeline on which stats for the groups should be presented.",
        enum=["", "24h", "14d", "auto"],
        location=OpenApiParameter.QUERY,
        type=OpenApiTypes.STR,
        required=False,
    )

    SHORT_ID_LOOKUP = OpenApiParameter(
        name="shortIdLookup",
        description="If this is set to `1` then the query will be parsed for issue short IDs. These may ignore other filters (e.g. projects), which is why it is an opt-in.",
        enum=["1", "0"],
        location=OpenApiParameter.QUERY,
        type=OpenApiTypes.STR,
        required=False,
    )

    DEFAULT_QUERY = OpenApiParameter(
        name="query",
        description="An optional search query for filtering issues. A default query will apply if no view/query is set. For all results use this parameter with an empty string.",
        default="is:unresolved issue.priority:[high,medium]",
        location=OpenApiParameter.QUERY,
        type=OpenApiTypes.STR,
        required=False,
    )

    VIEW_ID = OpenApiParameter(
        name="viewId",
        description="The ID of the view to use. If no query is present, the view's query and filters will be applied.",
        location=OpenApiParameter.QUERY,
        type=OpenApiTypes.STR,
        required=False,
    )

    VIEW_SORT = OpenApiParameter(
        name="sort",
        description="The sort order of the view. Options include 'Last Seen' (`date`), 'First Seen' (`new`), 'Trends' (`trends`), 'Events' (`freq`), 'Users' (`user`), and 'Date Added' (`inbox`).",
        default="date",
        enum=["date", "new", "trends", "freq", "user", "inbox"],
        location=OpenApiParameter.QUERY,
        type=OpenApiTypes.STR,
        required=False,
    )

    LIMIT = OpenApiParameter(
        name="limit",
        description="The maximum number of issues to affect. The maximum is 100.",
        default=100,
        location=OpenApiParameter.QUERY,
        type=OpenApiTypes.INT,
        required=False,
    )

    GROUP_INDEX_EXPAND = OpenApiParameter(
        name="expand",
        description="Additional data to include in the response.",
        enum=[
            "inbox",
            "owners",
            "sessions",
            "pluginActions",
            "pluginIssues",
            "integrationIssues",
            "sentryAppIssues",
            "latestEventHasAttachments",
        ],
        location=OpenApiParameter.QUERY,
        type=OpenApiTypes.STR,
        required=False,
        many=True,
    )

    GROUP_INDEX_COLLAPSE = OpenApiParameter(
        name="collapse",
        description="Fields to remove from the response to improve query performance.",
        enum=["stats", "lifetime", "base", "unhandled", "filtered"],
        location=OpenApiParameter.QUERY,
        type=OpenApiTypes.STR,
        required=False,
        many=True,
    )
    MUTATE_ISSUE_ID_LIST = OpenApiParameter(
        name="id",
        description="The list of issue IDs to mutate. It is optional for status updates, in which an implicit `update all` is assumed.",
        location=OpenApiParameter.QUERY,
        type=OpenApiTypes.INT,
        required=False,
        many=True,
    )
    DELETE_ISSUE_ID_LIST = OpenApiParameter(
        name="id",
        description="The list of issue IDs to be removed. If not provided, it will attempt to remove the first 1000 issues.",
        location=OpenApiParameter.QUERY,
        type=OpenApiTypes.INT,
        required=False,
        many=True,
    )


class DetectorParams:
    DETECTOR_ID = OpenApiParameter(
        name="detector_id",
        location="path",
        required=True,
        type=int,
        description="The ID of the detector you'd like to query.",
    )

    QUERY = OpenApiParameter(
        name="query",
        location="query",
        required=False,
        type=str,
        description="An optional search query for filtering detectors.",
    )

    SORT = OpenApiParameter(
        name="sortBy",
        location="query",
        required=False,
        type=str,
        description="""The property to sort results by. If not specified, the results are sorted by id.

Available fields are:
- `name`
- `id`
- `type`
- `connectedWorkflows`

Prefix with `-` to sort in descending order.
        """,
    )
    ID = OpenApiParameter(
        name="id",
        location="query",
        required=False,
        type=int,
        description="The ID of the detector you'd like to query.",
        many=True,
    )


class WorkflowParams:
    WORKFLOW_ID = OpenApiParameter(
        name="workflow_id",
        location="path",
        required=True,
        type=int,
        description="The ID of the workflow you'd like to query.",
    )

    QUERY = OpenApiParameter(
        name="query",
        location="query",
        required=False,
        type=str,
        description="An optional search query for filtering workflows.",
    )

    SORT_BY = OpenApiParameter(
        name="sortBy",
        location="query",
        required=False,
        type=str,
        description="""The field to sort results by. If not specified, the results are sorted by id.

Available fields are:
- `name`
- `id`
- `dateCreated`
- `dateUpdated`
- `connectedDetectors`
- `actions`

Prefix with `-` to sort in descending order.
    """,
    )
    ID = OpenApiParameter(
        name="id",
        location="query",
        required=False,
        type=int,
        description="The ID of the workflow you'd like to query.",
        many=True,
    )


class DetectorWorkflowParams:
    DETECTOR_WORKFLOW_ID = OpenApiParameter(
        name="detector_workflow_id",
        location="path",
        required=True,
        type=int,
        description="The ID of the DetectorWorkflow you'd like to query.",
    )


class IssueAlertParams:
    ISSUE_RULE_ID = OpenApiParameter(
        name="rule_id",
        location="path",
        required=True,
        type=int,
        description="The ID of the rule you'd like to query.",
    )


class MetricAlertParams:
    METRIC_RULE_ID = OpenApiParameter(
        name="alert_rule_id",
        location="path",
        required=True,
        type=int,
        description="The ID of the rule you'd like to query.",
    )


<<<<<<< HEAD
class EscalationPolicyParams:
    ESCALATION_POLICY_ID = OpenApiParameter(
        name="escalation_policy_id",
        location="path",
        required=True,
        type=int,
        description="The ID of the escalation policy you'd like to query.",
    )
    ESCALATION_POLICY_STATE_ID = OpenApiParameter(
        name="escalation_policy_state_id",
        location="path",
        required=True,
        type=int,
        description="The ID of the escalation policy stateyou'd like to query.",
    )
    ESCALATION_STATE = OpenApiParameter(
        name="state",
        location="query",
        required=False,
        type=str,
        description="The value of the escalation policy state to filter by. One of:`resolved`, `acknowledged`, `unacknowledged`.",
    )


class RotationScheduleParams:
    ROTATION_SCHEDULE_ID = OpenApiParameter(
        name="rotation_schedule_id",
        location="path",
        required=True,
        type=int,
        description="The ID of the rotation schedule you'd like to query.",
=======
class SentryAppParams:
    SENTRY_APP_ID_OR_SLUG = OpenApiParameter(
        name="sentry_app_id_or_slug",
        location="path",
        required=True,
        many=False,
        type=str,
        description="The ID or slug of the custom integration.",
    )


class SentryAppStatusParams:
    SENTRY_APP_STATUS = OpenApiParameter(
        name="sentry_app_status",
        location="query",
        required=False,
        many=False,
        type=int,
        description=f"The status of the custom integration, values translate to the following: {SentryAppStatus.as_choices()}",
        enum=SentryAppStatus.as_int_choices(),
>>>>>>> 0e28307d
    )


class VisibilityParams:
    QUERY = OpenApiParameter(
        name="query",
        location="query",
        required=False,
        type=str,
        description="""Filters results by using [query syntax](/product/sentry-basics/search/).

Example: `query=(transaction:foo AND release:abc) OR (transaction:[bar,baz] AND release:def)`
""",
    )
    FIELD = OpenApiParameter(
        name="field",
        location="query",
        required=True,
        type=str,
        many=True,
        description="""The fields, functions, or equations to request for the query. At most 20 fields can be selected per request. Each field can be one of the following types:
- A built-in key field. See possible fields in the [properties table](/product/sentry-basics/search/searchable-properties/#properties-table), under any field that is an event property.
    - example: `field=transaction`
- A tag. Tags should use the `tag[]` formatting to avoid ambiguity with any fields
    - example: `field=tag[isEnterprise]`
- A function which will be in the format of `function_name(parameters,...)`. See possible functions in the [query builder documentation](/product/discover-queries/query-builder/#stacking-functions).
    - when a function is included, Discover will group by any tags or fields
    - example: `field=count_if(transaction.duration,greater,300)`
- An equation when prefixed with `equation|`. Read more about [equations here](/product/discover-queries/query-builder/query-equations/).
    - example: `field=equation|count_if(transaction.duration,greater,300) / count() * 100`
""",
    )
    SORT = OpenApiParameter(
        name="sort",
        location="query",
        required=False,
        type=str,
        description="What to order the results of the query by. Must be something in the `field` list, excluding equations.",
    )
    PER_PAGE = OpenApiParameter(
        name="per_page",
        location="query",
        required=False,
        type=int,
        description="Limit the number of rows to return in the result. Default and maximum allowed is 100.",
    )


class CursorQueryParam(serializers.Serializer):
    cursor = serializers.CharField(
        help_text="A pointer to the last object fetched and its sort order; used to retrieve the next or previous results.",
        required=False,
    )


class MonitorParams:
    MONITOR_ID_OR_SLUG = OpenApiParameter(
        name="monitor_id_or_slug",
        location="path",
        required=True,
        type=str,
        description="The ID or slug of the monitor.",
    )
    CHECKIN_ID = OpenApiParameter(
        name="checkin_id",
        location="path",
        required=True,
        type=OpenApiTypes.UUID,
        description="The ID of the check-in.",
    )
    ENVIRONMENT = OpenApiParameter(
        name="environment",
        location="path",
        required=False,
        type=str,
        description="The name of environment for the monitor environment.",
    )
    OWNER = OpenApiParameter(
        name="owner",
        location="query",
        required=False,
        type=str,
        description="The owner of the monitor, in the format `user:id` or `team:id`. May be specified multiple times.",
    )
    PROCESSING_ERROR_ID = OpenApiParameter(
        name="processing_error_id",
        location="path",
        required=False,
        type=OpenApiTypes.UUID,
        description="The ID of the processing error.",
    )


class UptimeParams:
    UPTIME_ALERT_ID = OpenApiParameter(
        name="uptime_subscription_id",
        location="path",
        required=True,
        type=int,
        description="The ID of the uptime alert rule you'd like to query.",
    )
    OWNER = OpenApiParameter(
        name="owner",
        location="query",
        required=False,
        type=str,
        description="The owner of the uptime alert, in the format `user:id` or `team:id`. May be specified multiple times.",
    )


class EventParams:
    EVENT_ID = OpenApiParameter(
        name="event_id",
        location="path",
        required=True,
        type=OpenApiTypes.UUID,
        description="The ID of the event.",
    )

    FRAME_IDX = OpenApiParameter(
        name="frame_idx",
        location="query",
        required=True,  # TODO: make not required
        type=int,
        description="Index of the frame that should be used for source map resolution.",
    )

    EXCEPTION_IDX = OpenApiParameter(
        name="exception_idx",
        location="query",
        required=True,
        type=int,
        description="Index of the exception that should be used for source map resolution.",
    )

    EVENT_ID_EXTENDED = OpenApiParameter(
        name="event_id",
        type=OpenApiTypes.STR,
        location=OpenApiParameter.PATH,
        description="The ID of the event to retrieve, or 'latest', 'oldest', or 'recommended'.",
        required=True,
        enum=["latest", "oldest", "recommended"],
    )

    FULL_PAYLOAD = OpenApiParameter(
        name="full",
        type=OpenApiTypes.BOOL,
        location=OpenApiParameter.QUERY,
        description="Specify true to include the full event body, including the stacktrace, in the event payload.",
        required=False,
        default=False,
    )

    SAMPLE = OpenApiParameter(
        name="sample",
        type=OpenApiTypes.BOOL,
        location=OpenApiParameter.QUERY,
        description="Return events in pseudo-random order. This is deterministic so an identical query will always return the same events in the same order.",
        required=False,
        default=False,
    )

    QUERY = OpenApiParameter(
        name="query",
        location=OpenApiParameter.QUERY,
        type=OpenApiTypes.STR,
        description="An optional search query for filtering events.",
        required=False,
    )


class ProjectParams:
    FILTER_ID = OpenApiParameter(
        name="filter_id",
        location="path",
        required=True,
        type=str,
        description="""The type of filter toggle to update. The options are:
- `browser-extensions` - Filter out errors known to be caused by browser extensions.
- `localhost` - Filter out events coming from localhost. This applies to both IPv4 (``127.0.0.1``)
and IPv6 (``::1``) addresses.
- `filtered-transaction` - Filter out transactions for healthcheck and ping endpoints.
- `web-crawlers` - Filter out known web crawlers. Some crawlers may execute pages in incompatible
ways which cause errors that are unlikely to be seen by a normal user.
- `legacy-browser` - Filter out known errors from legacy browsers. Older browsers often give less
accurate information, and while they may report valid issues, the context to understand them is
incorrect or missing.
""",
    )

    STATUS = OpenApiParameter(
        name="status",
        location="query",
        required=False,
        type=str,
        description="""
Filter client keys by `active` or `inactive`. Defaults to returning all
keys if not specified.
""",
    )

    @staticmethod
    def key_id(description: str) -> OpenApiParameter:
        return OpenApiParameter(
            name="key_id",
            location="path",
            required=True,
            type=str,
            description=description,
        )

    @staticmethod
    def source_id(description: str, required: bool) -> OpenApiParameter:
        return OpenApiParameter(
            name="id",
            location="query",
            required=required,
            type=str,
            description=description,
        )


class TeamParams:
    DETAILED = OpenApiParameter(
        name="detailed",
        location="query",
        required=False,
        type=str,
        description="""
Specify `"0"` to return team details that do not include projects.
""",
    )
    COLLAPSE = OpenApiParameter(
        name="collapse",
        location="query",
        required=False,
        type=str,
        description="""
List of strings to opt out of certain pieces of data. Supports `organization`.
""",
    )

    EXPAND = OpenApiParameter(
        name="expand",
        location="query",
        required=False,
        type=str,
        description="""
List of strings to opt in to additional data. Supports `projects`, `externalTeams`.
""",
    )


class ReplayParams:
    REPLAY_ID = OpenApiParameter(
        name="replay_id",
        location="path",
        required=True,
        type=OpenApiTypes.UUID,
        description="""The ID of the replay you'd like to retrieve.""",
    )

    SEGMENT_ID = OpenApiParameter(
        name="segment_id",
        location="path",
        required=True,
        type=OpenApiTypes.INT,
        description="""The ID of the segment you'd like to retrieve.""",
    )


class NotificationParams:
    TRIGGER_TYPE = OpenApiParameter(
        name="triggerType",
        location="query",
        required=False,
        type=str,
        description="Type of the trigger that causes the notification. The only supported value right now is: `spike-protection`",
    )
    ACTION_ID = OpenApiParameter(
        name="action_id",
        location="path",
        required=True,
        type=int,
        description="ID of the notification action to retrieve",
    )


class IntegrationParams:
    PROVIDER_KEY = OpenApiParameter(
        name="providerKey",
        location="query",
        required=False,
        type=str,
        description="""Specific integration provider to filter by such as `slack`. See our [Integrations Documentation](/product/integrations/) for an updated list of providers.""",
    )
    FEATURES = OpenApiParameter(
        name="features",
        location="query",
        required=False,
        type=str,
        many=True,
        description="""Integration features to filter by. See our [Integrations Documentation](/product/integrations/) for an updated list of features. Current available ones are:
- `alert-rule`
- `chat-unfurl`
- `codeowners`
- `commits`
- `data-forwarding`
- `deployment`
- `enterprise-alert-rule`
- `enterprise-incident-management`
- `incident-management`
- `issue-basic`
- `issue-sync`
- `mobile`
- `serverless`
- `session-replay`
- `stacktrace-link`
- `ticket-rules`
    """,
    )
    INCLUDE_CONFIG = OpenApiParameter(
        name="includeConfig",
        location="query",
        required=False,
        type=bool,
        description="""Specify `True` to fetch third-party integration configurations. Note that this can add several seconds to the response time.""",
    )


class SessionsParams:
    FIELD = OpenApiParameter(
        name="field",
        location="query",
        required=True,
        type=str,
        many=True,
        description="""The list of fields to query.

The available fields are
- `sum(session)`
- `count_unique(user)`
- `avg`, `p50`, `p75`, `p90`, `p95`, `p99`, `max` applied to `session.duration`. For example, `p99(session.duration)`. Session duration is [no longer being recorded](https://github.com/getsentry/sentry/discussions/42716) as of on Jan 12, 2023. Returned data may be incomplete.
- `crash_rate`, `crash_free_rate` applied to `user` or `session`. For example, `crash_free_rate(user)`
""",
    )
    INTERVAL = OpenApiParameter(
        name="interval",
        location="query",
        required=False,
        type=str,
        description="""Resolution of the time series, given in the same format as `statsPeriod`.\n\nThe default and
        the minimum interval is `1h`.""",
    )
    PER_PAGE = OpenApiParameter(
        name="per_page",
        location="query",
        required=False,
        type=int,
        description="""The number of groups to return per request.""",
    )
    GROUP_BY = OpenApiParameter(
        name="groupBy",
        location="query",
        required=False,
        type=str,
        many=True,
        description="""The list of properties to group by.\n\nThe available groupBy conditions are `project`,
        `release`, `environment` and `session.status`.""",
    )
    ORDER_BY = OpenApiParameter(
        name="orderBy",
        location="query",
        required=False,
        type=str,
        description="""An optional field to order by, which must be one of the fields provided in `field`. Use `-`
        for descending order, for example, `-sum(session)`""",
    )
    INCLUDE_TOTALS = OpenApiParameter(
        name="includeTotals",
        location="query",
        required=False,
        type=int,
        description="""Specify `0` to exclude totals from the response. The default is `1`""",
    )
    INCLUDE_SERIES = OpenApiParameter(
        name="includeSeries",
        location="query",
        required=False,
        type=int,
        description="""Specify `0` to exclude series from the response. The default is `1`""",
    )


class DashboardParams:
    DASHBOARD_ID = OpenApiParameter(
        name="dashboard_id",
        location="path",
        required=True,
        type=int,
        description="""The ID of the dashboard you'd like to retrieve.""",
    )


class DiscoverSavedQueryParams:
    DISCOVER_SAVED_QUERY_ID = OpenApiParameter(
        name="query_id",
        location="path",
        required=True,
        type=int,
        description="""The ID of the Discover query you'd like to retrieve.""",
    )


class DiscoverSavedQueriesParams:
    QUERY = OpenApiParameter(
        name="query",
        location="query",
        required=False,
        type=str,
        description="""The name of the Discover query you'd like to filter by.""",
    )

    SORT = OpenApiParameter(
        name="sortBy",
        location="query",
        required=False,
        type=str,
        description="""The property to sort results by. If not specified, the results are sorted by query name.

Available fields are:
- `name`
- `dateCreated`
- `dateUpdated`
- `mostPopular`
- `recentlyViewed`
- `myqueries`
        """,
    )


class ExploreSavedQueryParams:
    EXPLORE_SAVED_QUERY_ID = OpenApiParameter(
        name="id",
        location="path",
        required=True,
        type=int,
        description="""The ID of the Explore query you'd like to retrieve.""",
    )


class ExploreSavedQueriesParams:
    QUERY = OpenApiParameter(
        name="query",
        location="query",
        required=False,
        type=str,
        description="""The name of the Explore query you'd like to filter by.""",
    )

    SORT = OpenApiParameter(
        name="sortBy",
        location="query",
        required=False,
        type=str,
        description="""The property to sort results by. If not specified, the results are sorted by query name.

Available fields are:
- `name`
- `dateCreated`
- `dateUpdated`
- `mostPopular`
- `recentlyViewed`
- `myqueries`
        """,
    )


class PreventParams:
    OWNER = OpenApiParameter(
        name="owner",
        location="path",
        required=True,
        type=str,
        description="The owner of the repository.",
    )
    REPOSITORY = OpenApiParameter(
        name="repository",
        location="path",
        required=True,
        type=str,
        description="The name of the repository.",
    )
    INTERVAL = OpenApiParameter(
        name="interval",
        location="query",
        required=False,
        type=str,
        description="""The time interval to search for results by.

Available fields are:
- `INTERVAL_30_DAY`
- `INTERVAL_7_DAY`
- `INTERVAL_1_DAY`
""",
    )
    BRANCH = OpenApiParameter(
        name="branch",
        location="query",
        required=False,
        type=str,
        description="""The branch to search for results by. If not specified, the default is `main`.
        """,
    )
    TEST_RESULTS_FILTER_BY = OpenApiParameter(
        name="filterBy",
        location="query",
        required=False,
        type=str,
        description="""An optional field to filter by, which will constrain the results to only include tests that match the filter.

Available fields are:
- `FLAKY_TESTS`
- `FAILED_TESTS`
- `SLOWEST_TESTS`
- `SKIPPED_TESTS`
        """,
    )
    TEST_RESULTS_SORT_BY = OpenApiParameter(
        name="sortBy",
        location="query",
        required=False,
        type=str,
        description="""The property to sort results by. If not specified, the default is `COMMITS_WHERE_FAIL` in descending order. Use `-`
        for descending order.

Available fields are:
- `AVG_DURATION`
- `FLAKE_RATE`
- `FAILURE_RATE`
- `COMMITS_WHERE_FAIL`
- `UPDATED_AT`
        """,
    )
    LIMIT = OpenApiParameter(
        name="limit",
        location="query",
        required=False,
        type=int,
        description="""The number of results to return. If not specified, defaults to 20.""",
    )
    FIRST = OpenApiParameter(
        name="first",
        location="query",
        required=False,
        type=int,
        default=20,
        description="""The number of results to return from the start of the list.""",
    )
    LAST = OpenApiParameter(
        name="last",
        location="query",
        required=False,
        type=int,
        description="""The number of results to return from the end of the list.""",
    )
    CURSOR = OpenApiParameter(
        name="cursor",
        location="query",
        required=False,
        type=str,
        description="""The cursor pointing to a specific position in the result set to start the query from. Results after the cursor will be returned if used with `next` or before the cursor if used with `prev` for `navigation`.""",
    )
    TERM = OpenApiParameter(
        name="term",
        location="query",
        required=False,
        type=str,
        description="""The term substring to filter name strings by using the `contains` operator.""",
    )
    NAVIGATION = OpenApiParameter(
        name="navigation",
        location="query",
        required=False,
        type=str,
        description="""Whether to get the previous or next page from paginated results. Use `next` for forward pagination after the cursor or `prev` for backward pagination before the cursor. If not specified, defaults to `next`. If no cursor is provided, the cursor is the beginning of the result set.""",
    )
    TEST_SUITES = OpenApiParameter(
        name="testSuites",
        location="query",
        required=False,
        type=str,
        many=True,
        description="""A list of test suites belonging to a repository's test results.""",
    )
    TOKENS_SORT_BY = OpenApiParameter(
        name="sortBy",
        location="query",
        required=False,
        type=str,
        description="""The property to sort results by. If not specified, the default is `COMMIT_DATE` in descending order. Use `-`
        for descending order.

Available fields are:
- `NAME`
- `COMMIT_DATE`
        """,
    )<|MERGE_RESOLUTION|>--- conflicted
+++ resolved
@@ -535,7 +535,6 @@
     )
 
 
-<<<<<<< HEAD
 class EscalationPolicyParams:
     ESCALATION_POLICY_ID = OpenApiParameter(
         name="escalation_policy_id",
@@ -567,7 +566,9 @@
         required=True,
         type=int,
         description="The ID of the rotation schedule you'd like to query.",
-=======
+    )
+
+
 class SentryAppParams:
     SENTRY_APP_ID_OR_SLUG = OpenApiParameter(
         name="sentry_app_id_or_slug",
@@ -588,7 +589,6 @@
         type=int,
         description=f"The status of the custom integration, values translate to the following: {SentryAppStatus.as_choices()}",
         enum=SentryAppStatus.as_int_choices(),
->>>>>>> 0e28307d
     )
 
 
