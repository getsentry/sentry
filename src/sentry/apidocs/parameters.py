--- conflicted
+++ resolved
@@ -302,7 +302,6 @@
 """,
     )
 
-<<<<<<< HEAD
     ACTIVE = OpenApiParameter(
         name="active",
         location="query",
@@ -361,59 +360,6 @@
 
     STATUS = OpenApiParameter(
         name="status",
-=======
-    BROWSER_SDK_VERSION = OpenApiParameter(
-        name="browserSdkVersion",
-        location="query",
-        required=False,
-        type=str,
-        description="""
-The Sentry Javascript SDK version to use. The currently supported options are:
-- `7.x`
-- `latest`
-""",
-    )
-
-    DYNAMIC_SDK_LOADER_OPTIONS = OpenApiParameter(
-        name="dynamicSdkLoaderOptions",
-        location="query",
-        required=False,
-        type=inline_serializer(
-            name="DynamicSDKLoaderOptionsSerializer",
-            fields={
-                "hasReplay": serializers.BooleanField(required=False),
-                "hasPerformance": serializers.BooleanField(required=False),
-                "hasDebug": serializers.BooleanField(required=False),
-            },
-        ),
-        description="""
-Configures multiple options for the Javascript Loader Script.
-- `Performance Monitoring`
-- `Debug Bundles & Logging`
-- `Session Replay`: Note that the loader will load the ES6 bundle instead of the ES5 bundle.
-```json
-{
-    "dynamicSdkLoaderOptions": {
-        "hasReplay": true,
-        "hasPerformance": true,
-        "hasDebug": true
-    }
-}
-```
-""",
-    )
-
-    IS_ACTIVE = OpenApiParameter(
-        name="isActive",
-        location="query",
-        required=False,
-        type=bool,
-        description="Activate or deactivate the client key.",
-    )
-
-    RATE_LIMIT = OpenApiParameter(
-        name="rateLimit",
->>>>>>> a310f25c
         location="query",
         required=False,
         type=str,
