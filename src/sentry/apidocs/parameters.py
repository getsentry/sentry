--- conflicted
+++ resolved
@@ -241,50 +241,6 @@
         description="The member ID.",
     )
 
-<<<<<<< HEAD
-=======
-    ORG_ROLE = OpenApiParameter(
-        name="orgRole",
-        location="query",
-        required=False,
-        type=str,
-        description="""
-The organization role of the member. The options are:
-- `billing` - Can manage payment and compliance details.
-- `member` - Can view and act on events, as well as view most other data within the organization.
-- `manager` - Has full management access to all teams and projects. Can also manage the organization's membership.
-- `owner` - Has unrestricted access to the organization, its data, and its settings. Can add, modify, and
-delete projects and members, as well as make billing and plan changes.
-""",
-    )
-
-    TEAM_ROLES = OpenApiParameter(
-        name="teamRoles",
-        location="query",
-        required=False,
-        type=build_typed_list(OpenApiTypes.OBJECT),
-        description="""
-Configures the team role of the member. The two roles are:
-- `contributor` - Can view and act on issues. Depending on organization settings, they can also add team members.
-- `admin` - Has full management access to their team's membership and projects.
-```json
-{
-    "teamRoles": [
-        {
-            "teamSlug": "ancient-gabelers",
-            "role": "admin"
-        },
-        {
-            "teamSlug": "powerful-abolitionist",
-            "role": "contributor"
-        }
-    ]
-}
-```
-""",
-    )
-
->>>>>>> e61d9d5d
 
 class ProjectParams:
     FILTER_ID = OpenApiParameter(
