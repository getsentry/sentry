--- conflicted
+++ resolved
@@ -1,11 +1,6 @@
-<<<<<<< HEAD
-from typing import Any, Dict, Literal, Set, TypedDict
+from typing import Any, Dict, Literal, Mapping, Set, TypedDict
 
 from drf_spectacular.drainage import warn
-from drf_spectacular.plumbing import UnableToProceedError
-=======
-from typing import Any, Dict, Literal, Mapping, Set, TypedDict
->>>>>>> a5f31f7d
 
 from sentry.apidocs.build import OPENAPI_TAGS
 from sentry.apidocs.utils import SentryApiBuildError
