--- conflicted
+++ resolved
@@ -3,12 +3,6 @@
 # 200
 RESPONSE_SUCCESS = OpenApiResponse(description="Success")
 
-<<<<<<< HEAD
-# 202 - Accepted (not yet acted on fully)
-RESPONSE_ACCEPTED = OpenApiResponse(description="Accepted")
-
-# 204 - No Content
-=======
 # 201 - Created
 RESPONSE_CREATED = OpenApiResponse(description="Created")
 
@@ -16,7 +10,6 @@
 RESPONSE_ACCEPTED = OpenApiResponse(description="Accepted")
 
 # 204 No Content
->>>>>>> 71392a1f
 RESPONSE_NO_CONTENT = OpenApiResponse(description="No Content")
 
 # 208
