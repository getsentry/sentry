--- conflicted
+++ resolved
@@ -29,11 +29,8 @@
   // Default align hovercard top-middle
   bottom: 28px;
   left: 50%;
-<<<<<<< HEAD
   transform: translateY(0) translateX(-50%);
   width: @hovercard-width;
-=======
->>>>>>> e93de615
   visibility: hidden;
 
   @keyframes hovercardSlideUp {
