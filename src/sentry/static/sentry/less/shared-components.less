dl.flat {
  margin-bottom: 1em;
}
dl.flat dt {
  float: left;
  clear: left;
  width: 70px;
  padding-bottom: 5px;
}
dl.flat dd {
  padding-bottom: 5px;
}

/**
 * Flex
 * ============================================================================
 */

.flex {
  display: flex;

  &.flex-container {
    padding-left: 30px;
    padding-right: 30px;
  }
  &.flex-justify-right {
    justify-content: flex-end;
  }
  &.flex-vertically-centered {
    align-items: center;
  }
  > * {
    flex-grow: 1;
  }
}

/**
* Buttons
* ============================================================================
*/

.btn {
  border: 1px solid transparent;
  border-radius: 3px;
  font-weight: 600;
  padding: 8px 16px;
  box-shadow: 0 1px 1px rgba(0, 0, 0, 0.05);
  transition: all 0.1s;

  &.disabled,
  &.disabled:hover {
    color: #ced3d6 !important;
    border-color: #e3e5e6 !important;
    box-shadow: none !important;
    pointer-events: none !important;
    background: none !important;
  }
}

/* Button sizes */

.btn-sm {
  font-size: 12px;
  padding: 4px 9px;
}

.btn-lg {
  font-size: 16px;
  padding: 10px 20px;
}

.btn-xs {
  font-size: 85%;
  padding: 4px 10px;
}

/* Button types */

.btn-default {
  color: @gray-dark;
  background: #fff;
  border-color: lighten(@gray-lighter, 7);
  box-shadow: 0 2px 0 rgba(0, 0, 0, 0.03);

  &:hover {
    color: @gray-darker;
    border-color: @gray-lighter;
    box-shadow: 0 2px 0 rgba(0, 0, 0, 0.06);
  }

  &:hover:active,
  &:focus,
  &:active,
  &.active,
  &.active:hover {
    color: @gray-darker;
    background-color: @white-darker;
    border-color: @gray-lighter;
    box-shadow: inset 0 2px 0 rgba(0, 0, 0, 0.06);
  }
}

.open > .dropdown-toggle.btn-default,
.open > .dropdown-toggle.btn-default:hover,
.open > .dropdown-toggle.btn-default:active {
  background: @white-darker;
  box-shadow: inset 0 1px 1px rgba(0, 0, 0, 0.05);
}

.btn-primary {
  color: #ffffff;
  background: @purple;
  border-color: darken(@purple, 18);
  text-shadow: 0 -1px 0 rgba(0, 0, 0, 0.15);
  box-shadow: 0 2px 0 rgba(0, 0, 0, 0.08);

  &:hover {
    background-color: darken(@purple, 5);
  }

  &:hover:active,
  &:focus,
  &:active,
  &.active,
  &.active:hover {
    background: darken(@purple, 5);
    border-color: darken(@purple, 22);
    box-shadow: inset 0 2px 0 rgba(0, 0, 0, 0.12);
    outline: none;
  }
}

.btn-danger {
  background: @red;
  color: #fff;
  border-color: darken(@red, 18);
  box-shadow: 0 2px 0 rgba(0, 0, 0, 0.1);

  &:hover,
  &:focus,
  &:active {
    box-shadow: inset 0 2px 0 rgba(0, 0, 0, 0.12);
  }
}

// Disabled buttons

.btn-primary.disabled,
.btn-primary[disabled],
fieldset[disabled] .btn-primary,
.btn-primary.disabled:hover,
.btn-primary[disabled]:hover,
fieldset[disabled] .btn-primary:hover,
.btn-primary.disabled:focus,
.btn-primary[disabled]:focus,
fieldset[disabled] .btn-primary:focus,
.btn-primary.disabled:active,
.btn-primary[disabled]:active,
fieldset[disabled] .btn-primary:active,
.btn-primary.disabled.active,
.btn-primary[disabled].active,
fieldset[disabled] .btn-primary.active,
.btn-danger.disabled,
.btn-danger[disabled],
fieldset[disabled] .btn-danger,
.btn-danger.disabled:hover,
.btn-danger[disabled]:hover,
fieldset[disabled] .btn-danger:hover,
.btn-danger.disabled:focus,
.btn-danger[disabled]:focus,
fieldset[disabled] .btn-danger:focus,
.btn-danger.disabled:active,
.btn-danger[disabled]:active,
fieldset[disabled] .btn-danger:active,
.btn-danger.disabled.active,
.btn-danger[disabled].active,
fieldset[disabled] .btn-danger.active,
.btn-primary.btn-disabled,
.btn-primary.btn-disabled:hover {
  color: @gray-light;
  border-color: @gray-lightest;
  background: #fff;
  opacity: 1;
  text-shadow: none;
}

/* Small button icons */
.btn-sm {
  .icon-arrow-right,
  .icon-arrow-left,
  .icon-refresh {
    position: relative;
    font-size: 14px !important;
    display: block;
    line-height: 18px;
    top: 0;
  }
}

/**
* Tables
* ============================================================================
*/

table.table {
  margin-bottom: 20px;

  // No overrideable variables available
  td,
  th {
    vertical-align: middle !important;
    line-height: 1 !important;
  }

  th {
    font-weight: 600 !important;
    border-width: 1px !important;
  }

  h5 {
    font-weight: 600;
    font-size: 15px;
    margin: 0;
  }

  .table-user-info {
    position: relative;
    padding-left: 65px !important;
    line-height: 1.2 !important;
    font-size: 13px;

    h5 {
      margin-bottom: 4px;
    }

    .avatar {
      position: absolute;
      left: 20px;
    }
  }

  &.closed {
    display: none;
  }
}

pre.plain {
  background-color: inherit;
  padding: 0;
  border: 0;
  white-space: pre-wrap;
  word-break: break-all;
  box-shadow: none;
}

.external-icon {
  transition: 0.1s linear color;
  font-size: 11px;
  margin: 0 5px;
  color: @gray-light;
  line-height: 1;
  vertical-align: middle;

  &:hover {
    color: @gray;
  }
}

.box-header a:hover .external-icon {
  color: @gray;
}

table.table.key-value {
  border: none;

  td {
    padding: 0 !important;
    max-width: 500px;
    border: 0 !important;
    vertical-align: top !important;

    pre {
      box-sizing: border-box;
      white-space: pre-wrap;
      margin-top: 2px;
      margin-bottom: 2px;
      word-break: break-word;
      padding: 8px 10px;
      font-size: 12px;

      .val-string:first-child {
        padding-left: 0;
      }
    }
  }

  td.key {
    font-weight: 600;
    font-size: 13px;
    width: 175px;
    max-width: 175px;
    word-wrap: break-word;
    padding: 10px 15px 10px 0 !important;
    line-height: 1.4 !important;
  }
}

.event-list {
  border: 1px solid @trim;
  overflow-x: scroll;
  border-radius: 3px;

  .table {
    border: 0;
    margin-bottom: 0;

    & > thead > tr > th,
    & > tbody > tr > td {
      padding: 10px 15px;
    }

    h5 {
      margin-bottom: 0;
      font-size: 16px;

      small {
        margin-top: 5px;
        display: block;
        color: @gray;
      }
    }

    th {
      text-transform: uppercase;
      font-size: 14px;
      color: #95899f;
    }

    th,
    td {
      white-space: nowrap;
    }

    .table-user-info {
      padding-left: 54px !important;
      position: relative;

      .avatar {
        top: 50%;
        margin-top: -12px;
      }

      p {
        margin-bottom: 0;
      }
    }

    time {
      white-space: nowrap;
    }
  }
}
/**
* Avatar
* ============================================================================
*/

.avatar {
  width: 20px;
  height: 20px;
  vertical-align: middle;
  position: relative;
  display: inline-block;
}

.org-avatar {
  width: 30px;
  height: 30px;
  background: @red url(../images/logos/sentry-avatar.png);
  background-size: cover;
  border-radius: 3px;
}

/**
* Loading Indicator
* ============================================================================
*/

@loader-size: 64px;
@check-height: 32px;
@check-width: 16px;
@check-left: (@loader-size / 6 + @loader-size / 12);
@check-thickness: 6px;

.loading {
  margin: 6em auto;
  position: relative;

  &.overlay {
    position: absolute;
    top: 0;
    bottom: 0;
    left: 0;
    right: 0;
    background-color: rgba(255, 255, 255, 0.8);
    display: flex;
    align-items: center;
    justify-content: center;
    margin: 0;

    &.dark {
      background-color: rgba(0, 0, 0, 0.6);
    }
  }

  .loading-indicator {
    position: relative;
    border: @check-thickness solid @white-darkest;
    border-left-color: @purple;
    -webkit-animation: loading 0.5s infinite linear;
    animation: loading 0.55s infinite linear;
    margin: 0 auto;

    .checkmark {
      &.draw:after {
        animation-duration: 800ms;
        animation-timing-function: ease;
        animation-name: checkmark;
        transform: scaleX(-1) rotate(135deg);
      }

      &:after {
        opacity: 1;
        height: @check-height;
        width: @check-width;
        transform-origin: left top;
        border-right: @check-thickness solid @green;
        border-top: @check-thickness solid @green;
        content: '';
        left: 10px;
        top: 30px;
        position: absolute;
      }
    }
  }

  .loading-indicator,
  .loading-indicator:after {
    border-radius: 50%;
    width: @loader-size;
    height: @loader-size;
  }

  .loading-message {
    margin-top: 20px;
    text-align: center;
  }

  .load-complete {
    -webkit-animation: none;
    animation: none;
    border-color: @green;
    transition: border 500ms ease-out;
  }
}

@keyframes checkmark {
  0% {
    height: 0;
    width: 0;
    opacity: 1;
  }
  20% {
    height: 0;
    width: @check-width;
    opacity: 1;
  }
  40% {
    height: @check-height;
    width: @check-width;
    opacity: 1;
  }
  100% {
    height: @check-height;
    width: @check-width;
    opacity: 1;
  }
}

@-webkit-keyframes loading {
  0% {
    -webkit-transform: rotate(0deg);
    transform: rotate(0deg);
  }
  100% {
    -webkit-transform: rotate(360deg);
    transform: rotate(360deg);
  }
}
@keyframes loading {
  0% {
    -webkit-transform: rotate(0deg);
    transform: rotate(0deg);
  }
  100% {
    -webkit-transform: rotate(360deg);
    transform: rotate(360deg);
  }
}

// mini

.loading.mini {
  margin: 4px 0;
  font-size: 13px;
  height: 24px;

  .loading-indicator {
    margin: 0;
    border-radius: 50%;
    width: 24px;
    height: 24px;
    border-width: 2px;
    position: absolute;
    left: 0;
    top: 0;

    &.relative {
      position: relative;
      left: auto;
      top: auto;
    }
  }

  .loading-message {
    padding-left: 30px;
    margin-top: 1px;
    display: inline-block;
  }
}

// Spinning logo icon loader
.loading.triangle {
  position: absolute;
  top: 50%;
  left: 50%;
  width: 500px;
  margin-top: -200px;
  margin-left: -250px;

  // Nerf the styles of other loading indicators
  .loading-indicator {
    height: 150px;
    width: 150px;
    display: flex;
    align-items: center;
    justify-content: center;
    background: #fff;

    animation: none;
    -webkit-animation: none;
    border: 0;
    overflow: hidden;
    border-radius: 50%;
  }
}

/**
* Search
* ============================================================================
*/

.search {
  form {
    display: block;
    position: relative;
  }

  .search-input {
    // Match the height of buttons adjacent to the search input.
    height: 40px;
    padding: 8px 34px 8px 37px;
    font-size: 14px;
    background: #fff;
    transition: none;
  }

  &.disabled {
    position: relative;

    .search-input {
      border: 1px solid lighten(@trim, 4);
      background: @white-dark;
      color: @gray-light;
      box-shadow: none;
    }

    &:after {
      display: block;
      content: '';
      position: absolute;
      top: 0;
      left: 0;
      right: 0;
      bottom: 0;
    }
  }
}

<<<<<<< HEAD
.bar-chart {
  h6 {
    font-weight: 600;
    margin-bottom: 18px;
  }

  figure {
    .clearfix();
    height: 90px;
    margin-bottom: 20px;
    position: relative;

    a,
    g {
      height: 90px;
      position: relative;
      cursor: default;

      span,
      rect {
        display: block;
        min-height: 2px;

        &.accepted {
          background: @gray-lightest;
          fill: @gray-lightest;
        }

        &.success {
          background: @green-light;
          fill: @green-light;
        }

        &.rate-limited,
        &.dropped,
        &.error {
          background: @red;
          fill: @red;
          min-height: 0;
        }

        &.black-listed,
        &.filtered {
          background: @orange-light;
          fill: @orange-light;
          min-height: 0;
        }
      }

      &:hover span,
      &:hover rect {
        &.accepted {
          background: @gray-light;
          fill: @gray-light;
        }

        &.success {
          background: @green;
          fill: @green;
        }

        &.rate-limited,
        &.dropped,
        &.error {
          background: @red-dark;
          fill: @red-dark;
        }

        &.black-listed,
        &.filtered {
          background: @orange-dark;
          fill: @orange-dark;
        }
      }
    }
=======
.tag-bar {
  .clearfix();
  position: relative;
  display: block;
  line-height: 2.2;
  color: @gray-dark;
  margin-bottom: 4px;
  padding: 0 6px;

  .tag-bar-background {
    position: absolute;
    top: 0;
    bottom: 0;
    left: 0;
    background: #f6f7f8;
    border-radius: 2px;
  }

  .tag-bar-label {
    float: left;
    position: relative;
    .truncate;
    max-width: 90%;
  }

  .tag-bar-count {
    float: right;
    position: relative;
>>>>>>> 2372faf7
  }
}

// Sparkline grid

.innerColumn(@columnSpan: 1) {
  width: ((@gridColumnWidth) * @columnSpan) + (@gridGutterWidth * (@columnSpan - 1)) - 10;
}

/**
* Box
* ============================================================================
*/

.box {
  background: #fff;
  border: 1px solid @trim;
  border-radius: 3px;
  margin: 0 0 20px;
  box-shadow: 0 1px 0 rgba(0, 0, 0, 0.03);

  .box-header {
    background: @white-dark;
    color: @gray-darker;
    line-height: 1;
    padding: 0 20px;
    border-radius: 3px 3px 0 0;
    border-bottom: 1px solid @trim;
    padding-top: 9px;
    padding-bottom: 8px;
    position: relative;
    .clearfix;

    &:hover .permalink {
      display: inline-block;
    }

    .permalink {
      font-size: 12px;
      line-height: 27px;
      display: none;
      position: absolute;
      top: -1.5px;
      left: -22px;
      color: @40;
      padding: 2px 5px;
    }

    a {
      color: @gray-dark;
      &:hover {
        color: @gray-darker;
      }
    }

    h3,
    h4,
    h5 {
      font-size: 14px;
      margin: 0;
      font-weight: 600;
      line-height: inherit;
      padding-top: 6px;
      padding-bottom: 5px;
      max-width: 80%;
      line-height: 1.2;

      small {
        color: @gray-dark;
        font-size: 14px;
      }
    }

    .pull-right {
      a,
      .btn {
        margin-left: 6px;
      }
    }

    .nav-tabs {
      float: right;
      line-height: inherit;

      li {
        margin: 0 0 0 20px;
        font-weight: 400;

        &.active a {
          font-weight: 600;
          border: 0;
          box-shadow: inset 0 -3px 0 @blue;
        }
      }

      a {
        font-weight: 400;
        padding: 0;
        font-size: 14px;
        line-height: inherit;
      }
    }

    .nav-pills {
      position: relative;
      right: -6px;

      a {
        padding: 2px 8px;
        font-size: 12px;
        border-radius: 4px;
      }

      .active {
        a {
          background: @blue;
        }
      }
    }

    .checkbox {
      margin-top: -4px;
    }
  }

  .box-content {
    &.with-padding {
      padding: 20px 20px 0;
    }

    .form-actions {
      padding-left: 20px;
      padding-right: 20px;
      margin-left: -20px;
      margin-right: -20px;
      margin: 0 -20px 20px;
    }

    h1,
    h2,
    h3,
    h4,
    h5,
    h6 {
      color: @gray-darker;
    }
  }

  &.box-modal {
    box-shadow: 0 1px 12px rgba(0, 0, 0, 0.15);
    border-color: darken(@trim, 9);
  }

  &.empty {
    padding: 20px;
    text-align: center;
  }

  &.box-mini {
    .box-header {
      padding: 10px;
      line-height: normal;
      height: auto;
      font-size: 14px;
    }
    .with-padding {
      padding: 10px 10px 0;
    }
  }
}

/**
 * Global Messages
 * ============================================================================
 */

.messages-container {
  .alert {
    color: #fff;
    font-weight: bold;
    background: darken(@yellow-orange, 2);
    border: 0;

    .container {
      padding: 0;
    }

    .close {
      color: rgba(255, 255, 255, 0.7);

      &:hover {
        color: rgba(255, 255, 255, 0.9);
      }
    }
  }

  .alert-warning {
    .icon:before {
      content: '\e615';
    }
  }

  .alert-success {
    background: @green-light;
  }

  .alert-info {
    background: @blue-light;
  }

  .alert-error {
    background: @red;
  }
}

/**
* Alerts
* ============================================================================
*/

header + .alert {
  margin-top: -31px;
  position: relative;
  z-index: 2;
  border-radius: 0;
}

.alert {
  background: @alert-warning-bg-color;
  color: rgba(0, 0, 0, 0.7);
  border: 1px solid @alert-warning-border-color;
  font-weight: 400;
  padding: 10px 20px;
  border-radius: 0;
  margin: 0;
  font-size: 15px;
  line-height: 1.4;
  box-shadow: 0 1px 1px rgba(0, 0, 0, 0.05);

  p:last-child {
    margin: 0;
  }
  .icon {
    float: left;
    margin: 3px 8px 0 3px;
    display: block;
    font-size: 15px;
    opacity: 0.65;
  }

  .icon-sentry-logo {
    display: block;
  }

  .close {
    font-weight: 600;
    position: absolute;
    top: -6px;
    right: 8px;
    box-shadow: none;
    transition: color 0.15s;
    color: rgba(0, 0, 0, 0.25);
    background: 0;
    border: 0;
    font-size: 22px;
    float: right;

    &:hover {
      box-shadow: none;
      color: rgba(0, 0, 0, 0.5);
    }
  }

  a {
    color: inherit;
    text-decoration: underline;

    &:hover {
      text-decoration: underline;
    }
  }

  & + .alert {
    box-shadow: inset 0 1px 0 rgba(0, 0, 0, 0.15);
  }

  &.alert-block {
    margin-bottom: 20px;
    border-radius: 3px;
  }

  .btn-default {
    border-color: desaturate(darken(@alert-warning-border-color, 10), 10);
  }
}

.alert-block {
  .btn {
    float: right;
    position: relative;
    top: -3px;
    right: -6px;
  }
}

.alert-block ul {
  padding-left: 20px;
}
// ugh this is awful
.alert-block p + ul,
.alert-block p + p,
.alert-block ul + p {
  margin-top: 10px !important;
}

.alert-error,
.alert-danger {
  background: @alert-danger-bg-color;
  border-color: @alert-danger-border-color;

  .icon:before {
    content: '\e615';
  }

  .btn-default {
    border-color: darken(@alert-danger-border-color, 10);
  }
}

.alert-info {
  background: @alert-info-bg-color;
  border-color: @alert-info-border-color;
  color: @gray-dark;

  .icon {
    display: none;
  }

  .btn-default {
    border-color: desaturate(darken(@alert-info-border-color, 10), 10);
  }
}

.alert-success {
  background: @alert-success-bg-color;
  border-color: @alert-success-border-color;

  .icon:before {
    content: '\e60a';
  }

  .btn-default {
    border-color: darken(@alert-success-border-color, 5);
  }
}

/**
* Dropdowns
* ============================================================================
*/

.dropdown-menu {
  top: 32px;
  border: none;
  border-radius: 2px;
  box-shadow: 0 0 0 1px rgba(52, 60, 69, 0.2), 0 1px 3px rgba(70, 82, 98, 0.25);
  -webkit-background-clip: padding-box;
  -moz-background-clip: padding;
  background-clip: padding-box;
  color: @gray-darker;

  &.inverted {
    top: auto;
    bottom: 32px;
  }

  &:after {
    width: 0;
    height: 0;
    border-left: 8px solid transparent;
    border-right: 8px solid transparent;
    border-bottom: 8px solid #fff;
    content: '';
    display: block;
    position: absolute;
    top: -8px;
    left: 12px;
    z-index: -1;
  }

  &.inverted:after {
    border-top: 8px solid #fff;
    border-bottom: 8px solid transparent;
    top: auto;
    bottom: -16px;
  }

  &:before {
    width: 0;
    height: 0;
    border-left: 9px solid transparent;
    border-right: 9px solid transparent;
    border-bottom: 9px solid rgba(52, 60, 69, 0.35);
    content: '';
    display: block;
    position: absolute;
    top: -9px;
    left: 11px;
    z-index: -2;
  }

  &.inverted:before {
    border-top: 9px solid rgba(52, 60, 69, 0.35);
    border-bottom: 9px solid transparent;
    top: auto;
    bottom: -18px;
  }

  &.dropdown-menu-right {
    &:before {
      right: 12px;
      left: auto;
    }

    &:after {
      right: 13px;
      left: auto;
    }
  }

  li.active a,
  li.active a:hover {
    background: @purple;
    color: #fff !important;
  }

  .disabled {
    opacity: 0.4;
    cursor: default;

    &:hover {
      background: #fff;
      color: #7a8188;
    }
  }
}

.anchor-right {
  .dropdown-menu {
    left: auto;
    right: 0;

    &:after {
      left: auto;
      right: 12px;
    }

    &:before {
      // top caret
      left: auto;
      right: 11px;
    }
  }
}

.anchor-middle {
  .dropdown-menu {
    left: auto;
    right: 50%;
    transform: translateX(calc(50%));

    &:after {
      left: calc(50% - 5px);
      right: auto;
    }

    &:before {
      // top caret
      left: calc(50% - 6px);
      right: auto;
    }
  }
}

.dropdown-actor-title {
  display: flex;
  align-items: center;
  height: 100%;
  min-height: 18px;
}

/**
* Navs
* ============================================================================
*/

.nav {
  margin-bottom: 20px;

  .open > a,
  .open > a:hover,
  .open > a:active {
    background: none;
  }
}

.nav-pills > li.active > a {
  background-color: @blue;
}

/**
* Nav stacked
* ============================================================================
*/

.nav-header {
  margin-bottom: 8px;
  text-transform: uppercase;
  font-size: 12px;
  color: @gray-light;
  letter-spacing: 0.1px;
  .clearfix;

  a.help-link,
  span.help-link a {
    color: inherit;
    border-bottom: 1px dotted @gray-light;
  }

  .view-more {
    color: @gray-dark;
    float: right;
    text-transform: none;

    &:hover {
      color: @gray-darkest;
    }
  }

  .btn-xs {
    font-size: 11px;
    line-height: 14px;
    padding: 0 5px;
    margin-left: 5px;
  }
}

/**
* Nav tabs
* ============================================================================
*/

.nav-tabs {
  border-bottom: 0;
  margin: 0 0 20px;

  > li {
    margin-right: 20px;

    > li.pull-right {
      float: right;
    }

    > a {
      font-size: 15px;
      padding: 0 0 10px;
      margin: 0;
      border: 0;
      background: none;
      color: @60;
      min-width: 30px;
      text-align: center;

      &:hover,
      &:active,
      &:focus {
        background: none;
        color: @gray-darker;
      }

      &.focus-visible {
        text-decoration: underline;
        outline: none;
      }
    }

    .dropdown-menu {
      border-radius: 3px;
    }

    &.active {
      a,
      a:hover,
      a:focus {
        cursor: pointer;
        border: 0;
        border-bottom: 4px solid @purple;
        background: none;
        color: @gray-darkest;
        font-weight: 400;
      }
    }
  }

  &.border-bottom {
    border-bottom: 1px solid @trim;
  }

  &.anchor-right {
    li {
      margin: 0 0 0 30px;
    }
  }
}

/**
* Project nav
* ============================================================================
*/

ul.radio-inputs {
  list-style: none;
  position: relative;
  display: inline-block;
  margin-bottom: 10px;

  li.radio {
    margin-top: 0;
    margin-right: 10px;
    margin-bottom: 10px;
    margin-left: 0;
    display: block;
    font-weight: normal;

    label {
      padding-left: 25px;

      input {
        margin-left: -25px;
        margin-top: 4px;
        vertical-align: middle;
      }
    }
  }
}

/**
* Responsive small screens
* ============================================================================
*/

@media (max-width: 767px) {
  .flex.flex-container {
    padding-left: 10px;
    padding-right: 10px;
  }
}

@media (max-width: 629px) {
  .table-user-info {
    .avatar {
      top: 24px;
    }
  }
}

/**
* Responsive (Tablet)
* ============================================================================
*/

@media (min-width: 768px) {
  .modal-dialog {
    position: absolute;
    top: 50px;
    left: 50%;
    margin-left: -300px;

    &.modal-sm {
      margin-left: -200px;
    }

    &.modal-lg {
      top: 10%;
      margin-left: -450px;
      margin-top: -55px;
    }
  }
}<|MERGE_RESOLUTION|>--- conflicted
+++ resolved
@@ -607,115 +607,6 @@
   }
 }
 
-<<<<<<< HEAD
-.bar-chart {
-  h6 {
-    font-weight: 600;
-    margin-bottom: 18px;
-  }
-
-  figure {
-    .clearfix();
-    height: 90px;
-    margin-bottom: 20px;
-    position: relative;
-
-    a,
-    g {
-      height: 90px;
-      position: relative;
-      cursor: default;
-
-      span,
-      rect {
-        display: block;
-        min-height: 2px;
-
-        &.accepted {
-          background: @gray-lightest;
-          fill: @gray-lightest;
-        }
-
-        &.success {
-          background: @green-light;
-          fill: @green-light;
-        }
-
-        &.rate-limited,
-        &.dropped,
-        &.error {
-          background: @red;
-          fill: @red;
-          min-height: 0;
-        }
-
-        &.black-listed,
-        &.filtered {
-          background: @orange-light;
-          fill: @orange-light;
-          min-height: 0;
-        }
-      }
-
-      &:hover span,
-      &:hover rect {
-        &.accepted {
-          background: @gray-light;
-          fill: @gray-light;
-        }
-
-        &.success {
-          background: @green;
-          fill: @green;
-        }
-
-        &.rate-limited,
-        &.dropped,
-        &.error {
-          background: @red-dark;
-          fill: @red-dark;
-        }
-
-        &.black-listed,
-        &.filtered {
-          background: @orange-dark;
-          fill: @orange-dark;
-        }
-      }
-    }
-=======
-.tag-bar {
-  .clearfix();
-  position: relative;
-  display: block;
-  line-height: 2.2;
-  color: @gray-dark;
-  margin-bottom: 4px;
-  padding: 0 6px;
-
-  .tag-bar-background {
-    position: absolute;
-    top: 0;
-    bottom: 0;
-    left: 0;
-    background: #f6f7f8;
-    border-radius: 2px;
-  }
-
-  .tag-bar-label {
-    float: left;
-    position: relative;
-    .truncate;
-    max-width: 90%;
-  }
-
-  .tag-bar-count {
-    float: right;
-    position: relative;
->>>>>>> 2372faf7
-  }
-}
-
 // Sparkline grid
 
 .innerColumn(@columnSpan: 1) {
