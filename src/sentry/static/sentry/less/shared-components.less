--- conflicted
+++ resolved
@@ -795,87 +795,6 @@
   }
 }
 
-<<<<<<< HEAD
-.search-dropdown {
-  box-shadow: 0 1px 1px rgba(0, 0, 0, 0.08);
-  border: 1px solid darken(@trim, 6) !important;
-  border-radius: 0 0 4px 4px;
-  position: absolute;
-  top: 39px;
-  right: 0;
-  left: 0;
-  background: #fff;
-  z-index: 100;
-  overflow: hidden;
-}
-
-.search-autocomplete-list {
-  .list-unstyled();
-  margin-bottom: 0;
-
-  li {
-    position: relative;
-    border-top: 1px solid lighten(@trim, 5);
-    padding: 12px 14px 12px 40px;
-    cursor: pointer;
-
-    .icon {
-      position: absolute;
-      left: 9px;
-      top: 7px;
-      color: lighten(@gray-light, 8);
-      font-size: 16px;
-      width: 24px;
-      line-height: 24px;
-      text-align: center;
-
-      &.icon-toggle {
-        font-size: 14px;
-      }
-
-      &.icon-tag {
-        top: 8px;
-      }
-
-      &.icon-hash {
-        font-size: 20px;
-        font-weight: bold;
-        top: 5px;
-      }
-    }
-
-    h4 {
-      margin: 0;
-      font-size: 14px;
-      span {
-        font-weight: normal;
-      }
-    }
-
-    p {
-      margin: 2px 0 0;
-      font-size: 13px;
-      color: @gray-light;
-    }
-
-    &:first-child {
-      border: 0;
-    }
-
-    &:hover,
-    &.active {
-      background: @white-dark;
-      border-color: @trim;
-
-      & + li {
-        border-color: @trim;
-      }
-    }
-  }
-}
-
-=======
->>>>>>> 5687ef8c
 .bar-chart {
   h6 {
     font-weight: 600;
