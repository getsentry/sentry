--- conflicted
+++ resolved
@@ -49,13 +49,6 @@
   top: 0;
   left: 0;
   bottom: 0;
-<<<<<<< HEAD
-=======
-  width: @sidebar-width;
-  z-index: @zindex-navbar-fixed;
-  padding: 0 14px;
-  .clearfix();
->>>>>>> c0024691
   display: flex;
   flex-direction: column;
   justify-content: space-between;
@@ -64,16 +57,10 @@
   &.collapsed {
     width: @sidebar-collapsed-width;
 
-<<<<<<< HEAD
     .sidebar-item-label {
       opacity: 0;
       display: none;
     }
-=======
-  .icon-sentry-logo,
-  .icon-sentry-logo-full {
-    line-height: 40px;
->>>>>>> c0024691
   }
 }
 
@@ -83,10 +70,11 @@
     line-height: 20px;
     font-weight: bold;
     color: #fff;
-    text-shadow: 0 0 6px rgba(255,255,255, 0);
-    .transition(.15s text-shadow linear);
-
-    a, a:active {
+    text-shadow: 0 0 6px rgba(255, 255, 255, 0);
+    .transition(0.15s text-shadow linear);
+
+    a,
+    a:active {
       color: inherit;
     }
   }
@@ -95,7 +83,7 @@
     font-size: 14px;
     line-height: 22px;
     margin-bottom: -4px;
-    .transition(.15s color linear);
+    .transition(0.15s color linear);
   }
 
   .dropdown-menu {
@@ -108,55 +96,17 @@
   position: relative;
 }
 
-<<<<<<< HEAD
 .sidebar-dropdown-toggle {
   cursor: pointer;
-=======
-    .hover-bar-container {
-      position: absolute;
-      width: 32px;
-      height: 3px;
-      bottom: -2px;
-      border-radius: 2px;
-      overflow: hidden;
-
-      .hover-bar {
-        width: 0;
-        height: 3px;
-        background: rgba(255, 255, 255, 0.35);
-        -webkit-transition: width 500ms ease;
-      }
-    }
->>>>>>> c0024691
 
   .org-avatar {
     position: relative;
     top: 2px;
   }
 
-<<<<<<< HEAD
   &:hover {
     .sidebar-dropdown-org-name {
-      text-shadow: 0 0 6px rgba(255,255,255, .1);
-=======
-    &.active {
-      &:before {
-        position: absolute;
-        display: block;
-        content: '';
-        right: -14px;
-        top: 50%;
-        margin-top: -6px;
-        border-top: 7px solid transparent;
-        border-bottom: 7px solid transparent;
-        border-right: 7px solid #f7f8f9;
-      }
-      &:hover {
-        .hover-bar-container {
-          display: none;
-        }
-      }
->>>>>>> c0024691
+      text-shadow: 0 0 6px rgba(255, 255, 255, 0.1);
     }
     .sidebar-dropdown-user-name {
       color: @40;
@@ -192,15 +142,8 @@
     }
   }
 
-<<<<<<< HEAD
   .sidebar-org-summary-details {
     padding-left: 10px;
-=======
-        h5,
-        p {
-          margin: 0;
-        }
->>>>>>> c0024691
 
     .sidebar-org-summary-org-name {
       color: @gray-darkest;
@@ -228,42 +171,12 @@
     .square(24px);
   }
 
-<<<<<<< HEAD
   .sidebar-org-summary-user-name {
     font-weight: bold;
     padding-left: 10px;
     align-self: center;
   }
 }
-=======
-        &.active {
-          background: #f5fafe;
-          border-top: 1px solid #b5d6ed;
-          border-bottom: 1px solid #b5d6ed;
-          margin-top: -1px;
-
-          a {
-            color: desaturate(darken(@blue-dark, 25), 10);
-            opacity: 0.8;
-            .transition(0.2s opacity);
-
-            &:hover {
-              opacity: 1;
-            }
-          }
-
-          p {
-            a {
-              color: desaturate(darken(@blue-dark, 25), 10);
-              opacity: 0.6;
-
-              &:hover {
-                opacity: 0.8;
-              }
-            }
-          }
-        }
->>>>>>> c0024691
 
 .sidebar-dropdown-menu-divider {
   height: 0;
@@ -279,65 +192,25 @@
   line-height: 32px;
   padding: 0 15px;
   position: relative;
-  .transition(.1s all linear);
-
-  &:hover, &:active {
+  .transition(0.1s all linear);
+
+  &:hover,
+  &:active {
     background: @white-darker;
     color: @gray-darker;
 
-<<<<<<< HEAD
     .sidebar-dropdown-menu-item-caret {
       color: @gray;
-=======
-      .org-avatar {
-        position: absolute;
-        display: block;
-        left: 20px;
-        .square(36px);
-        background-color: @50;
-        border-radius: 3px;
-        text-align: center;
-        line-height: 36px;
-        color: #fff;
-
-        &:hover,
-        &:active,
-        &:focus {
-          color: #fff;
-        }
-      }
->>>>>>> c0024691
-    }
-  }
-
-<<<<<<< HEAD
+    }
+  }
+
   .sidebar-dropdown-menu-item-label {
     flex: 1;
   }
 
   .sidebar-dropdown-menu-item-caret {
     color: @gray-light;
-    .transition(.1s color linear);
-=======
-    .active-org {
-      display: block;
-      .square(32px);
-      &:before {
-        display: block;
-        position: absolute;
-        content: '';
-        top: 0;
-        left: -15px;
-        right: -15px;
-        bottom: -5px;
-      }
-
-      img {
-        border-radius: 3px;
-        box-shadow: 0 1px 1px rgba(0, 0, 0, 0.3);
-      }
-    }
->>>>>>> c0024691
+    .transition(0.1s color linear);
   }
 
   .sidebar-org-summary {
@@ -356,18 +229,9 @@
   }
 }
 
-<<<<<<< HEAD
 .sidebar-section {
   margin: 20px 0;
 }
-=======
-        &:hover,
-        &:focus,
-        &:active {
-          color: #fff;
-        }
-      }
->>>>>>> c0024691
 
 .sidebar hr {
   width: 30px;
@@ -375,7 +239,6 @@
   margin: 0 !important;
 }
 
-<<<<<<< HEAD
 .sidebar-item {
   display: flex;
   color: inherit;
@@ -384,21 +247,6 @@
   font-size: 15px;
   line-height: 32px;
   height: 32px;
-=======
-        &:before {
-          position: absolute;
-          display: block;
-          content: '';
-          right: -14px;
-          top: 50%;
-          margin-top: -7px;
-          border-top: 7px solid transparent;
-          border-bottom: 7px solid transparent;
-          border-right: 7px solid #f7f8f9;
-        }
-      }
-    }
->>>>>>> c0024691
 
   > span {
     display: flex;
@@ -406,19 +254,11 @@
     width: 100%;
   }
 
-<<<<<<< HEAD
-  .transition(.15s color linear);
-=======
-    .icon-home,
-    .icon-user,
-    .icon-star-solid {
-      font-size: 18px;
-    }
->>>>>>> c0024691
+  .transition(0.15s color linear);
 
   &:before {
     display: block;
-    content: "";
+    content: '';
     position: absolute;
     top: 5px;
     left: -20px;
@@ -426,20 +266,13 @@
     width: 4px;
     border-radius: 0 3px 3px 0;
     background-color: transparent;
-    .transition(.15s background-color linear);
-  }
-
-<<<<<<< HEAD
-  &:hover, &:focus {
+    .transition(0.15s background-color linear);
+  }
+
+  &:hover,
+  &:focus {
     color: @30;
   }
-=======
-    .icon-globe,
-    .icon-alert,
-    .icon-support {
-      font-size: 20px;
-    }
->>>>>>> c0024691
 
   &.active {
     color: @white;
@@ -450,7 +283,7 @@
 }
 
 .sidebar-item-icon {
-  content: "";
+  content: '';
   display: inline-block;
   width: 30px;
   height: 22px;
@@ -462,11 +295,10 @@
 
   .toggle-collapse-icon {
     transform: rotate(0deg);
-    .transition(.3s transform ease);
-  }
-}
-
-<<<<<<< HEAD
+    .transition(0.3s transform ease);
+  }
+}
+
 .sidebar-item-label {
   .truncate;
   margin-left: 12px;
@@ -474,37 +306,6 @@
   opacity: 1;
   flex: 1;
 }
-=======
-  .user-settings {
-    .avatar {
-      .square(32px);
-      box-shadow: 0 1px 1px rggba(0, 0, 0, 0.3);
-    }
-
-    .dropdown-toggle {
-      display: block;
-      margin-top: 5px;
-    }
-
-    .dropdown-menu {
-      left: 34px;
-      top: auto;
-      bottom: -4px;
-      background: @90;
-      border-color: transparent;
-      box-shadow: 0 1px 3px rgba(0, 0, 0, 0.25);
-      color: #fff;
-      border-radius: 4px;
-
-      a {
-        color: @20;
-
-        &:hover {
-          color: @purple-light;
-          background: transparent;
-        }
-      }
->>>>>>> c0024691
 
 .sidebar-item-badge {
   @badge-size: 22px;
@@ -529,41 +330,17 @@
   from {
     transform: translate(1px, 1px) rotate(0deg);
   }
-<<<<<<< HEAD
   to {
     transform: translate(1px, 1px) rotate(360deg);
-=======
-
-  .dropdown-toggle {
-    .icon-arrow-down {
-      color: #83899d;
-      font-size: 12px !important;
-      top: 1px;
-      margin-left: 4px;
-    }
-
-    .avatar {
-      border-radius: 2px;
-      position: relative;
-    }
->>>>>>> c0024691
-  }
-}
-
-<<<<<<< HEAD
+  }
+}
+
 @keyframes rotate {
   from {
     transform: rotate(0deg);
   }
   to {
     transform: rotate(360deg);
-=======
-  .dropdown.open {
-    .dropdown-toggle {
-      color: #fff;
-      background: rgba(0, 0, 0, 0.3);
-    }
->>>>>>> c0024691
   }
 }
 
@@ -576,11 +353,7 @@
   left: @sidebar-expanded-width;
   bottom: 0;
   background: @white-darker;
-<<<<<<< HEAD
-  z-index: 1000;
-=======
   z-index: @zindex-sidebar-panel;
->>>>>>> c0024691
   color: @gray-darker;
   border-right: 1px solid @trim;
   box-shadow: 1px 0 2px rgba(0, 0, 0, 0.06);
