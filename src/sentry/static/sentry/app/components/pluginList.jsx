--- conflicted
+++ resolved
@@ -1,24 +1,17 @@
 import PropTypes from 'prop-types';
 import React from 'react';
-
-<<<<<<< HEAD
-import {enablePlugin, disablePlugin} from '../actionCreators/plugins';
-=======
 import createReactClass from 'create-react-class';
 
->>>>>>> c212a9a0
+import {enablePlugin, disablePlugin} from '../actionCreators/plugins';
 import ApiMixin from '../mixins/apiMixin';
 import InactivePlugins from './inactivePlugins';
 import PluginConfig from './pluginConfig';
 import {t} from '../locale';
 
-<<<<<<< HEAD
-const PluginList = React.createClass({
-=======
+
 export default createReactClass({
   displayName: 'pluginList',
 
->>>>>>> c212a9a0
   propTypes: {
     organization: PropTypes.object.isRequired,
     project: PropTypes.object.isRequired,
@@ -94,6 +87,4 @@
       </div>
     );
   },
-});
-
-export default PluginList;+});