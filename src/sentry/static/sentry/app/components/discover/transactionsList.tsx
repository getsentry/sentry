import React from 'react';
import {Location, LocationDescriptor, Query} from 'history';
import {browserHistory} from 'react-router';
import styled from '@emotion/styled';

import {Client} from 'app/api';
import {t} from 'app/locale';
import DiscoverButton from 'app/components/discoverButton';
import DropdownControl, {DropdownItem} from 'app/components/dropdownControl';
import DropdownButton from 'app/components/dropdownButton';
import SortLink from 'app/components/gridEditable/sortLink';
import Link from 'app/components/links/link';
import LoadingIndicator from 'app/components/loadingIndicator';
import Pagination from 'app/components/pagination';
import PanelTable from 'app/components/panels/panelTable';
import overflowEllipsis from 'app/styles/overflowEllipsis';
import space from 'app/styles/space';
import {Organization} from 'app/types';
import DiscoverQuery, {TableData, TableDataRow} from 'app/utils/discover/discoverQuery';
import {TrendsEventsDiscoverQuery} from 'app/views/performance/trends/trendsDiscoverQuery';
import {
  TrendView,
  TrendsDataEvents,
  TrendChangeType,
} from 'app/views/performance/trends/types';
import {decodeColumnOrder} from 'app/views/eventsV2/utils';
import EventView, {MetaType} from 'app/utils/discover/eventView';
import {Sort, getAggregateAlias} from 'app/utils/discover/fields';
import {getFieldRenderer} from 'app/utils/discover/fieldRenderers';
import {decodeScalar} from 'app/utils/queryString';
import HeaderCell from 'app/views/eventsV2/table/headerCell';
import {TableColumn} from 'app/views/eventsV2/table/types';
import {GridCell, GridCellNumber} from 'app/views/performance/styles';

const DEFAULT_TRANSACTION_LIMIT = 5;

export type DropdownOption = {
  /**
   * The sort to apply to the eventView when this is selected.
   */
  sort: Sort;
  /**
   * The unique name to use for this option.
   */
  value: string;
  /**
   * The label to display in the dropdown
   */
  label: string;
  /**
   * Included if the option is for a trend
   */
  trendType?: TrendChangeType;
  /**
   * overide the eventView query
   */
  query?: string;
};

type Props = {
  api: Client;
  location: Location;
  eventView: EventView;
  trendView: TrendView;
  organization: Organization;
  /**
   * The currently selected option on the dropdown.
   */
  selected: DropdownOption;
  /**
   * The available options for the dropdown.
   */
  options: DropdownOption[];
  /**
   * The callback for when the dropdown option changes.
   */
  handleDropdownChange: any;
  /**
   * The name of the url parameter that contains the cursor info.
   */
  cursorName: string;
  /**
   * The limit to the number of results to fetch.
   */
  limit: number;
  /**
   * A list of preferred table headers to use over the field names.
   */
  titles?: string[];
  /**
   * Alternate data-test-id to use for the optional links in the first column.
   */
  linkDataTestId?: string;
  /**
   * The callback to generate a link for the first column.
   */
  generateFirstLink?: (
    organization: Organization,
    tableRow: TableDataRow,
    query: Query
  ) => LocationDescriptor;
};

class TransactionsList extends React.Component<Props> {
  static defaultProps = {
    cursorName: 'transactionCursor',
    limit: DEFAULT_TRANSACTION_LIMIT,
  };

  handleCursor = (cursor: string, pathname: string, query: Query) => {
    const {cursorName} = this.props;
    browserHistory.push({
      pathname,
      query: {...query, [cursorName]: cursor},
    });
  };

  renderHeader(): React.ReactNode {
<<<<<<< HEAD
    const {
      eventView,
      organization,
      dropdownTitle,
      selected,
      options,
      handleDropdownChange,
    } = this.props;
=======
    const {eventView, organization, selected, options, handleDropdownChange} = this.props;
>>>>>>> ecdc9ab4

    return (
      <Header>
        <DropdownControl
          data-test-id="filter-transactions"
          button={({isOpen, getActorProps}) => (
            <StyledDropdownButton
              {...getActorProps()}
              isOpen={isOpen}
<<<<<<< HEAD
              prefix={dropdownTitle}
=======
              prefix={t('Filter')}
>>>>>>> ecdc9ab4
              size="small"
            >
              {selected.label}
            </StyledDropdownButton>
          )}
        >
          {options.map(({value, label}) => (
            <DropdownItem
              data-test-id={`option-${value}`}
              key={value}
              onSelect={handleDropdownChange}
              eventKey={value}
              isActive={value === selected.value}
            >
              {label}
            </DropdownItem>
          ))}
        </DropdownControl>
        {!this.isTrend() && (
          <HeaderButtonContainer>
            <DiscoverButton
              to={eventView
                .withSorts([selected.sort])
                .getResultsViewUrlTarget(organization.slug)}
              size="small"
              data-test-id="discover-open"
            >
              {t('Open in Discover')}
            </DiscoverButton>
          </HeaderButtonContainer>
        )}
      </Header>
    );
  }

  renderTransactionTable(): React.ReactNode {
    const {
      eventView,
      location,
      organization,
      selected,
      cursorName,
      limit,
      titles,
      linkDataTestId,
      generateFirstLink,
    } = this.props;
    const sortedEventView = eventView.withSorts([selected.sort]);
    const columnOrder = sortedEventView.getColumns();
    const cursor = decodeScalar(location.query?.[cursorName]);

    return (
      <DiscoverQuery
        location={location}
        eventView={sortedEventView}
        orgSlug={organization.slug}
        limit={limit}
        cursor={cursor}
      >
        {({isLoading, tableData, pageLinks}) => (
          <React.Fragment>
            <TransactionsTable
              eventView={sortedEventView}
              organization={organization}
              location={location}
              isLoading={isLoading}
              tableData={tableData}
              columnOrder={columnOrder}
              titles={titles}
              linkDataTestId={linkDataTestId}
              generateFirstLink={generateFirstLink}
            />
            <StyledPagination
              pageLinks={pageLinks}
              onCursor={this.handleCursor}
              size="small"
            />
          </React.Fragment>
        )}
      </DiscoverQuery>
    );
  }

  renderTrendsTable(): React.ReactNode {
    const {
      trendView,
      location,
      selected,
      organization,
      cursorName,
      linkDataTestId,
      generateFirstLink,
    } = this.props;
    trendView.sorts = [selected.sort];
    trendView.trendType = selected.trendType;
    trendView.query = selected.query || '';
    const cursor = decodeScalar(location.query?.[cursorName]);

    return (
      <TrendsEventsDiscoverQuery
        eventView={trendView}
        orgSlug={organization.slug}
        location={location}
        cursor={cursor}
        limit={5}
      >
        {({isLoading, trendsData, pageLinks}) => (
          <React.Fragment>
            <TransactionsTable
              eventView={trendView}
              organization={organization}
              location={location}
              isLoading={isLoading}
              tableData={trendsData}
              titles={['transaction', 'percentage', 'difference']}
              columnOrder={decodeColumnOrder([
                {field: 'transaction'},
                {field: 'trend_percentage()'},
                {field: 'trend_difference()'},
              ])}
              linkDataTestId={linkDataTestId}
              generateFirstLink={generateFirstLink}
            />
            <StyledPagination
              pageLinks={pageLinks}
              onCursor={this.handleCursor}
              size="small"
            />
          </React.Fragment>
        )}
      </TrendsEventsDiscoverQuery>
    );
  }

  isTrend(): boolean {
    const {selected} = this.props;
    return selected.trendType !== undefined;
  }

  render() {
    return (
      <React.Fragment>
        {this.renderHeader()}
        {this.isTrend() ? this.renderTrendsTable() : this.renderTransactionTable()}
      </React.Fragment>
    );
  }
}

type TableProps = {
  eventView: EventView;
  organization: Organization;
  location: Location;
  isLoading: boolean;
  tableData: TableData | TrendsDataEvents | null | undefined;
  columnOrder: TableColumn<React.ReactText>[];
  titles?: string[];
  linkDataTestId?: string;
  generateFirstLink?: (
    organization: Organization,
    tableRow: TableDataRow,
    query: Query
  ) => LocationDescriptor;
};

class TransactionsTable extends React.PureComponent<TableProps> {
  renderHeader() {
    const {eventView, tableData, titles, columnOrder} = this.props;

    const tableMeta = tableData?.meta;
    const generateSortLink = () => undefined;
    const tableTitles = titles ?? eventView.getFields().map(field => t(field));

    return tableTitles.map((title, index) => (
      <HeaderCell column={columnOrder[index]} tableMeta={tableMeta} key={index}>
        {({align}) => {
          return (
            <HeadCellContainer>
              <SortLink
                align={align}
                title={title}
                direction={undefined}
                canSort={false}
                generateSortLink={generateSortLink}
              />
            </HeadCellContainer>
          );
        }}
      </HeaderCell>
    ));
  }

  renderRow(
    row: TableDataRow,
    rowIndex: number,
    columnOrder: TableColumn<React.ReactText>[],
    tableMeta: MetaType
  ): React.ReactNode[] {
    const {organization, location, linkDataTestId, generateFirstLink} = this.props;

    const resultsRow = columnOrder.map((column, index) => {
      const field = String(column.key);
      // TODO add a better abstraction for this in fieldRenderers.
      const fieldName = getAggregateAlias(field);
      const fieldType = tableMeta[fieldName];

      const fieldRenderer = getFieldRenderer(field, tableMeta);
      let rendered = fieldRenderer(row, {organization, location});

      if (generateFirstLink) {
        const isFirstCell = index === 0;

        if (isFirstCell) {
          const target = generateFirstLink(organization, row, location.query);
          rendered = (
            <Link data-test-id={linkDataTestId ?? 'transactions-list-link'} to={target}>
              {rendered}
            </Link>
          );
        }
      }

      const isNumeric = ['integer', 'number', 'duration'].includes(fieldType);
      const key = `${rowIndex}:${column.key}:${index}`;

      return (
        <BodyCellContainer key={key}>
          {isNumeric ? (
            <GridCellNumber>{rendered}</GridCellNumber>
          ) : (
            <GridCell>{rendered}</GridCell>
          )}
        </BodyCellContainer>
      );
    });

    return resultsRow;
  }

  renderResults() {
    const {isLoading, tableData, columnOrder} = this.props;
    let cells: React.ReactNode[] = [];

    if (isLoading) {
      return cells;
    }
    if (!tableData || !tableData.meta || !tableData.data) {
      return cells;
    }

    tableData.data.forEach((row, i: number) => {
      // Another check to appease tsc
      if (!tableData.meta) {
        return;
      }
      cells = cells.concat(this.renderRow(row, i, columnOrder, tableData.meta));
    });
    return cells;
  }

  render() {
    const {isLoading, tableData} = this.props;

    const hasResults =
      tableData && tableData.data && tableData.meta && tableData.data.length > 0;

    // Custom set the height so we don't have layout shift when results are loaded.
    const loader = <LoadingIndicator style={{margin: '70px auto'}} />;

    return (
      <StyledPanelTable
        isEmpty={!hasResults}
        emptyMessage={t('No transactions found')}
        headers={this.renderHeader()}
        isLoading={isLoading}
        disablePadding
        loader={loader}
      >
        {this.renderResults()}
      </StyledPanelTable>
    );
  }
}

const Header = styled('div')`
  display: flex;
  justify-content: space-between;
  align-items: center;
  margin: 0 0 ${space(1)} 0;
`;

const HeaderButtonContainer = styled('div')`
  display: flex;
  flex-direction: row;
`;

const StyledDropdownButton = styled(DropdownButton)`
  min-width: 145px;
`;

const StyledPanelTable = styled(PanelTable)`
  margin-bottom: ${space(1)};
`;

const HeadCellContainer = styled('div')`
  padding: ${space(2)};
`;

const BodyCellContainer = styled('div')`
  padding: ${space(1)} ${space(2)};
  ${overflowEllipsis};
`;

const StyledPagination = styled(Pagination)`
  margin: 0 0 ${space(3)} 0;
`;

export default TransactionsList;<|MERGE_RESOLUTION|>--- conflicted
+++ resolved
@@ -116,18 +116,7 @@
   };
 
   renderHeader(): React.ReactNode {
-<<<<<<< HEAD
-    const {
-      eventView,
-      organization,
-      dropdownTitle,
-      selected,
-      options,
-      handleDropdownChange,
-    } = this.props;
-=======
     const {eventView, organization, selected, options, handleDropdownChange} = this.props;
->>>>>>> ecdc9ab4
 
     return (
       <Header>
@@ -137,11 +126,7 @@
             <StyledDropdownButton
               {...getActorProps()}
               isOpen={isOpen}
-<<<<<<< HEAD
-              prefix={dropdownTitle}
-=======
               prefix={t('Filter')}
->>>>>>> ecdc9ab4
               size="small"
             >
               {selected.label}
