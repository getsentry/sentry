--- conflicted
+++ resolved
@@ -23,15 +23,10 @@
   };
 
   render() {
-<<<<<<< HEAD
     let {organizations} = this.props;
     let hasOrganizations = organizations && !!organizations.length;
     let user = ConfigStore.get('user');
     let canCreateOrganization = user.isSuperuser;
-=======
-    const {organizations, canCreateOrganization} = this.props;
-    const hasOrganizations = organizations && !!organizations.length;
->>>>>>> 2ed9c29d
 
     return (
       <DropdownMenu isNestedDropdown>
