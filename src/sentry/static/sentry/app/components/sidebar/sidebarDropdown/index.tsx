--- conflicted
+++ resolved
@@ -3,11 +3,8 @@
 
 import {logout} from 'app/actionCreators/account';
 import {Client} from 'app/api';
-<<<<<<< HEAD
 import DemoModeGate from 'app/components/acl/demoModeGate';
-=======
 import Feature from 'app/components/acl/feature';
->>>>>>> 9ae7dad6
 import Avatar from 'app/components/avatar';
 import DropdownMenu from 'app/components/dropdownMenu';
 import Hook from 'app/components/hook';
@@ -123,7 +120,6 @@
                 </React.Fragment>
               )}
 
-<<<<<<< HEAD
               <DemoModeGate>
                 {!!user && (
                   <React.Fragment>
@@ -139,11 +135,11 @@
                       <SidebarMenuItem to="/settings/account/api/">
                         {t('API keys')}
                       </SidebarMenuItem>
-                      {(user.isStaff || user.isSuperuser) && (
+                      <Feature features={['mobile-app']} organization={org}>
                         <SidebarMenuItem to="/settings/account/api/mobile-app/">
                           {t('Mobile app')}
                         </SidebarMenuItem>
-                      )}
+                      </Feature>
                       {user.isSuperuser && (
                         <SidebarMenuItem to="/manage/">{t('Admin')}</SidebarMenuItem>
                       )}
@@ -157,35 +153,6 @@
                   </React.Fragment>
                 )}
               </DemoModeGate>
-=======
-              {!!user && (
-                <React.Fragment>
-                  <UserSummary to="/settings/account/details/">
-                    <UserBadgeNoOverflow user={user} avatarSize={32} />
-                  </UserSummary>
-
-                  <div>
-                    <SidebarMenuItem to="/settings/account/">
-                      {t('User settings')}
-                    </SidebarMenuItem>
-                    <SidebarMenuItem to="/settings/account/api/">
-                      {t('API keys')}
-                    </SidebarMenuItem>
-                    <Feature features={['mobile-app']} organization={org}>
-                      <SidebarMenuItem to="/settings/account/api/mobile-app/">
-                        {t('Mobile app')}
-                      </SidebarMenuItem>
-                    </Feature>
-                    {user.isSuperuser && (
-                      <SidebarMenuItem to="/manage/">{t('Admin')}</SidebarMenuItem>
-                    )}
-                    <SidebarMenuItem data-test-id="sidebarSignout" onClick={handleLogout}>
-                      {t('Sign out')}
-                    </SidebarMenuItem>
-                  </div>
-                </React.Fragment>
-              )}
->>>>>>> 9ae7dad6
             </OrgAndUserMenu>
           )}
         </SidebarDropdownRoot>
