import PropTypes from 'prop-types';
import React from 'react';
import createReactClass from 'create-react-class';
import Reflux from 'reflux';
import classNames from 'classnames';
import {cx} from 'react-emotion';

import {t} from '../locale';
import {valueIsEqual, buildUserId, buildTeamId} from '../utils';
import SentryTypes from '../proptypes';
import Avatar from '../components/avatar';
import TeamAvatar from '../components/teamAvatar';
import ActorAvatar from '../components/actorAvatar';
import DropdownLink from './dropdownLink';
import FlowLayout from './flowLayout';
import MenuItem from './menuItem';
import {assignToUser, assignToActor, clearAssignment} from '../actionCreators/group';
import GroupStore from '../stores/groupStore';
import ProjectsStore from '../stores/projectsStore';
import LoadingIndicator from '../components/loadingIndicator';
import MemberListStore from '../stores/memberListStore';
import ConfigStore from '../stores/configStore';

const AssigneeSelector = createReactClass({
  displayName: 'AssigneeSelector',

  propTypes: {
    id: PropTypes.string.isRequired,
  },
  contextTypes: {
    organization: SentryTypes.Organization,
  },
  mixins: [
    Reflux.listenTo(GroupStore, 'onGroupChange'),
    Reflux.connect(MemberListStore, 'memberList'),
  ],

  statics: {
    filterMembers(memberList, filter) {
      if (!memberList) return [];
      if (!filter) return memberList;

      filter = filter.toLowerCase();
      return memberList.filter(item => {
        let fullName = [item.name, item.email].join(' ').toLowerCase();

        return fullName.indexOf(filter) !== -1;
      });
    },

    putSessionUserFirst(members) {
      // If session user is in the filtered list of members, put them at the top
      let sessionUser = ConfigStore.get('user');
      let sessionUserIndex = members.findIndex(
        member => sessionUser && member.id === sessionUser.id
      );

      if (sessionUserIndex === -1) return members;

      return [members[sessionUserIndex]]
        .concat(members.slice(0, sessionUserIndex))
        .concat(members.slice(sessionUserIndex + 1));
    },
  },

  getInitialState() {
    let group = GroupStore.get(this.props.id);
    return {
      assignedTo: group && group.assignedTo,
      memberList: MemberListStore.loaded ? MemberListStore.getAll() : null,
      filter: '',
      isOpen: false,
      loading: false,
    };
  },

  componentWillReceiveProps(nextProps) {
    let loading = GroupStore.hasStatus(nextProps.id, 'assignTo');
    if (nextProps.id != this.props.id || loading != this.state.loading) {
      let group = GroupStore.get(this.props.id);
      this.setState({
        loading,
        assignedTo: group && group.assignedTo,
      });
    }
  },

  shouldComponentUpdate(nextProps, nextState) {
    if (
      nextState.isOpen !== this.state.isOpen ||
      nextState.filter !== this.state.filter ||
      nextState.loading !== this.state.loading
    ) {
      return true;
    }

    // XXX(billyvg): this means that once `memberList` is not-null, this component will never update due to `memberList` changes
    // Note: this allows us to show a "loading" state for memberList, but only before `MemberListStore.loadInitialData`
    // is called
    if (
      this.state.memberList === null &&
      nextState.memberList !== this.state.memberList
    ) {
      return true;
    }
    return !valueIsEqual(nextState.assignedTo, this.state.assignedTo, true);
  },

  assignableTeams() {
    let group = GroupStore.get(this.props.id);

    return (ProjectsStore.getAll().find(p => p.slug == group.project.slug) || {
      teams: [],
    }).teams.map(team => ({
      id: buildTeamId(team.id),
      display: `#${team.slug}`,
      email: team.id,
      team,
    }));
  },

  onGroupChange(itemIds) {
    if (!itemIds.has(this.props.id)) {
      return;
    }
    let group = GroupStore.get(this.props.id);
    this.setState({
      assignedTo: group && group.assignedTo,
      loading: GroupStore.hasStatus(this.props.id, 'assignTo'),
    });
  },

  assignToUser(user) {
    assignToUser({id: this.props.id, user});
    this.setState({filter: '', loading: true});
  },

  assignToTeam(team) {
    assignToActor({actor: {id: team.id, type: 'team'}, id: this.props.id});
    this.setState({filter: '', loading: true});
  },

  clearAssignTo() {
    //clears assignment
    clearAssignment(this.props.id);
    this.setState({filter: '', loading: true});
  },

  onFilterKeyUp(evt) {
    if (evt.key === 'Escape') {
      this.onDropdownClose();
    } else {
      this.setState({
        filter: evt.target.value,
      });
    }
  },

  onFilterKeyDown(evt) {
    if (evt.key === 'Enter' && this.state.filter) {
      let members = AssigneeSelector.filterMembers(
        this.state.memberList,
        this.state.filter
      );
      if (members.length > 0) {
        this.assignToUser(members[0]);
      }
    }
  },

  onFilterMount(ref) {
    if (ref) {
      // focus filter input
      ref.focus();
    }
  },

  onFilterClick(e) {
    // Prevent dropdown menu from closing when filter input is clicked
    e.stopPropagation();
  },

  onDropdownOpen() {
    this.setState({isOpen: true});
  },

  onDropdownClose() {
    this.setState({
      isOpen: false,
      filter: '',
    });
  },

  highlight(text, highlightText) {
    if (!highlightText) {
      return text;
    }
    highlightText = highlightText.toLowerCase();
    let idx = text.toLowerCase().indexOf(highlightText);
    if (idx === -1) {
      return text;
    }
    return (
      <span>
        {text.substr(0, idx)}
        <strong className="highlight">{text.substr(idx, highlightText.length)}</strong>
        {text.substr(idx + highlightText.length)}
      </span>
    );
  },

  renderMemberNodes() {
    let {filter, memberList} = this.state;
    let members = AssigneeSelector.filterMembers(memberList, filter);
    members = AssigneeSelector.putSessionUserFirst(members);

    return members && members.length ? (
      members.map(item => {
        return (
          <MenuItem
            key={buildUserId(item.id)}
            onSelect={this.assignToUser.bind(this, item)}
          >
            <Avatar user={item} className="avatar" size={48} />
            {this.highlight(item.name || item.email, filter)}
          </MenuItem>
        );
      })
    ) : (
      <li className="not-found">
        <span>{t('No matching users found.')}</span>
      </li>
    );
  },

  renderTeamNodes() {
    let {filter} = this.state;
    let teamNodes = [];
    let org = this.context.organization;
    let features = new Set(org.features);

    if (features.has('new-teams')) {
      teamNodes = AssigneeSelector.filterMembers(
        this.assignableTeams(),
        filter
      ).map(({id, display, team}) => {
        return (
          <MenuItem key={id} onSelect={this.assignToTeam.bind(this, team)}>
            <TeamAvatar team={team} className="avatar" size={48} />
            {this.highlight(display, filter)}
          </MenuItem>
        );
      });
      if (teamNodes.length > 0) {
        teamNodes = [...teamNodes, <hr key="divider" style={{margin: 0}} />];
      }
    }
    return teamNodes;
  },

  render() {
    let {loading, assignedTo} = this.state;
    let group = GroupStore.get(this.props.id);

    let org = this.context.organization;
    let features = new Set(org.features);
    let access = new Set(org.access);

    let assigneeListLoading = this.state.memberList === null || !group;

    if (loading) {
      return (
        <div>
          <div className="assignee-selector anchor-right">
            <LoadingIndicator mini style={{marginRight: '10px'}} />
          </div>
        </div>
      );
    }

    let className = classNames('assignee-selector anchor-right', {
      unassigned: !assignedTo,
    });

    return (
      <div className={cx(className, this.props.className)}>
        <DropdownLink
          className="assignee-selector-toggle"
          onOpen={this.onDropdownOpen}
          onClose={this.onDropdownClose}
          isOpen={this.state.isOpen}
          alwaysRenderMenu={false}
          title={
            assignedTo ? (
              <ActorAvatar actor={assignedTo} className="avatar" size={48} />
            ) : (
<<<<<<< HEAD
              <span className="icon-user" />
            )
          }
        >
          {assigneeListLoading ? (
            <li>
              <FlowLayout center className="list-loading-container">
                <LoadingIndicator mini />
              </FlowLayout>
            </li>
          ) : (
            <React.Fragment>
              <MenuItem noAnchor>
                <input
                  type="text"
                  className="form-control input-sm"
                  placeholder={
                    features.has('internal-catchall')
                      ? t('Filter teams and people')
                      : t('Filter members')
                  }
                  ref={ref => this.onFilterMount(ref)}
                  onClick={this.onFilterClick}
                  onKeyDown={this.onFilterKeyDown}
                  onKeyUp={this.onFilterKeyUp}
                />
              </MenuItem>

              {assignedTo && (
=======
              <React.Fragment>
                <MenuItem noAnchor>
                  <input
                    type="text"
                    className="form-control input-sm"
                    placeholder={
                      features.has('new-teams')
                        ? t('Filter teams and people')
                        : t('Filter members')
                    }
                    ref={ref => this.onFilterMount(ref)}
                    onClick={this.onFilterClick}
                    onKeyDown={this.onFilterKeyDown}
                    onKeyUp={this.onFilterKeyUp}
                  />
                </MenuItem>

                {assignedTo && (
                  <MenuItem
                    className="clear-assignee"
                    disabled={!loading}
                    onSelect={this.clearAssignTo}
                  >
                    <span className="icon-circle-cross" /> {t('Clear Assignee')}
                  </MenuItem>
                )}

                <li>
                  <ul>{[...this.renderTeamNodes(), ...this.renderMemberNodes()]}</ul>
                </li>
              </React.Fragment>
            )}

            {ConfigStore.get('invitesEnabled') &&
              access.has('org:write') && (
>>>>>>> 5e2331a9
                <MenuItem
                  className="clear-assignee"
                  disabled={!loading}
                  onSelect={this.clearAssignTo}
                >
                  <span className="icon-circle-cross" /> {t('Clear Assignee')}
                </MenuItem>
              )}

              <li>
                <ul>{[...this.renderTeamNodes(), ...this.renderMemberNodes()]}</ul>
              </li>
            </React.Fragment>
          )}

          {ConfigStore.get('invitesEnabled') &&
            access.has('org:write') && (
              <MenuItem
                className="invite-member"
                disabled={!loading}
                to={`/settings/organization/${this.context.organization
                  .slug}/members/new/`}
              >
                <span className="icon-plus" /> {t('Invite Member')}
              </MenuItem>
            )}
        </DropdownLink>
      </div>
    );
  },
});

export default AssigneeSelector;<|MERGE_RESOLUTION|>--- conflicted
+++ resolved
@@ -294,7 +294,6 @@
             assignedTo ? (
               <ActorAvatar actor={assignedTo} className="avatar" size={48} />
             ) : (
-<<<<<<< HEAD
               <span className="icon-user" />
             )
           }
@@ -312,7 +311,7 @@
                   type="text"
                   className="form-control input-sm"
                   placeholder={
-                    features.has('internal-catchall')
+                    features.has('new-teams')
                       ? t('Filter teams and people')
                       : t('Filter members')
                   }
@@ -324,43 +323,6 @@
               </MenuItem>
 
               {assignedTo && (
-=======
-              <React.Fragment>
-                <MenuItem noAnchor>
-                  <input
-                    type="text"
-                    className="form-control input-sm"
-                    placeholder={
-                      features.has('new-teams')
-                        ? t('Filter teams and people')
-                        : t('Filter members')
-                    }
-                    ref={ref => this.onFilterMount(ref)}
-                    onClick={this.onFilterClick}
-                    onKeyDown={this.onFilterKeyDown}
-                    onKeyUp={this.onFilterKeyUp}
-                  />
-                </MenuItem>
-
-                {assignedTo && (
-                  <MenuItem
-                    className="clear-assignee"
-                    disabled={!loading}
-                    onSelect={this.clearAssignTo}
-                  >
-                    <span className="icon-circle-cross" /> {t('Clear Assignee')}
-                  </MenuItem>
-                )}
-
-                <li>
-                  <ul>{[...this.renderTeamNodes(), ...this.renderMemberNodes()]}</ul>
-                </li>
-              </React.Fragment>
-            )}
-
-            {ConfigStore.get('invitesEnabled') &&
-              access.has('org:write') && (
->>>>>>> 5e2331a9
                 <MenuItem
                   className="clear-assignee"
                   disabled={!loading}
