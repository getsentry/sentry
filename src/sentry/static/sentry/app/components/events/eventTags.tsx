import React from 'react';
import styled from '@emotion/styled';
import {Link} from 'react-router';
import isEmpty from 'lodash/isEmpty';
import queryString from 'query-string';

import {Location} from 'history';
import {Event, EventTag} from 'app/types';

import EventDataSection from 'app/components/events/eventDataSection';
import DeviceName from 'app/components/deviceName';
import {isUrl, generateQueryWithTag} from 'app/utils';
import {t} from 'app/locale';
import GuideAnchor from 'app/components/assistant/guideAnchor';
import Pills from 'app/components/pills';
import Pill from 'app/components/pill';
import VersionHoverCard from 'app/components/versionHoverCard';
import InlineSvg from 'app/components/inlineSvg';
<<<<<<< HEAD
import space from 'app/styles/space';
=======
import Version from 'app/components/version';
>>>>>>> 91943c13

type DefaultProps = {
  hideGuide: boolean;
};

type Props = DefaultProps & {
  event: Event;
  orgId: string;
  projectId: string;
  location: Location;
};

class EventTags extends React.Component<Props> {
  renderPill(tag: EventTag, streamPath: string, releasesPath: string) {
    const {orgId, projectId, location} = this.props;
    const query = generateQueryWithTag(location.query, tag);

    const locationSearch = `?${queryString.stringify(query)}`;

    return (
      <Pill key={tag.key} name={tag.key} value={tag.value}>
        <Link
          to={{
            pathname: streamPath,
            search: locationSearch,
          }}
        >
          {tag.key === 'release' ? (
            <Version version={tag.value} anchor={false} tooltipRawVersion truncate />
          ) : (
            <DeviceName>{tag.value}</DeviceName>
          )}
        </Link>
        {isUrl(tag.value) && (
          <a href={tag.value} className="external-icon">
            <em className="icon-open" />
          </a>
        )}
        {tag.key === 'release' && (
          <VersionHoverCard
            containerClassName="pill-icon"
            version={tag.value}
            orgId={orgId}
            projectId={projectId}
          >
            <Link
              to={{
                pathname: `${releasesPath}${tag.value}/`,
                search: locationSearch,
              }}
            >
              <InlineSvg src="icon-circle-info" size="14px" />
            </Link>
          </VersionHoverCard>
        )}
      </Pill>
    );
  }

  render() {
    const {event, orgId} = this.props;
    const {tags} = event;

    if (isEmpty(tags)) {
      return null;
    }

    const streamPath = `/organizations/${orgId}/issues/`;
    const releasesPath = `/organizations/${orgId}/releases/`;
    const title = (
      <GuideAnchor target="tags" position="top">
        <h3>{t('Tags')}</h3>
      </GuideAnchor>
    );

    return (
      <EventDataSection title={title} wrapTitle={false} type="tags">
        <StyledPills>
          {tags.map(tag => this.renderPill(tag, streamPath, releasesPath))}
        </StyledPills>
      </EventDataSection>
    );
  }
}

const StyledPills = styled(Pills)`
  margin-bottom: ${space(3)};
`;

export default EventTags;<|MERGE_RESOLUTION|>--- conflicted
+++ resolved
@@ -16,11 +16,8 @@
 import Pill from 'app/components/pill';
 import VersionHoverCard from 'app/components/versionHoverCard';
 import InlineSvg from 'app/components/inlineSvg';
-<<<<<<< HEAD
+import Version from 'app/components/version';
 import space from 'app/styles/space';
-=======
-import Version from 'app/components/version';
->>>>>>> 91943c13
 
 type DefaultProps = {
   hideGuide: boolean;
