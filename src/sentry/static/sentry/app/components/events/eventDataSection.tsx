import PropTypes from 'prop-types';
import React from 'react';
<<<<<<< HEAD
=======
import styled from '@emotion/styled';
>>>>>>> d9309ee4

import {t} from 'app/locale';
import {callIfFunction} from 'app/utils/callIfFunction';
import {DataSection} from 'app/components/events/styles';
import space from 'app/styles/space';

const defaultProps = {
  wrapTitle: true,
  raw: false,
};

type DefaultProps = Readonly<typeof defaultProps>;

type Props = {
  className?: string;
  title: React.ReactNode;
  type: string;
  toggleRaw?: (enable: boolean) => void;
  actions?: React.ReactNode;
} & DefaultProps;

class EventDataSection extends React.Component<Props> {
  static propTypes = {
    title: PropTypes.any,
    type: PropTypes.string.isRequired,
    wrapTitle: PropTypes.bool,
    toggleRaw: PropTypes.func,
    raw: PropTypes.bool,
    actions: PropTypes.node,
  };

  static defaultProps = defaultProps;

  componentDidMount() {
    if (location.hash) {
      const [, hash] = location.hash.split('#');

      try {
        const anchorElement = hash && document.querySelector('div#' + hash);
        if (anchorElement) {
          anchorElement.scrollIntoView();
        }
      } catch (e) {
        // Since we're blindly taking the hash from the url and shoving
        // it into a querySelector, it's possible that this may
        // raise an exception if the input is invalid. So let's just ignore
        // this instead of blowing up.
        // e.g. `document.querySelector('div#=')`
        // > Uncaught DOMException: Failed to execute 'querySelector' on 'Document': 'div#=' is not a valid selector.
      }
    }
  }

  render() {
    const {
      children,
      className,
      type,
      title,
      toggleRaw,
      raw,
      wrapTitle,
      actions,
    } = this.props;

    const titleNode = wrapTitle ? <h3>{title}</h3> : title;

    return (
      <DataSection className={className || ''}>
        {title && (
          <SectionHeader id={type}>
            <Permalink href={'#' + type} className="permalink">
              <em className="icon-anchor" />
            </Permalink>
            {titleNode}
            {type === 'extra' && (
              <div className="btn-group">
                <a
                  className={(!raw ? 'active' : '') + ' btn btn-default btn-sm'}
                  onClick={() => callIfFunction(toggleRaw, false)}
                >
                  {t('Formatted')}
                </a>
                <a
                  className={(raw ? 'active' : '') + ' btn btn-default btn-sm'}
                  onClick={() => callIfFunction(toggleRaw, true)}
                >
                  {t('Raw')}
                </a>
              </div>
            )}
            {actions && <ActionContainer>{actions}</ActionContainer>}
          </SectionHeader>
        )}
        <SectionContents>{children}</SectionContents>
      </DataSection>
    );
  }
}

const Permalink = styled('a')`
  font-size: ${p => p.theme.fontSizeSmall};
  line-height: 27px;
  display: none;
  position: absolute;
  top: -1.5px;
  left: -22px;
  color: ${p => p.theme.gray6};
  padding: ${space(0.25)} 5px;
`;

const SectionHeader = styled('div')`
  display: flex;
  justify-content: space-between;
  position: relative;

  & h3,
  & h3 a {
    font-size: 14px;
    font-weight: 600;
    line-height: 1.2;
    color: ${p => p.theme.gray2};
  }

  & h3 {
    font-size: 14px;
    font-weight: 600;
    line-height: 1.2;
    padding: ${space(0.75)} 0;
    text-transform: uppercase;
    margin-bottom: 20px;
  }

  & small {
    color: ${p => p.theme.foreground};
    font-size: ${p => p.theme.fontSizeMedium};
    margin-right: ${space(0.5)};
    margin-left: ${space(0.5)};

    text-transform: none;
  }
  & small a {
    color: ${p => p.theme.foreground};
    border-bottom: 1px dotted ${p => p.theme.gray6};
    font-weight: normal;
  }

  &:hover ${Permalink} {
    display: block;
  }
  @media (min-width: ${props => props.theme.breakpoints[2]}) {
    & > small {
      margin-left: ${space(1)};
      display: inline-block;
    }
  }
`;

const SectionContents = styled('div')`
  position: relative;
`;

const ActionContainer = styled('div')`
  flex-shrink: 0;
`;

export default EventDataSection;<|MERGE_RESOLUTION|>--- conflicted
+++ resolved
@@ -1,9 +1,6 @@
 import PropTypes from 'prop-types';
 import React from 'react';
-<<<<<<< HEAD
-=======
 import styled from '@emotion/styled';
->>>>>>> d9309ee4
 
 import {t} from 'app/locale';
 import {callIfFunction} from 'app/utils/callIfFunction';
