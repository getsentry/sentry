import PropTypes from 'prop-types';
import React from 'react';
import styled from '@emotion/styled';

import EventDataSection from 'app/components/events/eventDataSection';
import {Panel} from 'app/components/panels';
import AsyncComponent from 'app/components/asyncComponent';
import LazyLoad from 'app/components/lazyLoad';

export default class RRWebIntegration extends AsyncComponent {
  static propTypes = {
    ...AsyncComponent.propTypes,
    event: PropTypes.object.isRequired,
    orgId: PropTypes.string.isRequired,
    projectId: PropTypes.string.isRequired,
  };

  getEndpoints() {
    const {orgId, projectId, event} = this.props;
    return [
      [
        'attachmentList',
        `/projects/${orgId}/${projectId}/events/${event.id}/attachments/`,
        {query: {query: 'rrweb.json'}},
      ],
    ];
  }

  renderLoading() {
    // hide loading indicator
    return null;
  }

  renderBody() {
    const {attachmentList} = this.state;
    if (!attachmentList.length) {
      return null;
    }

    const attachment = attachmentList[0];
    const {orgId, projectId, event} = this.props;
    const url = `/api/0/projects/${orgId}/${projectId}/events/${event.id}/attachments/${attachment.id}/?download`;

    return (
<<<<<<< HEAD
      <EventDataSection key="context-replay" title="Replay" type="rrweb-replay">
=======
      <EventDataSection key="context-replay" type="context-replay" title="Replay">
>>>>>>> 4b869ccb
        <StyledPanel>
          <LazyLoad
            component={() =>
              import(/* webpackChunkName: "rrwebReplayer" */ './rrwebReplayer').then(
                mod => mod.default
              )
            }
            url={url}
          />
        </StyledPanel>
      </EventDataSection>
    );
  }
}

const StyledPanel = styled(Panel)`
  overflow: hidden;
  margin-bottom: 30px;
`;<|MERGE_RESOLUTION|>--- conflicted
+++ resolved
@@ -42,11 +42,7 @@
     const url = `/api/0/projects/${orgId}/${projectId}/events/${event.id}/attachments/${attachment.id}/?download`;
 
     return (
-<<<<<<< HEAD
-      <EventDataSection key="context-replay" title="Replay" type="rrweb-replay">
-=======
       <EventDataSection key="context-replay" type="context-replay" title="Replay">
->>>>>>> 4b869ccb
         <StyledPanel>
           <LazyLoad
             component={() =>
