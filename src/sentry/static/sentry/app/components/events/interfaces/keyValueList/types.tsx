import {Meta} from 'app/types';

export type KeyValueListData = {
  key: string;
<<<<<<< HEAD
  subject: React.ReactNode;
  value: React.ReactNode | null;
  meta: Meta;
  subjectDataTestId?: string;
  subjectIcon?: React.ReactNode;
=======
  subject: string;
  value?: React.ReactNode;
  meta?: Meta;
>>>>>>> 349aec7e
};<|MERGE_RESOLUTION|>--- conflicted
+++ resolved
@@ -2,15 +2,9 @@
 
 export type KeyValueListData = {
   key: string;
-<<<<<<< HEAD
-  subject: React.ReactNode;
-  value: React.ReactNode | null;
-  meta: Meta;
-  subjectDataTestId?: string;
-  subjectIcon?: React.ReactNode;
-=======
   subject: string;
   value?: React.ReactNode;
   meta?: Meta;
->>>>>>> 349aec7e
+  subjectDataTestId?: string;
+  subjectIcon?: React.ReactNode;
 };