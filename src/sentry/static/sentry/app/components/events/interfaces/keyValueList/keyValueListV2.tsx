--- conflicted
+++ resolved
@@ -18,30 +18,6 @@
   isSorted?: boolean;
 };
 
-<<<<<<< HEAD
-export type KeyValueListData = {
-  key: string;
-  subject: React.ReactNode | string;
-  value: string | null | React.ReactNode;
-  meta: Meta;
-};
-
-type Meta = {
-  chunks: Array<Chunks>;
-  len: number;
-  rem: Array<Array<string | number>>;
-  err: Array<any>;
-};
-
-type Chunks = {
-  text: string;
-  type: string;
-  remark?: string;
-  rule_id?: string;
-};
-
-=======
->>>>>>> e15a571b
 const KeyValueList = ({
   data,
   isContextData = false,
