import React from 'react';
import _ from 'underscore';

import ContextData from '../../contextData';
import {deviceNameMapper} from '../../../utils';

const KeyValueList = React.createClass({
  propTypes: {
    data: React.PropTypes.any.isRequired,
    isContextData: React.PropTypes.bool,
    isSorted: React.PropTypes.bool,
    onClick: React.PropTypes.func
  },

  getDefaultProps() {
    return {
      isContextData: false,
      isSorted: true
    };
  },

  render() {
    // TODO(dcramer): use non-string keys as reserved words ("unauthorized")
    // break rendering

    let data = this.props.data;
    if (data === undefined || data === null) {
      data = [];
    } else if (!(data instanceof Array)) {
      data = Object.keys(data).map((key) => [key, data[key]]);
    }

    data = this.props.isSorted ? _.sortBy(data, (key, value) => key) : data;

    const props = (this.props.onClick) ? {onClick: this.props.onClick} : {};
    return (
      <table className="table key-value" {...props}>
        <tbody>
        {data.map(([key, value]) => {
          if (this.props.isContextData) {
            return [
              <tr key={key}>
                <td className="key">{key}</td>
                <td className="value"><ContextData data={value}/></td>
              </tr>
            ];
          } else {
            return [
              <tr key={key}>
                <td className="key">{key}</td>
<<<<<<< HEAD
                <td className="value">
                  <pre>{React.isValidElement(value)
                    ? value
                    : '' + value || ''
                  }
                  </pre>
                </td>
=======
                <td className="value"><pre>{deviceNameMapper('' + value || ' ')}</pre></td>
>>>>>>> 8233ed6a
              </tr>
            ];
          }
        })}
        </tbody>
      </table>
    );
  }
});

export default KeyValueList;<|MERGE_RESOLUTION|>--- conflicted
+++ resolved
@@ -48,17 +48,7 @@
             return [
               <tr key={key}>
                 <td className="key">{key}</td>
-<<<<<<< HEAD
-                <td className="value">
-                  <pre>{React.isValidElement(value)
-                    ? value
-                    : '' + value || ''
-                  }
-                  </pre>
-                </td>
-=======
                 <td className="value"><pre>{deviceNameMapper('' + value || ' ')}</pre></td>
->>>>>>> 8233ed6a
               </tr>
             ];
           }
