import PropTypes from 'prop-types';
import React from 'react';
<<<<<<< HEAD
=======
import styled from '@emotion/styled';
>>>>>>> a80189a2

import Tooltip from 'app/components/tooltip';
import {t} from 'app/locale';
import GuideAnchor from 'app/components/assistant/guideAnchor';
import space from 'app/styles/space';

class CrashHeader extends React.Component {
  static propTypes = {
    title: PropTypes.string,
    beforeTitle: PropTypes.any,
    platform: PropTypes.string,
    thread: PropTypes.object,
    exception: PropTypes.object,
    stacktrace: PropTypes.object,
    stackView: PropTypes.string.isRequired,
    newestFirst: PropTypes.bool.isRequired,
    stackType: PropTypes.string, // 'original', 'minified', or falsy (none)
    onChange: PropTypes.func,
    hideGuide: PropTypes.bool,
  };

  static defaultProps = {
    hideGuide: false,
  };

  hasSystemFrames() {
    const {stacktrace, thread, exception} = this.props;
    return (
      (stacktrace && stacktrace.hasSystemFrames) ||
      (thread && thread.stacktrace && thread.stacktrace.hasSystemFrames) ||
      (exception &&
        exception.values.find(x => !!(x.stacktrace && x.stacktrace.hasSystemFrames)))
    );
  }

  hasMinified() {
    if (!this.props.stackType) {
      return false;
    }
    const {exception, thread} = this.props;
    return (
      (exception && !!exception.values.find(x => x.rawStacktrace)) ||
      (thread && !!thread.rawStacktrace)
    );
  }

  getOriginalButtonLabel() {
    if (this.props.platform === 'javascript' || this.props.platform === 'node') {
      return t('Original');
    } else {
      return t('Symbolicated');
    }
  }

  getMinifiedButtonLabel() {
    if (this.props.platform === 'javascript' || this.props.platform === 'node') {
      return t('Minified');
    } else {
      return t('Unsymbolicated');
    }
  }

  handleToggleOrder = () => {
    this.notify({
      newestFirst: !this.props.newestFirst,
    });
  };

  setStackType(type) {
    this.notify({
      stackType: type,
    });
  }

  setStackView(view) {
    this.notify({
      stackView: view,
    });
  }

  notify(obj) {
    if (this.props.onChange) {
      this.props.onChange(obj);
    }
  }

  render() {
    const {title, beforeTitle, hideGuide, stackView, stackType, newestFirst} = this.props;

    let titleNode = (
      <StyledH3
        className="pull-left"
        style={{
          marginBottom: 0,
          maxWidth: '100%',
          whiteSpace: 'nowrap',
        }}
      >
        {title}
        <small>
          (
          <Tooltip title={t('Toggle stacktrace order')}>
            <a onClick={this.handleToggleOrder} style={{borderBottom: '1px dotted #aaa'}}>
              {newestFirst ? t('most recent call first') : t('most recent call last')}
            </a>
          </Tooltip>
          )
        </small>
      </StyledH3>
    );

    if (!hideGuide) {
      titleNode = (
        <GuideAnchor target="exception" position="top">
          {titleNode}
        </GuideAnchor>
      );
    }

    return (
      <Wrapper className="crash-title">
        <TitleInfo>
          {beforeTitle}
          {titleNode}
        </TitleInfo>
        <ButtonGroupWrapper>
          <ButtonGroup className="btn-group">
            {this.hasSystemFrames() && (
              <a
                className={
                  (stackView === 'app' ? 'active' : '') + ' btn btn-default btn-sm'
                }
                onClick={() => this.setStackView('app')}
              >
                {t('App Only')}
              </a>
            )}
            <a
              className={
                (stackView === 'full' ? 'active' : '') + ' btn btn-default btn-sm'
              }
              onClick={() => this.setStackView('full')}
            >
              {t('Full')}
            </a>
            <a
              className={
                (stackView === 'raw' ? 'active' : '') + ' btn btn-default btn-sm'
              }
              onClick={() => this.setStackView('raw')}
            >
              {t('Raw')}
            </a>
          </ButtonGroup>
          {this.hasMinified() && (
            <ButtonGroup className="btn-group">
              {[
                <a
                  key="original"
                  className={
                    (stackType === 'original' ? 'active' : '') + ' btn btn-default btn-sm'
                  }
                  onClick={() => this.setStackType('original')}
                >
                  {this.getOriginalButtonLabel()}
                </a>,
                <a
                  key="minified"
                  className={
                    (stackType === 'minified' ? 'active' : '') + ' btn btn-default btn-sm'
                  }
                  onClick={() => this.setStackType('minified')}
                >
                  {this.getMinifiedButtonLabel()}
                </a>,
              ]}
            </ButtonGroup>
          )}
        </ButtonGroupWrapper>
      </Wrapper>
    );
  }
}

export default CrashHeader;

const Wrapper = styled('div')`
  display: flex;
  margin-bottom: ${space(3)};
  flex-direction: column;
  flex-wrap: wrap;
  @media (min-width: ${props => props.theme.breakpoints[2]}) {
    align-items: center;
    flex-direction: row;
  }
`;

const TitleInfo = styled('div')`
  display: flex;
  flex: 1;
  max-width: 100%;
  flex-direction: column;
  @media (min-width: ${props => props.theme.breakpoints[2]}) {
    flex-direction: row;
    flex-shrink: 2;
    align-items: center;
  }
`;

const ButtonGroup = styled('div')`
  padding-top: ${space(1.5)};
  padding-bottom: ${space(1.5)};
`;

const ButtonGroupWrapper = styled('div')`
  display: flex;
  flex-direction: column;
  flex-wrap: wrap;
  margin-right: -${space(1)};
  > .btn-group {
    padding-right: ${space(1)};
  }
  @media (min-width: ${props => props.theme.breakpoints[1]}) {
    flex-direction: row;
  }
`;

const StyledH3 = styled('h3')`
  > small {
    margin-right: ${space(1)};
  }
  @media (min-width: ${props => props.theme.breakpoints[2]}) {
    > small {
      margin-left: ${space(1)};
    }
  }
`;<|MERGE_RESOLUTION|>--- conflicted
+++ resolved
@@ -1,10 +1,7 @@
 import PropTypes from 'prop-types';
 import React from 'react';
-<<<<<<< HEAD
-=======
+
 import styled from '@emotion/styled';
->>>>>>> a80189a2
-
 import Tooltip from 'app/components/tooltip';
 import {t} from 'app/locale';
 import GuideAnchor from 'app/components/assistant/guideAnchor';
