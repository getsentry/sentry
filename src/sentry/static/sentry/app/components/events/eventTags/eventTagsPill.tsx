--- conflicted
+++ resolved
@@ -22,12 +22,8 @@
   location: Location;
   orgId: string;
   projectId: string;
-<<<<<<< HEAD
   meta?: Meta;
-=======
-  meta: Meta;
   hasQueryFeature: boolean;
->>>>>>> bdb2840b
 };
 
 const EventTagsPill = ({
