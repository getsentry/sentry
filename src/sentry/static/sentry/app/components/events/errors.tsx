import PropTypes from 'prop-types';
import React from 'react';
import styled from '@emotion/styled';
import uniqWith from 'lodash/uniqWith';
import isEqual from 'lodash/isEqual';
import {browserHistory} from 'react-router';

import {openModal} from 'app/actionCreators/modal';
import Button from 'app/components/button';
import ButtonBar from 'app/components/buttonBar';
import {
  addErrorMessage,
  addLoadingMessage,
  clearIndicators,
} from 'app/actionCreators/indicator';
import {Client} from 'app/api';
import EventErrorItem from 'app/components/events/errorItem';
import {Event, AvatarProject, Project} from 'app/types';
import {IconWarning} from 'app/icons';
import {t, tn} from 'app/locale';
import space from 'app/styles/space';
import withApi from 'app/utils/withApi';

import {BannerContainer, BannerSummary} from './styles';

const MAX_ERRORS = 100;

type Props = {
  api: Client;
  event: Event;
  orgId: string;
  project: AvatarProject | Project;
  issueId?: string;
};

type State = {
  isOpen: boolean;
};

class EventErrors extends React.Component<Props, State> {
  static propTypes: any = {
    api: PropTypes.object.isRequired,
    event: PropTypes.object.isRequired,
    orgId: PropTypes.string.isRequired,
    project: PropTypes.object.isRequired,
    issueId: PropTypes.string,
  };

  state: State = {
    isOpen: false,
  };

  shouldComponentUpdate(nextProps: Props, nextState: State) {
    if (this.state.isOpen !== nextState.isOpen) {
      return true;
    }
    return this.props.event.id !== nextProps.event.id;
  }

  toggle = () => {
    this.setState(state => ({isOpen: !state.isOpen}));
  };

  uniqueErrors = (errors: any[]) => uniqWith(errors, isEqual);

  onReprocessEvent = async () => {
    const {api, orgId, project, event} = this.props;
    const endpoint = `/projects/${orgId}/${project.slug}/events/${event.id}/reprocessing/`;

    addLoadingMessage(t('Reprocessing event\u2026'));

    try {
      await api.requestPromise(endpoint, {
        method: 'POST',
      });
    } catch {
      clearIndicators();
      addErrorMessage(
        t('Failed to start reprocessing. The event is likely too far in the past.')
      );
      return;
    }

    clearIndicators();
    browserHistory.push(
      `/organizations/${orgId}/issues/?query=tags[original_event_id]:${event.id}`
    );
  };

  onReprocessGroup = async (issueId: string) => {
    const {api, orgId} = this.props;
    const endpoint = `/organizations/${orgId}/issues/${issueId}/reprocessing/`;

    addLoadingMessage(t('Reprocessing issue\u2026'));

    try {
      await api.requestPromise(endpoint, {
        method: 'POST',
      });
    } catch {
      clearIndicators();
      addErrorMessage(
        t('Failed to start reprocessing. The event is likely too far in the past.')
      );
      return;
    }

    clearIndicators();
    browserHistory.push(
      `/organizations/${orgId}/issues/?query=tags[original_group_id]:${issueId}`
    );
  };

  onReprocessStart = () => {
    openModal(this.renderReprocessModal);
  };

  renderReprocessModal = ({Body, closeModal, Footer}) => {
    const {issueId} = this.props;
    return (
      <React.Fragment>
        <Body>
          <p>
            {t(
              'You can choose to re-process events to see if your errors have been resolved. Keep the following limitations in mind:'
            )}
          </p>

          <ul>
            <li>
              {t(
                'Sentry will duplicate events in your project (for now) and not delete the old versions.'
              )}
            </li>
            <li>
              {t(
                'Reprocessing one or multiple events counts against your quota, but bypasses rate limits.'
              )}
            </li>
            <li>
              {t(
                'If an event is reprocessed but did not change, we will not create the new version and not bill you for it (for now).'
              )}
            </li>
            <li>
              {t(
                'If you have provided missing symbols please wait at least 1 hour before attempting to re-process. This is a limitation we will try to get rid of.'
              )}
            </li>
          </ul>
        </Body>
        <Footer>
          <ButtonBar gap={1}>
            {issueId && (
              <Button onClick={() => this.onReprocessGroup(issueId)}>
                {t('Reprocess all events in issue')}
              </Button>
            )}
            <Button onClick={this.onReprocessEvent}>{t('Reprocess single event')}</Button>
            <Button onClick={closeModal}>{t('Cancel')}</Button>
          </ButtonBar>
        </Footer>
      </React.Fragment>
    );
  };

  render() {
    const {event, project} = this.props;
    // XXX: uniqueErrors is not performant with large datasets
    const errors =
      event.errors.length > MAX_ERRORS ? event.errors : this.uniqueErrors(event.errors);

    const numErrors = errors.length;
    const isOpen = this.state.isOpen;
    return (
      <StyledBanner priority="danger">
        <BannerSummary>
          <StyledIconWarning />
          <span>
            {tn(
              'There was %s error encountered while processing this event',
              'There were %s errors encountered while processing this event',
              numErrors
            )}
          </span>
          <a data-test-id="event-error-toggle" onClick={this.toggle}>
            {isOpen ? t('Hide') : t('Show')}
          </a>
        </BannerSummary>
        <ErrorList
          data-test-id="event-error-details"
          style={{display: isOpen ? 'block' : 'none'}}
        >
          {errors.map((error, errorIdx) => (
            <EventErrorItem key={errorIdx} error={error} />
          ))}

<<<<<<< HEAD
          {'features' in project && project.features.includes('reprocessing-v2') && (
=======
          {project?.features?.includes('reprocessing-v2') && (
>>>>>>> 037697c4
            <Button size="xsmall" onClick={this.onReprocessStart}>
              {t('Try again')}
            </Button>
          )}
        </ErrorList>
      </StyledBanner>
    );
  }
}

const StyledBanner = styled(BannerContainer)`
  margin-top: -1px;

  a {
    font-weight: bold;
    color: ${p => p.theme.gray600};
    &:hover {
      color: ${p => p.theme.gray700};
    }
  }
`;

const StyledIconWarning = styled(IconWarning)`
  color: ${p => p.theme.red400};
`;

// TODO(theme) don't use a custom pink
const customPink = '#e7c0bc';

const ErrorList = styled('ul')`
  border-top: 1px solid ${customPink};
  margin: 0 ${space(3)} 0 ${space(4)};
  padding: ${space(1)} 0 ${space(0.5)} ${space(4)};

  li {
    margin-bottom: ${space(0.75)};
    word-break: break-word;
  }

  pre {
    background: #f9eded;
    color: #381618;
    margin: ${space(0.5)} 0 0;
  }
`;

export default withApi<Props>(EventErrors);<|MERGE_RESOLUTION|>--- conflicted
+++ resolved
@@ -195,11 +195,7 @@
             <EventErrorItem key={errorIdx} error={error} />
           ))}
 
-<<<<<<< HEAD
-          {'features' in project && project.features.includes('reprocessing-v2') && (
-=======
-          {project?.features?.includes('reprocessing-v2') && (
->>>>>>> 037697c4
+          {'features' in project && project?.features?.includes('reprocessing-v2') && (
             <Button size="xsmall" onClick={this.onReprocessStart}>
               {t('Try again')}
             </Button>
