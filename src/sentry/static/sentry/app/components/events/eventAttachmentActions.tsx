import React from 'react';
import styled from '@emotion/styled';

import {Client} from 'app/api';
import Button from 'app/components/button';
import Confirm from 'app/components/confirm';
<<<<<<< HEAD
import {IconDelete, IconDownload, IconShow} from 'app/icons';
import withApi from 'app/utils/withApi';
import {Client} from 'app/api';
import Feature from 'app/components/acl/feature';
import ButtonBar from 'app/components/buttonBar';
=======
import {IconDelete, IconDownload} from 'app/icons';
import {t} from 'app/locale';
import space from 'app/styles/space';
import withApi from 'app/utils/withApi';
>>>>>>> e278a387

type Props = {
  api: Client;
  url: string | null;
  attachmentId: string;
  withPreviewButton?: boolean;
  hasPreview?: boolean;
  previewIsOpen?: boolean;
  onDelete: (attachmentId: string) => void;
  onPreview?: (attachmentId: string) => void;
};

class EventAttachmentActions extends React.Component<Props> {
  handleDelete = async () => {
    const {api, url, onDelete, attachmentId} = this.props;

    if (url) {
      try {
        await api.requestPromise(url, {
          method: 'DELETE',
        });

        onDelete(attachmentId);
      } catch (_err) {
        // TODO: Error-handling
      }
    }
  };

  handlePreview() {
    const {onPreview, attachmentId} = this.props;
    if (onPreview) {
      onPreview(attachmentId);
    }
  }

  render() {
    const {url, withPreviewButton, hasPreview, previewIsOpen} = this.props;

    return (
      <ButtonBar gap={1}>
        <Confirm
          confirmText={t('Delete')}
          message={t('Are you sure you wish to delete this file?')}
          priority="danger"
          onConfirm={this.handleDelete}
          disabled={!url}
        >
          <Button
            size="xsmall"
            icon={<IconDelete size="xs" />}
            label={t('Delete')}
            disabled={!url}
            title={!url ? t('Insufficient permissions to delete attachments') : undefined}
          />
        </Confirm>

        <DownloadButton
          size="xsmall"
          icon={<IconDownload size="xs" />}
          href={url ? `${url}?download=1` : ''}
          disabled={!url}
          title={!url ? t('Insufficient permissions to download attachments') : undefined}
          label={t('Download')}
        />

        <Feature features={['event-attachments-viewer']}>
          {withPreviewButton && (
            <DownloadButton
              size="xsmall"
              disabled={!url || !hasPreview}
              priority={previewIsOpen ? 'primary' : 'default'}
              icon={<IconShow size="xs" />}
              onClick={() => this.handlePreview()}
              title={
                !url
                  ? t('Insufficient permissions to preview attachments')
                  : !hasPreview
                  ? t('This attachment cannot be previewed')
                  : undefined
              }
            >
              {t('Preview')}
            </DownloadButton>
          )}
        </Feature>
      </ButtonBar>
    );
  }
}

const DownloadButton = styled(Button)`
  margin-right: ${space(0.5)};
`;

export default withApi(EventAttachmentActions);<|MERGE_RESOLUTION|>--- conflicted
+++ resolved
@@ -4,18 +4,13 @@
 import {Client} from 'app/api';
 import Button from 'app/components/button';
 import Confirm from 'app/components/confirm';
-<<<<<<< HEAD
+
 import {IconDelete, IconDownload, IconShow} from 'app/icons';
 import withApi from 'app/utils/withApi';
 import {Client} from 'app/api';
 import Feature from 'app/components/acl/feature';
 import ButtonBar from 'app/components/buttonBar';
-=======
-import {IconDelete, IconDownload} from 'app/icons';
-import {t} from 'app/locale';
 import space from 'app/styles/space';
-import withApi from 'app/utils/withApi';
->>>>>>> e278a387
 
 type Props = {
   api: Client;
