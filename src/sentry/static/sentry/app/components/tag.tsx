--- conflicted
+++ resolved
@@ -128,13 +128,8 @@
 `;
 
 const Text = styled('span')`
-<<<<<<< HEAD
   color: ${p => p.theme.gray700};
   font-size: 13px;
-=======
-  color: ${p => p.theme.gray500};
-  font-size: ${p => p.theme.fontSizeExtraSmall};
->>>>>>> 711e61c5
   max-width: 150px;
   overflow: hidden;
   white-space: nowrap;
