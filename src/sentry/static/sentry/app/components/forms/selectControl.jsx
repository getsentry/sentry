--- conflicted
+++ resolved
@@ -176,11 +176,7 @@
   const mappedValue =
     props.multiple && Array.isArray(value)
       ? value.map(val => choicesOrOptions.find(option => option.value === val))
-<<<<<<< HEAD
-      : choicesOrOptions.find(opt => opt.value === value) || '';
-=======
       : choicesOrOptions.find(opt => opt.value === value) || value;
->>>>>>> 40a1e587
 
   // Allow the provided `styles` prop to override default styles using the same
   // function interface provided by react-styled. This ensures the `provided`
