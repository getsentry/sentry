--- conflicted
+++ resolved
@@ -108,6 +108,7 @@
 
   renderDropdownMenu() {
     const {
+      projectId,
       isResolved,
       hasRelease,
       latestRelease,
@@ -138,147 +139,20 @@
     };
 
     return (
-<<<<<<< HEAD
-      <ResolveWrapper>
-        <CustomResolutionModal
-          show={this.state.modal}
-          onSelected={(statusDetails: ResolutionStatusDetails) =>
-            this.onCustomResolution(statusDetails)
-          }
-          onCanceled={() => this.setState({modal: false})}
-          orgId={orgId}
-          projectId={projectId}
-        />
-        <Tooltip disabled={!projectFetchError} title={t('Error fetching project')}>
-          <ResolvedActionWrapper>
-            <StyledResolveActionLink
-              {...actionLinkProps}
-              title={t('Resolve')}
-              disabled={disabled}
-              onAction={() => onUpdate({status: ResolutionStatus.RESOLVED})}
-            >
-              <StyledIconCheckmark size="xs" />
-              {t('Resolve')}
-            </StyledResolveActionLink>
-            <StyledDropdownLink
-              key="resolve-dropdown"
-              caret
-              className={buttonClass}
-              title=""
-              alwaysRenderMenu
-              disabled={!projectId ? disabled : disableDropdown}
-            >
-              <StyledMenuItem header>{t('Resolved In')}</StyledMenuItem>
-              <StyledTooltip title={actionTitle} containerDisplayMode="block">
-                <StyledActionLink
-                  {...actionLinkProps}
-                  title={t('The next release')}
-                  onAction={() =>
-                    hasRelease &&
-                    onUpdate({
-                      status: ResolutionStatus.RESOLVED,
-                      statusDetails: {
-                        inNextRelease: true,
-                      },
-                    })
-                  }
-                >
-                  {t('The next release')}
-                </StyledActionLink>
-              </StyledTooltip>
-              <StyledTooltip title={actionTitle} containerDisplayMode="block">
-                <StyledActionLink
-                  {...actionLinkProps}
-                  title={t('The current release')}
-                  onAction={() =>
-                    hasRelease &&
-                    onUpdate({
-                      status: ResolutionStatus.RESOLVED,
-                      statusDetails: {
-                        inRelease: latestRelease ? latestRelease.version : 'latest',
-                      },
-                    })
-                  }
-                >
-                  {latestRelease
-                    ? t('The current release (%s)', formatVersion(latestRelease.version))
-                    : t('The current release')}
-                </StyledActionLink>
-              </StyledTooltip>
-              <StyledTooltip title={actionTitle} containerDisplayMode="block">
-                <StyledActionLink
-                  {...actionLinkProps}
-                  title={t('Another version')}
-                  onAction={() => hasRelease && this.setState({modal: true})}
-                  shouldConfirm={false}
-                >
-                  {t('Another version\u2026')}
-                </StyledActionLink>
-              </StyledTooltip>
-            </StyledDropdownLink>
-          </ResolvedActionWrapper>
-        </Tooltip>
-      </ResolveWrapper>
-    );
-  }
-}
-
-// currently needed when the button is disabled on the issue stream (no issues are selected)
-// colors can probably be updated to use theme colors based on design
-const disabledCss = css`
-  color: #ced3d6;
-  border-color: #e3e5e6;
-  box-shadow: none;
-  cursor: default;
-  opacity: 0.65;
-  pointer-events: none;
-`;
-
-const dropdownTipCss = p => css`
-  & ul {
-    padding: 0;
-    border-radius: ${p.theme.borderRadius};
-    top: 40px;
-    &:after {
-      border-bottom: 8px solid ${p.theme.bodyBackground};
-    }
-  }
-`;
-
-const actionLinkCss = p => css`
-  color: ${p.theme.subText};
-  &:hover {
-    border-radius: ${p.theme.borderRadius};
-    background: ${p.theme.bodyBackground};
-    color: ${p.theme.textColor};
-  }
-`;
-
-const ResolvedActionWrapper = styled('div')`
-  margin-right: 5px;
-  display: inline-block;
-`;
-
-const ResolveWrapper = styled('div')`
-  display: inline-block;
-  ${dropdownTipCss};
-  & span {
-    position: relative;
-  }
-=======
-      <StyledDropdownLink
-        caret={!hasInbox}
-        className={hasInbox ? undefined : buttonClass}
-        title={hasInbox ? t('Resolve In\u2026') : ''}
-        alwaysRenderMenu
-        disabled={disableDropdown || disabled}
-        anchorRight={hasInbox}
-        isNestedDropdown={hasInbox}
-      >
-        <MenuItem header>{t('Resolved In')}</MenuItem>
-        <MenuItem noAnchor>
-          <Tooltip title={actionTitle} containerDisplayMode="block">
-            <ActionLink
+      <ResolveWrapper hasInbox={hasInbox}>
+        <StyledDropdownLink
+          key="resolve-dropdown"
+          caret={!hasInbox}
+          className={hasInbox ? undefined : buttonClass}
+          title={hasInbox ? t('Resolve In\u2026') : ''}
+          alwaysRenderMenu
+          disabled={!projectId ? disabled : disableDropdown}
+          anchorRight={hasInbox}
+          isNestedDropdown={hasInbox}
+        >
+          <StyledMenuItem header>{t('Resolved In')}</StyledMenuItem>
+          <StyledTooltip title={actionTitle} containerDisplayMode="block">
+            <StyledActionLink
               {...actionLinkProps}
               title={t('The next release')}
               onAction={() =>
@@ -292,10 +166,10 @@
               }
             >
               {t('The next release')}
-            </ActionLink>
-          </Tooltip>
-          <Tooltip title={actionTitle} containerDisplayMode="block">
-            <ActionLink
+            </StyledActionLink>
+          </StyledTooltip>
+          <StyledTooltip title={actionTitle} containerDisplayMode="block">
+            <StyledActionLink
               {...actionLinkProps}
               title={t('The current release')}
               onAction={() =>
@@ -311,20 +185,20 @@
               {latestRelease
                 ? t('The current release (%s)', formatVersion(latestRelease.version))
                 : t('The current release')}
-            </ActionLink>
-          </Tooltip>
-          <Tooltip title={actionTitle} containerDisplayMode="block">
-            <ActionLink
+            </StyledActionLink>
+          </StyledTooltip>
+          <StyledTooltip title={actionTitle} containerDisplayMode="block">
+            <StyledActionLink
               {...actionLinkProps}
               title={t('Another version')}
               onAction={() => hasRelease && this.openCustomReleaseModal()}
               shouldConfirm={false}
             >
               {t('Another version\u2026')}
-            </ActionLink>
-          </Tooltip>
-        </MenuItem>
-      </StyledDropdownLink>
+            </StyledActionLink>
+          </StyledTooltip>
+        </StyledDropdownLink>
+      </ResolveWrapper>
     );
   }
 
@@ -355,8 +229,6 @@
       hasInbox,
     } = this.props;
 
-    const buttonClass = this.getButtonClass();
-
     if (isResolved) {
       return this.renderResolved();
     }
@@ -369,7 +241,7 @@
     };
 
     return (
-      <Wrapper hasInbox={hasInbox}>
+      <ResolveWrapper hasInbox={hasInbox}>
         <Tooltip disabled={!projectFetchError} title={t('Error fetching project')}>
           {hasInbox ? (
             <div style={{width: '100%'}}>
@@ -378,29 +250,70 @@
               </div>
             </div>
           ) : (
-            <div className="btn-group">
-              <StyledActionLink
+            <ResolvedActionWrapper>
+              <StyledResolveActionLink
                 {...actionLinkProps}
                 title={t('Resolve')}
-                className={buttonClass}
+                disabled={disabled}
                 onAction={() => onUpdate({status: ResolutionStatus.RESOLVED})}
               >
                 <StyledIconCheckmark size="xs" />
                 {t('Resolve')}
-              </StyledActionLink>
+              </StyledResolveActionLink>
               {this.renderDropdownMenu()}
-            </div>
+            </ResolvedActionWrapper>
           )}
         </Tooltip>
-      </Wrapper>
+      </ResolveWrapper>
     );
   }
 }
 
-const Wrapper = styled('div')<{hasInbox: boolean}>`
+// currently needed when the button is disabled on the issue stream (no issues are selected)
+// colors can probably be updated to use theme colors based on design
+const disabledCss = css`
+  color: #ced3d6;
+  border-color: #e3e5e6;
+  box-shadow: none;
+  cursor: default;
+  opacity: 0.65;
+  pointer-events: none;
+  background: none !important;
+`;
+
+const dropdownTipCss = p => css`
+  & ul {
+    padding: 0;
+    border-radius: ${p.theme.borderRadius};
+    top: 40px;
+    &:after {
+      border-bottom: 8px solid ${p.theme.bodyBackground};
+    }
+  }
+`;
+
+const actionLinkCss = p => css`
+  color: ${p.theme.subText};
+  &:hover {
+    border-radius: ${p.theme.borderRadius};
+    background: ${p.theme.bodyBackground};
+    color: ${p.theme.textColor};
+  }
+`;
+
+const ResolvedActionWrapper = styled('div')`
+  margin-right: 5px;
   display: inline-block;
+  display: inline-block;
+`;
+
+const ResolveWrapper = styled('div')<{hasInbox: boolean}>`
+  display: inline-block;
+  ${dropdownTipCss};
+  & span {
+    position: relative;
+  }
   width: ${p => (p.hasInbox ? '100%' : 'auto')};
->>>>>>> e83ecd68
 `;
 
 const StyledIconCheckmark = styled(IconCheckmark)`
@@ -493,6 +406,7 @@
   transition: none;
   border-top-left-radius: 0 !important;
   border-bottom-left-radius: 0 !important;
+  ${p => (p.disabled ? disabledCss : null)};
 `;
 
 export default ResolveActions;