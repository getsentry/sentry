--- conflicted
+++ resolved
@@ -30,11 +30,7 @@
   truncate,
   formatAxisLabel,
   utc,
-<<<<<<< HEAD
-  appendToValue,
-=======
   valueFormatter = defaultValueFormatter,
->>>>>>> dc562f83
 }) {
   const getFilter = seriesParam => {
     // Series do not necessarily have `data` defined, e.g. releases don't have `data`, but rather
@@ -121,11 +117,7 @@
   truncate,
   utc,
   formatAxisLabel,
-<<<<<<< HEAD
-  appendToValue,
-=======
   valueFormatter,
->>>>>>> dc562f83
   ...props
 } = {}) {
   formatter =
@@ -137,11 +129,7 @@
       truncate,
       utc,
       formatAxisLabel,
-<<<<<<< HEAD
-      appendToValue,
-=======
       valueFormatter,
->>>>>>> dc562f83
     });
 
   return {
