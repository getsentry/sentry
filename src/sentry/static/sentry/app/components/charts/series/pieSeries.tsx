--- conflicted
+++ resolved
@@ -1,12 +1,8 @@
-<<<<<<< HEAD
+import 'echarts/lib/chart/pie';
+
 import {EChartOption} from 'echarts';
 
 import {SeriesDataUnit} from 'app/types/echarts';
-=======
->>>>>>> bc9f3e93
-import 'echarts/lib/chart/pie';
-
-import {EChartOption} from 'echarts';
 
 export default function PieSeries(
   props: Omit<EChartOption.SeriesPie, 'data'> & {
