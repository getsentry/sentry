import React from 'react';
import {EChartOption} from 'echarts';
import set from 'lodash/set';

import theme from 'app/utils/theme';
import {getFormattedDate} from 'app/utils/dates';

import BarChart from './barChart';
import BaseChart from './baseChart';
import {truncationFormatter} from './utils';

type Marker = {
  name: string;
  value: string | number | Date;
  color: string;
  symbolSize?: number;
};

const defaultProps = {
  /**
   * Colors to use on the chart.
   */
<<<<<<< HEAD
  colors: [theme.gray400, theme.purple400, theme.purple500] as string[],
=======
  colors: [theme.gray400, theme.purple400] as string[],
  /**
   * Show max/min values on yAxis
   */
  labelYAxisExtents: false,
  /**
   * Whether not the series should be stacked.
   *
   * Some of our stats endpoints return data where the 'total' series includes
   * breakdown data (issues). For these results `stacked` should be false.
   * Other endpoints return decomposed results that need to be stacked (outcomes).
   */
  stacked: false,
>>>>>>> 61ef7d4b
};

type Props = React.ComponentProps<typeof BaseChart> &
  typeof defaultProps & {
    /**
     * A list of series to be rendered as markLine components on the chart
     * This is often used to indicate start/end markers on the xAxis
     */
    markers?: Marker[];
    /**
     * Whether timestamps are should be shown in UTC or local timezone.
     */
    utc?: boolean;
    /**
     * A list of colors to use on hover.
     * By default hover state will shift opacity from 0.6 to 1.0.
     * You can use this prop to also shift colors on hover.
     */
    emphasisColors?: string[];
  };

class MiniBarChart extends React.Component<Props> {
  static defaultProps = defaultProps;

  render() {
    const {
      markers,
      emphasisColors,
      colors,
      series: _series,
      labelYAxisExtents,
      stacked,
      ...props
    } = this.props;
    let series = [...this.props.series];

    // Ensure bars overlap and that empty values display as we're disabling the axis lines.
    if (series.length) {
      series = series.map((original, i: number) => {
        const updated = {
          ...original,
          cursor: 'normal',
          type: 'bar',
        } as EChartOption.SeriesBar;

        if (i === 0) {
          updated.barMinHeight = 1;
          if (stacked === false) {
            updated.barGap = '-100%';
          }
        }
        if (stacked) {
          updated.stack = 'stack1';
        }
        set(updated, 'itemStyle.color', colors[i]);
        set(updated, 'itemStyle.opacity', 0.6);
        set(updated, 'itemStyle.emphasis.opacity', 1.0);
        set(updated, 'itemStyle.emphasis.color', emphasisColors?.[i] ?? colors[i]);

        return updated;
      });
    }

    if (markers) {
      const markerSeries = {
        seriesName: 'markers',
        data: [],
        markLine: {
          label: {
            show: false,
          },
          symbol: ['circle', 'none'],
          tooltip: {
            trigger: 'item',
            formatter: ({data}) => {
              const time = getFormattedDate(data.value, 'MMM D, YYYY LT', {
                local: !this.props.utc,
              });
              const name = truncationFormatter(data.name, props?.xAxis?.truncate);
              return [
                '<div class="tooltip-series">',
                `<div><span class="tooltip-label"><strong>${name}</strong></span></div>`,
                '</div>',
                '<div class="tooltip-date">',
                time,
                '</div>',
                '</div>',
                '<div class="tooltip-arrow"></div>',
              ].join('');
            },
          },
          data: markers.map((marker: Marker) => {
            return {
              name: marker.name,
              xAxis: marker.value,
              symbolSize: marker.symbolSize ?? 8,
              itemStyle: {
                color: marker.color,
              },
              lineStyle: {
                width: 0,
                emphasis: {
                  width: 0,
                },
              },
            };
          }),
        },
      };
      series.push(markerSeries);
    }
    const yAxisOptions = labelYAxisExtents
      ? {
          showMinLabel: true,
          showMaxLabel: true,
          interval: Infinity,
        }
      : {
          axisLabel: {
            show: false,
          },
        };

    const chartOptions = {
      tooltip: {
        trigger: 'axis',
      },
      yAxis: {
        max(value) {
          // This keeps small datasets from looking 'scary'
          // by having full bars for < 10 values.
          return Math.max(10, value.max);
        },
        splitLine: {
          show: false,
        },
        ...yAxisOptions,
      },
      grid: {
<<<<<<< HEAD
        top: 0,
        // Offset to ensure there is room for the marker symbols at the
        // default size.
        bottom: markers ? 4 : 0,
=======
        top: labelYAxisExtents ? 6 : 0,
        bottom: markers || labelYAxisExtents ? 4 : 0,
>>>>>>> 61ef7d4b
        left: markers ? 4 : 0,
        right: markers ? 4 : 0,
      },
      xAxis: {
        axisLine: {
          show: false,
        },
        axisTick: {
          show: false,
          alignWithLabel: true,
        },
        axisLabel: {
          show: false,
        },
        axisPointer: {
          type: 'line',
          label: {
            show: false,
          },
          lineStyle: {
            width: 0,
          },
        },
      },
      options: {
        animation: false,
      },
    };
    return <BarChart series={series} {...chartOptions} {...props} />;
  }
}

export default MiniBarChart;<|MERGE_RESOLUTION|>--- conflicted
+++ resolved
@@ -20,10 +20,7 @@
   /**
    * Colors to use on the chart.
    */
-<<<<<<< HEAD
   colors: [theme.gray400, theme.purple400, theme.purple500] as string[],
-=======
-  colors: [theme.gray400, theme.purple400] as string[],
   /**
    * Show max/min values on yAxis
    */
@@ -36,7 +33,6 @@
    * Other endpoints return decomposed results that need to be stacked (outcomes).
    */
   stacked: false,
->>>>>>> 61ef7d4b
 };
 
 type Props = React.ComponentProps<typeof BaseChart> &
@@ -176,15 +172,10 @@
         ...yAxisOptions,
       },
       grid: {
-<<<<<<< HEAD
-        top: 0,
         // Offset to ensure there is room for the marker symbols at the
         // default size.
-        bottom: markers ? 4 : 0,
-=======
         top: labelYAxisExtents ? 6 : 0,
         bottom: markers || labelYAxisExtents ? 4 : 0,
->>>>>>> 61ef7d4b
         left: markers ? 4 : 0,
         right: markers ? 4 : 0,
       },
