import React from 'react';
import {EChartOption} from 'echarts';
import set from 'lodash/set';

import theme from 'app/utils/theme';
import {getFormattedDate} from 'app/utils/dates';

import BarChart from './barChart';
import BaseChart from './baseChart';
import {truncationFormatter} from './utils';

type Marker = {
  name: string;
  value: string | number | Date;
  color: string;
  symbolSize?: number;
};

const defaultProps = {
  /**
   * Colors to use on the chart.
   */
  colors: [theme.gray400, theme.purple400] as string[],
  /**
   * Show max/min values on yAxis
   */
  labelYAxisExtents: false,
  /**
   * Whether not the series should be stacked.
   *
   * Some of our stats endpoints return data where the 'total' series includes
   * breakdown data (issues). For these results `stacked` should be false.
   * Other endpoints return decomposed results that need to be stacked (outcomes).
   */
  stacked: false,
};

type Props = React.ComponentProps<typeof BaseChart> &
  typeof defaultProps & {
    /**
     * A list of series to be rendered as markLine components on the chart
     * This is often used to indicate start/end markers on the xAxis
     */
    markers?: Marker[];
    /**
     * Whether timestamps are should be shown in UTC or local timezone.
     */
    utc?: boolean;
    /**
     * A list of colors to use on hover.
     * By default hover state will shift opacity from 0.6 to 1.0.
     * You can use this prop to also shift colors on hover.
     */
    emphasisColors?: string[];
  };

class MiniBarChart extends React.Component<Props> {
  static defaultProps = defaultProps;

  render() {
    const {
      markers,
      emphasisColors,
      colors,
      series: _series,
      labelYAxisExtents,
      stacked,
      ...props
    } = this.props;
    let series = [...this.props.series];

    // Ensure bars overlap and that empty values display as we're disabling the axis lines.
    if (series.length) {
      series = series.map((original, i: number) => {
        const updated = {
          ...original,
          cursor: 'normal',
          type: 'bar',
        } as EChartOption.SeriesBar;

        if (i === 0) {
          updated.barMinHeight = 1;
          if (stacked === false) {
            updated.barGap = '-100%';
          }
        }
        if (stacked) {
          updated.stack = 'stack1';
        }
<<<<<<< HEAD
        set(updated, 'itemStyle.color', colors[i]);
=======

>>>>>>> 9ea0d3cd
        set(updated, 'itemStyle.opacity', 0.6);
        set(updated, 'itemStyle.emphasis.opacity', 1.0);
        set(updated, 'itemStyle.emphasis.color', emphasisColors?.[i] ?? colors[i]);

        return updated;
      });
    }

    if (markers) {
      const markerSeries = {
        seriesName: 'markers',
        data: [],
        markLine: {
          label: {
            show: false,
          },
          symbol: ['circle', 'none'],
          tooltip: {
            trigger: 'item',
            formatter: ({data}) => {
              const time = getFormattedDate(data.value, 'MMM D, YYYY LT', {
                local: !this.props.utc,
              });
              const name = truncationFormatter(data.name, props?.xAxis?.truncate);
              return [
                '<div class="tooltip-series">',
                `<div><span class="tooltip-label"><strong>${name}</strong></span></div>`,
                '</div>',
                '<div class="tooltip-date">',
                time,
                '</div>',
                '</div>',
                '<div class="tooltip-arrow"></div>',
              ].join('');
            },
          },
          data: markers.map((marker: Marker) => {
            return {
              name: marker.name,
              xAxis: marker.value,
              symbolSize: marker.symbolSize ?? 8,
              itemStyle: {
                color: marker.color,
              },
              lineStyle: {
                width: 0,
                emphasis: {
                  width: 0,
                },
              },
            };
          }),
        },
      };
      series.push(markerSeries);
    }
    const yAxisOptions = labelYAxisExtents
      ? {
          showMinLabel: true,
          showMaxLabel: true,
          interval: Infinity,
        }
      : {
          axisLabel: {
            show: false,
          },
        };

    const chartOptions = {
      tooltip: {
        trigger: 'axis',
      },
      yAxis: {
        max(value) {
          // This keeps small datasets from looking 'scary'
          // by having full bars for < 10 values.
          return Math.max(10, value.max);
        },
        splitLine: {
          show: false,
        },
        ...yAxisOptions,
      },
      grid: {
        top: labelYAxisExtents ? 6 : 0,
        bottom: markers || labelYAxisExtents ? 4 : 0,
        left: markers ? 4 : 0,
        right: markers ? 4 : 0,
      },
      xAxis: {
        axisLine: {
          show: false,
        },
        axisTick: {
          show: false,
          alignWithLabel: true,
        },
        axisLabel: {
          show: false,
        },
        axisPointer: {
          type: 'line',
          label: {
            show: false,
          },
          lineStyle: {
            width: 0,
          },
        },
      },
      options: {
        animation: false,
      },
    };
    return <BarChart series={series} {...chartOptions} {...props} />;
  }
}

export default MiniBarChart;<|MERGE_RESOLUTION|>--- conflicted
+++ resolved
@@ -87,11 +87,7 @@
         if (stacked) {
           updated.stack = 'stack1';
         }
-<<<<<<< HEAD
         set(updated, 'itemStyle.color', colors[i]);
-=======
-
->>>>>>> 9ea0d3cd
         set(updated, 'itemStyle.opacity', 0.6);
         set(updated, 'itemStyle.emphasis.opacity', 1.0);
         set(updated, 'itemStyle.emphasis.color', emphasisColors?.[i] ?? colors[i]);
