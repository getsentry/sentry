--- conflicted
+++ resolved
@@ -75,22 +75,7 @@
       series,
       ...props
     } = this.props;
-<<<<<<< HEAD
-    const series: BarChartProps['series'] = this.props.series?.length
-      ? [...this.props.series].map((original, i: number) => {
-          const updated = {
-            ...original,
-            cursor: 'normal',
-            type: 'bar',
-          } as BarChartSeries;
-
-          if (i === 0) {
-            updated.barMinHeight = 1;
-            if (stacked === false) {
-              updated.barGap = '-100%';
-            }
-=======
-    let chartSeries: EChartOption.SeriesBar[] = [];
+    let chartSeries: BarChartSeries[] = [];
 
     // Ensure bars overlap and that empty values display as we're disabling the axis lines.
     if (series && series.length) {
@@ -99,77 +84,27 @@
           ...original,
           cursor: 'normal',
           type: 'bar',
-        } as EChartOption.SeriesBar;
+        } as BarChartSeries;
 
         if (i === 0) {
           updated.barMinHeight = 1;
           if (stacked === false) {
             updated.barGap = '-100%';
->>>>>>> e623113c
           }
-          if (stacked) {
-            updated.stack = 'stack1';
-          }
-          set(updated, 'itemStyle.color', colors[i]);
-          set(updated, 'itemStyle.opacity', 0.6);
-          set(updated, 'itemStyle.emphasis.opacity', 1.0);
-          set(updated, 'itemStyle.emphasis.color', emphasisColors?.[i] ?? colors[i]);
-
-          return updated;
-        })
-      : [];
+        }
+        if (stacked) {
+          updated.stack = 'stack1';
+        }
+        set(updated, 'itemStyle.color', colors[i]);
+        set(updated, 'itemStyle.opacity', 0.6);
+        set(updated, 'itemStyle.emphasis.opacity', 1.0);
+        set(updated, 'itemStyle.emphasis.color', emphasisColors?.[i] ?? colors[i]);
+
+        return updated;
+      });
+    }
 
     if (markers) {
-<<<<<<< HEAD
-      const markerSeries = {
-        seriesName: 'markers',
-        data: [],
-        markLine: {
-          label: {
-            show: false,
-          },
-          symbol: ['circle', 'none'],
-          tooltip: Tooltip({
-            trigger: 'item',
-            formatter: params => {
-              if (!Array.isArray(params)) {
-                const {data} = params;
-                const time = getFormattedDate(data.value, 'MMM D, YYYY LT', {
-                  local: !this.props.utc,
-                });
-                const name = truncationFormatter(data.name, props?.xAxis?.truncate);
-                return [
-                  '<div class="tooltip-series">',
-                  `<div><span class="tooltip-label"><strong>${name}</strong></span></div>`,
-                  '</div>',
-                  '<div class="tooltip-date">',
-                  time,
-                  '</div>',
-                  '</div>',
-                  '<div class="tooltip-arrow"></div>',
-                ].join('');
-              } else {
-                return '';
-              }
-            },
-          }),
-          data: markers.map((marker: Marker) => {
-            return {
-              name: marker.name,
-              xAxis: marker.value,
-              symbolSize: marker.symbolSize ?? 8,
-              itemStyle: {
-                color: marker.color,
-              },
-              lineStyle: {
-                width: 0,
-                emphasis: {
-                  width: 0,
-                },
-              },
-            };
-          }),
-=======
       const markerTooltip = {
         show: true,
         trigger: 'item',
@@ -188,7 +123,6 @@
             '</div>',
             '<div class="tooltip-arrow"></div>',
           ].join('');
->>>>>>> e623113c
         },
       };
 
@@ -268,11 +202,7 @@
         animation: false,
       },
     };
-<<<<<<< HEAD
-    return <BarChart series={series} {...chartOptions} />;
-=======
-    return <BarChart series={chartSeries} {...chartOptions} {...props} />;
->>>>>>> e623113c
+    return <BarChart series={chartSeries} {...chartOptions} />;
   }
 }
 
