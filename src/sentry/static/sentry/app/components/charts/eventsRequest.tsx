--- conflicted
+++ resolved
@@ -143,11 +143,6 @@
    */
   name?: string;
   /**
-<<<<<<< HEAD
-   * Hide error toast (used for pages which also query eventsV2)
-   */
-  hideError?: boolean;
-=======
    * Whether or not to include the last partial bucket. This happens for example when the
    * current time is 11:26 and the last bucket ranges from 11:25-11:30. This means that
    * the last bucket contains 1 minute worth of data while the rest contains 5 minutes.
@@ -155,7 +150,10 @@
    * This flag indicates whether or not this last bucket should be included in the result.
    */
   partial: boolean;
->>>>>>> aaf46fe8
+  /**
+   * Hide error toast (used for pages which also query eventsV2)
+   */
+  hideError?: boolean;
 };
 
 type TimeAggregationProps =
