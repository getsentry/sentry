import jQuery from 'jquery';
import PropTypes from 'prop-types';
import React from 'react';
import createReactClass from 'create-react-class';
import Reflux from 'reflux';
import styled from 'react-emotion';
import {Flex, Box} from 'grid-emotion';

import AssigneeSelector from '../assigneeSelector';
import Count from '../count';
import GroupChart from './groupChart';
import GroupCheckBox from './groupCheckBox';
import ProjectState from '../../mixins/projectState';
import GroupStore from '../../stores/groupStore';
import SelectedGroupStore from '../../stores/selectedGroupStore';
import ShortId from '../shortId';
import EventOrGroupHeader from '../eventOrGroupHeader';
import EventOrGroupExtraDetails from '../eventOrGroupExtraDetails';
import TimeSince from '../timeSince';

import {valueIsEqual} from '../../utils';

const StreamIssue = createReactClass({
  displayName: 'StreamGroup',

  propTypes: {
    id: PropTypes.string.isRequired,
    orgId: PropTypes.string.isRequired,
    projectId: PropTypes.string.isRequired,
    statsPeriod: PropTypes.string.isRequired,
    canSelect: PropTypes.bool,
    query: PropTypes.string,
  },

  mixins: [Reflux.listenTo(GroupStore, 'onGroupChange'), ProjectState],

  getDefaultProps() {
    return {
      canSelect: true,
      id: '',
      statsPeriod: '24h',
    };
  },

  getInitialState() {
    return {
      data: GroupStore.get(this.props.id),
    };
  },

  componentWillReceiveProps(nextProps) {
    if (nextProps.id != this.props.id) {
      this.setState({
        data: GroupStore.get(this.props.id),
      });
    }
  },

  shouldComponentUpdate(nextProps, nextState) {
    if (nextProps.statsPeriod !== this.props.statsPeriod) {
      return true;
    }
    if (!valueIsEqual(this.state.data, nextState.data)) {
      return true;
    }
    return false;
  },

  onGroupChange(itemIds) {
    if (!itemIds.has(this.props.id)) {
      return;
    }
    let id = this.props.id;
    let data = GroupStore.get(id);
    this.setState({
      data,
    });
  },

  toggleSelect(evt) {
    if (evt.target.tagName === 'A') return;
    if (evt.target.tagName === 'INPUT') return;
    if (jQuery(evt.target).parents('a').length !== 0) return;

    SelectedGroupStore.toggleSelect(this.state.data.id);
  },

  render() {
    let data = this.state.data;
    let userCount = data.userCount;

    let {id, orgId, projectId} = this.props;

    // Todo(ckj): Implement resolved and hasSeen state

    return (
<<<<<<< HEAD
      <Issue onClick={this.toggleSelect} py={1}>
        <IssueLevel level={data.level} />
        {this.props.canSelect && (
          <IssueCheckbox ml={1}>
            <GroupCheckBox id={data.id} />
          </IssueCheckbox>
        )}
        <IssueSummary w={[8 / 12, 8 / 12, 6 / 12]} mx={1} flex="1">
          <EventOrGroupHeader data={data} orgId={orgId} projectId={projectId} />
=======
      <li className={className} onClick={this.toggleSelect}>
        <div className="col-md-7 col-xs-8 event-details">
          {this.props.canSelect && (
            <div className="checkbox">
              <GroupCheckBox id={data.id} />
            </div>
          )}
          <EventOrGroupHeader
            data={data}
            orgId={orgId}
            projectId={projectId}
            query={this.props.query}
          />
>>>>>>> 5e2331a9
          <EventOrGroupExtraDetails
            group
            {...data}
            groupId={id}
            orgId={orgId}
            projectId={projectId}
          />
        </IssueSummary>
        <Box w={160} mx={2}>
          {data.shortId && <IssueShortId shortId={data.shortId} />}
          {data.firstSeen && (
            <IssueTimeSinceWrapper>
              first seen <TimeSince date={data.firstSeen} suffix="ago" />
            </IssueTimeSinceWrapper>
          )}
        </Box>
        <Box w={120} mx={2}>
          <GroupChart id={data.id} statsPeriod={this.props.statsPeriod} data={data} />
        </Box>
        <Box w={60} mx={2} className="align-right">
          <Count value={data.count} />
        </Box>
        <Box w={60} mx={2} className="align-right">
          <Count value={userCount} />
        </Box>
        <Box w={70} mx={2}>
          <StyledAssigneeSelector id={data.id} />
        </Box>
      </Issue>
    );
  },
});

const Issue = styled(Flex)`
  line-height: 1.1;
  font-size: 16px;
  position: relative;
  align-items: center;
  border-left: 1px solid ${p => p.theme.borderDark};
  border-right: 1px solid ${p => p.theme.borderDark};
  border-top: 1px solid ${p => p.theme.borderLight};
  border-bottom: 1px solid ${p => p.theme.borderLight};
  & + & {
    margin-top: -1px;
  }
  &:first-child {
    border-top-left-radius: 3px;
    border-top-right-radius: 3px;
    border-top: 1px solid ${p => p.theme.borderDark};
  }
  &:last-child {
    border-bottom-left-radius: 3px;
    border-bottom-right-radius: 3px;
    border-bottom: 1px solid ${p => p.theme.borderDark};
    box-shadow: 0 1px 0 rgba(0, 0, 0, 0.04);
  }
`;

const IssueSummary = styled(Box)`
  overflow: hidden;
`;

const IssueLevel = styled.div`
  margin-left: -1px;
  width: 9px;
  height: 15px;
  border-radius: 0 3px 3px 0;
  align-self: flex-start;

  background-color: ${p => {
    switch (p.level) {
      case 'sample':
        return p.theme.purple;
      case 'info':
        return p.theme.blue;
      case 'warning':
        return p.theme.yellowOrange;
      case 'error':
        return p.theme.orange;
      case 'fatal':
        return p.theme.red;
      default:
        return p.theme.gray2;
    }
  }};
`;

const IssueCheckbox = styled(Box)`
  align-self: flex-start;
  & input[type='checkbox'] {
    margin: 0;
    display: block;
  }
`;

const IssueTimeSinceWrapper = styled.span`
  font-size: 12px;
  color: ${p => p.theme.gray2};
`;

const IssueShortId = styled(ShortId)`
  display: inline;
  font-size: 15px;
  margin-bottom: 4px;
  }
`;

const StyledAssigneeSelector = styled(AssigneeSelector)`
  color: ${p => p.theme.gray1};
`;

export default StreamIssue;<|MERGE_RESOLUTION|>--- conflicted
+++ resolved
@@ -94,7 +94,6 @@
     // Todo(ckj): Implement resolved and hasSeen state
 
     return (
-<<<<<<< HEAD
       <Issue onClick={this.toggleSelect} py={1}>
         <IssueLevel level={data.level} />
         {this.props.canSelect && (
@@ -103,22 +102,12 @@
           </IssueCheckbox>
         )}
         <IssueSummary w={[8 / 12, 8 / 12, 6 / 12]} mx={1} flex="1">
-          <EventOrGroupHeader data={data} orgId={orgId} projectId={projectId} />
-=======
-      <li className={className} onClick={this.toggleSelect}>
-        <div className="col-md-7 col-xs-8 event-details">
-          {this.props.canSelect && (
-            <div className="checkbox">
-              <GroupCheckBox id={data.id} />
-            </div>
-          )}
           <EventOrGroupHeader
             data={data}
             orgId={orgId}
             projectId={projectId}
             query={this.props.query}
           />
->>>>>>> 5e2331a9
           <EventOrGroupExtraDetails
             group
             {...data}
