--- conflicted
+++ resolved
@@ -16,7 +16,6 @@
 import MenuItem from 'app/components/menuItem';
 import {getRelativeSummary} from 'app/components/organizations/timeRangeSelector/utils';
 import {PanelItem} from 'app/components/panels';
-import Placeholder from 'app/components/placeholder';
 import GroupChart from 'app/components/stream/groupChart';
 import GroupCheckBox from 'app/components/stream/groupCheckBox';
 import GroupRowActions from 'app/components/stream/groupRowActions';
@@ -266,114 +265,6 @@
           />
           <EventOrGroupExtraDetails organization={organization} data={data} />
         </GroupSummary>
-<<<<<<< HEAD
-        {hasInbox && (
-          <ReasonAndTimesContainer className="hidden-xs hidden-sm">
-            {data.inbox && (
-              <InboxReasonWrapper>
-                <InboxReason inbox={data.inbox} />
-              </InboxReasonWrapper>
-            )}
-            <div>
-              {!data.lifetime && !data.lastSeen ? (
-                <Placeholder height="14px" />
-              ) : (
-                <TimesTag
-                  lastSeen={data.lifetime?.lastSeen || data.lastSeen}
-                  firstSeen={data.lifetime?.firstSeen || data.firstSeen}
-                />
-              )}
-            </div>
-          </ReasonAndTimesContainer>
-        )}
-        {hasGuideAnchor && <GuideAnchor target="issue_stream" />}
-        {withChart && (
-          <Box width={160} mx={2} className="hidden-xs hidden-sm">
-            {!data.filtered?.stats && !data.stats ? (
-              <Placeholder height="24px" />
-            ) : (
-              <GroupChart
-                statsPeriod={statsPeriod!}
-                data={data}
-                showSecondaryPoints={showSecondaryPoints}
-              />
-            )}
-          </Box>
-        )}
-        <Flex width={[40, 60, 80, 80]} mx={2} justifyContent="flex-end">
-          {primaryCount === undefined ? (
-            <Placeholder height="18px" />
-          ) : (
-            <DropdownMenu isNestedDropdown>
-              {({isOpen, getRootProps, getActorProps, getMenuProps}) => {
-                const topLevelCx = classNames('dropdown', {
-                  'anchor-middle': true,
-                  open: isOpen,
-                });
-
-                return (
-                  <GuideAnchor target="dynamic_counts" disabled={!hasGuideAnchor}>
-                    <span
-                      {...getRootProps({
-                        className: topLevelCx,
-                      })}
-                    >
-                      <span {...getActorProps({})}>
-                        <div className="dropdown-actor-title">
-                          <PrimaryCount value={primaryCount} />
-                          {secondaryCount !== undefined && (
-                            <SecondaryCount value={secondaryCount} />
-                          )}
-                        </div>
-                      </span>
-                      <StyledDropdownList
-                        {...getMenuProps({className: 'dropdown-menu inverted'})}
-                      >
-                        {data.filtered && (
-                          <React.Fragment>
-                            <StyledMenuItem to={this.getDiscoverUrl(true)}>
-                              <MenuItemText>{t('Matching search filters')}</MenuItemText>
-                              <MenuItemCount value={data.filtered.count} />
-                            </StyledMenuItem>
-                            <MenuItem divider />
-                          </React.Fragment>
-                        )}
-
-                        <StyledMenuItem to={this.getDiscoverUrl()}>
-                          <MenuItemText>{t(`Total in ${summary}`)}</MenuItemText>
-                          <MenuItemCount value={data.count} />
-                        </StyledMenuItem>
-
-                        {data.lifetime && (
-                          <React.Fragment>
-                            <MenuItem divider />
-                            <StyledMenuItem>
-                              <MenuItemText>{t('Since issue began')}</MenuItemText>
-                              <MenuItemCount value={data.lifetime.count} />
-                            </StyledMenuItem>
-                          </React.Fragment>
-                        )}
-                      </StyledDropdownList>
-                    </span>
-                  </GuideAnchor>
-                );
-              }}
-            </DropdownMenu>
-          )}
-        </Flex>
-        <Flex width={[40, 60, 80, 80]} mx={2} justifyContent="flex-end">
-          {primaryUserCount === undefined ? (
-            <Placeholder height="18px" />
-          ) : (
-            <DropdownMenu isNestedDropdown>
-              {({isOpen, getRootProps, getActorProps, getMenuProps}) => {
-                const topLevelCx = classNames('dropdown', {
-                  'anchor-middle': true,
-                  open: isOpen,
-                });
-
-                return (
-=======
         {hasGuideAnchor && <GuideAnchor target="issue_stream" />}
         {withChart && (
           <ChartWrapper className="hidden-xs hidden-sm">
@@ -394,7 +285,6 @@
 
               return (
                 <GuideAnchor target="dynamic_counts" disabled={!hasGuideAnchor}>
->>>>>>> 9990180b
                   <span
                     {...getRootProps({
                       className: topLevelCx,
@@ -402,9 +292,9 @@
                   >
                     <span {...getActorProps({})}>
                       <div className="dropdown-actor-title">
-                        <PrimaryCount value={primaryUserCount} />
-                        {secondaryUserCount !== undefined && (
-                          <SecondaryCount dark value={secondaryUserCount} />
+                        <PrimaryCount value={primaryCount} />
+                        {secondaryCount !== undefined && (
+                          <SecondaryCount value={secondaryCount} />
                         )}
                       </div>
                     </span>
@@ -415,7 +305,7 @@
                         <React.Fragment>
                           <StyledMenuItem to={this.getDiscoverUrl(true)}>
                             <MenuItemText>{t('Matching search filters')}</MenuItemText>
-                            <MenuItemCount value={data.filtered.userCount} />
+                            <MenuItemCount value={data.filtered.count} />
                           </StyledMenuItem>
                           <MenuItem divider />
                         </React.Fragment>
@@ -423,7 +313,7 @@
 
                       <StyledMenuItem to={this.getDiscoverUrl()}>
                         <MenuItemText>{t(`Total in ${summary}`)}</MenuItemText>
-                        <MenuItemCount value={data.userCount} />
+                        <MenuItemCount value={data.count} />
                       </StyledMenuItem>
 
                       {data.lifetime && (
@@ -431,20 +321,12 @@
                           <MenuItem divider />
                           <StyledMenuItem>
                             <MenuItemText>{t('Since issue began')}</MenuItemText>
-                            <MenuItemCount value={data.lifetime.userCount} />
+                            <MenuItemCount value={data.lifetime.count} />
                           </StyledMenuItem>
                         </React.Fragment>
                       )}
                     </StyledDropdownList>
                   </span>
-<<<<<<< HEAD
-                );
-              }}
-            </DropdownMenu>
-          )}
-        </Flex>
-        <Box width={80} mx={2} className="hidden-xs hidden-sm">
-=======
                 </GuideAnchor>
               );
             }}
@@ -506,7 +388,6 @@
           </DropdownMenu>
         </EventUserWrapper>
         <AssigneeWrapper className="hidden-xs hidden-sm">
->>>>>>> 9990180b
           <AssigneeSelector id={data.id} memberList={memberList} />
         </AssigneeWrapper>
         {canSelect && hasInbox && (
