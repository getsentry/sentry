--- conflicted
+++ resolved
@@ -26,11 +26,8 @@
   default?: string;
   uri?: string;
   depends_on?: string[];
-<<<<<<< HEAD
+  choices?: Array<[any, string]>;
   async?: boolean;
-=======
-  choices?: Array<[any, string]>;
->>>>>>> d6ef55c2
 };
 
 type Config = {
@@ -155,22 +152,6 @@
     return choices || [];
   };
 
-<<<<<<< HEAD
-  fieldProps = (field: FieldFromSchema) =>
-    field.uri
-      ? {
-          loadOptions: (input: string) => this.getOptions(field, input),
-          async: typeof field.async === 'undefined' ? true : field.async, //default to true
-          cache: false,
-          onSelectResetsInput: false,
-          onCloseResetsInput: false,
-          onBlurResetsInput: false,
-          autoload: false,
-        }
-      : {};
-
-=======
->>>>>>> d6ef55c2
   getStacktrace() {
     const evt = this.props.event;
     const contentArr = getStacktraceBody(evt);
@@ -312,7 +293,7 @@
     const extraProps = field.uri
       ? {
           loadOptions: (input: string) => this.getOptions(field, input),
-          async: true, //TODO: make configurable
+          async: typeof field.async === 'undefined' ? true : field.async, //default to true
           cache: false,
           onSelectResetsInput: false,
           onCloseResetsInput: false,
