--- conflicted
+++ resolved
@@ -4,33 +4,16 @@
 import MiniBarChart from 'app/components/charts/miniBarChart';
 import {t} from 'app/locale';
 import theme from 'app/utils/theme';
-<<<<<<< HEAD
-import {Group, TimeseriesValue, Release} from 'app/types';
-=======
 import space from 'app/styles/space';
 import {Series} from 'app/types/echarts';
-import {Group, GroupStats, Release} from 'app/types';
->>>>>>> ad9321fe
+import {Group, TimeseriesValue, Release} from 'app/types';
 
 type Markers = React.ComponentProps<typeof MiniBarChart>['markers'];
 
 /**
  * Stats are provided indexed by statsPeriod strings.
  */
-<<<<<<< HEAD
-type StatsGroup = {
-  [key: string]: TimeseriesValue[];
-};
-
-/**
- * Lookup map for formatting tooltips.
- */
-type StatsMap = {
-  [key: number]: number;
-};
-=======
-type StatsGroup = Record<string, GroupStats[]>;
->>>>>>> ad9321fe
+type StatsGroup = Record<string, TimeseriesValue[]>;
 
 type Props = {
   group: Group;
@@ -93,14 +76,6 @@
     });
   }
 
-<<<<<<< HEAD
-  getNextState(props: Props) {
-    const releaseStats = props.releaseStats;
-    const releasePoints: StatsMap = {};
-    if (releaseStats) {
-      releaseStats[props.statsPeriod].forEach((point: TimeseriesValue) => {
-        releasePoints[point[0]] = point[1];
-=======
   const markers: Markers = [];
   if (firstSeen) {
     const firstSeenX = new Date(firstSeen).getTime();
@@ -109,18 +84,10 @@
         name: t('First seen'),
         value: firstSeenX,
         color: theme.pink400,
->>>>>>> ad9321fe
       });
     }
   }
 
-<<<<<<< HEAD
-    const envStats = props.environmentStats;
-    const envPoints: StatsMap = {};
-    if (envStats) {
-      envStats[props.statsPeriod]?.forEach((point: TimeseriesValue) => {
-        envPoints[point[0]] = point[1];
-=======
   if (lastSeen) {
     const lastSeenX = new Date(lastSeen).getTime();
     if (lastSeenX >= firstTime) {
@@ -128,7 +95,6 @@
         name: t('Last seen'),
         value: lastSeenX,
         color: theme.green400,
->>>>>>> ad9321fe
       });
     }
   }
