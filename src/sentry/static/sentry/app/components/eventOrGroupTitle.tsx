import React from 'react';

import {Organization, Event, Group, GroupTombstone} from 'app/types';
import {getTitle} from 'app/utils/events';
import GuideAnchor from 'app/components/assistant/guideAnchor';
import withOrganization from 'app/utils/withOrganization';

import StacktracePreview from './stacktracePreview';

type Props = {
  data: Event | Group | GroupTombstone;
  organization: Organization;
  style?: React.CSSProperties;
  hasGuideAnchor?: boolean;
};

class EventOrGroupTitle extends React.Component<Props> {
  render() {
<<<<<<< HEAD
    const {hasGuideAnchor, data} = this.props;
    const {title, subtitle} = getTitle(data as Event);

    const titleWithHoverStacktrace = (
      <StacktracePreview issueId={data.id}>{title}</StacktracePreview>
    );
=======
    const {hasGuideAnchor, organization} = this.props;
    const {title, subtitle} = getTitle(this.props.data as Event, organization);
>>>>>>> 991e67ce

    return subtitle ? (
      <span style={this.props.style}>
        <GuideAnchor disabled={!hasGuideAnchor} target="issue_title" position="bottom">
          <span>{titleWithHoverStacktrace}</span>
        </GuideAnchor>
        <Spacer />
        <em title={subtitle}>{subtitle}</em>
        <br />
      </span>
    ) : (
      <span style={this.props.style}>
        <GuideAnchor disabled={!hasGuideAnchor} target="issue_title" position="bottom">
          {titleWithHoverStacktrace}
        </GuideAnchor>
      </span>
    );
  }
}

export default withOrganization(EventOrGroupTitle);

/**
 * &nbsp; is used instead of margin/padding to split title and subtitle
 * into 2 separate text nodes on the HTML AST. This allows the
 * title to be highlighted without spilling over to the subtitle.
 */
const Spacer = () => <span style={{display: 'inline-block', width: 10}}>&nbsp;</span>;<|MERGE_RESOLUTION|>--- conflicted
+++ resolved
@@ -16,17 +16,12 @@
 
 class EventOrGroupTitle extends React.Component<Props> {
   render() {
-<<<<<<< HEAD
-    const {hasGuideAnchor, data} = this.props;
-    const {title, subtitle} = getTitle(data as Event);
+    const {hasGuideAnchor, data, organization} = this.props;
+    const {title, subtitle} = getTitle(data as Event, organization);
 
     const titleWithHoverStacktrace = (
       <StacktracePreview issueId={data.id}>{title}</StacktracePreview>
     );
-=======
-    const {hasGuideAnchor, organization} = this.props;
-    const {title, subtitle} = getTitle(this.props.data as Event, organization);
->>>>>>> 991e67ce
 
     return subtitle ? (
       <span style={this.props.style}>
