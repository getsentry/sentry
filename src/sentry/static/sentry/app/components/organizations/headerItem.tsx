import {Link} from 'react-router';
import React from 'react';
import PropTypes from 'prop-types';
import isPropValid from '@emotion/is-prop-valid';
import styled from '@emotion/styled';

import InlineSvg from 'app/components/inlineSvg';
import Tooltip from 'app/components/tooltip';
import space from 'app/styles/space';
import overflowEllipsis from 'app/styles/overflowEllipsis';

type DefaultProps = {
  allowClear: boolean;
};

type Props = {
  icon: React.ReactElement;
  lockedMessage: string;
  settingsLink: string;
  hasChanges: boolean;
  hasSelected: boolean;
  isOpen: boolean;
  locked: boolean;
  loading: boolean;
  forwardRef?: React.Ref<HTMLDivElement>;
  onClear: () => void;
<<<<<<< HEAD
} & DefaultProps &
  React.HTMLProps<HTMLDivElement>;
=======
} & React.HTMLAttributes<HTMLDivElement>;
>>>>>>> 2ab6f74d

class HeaderItem extends React.Component<Props> {
  static propTypes = {
    icon: PropTypes.element,
    onClear: PropTypes.func,
    hasChanges: PropTypes.bool,
    hasSelected: PropTypes.bool,
    isOpen: PropTypes.bool,
    locked: PropTypes.bool,
    lockedMessage: PropTypes.string,
    settingsLink: PropTypes.string,
  };

  static defaultProps: DefaultProps = {
    allowClear: true,
  };

  handleClear = e => {
    e.stopPropagation();
    this.props.onClear();
  };

  render() {
    const {
      children,
      isOpen,
      hasSelected,
      allowClear,
      icon,
      locked,
      lockedMessage,
      settingsLink,
      onClear, // eslint-disable-line no-unused-vars
      loading,
      forwardRef,
      ...props
    } = this.props;

    const textColorProps = {
      locked,
      isOpen,
      hasSelected,
    };

    return (
      <StyledHeaderItem ref={forwardRef} loading={loading} {...props} {...textColorProps}>
        <IconContainer {...textColorProps}>{icon}</IconContainer>
        <Content>{children}</Content>
        {hasSelected && !locked && allowClear && (
          <StyledClose {...textColorProps} src="icon-close" onClick={this.handleClear} />
        )}
        {settingsLink && (
          <SettingsIconLink to={settingsLink}>
            <SettingsIcon src="icon-settings" />
          </SettingsIconLink>
        )}
        {!locked && !loading && (
          <StyledChevron isOpen={isOpen}>
            <InlineSvg src="icon-chevron-down" />
          </StyledChevron>
        )}
        {locked && (
          <Tooltip title={lockedMessage || 'This selection is locked'} position="bottom">
            <StyledLock src="icon-lock" />
          </Tooltip>
        )}
      </StyledHeaderItem>
    );
  }
}

// Infer props here because of styled/theme
const getColor = p => {
  if (p.locked) {
    return p.theme.gray2;
  }
  return p.isOpen || p.hasSelected ? p.theme.gray4 : p.theme.gray2;
};

type ColorProps = {
  locked: boolean;
  isOpen: boolean;
  hasSelected: boolean;
};

const StyledHeaderItem = styled('div', {
  shouldForwardProp: p => isPropValid(p) && p !== 'loading',
})<
  ColorProps & {
    loading: boolean;
  }
>`
  display: flex;
  padding: 0 ${space(4)};
  align-items: center;
  cursor: ${p => (p.loading ? 'progress' : p.locked ? 'text' : 'pointer')};
  color: ${getColor};
  transition: 0.1s color;
  user-select: none;
`;

const Content = styled('div')`
  flex: 1;
  margin-right: ${space(1.5)};
  ${overflowEllipsis};
`;

const IconContainer = styled('span', {shouldForwardProp: isPropValid})<ColorProps>`
  color: ${getColor};
  margin-right: ${space(1.5)};
`;

const StyledClose = styled(InlineSvg, {shouldForwardProp: isPropValid})<ColorProps>`
  color: ${getColor};
  height: ${space(1.5)};
  width: ${space(1.5)};
  stroke-width: 1.5;
  padding: ${space(1)};
  box-sizing: content-box;
  margin: -${space(1)} 0px -${space(1)} -${space(1)};
`;

const StyledChevron = styled('div')<Pick<ColorProps, 'isOpen'>>`
  transform: rotate(${p => (p.isOpen ? '180deg' : '0deg')});
  transition: 0.1s all;
  width: ${space(2)};
  height: ${space(2)};
  display: flex;
  align-items: center;
  justify-content: center;
`;

const SettingsIconLink = styled(Link)`
  color: ${p => p.theme.gray2};
  display: flex;
  align-items: center;
  justify-content: space-between;
  padding: ${space(1)};
  transition: 0.5s opacity ease-out;

  &:hover {
    color: ${p => p.theme.gray4};
  }
`;

const SettingsIcon = styled(InlineSvg)`
  height: 16px;
  width: 16px;
`;

const StyledLock = styled(InlineSvg)`
  color: ${p => p.theme.gray2};
  width: ${space(2)};
  height: ${space(2)};
  stroke-width: 1.5;
`;

export default React.forwardRef<HTMLDivElement, Props>((props, ref) => (
  <HeaderItem forwardRef={ref} {...props} />
));<|MERGE_RESOLUTION|>--- conflicted
+++ resolved
@@ -24,12 +24,8 @@
   loading: boolean;
   forwardRef?: React.Ref<HTMLDivElement>;
   onClear: () => void;
-<<<<<<< HEAD
 } & DefaultProps &
-  React.HTMLProps<HTMLDivElement>;
-=======
-} & React.HTMLAttributes<HTMLDivElement>;
->>>>>>> 2ab6f74d
+  React.HTMLAttributes<HTMLDivElement>;
 
 class HeaderItem extends React.Component<Props> {
   static propTypes = {
