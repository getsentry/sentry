--- conflicted
+++ resolved
@@ -1,8 +1,5 @@
 import React from 'react';
-<<<<<<< HEAD
-=======
 import {DateRangePicker, OnChangeProps, RangeWithKey} from 'react-date-range';
->>>>>>> 7ab8db0f
 import styled from '@emotion/styled';
 import moment from 'moment';
 import PropTypes from 'prop-types';
@@ -201,23 +198,6 @@
 
     return (
       <div className={className} data-test-id="date-range">
-<<<<<<< HEAD
-        <React.Suspense fallback={null}>
-          <DateRangePicker
-            rangeColors={[theme.purple300]}
-            ranges={[
-              {
-                startDate: moment(start).local(),
-                endDate: moment(end).local(),
-                key: 'selection',
-              },
-            ]}
-            minDate={minDate}
-            maxDate={maxDate}
-            onChange={this.handleSelectDateRange}
-          />
-        </React.Suspense>
-=======
         <StyledDateRangePicker
           rangeColors={[theme.purple300]}
           ranges={[
@@ -231,7 +211,6 @@
           maxDate={maxDate}
           onChange={this.handleSelectDateRange}
         />
->>>>>>> 7ab8db0f
         {showTimePicker && (
           <TimeAndUtcPicker>
             <TimePicker
@@ -263,8 +242,6 @@
   border-left: 1px solid ${p => p.theme.border};
 `;
 
-<<<<<<< HEAD
-=======
 const StyledDateRangePicker = styled(DateRangePicker)`
   padding: 21px; /* this is specifically so we can align borders */
 
@@ -392,7 +369,6 @@
   }
 `;
 
->>>>>>> 7ab8db0f
 const TimeAndUtcPicker = styled('div')`
   display: flex;
   align-items: center;
