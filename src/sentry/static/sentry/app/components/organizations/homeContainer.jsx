--- conflicted
+++ resolved
@@ -45,23 +45,13 @@
                   {t('New Project')}
                 </Button>}
             {access.has('team:write')
-<<<<<<< HEAD
-              ? <Button href={`/organizations/${org.slug}/teams/new/`} priority="primary">
+              ? <Button to={`/organizations/${org.slug}/teams/new/`} priority="primary">
                   {t('New Team')}
                 </Button>
               : <Button
                   priority="primary"
                   disabled
                   className="tip"
-=======
-              ? <Link
-                  to={`/organizations/${org.slug}/teams/new/`}
-                  className="btn btn-primary">
-                  {t('New Team')}
-                </Link>
-              : <a
-                  className="btn btn-primary btn-disabled tip"
->>>>>>> d30f3012
                   data-placement="bottom"
                   title={t('You do not have enough permission to create new teams')}>
                   {t('New Team')}
