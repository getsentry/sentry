import React from 'react';
import styled from '@emotion/styled';
import createReactClass from 'create-react-class';
import PropTypes from 'prop-types';
import Reflux from 'reflux';

import {assignToActor, assignToUser, clearAssignment} from 'app/actionCreators/group';
import {openInviteMembersModal} from 'app/actionCreators/modal';
import ActorAvatar from 'app/components/avatar/actorAvatar';
import SuggestedAvatarStack from 'app/components/avatar/suggestedAvatarStack';
import TeamAvatar from 'app/components/avatar/teamAvatar';
import UserAvatar from 'app/components/avatar/userAvatar';
import DropdownAutoComplete from 'app/components/dropdownAutoComplete';
import DropdownBubble from 'app/components/dropdownBubble';
import Highlight from 'app/components/highlight';
import Link from 'app/components/links/link';
import LoadingIndicator from 'app/components/loadingIndicator';
import TextOverflow from 'app/components/textOverflow';
import {IconAdd, IconChevron, IconClose, IconUser} from 'app/icons';
import {t} from 'app/locale';
import SentryTypes from 'app/sentryTypes';
import ConfigStore from 'app/stores/configStore';
import GroupStore from 'app/stores/groupStore';
import MemberListStore from 'app/stores/memberListStore';
import ProjectsStore from 'app/stores/projectsStore';
import space from 'app/styles/space';
import {SuggestedAssignee, SuggestedOwner, Team, User} from 'app/types';
import {buildTeamId, buildUserId, valueIsEqual} from 'app/utils';

type Props = {
  id: string | null;
  size?: number;
  memberList?: User[];
  disabled?: boolean;
};

type State = {
  loading: boolean;
  assignedTo?: User;
  memberList?: User[];
  suggestedOwners?: SuggestedOwner[] | null;
};

type AssignableTeam = {
  id: string;
  display: string;
  email: string;
  team: Team;
};

const AssigneeSelectorComponent = createReactClass<Props, State>({
  displayName: 'AssigneeSelector',

  propTypes: {
    id: PropTypes.string.isRequired,
    size: PropTypes.number,
    // Either a list of users, or null. If null, members will
    // be read from the MemberListStore. The prop is useful when the
    // store contains more/different users than you need to show
    // in an individual component, eg. Org Issue list
    memberList: PropTypes.array,
    disabled: PropTypes.bool,
  },

  contextTypes: {
    organization: SentryTypes.Organization,
  },

  mixins: [
    Reflux.listenTo(GroupStore, 'onGroupChange') as any,
    Reflux.connect(MemberListStore, 'memberList') as any,
  ],

  getDefaultProps() {
    return {
      id: null,
      size: 20,
      memberList: undefined,
    };
  },

  getInitialState() {
    const group = GroupStore.get(this.props.id);
    const memberList = MemberListStore.loaded ? MemberListStore.getAll() : undefined;
    const loading = GroupStore.hasStatus(this.props.id, 'assignTo');
    const suggestedOwners = group && group.owners;

    return {
      assignedTo: group && group.assignedTo,
      memberList,
      loading,
      suggestedOwners,
    };
  },

  componentWillReceiveProps(nextProps: Props) {
    const loading = nextProps.id && GroupStore.hasStatus(nextProps.id, 'assignTo');
    if (nextProps.id !== this.props.id || loading !== this.state.loading) {
      const group = GroupStore.get(this.props.id);
      this.setState({
        loading,
        assignedTo: group && group.assignedTo,
        suggestedOwners: group && group.owners,
      });
    }
  },

  shouldComponentUpdate(nextProps, nextState) {
    if (nextState.loading !== this.state.loading) {
      return true;
    }

    // If the memberList in props has changed, re-render as
    // props have updated, and we won't use internal state anyways.
    if (
      nextProps.memberList &&
      !valueIsEqual(this.props.memberList, nextProps.memberList)
    ) {
      return true;
    }

    const currentMembers = this.memberList();
    // XXX(billyvg): this means that once `memberList` is not-null, this component will never update due to `memberList` changes
    // Note: this allows us to show a "loading" state for memberList, but only before `MemberListStore.loadInitialData`
    // is called
    if (currentMembers === undefined && nextState.memberList !== currentMembers) {
      return true;
    }
    return !valueIsEqual(nextState.assignedTo, this.state.assignedTo, true);
  },

  memberList(): User[] | undefined {
    return this.props.memberList ? this.props.memberList : this.state.memberList;
  },

  assignableTeams(): AssignableTeam[] {
    if (!this.props.id) {
      return [];
    }
    const group = GroupStore.get(this.props.id);
    if (!group) {
      return [];
    }

    return (
      (group && ProjectsStore.getBySlug(group.project.slug)) || {
        teams: [],
      }
    ).teams
      .sort((a, b) => a.slug.localeCompare(b.slug))
      .map(team => ({
        id: buildTeamId(team.id),
        display: `#${team.slug}`,
        email: team.id,
        team,
      }));
  },

  onGroupChange(itemIds) {
    if (!itemIds.has(this.props.id)) {
      return;
    }
    const group = GroupStore.get(this.props.id);
    this.setState({
      assignedTo: group && group.assignedTo,
      suggestedOwners: group && group.owners,
      loading: this.props.id && GroupStore.hasStatus(this.props.id, 'assignTo'),
    });
  },

  assignToUser(user) {
    assignToUser({id: this.props.id, user});
    this.setState({loading: true});
  },

  assignToTeam(team) {
    assignToActor({actor: {id: team.id, type: 'team'}, id: this.props.id});
    this.setState({loading: true});
  },

  handleAssign({value: {type, assignee}}, _state, e) {
    if (type === 'member') {
      this.assignToUser(assignee);
    }

    if (type === 'team') {
      this.assignToTeam(assignee);
    }

    e.stopPropagation();
  },

  clearAssignTo(e) {
    // clears assignment
    clearAssignment(this.props.id);
    this.setState({loading: true});
    e.stopPropagation();
  },

  renderMemberNode(member: User, suggestedReason: string) {
    const {size} = this.props;

    return {
      value: {type: 'member', assignee: member},
      searchKey: `${member.email} ${member.name}`,
      label: ({inputValue}) => (
        <MenuItemWrapper
          data-test-id="assignee-option"
          key={buildUserId(member.id)}
          onSelect={this.assignToUser.bind(this, member)}
        >
          <IconContainer>
            <UserAvatar user={member} size={size} />
          </IconContainer>
          <Label>
            <Highlight text={inputValue}>{member.name || member.email}</Highlight>
            {suggestedReason && <SuggestedReason>{suggestedReason}</SuggestedReason>}
          </Label>
        </MenuItemWrapper>
      ),
    };
  },

  renderNewMemberNodes() {
    const members = putSessionUserFirst(this.memberList());
    return members.map(member => this.renderMemberNode(member));
  },

  renderTeamNode(assignableTeam: AssignableTeam, suggestedReason: string) {
    const {size} = this.props;
    const {id, display, team} = assignableTeam;
    return {
      value: {type: 'team', assignee: team},
      searchKey: team.slug,
      label: ({inputValue}) => (
        <MenuItemWrapper
          data-test-id="assignee-option"
          key={id}
          onSelect={this.assignToTeam.bind(this, team)}
        >
          <IconContainer>
            <TeamAvatar team={team} size={size} />
          </IconContainer>
          <Label>
            <Highlight text={inputValue}>{display}</Highlight>
            {suggestedReason && <SuggestedReason>{suggestedReason}</SuggestedReason>}
          </Label>
        </MenuItemWrapper>
      ),
    };
  },

  renderNewTeamNodes() {
    return this.assignableTeams().map(team => this.renderTeamNode(team));
  },

  renderSuggestedAssigneeNodes() {
    return this.getSuggestedAssignees()?.map(({type, suggestedReason, assignee}) => {
      const reason =
        suggestedReason === 'suspectCommit' ? t('(Suspect Commit)') : t('(Issue Owner)');
      if (type === 'user') {
        return this.renderMemberNode(assignee, reason);
      } else if (type === 'team') {
        return this.renderTeamNode(assignee, reason);
      }
      return null;
    });
  },

  renderDropdownGroupLabel(label: string) {
    return <GroupHeader>{label}</GroupHeader>;
  },

  renderNewDropdownItems() {
    const teams = this.renderNewTeamNodes();
    const members = this.renderNewMemberNodes();

    const dropdownItems = [
      {label: this.renderDropdownGroupLabel(t('Teams')), id: 'team-header', items: teams},
      {
        label: this.renderDropdownGroupLabel(t('People')),
        id: 'members-header',
        items: members,
      },
    ];

    const suggestedAssignees = this.renderSuggestedAssigneeNodes()?.filter(
      assignee => !!assignee
    );
    if (suggestedAssignees && suggestedAssignees.length) {
      dropdownItems.unshift({
        label: this.renderDropdownGroupLabel(t('Suggested')),
        id: 'suggested-header',
        items: suggestedAssignees,
      });
    }
    return dropdownItems;
  },

  getSuggestedAssignees(): SuggestedAssignee[] | null {
    const {suggestedOwners} = this.state;
    if (!suggestedOwners) {
      return null;
    }
    return suggestedOwners
      .map(owner => {
        // converts a backend suggested owner to a suggested assignee
        const [ownerType, id] = owner.owner.split(':');
        if (ownerType === 'user') {
          const member = this.memberList()?.find(user => user.id === id);
          if (member) {
            return {
              type: 'user',
              id,
              name: member.name,
              suggestedReason: owner.type,
              assignee: member,
            };
          }
        } else if (ownerType === 'team') {
          const matchingTeam = this.assignableTeams().find(
            assignableTeam => assignableTeam.id === owner.owner
          );
          if (matchingTeam) {
            return {
              type: 'team',
              id,
              name: matchingTeam.team.name,
              suggestedReason: owner.type,
              assignee: matchingTeam,
            };
          }
        }
        return null;
      })
      .filter((owner): owner is SuggestedAssignee => !!owner);
  },

  render() {
    const {className, disabled} = this.props;
    const {loading, assignedTo} = this.state;
    const memberList = this.memberList();
    const suggestedActors = this.getSuggestedAssignees();

    return (
      <div className={className}>
        {loading && (
          <LoadingIndicator mini style={{height: '24px', margin: 0, marginRight: 11}} />
        )}
        {!loading && (
          <DropdownAutoComplete
            disabled={disabled}
            maxHeight={400}
            onOpen={e => {
              // This can be called multiple times and does not always have `event`
              if (!e) {
                return;
              }
              e.stopPropagation();
            }}
            busy={memberList === undefined}
            items={memberList !== undefined ? this.renderNewDropdownItems() : null}
            alignMenu="right"
            onSelect={this.handleAssign}
            itemSize="small"
            searchPlaceholder={t('Filter teams and people')}
            menuHeader={
              assignedTo && (
                <MenuItemWrapper
                  data-test-id="clear-assignee"
                  onClick={this.clearAssignTo}
                  py={0}
                >
                  <IconContainer>
                    <ClearAssigneeIcon isCircled size="14px" />
                  </IconContainer>
                  <Label>{t('Clear Assignee')}</Label>
                </MenuItemWrapper>
              )
            }
            menuFooter={
              <InviteMemberLink
                to=""
                data-test-id="invite-member"
                disabled={loading}
                onClick={() => openInviteMembersModal({source: 'assignee_selector'})}
              >
                <MenuItemWrapper>
                  <IconContainer>
                    <InviteMemberIcon isCircled size="14px" />
                  </IconContainer>
                  <Label>{t('Invite Member')}</Label>
                </MenuItemWrapper>
              </InviteMemberLink>
            }
            menuWithArrow
            emptyHidesInput
          >
            {({getActorProps, isOpen}) => (
              <DropdownButton {...getActorProps({})}>
                {assignedTo ? (
                  <ActorAvatar actor={assignedTo} className="avatar" size={24} />
                ) : suggestedActors ? (
                  <SuggestedAvatarStack size={24} owners={suggestedActors} />
                ) : (
                  <StyledIconUser size="20px" color="gray400" />
                )}
                <StyledChevron direction={isOpen ? 'up' : 'down'} size="xs" />
              </DropdownButton>
            )}
          </DropdownAutoComplete>
        )}
      </div>
    );
  },
});

export function putSessionUserFirst(members: User[] | undefined): User[] {
  // If session user is in the filtered list of members, put them at the top
  if (!members) {
    return [];
  }

  const sessionUser = ConfigStore.get('user');
  const sessionUserIndex = members.findIndex(
    member => sessionUser && member.id === sessionUser.id
  );

  if (sessionUserIndex === -1) {
    return members;
  }

  const arrangedMembers = [members[sessionUserIndex]];
  arrangedMembers.push(...members.slice(0, sessionUserIndex));
  arrangedMembers.push(...members.slice(sessionUserIndex + 1));

  return arrangedMembers;
}

const AssigneeSelector = styled(AssigneeSelectorComponent)`
  display: flex;
  justify-content: flex-end;

  /* manually align menu underneath dropdown caret */
  ${DropdownBubble} {
    right: -14px;
  }
`;

export default AssigneeSelector;
export {AssigneeSelectorComponent};

const StyledIconUser = styled(IconUser)`
  /* We need this to center with Avatar */
  margin-right: 2px;
`;

const IconContainer = styled('div')`
  display: flex;
  align-items: center;
  justify-content: center;
  width: 24px;
  height: 24px;
  flex-shrink: 0;
`;

const MenuItemWrapper = styled('div')<{
  py?: number;
  disabled?: boolean;
}>`
  cursor: ${p => (p.disabled ? 'not-allowed' : 'pointer')};
  display: flex;
  align-items: center;
  font-size: 13px;
  ${p =>
    typeof p.py !== 'undefined' &&
    `
      padding-top: ${p.py};
      padding-bottom: ${p.py};
    `};
`;

const InviteMemberLink = styled(Link)`
  color: ${p => (p.disabled ? p.theme.disabled : p.theme.textColor)};
`;

const Label = styled(TextOverflow)`
  margin-left: 6px;
`;

const ClearAssigneeIcon = styled(IconClose)`
  opacity: 0.3;
`;

const InviteMemberIcon = styled(IconAdd)`
  opacity: 0.3;
`;

const StyledChevron = styled(IconChevron)`
  margin-left: ${space(1)};
`;

const DropdownButton = styled('div')`
  display: flex;
  align-items: center;
  font-size: 20px;
`;

const GroupHeader = styled('div')`
  font-size: ${p => p.theme.fontSizeSmall};
  font-weight: 600;
  margin: ${space(1)} 0;
<<<<<<< HEAD
  color: ${p => p.theme.subText};
=======
  color: ${p => p.theme.gray500};
  line-height: ${p => p.theme.fontSizeSmall};
  text-align: left;
>>>>>>> aa77c6b6
`;

const SuggestedReason = styled('span')`
  margin-left: ${space(0.5)};
  color: ${p => p.theme.textColor};
`;<|MERGE_RESOLUTION|>--- conflicted
+++ resolved
@@ -510,13 +510,9 @@
   font-size: ${p => p.theme.fontSizeSmall};
   font-weight: 600;
   margin: ${space(1)} 0;
-<<<<<<< HEAD
   color: ${p => p.theme.subText};
-=======
-  color: ${p => p.theme.gray500};
   line-height: ${p => p.theme.fontSizeSmall};
   text-align: left;
->>>>>>> aa77c6b6
 `;
 
 const SuggestedReason = styled('span')`
