--- conflicted
+++ resolved
@@ -4,8 +4,6 @@
 import NoteInput from './noteInput';
 
 const NoteContainer = React.createClass({
-<<<<<<< HEAD
-=======
   propTypes: {
     group: React.PropTypes.object.isRequired,
     item: React.PropTypes.object.isRequired,
@@ -13,7 +11,6 @@
     onDelete: React.PropTypes.func.isRequired
   },
 
->>>>>>> cd5a030f
   getInitialState() {
     return {
       editing: false
