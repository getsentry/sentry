--- conflicted
+++ resolved
@@ -78,16 +78,8 @@
           </span>
           {data.numComments !== 0 &&
             <span>
-<<<<<<< HEAD
               <Link to={`/${orgId}/${projectId}/issues/${data.id}/activity/`} className="comments">
                 <span className="icon icon-comments" style={styles}/>
-=======
-              <Link
-                to={`/${orgId}/${projectId}/issues/${data.id}/activity/`}
-                className="comments"
-              >
-                <span className="icon icon-comments" />
->>>>>>> d4b1c847
                 <span className="tag-count">{data.numComments}</span>
               </Link>
             </span>}
