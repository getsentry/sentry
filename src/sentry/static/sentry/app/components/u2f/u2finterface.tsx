import React from 'react';
import * as Sentry from '@sentry/react';
import PropTypes from 'prop-types';
import u2f from 'u2f-api';

import {t, tct} from 'app/locale';
import ConfigStore from 'app/stores/configStore';
import {ChallengeData} from 'app/types';

type Props = {
  challengeData: ChallengeData;
  flowMode: string;
  silentIfUnsupported: boolean;
<<<<<<< HEAD
  onTap: ({response, challenge}) => Promise<void>;
=======
  onTap: ({response, challenge}) => Promise<any>;
   style?: React.CSSProperties;
>>>>>>> e7aca5a5
};

type State = {
  responseElement: HTMLInputElement | null;
  formElement: HTMLFormElement | null;
  challengeElement: HTMLInputElement | null;
  isSupported: boolean | null;
  hasBeenTapped: boolean;
  deviceFailure: string | null;
};

class U2fInterface extends React.Component<Props, State> {
  static propTypes = {
    challengeData: PropTypes.object.isRequired,
    flowMode: PropTypes.string.isRequired,
    onTap: PropTypes.func,
    silentIfUnsupported: PropTypes.bool,
  };

  static defaultProps = {
    silentIfUnsupported: false,
  };

  state: State = {
    isSupported: null,
    formElement: null,
    challengeElement: null,
    hasBeenTapped: false,
    deviceFailure: null,
    responseElement: null,
  };

  componentDidMount() {
    u2f.isSupported().then(supported => {
      this.setState({
        isSupported: supported,
      });
      if (!supported) {
        return;
      }
      this.invokeU2fFlow();
    });
  }

  onTryAgain = () => {
    this.setState(
      {
        hasBeenTapped: false,
        deviceFailure: null,
      },
      () => {
        this.invokeU2fFlow();
      }
    );
  };

  invokeU2fFlow = () => {
    let promise;
    if (this.props.flowMode === 'sign') {
      promise = u2f.sign(this.props.challengeData.authenticateRequests);
    } else if (this.props.flowMode === 'enroll') {
      const {registerRequests, authenticateRequests} = this.props.challengeData;
      promise = u2f.register(registerRequests, authenticateRequests);
    } else {
      throw new Error(`Unsupported flow mode '${this.props.flowMode}'`);
    }
    promise
      .then(data => {
        this.setState(
          {
            hasBeenTapped: true,
          },
          () => {
            const u2fResponse = JSON.stringify(data);
            const challenge = JSON.stringify(this.props.challengeData);

            if (this.state.responseElement) {
              // eslint-disable-next-line react/no-direct-mutation-state
              this.state.responseElement.value = u2fResponse;
            }

            if (!this.props.onTap) {
              this.state.formElement && this.state.formElement.submit();
            } else {
              this.props
                .onTap({
                  response: u2fResponse,
                  challenge,
                })
                .catch(() => {
                  // This is kind of gross but I want to limit the amount of changes to this component
                  this.setState({
                    deviceFailure: 'UNKNOWN_ERROR',
                    hasBeenTapped: false,
                  });
                });
            }
          }
        );
      })
      .catch(err => {
        let failure = 'DEVICE_ERROR';
        // in some rare cases there is no metadata on the error which
        // causes this to blow up badly.
        if (err.metaData) {
          if (err.metaData.type === 'DEVICE_INELIGIBLE') {
            if (this.props.flowMode === 'enroll') {
              failure = 'DUPLICATE_DEVICE';
            } else {
              failure = 'UNKNOWN_DEVICE';
            }
          } else if (err.metaData.type === 'BAD_REQUEST') {
            failure = 'BAD_APPID';
          }
        }
        // we want to know what is happening here.  There are some indicators
        // that users are getting errors that should not happen through the
        // regular u2f flow.
        Sentry.captureException(err);
        this.setState({
          deviceFailure: failure,
          hasBeenTapped: false,
        });
      });
  };

  bindChallengeElement = ref => {
    this.setState({
      challengeElement: ref,
      formElement: ref && ref.form,
    });

    if (ref) {
      ref.value = JSON.stringify(this.props.challengeData);
    }
  };

  bindResponseElement = ref => {
    this.setState({
      responseElement: ref,
    });
  };

  renderUnsupported = () => {
    if (this.props.silentIfUnsupported) {
      return null;
    }
    return (
      <div className="u2f-box">
        <div className="inner">
          <p className="error">
            {t(
              `
             Unfortunately your browser does not support U2F. You need to use
             a different two-factor method or switch to a browser that supports
             it (Google Chrome or Microsoft Edge).`
            )}
          </p>
        </div>
      </div>
    );
  };

  canTryAgain = () => this.state.deviceFailure !== 'BAD_APPID';

  renderFailure = () => {
    const {deviceFailure} = this.state;
    const supportMail = ConfigStore.get('supportEmail');
    const support = supportMail ? (
      <a href={'mailto:' + supportMail}>{supportMail}</a>
    ) : (
      <span>{t('Support')}</span>
    );
    return (
      <div className="failure-message">
        <div>
          <strong>{t('Error: ')}</strong>{' '}
          {
            {
              UNKNOWN_ERROR: t('There was an unknown problem, please try again'),
              DEVICE_ERROR: t('Your U2F device reported an error.'),
              DUPLICATE_DEVICE: t('This device is already in use.'),
              UNKNOWN_DEVICE: t('The device you used for sign-in is unknown.'),
              BAD_APPID: tct(
                '[p1:The Sentry server administrator modified the ' +
                  'device registrations.]' +
                  '[p2:You need to remove and re-add the device to continue ' +
                  'using your U2F device. Use a different sign-in method or ' +
                  'contact [support] for assistance.]',
                {
                  p1: <p />,
                  p2: <p />,
                  support,
                }
              ),
            }[deviceFailure || '']
          }
        </div>
        {this.canTryAgain() && (
          <div style={{marginTop: 18}}>
            <a onClick={this.onTryAgain} className="btn btn-primary">
              {t('Try Again')}
            </a>
          </div>
        )}
      </div>
    );
  };

  renderBody = () => {
    if (this.state.deviceFailure) {
      return this.renderFailure();
    } else {
      return this.props.children;
    }
  };

  renderPrompt = () => {
    const {style} = this.props;
    return (
      <div
        style={style}
        className={
          'u2f-box' +
          (this.state.hasBeenTapped ? ' tapped' : '') +
          (this.state.deviceFailure ? ' device-failure' : '')
        }
      >
        <div className="device-animation-frame">
          <div className="device-failed" />
          <div className="device-animation" />
          <div className="loading-dots">
            <span className="dot" />
            <span className="dot" />
            <span className="dot" />
          </div>
        </div>
        <input type="hidden" name="challenge" ref={this.bindChallengeElement} />
        <input type="hidden" name="response" ref={this.bindResponseElement} />
        <div className="inner">{this.renderBody()}</div>
      </div>
    );
  };

  render() {
    const {isSupported} = this.state;
    // if we are still waiting for the browser to tell us if we can do u2f
    // this will be null.
    if (isSupported === null) {
      return null;
    } else if (!isSupported) {
      return this.renderUnsupported();
    } else {
      return this.renderPrompt();
    }
  }
}

export default U2fInterface;<|MERGE_RESOLUTION|>--- conflicted
+++ resolved
@@ -11,12 +11,8 @@
   challengeData: ChallengeData;
   flowMode: string;
   silentIfUnsupported: boolean;
-<<<<<<< HEAD
   onTap: ({response, challenge}) => Promise<void>;
-=======
-  onTap: ({response, challenge}) => Promise<any>;
-   style?: React.CSSProperties;
->>>>>>> e7aca5a5
+  style?: React.CSSProperties;
 };
 
 type State = {
