--- conflicted
+++ resolved
@@ -1,10 +1,6 @@
 import React from 'react';
 
-<<<<<<< HEAD
 import styled from '@emotion/styled';
-import Alert from 'app/components/alert';
-=======
->>>>>>> a80189a2
 import InlineSvg from 'app/components/inlineSvg';
 import {Panel, PanelBody} from 'app/components/panels';
 import space from 'app/styles/space';
