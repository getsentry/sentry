import React from 'react';
import {Location} from 'history';

import {Client} from 'app/api';
import withApi from 'app/utils/withApi';
import EventView, {
  MetaType,
  isAPIPayloadSimilar,
  LocationQuery,
} from 'app/utils/discover/eventView';
import {EventQuery} from 'app/actionCreators/events';
import {TrendChangeType} from 'app/views/performance/trends/types';
import {getCurrentTrendFunction} from 'app/views/performance/trends/utils';

/**
 * An individual row in a DiscoverQuery result
 */
export type TableDataRow = {
  id: string;
  [key: string]: React.ReactText;
};

/**
 * A DiscoverQuery result including rows and metadata.
 */
export type TableData = {
  data: Array<TableDataRow>;
  meta?: MetaType;
};

type ChildrenProps = {
  isLoading: boolean;
  error: null | string;
  tableData: TableData | null;
  pageLinks: null | string;
};

type Props = {
  api: Client;
  /**
   * Used as the default source for cursor values.
   */
  location: Location;
  eventView: EventView;
  orgSlug: string;
  keyTransactions?: boolean;
  trendChangeType?: TrendChangeType;
<<<<<<< HEAD
  trendStats?: boolean;
=======
  /**
   * Record limit to get.
   */
>>>>>>> 35d4ad30
  limit?: number;
  /**
   * Explicit cursor value if you aren't using `location.query.cursor` because there are
   * multiple paginated results on the page.
   */
  cursor?: string;

  children: (props: ChildrenProps) => React.ReactNode;
};

type State = {
  tableFetchID: symbol | undefined;
} & ChildrenProps;

type TrendsQuery = {
  trendFunction?: string;
  intervalRatio?: number;
  interval?: string;
};

class DiscoverQuery extends React.Component<Props, State> {
  static defaultProps = {
    keyTransactions: false,
  };

  state: State = {
    isLoading: true,
    tableFetchID: undefined,
    error: null,

    tableData: null,
    pageLinks: null,
  };

  componentDidMount() {
    this.fetchData();
  }

  componentDidUpdate(prevProps: Props) {
    // Reload data if we aren't already loading,
    const refetchCondition = !this.state.isLoading && this.shouldRefetchData(prevProps);

    // or if we've moved from an invalid view state to a valid one,
    const eventViewValidation =
      prevProps.eventView.isValid() === false && this.props.eventView.isValid();

    // or if toggling between key transactions and all transactions
    const togglingTransactionsView =
      prevProps.keyTransactions !== this.props.keyTransactions;

    if (refetchCondition || eventViewValidation || togglingTransactionsView) {
      this.fetchData();
    }
  }

  shouldRefetchData = (prevProps: Props): boolean => {
    const thisAPIPayload = this.props.eventView.getEventsAPIPayload(this.props.location);
    const otherAPIPayload = prevProps.eventView.getEventsAPIPayload(prevProps.location);

    return (
      !isAPIPayloadSimilar(thisAPIPayload, otherAPIPayload) ||
      this.shouldRefetchTrendData(prevProps) ||
      prevProps.limit !== this.props.limit ||
      prevProps.cursor !== this.props.cursor
    );
  };

  shouldRefetchTrendData = (prevProps: Props): boolean => {
    if (!this.props.trendChangeType) {
      return false;
    }

    const thisAPIPayload = this.modifyTrendsPayload(
      this.props.eventView.getEventsAPIPayload(this.props.location),
      this.props.location
    );
    const otherAPIPayload = this.modifyTrendsPayload(
      prevProps.eventView.getEventsAPIPayload(prevProps.location),
      prevProps.location
    );

    return !isAPIPayloadSimilar(thisAPIPayload, otherAPIPayload);
  };

  getRoute(keyTransactions, trendsType, trendStats) {
    if (keyTransactions) {
      return 'key-transactions';
    }
    if (trendsType) {
      if (trendStats) {
        return 'events-trends-stats';
      } else {
        return 'events-trends';
      }
    }
    return 'eventsv2';
  }

  fetchData = () => {
    const {
      eventView,
      orgSlug,
      location,
      limit,
      cursor,
      keyTransactions,
      trendChangeType,
      trendStats,
    } = this.props;

    if (!eventView.isValid()) {
      return;
    }

    const route = this.getRoute(keyTransactions, trendChangeType, trendStats);

    const url = `/organizations/${orgSlug}/${route}/`;
    const tableFetchID = Symbol(`tableFetchID`);
    const apiPayload: EventQuery &
      LocationQuery &
      TrendsQuery = eventView.getEventsAPIPayload(location);

    this.modifyTrendsPayload(apiPayload, location);

    this.setState({isLoading: true, tableFetchID});

    if (limit) {
      apiPayload.per_page = limit;
    }
    if (cursor) {
      apiPayload.cursor = cursor;
    }

    this.props.api
      .requestPromise(url, {
        method: 'GET',
        includeAllArgs: true,
        query: {
          // marking apiPayload as any so as to not cause typescript errors
          ...(apiPayload as any),
        },
      })
      .then(([data, _, jqXHR]) => {
        if (this.state.tableFetchID !== tableFetchID) {
          // invariant: a different request was initiated after this request
          return;
        }

        this.setState(prevState => ({
          isLoading: false,
          tableFetchID: undefined,
          error: null,
          pageLinks: jqXHR ? jqXHR.getResponseHeader('Link') : prevState.pageLinks,
          tableData: data,
        }));
      })
      .catch(err => {
        this.setState({
          isLoading: false,
          tableFetchID: undefined,
          error: err?.responseJSON?.detail ?? null,
          tableData: null,
        });
      });
  };

  modifyTrendsPayload = (
    apiPayload: EventQuery & LocationQuery & TrendsQuery,
    location: Location
  ) => {
    const {trendChangeType, eventView} = this.props;
    if (trendChangeType) {
      const trendFunction = getCurrentTrendFunction(location);
      apiPayload.trendFunction = trendFunction.field;
      apiPayload.interval = eventView.interval;
    }
    return apiPayload;
  };

  render() {
    const {isLoading, error, tableData, pageLinks} = this.state;

    const childrenProps = {
      isLoading,
      error,
      tableData,
      pageLinks,
    };

    return this.props.children(childrenProps);
  }
}

export default withApi(DiscoverQuery);<|MERGE_RESOLUTION|>--- conflicted
+++ resolved
@@ -45,13 +45,10 @@
   orgSlug: string;
   keyTransactions?: boolean;
   trendChangeType?: TrendChangeType;
-<<<<<<< HEAD
   trendStats?: boolean;
-=======
   /**
    * Record limit to get.
    */
->>>>>>> 35d4ad30
   limit?: number;
   /**
    * Explicit cursor value if you aren't using `location.query.cursor` because there are
