import CHART_PALETTE from 'app/constants/chartPalette';

const theme = {
  breakpoints: ['768px', '992px', '1200px'],

  // Colors
  offWhite: '#FAF9FB',
  offWhite2: '#E7E1EC',
  whiteDark: '#fbfbfc',
  white: '#FFFFFF',

  gray1: '#BDB4C7',
  gray2: '#9585A3',
  gray3: '#645574',
  gray4: '#4A3E56',
  gray5: '#302839',
  gray6: '#AFA3BB', // form disabled

  blue: '#3B6ECC',
  blueLight: '#628BD6',
  blueDark: '#2F58A3',

  green: '#57be8c',
  greenLight: '#71D8A6',
  greenDark: '#3EA573',
  greenTransparent: 'rgba(87, 190, 140, 0.5)',

  yellow: '#ecc844',
  yellowLightest: '#FFFDF7',
  yellowLight: '#FFF15E',
  yellowDark: '#e6bc23',

  yellowOrange: '#f9a66d',
  yellowOrangeLight: '#FFC087',
  yellowOrangeDark: '#E08D54',

  orange: '#ec5e44',
  orangeLight: '#FF785E',
  orangeDark: '#D3452B',

  red: '#e03e2f',
  redLight: '#FA5849',
  redDark: '#C72516',

  pink: '#F868BC',
  pinkLight: '#FF82D6',
  pinkDark: '#DF4FA3',

  purple: '#6C5FC7',
  purple2: '#6f617c', // This is from event-details
  purpleLightest: '#9F92FA',
  purpleLight: '#8679E1',
  purpleDark: '#5346AE',
  purpleDarkest: '#392C94',

  borderLighter: '#f9f6fd',
  borderLight: '#E2DBE8',
  borderDark: '#D1CAD8',
  borderRadius: '4px',

  dropShadowLight: '0 2px 0 rgba(37, 11, 54, 0.04)',
  dropShadowHeavy: '0 1px 4px 1px rgba(47,40,55,0.08), 0 4px 16px 0 rgba(47,40,55,0.12)',

  background: '#fff',

  zIndex: {
    orgAndUserMenu: 1003,
    sidebar: 1002,
    header: 1000,
    dropdown: 1001,
    modal: 10000,
    toast: 10001,
    dropdownAutocomplete: {
      // needs to be above menu
      actor: 1008,

      // needs to be below actor but above other page elements (e.g. pagination)
      // (e.g. Issue Details "seen" dots on chart is 2)
      // stream header is 1000
      menu: 1007,
    },
  },

  alert: {
    default: {
      backgroundLight: '#FAF9FB',
      background: '#BDB4C7',
      border: '#E2DBE8',
    },
    info: {
      backgroundLight: '#F5FAFE',
      border: '#B5D6ED',
    },
    attention: {
      backgroundLight: '#ECBFA6',
      background: '#F09E71',
      border: '#D0816D',
    },
    warning: {
      backgroundLight: '#FFFDF7',
      background: '#f9a66d',
      border: '#E1D697',
    },
    success: {
      backgroundLight: '#F8FCF7',
      background: '#57be8c',
      border: '#BBD6B3',
    },
    error: {
      backgroundLight: '#FDF6F5',
      border: '#E7C0BC',
      textLight: '#92635f',
    },
  },

  grid: 8,
  fontSizeSmall: '12px',
  fontSizeMedium: '14px',
  fontSizeLarge: '16px',
  fontSizeExtraLarge: '18px',

  settings: {
    // Max-width for settings breadcrumbs
    // i.e. organization, project, or team
    maxCrumbWidth: '240px',

    containerWidth: '1140px',
    headerHeight: '115px',
    sidebarWidth: '210px',
  },

  sidebar: {
    background: '#2f2936',
    color: '#9586a5',
    divider: '#493e54',
    badgeSize: '22px',
    smallBadgeSize: '11px',
    collapsedWidth: '70px',
    expandedWidth: '220px',
    mobileHeight: '54px',
    menuSpacing: '15px',
    panel: {
      width: '320px',
      headerHeight: '62px',
    },
  },

  text: {
    family: '"Rubik", "Avenir Next", sans-serif',
    familyMono: 'Monaco, Consolas, "Courier New", monospace',
    lineHeightHeading: '1.15',
    lineHeightBody: '1.4',
  },
};

// Aliases
theme.textColor = theme.gray5;
theme.success = theme.green;
theme.error = theme.red;
theme.disabled = '#ced3d6';

theme.alert.info.iconColor = theme.blue;
theme.alert.info.background = theme.blue;

theme.alert.warning.iconColor = theme.yellowDark;
theme.alert.warning.background = theme.yellow;

theme.alert.success.iconColor = theme.greenDark;
theme.alert.success.background = theme.green;

theme.alert.error.iconColor = theme.redDark;
theme.alert.error.background = theme.red;

//alias warn to warning
theme.alert.warn = theme.alert.warning;

theme.button = {
  borderRadius: '3px',

  default: {
    color: '#2f2936',
    colorActive: '#161319',
    background: theme.white,
    backgroundActive: theme.white,
    border: '#d8d2de',
    borderActive: '#c9c0d1',
  },
  primary: {
    color: theme.white,
    background: theme.purple,
    backgroundActive: '#4e3fb4',
    border: '#3d328e',
    borderActive: '#352b7b',
  },
  success: {
    color: theme.white,
    background: '#3fa372',
    backgroundActive: theme.green,
    border: '#7ccca5',
    borderActive: '#7ccca5',
  },
  danger: {
    color: theme.white,
    background: theme.red,
    backgroundActive: '#bf2a1d',
    border: '#bf2a1d',
    borderActive: '#7d1c13',
  },
  link: {
    color: theme.blue,
    background: 'transparent',
    // border: '#3d328e',
    backgroundActive: 'transparent',
    // borderActive: '#352b7b',
  },
  disabled: {
    color: theme.disabled,
    border: '#e3e5e6',
    borderActive: '#e3e5e6',
    background: theme.white,
    backgroundActive: theme.white,
  },
};

theme.charts = {
  colors: CHART_PALETTE[CHART_PALETTE.length - 1],

  // We have an array that maps `number + 1` --> list of `number` colors
  getColorPalette: length =>
    CHART_PALETTE[Math.min(CHART_PALETTE.length - 1, length + 1)],

  previousPeriod: theme.gray1,
};

<<<<<<< HEAD
theme.diff = {
  removedRow: '#fcefee',
  addedRow: '#f5fbf8',
  removed: '#f7ceca',
  added: '#d8f0e4',
=======
// Similarity spectrum used in "Similar Issues" in group details
theme.similarity = {
  empty: '#e2dee6',
  colors: ['#ec5e44', '#f38259', '#f9a66d', '#98b480', '#57be8c'],
>>>>>>> 55c8aeb3
};

export default theme;<|MERGE_RESOLUTION|>--- conflicted
+++ resolved
@@ -232,18 +232,17 @@
   previousPeriod: theme.gray1,
 };
 
-<<<<<<< HEAD
 theme.diff = {
   removedRow: '#fcefee',
   addedRow: '#f5fbf8',
   removed: '#f7ceca',
   added: '#d8f0e4',
-=======
+};
+
 // Similarity spectrum used in "Similar Issues" in group details
 theme.similarity = {
   empty: '#e2dee6',
   colors: ['#ec5e44', '#f38259', '#f9a66d', '#98b480', '#57be8c'],
->>>>>>> 55c8aeb3
 };
 
 export default theme;