import capitalize from 'lodash/capitalize';
import React from 'react';
import qs from 'query-string';

import HookStore from 'app/stores/hookStore';
import {
  AppOrProviderOrPlugin,
  DocumentIntegration,
  Integration,
  IntegrationFeature,
  IntegrationInstallationStatus,
  IntegrationProvider,
  IntegrationType,
  Organization,
  PluginWithProjectList,
  SentryApp,
  SentryAppInstallation,
  SentryAppStatus,
} from 'app/types';
import {Hooks} from 'app/types/hooks';
import {trackAnalyticsEvent} from 'app/utils/analytics';
import {uniqueId} from 'app/utils/guid';

const INTEGRATIONS_ANALYTICS_SESSION_KEY = 'INTEGRATION_ANALYTICS_SESSION' as const;

const FEATURES_TO_INCLUDE_IN_ANALYTICS = ['slack-migration'];

export const startAnalyticsSession = () => {
  const sessionId = uniqueId();
  window.sessionStorage.setItem(INTEGRATIONS_ANALYTICS_SESSION_KEY, sessionId);
  return sessionId;
};

export const clearAnalyticsSession = () => {
  window.sessionStorage.removeItem(INTEGRATIONS_ANALYTICS_SESSION_KEY);
};

export const getAnalyticsSessionId = () =>
  window.sessionStorage.getItem(INTEGRATIONS_ANALYTICS_SESSION_KEY);

export type SingleIntegrationEvent = {
  eventKey:
    | 'integrations.install_modal_opened' //TODO: remove
    | 'integrations.installation_start'
    | 'integrations.installation_complete'
    | 'integrations.integration_viewed' //for the integration overview
    | 'integrations.details_viewed' //for an individual configuration
    | 'integrations.uninstall_clicked'
    | 'integrations.uninstall_completed'
    | 'integrations.enabled'
    | 'integrations.disabled'
    | 'integrations.config_saved'
    | 'integrations.integration_tab_clicked'
    | 'integrations.plugin_add_to_project_clicked'
    | 'integrations.upgrade_plan_modal_opened'
    | 'integrations.resolve_now_clicked'
    | 'integrations.reauth_start'
    | 'integrations.reauth_complete';
  eventName:
    | 'Integrations: Install Modal Opened' //TODO: remove
    | 'Integrations: Installation Start'
    | 'Integrations: Installation Complete'
    | 'Integrations: Integration Viewed'
    | 'Integrations: Details Viewed'
    | 'Integrations: Uninstall Clicked'
    | 'Integrations: Uninstall Completed'
    | 'Integrations: Enabled'
    | 'Integrations: Disabled'
    | 'Integrations: Integration Tab Clicked'
    | 'Integrations: Config Saved'
    | 'Integrations: Plugin Add to Project Clicked'
    | 'Integrations: Upgrade Plan Modal Opened'
    | 'Integrations: Resolve Now Clicked'
    | 'Integrations: Reauth Start'
    | 'Integrations: Reauth Complete';
  integration: string; //the slug
  integration_type: IntegrationType;
  already_installed?: boolean;
  integration_tab?: 'configurations' | 'overview';
  plan?: string;
  //include the status since people might do weird things testing unpublished integrations
  integration_status?: SentryAppStatus;
};

type MultipleIntegrationsEvent = {
  eventKey: 'integrations.index_viewed';
  eventName: 'Integrations: Index Page Viewed';
  integrations_installed: number;
};

type IntegrationSearchEvent = {
  eventKey: 'integrations.directory_item_searched';
  eventName: 'Integrations: Directory Item Searched';
  search_term: string;
  num_results: number;
};

type IntegrationCategorySelectEvent = {
  eventKey: 'integrations.directory_category_selected';
  eventName: 'Integrations: Directory Category Selected';
  category: string;
};

type IntegrationsEventParams = (
  | MultipleIntegrationsEvent
  | SingleIntegrationEvent
  | IntegrationSearchEvent
  | IntegrationCategorySelectEvent
) & {
  view?:
    | 'external_install'
    | 'legacy_integrations'
    | 'plugin_details'
    | 'integrations_directory'
    | 'integrations_directory_integration_detail';
  project_id?: string;
} & Parameters<Hooks['analytics:track-event']>[0];

const hasAnalyticsDebug = () =>
  window.localStorage.getItem('DEBUG_INTEGRATION_ANALYTICS') === '1';

/**
 * Tracks an event for ecosystem analytics
 * Must be tied to an organization
 * Uses the current session ID or generates a new one if startSession == true
 */
export const trackIntegrationEvent = (
  analyticsParams: IntegrationsEventParams,
  org?: Organization, //we should pass in org whenever we can but not every place guarantees this
  options?: {startSession: boolean}
) => {
  const {startSession} = options || {};
  let sessionId = startSession ? startAnalyticsSession() : getAnalyticsSessionId();

  //we should always have a session id but if we don't, we should generate one
  if (hasAnalyticsDebug() && !sessionId) {
    // eslint-disable-next-line no-console
    console.warn(`analytics_session_id absent from event ${analyticsParams.eventName}`);
    sessionId = startAnalyticsSession();
  }

  let features = {};
  if (org) {
    features = Object.fromEntries(
      FEATURES_TO_INCLUDE_IN_ANALYTICS.map(f => [
        `feature-${f}`,
        org.features.includes(f),
      ])
    );
  }

  let custom_referrer: string | undefined;

  try {
    //pull the referrer from the query parameter of the page
    const {referrer} = qs.parse(window.location.search) || {};
    if (typeof referrer === 'string') {
<<<<<<< HEAD
      //Amplitude has its own referrer which intefers with our custom referrer
=======
      // Amplitude has it's own referrer which inteferes with our custom referrer
>>>>>>> cd7ce698
      custom_referrer = referrer;
    }
  } catch {
    // ignore if this fails to parse
    // this can happen if we have an invalid query string
    // e.g. unencoded "%"
  }

  const params = {
    analytics_session_id: sessionId,
    organization_id: org?.id,
    role: org?.role,
    custom_referrer,
    ...features,
    ...analyticsParams,
  };

  //add the integration_status to the type of params so TS doesn't complain about what we do below
  const fullParams: typeof params & {
    integration_status?: SentryAppStatus;
  } = params;

  //Reload expects integration_status even though it's not relevant for non-sentry apps
  //Passing in a dummy value of published in those cases
  if (analyticsParams.integration && analyticsParams.integration_type !== 'sentry_app') {
    fullParams.integration_status = 'published';
  }

  //TODO(steve): remove once we pass in org always
  if (hasAnalyticsDebug() && !org) {
    // eslint-disable-next-line no-console
    console.warn(`Organization absent from event ${analyticsParams.eventName}`);
  }

  //could put this into a debug method or for the main trackAnalyticsEvent event
  if (hasAnalyticsDebug()) {
    // eslint-disable-next-line no-console
    console.log('trackIntegrationEvent', fullParams);
  }

  return trackAnalyticsEvent(fullParams);
};

/**
 * In sentry.io the features list supports rendering plan details. If the hook
 * is not registered for rendering the features list like this simply show the
 * features as a normal list.
 */
const generateFeaturesList = p => (
  <ul>
    {p.features.map((f, i) => (
      <li key={i}>{f.description}</li>
    ))}
  </ul>
);

const generateIntegrationFeatures = p =>
  p.children({
    disabled: false,
    disabledReason: null,
    ungatedFeatures: p.features,
    gatedFeatureGroups: [],
  });

const defaultFeatureGateComponents = {
  IntegrationFeatures: generateIntegrationFeatures,
  IntegrationDirectoryFeatures: generateIntegrationFeatures,
  FeatureList: generateFeaturesList,
  IntegrationDirectoryFeatureList: generateFeaturesList,
} as ReturnType<Hooks['integrations:feature-gates']>;

export const getIntegrationFeatureGate = () => {
  const defaultHook = () => defaultFeatureGateComponents;
  const featureHook = HookStore.get('integrations:feature-gates')[0] || defaultHook;
  return featureHook();
};

export const getSentryAppInstallStatus = (install: SentryAppInstallation | undefined) => {
  if (install) {
    return capitalize(install.status) as IntegrationInstallationStatus;
  }
  return 'Not Installed';
};

export const getCategories = (features: IntegrationFeature[]): string[] => {
  const transform = features.map(({featureGate}) => {
    const feature = featureGate
      .replace(/integrations/g, '')
      .replace(/-/g, ' ')
      .trim();
    switch (feature) {
      case 'actionable notification':
        return 'notification action';
      case 'issue basic':
      case 'issue sync':
        return 'project management';
      case 'commits':
        return 'source code management';
      case 'chat unfurl':
        return 'chat';
      default:
        return feature;
    }
  });

  return [...new Set(transform)];
};

export const getCategoriesForIntegration = (
  integration: AppOrProviderOrPlugin
): string[] => {
  if (isSentryApp(integration)) {
    return ['internal', 'unpublished'].includes(integration.status)
      ? [integration.status]
      : getCategories(integration.featureData);
  }
  if (isPlugin(integration)) {
    return getCategories(integration.featureDescriptions);
  }
  if (isDocumentIntegration(integration)) {
    return getCategories(integration.features);
  }
  return getCategories(integration.metadata.features);
};

export function isSentryApp(
  integration: AppOrProviderOrPlugin
): integration is SentryApp {
  return !!(integration as SentryApp).uuid;
}

export function isPlugin(
  integration: AppOrProviderOrPlugin
): integration is PluginWithProjectList {
  return integration.hasOwnProperty('shortName');
}

export function isDocumentIntegration(
  integration: AppOrProviderOrPlugin
): integration is DocumentIntegration {
  return integration.hasOwnProperty('docUrl');
}

export function isSlackWorkspaceApp(integration: Integration) {
  return integration.configData.installationType === 'workspace_app';
}

//returns the text in the alert asking the user to re-authenticate a first-party integration
export function getReauthAlertText(provider: IntegrationProvider) {
  return provider.metadata.aspects?.reauthentication_alert?.alertText;
}

export const convertIntegrationTypeToSnakeCase = (
  type: 'plugin' | 'firstParty' | 'sentryApp' | 'documentIntegration'
) => {
  switch (type) {
    case 'firstParty':
      return 'first_party';
    case 'sentryApp':
      return 'sentry_app';
    case 'documentIntegration':
      return 'document';
    default:
      return type;
  }
};<|MERGE_RESOLUTION|>--- conflicted
+++ resolved
@@ -155,11 +155,7 @@
     //pull the referrer from the query parameter of the page
     const {referrer} = qs.parse(window.location.search) || {};
     if (typeof referrer === 'string') {
-<<<<<<< HEAD
-      //Amplitude has its own referrer which intefers with our custom referrer
-=======
-      // Amplitude has it's own referrer which inteferes with our custom referrer
->>>>>>> cd7ce698
+      // Amplitude has its own referrer which inteferes with our custom referrer
       custom_referrer = referrer;
     }
   } catch {
