--- conflicted
+++ resolved
@@ -42,14 +42,10 @@
    * In the full trace, generation, children and errors are always defined.
    */
   children: TraceFull[];
-<<<<<<< HEAD
-  'transaction.duration': number;
-  timestamp: number;
-  start_timestamp: number;
-=======
   errors: TraceError[];
   generation: number;
->>>>>>> 6c9c0f5c
+  start_timestamp: number;
+  timestamp: number;
 };
 
 export type TraceProps = {
