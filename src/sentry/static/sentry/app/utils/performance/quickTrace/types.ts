import {
  DiscoverQueryProps,
  GenericChildrenProps,
} from 'app/utils/discover/genericDiscoverQuery';

/**
 * `EventLite` represents the type of a simplified event from
 * the `events-trace` and `events-trace-light` endpoints.
 */
export type EventLite = {
  event_id: string;
  generation: number | null;
  span_id: string;
  transaction: string;
  'transaction.duration': number;
  project_id: number;
  project_slug: string;
  parent_event_id: string | null;
  parent_span_id: string | null;
};

export type TraceError = {
  issue: string;
  id: string;
  event_id: string;
  span: string;
  transaction: string;
  project_slug: string;
};

export type TraceLite = EventLite[];

/**
 * The `events-trace` endpoint returns a tree structure that gives
 * the parent-child relationships between events.
 */
<<<<<<< HEAD
export type QuickTraceEvent = EventLite & {
  children?: QuickTraceEvent[];
  errors?: TraceError[];
=======
export type TraceFull = Omit<EventLite, 'generation'> & {
  /**
   * In the full trace, generation is always defined.
   */
  generation: number;
  children: TraceFull[];
>>>>>>> 523817aa
};

export type TraceProps = {
  eventId: string;
  traceId: string;
  start: string;
  end: string;
};

export type TraceRequestProps = DiscoverQueryProps & TraceProps;

type EmptyQuickTrace = {
  type: 'empty';
  trace: QuickTraceEvent[];
};

type PartialQuickTrace = {
  type: 'partial';
  trace: QuickTraceEvent[] | null;
};

type FullQuickTrace = {
  type: 'full';
  trace: QuickTraceEvent[] | null;
};

type BaseTraceChildrenProps = Omit<
  GenericChildrenProps<TraceProps>,
  'tableData' | 'pageLinks'
>;

export type TraceLiteQueryChildrenProps = BaseTraceChildrenProps & PartialQuickTrace;

export type TraceFullQueryChildrenProps = BaseTraceChildrenProps &
  Omit<FullQuickTrace, 'trace'> & {
    /**
     * The `event-trace` endpoint returns a full trace with the parent-child
     * relationships. It can be flattened into a `TraceLite` if necessary.
     */
    trace: QuickTraceEvent | null;
  };

export type QuickTrace = EmptyQuickTrace | PartialQuickTrace | FullQuickTrace;

export type QuickTraceQueryChildrenProps = BaseTraceChildrenProps & QuickTrace;<|MERGE_RESOLUTION|>--- conflicted
+++ resolved
@@ -34,18 +34,13 @@
  * The `events-trace` endpoint returns a tree structure that gives
  * the parent-child relationships between events.
  */
-<<<<<<< HEAD
-export type QuickTraceEvent = EventLite & {
+export type QuickTraceEvent = Omit<EventLite, 'generation'> & {
   children?: QuickTraceEvent[];
   errors?: TraceError[];
-=======
-export type TraceFull = Omit<EventLite, 'generation'> & {
   /**
    * In the full trace, generation is always defined.
    */
   generation: number;
-  children: TraceFull[];
->>>>>>> 523817aa
 };
 
 export type TraceProps = {
