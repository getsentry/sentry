--- conflicted
+++ resolved
@@ -182,15 +182,14 @@
   progressBar: colors.purple300,
 
   /**
-<<<<<<< HEAD
+   * Default Progressbar color
+   */
+  progressBackground: colors.gray100,
+
+  /**
    * Background of default badge (mainly used in NavTabs)
    */
   badgeBackground: colors.gray200,
-=======
-   * Default Progressbar color
-   */
-  progressBackground: colors.gray100,
->>>>>>> ea45a512
 } as const;
 
 const warning = {
@@ -542,11 +541,8 @@
   chartLineColor: colors.gray500,
   chartLabel: colors.gray400,
   progressBar: colors.purple200,
-<<<<<<< HEAD
+  progressBackground: colors.gray500,
   badgeBackground: colors.gray400,
-=======
-  progressBackground: colors.gray500,
->>>>>>> ea45a512
 } as const;
 
 const theme = {
