--- conflicted
+++ resolved
@@ -1,11 +1,7 @@
 import React from 'react';
 import PropTypes from 'prop-types';
 
-<<<<<<< HEAD
-import theme, {IconSize, Color, Aliases} from 'app/utils/theme';
-=======
-import theme, {Color, IconSize} from 'app/utils/theme';
->>>>>>> 848be85a
+import theme, {Aliases, Color, IconSize} from 'app/utils/theme';
 
 type Props = React.SVGAttributes<SVGElement> & {
   color?: Color | keyof Aliases;
