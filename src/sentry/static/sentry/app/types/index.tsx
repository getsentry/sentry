import {SpanEntry} from 'app/components/events/interfaces/spans/types';

export type Organization = {
  id: string;
  slug: string;
  projects: Project[];
  access: string[];
  features: string[];
};

export type OrganizationDetailed = Organization & {
  isDefault: boolean;
  defaultRole: string;
  availableRoles: {id: string; name: string}[];
  openMembership: boolean;
  require2FA: boolean;
  allowSharedIssues: boolean;
  enhancedPrivacy: boolean;
  dataScrubber: boolean;
  dataScrubberDefaults: boolean;
  sensitiveFields: string[];
  safeFields: string[];
  storeCrashReports: boolean;
  attachmentsRole: string;
  scrubIPAddresses: boolean;
  scrapeJavaScript: boolean;
  trustedRelays: string[];
};

export type Project = {
  id: string;
  slug: string;
  isMember: boolean;
  teams: Team[];
  features: string[];

  isBookmarked: boolean;
};

export type Team = {
  id: string;
  slug: string;
  isMember: boolean;
};

// This type is incomplete
export type EventMetadata = {
  value?: string;
  message?: string;
  directive?: string;
  type?: string;
  title?: string;
  uri?: string;
  filename?: string;
  origin?: string;
  function?: string;
};

export type EventAttachment = {
  id: string;
  dateCreated: string;
  headers: Object;
  name: string;
  sha1: string;
  size: number;
  type: string;
};

type EntryType = {
  data: {[key: string]: any} | any[];
  type: string;
};

export type EventTag = {key: string; value: string};

type EventUser = {
  username?: string;
  name?: string;
  ip_address?: string;
  email?: string;
  id?: string;
};

type RuntimeContext = {
  type: 'runtime';
  version: number;
  build?: string;
  name?: string;
};

type TraceContext = {
  type: 'trace';
  op: string;
  description: string;
  parent_span_id: string;
  span_id: string;
  trace_id: string;
};

type EventContexts = {
  runtime?: RuntimeContext;
  trace?: TraceContext;
};

type SentryEventBase = {
  id: string;
  eventID: string;
  groupID?: string;
  title: string;
  culprit: string;
  metadata: EventMetadata;
  contexts: EventContexts;
  user: EventUser;
  message: string;
  platform?: string;
  dateCreated?: string;
  endTimestamp?: number;
  entries: EntryType[];

  previousEventID?: string;
  nextEventID?: string;
  projectSlug: string;

  tags: EventTag[];

  size: number;

  location: string;

  oldestEventID: string | null;
  latestEventID: string | null;
};

// This type is incomplete
export type Event =
  | ({type: string} & SentryEventBase)
  | {
      type: 'transaction';
      entries: SpanEntry[];
      startTimestamp: number;
      endTimestamp: number;
    } & SentryEventBase;

export type EventsStatsData = [number, {count: number}[]][];

export type EventsStats = {
  data: EventsStatsData;
  totals?: {count: number};
};

export type User = {
  id: string;
  name: string;
  username: string;
  email: string;
};

export type CommitAuthor = {
  email?: string;
  name?: string;
};

// TODO(ts): This type is incomplete
export type Environment = {};

// TODO(ts): This type is incomplete
export type SavedSearch = {};

// TODO(ts): This type is incomplete
export type Plugin = {};

export type GlobalSelection = {
  projects: number[];
  environments: string[];
  datetime: {
    start: string;
    end: string;
    period: string;
    utc: boolean;
  };
};

type Authenticator = {
  dateUsed: string | null;
  dateCreated: string;
  type: string; // i.e. 'u2f'
  id: string;
  name: string;
};

export type Config = {
  languageCode: string;
  csrfCookieName: string;
  features: string[];
  singleOrganization: boolean;
  urlPrefix: string;
  needsUpgrade: boolean;
  supportEmail: string;
  user: {
    username: string;
    lastLogin: string;
    isSuperuser: boolean;
    emails: {
      is_verified: boolean;
      id: string;
      email: string;
    }[];
    isManaged: boolean;
    lastActive: string;
    isStaff: boolean;
    identities: any[];
    id: string;
    isActive: boolean;
    has2fa: boolean;
    canReset2fa: boolean;
    name: string;
    avatarUrl: string;
    authenticators: Authenticator[];
    dateJoined: string;
    options: {
      timezone: string;
      stacktraceOrder: number;
      language: string;
      clock24Hours: boolean;
    };
    flags: {newsletter_consent_prompt: boolean};
    avatar: {avatarUuid: string | null; avatarType: 'letter_avatar' | 'upload'};
    hasPasswordAuth: boolean;
    permissions: string[];
    email: string;
  };

  invitesEnabled: boolean;
  privacyUrl: string | null;
  isOnPremise: boolean;
  lastOrganization: string;
  gravatarBaseUrl: string;
  messages: string[];
  dsn: string;
  userIdentity: {ip_address: string; email: string; id: number};
  termsUrl: string | null;
  isAuthenticated: boolean;
  version: {
    current: string;
    build: string;
    upgradeAvailable: boolean;
    latest: string;
  };
  statuspage: string | null;
  sentryConfig: {
    dsn: string;
    release: string;
    whitelistUrls: string[];
  };
  distPrefix: string;
};

type Metadata = {
  value: string;
  message: string;
  directive: string;
  type: string;
  title: string;
  uri: string;
};

type EventOrGroupType = [
  'error',
  'csp',
  'hpkp',
  'expectct',
  'expectstaple',
  'default',
  'transaction'
];

// TODO(ts): incomplete
export type Group = {
  id: string;
  activity: any[]; // TODO(ts)
  annotations: string[];
  assignedTo: User;
  count: string;
  culprit: string;
  currentRelease: any; // TODO(ts)
  firstRelease: any; // TODO(ts)
  firstSeen: string;
  hasSeen: boolean;
  isBookmarked: boolean;
  isPublic: boolean;
  isSubscribed: boolean;
  lastRelease: any; // TODO(ts)
  lastSeen: string;
  level: string;
  logger: string;
  metadata: Metadata;
  numComments: number;
  participants: any[]; // TODO(ts)
  permalink: string;
  platform: string;
  pluginActions: any[]; // TODO(ts)
  pluginContexts: any[]; // TODO(ts)
  pluginIssues: any[]; // TODO(ts)
  project: Project;
  seenBy: User[];
  shareId: string;
  shortId: string;
  stats: any; // TODO(ts)
  status: string;
  statusDetails: {};
  title: string;
  type: EventOrGroupType;
  userCount: number;
  userReportCount: number;
};

export type EventViewv1 = {
  name: string;
  data: {
    fields: string[];
    columnNames: string[];
    sort: string[];
    query?: string;
  };
  tags: string[];
};

export type Repository = {
  dateCreated: string;
  externalSlug: string;
  id: string;
  integrationId: string;
  name: string;
  provider: {id: string; name: string};
  status: string;
  url: string;
};

<<<<<<< HEAD
export type PermissionValue = 'no-access' | 'read' | 'write' | 'admin';

export type Permissions = {
  Event: PermissionValue;
  Member: PermissionValue;
  Organization: PermissionValue;
  Project: PermissionValue;
  Release: PermissionValue;
  Team: PermissionValue;
=======
export type WebhookEvents = 'issue' | 'error';

export type SentryApp = {
  status: string;
  scopes: string[];
  isAlertable: boolean;
  verifyInstall: boolean;
  slug: string;
  name: string;
  uuid: string;
  author: string;
  events: WebhookEvents[];
  schema: {
    elements?: object[]; //TODO(ts)
  };
  //possible null params
  webhookUrl: string | null;
  redirectUrl: string | null;
  overview: string | null;
  //optional params below
  clientId?: string;
  clientSecret?: string;
  owner?: {
    id: number;
    slug: string;
  };
>>>>>>> b4601ca0
};<|MERGE_RESOLUTION|>--- conflicted
+++ resolved
@@ -336,17 +336,6 @@
   url: string;
 };
 
-<<<<<<< HEAD
-export type PermissionValue = 'no-access' | 'read' | 'write' | 'admin';
-
-export type Permissions = {
-  Event: PermissionValue;
-  Member: PermissionValue;
-  Organization: PermissionValue;
-  Project: PermissionValue;
-  Release: PermissionValue;
-  Team: PermissionValue;
-=======
 export type WebhookEvents = 'issue' | 'error';
 
 export type SentryApp = {
@@ -373,5 +362,15 @@
     id: number;
     slug: string;
   };
->>>>>>> b4601ca0
+};
+
+export type PermissionValue = 'no-access' | 'read' | 'write' | 'admin';
+
+export type Permissions = {
+  Event: PermissionValue;
+  Member: PermissionValue;
+  Organization: PermissionValue;
+  Project: PermissionValue;
+  Release: PermissionValue;
+  Team: PermissionValue;
 };