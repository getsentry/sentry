import {SpanEntry} from 'app/components/events/interfaces/spans/types';
import {API_ACCESS_SCOPES} from 'app/constants';
import {Field} from 'app/views/settings/components/forms/type';
import {
  INSTALLED,
  NOT_INSTALLED,
  PENDING,
} from 'app/views/organizationIntegrations/constants';

export type IntegrationInstallationStatus =
  | typeof INSTALLED
  | typeof NOT_INSTALLED
  | typeof PENDING;

export type ObjectStatus =
  | 'active'
  | 'disabled'
  | 'pending_deletion'
  | 'deletion_in_progress';

export type Avatar = {
  avatarUuid: string | null;
  avatarType: 'letter_avatar' | 'upload' | 'gravatar';
};

export type Actor = {
  id: string;
  type: 'user' | 'team';
  name: string;
};

/**
 * Organization summaries are sent when you request a
 * list of all organiations
 */
export type OrganizationSummary = {
  status: {
    // TODO(ts): Are these fields == `ObjectStatus`?
    id: string;
    name: string;
  };
  require2FA: boolean;
  avatar: Avatar;
  features: string[];
  name: string;
  dateCreated: string;
  id: string;
  isEarlyAdopter: boolean;
  slug: string;
};

/**
 * Detailed organization (e.g. when requesting details for a single org)
 *
 * Lightweight in this case means it does not contain `projects` or `teams`
 */
export type LightWeightOrganization = OrganizationSummary & {
  scrubIPAddresses: boolean;
  attachmentsRole: string;
  sensitiveFields: string[];
  openMembership: boolean;
  quota: {
    maxRateInterval: number | null;
    projectLimit: number | null;
    accountLimit: number | null;
    maxRate: number | null;
  };
  defaultRole: string;
  experiments: ActiveExperiments;
  allowJoinRequests: boolean;
  scrapeJavaScript: boolean;
  isDefault: boolean;
  pendingAccessRequests: number;
  availableRoles: {id: string; name: string}[];
  enhancedPrivacy: boolean;
  safeFields: string[];
  storeCrashReports: number;
  access: Scope[];
  allowSharedIssues: boolean;
  dataScrubberDefaults: boolean;
  dataScrubber: boolean;
  role?: string;
  onboardingTasks: Array<{
    status: string;
    dateCompleted: string;
    task: number;
    data: object;
    user: string | null;
  }>;
  trustedRelays: string[];
};

/**
 * Full organization details
 */
export type Organization = LightWeightOrganization & {
  projects: Project[];
  teams: Team[];
};

// Minimal project representation for use with avatars.
export type AvatarProject = {
  slug: string;
  platform?: string;
};

export type Project = {
  id: string;
  isMember: boolean;
  teams: Team[];
  features: string[];

  isBookmarked: boolean;
  hasUserReports?: boolean;
  hasAccess: boolean;

  // XXX: These are part of the DetailedProject serializer
  plugins: Plugin[];
  processingIssues: number;
} & AvatarProject;

export type Team = {
  id: string;
  slug: string;
  isMember: boolean;
  avatar: Avatar;
};

export type TeamWithProjects = Team & {projects: Project[]};

// This type is incomplete
export type EventMetadata = {
  value?: string;
  message?: string;
  directive?: string;
  type?: string;
  title?: string;
  uri?: string;
  filename?: string;
  origin?: string;
  function?: string;
};

export type EventAttachment = {
  id: string;
  dateCreated: string;
  headers: Object;
  name: string;
  sha1: string;
  size: number;
  type: string;
  event_id: string;
};

export type EntryTypeData = {[key: string]: any | any[]};

type EntryType = {
  data: EntryTypeData;
  type: string;
};

export type EventTag = {key: string; value: string};

type EventUser = {
  username?: string;
  name?: string;
  ip_address?: string;
  email?: string;
  id?: string;
};

type RuntimeContext = {
  type: 'runtime';
  version: number;
  build?: string;
  name?: string;
};

type TraceContext = {
  type: 'trace';
  op: string;
  description: string;
  parent_span_id: string;
  span_id: string;
  trace_id: string;
};

type EventContexts = {
  runtime?: RuntimeContext;
  trace?: TraceContext;
};

type SentryEventBase = {
  id: string;
  eventID: string;
  groupID?: string;
  title: string;
  culprit: string;
  metadata: EventMetadata;
  contexts: EventContexts;
  context?: {[key: string]: any};
  packages?: {[key: string]: string};
  user: EventUser;
  message: string;
  platform?: string;
  dateCreated?: string;
  endTimestamp?: number;
  entries: EntryType[];

  previousEventID?: string;
  nextEventID?: string;
  projectSlug: string;

  tags: EventTag[];

  size: number;

  location: string;

  oldestEventID: string | null;
  latestEventID: string | null;
};

// This type is incomplete
export type Event =
  | ({type: string} & SentryEventBase)
  | ({
      type: 'transaction';
      entries: SpanEntry[];
      startTimestamp: number;
      endTimestamp: number;
    } & SentryEventBase);

export type EventsStatsData = [number, {count: number}[]][];

export type EventsStats = {
  data: EventsStatsData;
  totals?: {count: number};
};

// Avatars are a more primitive version of User.
export type AvatarUser = {
  id: string;
  name: string;
  username: string;
  email: string;
  avatarUrl?: string;
  avatar?: Avatar;
  ip_address: string;
  // Compatibility shim with EventUser serializer
  ipAddress?: string;
  options?: {
    avatarType: string;
  };
  lastSeen?: string;
};

export type User = AvatarUser & {
  lastLogin: string;
  isSuperuser: boolean;
  emails: {
    is_verified: boolean;
    id: string;
    email: string;
  }[];
  isManaged: boolean;
  lastActive: string;
  isStaff: boolean;
  identities: any[];
  isActive: boolean;
  has2fa: boolean;
  canReset2fa: boolean;
  authenticators: Authenticator[];
  dateJoined: string;
  options: {
    timezone: string;
    stacktraceOrder: number;
    language: string;
    clock24Hours: boolean;
    avatarType: string;
  };
  flags: {newsletter_consent_prompt: boolean};
  hasPasswordAuth: boolean;
  permissions: Set<string>;
};

export type CommitAuthor = {
  email?: string;
  name?: string;
};

// TODO(ts): This type is incomplete
export type Environment = {
  name: string;
  id: string;
};

// TODO(ts): This type is incomplete
export type SavedSearch = {};

export type PluginNoProject = {
  id: string;
  name: string;
  slug: string;
  shortName: string;
  type: string;
  canDisable: boolean;
  isTestable: boolean;
  hasConfiguration: boolean;
  metadata: any; // TODO(ts)
  contexts: any[]; // TODO(ts)
  status: string;
  assets: any[]; // TODO(ts)
  doc: string;
  version?: string;
  author?: {name: string; url: string};
  isHidden: boolean;
  description?: string;
  resourceLinks?: Array<{title: string; url: string}>;
  features: string[];
  featureDescriptions: IntegrationFeature[];
};

export type Plugin = PluginNoProject & {
  enabled: boolean;
};

export type PluginProjectItem = {
  projectId: string;
  projectSlug: string;
  projectName: string;
  projectPlatform: string | null;
  enabled: boolean;
  configured: boolean;
};

export type PluginWithProjectList = PluginNoProject & {
  projectList: PluginProjectItem[];
};

export type GlobalSelection = {
  projects: number[];
  environments: string[];
  forceUrlSync?: boolean;
  datetime: {
    start: Date | null;
    end: Date | null;
    period: string;
    utc: boolean;
  };
};

type Authenticator = {
  dateUsed: string | null;
  dateCreated: string;
  type: string; // i.e. 'u2f'
  id: string;
  name: string;
};

export type Config = {
  languageCode: string;
  csrfCookieName: string;
  features: Set<string>;
  singleOrganization: boolean;
  urlPrefix: string;
  needsUpgrade: boolean;
  supportEmail: string;
  user: User;

  invitesEnabled: boolean;
  privacyUrl: string | null;
  isOnPremise: boolean;
  lastOrganization: string;
  gravatarBaseUrl: string;
  messages: string[];
  dsn: string;
  userIdentity: {ip_address: string; email: string; id: number; isStaff: boolean};
  termsUrl: string | null;
  isAuthenticated: boolean;
  version: {
    current: string;
    build: string;
    upgradeAvailable: boolean;
    latest: string;
  };
  statuspage: string | null;
  sentryConfig: {
    dsn: string;
    release: string;
    whitelistUrls: string[];
  };
  distPrefix: string;
};

export type EventOrGroupType =
  | 'error'
  | 'csp'
  | 'hpkp'
  | 'expectct'
  | 'expectstaple'
  | 'default'
  | 'transaction';

// TODO(ts): incomplete
export type Group = {
  id: string;
  activity: any[]; // TODO(ts)
  annotations: string[];
  assignedTo: User;
  count: string;
  culprit: string;
  currentRelease: any; // TODO(ts)
  firstRelease: any; // TODO(ts)
  firstSeen: string;
  hasSeen: boolean;
  isBookmarked: boolean;
  isPublic: boolean;
  isSubscribed: boolean;
  lastRelease: any; // TODO(ts)
  lastSeen: string;
  level: string;
  logger: string;
  metadata: EventMetadata;
  numComments: number;
  participants: any[]; // TODO(ts)
  permalink: string;
  platform: string;
  pluginActions: any[]; // TODO(ts)
  pluginContexts: any[]; // TODO(ts)
  pluginIssues: any[]; // TODO(ts)
  project: Project;
  seenBy: User[];
  shareId: string;
  shortId: string;
  stats: any; // TODO(ts)
  status: string;
  statusDetails: {};
  title: string;
  type: EventOrGroupType;
  userCount: number;
  userReportCount: number;
};

export type Member = {
  dateCreated: string;
  email: string;
  expired: boolean;
  flags: {
    'sso:linked': boolean;
    'sso:invalid': boolean;
  };
  id: string;
  inviteStatus: 'approved' | 'requested_to_be_invited' | 'requested_to_join';
  invite_link: string | null;
  inviterName: string | null;
  isOnlyOwner: boolean;
  name: string;
  pending: boolean | undefined;
  role: string;
  roleName: string;
  roles: MemberRole[];
  teams: string[];
  user: User;
};

export type AccessRequest = {
  id: string;
  team: Team;
  member: Member;
};

export type Repository = {
  dateCreated: string;
  externalSlug: string;
  id: string;
  integrationId: string;
  name: string;
  provider: {id: string; name: string};
  status: RepositoryStatus;
  url: string;
};
export enum RepositoryStatus {
  ACTIVE = 'active',
  DISABLED = 'disabled',
  HIDDEN = 'hidden',
  PENDING_DELETION = 'pending_deletion',
  DELETION_IN_PROGRESS = 'deletion_in_progress',
}

type BaseIntegrationProvider = {
  key: string;
  slug: string;
  name: string;
  canAdd: boolean;
  canDisable: boolean;
  features: string[];
};

export type IntegrationProvider = BaseIntegrationProvider & {
  setupDialog: {url: string; width: number; height: number};
  metadata: {
    description: string;
    features: IntegrationFeature[];
    author: string;
    noun: string;
    issue_url: string;
    source_url: string;
    aspects: any; //TODO(ts)
  };
};

export type IntegrationFeature = {
  description: React.ReactNode | string;
  featureGate: string;
};

export type WebhookEvent = 'issue' | 'error';

export type Scope = typeof API_ACCESS_SCOPES[number];

export type SentryAppSchemaIssueLink = {
  type: 'issue-link';
  create: {
    uri: string;
    required_fields: any[];
    optional_fields?: any[];
  };
  link: {
    uri: string;
    required_fields: any[];
    optional_fields?: any[];
  };
};

export type SentryAppSchemaStacktraceLink = {
  type: 'stacktrace-link';
  uri: string;
};

export type SentryAppSchemaElement =
  | SentryAppSchemaIssueLink
  | SentryAppSchemaStacktraceLink;

export type SentryApp = {
  status: 'unpublished' | 'published' | 'internal';
  scopes: Scope[];
  isAlertable: boolean;
  verifyInstall: boolean;
  slug: string;
  name: string;
  uuid: string;
  author: string;
  events: WebhookEvent[];
  schema: {
    elements?: SentryAppSchemaElement[];
  };
  //possible null params
  webhookUrl: string | null;
  redirectUrl: string | null;
  overview: string | null;
  //optional params below
  datePublished?: string;
  clientId?: string;
  clientSecret?: string;
  owner?: {
    id: number;
    slug: string;
  };
};

export type Integration = {
  id: string;
  name: string;
  icon: string;
  domainName: string;
  accountType: string;
  status: ObjectStatus;
  provider: BaseIntegrationProvider & {aspects: any};
  configOrganization: Field[];
  //TODO(ts): This includes the initial data that is passed into the integration's configuration form
  configData: object;
};

export type IntegrationExternalIssue = {
  id: string;
  key: string;
  url: string;
  title: string;
  description: string;
  displayName: string;
};

export type GroupIntegration = Integration & {
  externalIssues: IntegrationExternalIssue[];
};

export type PlatformExternalIssue = {
  id: string;
  groupId: string;
  serviceType: string;
  displayName: string;
  webUrl: string;
};

export type SentryAppInstallation = {
  app: {
    uuid: string;
    slug: string;
  };
  organization: {
    slug: string;
  };
  uuid: string;
  status: 'installed' | 'pending';
  code?: string;
};

export type SentryAppWebhookRequest = {
  webhookUrl: string;
  sentryAppSlug: string;
  eventType: string;
  date: string;
  organization?: {
    slug: string;
    name: string;
  };
  responseCode: number;
  errorUrl?: string;
};

export type PermissionValue = 'no-access' | 'read' | 'write' | 'admin';

export type Permissions = {
  Event: PermissionValue;
  Member: PermissionValue;
  Organization: PermissionValue;
  Project: PermissionValue;
  Release: PermissionValue;
  Team: PermissionValue;
};

//See src/sentry/api/serializers/models/apitoken.py for the differences based on application
type BaseApiToken = {
  id: string;
  scopes: Scope[];
  expiresAt: string;
  dateCreated: string;
  state: string;
};

//We include the token for API tokens used for internal apps
export type InternalAppApiToken = BaseApiToken & {
  application: null;
  token: string;
  refreshToken: string;
};

export type ApiApplication = {
  allowedOrigins: string[];
  clientID: string;
  clientSecret: string | null;
  homepageUrl: string | null;
  id: string;
  name: string;
  privacyUrl: string | null;
  redirectUris: string[];
  termsUrl: string | null;
};

export type UserReport = {
  id: string;
  eventID: string;
  issue: Group;
  name: string;
  event: {eventID: string; id: string};
  user: User;
  dateCreated: string;
  comments: string;
  email: string;
};

export type Release = {
  commitCount: number;
  data: {};
  lastDeploy?: Deploy;
  deployCount: number;
  lastEvent: string;
  firstEvent: string;
  lastCommit?: Commit;
  authors: User[];
  owner?: any; // TODO(ts)
  newGroups: number;
  projects: {slug: string; name: string}[];
} & BaseRelease;

export type BaseRelease = {
  dateReleased: string;
  url: string;
  dateCreated: string;
  version: string;
  shortVersion: string;
  ref: string;
};

export type Deploy = {
  id: string;
  name: string;
  url: string;
  environment: string;
  dateStarted: string;
  dateFinished: string;
};

export type Commit = {
  id: string;
  key: string;
  message: string;
  dateCreated: string;
  repository?: Repository;
  author?: User;
  releases: BaseRelease[];
};

export type MemberRole = {
  id: string;
  name: string;
  desc: string;
  allowed?: boolean;
};

export type SentryAppComponent = {
  uuid: string;
  type: 'issue-link' | 'alert-rule-action' | 'issue-media' | 'stacktrace-link';
  schema: object;
  sentryApp: {
    uuid: string;
    slug: string;
    name: string;
  };
};

export type ActiveExperiments = {
  TrialUpgradeV2Experiment: 'upgrade' | 'trial' | -1;
};

type SavedQueryVersions = 1 | 2;

export type NewQuery = {
  id: string | undefined;
  version: SavedQueryVersions;
  name: string;
  projects: Readonly<number[]>;
  fields: Readonly<string[]>;
  widths?: Readonly<string[]>;
  query: string;
  orderby?: string;
  range?: string;
  start?: string;
  end?: string;
  environment?: Readonly<string[]>;
  tags?: Readonly<string[]>;
  yAxis?: string;
};

export type SavedQuery = NewQuery & {
  id: string;
  dateCreated: string;
  dateUpdated: string;
  createdBy?: string;
};

export type SavedQueryState = {
  savedQueries: SavedQuery[];
  hasError: boolean;
  isLoading: boolean;
};

export type SelectValue<T> = {
  label: string;
  value: T;
};

/**
 * The issue config form fields we get are basically the form fields we use in the UI but with some extra information.
 * Some fields marked optional in the form field are guaranteed to exist so we can mark them as required here
 */

export type IssueConfigField = Field & {
  name: string;
  default?: string;
  choices?: [number | string, number | string][];
  url?: string;
  multiple?: boolean;
};

export type IntegrationIssueConfig = {
  status: ObjectStatus;
  name: string;
  domainName: string;
  linkIssueConfig?: IssueConfigField[];
  createIssueConfig?: IssueConfigField[];
  provider: IntegrationProvider;
  icon: string[];
};

export type OnboardingTask = {
  task: number;
  title: string;
  description: string;
  detailedDescription?: string;
  skippable: boolean;
  prereq: number[];
  featureLocation: string;
  location: string | (() => void);
  display: boolean;
};

export type Tag = {
  name: string;
  key: string;
  values?: string[];
  totalValues?: number;
  predefined?: boolean;
};

<<<<<<< HEAD
=======
export type TagValue = {
  count: number;
  name: string;
  value: string;
  lastSeen: string;
  key: string;
  firstSeen: string;
  query?: string;
  email?: string;
  username?: string;
  identifier?: string;
  ipAddress?: string;
} & AvatarUser;

>>>>>>> b04f0cfe
export type Level = 'error' | 'fatal' | 'info' | 'warning' | 'sample';

export type Meta = {
  chunks: Array<Chunks>;
  len: number;
  rem: Array<Array<string | number>>;
  err: Array<any>;
};

export type Chunks = {
  text: string;
  type: string;
  remark?: string;
  rule_id?: string;
};<|MERGE_RESOLUTION|>--- conflicted
+++ resolved
@@ -824,8 +824,6 @@
   predefined?: boolean;
 };
 
-<<<<<<< HEAD
-=======
 export type TagValue = {
   count: number;
   name: string;
@@ -840,7 +838,6 @@
   ipAddress?: string;
 } & AvatarUser;
 
->>>>>>> b04f0cfe
 export type Level = 'error' | 'fatal' | 'info' | 'warning' | 'sample';
 
 export type Meta = {
