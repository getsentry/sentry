--- conflicted
+++ resolved
@@ -1082,33 +1082,20 @@
 // TODO(ts): incomplete
 export type BaseGroup = {
   id: string;
-<<<<<<< HEAD
-  activity: Activity[];
-=======
   latestEvent: Event;
   activity: GroupActivity[];
->>>>>>> 948db540
   annotations: string[];
   assignedTo: User;
   culprit: string;
-<<<<<<< HEAD
   firstRelease: Release;
   firstSeen: string;
-=======
-  currentRelease: any; // TODO(ts)
-  firstRelease: any; // TODO(ts)
->>>>>>> 948db540
   hasSeen: boolean;
   isBookmarked: boolean;
   isUnhandled: boolean;
   isPublic: boolean;
   isSubscribed: boolean;
-<<<<<<< HEAD
   lastRelease: Release;
   lastSeen: string;
-=======
-  lastRelease: any; // TODO(ts)
->>>>>>> 948db540
   level: Level;
   logger: string;
   metadata: EventMetadata;
@@ -1524,7 +1511,6 @@
   status: ReleaseStatus;
 };
 
-<<<<<<< HEAD
 export type CurrentRelease = {
   environment: string;
   firstSeen: string;
@@ -1536,12 +1522,10 @@
     '30d': TimeseriesValue[];
   };
 };
-=======
 export enum ReleaseStatus {
   Active = 'open',
   Archived = 'archived',
 }
->>>>>>> 948db540
 
 export type ReleaseProject = {
   slug: string;
