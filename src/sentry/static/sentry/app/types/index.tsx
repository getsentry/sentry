import {SpanEntry} from 'app/components/events/interfaces/spans/types';
import {API_ACCESS_SCOPES} from 'app/constants';
import {Field} from 'app/views/settings/components/forms/type';
import {Params} from 'react-router/lib/Router';
import {Location} from 'history';

export type ObjectStatus =
  | 'active'
  | 'disabled'
  | 'pending_deletion'
  | 'deletion_in_progress';

export type Avatar = {
  avatarUuid: string | null;
  avatarType: 'letter_avatar' | 'upload' | 'gravatar';
};

export type Actor = {
  id: string;
  type: 'user' | 'team';
  name: string;
};

/**
 * Organization summaries are sent when you request a
 * list of all organiations
 */
export type OrganizationSummary = {
  status: {
    // TODO(ts): Are these fields == `ObjectStatus`?
    id: string;
    name: string;
  };
  require2FA: boolean;
  avatar: Avatar;
  features: string[];
  name: string;
  dateCreated: string;
  id: string;
  isEarlyAdopter: boolean;
  slug: string;
};

/**
 * Detailed organization (e.g. when requesting details for a single org)
 *
 * Lightweight in this case means it does not contain `projects` or `teams`
 */
export type LightWeightOrganization = OrganizationSummary & {
  scrubIPAddresses: boolean;
  attachmentsRole: string;
  sensitiveFields: string[];
  openMembership: boolean;
  quota: {
    maxRateInterval: number | null;
    projectLimit: number | null;
    accountLimit: number | null;
    maxRate: number | null;
  };
  defaultRole: string;
  experiments: ActiveExperiments;
  allowJoinRequests: boolean;
  scrapeJavaScript: boolean;
  isDefault: boolean;
  pendingAccessRequests: number;
  availableRoles: {id: string; name: string}[];
  enhancedPrivacy: boolean;
  safeFields: string[];
  storeCrashReports: number;
  access: Scope[];
  allowSharedIssues: boolean;
  dataScrubberDefaults: boolean;
  dataScrubber: boolean;
  role?: string;
  onboardingTasks: Array<{
    status: string;
    dateCompleted: string;
    task: number;
    data: object;
    user: string | null;
  }>;
  trustedRelays: string[];
};

/**
 * Full organization details
 */
export type Organization = LightWeightOrganization & {
  projects: Project[];
  teams: Team[];
};

export type Project = {
  id: string;
  slug: string;
  isMember: boolean;
  teams: Team[];
  features: string[];

  isBookmarked: boolean;
  hasUserReports?: boolean;
  hasAccess: boolean;
  platform: string;

  // XXX: These are part of the DetailedProject serializer
  plugins: Plugin[];
  processingIssues: number;
};

export type Team = {
  id: string;
  slug: string;
  isMember: boolean;
  avatar: Avatar;
};

export type TeamWithProjects = Team & {projects: Project[]};

// This type is incomplete
export type EventMetadata = {
  value?: string;
  message?: string;
  directive?: string;
  type?: string;
  title?: string;
  uri?: string;
  filename?: string;
  origin?: string;
  function?: string;
};

export type EventAttachment = {
  id: string;
  dateCreated: string;
  headers: Object;
  name: string;
  sha1: string;
  size: number;
  type: string;
  event_id: string;
};

type EntryType = {
  data: {[key: string]: any} | any[];
  type: string;
};

export type EventTag = {key: string; value: string};

type EventUser = {
  username?: string;
  name?: string;
  ip_address?: string;
  email?: string;
  id?: string;
};

type RuntimeContext = {
  type: 'runtime';
  version: number;
  build?: string;
  name?: string;
};

type TraceContext = {
  type: 'trace';
  op: string;
  description: string;
  parent_span_id: string;
  span_id: string;
  trace_id: string;
};

type EventContexts = {
  runtime?: RuntimeContext;
  trace?: TraceContext;
};

type SentryEventBase = {
  id: string;
  eventID: string;
  groupID?: string;
  title: string;
  culprit: string;
  metadata: EventMetadata;
  contexts: EventContexts;
  user: EventUser;
  message: string;
  platform?: string;
  dateCreated?: string;
  endTimestamp?: number;
  entries: EntryType[];

  previousEventID?: string;
  nextEventID?: string;
  projectSlug: string;

  tags: EventTag[];

  size: number;

  location: string;

  oldestEventID: string | null;
  latestEventID: string | null;
};

// This type is incomplete
export type Event =
  | ({type: string} & SentryEventBase)
  | {
      type: 'transaction';
      entries: SpanEntry[];
      startTimestamp: number;
      endTimestamp: number;
    } & SentryEventBase;

export type EventsStatsData = [number, {count: number}[]][];

export type EventsStats = {
  data: EventsStatsData;
  totals?: {count: number};
};

// Avatars are a more primitive version of User.
export type AvatarUser = {
  id: string;
  name: string;
  username: string;
  email: string;
  avatarUrl: string;
  avatar: Avatar;
  ip_address: string;
  options?: {
    avatarType: string;
  };
};

export type User = AvatarUser & {
  lastLogin: string;
  isSuperuser: boolean;
  emails: {
    is_verified: boolean;
    id: string;
    email: string;
  }[];
  isManaged: boolean;
  lastActive: string;
  isStaff: boolean;
  identities: any[];
  isActive: boolean;
  has2fa: boolean;
  canReset2fa: boolean;
  authenticators: Authenticator[];
  dateJoined: string;
  options: {
    timezone: string;
    stacktraceOrder: number;
    language: string;
    clock24Hours: boolean;
    avatarType: string;
  };
  flags: {newsletter_consent_prompt: boolean};
  hasPasswordAuth: boolean;
  permissions: Set<string>;
};

export type CommitAuthor = {
  email?: string;
  name?: string;
};

// TODO(ts): This type is incomplete
export type Environment = {
  name: string;
  id: string;
};

// TODO(ts): This type is incomplete
export type SavedSearch = {};

export type Plugin = {
  id: string;
  name: string;
  slug: string;
  shortName: string;
  type: string;
  canDisable: boolean;
  isTestable: boolean;
  hasConfiguration: boolean;
  metadata: any; // TODO(ts)
  contexts: any[]; // TODO(ts)
  status: string;
  assets: any[]; // TODO(ts)
  doc: string;
  enabled?: boolean;
  version?: string;
  author?: {name: string; url: string};
  isHidden: boolean;
  description?: string;
  resourceLinks?: Array<{title: string; url: string}>;
};

export type GlobalSelection = {
  projects: number[];
  environments: string[];
  forceUrlSync?: boolean;
  datetime: {
    start: Date | null;
    end: Date | null;
    period: string;
    utc: boolean;
  };
};

type Authenticator = {
  dateUsed: string | null;
  dateCreated: string;
  type: string; // i.e. 'u2f'
  id: string;
  name: string;
};

export type Config = {
  languageCode: string;
  csrfCookieName: string;
  features: Set<string>;
  singleOrganization: boolean;
  urlPrefix: string;
  needsUpgrade: boolean;
  supportEmail: string;
  user: User;

  invitesEnabled: boolean;
  privacyUrl: string | null;
  isOnPremise: boolean;
  lastOrganization: string;
  gravatarBaseUrl: string;
  messages: string[];
  dsn: string;
  userIdentity: {ip_address: string; email: string; id: number};
  termsUrl: string | null;
  isAuthenticated: boolean;
  version: {
    current: string;
    build: string;
    upgradeAvailable: boolean;
    latest: string;
  };
  statuspage: string | null;
  sentryConfig: {
    dsn: string;
    release: string;
    whitelistUrls: string[];
  };
  distPrefix: string;
};

type Metadata = {
  value: string;
  message: string;
  directive: string;
  type: string;
  title: string;
  uri: string;
};

type EventOrGroupType = [
  'error',
  'csp',
  'hpkp',
  'expectct',
  'expectstaple',
  'default',
  'transaction'
];

// TODO(ts): incomplete
export type Group = {
  id: string;
  activity: any[]; // TODO(ts)
  annotations: string[];
  assignedTo: User;
  count: string;
  culprit: string;
  currentRelease: any; // TODO(ts)
  firstRelease: any; // TODO(ts)
  firstSeen: string;
  hasSeen: boolean;
  isBookmarked: boolean;
  isPublic: boolean;
  isSubscribed: boolean;
  lastRelease: any; // TODO(ts)
  lastSeen: string;
  level: string;
  logger: string;
  metadata: Metadata;
  numComments: number;
  participants: any[]; // TODO(ts)
  permalink: string;
  platform: string;
  pluginActions: any[]; // TODO(ts)
  pluginContexts: any[]; // TODO(ts)
  pluginIssues: any[]; // TODO(ts)
  project: Project;
  seenBy: User[];
  shareId: string;
  shortId: string;
  stats: any; // TODO(ts)
  status: string;
  statusDetails: {};
  title: string;
  type: EventOrGroupType;
  userCount: number;
  userReportCount: number;
};

export type Member = {
  dateCreated: string;
  email: string;
  expired: boolean;
  flags: {
    'sso:linked': boolean;
    'sso:invalid': boolean;
  };
  id: string;
  inviteStatus: 'approved' | 'requested_to_be_invited' | 'requested_to_join';
  invite_link: string | null;
  inviterName: string | null;
  isOnlyOwner: boolean;
  name: string;
  pending: boolean | undefined;
  role: string;
  roleName: string;
  roles: MemberRole[];
  teams: string[];
  user: User;
};

export type AccessRequest = {
  id: string;
  team: Team;
  member: Member;
};

export type Repository = {
  dateCreated: string;
  externalSlug: string;
  id: string;
  integrationId: string;
  name: string;
  provider: {id: string; name: string};
  status: string;
  url: string;
};

export type IntegrationProvider = {
  key: string;
  name: string;
  canAdd: boolean;
  canDisable: boolean;
  features: string[];
  aspects: any; //TODO(ts)
  setupDialog: {url: string; width: number; height: number};
  metadata: any; //TODO(ts)
};

export type IntegrationFeature = {
  description: React.ReactNode;
  featureGate: string;
};

export type WebhookEvent = 'issue' | 'error';

export type Scope = typeof API_ACCESS_SCOPES[number];

export type SentryAppSchemaIssueLink = {
  type: 'issue-link';
  create: {
    uri: string;
    required_fields: any[];
    optional_fields?: any[];
  };
  link: {
    uri: string;
    required_fields: any[];
    optional_fields?: any[];
  };
};

export type SentryAppSchemaStacktraceLink = {
  type: 'stacktrace-link';
  uri: string;
};

export type SentryAppSchemaElement =
  | SentryAppSchemaIssueLink
  | SentryAppSchemaStacktraceLink;

export type SentryApp = {
  status: 'unpublished' | 'published' | 'internal';
  scopes: Scope[];
  isAlertable: boolean;
  verifyInstall: boolean;
  slug: string;
  name: string;
  uuid: string;
  author: string;
  events: WebhookEvent[];
  schema: {
    elements?: SentryAppSchemaElement[];
  };
  //possible null params
  webhookUrl: string | null;
  redirectUrl: string | null;
  overview: string | null;
  //optional params below
  datePublished?: string;
  clientId?: string;
  clientSecret?: string;
  owner?: {
    id: number;
    slug: string;
  };
};

export type Integration = {
  id: string;
  name: string;
  icon: string;
  domainName: string;
  accountType: string;
  status: ObjectStatus;
  provider: IntegrationProvider;
  configOrganization: Field[];
  //TODO(ts): This includes the initial data that is passed into the integration's configuration form
  configData: object;
};

export type IntegrationExternalIssue = {
  id: string;
  key: string;
  url: string;
  title: string;
  description: string;
  displayName: string;
};

export type GroupIntegration = Integration & {
  externalIssues: IntegrationExternalIssue[];
};

export type PlatformExternalIssue = {
  id: string;
  groupId: string;
  serviceType: string;
  displayName: string;
  webUrl: string;
};

export type SentryAppInstallation = {
  app: {
    uuid: string;
    slug: string;
  };
  organization: {
    slug: string;
  };
  uuid: string;
  status: 'installed' | 'pending';
  code?: string;
};

export type SentryAppWebhookRequest = {
  webhookUrl: string;
  sentryAppSlug: string;
  eventType: string;
  date: string;
  organization?: {
    slug: string;
    name: string;
  };
  responseCode: number;
  errorUrl?: string;
};

export type PermissionValue = 'no-access' | 'read' | 'write' | 'admin';

export type Permissions = {
  Event: PermissionValue;
  Member: PermissionValue;
  Organization: PermissionValue;
  Project: PermissionValue;
  Release: PermissionValue;
  Team: PermissionValue;
};

//See src/sentry/api/serializers/models/apitoken.py for the differences based on application
type BaseApiToken = {
  id: string;
  scopes: Scope[];
  expiresAt: string;
  dateCreated: string;
  state: string;
};

//We include the token for API tokens used for internal apps
export type InternalAppApiToken = BaseApiToken & {
  application: null;
  token: string;
  refreshToken: string;
};

export type ApiApplication = {
  allowedOrigins: string[];
  clientID: string;
  clientSecret: string | null;
  homepageUrl: string | null;
  id: string;
  name: string;
  privacyUrl: string | null;
  redirectUris: string[];
  termsUrl: string | null;
};

export type UserReport = {
  id: string;
  eventID: string;
  issue: Group;
};

export type Commit = {
  id: string;
  key: string;
  message: string;
  dateCreated: string;
  repository?: Repository;
  author?: User;
};

export type MemberRole = {
  id: string;
  name: string;
  desc: string;
  allowed?: boolean;
};

export type SentryAppComponent = {
  uuid: string;
  type: 'issue-link' | 'alert-rule-action' | 'issue-media' | 'stacktrace-link';
  schema: object;
  sentryApp: {
    uuid: string;
    slug: string;
    name: string;
  };
};

export type RouterProps = {
  params: Params;
  location: Location;
};

export type ActiveExperiments = {
  TrialUpgradeV2Experiment: 'upgrade' | 'trial' | -1;
};

type SavedQueryVersions = 1 | 2;

export type NewQuery = {
  id: string | undefined;
  version: SavedQueryVersions;
  name: string;
  projects: Readonly<number[]>;
  fields: Readonly<string[]>;
<<<<<<< HEAD
=======
  fieldnames: Readonly<string[]>;
  widths?: Readonly<string[]>;
>>>>>>> 45f6b4d0
  query: string;
  orderby?: string;
  range?: string;
  start?: string;
  end?: string;
  environment?: Readonly<string[]>;
  tags?: Readonly<string[]>;
  yAxis?: string;
};

export type SavedQuery = NewQuery & {
  id: string;
  dateCreated: string;
  dateUpdated: string;
  createdBy?: string;
};

export type SavedQueryState = {
  savedQueries: SavedQuery[];
  hasError: boolean;
  isLoading: boolean;
};

export type SelectValue<T> = {
  label: string;
  value: T;
};<|MERGE_RESOLUTION|>--- conflicted
+++ resolved
@@ -673,11 +673,7 @@
   name: string;
   projects: Readonly<number[]>;
   fields: Readonly<string[]>;
-<<<<<<< HEAD
-=======
-  fieldnames: Readonly<string[]>;
   widths?: Readonly<string[]>;
->>>>>>> 45f6b4d0
   query: string;
   orderby?: string;
   range?: string;
