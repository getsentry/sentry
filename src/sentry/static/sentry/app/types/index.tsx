import {SpanEntry} from 'app/components/events/interfaces/spans/types';
import {API_ACCESS_SCOPES} from 'app/constants';
import {Field} from 'app/views/settings/components/forms/type';
import {
  INSTALLED,
  NOT_INSTALLED,
  PENDING,
} from 'app/views/organizationIntegrations/constants';

export type IntegrationInstallationStatus =
  | typeof INSTALLED
  | typeof NOT_INSTALLED
  | typeof PENDING;

export type SentryAppStatus = 'unpublished' | 'published' | 'internal';

export type ObjectStatus =
  | 'active'
  | 'disabled'
  | 'pending_deletion'
  | 'deletion_in_progress';

export type Avatar = {
  avatarUuid: string | null;
  avatarType: 'letter_avatar' | 'upload' | 'gravatar';
};

export type Actor = {
  id: string;
  type: 'user' | 'team';
  name: string;
};

/**
 * Organization summaries are sent when you request a
 * list of all organiations
 */
export type OrganizationSummary = {
  status: {
    // TODO(ts): Are these fields == `ObjectStatus`?
    id: string;
    name: string;
  };
  require2FA: boolean;
  avatar: Avatar;
  features: string[];
  name: string;
  dateCreated: string;
  id: string;
  isEarlyAdopter: boolean;
  slug: string;
};

/**
 * Detailed organization (e.g. when requesting details for a single org)
 *
 * Lightweight in this case means it does not contain `projects` or `teams`
 */
export type LightWeightOrganization = OrganizationSummary & {
  scrubIPAddresses: boolean;
  attachmentsRole: string;
  sensitiveFields: string[];
  openMembership: boolean;
  quota: {
    maxRateInterval: number | null;
    projectLimit: number | null;
    accountLimit: number | null;
    maxRate: number | null;
  };
  defaultRole: string;
  experiments: Partial<ActiveExperiments>;
  allowJoinRequests: boolean;
  scrapeJavaScript: boolean;
  isDefault: boolean;
  pendingAccessRequests: number;
  availableRoles: {id: string; name: string}[];
  enhancedPrivacy: boolean;
  safeFields: string[];
  storeCrashReports: number;
  access: Scope[];
  allowSharedIssues: boolean;
  dataScrubberDefaults: boolean;
  dataScrubber: boolean;
  role?: string;
  onboardingTasks: OnboardingTaskStatus[];
  trustedRelays: string[];
};

/**
 * Full organization details
 */
export type Organization = LightWeightOrganization & {
  projects: Project[];
  teams: Team[];
};

// Minimal project representation for use with avatars.
export type AvatarProject = {
  slug: string;
  platform?: string;
};

export type Project = {
  id: string;
  isMember: boolean;
  teams: Team[];
  features: string[];

  isBookmarked: boolean;
  hasUserReports?: boolean;
  hasAccess: boolean;
  firstEvent: 'string' | null;

  // XXX: These are part of the DetailedProject serializer
  plugins: Plugin[];
  processingIssues: number;
} & AvatarProject;

export type ProjectRelease = {
  version: string;
  dateCreated: string;
  dateReleased: string | null;
  commitCount: number;
  authors: User[];
  newGroups: number;
  healthData: Health | null;
  projectSlug: string;
};

export type Health = {
  crash_free_users: number | null;
  total_users: number;
  crash_free_sessions: number | null;
  stats: HealthGraphData;
  crashes: number;
  errors: number;
  adoption: number | null;
};
export type HealthGraphData = {
  [key: string]: [number, number][];
};

export type Team = {
  id: string;
  slug: string;
  isMember: boolean;
  avatar: Avatar;
};

export type TeamWithProjects = Team & {projects: Project[]};

// This type is incomplete
export type EventMetadata = {
  value?: string;
  message?: string;
  directive?: string;
  type?: string;
  title?: string;
  uri?: string;
  filename?: string;
  origin?: string;
  function?: string;
};

export type EventAttachment = {
  id: string;
  dateCreated: string;
  headers: Object;
  name: string;
  sha1: string;
  size: number;
  type: string;
  event_id: string;
};

export type EntryTypeData = {[key: string]: any | any[]};

type EntryType = {
  data: EntryTypeData;
  type: string;
};

export type EventTag = {key: string; value: string};

export type EventUser = {
  username?: string;
  name?: string;
  ip_address?: string;
  email?: string;
  id?: string;
};

type RuntimeContext = {
  type: 'runtime';
  version: number;
  build?: string;
  name?: string;
};

type TraceContext = {
  type: 'trace';
  op: string;
  description: string;
  parent_span_id: string;
  span_id: string;
  trace_id: string;
};

type EventContexts = {
  runtime?: RuntimeContext;
  trace?: TraceContext;
};

type SentryEventBase = {
  id: string;
  eventID: string;
  groupID?: string;
  title: string;
  culprit: string;
  metadata: EventMetadata;
  contexts: EventContexts;
  context?: {[key: string]: any};
  packages?: {[key: string]: string};
  user: EventUser;
  message: string;
  platform?: string;
  dateCreated?: string;
  endTimestamp?: number;
  entries: EntryType[];

  previousEventID?: string;
  nextEventID?: string;
  projectSlug: string;

  tags: EventTag[];

  size: number;

  location: string;

  oldestEventID: string | null;
  latestEventID: string | null;
};

// This type is incomplete
export type Event =
  | ({type: string} & SentryEventBase)
  | ({
      type: 'transaction';
      entries: SpanEntry[];
      startTimestamp: number;
      endTimestamp: number;
    } & SentryEventBase);

export type EventsStatsData = [number, {count: number}[]][];

export type EventsStats = {
  data: EventsStatsData;
  totals?: {count: number};
};

export type YAxisEventsStats = {
  [yAxisName: string]: EventsStats;
};

// Avatars are a more primitive version of User.
export type AvatarUser = {
  id: string;
  name: string;
  username: string;
  email: string;
  avatarUrl?: string;
  avatar?: Avatar;
  ip_address: string;
  // Compatibility shim with EventUser serializer
  ipAddress?: string;
  options?: {
    avatarType: string;
  };
  lastSeen?: string;
};

/**
 * This is an authenticator that a user is enrolled in
 */
type UserEnrolledAuthenticator = {
  dateUsed: EnrolledAuthenticator['lastUsedAt'];
  dateCreated: EnrolledAuthenticator['createdAt'];
  type: Authenticator['id'];
  id: EnrolledAuthenticator['authId'];
};

export type User = AvatarUser & {
  lastLogin: string;
  isSuperuser: boolean;
  emails: {
    is_verified: boolean;
    id: string;
    email: string;
  }[];
  isManaged: boolean;
  lastActive: string;
  isStaff: boolean;
  identities: any[];
  isActive: boolean;
  has2fa: boolean;
  canReset2fa: boolean;
  authenticators: UserEnrolledAuthenticator[];
  dateJoined: string;
  options: {
    timezone: string;
    stacktraceOrder: number;
    language: string;
    clock24Hours: boolean;
    avatarType: string;
  };
  flags: {newsletter_consent_prompt: boolean};
  hasPasswordAuth: boolean;
  permissions: Set<string>;
};

export type CommitAuthor = {
  email?: string;
  name?: string;
};

// TODO(ts): This type is incomplete
export type Environment = {
  name: string;
  id: string;
};

// TODO(ts): This type is incomplete
export type SavedSearch = {};

export type PluginNoProject = {
  id: string;
  name: string;
  slug: string;
  shortName: string;
  type: string;
  canDisable: boolean;
  isTestable: boolean;
  hasConfiguration: boolean;
  metadata: any; // TODO(ts)
  contexts: any[]; // TODO(ts)
  status: string;
  assets: any[]; // TODO(ts)
  doc: string;
  version?: string;
  author?: {name: string; url: string};
  isHidden: boolean;
  description?: string;
  resourceLinks?: Array<{title: string; url: string}>;
  features: string[];
  featureDescriptions: IntegrationFeature[];
};

export type Plugin = PluginNoProject & {
  enabled: boolean;
};

export type PluginProjectItem = {
  projectId: string;
  projectSlug: string;
  projectName: string;
  projectPlatform: string | null;
  enabled: boolean;
  configured: boolean;
};

export type PluginWithProjectList = PluginNoProject & {
  projectList: PluginProjectItem[];
};

export type GlobalSelection = {
  projects: number[];
  environments: string[];
  forceUrlSync?: boolean;
  datetime: {
    start: Date | null;
    end: Date | null;
    period: string;
    utc: boolean;
  };
};

export type Authenticator = {
  /**
   * String used to display on button for user as CTA to enroll
   */
  enrollButton: string;

  /**
   * Display name for the authenticator
   */
  name: string;

  /**
   * Allows multiple enrollments to authenticator
   */
  allowMultiEnrollment: boolean;

  /**
   * String to display on button for user to remove authenticator
   */
  removeButton: string | null;

  canValidateOtp: boolean;

  /**
   * Is user enrolled to this authenticator
   */
  isEnrolled: boolean;

  /**
   * String to display on button for additional information about authenticator
   */
  configureButton: string;

  /**
   * Type of authenticator
   */
  id: string;

  /**
   * Is this used as a backup interface?
   */
  isBackupInterface: boolean;

  /**
   * Description of the authenticator
   */
  description: string;
} & Partial<EnrolledAuthenticator>;

export type EnrolledAuthenticator = {
  lastUsedAt: string | null;
  createdAt: string;
  authId: string;
};

export type Config = {
  languageCode: string;
  csrfCookieName: string;
  features: Set<string>;
  singleOrganization: boolean;
  urlPrefix: string;
  needsUpgrade: boolean;
  supportEmail: string;
  user: User;

  invitesEnabled: boolean;
  privacyUrl: string | null;
  isOnPremise: boolean;
  lastOrganization: string;
  gravatarBaseUrl: string;
  messages: string[];
  dsn: string;
  userIdentity: {ip_address: string; email: string; id: number; isStaff: boolean};
  termsUrl: string | null;
  isAuthenticated: boolean;
  version: {
    current: string;
    build: string;
    upgradeAvailable: boolean;
    latest: string;
  };
  statuspage: string | null;
  sentryConfig: {
    dsn: string;
    release: string;
    whitelistUrls: string[];
  };
  distPrefix: string;
};

export type EventOrGroupType =
  | 'error'
  | 'csp'
  | 'hpkp'
  | 'expectct'
  | 'expectstaple'
  | 'default'
  | 'transaction';

// TODO(ts): incomplete
export type Group = {
  id: string;
  activity: any[]; // TODO(ts)
  annotations: string[];
  assignedTo: User;
  count: string;
  culprit: string;
  currentRelease: any; // TODO(ts)
  firstRelease: any; // TODO(ts)
  firstSeen: string;
  hasSeen: boolean;
  isBookmarked: boolean;
  isPublic: boolean;
  isSubscribed: boolean;
  lastRelease: any; // TODO(ts)
  lastSeen: string;
  level: string;
  logger: string;
  metadata: EventMetadata;
  numComments: number;
  participants: any[]; // TODO(ts)
  permalink: string;
  platform: string;
  pluginActions: any[]; // TODO(ts)
  pluginContexts: any[]; // TODO(ts)
  pluginIssues: any[]; // TODO(ts)
  project: Project;
  seenBy: User[];
  shareId: string;
  shortId: string;
  stats: any; // TODO(ts)
  status: string;
  statusDetails: {};
  title: string;
  type: EventOrGroupType;
  userCount: number;
  userReportCount: number;
};

/**
 * Returned from /organizations/org/users/
 */
export type Member = {
  dateCreated: string;
  email: string;
  expired: boolean;
  flags: {
    'sso:linked': boolean;
    'sso:invalid': boolean;
  };
  id: string;
  inviteStatus: 'approved' | 'requested_to_be_invited' | 'requested_to_join';
  invite_link: string | null;
  inviterName: string | null;
  isOnlyOwner: boolean;
  name: string;
  pending: boolean | undefined;
  projects: string[];
  role: string;
  roleName: string;
  roles: MemberRole[]; // TODO(ts): This is not present from API call
  teams: string[];
  user: User;
};

export type AccessRequest = {
  id: string;
  team: Team;
  member: Member;
};

export type Repository = {
  dateCreated: string;
  externalSlug: string;
  id: string;
  integrationId: string;
  name: string;
  provider: {id: string; name: string};
  status: RepositoryStatus;
  url: string;
};
export enum RepositoryStatus {
  ACTIVE = 'active',
  DISABLED = 'disabled',
  HIDDEN = 'hidden',
  PENDING_DELETION = 'pending_deletion',
  DELETION_IN_PROGRESS = 'deletion_in_progress',
}

type BaseIntegrationProvider = {
  key: string;
  slug: string;
  name: string;
  canAdd: boolean;
  canDisable: boolean;
  features: string[];
};

export type IntegrationProvider = BaseIntegrationProvider & {
  setupDialog: {url: string; width: number; height: number};
  metadata: {
    description: string;
    features: IntegrationFeature[];
    author: string;
    noun: string;
    issue_url: string;
    source_url: string;
    aspects: any; //TODO(ts)
  };
};

export type IntegrationFeature = {
  description: string;
  featureGate: string;
};

export type WebhookEvent = 'issue' | 'error';

export type Scope = typeof API_ACCESS_SCOPES[number];

export type SentryAppSchemaIssueLink = {
  type: 'issue-link';
  create: {
    uri: string;
    required_fields: any[];
    optional_fields?: any[];
  };
  link: {
    uri: string;
    required_fields: any[];
    optional_fields?: any[];
  };
};

export type SentryAppSchemaStacktraceLink = {
  type: 'stacktrace-link';
  uri: string;
};

export type SentryAppSchemaElement =
  | SentryAppSchemaIssueLink
  | SentryAppSchemaStacktraceLink;

export type SentryApp = {
  status: SentryAppStatus;
  scopes: Scope[];
  isAlertable: boolean;
  verifyInstall: boolean;
  slug: string;
  name: string;
  uuid: string;
  author: string;
  events: WebhookEvent[];
  schema: {
    elements?: SentryAppSchemaElement[];
  };
  //possible null params
  webhookUrl: string | null;
  redirectUrl: string | null;
  overview: string | null;
  //optional params below
  datePublished?: string;
  clientId?: string;
  clientSecret?: string;
  owner?: {
    id: number;
    slug: string;
  };
};

export type Integration = {
  id: string;
  name: string;
  icon: string;
  domainName: string;
  accountType: string;
  status: ObjectStatus;
  provider: BaseIntegrationProvider & {aspects: any};
  configOrganization: Field[];
  //TODO(ts): This includes the initial data that is passed into the integration's configuration form
  configData: object;
};

export type IntegrationExternalIssue = {
  id: string;
  key: string;
  url: string;
  title: string;
  description: string;
  displayName: string;
};

export type GroupIntegration = Integration & {
  externalIssues: IntegrationExternalIssue[];
};

export type PlatformExternalIssue = {
  id: string;
  groupId: string;
  serviceType: string;
  displayName: string;
  webUrl: string;
};

export type SentryAppInstallation = {
  app: {
    uuid: string;
    slug: string;
  };
  organization: {
    slug: string;
  };
  uuid: string;
  status: 'installed' | 'pending';
  code?: string;
};

export type SentryAppWebhookRequest = {
  webhookUrl: string;
  sentryAppSlug: string;
  eventType: string;
  date: string;
  organization?: {
    slug: string;
    name: string;
  };
  responseCode: number;
  errorUrl?: string;
};

export type PermissionValue = 'no-access' | 'read' | 'write' | 'admin';

export type Permissions = {
  Event: PermissionValue;
  Member: PermissionValue;
  Organization: PermissionValue;
  Project: PermissionValue;
  Release: PermissionValue;
  Team: PermissionValue;
};

//See src/sentry/api/serializers/models/apitoken.py for the differences based on application
type BaseApiToken = {
  id: string;
  scopes: Scope[];
  expiresAt: string;
  dateCreated: string;
  state: string;
};

//We include the token for API tokens used for internal apps
export type InternalAppApiToken = BaseApiToken & {
  application: null;
  token: string;
  refreshToken: string;
};

export type ApiApplication = {
  allowedOrigins: string[];
  clientID: string;
  clientSecret: string | null;
  homepageUrl: string | null;
  id: string;
  name: string;
  privacyUrl: string | null;
  redirectUris: string[];
  termsUrl: string | null;
};

export type UserReport = {
  id: string;
  eventID: string;
  issue: Group;
  name: string;
  event: {eventID: string; id: string};
  user: User;
  dateCreated: string;
  comments: string;
  email: string;
};

export type Release = {
  commitCount: number;
  data: {};
  lastDeploy?: Deploy;
  deployCount: number;
  lastEvent: string;
  firstEvent: string;
  lastCommit?: Commit;
  authors: User[];
  owner?: any; // TODO(ts)
  newGroups: number;
  projects: {slug: string; name: string; healthData?: Health | null}[];
} & BaseRelease;

export type BaseRelease = {
  dateReleased: string;
  url: string;
  dateCreated: string;
  version: string;
  shortVersion: string;
  ref: string;
};

export type Deploy = {
  id: string;
  name: string;
  url: string;
  environment: string;
  dateStarted: string;
  dateFinished: string;
};

export type Commit = {
  id: string;
  key: string;
  message: string;
  dateCreated: string;
  repository?: Repository;
  author?: User;
  releases: BaseRelease[];
};

export type MemberRole = {
  id: string;
  name: string;
  desc: string;
  allowed?: boolean;
};

export type SentryAppComponent = {
  uuid: string;
  type: 'issue-link' | 'alert-rule-action' | 'issue-media' | 'stacktrace-link';
  schema: object;
  sentryApp: {
    uuid: string;
    slug: string;
    name: string;
  };
};

export type ActiveExperiments = {
  TrialUpgradeV2Experiment: 'upgrade' | 'trial' | -1;
<<<<<<< HEAD
  IntegrationDirectoryExperiment: '1' | '0';
=======
  AlertDefaultsExperimentTmp: 'testControl' | 'test2Options' | 'test3Options';
>>>>>>> be6789c0
};

type SavedQueryVersions = 1 | 2;

export type NewQuery = {
  id: string | undefined;
  version: SavedQueryVersions;
  name: string;
  projects: Readonly<number[]>;
  fields: Readonly<string[]>;
  widths?: Readonly<string[]>;
  query: string;
  orderby?: string;
  range?: string;
  start?: string;
  end?: string;
  environment?: Readonly<string[]>;
  tags?: Readonly<string[]>;
  yAxis?: string;
};

export type SavedQuery = NewQuery & {
  id: string;
  dateCreated: string;
  dateUpdated: string;
  createdBy?: string;
};

export type SavedQueryState = {
  savedQueries: SavedQuery[];
  hasError: boolean;
  isLoading: boolean;
};

export type SelectValue<T> = {
  label: string;
  value: T;
};

/**
 * The issue config form fields we get are basically the form fields we use in
 * the UI but with some extra information. Some fields marked optional in the
 * form field are guaranteed to exist so we can mark them as required here
 */
export type IssueConfigField = Field & {
  name: string;
  default?: string;
  choices?: [number | string, number | string][];
  url?: string;
  multiple?: boolean;
};

export type IntegrationIssueConfig = {
  status: ObjectStatus;
  name: string;
  domainName: string;
  linkIssueConfig?: IssueConfigField[];
  createIssueConfig?: IssueConfigField[];
  provider: IntegrationProvider;
  icon: string[];
};

export enum OnboardingTaskKey {
  FIRST_PROJECT = 'create_project',
  FIRST_EVENT = 'send_first_event',
  INVITE_MEMBER = 'invite_member',
  SECOND_PLATFORM = 'setup_second_platform',
  USER_CONTEXT = 'setup_user_context',
  RELEASE_TRACKING = 'setup_release_tracking',
  SOURCEMAPS = 'setup_sourcemaps',
  USER_REPORTS = 'setup_user_reports',
  ISSUE_TRACKER = 'setup_issue_tracker',
  ALERT_RULE = 'setup_alert_rules',
}

export type OnboardingTaskDescriptor = {
  task: OnboardingTaskKey;
  title: string;
  description: string;
  detailedDescription?: string;
  skippable: boolean;
  prereq: number[];
  display: boolean;
} & (
  | {
      actionType: 'app' | 'external';
      location: string;
    }
  | {
      actionType: 'action';
      action: () => void;
    }
);

export type OnboardingTaskStatus = {
  task: OnboardingTaskKey;
  status: 'skipped' | 'pending' | 'complete';
  user?: string | null;
  dateCompleted?: string;
  data?: object;
};

export type OnboardingTask = OnboardingTaskStatus & OnboardingTaskDescriptor;

export type Tag = {
  name: string;
  key: string;
  values?: string[];
  totalValues?: number;
  predefined?: boolean;
};

export type TagValue = {
  count: number;
  name: string;
  value: string;
  lastSeen: string;
  key: string;
  firstSeen: string;
  query?: string;
  email?: string;
  username?: string;
  identifier?: string;
  ipAddress?: string;
} & AvatarUser;

export type Level = 'error' | 'fatal' | 'info' | 'warning' | 'sample';

export type Meta = {
  chunks: Array<Chunks>;
  len: number;
  rem: Array<Array<string | number>>;
  err: Array<any>;
};

export type Chunks = {
  text: string;
  type: string;
  remark?: string;
  rule_id?: string;
};

export enum ResolutionStatus {
  RESOLVED = 'resolved',
  UNRESOLVED = 'unresolved',
}
export type ResolutionStatusDetails = {
  inRelease?: string;
  inNextRelease?: boolean;
};
export type UpdateResolutionStatus = {
  status: ResolutionStatus;
  statusDetails?: ResolutionStatusDetails;
};<|MERGE_RESOLUTION|>--- conflicted
+++ resolved
@@ -828,11 +828,8 @@
 
 export type ActiveExperiments = {
   TrialUpgradeV2Experiment: 'upgrade' | 'trial' | -1;
-<<<<<<< HEAD
   IntegrationDirectoryExperiment: '1' | '0';
-=======
   AlertDefaultsExperimentTmp: 'testControl' | 'test2Options' | 'test3Options';
->>>>>>> be6789c0
 };
 
 type SavedQueryVersions = 1 | 2;
