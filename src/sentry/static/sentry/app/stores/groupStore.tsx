import isArray from 'lodash/isArray';
import isUndefined from 'lodash/isUndefined';
import Reflux from 'reflux';

import GroupActions from 'app/actions/groupActions';
import {t} from 'app/locale';
import IndicatorStore from 'app/stores/indicatorStore';
import {Activity, BaseGroup, Group, GroupStats} from 'app/types';

function showAlert(msg, type) {
  IndicatorStore.addMessage(msg, type, {
    duration: 4000,
  });
}

// TODO(ts) Type this any better.
type Change = [string, string, any];

class PendingChangeQueue {
  changes: Change[] = [];

  getForItem(itemId: string) {
    return this.changes.filter((change: Change) => change[1] === itemId);
  }

  push(changeId: string, itemId: string, data: any) {
    this.changes.push([changeId, itemId, data]);
  }

  remove(changeId: string, itemId?: string) {
    this.changes = this.changes.filter(
      change => change[0] !== changeId || change[1] !== itemId
    );
  }

  forEach(...args: any[]) {
    this.changes.forEach.apply(this.changes, args);
  }
}

type Internals = {
  items: any[];
  statuses: Record<string, Record<string, boolean>>;
  pendingChanges: PendingChangeQueue;

  indexOfActivity: (groupId: string, id: string) => number;
  addActivity: (groupId: string, data: Activity, index?: number) => void;
  updateActivity: (groupId: string, id: string, data: Partial<Activity>) => void;
  removeActivity: (groupId: string, id: string) => number;
};

type GroupStoreInterface = Reflux.StoreDefinition & {
  init: () => void;
  reset: () => void;
<<<<<<< HEAD
  loadInitialData: (items: Group[]) => void;
  add: (items: Group[]) => void;
  remove: (itemIds: string[]) => void;
=======
  loadInitialData: (items: BaseGroup[] | Group[]) => void;
  add: (items: BaseGroup[] | Group[]) => void;
  remove: (itemId: string) => void;
>>>>>>> b105f33c
  addStatus: (id: string, status: string) => void;
  clearStatus: (id: string, status: string) => void;
  hasStatus: (id: string, status: string) => boolean;
  get: (id: string) => BaseGroup | Group | undefined;
  getAllItemIds: () => string[];
  getAllItems: () => BaseGroup[] | Group[];
  onAssignTo: (changeId: string, itemId: string, data: any) => void;
  onAssignToError: (changeId: string, itemId: string, error: Error) => void;
  onAssignToSuccess: (changeId: string, itemId: string, response: any) => void;
  onDelete: (changeId: string, itemIds: string[]) => void;
  onDeleteSuccess: (changeId: string, itemIds: string[], response: any) => void;
  onDeleteError: (changeId: string, itemIds: string[], error: Error) => void;
  onDiscard: (changeId: string, itemId: string) => void;
  onDiscardError: (changeId: string, itemId: string, response: any) => void;
  onDiscardSuccess: (changeId: string, itemId: string, response: any) => void;
  onMerge: (changeId: string, itemIds: string[]) => void;
  onMergeError: (changeId: string, itemIds: string[], response: any) => void;
  onMergeSuccess: (changeId: string, itemIds: string[], response: any) => void;
  onUpdate: (changeId: string, itemIds: string[], data: any) => void;
  onUpdateSuccess: (
    changeId: string,
    itemIds: string[],
    response: Partial<Group>
  ) => void;
  onUpdateError: (
    changeId: string,
    itemIds: string[],
    error: Error,
    silent: boolean
  ) => void;
  onPopulateStats: (itemIds: string[], response: GroupStats[]) => void;
};

type GroupStore = Reflux.Store & GroupStoreInterface;

const storeConfig: Reflux.StoreDefinition & Internals & GroupStoreInterface = {
  listenables: [GroupActions],
  pendingChanges: new PendingChangeQueue(),
  items: [],
  statuses: {},

  init() {
    this.reset();
  },

  reset() {
    this.pendingChanges = new PendingChangeQueue();
    this.items = [];
    this.statuses = {};
  },

  // TODO(dcramer): this should actually come from an action of some sorts
  loadInitialData(items) {
    this.reset();

    const itemIds = new Set<string>();
    items.forEach(item => {
      itemIds.add(item.id);
      this.items.push(item);
    });

    this.trigger(itemIds);
  },

  add(items) {
    if (!isArray(items)) {
      items = [items];
    }

    const itemsById = {};
    const itemIds = new Set<string>();
    items.forEach(item => {
      itemsById[item.id] = item;
      itemIds.add(item.id);
    });

    // See if any existing items are updated by this new set of items
    this.items.forEach((item, idx) => {
      if (itemsById[item.id]) {
        this.items[idx] = {
          ...item,
          ...itemsById[item.id],
        };
        delete itemsById[item.id];
      }
    });

    // New items
    for (const itemId in itemsById) {
      this.items.push(itemsById[itemId]);
    }

    this.trigger(itemIds);
  },

  remove(itemIds) {
    this.items = this.items.filter(item => !itemIds.includes(item.id));

    this.trigger(new Set(itemIds));
  },

  addStatus(id, status) {
    if (isUndefined(this.statuses[id])) {
      this.statuses[id] = {};
    }
    this.statuses[id][status] = true;
  },

  clearStatus(id, status) {
    if (isUndefined(this.statuses[id])) {
      return;
    }
    this.statuses[id][status] = false;
  },

  hasStatus(id, status) {
    if (isUndefined(this.statuses[id])) {
      return false;
    }
    return this.statuses[id][status] || false;
  },

  indexOfActivity(group_id, id) {
    const group = this.get(group_id);
    if (!group) {
      return -1;
    }

    for (let i = 0; i < group.activity.length; i++) {
      if (group.activity[i].id === id) {
        return i;
      }
    }
    return -1;
  },

  addActivity(id, data, index = -1) {
    const group = this.get(id);
    if (!group) {
      return;
    }

    // insert into beginning by default
    if (index === -1) {
      group.activity.unshift(data);
    } else {
      group.activity.splice(index, 0, data);
    }
    if (data.type === 'note') {
      group.numComments++;
    }

    this.trigger(new Set([id]));
  },

  updateActivity(group_id, id, data) {
    const group = this.get(group_id);
    if (!group) {
      return;
    }

    const index = this.indexOfActivity(group_id, id);
    if (index === -1) {
      return;
    }

    // Here, we want to merge the new `data` being passed in
    // into the existing `data` object. This effectively
    // allows passing in an object of only changes.
    group.activity[index].data = Object.assign(group.activity[index].data, data);
    this.trigger(new Set([group.id]));
  },

  removeActivity(group_id, id) {
    const group = this.get(group_id);
    if (!group) {
      return -1;
    }

    const index = this.indexOfActivity(group.id, id);
    if (index === -1) {
      return -1;
    }

    const activity = group.activity.splice(index, 1);

    if (activity[0].type === 'note') {
      group.numComments--;
    }

    this.trigger(new Set([group.id]));
    return index;
  },

  get(id) {
    // TODO(ts) This needs to be constrained further. It was left as any
    // because the PendingChanges signatures and this were not aligned.
    const pendingForId: any[] = [];
    this.pendingChanges.forEach((change: any) => {
      if (change.id === id) {
        pendingForId.push(change);
      }
    });

    for (let i = 0; i < this.items.length; i++) {
      if (this.items[i].id === id) {
        let rItem = this.items[i];
        if (pendingForId.length) {
          // copy the object so dirty state doesnt mutate original
          rItem = {...rItem};

          for (let c = 0; c < pendingForId.length; c++) {
            rItem = {
              ...rItem,
              ...pendingForId[c].params,
            };
          }
        }
        return rItem;
      }
    }
    return undefined;
  },

  getAllItemIds() {
    return this.items.map(item => item.id);
  },

  getAllItems() {
    // regroup pending changes by their itemID
    const pendingById = {};
    this.pendingChanges.forEach(change => {
      if (isUndefined(pendingById[change.id])) {
        pendingById[change.id] = [];
      }
      pendingById[change.id].push(change);
    });

    return this.items.map(item => {
      let rItem = item;
      if (!isUndefined(pendingById[item.id])) {
        // copy the object so dirty state doesnt mutate original
        rItem = {...rItem};
        pendingById[item.id].forEach(change => {
          rItem = {
            ...rItem,
            ...change.params,
          };
        });
      }
      return rItem;
    });
  },

  onAssignTo(_changeId, itemId, _data) {
    this.addStatus(itemId, 'assignTo');
    this.trigger(new Set([itemId]));
  },

  // TODO(dcramer): This is not really the best place for this
  onAssignToError(_changeId, itemId, _error) {
    this.clearStatus(itemId, 'assignTo');
    showAlert(t('Unable to change assignee. Please try again.'), 'error');
  },

  onAssignToSuccess(_changeId, itemId, response) {
    const item = this.get(itemId);
    if (!item) {
      return;
    }
    item.assignedTo = response.assignedTo;
    this.clearStatus(itemId, 'assignTo');
    this.trigger(new Set([itemId]));
  },

  onDelete(_changeId, itemIds) {
    itemIds = this._itemIdsOrAll(itemIds);
    itemIds.forEach(itemId => {
      this.addStatus(itemId, 'delete');
    });
    this.trigger(new Set(itemIds));
  },

  onDeleteError(_changeId, itemIds, _response) {
    showAlert(t('Unable to delete events. Please try again.'), 'error');

    if (!itemIds) {
      return;
    }

    itemIds.forEach(itemId => {
      this.clearStatus(itemId, 'delete');
    });
    this.trigger(new Set(itemIds));
  },

  onDeleteSuccess(_changeId, itemIds, _response) {
    itemIds = this._itemIdsOrAll(itemIds);
    const itemIdSet = new Set(itemIds);
    itemIds.forEach(itemId => {
      delete this.statuses[itemId];
      this.clearStatus(itemId, 'delete');
    });
    this.items = this.items.filter(item => !itemIdSet.has(item.id));
    showAlert(t('The selected events have been scheduled for deletion.'), 'success');
    this.trigger(new Set(itemIds));
  },

  onDiscard(_changeId, itemId) {
    this.addStatus(itemId, 'discard');
    this.trigger(new Set([itemId]));
  },

  onDiscardError(_changeId, itemId, _response) {
    this.clearStatus(itemId, 'discard');
    showAlert(t('Unable to discard event. Please try again.'), 'error');
    this.trigger(new Set([itemId]));
  },

  onDiscardSuccess(_changeId, itemId, _response) {
    delete this.statuses[itemId];
    this.clearStatus(itemId, 'discard');
    this.items = this.items.filter(item => item.id !== itemId);
    showAlert(t('Similar events will be filtered and discarded.'), 'success');
    this.trigger(new Set([itemId]));
  },

  onMerge(_changeId, itemIds) {
    itemIds = this._itemIdsOrAll(itemIds);

    itemIds.forEach(itemId => {
      this.addStatus(itemId, 'merge');
    });
    // XXX(billy): Not sure if this is a bug or not but do we need to publish all itemIds?
    // Seems like we only need to publish parent id
    this.trigger(new Set(itemIds));
  },

  onMergeError(_changeId, itemIds, _response) {
    itemIds = this._itemIdsOrAll(itemIds);

    itemIds.forEach(itemId => {
      this.clearStatus(itemId, 'merge');
    });
    showAlert(t('Unable to merge events. Please try again.'), 'error');
    this.trigger(new Set(itemIds));
  },

  onMergeSuccess(_changeId, mergedIds, response) {
    mergedIds = this._itemIdsOrAll(mergedIds); // everything on page

    mergedIds.forEach(itemId => {
      this.clearStatus(itemId, 'merge');
    });

    // Remove all but parent id (items were merged into this one)
    const mergedIdSet = new Set(mergedIds);

    // Looks like the `PUT /api/0/projects/:orgId/:projectId/issues/` endpoint
    // actually returns a 204, so there is no `response` body
    this.items = this.items.filter(
      item =>
        !mergedIdSet.has(item.id) ||
        (response && response.merge && item.id === response.merge.parent)
    );

    showAlert(t('The selected events have been scheduled for merge.'), 'success');
    this.trigger(new Set(mergedIds));
  },

  /**
   * If itemIds is undefined, returns all ids in the store
   */
  _itemIdsOrAll(itemIds) {
    if (isUndefined(itemIds)) {
      itemIds = this.items.map(item => item.id);
    }
    return itemIds;
  },

  onUpdate(changeId, itemIds, data) {
    itemIds = this._itemIdsOrAll(itemIds);

    itemIds.forEach(itemId => {
      this.addStatus(itemId, 'update');
      this.pendingChanges.push(changeId, itemId, data);
    });
    this.trigger(new Set(itemIds));
  },

  onUpdateError(changeId, itemIds, _error, failSilently) {
    itemIds = this._itemIdsOrAll(itemIds);

    this.pendingChanges.remove(changeId);
    itemIds.forEach(itemId => {
      this.clearStatus(itemId, 'update');
    });
    if (!failSilently) {
      showAlert(t('Unable to update events. Please try again.'), 'error');
    }
    this.trigger(new Set(itemIds));
  },

  onUpdateSuccess(changeId, itemIds, response) {
    itemIds = this._itemIdsOrAll(itemIds);

    this.items.forEach((item, idx) => {
      if (itemIds.indexOf(item.id) !== -1) {
        this.items[idx] = {
          ...item,
          ...response,
        };
        this.clearStatus(item.id, 'update');
      }
    });
    this.pendingChanges.remove(changeId);
    this.trigger(new Set(itemIds));
  },

  onPopulateStats(itemIds: string[], response: GroupStats[]) {
    // Organize stats by id
    const groupStatsMap = response.reduce((map, stats) => {
      map[stats.id] = stats;
      return map;
    }, {});

    this.items.forEach((item, idx) => {
      if (itemIds.includes(item.id)) {
        this.items[idx] = {
          ...item,
          ...groupStatsMap[item.id],
        };
      }
    });
    this.trigger(new Set(itemIds));
  },
};

export default Reflux.createStore(storeConfig) as GroupStore;<|MERGE_RESOLUTION|>--- conflicted
+++ resolved
@@ -52,15 +52,9 @@
 type GroupStoreInterface = Reflux.StoreDefinition & {
   init: () => void;
   reset: () => void;
-<<<<<<< HEAD
-  loadInitialData: (items: Group[]) => void;
-  add: (items: Group[]) => void;
-  remove: (itemIds: string[]) => void;
-=======
   loadInitialData: (items: BaseGroup[] | Group[]) => void;
   add: (items: BaseGroup[] | Group[]) => void;
-  remove: (itemId: string) => void;
->>>>>>> b105f33c
+  remove: (itemIds: string[]) => void;
   addStatus: (id: string, status: string) => void;
   clearStatus: (id: string, status: string) => void;
   hasStatus: (id: string, status: string) => boolean;
