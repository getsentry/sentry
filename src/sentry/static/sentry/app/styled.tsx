<<<<<<< HEAD
// TODO(ts): Figure out why eslint chokes on this import
import styled, {CreateStyled} from '@original-emotion/styled'; // eslint-disable-line import/named
=======
/* HACK(BYK): This file is a slightly modified backport of
 *
 * !!! DELETE ME WHEN UPGRADING TO EMOTION@11 !!!
 *
 * https://github.com/emotion-js/emotion/pull/1501 and
 * https://github.com/emotion-js/emotion/pull/1664 to
 * fix our TypeScript compile times and memory usage as
 * emotion@10 is known to generate too many new types due
 * to improper use of generics.
 *
 * This is especially pronounced with TS 3.7+
 * See https://github.com/microsoft/TypeScript/issues/24435
 * See https://github.com/microsoft/TypeScript/issues/34920
 */

import styled from '@original-emotion/styled';
import * as React from 'react';
// TODO(BYK): Figure out why ESLint cannot resolve this
//            probably need to include `.d.ts` extension
//            in some resolver config.
// eslint-disable-next-line import/no-unresolved
import * as CSS from 'csstype';
>>>>>>> a80189a2

import theme from './utils/theme';

type Theme = typeof theme;

/**
 * @desc Utility type for getting props type of React component.
 */
export type PropsOf<
  C extends keyof JSX.IntrinsicElements | React.JSXElementConstructor<any>
> = JSX.LibraryManagedAttributes<C, React.ComponentProps<C>>;

export interface SerializedStyles {
  name: string;
  styles: string;
  map?: string;
  next?: SerializedStyles;
}

export interface StyledOptions {
  label?: string;
  shouldForwardProp?(propName: string): boolean;
  target?: string;
}

export interface CSSObject
  extends CSSPropertiesWithMultiValues,
    CSSPseudosForCSSObject,
    CSSOthersObjectForCSSObject {}

export interface ComponentSelector {
  __emotion_styles: any;
}

export type Keyframes = {
  name: string;
  styles: string;
  anim: number;
  toString: () => string;
} & string;

export type CSSProperties = CSS.PropertiesFallback<number | string>;
export type CSSPropertiesWithMultiValues = {
  [K in keyof CSSProperties]: CSSProperties[K] | Array<Extract<CSSProperties[K], string>>;
};
/**
 * @desc Following type exists for autocompletion of key.
 */
export type CSSPseudos<MP> = {[K in CSS.Pseudos]?: ObjectInterpolation<MP>};
export interface CSSOthersObject<MP> {
  [propertiesName: string]: Interpolation<MP>;
}

export type CSSPseudosForCSSObject = {[K in CSS.Pseudos]?: CSSObject};

export interface ArrayCSSInterpolation extends Array<CSSInterpolation> {}

export type CSSInterpolation =
  | null
  | undefined
  | boolean
  | number
  | string
  | ComponentSelector
  | Keyframes
  | SerializedStyles
  | CSSObject
  | ArrayCSSInterpolation;

export interface CSSOthersObjectForCSSObject {
  [propertiesName: string]: CSSInterpolation;
}

export interface ArrayInterpolation<MP> extends Array<Interpolation<MP>> {}
export interface ObjectInterpolation<MP>
  extends CSSPropertiesWithMultiValues,
    CSSPseudos<MP>,
    CSSOthersObject<MP> {}

export interface FunctionInterpolation<MergedProps> {
  (mergedProps: MergedProps): Interpolation<MergedProps>;
}

export type Interpolation<MergedProps = undefined> =
  | null
  | undefined
  | boolean
  | number
  | string
  | ComponentSelector
  | Keyframes
  | SerializedStyles
  | ArrayInterpolation<MergedProps>
  | ObjectInterpolation<MergedProps>
  | FunctionInterpolation<MergedProps>;

/**
 * @typeparam ComponentProps  Props which will be included when withComponent is called
 * @typeparam SpecificComponentProps  Props which will *not* be included when withComponent is called
 */
export interface StyledComponent<
  ComponentProps extends {},
  SpecificComponentProps extends {} = {}
> extends React.FC<ComponentProps & SpecificComponentProps>, ComponentSelector {
  withComponent<C extends React.ComponentType<React.ComponentProps<C>>>(
    component: C
  ): StyledComponent<ComponentProps & PropsOf<C>>;
  withComponent<Tag extends keyof JSX.IntrinsicElements>(
    tag: Tag
  ): StyledComponent<ComponentProps, JSX.IntrinsicElements[Tag]>;
}

/**
 * @typeparam ComponentProps  Props which will be included when withComponent is called
 * @typeparam SpecificComponentProps  Props which will *not* be included when withComponent is called
 * @typeparam StyleProps  Params passed to styles but not exposed as React props. These are normally library provided props
 */
export interface CreateStyledComponent<
  ComponentProps extends {},
  SpecificComponentProps extends {} = {},
  StyleProps extends {} = {}
> {
  /**
   * @typeparam AdditionalProps  Additional props to add to your styled component
   */
  <AdditionalProps extends {} = {}>(
    ...styles: Array<
      Interpolation<
        ComponentProps &
          SpecificComponentProps &
          StyleProps &
          AdditionalProps & {theme: Theme}
      >
    >
  ): StyledComponent<ComponentProps & AdditionalProps, SpecificComponentProps>;

  (
    template: TemplateStringsArray,
    ...styles: Array<Interpolation<ComponentProps & SpecificComponentProps & StyleProps>>
  ): StyledComponent<ComponentProps, SpecificComponentProps>;

  /**
   * @typeparam AdditionalProps  Additional props to add to your styled component
   */
  <AdditionalProps extends {}>(
    template: TemplateStringsArray,
    ...styles: Array<
      Interpolation<
        ComponentProps &
          SpecificComponentProps &
          StyleProps &
          AdditionalProps & {theme: Theme}
      >
    >
  ): StyledComponent<ComponentProps & AdditionalProps, SpecificComponentProps>;
}

/**
 * @desc
 * This function accepts a React component or tag ('div', 'a' etc).
 *
 * @example styled(MyComponent)({ width: 100 })
 * @example styled(MyComponent)(myComponentProps => ({ width: myComponentProps.width })
 * @example styled('div')({ width: 100 })
 * @example styled('div')<Props>(props => ({ width: props.width })
 */
export interface CreateStyled {
  // This `any` below, should be `React.ComponentProps` but https://github.com/getsentry/sentry/pull/15383 prevents it
  <C extends React.ComponentType<any>>(
    component: C,
    options?: StyledOptions
  ): CreateStyledComponent<PropsOf<C> & {theme?: Theme}, {}, {theme: Theme}>;

  <Tag extends keyof JSX.IntrinsicElements>(
    tag: Tag,
    options?: StyledOptions
  ): CreateStyledComponent<{theme?: Theme}, JSX.IntrinsicElements[Tag], {theme: Theme}>;
}

export default styled as CreateStyled;<|MERGE_RESOLUTION|>--- conflicted
+++ resolved
@@ -1,7 +1,3 @@
-<<<<<<< HEAD
-// TODO(ts): Figure out why eslint chokes on this import
-import styled, {CreateStyled} from '@original-emotion/styled'; // eslint-disable-line import/named
-=======
 /* HACK(BYK): This file is a slightly modified backport of
  *
  * !!! DELETE ME WHEN UPGRADING TO EMOTION@11 !!!
@@ -17,14 +13,13 @@
  * See https://github.com/microsoft/TypeScript/issues/34920
  */
 
-import styled from '@original-emotion/styled';
+import styled from '@emotion/styled';
 import * as React from 'react';
 // TODO(BYK): Figure out why ESLint cannot resolve this
 //            probably need to include `.d.ts` extension
 //            in some resolver config.
 // eslint-disable-next-line import/no-unresolved
 import * as CSS from 'csstype';
->>>>>>> a80189a2
 
 import theme from './utils/theme';
 
