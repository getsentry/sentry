--- conflicted
+++ resolved
@@ -224,10 +224,6 @@
                         organization={organization}
                         eventView={releaseEventView}
                         trendView={releaseTrendView}
-<<<<<<< HEAD
-                        dropdownTitle={t('Show')}
-=======
->>>>>>> ecdc9ab4
                         selected={selectedSort}
                         options={sortOptions}
                         handleDropdownChange={this.handleTransactionsListSortChange}
