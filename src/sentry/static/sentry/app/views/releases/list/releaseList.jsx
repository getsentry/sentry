import PropTypes from 'prop-types';
import React from 'react';
import styled from '@emotion/styled';
import uniq from 'lodash/uniq';
import flatten from 'lodash/flatten';

import {PanelItem} from 'app/components/panels';
import Count from 'app/components/count';
import ReleaseStats from 'app/components/releaseStats';
import TimeSince from 'app/components/timeSince';
import Version from 'app/components/versionV2';
import overflowEllipsis from 'app/styles/overflowEllipsis';
import space from 'app/styles/space';
import Projects from 'app/utils/projects';

import {
  LastEventColumn,
  Layout,
  CountColumn,
  VersionColumn,
  ProjectsColumn,
  StatsColumn,
} from './layout';
import LatestDeployOrReleaseTime from './latestDeployOrReleaseTime';
import ProjectList from './projectList';

const ReleaseList = props => {
  const {orgId, releaseList} = props;

  const projectSlugs = uniq(
    flatten(releaseList.map(release => release.projects.map(p => p.slug)))
  );

  return (
    <div>
<<<<<<< HEAD
      {props.releaseList.map(release => {
        return (
          <ReleasePanelItem key={release.version}>
            <Layout>
              <VersionColumn>
                <VersionWrapper>
                  <Version
                    orgId={orgId}
                    version={release.version}
                    preserveGlobalSelection
                    tooltipRawVersion
                  />
                </VersionWrapper>
                <LatestDeployOrReleaseTime orgId={orgId} release={release} />
              </VersionColumn>
              <StatsColumn>
                <ReleaseStats release={release} />
              </StatsColumn>
              <CountColumn>
                <Count className="release-count" value={release.newGroups || 0} />
              </CountColumn>
              <LastEventColumn>
                {release.lastEvent ? (
                  <TimeSince date={release.lastEvent} />
                ) : (
                  <span>—</span>
                )}
              </LastEventColumn>
            </Layout>
          </ReleasePanelItem>
        );
      })}
=======
      <Projects orgId={orgId} slugs={projectSlugs}>
        {({projects}) =>
          releaseList.map(release => {
            return (
              <ReleasePanelItem key={release.version}>
                <Layout>
                  <VersionColumn>
                    <VersionWrapper>
                      <Version
                        orgId={orgId}
                        version={release.version}
                        preserveGlobalSelection
                      />
                    </VersionWrapper>
                    <LatestDeployOrReleaseTime orgId={orgId} release={release} />
                  </VersionColumn>
                  <StatsColumn>
                    <ReleaseStats release={release} />
                  </StatsColumn>
                  <ProjectsColumn>
                    <ProjectList
                      projects={projects.filter(project =>
                        release.projects.map(p => p.slug).includes(project.slug)
                      )}
                      orgId={orgId}
                      version={release.version}
                    />
                  </ProjectsColumn>
                  <CountColumn>
                    <Count className="release-count" value={release.newGroups || 0} />
                  </CountColumn>
                  <LastEventColumn>
                    {release.lastEvent ? (
                      <TimeSince date={release.lastEvent} />
                    ) : (
                      <span>—</span>
                    )}
                  </LastEventColumn>
                </Layout>
              </ReleasePanelItem>
            );
          })
        }
      </Projects>
>>>>>>> 57a6ace7
    </div>
  );
};
ReleaseList.propTypes = {
  orgId: PropTypes.string.isRequired,
  releaseList: PropTypes.array.isRequired,
};

export default ReleaseList;

const ReleasePanelItem = styled(PanelItem)`
  align-items: center;
  padding: ${space(1)} ${space(2)};
`;

const VersionWrapper = styled('div')`
  font-weight: bold;
  margin-bottom: ${space(0.25)};
  ${overflowEllipsis};
`;<|MERGE_RESOLUTION|>--- conflicted
+++ resolved
@@ -33,40 +33,6 @@
 
   return (
     <div>
-<<<<<<< HEAD
-      {props.releaseList.map(release => {
-        return (
-          <ReleasePanelItem key={release.version}>
-            <Layout>
-              <VersionColumn>
-                <VersionWrapper>
-                  <Version
-                    orgId={orgId}
-                    version={release.version}
-                    preserveGlobalSelection
-                    tooltipRawVersion
-                  />
-                </VersionWrapper>
-                <LatestDeployOrReleaseTime orgId={orgId} release={release} />
-              </VersionColumn>
-              <StatsColumn>
-                <ReleaseStats release={release} />
-              </StatsColumn>
-              <CountColumn>
-                <Count className="release-count" value={release.newGroups || 0} />
-              </CountColumn>
-              <LastEventColumn>
-                {release.lastEvent ? (
-                  <TimeSince date={release.lastEvent} />
-                ) : (
-                  <span>—</span>
-                )}
-              </LastEventColumn>
-            </Layout>
-          </ReleasePanelItem>
-        );
-      })}
-=======
       <Projects orgId={orgId} slugs={projectSlugs}>
         {({projects}) =>
           releaseList.map(release => {
@@ -79,6 +45,7 @@
                         orgId={orgId}
                         version={release.version}
                         preserveGlobalSelection
+                        tooltipRawVersion
                       />
                     </VersionWrapper>
                     <LatestDeployOrReleaseTime orgId={orgId} release={release} />
@@ -111,7 +78,6 @@
           })
         }
       </Projects>
->>>>>>> 57a6ace7
     </div>
   );
 };
