import {PlatformKey} from 'app/data/platformCategories';
import {t} from 'app/locale';

export enum SessionTerm {
  CRASHES = 'crashes',
  CRASHED = 'crashed',
  ABNORMAL = 'abnormal',
  CRASH_FREE_USERS = 'crash-free-users',
  CRASH_FREE_SESSIONS = 'crash-free-sessions',
  HEALTHY = 'healthy',
  ERRORED = 'errored',
  UNHANDLED = 'unhandled',
  STABILITY = 'stability',
}

export const sessionTerm = {
  [SessionTerm.CRASHES]: t('Crashes'),
  [SessionTerm.CRASHED]: t('Crashed'),
  [SessionTerm.ABNORMAL]: t('Abnormal'),
  [SessionTerm.CRASH_FREE_USERS]: t('Crash Free Users'),
  [SessionTerm.CRASH_FREE_SESSIONS]: t('Crash Free Sessions'),
  [SessionTerm.HEALTHY]: t('Healthy'),
  [SessionTerm.ERRORED]: t('Errored'),
  [SessionTerm.UNHANDLED]: t('Unhandled'),
};

// This should never be used directly (except in tests)
export const commonTermsDescription = {
  [SessionTerm.CRASHES]: t('Number of sessions with a crashed state'),
<<<<<<< HEAD
  [SessionTerm.CRASH_FREE_USERS]: t(
    'Percentage of unique users with non-crashed sessions'
  ),
  [SessionTerm.CRASH_FREE_SESSIONS]: t('Percentage of non-crashed sessions'),
  [SessionTerm.STABILITY]: t('Stability is the percentage of crash free sessions.'),
=======
  [SessionTerm.CRASH_FREE_USERS]: t('Number of unique users with non-crashed sessions'),
  [SessionTerm.CRASH_FREE_SESSIONS]: t('Number of non-crashed sessions'),
  [SessionTerm.STABILITY]: t(
    'The percentage of crash free sessions and how it has changed since the last period.'
  ),
>>>>>>> 5e384b39
};

// This should never be used directly (except in tests)
export const mobileTermsDescription = {
  [SessionTerm.CRASHED]: t(
    'The process was terminated due to an unhandled exception or a request to the server that ended with an error'
  ),
  [SessionTerm.CRASH_FREE_SESSIONS]: t('Percentage of non-crashed sessions'),
  [SessionTerm.ABNORMAL]: t(
    'An unknown session exit. Like due to loss of power or killed by the operating system'
  ),
  [SessionTerm.HEALTHY]: t('A session without any errors'),
  [SessionTerm.ERRORED]: t('A crash which experienced errors'),
  [SessionTerm.UNHANDLED]: t('Not handled by user code'),
};

// This should never be used directly (except in tests)
export const desktopTermDescriptions = {
  crashed: t('The application crashed with a hard crash (eg. segfault)'),
  [SessionTerm.ABNORMAL]: t(
    'The application did not properly end the session, for example, due to force-quit'
  ),
  [SessionTerm.HEALTHY]: t(
    'The application exited normally and did not observe any errors'
  ),
  [SessionTerm.ERRORED]: t(
    'The application exited normally but observed error events while running'
  ),
  [SessionTerm.UNHANDLED]: t('The application crashed with a hard crash'),
};

function getTermDescriptions(platform: PlatformKey | null) {
  const technology =
    platform === 'react-native' ||
    platform === 'java-spring' ||
    platform === 'apple-ios' ||
    platform === 'dotnet-aspnetcore'
      ? platform
      : platform?.split('-')[0];

  switch (technology) {
    case 'dotnet':
    case 'java':
      return {
        ...commonTermsDescription,
        ...mobileTermsDescription,
      };
    case 'java-spring':
    case 'dotnet-aspnetcore':
      return {
        ...commonTermsDescription,
        ...mobileTermsDescription,
        [SessionTerm.CRASHES]: t(
          'A request that resulted in an unhandled exception and hence a Server Error response'
        ),
      };
    case 'android':
    case 'cordova':
    case 'react-native':
    case 'flutter':
      return {
        ...commonTermsDescription,
        ...mobileTermsDescription,
        [SessionTerm.CRASHED]: t(
          'An unhandled exception that resulted in the application crashing'
        ),
      };

    case 'apple': {
      return {
        ...commonTermsDescription,
        ...mobileTermsDescription,
        [SessionTerm.CRASHED]: t('An error that resulted in the application crashing'),
      };
    }
    case 'node':
    case 'javascript':
      return {
        ...commonTermsDescription,
        [SessionTerm.CRASHED]: t(
          'During the session an unhandled global error/promise rejection occurred.'
        ),
        [SessionTerm.ABNORMAL]: t('Non applicable for Javascript.'),
        [SessionTerm.HEALTHY]: t('No errors were captured during session life-time.'),
        [SessionTerm.ERRORED]: t(
          'During the session at least one handled error occurred.'
        ),
        [SessionTerm.UNHANDLED]:
          "An error was captured by the global 'onerror' or 'onunhandledrejection' handler.",
      };
    case 'apple-ios':
    case 'minidump':
    case 'native':
      return {
        ...commonTermsDescription,
        ...desktopTermDescriptions,
      };
    case 'rust':
      return {
        ...commonTermsDescription,
        ...desktopTermDescriptions,
        [SessionTerm.CRASHED]: t('The application had an unrecovable error (a panic)'),
      };
    default:
      return {
        ...commonTermsDescription,
        [SessionTerm.CRASHED]: t('Number of users who experienced an unhandled error'),
        [SessionTerm.ABNORMAL]: t('An unknown session exit'),
        [SessionTerm.HEALTHY]: mobileTermsDescription.healthy,
        [SessionTerm.ERRORED]: mobileTermsDescription.errored,
        [SessionTerm.UNHANDLED]: mobileTermsDescription.unhandled,
      };
  }
}

export function getSessionTermDescription(
  term: SessionTerm,
  platform: PlatformKey | null
) {
  return getTermDescriptions(platform)[term];
}<|MERGE_RESOLUTION|>--- conflicted
+++ resolved
@@ -27,19 +27,13 @@
 // This should never be used directly (except in tests)
 export const commonTermsDescription = {
   [SessionTerm.CRASHES]: t('Number of sessions with a crashed state'),
-<<<<<<< HEAD
   [SessionTerm.CRASH_FREE_USERS]: t(
     'Percentage of unique users with non-crashed sessions'
   ),
   [SessionTerm.CRASH_FREE_SESSIONS]: t('Percentage of non-crashed sessions'),
-  [SessionTerm.STABILITY]: t('Stability is the percentage of crash free sessions.'),
-=======
-  [SessionTerm.CRASH_FREE_USERS]: t('Number of unique users with non-crashed sessions'),
-  [SessionTerm.CRASH_FREE_SESSIONS]: t('Number of non-crashed sessions'),
   [SessionTerm.STABILITY]: t(
     'The percentage of crash free sessions and how it has changed since the last period.'
   ),
->>>>>>> 5e384b39
 };
 
 // This should never be used directly (except in tests)
