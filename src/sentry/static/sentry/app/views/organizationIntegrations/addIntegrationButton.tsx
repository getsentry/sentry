--- conflicted
+++ resolved
@@ -11,20 +11,11 @@
   onAddIntegration: (data: IntegrationWithConfig) => void;
   buttonText?: string;
   reinstall?: boolean;
-<<<<<<< HEAD
 } & React.ComponentProps<typeof Button> &
   Pick<
     React.ComponentProps<typeof AddIntegration>,
-    'provider' | 'organization' | 'integrationId' | 'analyticsParams' | 'modalParams'
+    'provider' | 'organization' | 'analyticsParams' | 'modalParams'
   >;
-=======
-  organization?: Organization; //for analytics
-  analyticsParams?: {
-    view: 'integrations_directory_integration_detail' | 'onboarding';
-    already_installed: boolean;
-  };
-} & React.ComponentProps<typeof Button>;
->>>>>>> f8359593
 
 export default class AddIntegrationButton extends React.Component<Props> {
   render() {
@@ -52,11 +43,7 @@
           onInstall={onAddIntegration}
           organization={organization}
           analyticsParams={analyticsParams}
-<<<<<<< HEAD
-          integrationId={integrationId}
           modalParams={modalParams}
-=======
->>>>>>> f8359593
         >
           {onClick => (
             <Button
