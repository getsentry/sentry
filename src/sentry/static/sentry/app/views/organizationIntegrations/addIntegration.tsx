--- conflicted
+++ resolved
@@ -2,17 +2,11 @@
 import React from 'react';
 import queryString from 'query-string';
 
-<<<<<<< HEAD
+import {IntegrationProvider, Integration, Organization} from 'app/types';
+import {addErrorMessage, addSuccessMessage} from 'app/actionCreators/indicator';
 import {t} from 'app/locale';
-import IndicatorStore from 'app/stores/indicatorStore';
-import {IntegrationProvider, Integration, Organization} from 'app/types';
 import SentryTypes from 'app/sentryTypes';
 import {trackIntegrationEvent} from 'app/utils/integrationUtil';
-=======
-import {IntegrationProvider, Integration} from 'app/types';
-import {addErrorMessage, addSuccessMessage} from 'app/actionCreators/indicator';
-import {t} from 'app/locale';
->>>>>>> 7d73624f
 
 type Props = {
   children: (
@@ -26,7 +20,7 @@
 };
 
 export default class AddIntegration extends React.Component<Props> {
-  static propTypes: any = {
+  static propTypes = {
     children: PropTypes.func.isRequired,
     provider: PropTypes.object.isRequired,
     onInstall: PropTypes.func.isRequired,
@@ -123,7 +117,6 @@
       return;
     }
     this.props.onInstall(data);
-<<<<<<< HEAD
     trackIntegrationEvent(
       {
         eventKey: 'integrations.installation_complete',
@@ -133,10 +126,7 @@
       },
       this.props.organization
     );
-    IndicatorStore.addSuccess(t(`${this.props.provider.name} added`));
-=======
     addSuccessMessage(t('%s added', this.props.provider.name));
->>>>>>> 7d73624f
   };
 
   render() {
