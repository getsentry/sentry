--- conflicted
+++ resolved
@@ -105,15 +105,11 @@
   handleAddToProject = () => {
     const plugin = this.plugin;
     const {organization, router} = this.props;
-<<<<<<< HEAD
     this.trackIntegrationEvent({
       eventKey: 'integrations.plugin_add_to_project_clicked',
       eventName: 'Integrations: Plugin Add to Project Clicked',
     });
-    openModal(
-=======
     modal.openModal(
->>>>>>> 2e0ba250
       ({closeModal, Header, Body}) => (
         <ContextPickerModal
           Header={Header}
