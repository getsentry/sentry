import React from 'react';
import styled from '@emotion/styled';

import {t} from 'app/locale';
import Access from 'app/components/acl/access';
import Alert from 'app/components/alert';
import Button from 'app/components/button';
import Confirm from 'app/components/confirm';
import IntegrationItem from 'app/views/organizationIntegrations/integrationItem';
import Tooltip from 'app/components/tooltip';
import {IntegrationProvider, Integration, Organization, ObjectStatus} from 'app/types';
import {SingleIntegrationEvent} from 'app/utils/integrationUtil';
import CircleIndicator from 'app/components/circleIndicator';
import theme from 'app/utils/theme';
import space from 'app/styles/space';
import {IconDelete, IconSettings, IconWarning} from 'app/icons';
import AddIntegrationButton from 'app/views/organizationIntegrations/addIntegrationButton';

const CONFIGURABLE_FEATURES = ['commits', 'alert-rule'];

export type Props = {
  organization: Organization;
  provider: IntegrationProvider;
  integration: Integration;
  onRemove: (integration: Integration) => void;
  onDisable: (integration: Integration) => void;
  onReinstallIntegration: (integration: Integration) => void;
  trackIntegrationEvent: (
    options: Pick<SingleIntegrationEvent, 'eventKey' | 'eventName'>
  ) => void; //analytics callback
  className?: string;
  showReauthMessage: boolean;
};

export default class InstalledIntegration extends React.Component<Props> {
  /**
   * Integrations have additional configuration when any of the conditions are
   * met:
   *
   * - The Integration has organization-specific configuration options.
   * - The Integration has configurable features
   */
  hasConfiguration() {
    const {integration, provider} = this.props;

    return (
      integration.configOrganization.length > 0 ||
      provider.features.filter(f => CONFIGURABLE_FEATURES.includes(f)).length > 0
    );
  }

  reinstallIntegration = () => {
    const activeIntegration = Object.assign({}, this.props.integration, {
      status: 'active',
    });
    this.props.onReinstallIntegration(activeIntegration);
  };

  handleUninstallClick = () => {
    this.props.trackIntegrationEvent({
      eventKey: 'integrations.uninstall_clicked',
      eventName: 'Integrations: Uninstall Clicked',
    });
  };

  getRemovalBodyAndText(aspects: Integration['provider']['aspects']) {
    if (aspects && aspects.removal_dialog) {
      return {
        body: aspects.removal_dialog.body,
        actionText: aspects.removal_dialog.actionText,
      };
    } else {
      return {
        body: t(
          'Deleting this integration will remove any project associated data. This action cannot be undone. Are you sure you want to delete this integration?'
        ),
        actionText: t('Delete'),
      };
    }
  }

  handleRemove(integration: Integration) {
    this.props.onRemove(integration);
    this.props.trackIntegrationEvent({
      eventKey: 'integrations.uninstall_completed',
      eventName: 'Integrations: Uninstall Completed',
    });
  }

  get removeConfirmProps() {
    const {integration} = this.props;
    const {body, actionText} = this.getRemovalBodyAndText(integration.provider.aspects);

    const message = (
      <React.Fragment>
        <Alert type="error" icon="icon-circle-exclamation">
          {t('Deleting this integration has consequences!')}
        </Alert>
        {body}
      </React.Fragment>
    );
    return {
      message,
      confirmText: actionText,
      onConfirm: () => this.handleRemove(integration),
    };
  }

  get disableConfirmProps() {
    const {integration} = this.props;
    const {body, actionText} = integration.provider.aspects.disable_dialog || {};
    const message = (
      <React.Fragment>
        <Alert type="error" icon="icon-circle-exclamation">
          {t('This integration cannot be removed in Sentry')}
        </Alert>
        {body}
      </React.Fragment>
    );

    return {
      message,
      confirmText: actionText,
      onConfirm: () => this.props.onDisable(integration),
    };
  }

  render() {
    const {
      className,
      integration,
      provider,
      organization,
      showReauthMessage,
    } = this.props;

    const removeConfirmProps =
      integration.status === 'active' && integration.provider.canDisable
        ? this.disableConfirmProps
        : this.removeConfirmProps;

    return (
      <Access access={['org:integrations']}>
        {({hasAccess}) => (
          <IntegrationFlex key={integration.id} className={className}>
            <IntegrationItemBox>
              <IntegrationItem integration={integration} />
            </IntegrationItemBox>
            <div>
              {showReauthMessage && (
                <Tooltip
                  disabled={hasAccess}
                  title={t(
                    'You must be an organization owner, manager or admin to upgrade'
                  )}
                >
                  <AddIntegrationButton
                    disabled={!hasAccess}
                    provider={provider}
                    // TODO: actually pass in an onInstall function
                    onAddIntegration={() => {}}
                    integrationId={integration.id}
                    priority="primary"
                    size="small"
<<<<<<< HEAD
                    buttonText={t('Re-authenticate Now')}
                    organization={organization}
=======
                    buttonText={t('Upgrade Now')}
>>>>>>> bfd554ec
                    icon={<IconWarning size="sm" />}
                  />
                </Tooltip>
              )}
              <Tooltip
                disabled={this.hasConfiguration() && hasAccess}
                position="left"
                title={
                  !this.hasConfiguration()
                    ? t('Integration not configurable')
                    : t(
                        'You must be an organization owner, manager or admin to configure'
                      )
                }
              >
                <StyledButton
                  borderless
                  icon={<IconSettings />}
                  disabled={
                    !this.hasConfiguration() ||
                    !hasAccess ||
                    integration.status !== 'active'
                  }
                  to={`/settings/${organization.slug}/integrations/${provider.key}/${integration.id}/`}
                  data-test-id="integration-configure-button"
                >
                  {t('Configure')}
                </StyledButton>
              </Tooltip>
            </div>
            <div>
              <Tooltip
                disabled={hasAccess}
                title={t(
                  'You must be an organization owner, manager or admin to uninstall'
                )}
              >
                <Confirm
                  priority="danger"
                  onConfirming={this.handleUninstallClick}
                  disabled={!hasAccess}
                  {...removeConfirmProps}
                >
                  <StyledButton
                    disabled={!hasAccess}
                    borderless
                    icon={<IconDelete />}
                    data-test-id="integration-remove-button"
                  >
                    {t('Uninstall')}
                  </StyledButton>
                </Confirm>
              </Tooltip>
            </div>

            <IntegrationStatus status={integration.status} />
          </IntegrationFlex>
        )}
      </Access>
    );
  }
}

const StyledButton = styled(Button)`
  color: ${p => p.theme.gray2};
`;

const IntegrationFlex = styled('div')`
  display: flex;
  align-items: center;
`;

const IntegrationItemBox = styled('div')`
  flex: 1;
`;

const IntegrationStatus = styled(
  (props: React.HTMLAttributes<HTMLElement> & {status: ObjectStatus}) => {
    const {status, ...p} = props;
    const color = status === 'active' ? theme.success : theme.gray2;
    const titleText =
      status === 'active'
        ? t('This Integration can be disabled by clicking the Uninstall button')
        : t('This Integration has been disconnected from the external provider');
    return (
      <Tooltip title={titleText}>
        <div {...p}>
          <CircleIndicator size={6} color={color} />
          <IntegrationStatusText>{`${
            status === 'active' ? t('enabled') : t('disabled')
          }`}</IntegrationStatusText>
        </div>
      </Tooltip>
    );
  }
)`
  display: flex;
  align-items: center;
  color: ${p => p.theme.gray2};
  font-weight: light;
  text-transform: capitalize;
  &:before {
    content: '|';
    color: ${p => p.theme.gray1};
    margin-right: ${space(1)};
    font-weight: normal;
  }
`;

const IntegrationStatusText = styled('div')`
  margin: 0 ${space(0.75)} 0 ${space(0.5)};
`;<|MERGE_RESOLUTION|>--- conflicted
+++ resolved
@@ -162,12 +162,8 @@
                     integrationId={integration.id}
                     priority="primary"
                     size="small"
-<<<<<<< HEAD
-                    buttonText={t('Re-authenticate Now')}
+                    buttonText={t('Upgrade Now')}
                     organization={organization}
-=======
-                    buttonText={t('Upgrade Now')}
->>>>>>> bfd554ec
                     icon={<IconWarning size="sm" />}
                   />
                 </Tooltip>
