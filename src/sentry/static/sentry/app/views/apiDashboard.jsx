--- conflicted
+++ resolved
@@ -1,14 +1,12 @@
 import React from 'react';
-import {Link} from 'react-router';
 
 import ListLink from '../components/listLink';
 import NarrowLayout from '../components/narrowLayout';
-import {t, tct} from '../locale';
+import {t} from '../locale';
 
 const ApiDashboard = React.createClass({
   render() {
     return (
-<<<<<<< HEAD
       <NarrowLayout>
         <h3>{t('Sentry Web API')}</h3>
         <ul className="nav nav-tabs border-bottom">
@@ -17,38 +15,6 @@
         </ul>
         {this.props.children}
       </NarrowLayout>
-=======
-      <DocumentTitle title={this.getTitle()}>
-        <NarrowLayout>
-          <h3>{t('Sentry Web API')}</h3>
-          <ul className="nav nav-tabs border-bottom">
-            <ListLink to="/api/">{t('Auth Tokens')}</ListLink>
-          </ul>
-          <p>{t('Authentication tokens allow you to perform actions against the Sentry API on behalf of your account. They\'re the easiest way to get started using the API.')}</p>
-          <p>{tct('For more information on how to use the web API, see our [link:documentation].', {
-            link: <a href="https://docs.sentry.io/hosted/api/" />
-          })}</p>
-
-          <p><small>psst. Looking for the <strong>DSN</strong> for an SDK? You'll find that under <strong>[Project] &raquo; Settings &raquo; Client Keys</strong>.</small></p>
-
-          <table className="table" style={{wordBreak: 'break-word'}}>
-            <tbody>
-              {(this.state.loading ?
-                <tr><td colSpan="2"><LoadingIndicator /></td></tr>
-              : (this.state.error ?
-                <tr><td colSpan="2"><LoadingError onRetry={this.fetchData} /></td></tr>
-              :
-                this.renderResults()
-              ))}
-            </tbody>
-          </table>
-
-          <div className="form-actions" style={{textAlign: 'right'}}>
-            <Link to="/api/new-token/" className="btn btn-primary">{t('Create New Token')}</Link>
-          </div>
-        </NarrowLayout>
-      </DocumentTitle>
->>>>>>> 02472b6f
     );
   }
 });
