--- conflicted
+++ resolved
@@ -2,11 +2,7 @@
 import DocumentTitle from 'react-document-title';
 import React from 'react';
 import moment from 'moment';
-<<<<<<< HEAD
 import omit from 'lodash/omit';
-=======
-import styled from '@emotion/styled';
->>>>>>> a80189a2
 
 import styled from '@emotion/styled';
 import {PageContent, PageHeader} from 'app/styles/organization';
@@ -30,13 +26,7 @@
 import {Incident} from '../types';
 import Status from '../status';
 
-<<<<<<< HEAD
-import SparkLine from './sparkLine';
-
-const DEFAULT_QUERY_STATUS = '';
-=======
 const DEFAULT_QUERY_STATUS = 'open';
->>>>>>> a80189a2
 
 type Props = RouteComponentProps<{orgId: string}, {}>;
 
