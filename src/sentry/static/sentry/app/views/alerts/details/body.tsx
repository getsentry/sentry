--- conflicted
+++ resolved
@@ -20,21 +20,9 @@
 import theme from 'app/utils/theme';
 import {Panel, PanelBody, PanelFooter} from 'app/components/panels';
 import Button from 'app/components/button';
-<<<<<<< HEAD
 import {AlertRuleThresholdType, Trigger} from 'app/views/settings/incidentRules/types';
 import {makeDefaultCta} from 'app/views/settings/incidentRules/presets';
-=======
-import {
-  AlertRuleThresholdType,
-  Trigger,
-  Dataset,
-} from 'app/views/settings/incidentRules/types';
-import {
-  PRESET_AGGREGATES,
-  makeDefaultCta,
-} from 'app/views/settings/incidentRules/presets';
 import {DATASET_EVENT_TYPE_FILTERS} from 'app/views/settings/incidentRules/constants';
->>>>>>> eab51658
 
 import Activity from './activity';
 import Chart from './chart';
@@ -220,20 +208,6 @@
             )}
           <PageContent>
             <ChartPanel>
-<<<<<<< HEAD
-              {this.renderChartHeader()}
-              {incident && stats ? (
-                <Chart
-                  triggers={incident.alertRule.triggers}
-                  aggregate={incident.alertRule.aggregate}
-                  data={stats.eventStats.data}
-                  detected={incident.dateDetected}
-                  closed={incident.dateClosed || undefined}
-                />
-              ) : (
-                <Placeholder height="200px" />
-              )}
-=======
               <PanelBody withPadding>
                 {this.renderChartHeader()}
                 {incident && stats ? (
@@ -242,13 +216,12 @@
                     aggregate={incident.alertRule.aggregate}
                     data={stats.eventStats.data}
                     detected={incident.dateDetected}
-                    closed={incident.dateClosed}
+                    closed={incident.dateClosed || undefined}
                   />
                 ) : (
                   <Placeholder height="200px" />
                 )}
               </PanelBody>
->>>>>>> eab51658
             </ChartPanel>
           </PageContent>
           <DetailWrapper>
