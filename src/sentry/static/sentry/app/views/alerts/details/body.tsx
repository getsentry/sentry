--- conflicted
+++ resolved
@@ -220,11 +220,11 @@
             )}
           <PageContent>
             <ChartPanel>
-<<<<<<< HEAD
               <PanelBody withPadding>
                 {this.renderChartHeader()}
                 {incident && stats ? (
                   <Chart
+                    triggers={incident.alertRule.triggers}
                     aggregate={incident.alertRule.aggregate}
                     data={stats.eventStats.data}
                     detected={incident.dateDetected}
@@ -234,21 +234,6 @@
                   <Placeholder height="200px" />
                 )}
               </PanelBody>
-              {this.renderChartActions()}
-=======
-              {this.renderChartHeader()}
-              {incident && stats ? (
-                <Chart
-                  triggers={incident.alertRule.triggers}
-                  aggregate={incident.alertRule.aggregate}
-                  data={stats.eventStats.data}
-                  detected={incident.dateDetected}
-                  closed={incident.dateClosed}
-                />
-              ) : (
-                <Placeholder height="200px" />
-              )}
->>>>>>> 0a9d5d67
             </ChartPanel>
           </PageContent>
           <DetailWrapper>
