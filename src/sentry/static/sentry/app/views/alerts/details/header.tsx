--- conflicted
+++ resolved
@@ -50,13 +50,8 @@
         buttonProps={{size: 'small', disabled: !incident || !isIncidentOpen}}
       >
         <StatusMenuItem onSelect={onStatusChange}>
-<<<<<<< HEAD
-          <IconCheckmark isCircled color="green300" />
-          {t('Resolve this alert')}
-=======
           <IconCheckmark color="green400" />
           {t('Resolve')}
->>>>>>> ad14ba9c
         </StatusMenuItem>
       </DropdownControl>
     );
