import {Params} from 'react-router/lib/Router';
import React from 'react';
import moment from 'moment';
import styled from '@emotion/styled';
import isPropValid from '@emotion/is-prop-valid';

import {PageHeader} from 'app/styles/organization';
import {t} from 'app/locale';
import Count from 'app/components/count';
import Duration from 'app/components/duration';
import LoadingError from 'app/components/loadingError';
import MenuItem from 'app/components/menuItem';
import PageHeading from 'app/components/pageHeading';
import ProjectBadge from 'app/components/idBadge/projectBadge';
import Projects from 'app/utils/projects';
import SubscribeButton from 'app/components/subscribeButton';
import getDynamicText from 'app/utils/getDynamicText';
import space from 'app/styles/space';
import {IconCheckmark} from 'app/icons';
import Breadcrumbs from 'app/components/breadcrumbs';
import Button from 'app/components/button';
import {Dataset} from 'app/views/settings/incidentRules/types';

import {Incident, IncidentStats, IncidentStatus} from '../types';
import Status from '../status';

type Props = {
  className?: string;
  hasIncidentDetailsError: boolean;
  incident?: Incident;
  stats?: IncidentStats;
  onSubscriptionChange: (event: React.MouseEvent) => void;
  onStatusChange: (eventKey: any) => void;
  params: Params;
};

export default class DetailsHeader extends React.Component<Props> {
<<<<<<< HEAD
=======
  renderStatus() {
    const {incident, onStatusChange} = this.props;

    const isIncidentOpen = incident && isOpen(incident);
    const statusLabel = incident ? <Status incident={incident} /> : null;

    return isIncidentOpen ? (
      <DropdownControl
        data-test-id="status-dropdown"
        label={statusLabel}
        menuWidth="200px"
        alignRight
        buttonProps={{size: 'small', disabled: !incident}}
      >
        <StatusMenuItem onSelect={onStatusChange}>
          <IconCheckmark isCircled color={theme.greenLight} />
          {t('Resolve this alert')}
        </StatusMenuItem>
      </DropdownControl>
    ) : (
      statusLabel
    );
  }

>>>>>>> 7b10b67b
  render() {
    const {
      hasIncidentDetailsError,
      incident,
      params,
      stats,
      onSubscriptionChange,
      onStatusChange,
    } = this.props;
    const isIncidentReady = !!incident && !hasIncidentDetailsError;
    const dateStarted = incident && moment(new Date(incident.dateStarted)).format('llll');
    const duration =
      incident &&
      moment(incident.dateClosed ? new Date(incident.dateClosed) : new Date()).diff(
        moment(new Date(incident.dateStarted)),
        'seconds'
      );
    const isErrorDataset = incident?.alertRule?.dataset === Dataset.ERRORS;

    const project = incident && incident.projects && incident.projects[0];

    return (
      <React.Fragment>
        <BreadCrumbBar>
          <AlertBreadcrumbs
            crumbs={[
              {label: t('Alerts'), to: `/organizations/${params.orgId}/alerts/`},
              {label: incident && `#${incident.id}`},
            ]}
          />
          <AlertControls>
            <SubscribeButton
              disabled={!isIncidentReady}
              isSubscribed={incident?.isSubscribed}
              onClick={onSubscriptionChange}
              size="small"
            />
            <Button
              icon={<IconCheckmark />}
              disabled={!isIncidentReady || incident?.status === IncidentStatus.CLOSED}
              size="small"
              onClick={onStatusChange}
            >
              {t('Resolve')}
            </Button>
          </AlertControls>
        </BreadCrumbBar>
        <Header>
          <div>
            <IncidentTitle data-test-id="incident-title" loading={!isIncidentReady}>
              {incident && !hasIncidentDetailsError ? incident.title : 'Loading'}
            </IncidentTitle>
            <IncidentSubTitle loading={!isIncidentReady}>
              Triggered: {dateStarted}
            </IncidentSubTitle>
          </div>

          {hasIncidentDetailsError ? (
            <StyledLoadingError />
          ) : (
            <GroupedHeaderItems>
              <ItemTitle>{t('Status')}</ItemTitle>
              <ItemTitle>{t('Project')}</ItemTitle>
              {isErrorDataset && stats && <ItemTitle>{t('Users affected')}</ItemTitle>}
              {isErrorDataset && stats && <ItemTitle>{t('Total events')}</ItemTitle>}
              <ItemTitle>{t('Duration')}</ItemTitle>
              <ItemValue>{incident && <Status incident={incident} />}</ItemValue>
              <ItemValue>
                {project && (
                  <Projects slugs={[project]} orgId={params.orgId}>
                    {({projects}) => (
                      <ProjectBadge
                        avatarSize={18}
                        project={projects && projects.length && projects[0]}
                      />
                    )}
                  </Projects>
                )}
              </ItemValue>
              {isErrorDataset && stats && (
                <ItemValue>
                  <Count value={stats.uniqueUsers} />
                </ItemValue>
              )}
              {isErrorDataset && stats && (
                <ItemValue>
                  <Count value={stats.totalEvents} />
                </ItemValue>
              )}
              {incident && (
                <ItemValue>
                  <Duration
                    seconds={getDynamicText({value: duration || 0, fixed: 1200})}
                  />
                </ItemValue>
              )}
            </GroupedHeaderItems>
          )}
        </Header>
      </React.Fragment>
    );
  }
}

const BreadCrumbBar = styled('div')`
  background-color: ${p => p.theme.offWhite};
  margin-bottom: 0;
  padding: ${space(2)} ${space(4)};

  display: flex;
`;

const AlertBreadcrumbs = styled(Breadcrumbs)`
  flex-grow: 1;
  font-size: ${p => p.theme.fontSizeExtraLarge};
  padding: 0;
`;

const AlertControls = styled('div')`
  display: grid;
  grid-auto-flow: column;
  grid-gap: ${space(1)};
`;

const Header = styled(PageHeader)`
  background-color: ${p => p.theme.offWhite};
  border-bottom: 1px solid ${p => p.theme.borderDark};
  margin-bottom: 0;
  padding: ${space(2)} ${space(4)};

  grid-template-columns: max-content auto;
  display: grid;
  grid-gap: ${space(3)};
  grid-auto-flow: column;

  @media (max-width: ${p => p.theme.breakpoints[1]}) {
    grid-template-columns: auto;
    grid-auto-flow: row;
  }
`;

const StyledLoadingError = styled(LoadingError)`
  flex: 1;

  &.alert.alert-block {
    margin: 0 20px;
  }
`;

const GroupedHeaderItems = styled('div')`
  display: grid;
  grid-template-columns: repeat(5, max-content);
  grid-gap: ${space(1)} ${space(4)};
  text-align: right;
  margin-top: ${space(1)};

  @media (max-width: ${p => p.theme.breakpoints[1]}) {
    text-align: left;
  }
`;

const ItemTitle = styled('h6')`
  font-size: ${p => p.theme.fontSizeSmall};
  margin-bottom: 0;
  text-transform: uppercase;
  color: ${p => p.theme.gray2};
  letter-spacing: 0.1px;
`;

const ItemValue = styled('div')`
  display: flex;
  justify-content: flex-end;
  align-items: center;
  font-size: ${p => p.theme.fontSizeExtraLarge};
`;

const IncidentTitle = styled(PageHeading, {
  shouldForwardProp: p => isPropValid(p) && p !== 'loading',
})<{loading: boolean}>`
  ${p => p.loading && 'opacity: 0'};
  line-height: 1.5;
`;

const IncidentSubTitle = styled('div', {
  shouldForwardProp: p => isPropValid(p) && p !== 'loading',
})<{loading: boolean}>`
  ${p => p.loading && 'opacity: 0'};
  font-size: ${p => p.theme.fontSizeLarge};
  color: ${p => p.theme.gray2};
`;

const StatusMenuItem = styled(MenuItem)`
  > span {
    font-size: ${p => p.theme.fontSizeMedium};
    text-align: left;
    display: grid;
    grid-template-columns: max-content 1fr;
    grid-gap: ${space(1)};
    align-items: center;
  }
`;<|MERGE_RESOLUTION|>--- conflicted
+++ resolved
@@ -20,9 +20,12 @@
 import Breadcrumbs from 'app/components/breadcrumbs';
 import Button from 'app/components/button';
 import {Dataset} from 'app/views/settings/incidentRules/types';
+import DropdownControl from 'app/components/dropdownControl';
+import theme from 'app/utils/theme';
 
 import {Incident, IncidentStats, IncidentStatus} from '../types';
 import Status from '../status';
+import {isOpen} from '../utils';
 
 type Props = {
   className?: string;
@@ -35,8 +38,6 @@
 };
 
 export default class DetailsHeader extends React.Component<Props> {
-<<<<<<< HEAD
-=======
   renderStatus() {
     const {incident, onStatusChange} = this.props;
 
@@ -61,7 +62,6 @@
     );
   }
 
->>>>>>> 7b10b67b
   render() {
     const {
       hasIncidentDetailsError,
