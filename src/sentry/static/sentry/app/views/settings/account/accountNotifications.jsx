import React from 'react';
import PropTypes from 'prop-types';
import {Box} from 'grid-emotion';

import Link from '../../../components/link';

import SettingsPageHeader from '../components/settingsPageHeader';
import accountNotificationFields from '../../../data/forms/accountNotificationSettings';
import Form from '../components/forms/form';

<<<<<<< HEAD
class AccountNotifications extends React.Component {
=======
import FieldFromConfig from '../components/forms/fieldFromConfig';
import Panel from '../components/panel';
import PanelBody from '../components/panelBody';
import PanelHeader from '../components/panelHeader';
import PanelFooter from '../components/panelFooter';

import IconChevronRight from '../../../icons/icon-chevron-right';

export default class AccountNotifications extends React.Component {
>>>>>>> 4d036a77
  render() {
    return (
      <div>
        <SettingsPageHeader label="Notifications" />
        <Form>
          <Box>
            {accountNotificationFields.map(field => {
              return <FormField key={field.title} field={field} />;
            })}
          </Box>
        </Form>
      </div>
    );
  }
}
<<<<<<< HEAD
=======

class FormField extends React.Component {
  static propTypes = {
    field: PropTypes.object.isRequired,
  };

  constructor(props) {
    super(props);
  }
  render() {
    let {title, fields, fineTuning} = this.props.field;

    let linkStyle = {
      display: 'flex',
      justifyContent: 'space-between',
      padding: '15px 20px',
      color: 'inherit',
    };

    let baseUrl = '/settings/account/notifications/';
>>>>>>> 4d036a77

    return (
      <Panel key={title} id={title}>
        <PanelHeader>{title}</PanelHeader>
        <PanelBody>
          {fields.map(field => <FieldFromConfig key={field.name} field={field} />)}
        </PanelBody>
        {fineTuning && (
          <PanelFooter>
            <Link to={`${baseUrl}${fineTuning.path}`} style={linkStyle}>
              <span>{fineTuning.text}</span>
              <IconChevronRight size="15" />
            </Link>
          </PanelFooter>
        )}
      </Panel>
    );
  }
}<|MERGE_RESOLUTION|>--- conflicted
+++ resolved
@@ -8,9 +8,6 @@
 import accountNotificationFields from '../../../data/forms/accountNotificationSettings';
 import Form from '../components/forms/form';
 
-<<<<<<< HEAD
-class AccountNotifications extends React.Component {
-=======
 import FieldFromConfig from '../components/forms/fieldFromConfig';
 import Panel from '../components/panel';
 import PanelBody from '../components/panelBody';
@@ -20,7 +17,6 @@
 import IconChevronRight from '../../../icons/icon-chevron-right';
 
 export default class AccountNotifications extends React.Component {
->>>>>>> 4d036a77
   render() {
     return (
       <div>
@@ -36,8 +32,6 @@
     );
   }
 }
-<<<<<<< HEAD
-=======
 
 class FormField extends React.Component {
   static propTypes = {
@@ -58,7 +52,6 @@
     };
 
     let baseUrl = '/settings/account/notifications/';
->>>>>>> 4d036a77
 
     return (
       <Panel key={title} id={title}>
