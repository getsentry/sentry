import {Box} from 'grid-emotion';
import React from 'react';
import styled from 'react-emotion';

import {t} from '../../../locale';
import AsyncView from '../../asyncView';
import DateTime from '../../../components/dateTime';
import Panel from '../components/panel';
import PanelBody from '../components/panelBody';
import PanelHeader from '../components/panelHeader';
import PanelItem from '../components/panelItem';
import SettingsPageHeader from '../components/settingsPageHeader';
import Switch from '../../../components/switch';
import IndicatorStore from '../../../stores/indicatorStore';
import TextBlock from '../components/text/textBlock';
import EmptyMessage from '../components/emptyMessage';

const ENDPOINT = '/users/me/subscriptions/';

const SubscriptionName = styled.div`
  font-size: 1.2em;
`;
const Description = styled.div`
  font-size: 0.8em;
  margin-top: 6px;
  color: ${p => p.theme.gray3};
`;

const SubscribedDescription = styled(Description)`
  color: ${p => p.theme.gray2};
`;

class AccountSubscriptions extends AsyncView {
  getEndpoints() {
    return [['subscriptions', ENDPOINT]];
  }

  getTitle() {
    return 'Subscriptions';
  }

  handleToggle = (subscription, index, e) => {
    let subscribed = !subscription.subscribed;
    let oldSubscriptions = this.state.subscriptions;

    this.setState(state => {
      let newSubscriptions = state.subscriptions.slice();
      newSubscriptions[index] = {
        ...subscription,
        subscribed,
        subscribedDate: new Date(),
      };
      return {
        ...state,
        subscriptions: newSubscriptions,
      };
    });

    this.api.request(ENDPOINT, {
      method: 'PUT',
      data: {
        listId: subscription.listId,
        subscribed,
      },
      success: data => {
        IndicatorStore.addSuccess(
          `${subscribed ? 'Subscribed' : 'Unsubscribed'} to ${subscription.listName}`
        );
      },
      error: err => {
        IndicatorStore.addError(
          `Unable to ${subscribed ? '' : 'un'}subscribe to ${subscription.listName}`
        );
        this.setState({subscriptions: oldSubscriptions});
      },
    });
  };

  renderBody() {
    return (
      <div>
        <SettingsPageHeader title="Subscriptions" />
        <TextBlock>
          Sentry is committed to respecting your inbox. Our goal is to provide useful
          content and resources that make fixing errors less painful. Enjoyable even.
        </TextBlock>

        <TextBlock>
          As part of our compliance with the EU’s General Data Protection Regulation
          (GDPR), starting on 25 May 2018, we’ll only email you according to the marketing
          categories to which you’ve explicitly opted-in.
        </TextBlock>

        <Panel>
          <PanelHeader>{t('Subscription')}</PanelHeader>
          <PanelBody>
<<<<<<< HEAD
            {this.state.subscriptions.map((subscription, index) => (
              <PanelItem p={2} align="center" key={subscription.listId}>
                <Box w={1 / 2} pr={2}>
                  <SubscriptionName>{subscription.listName}</SubscriptionName>
                  {subscription.listDescription && (
                    <Description>{subscription.listDescription}</Description>
                  )}
                  {subscription.subscribed ? (
                    <SubscribedDescription>
                      <div>
                        {subscription.email} on{' '}
                        <DateTime shortDate date={subscription.subscribedDate} />
                      </div>
                    </SubscribedDescription>
                  ) : (
                    <SubscribedDescription>
                      Not currently subscribed
                    </SubscribedDescription>
                  )}
                </Box>
                <Box>
                  <Switch
                    isActive={subscription.subscribed}
                    size="lg"
                    toggle={this.handleToggle.bind(this, subscription, index)}
                  />
                </Box>
              </PanelItem>
            ))}
=======
            {this.state.subscriptions.length ? (
              this.state.subscriptions.map((subscription, index) => (
                <PanelItem p={2} align="center" key={subscription.listId}>
                  <Box flex="1">
                    <SubscriptionName>{subscription.listName}</SubscriptionName>
                    {subscription.listDescription && (
                      <Description>{subscription.listDescription}</Description>
                    )}
                  </Box>
                  <Flex direction="column" align="flex-end">
                    <Switch
                      isActive={subscription.subscribed}
                      size="lg"
                      toggle={this.handleToggle.bind(this, subscription, index)}
                    />
                    {subscription.subscribed && (
                      <SubscribedDescription>
                        <div>{subscription.email} on </div>
                        <div>
                          <DateTime shortDate date={subscription.subscribedDate} />
                        </div>
                      </SubscribedDescription>
                    )}
                  </Flex>
                </PanelItem>
              ))
            ) : (
              <EmptyMessage>{t("You don't have any subscriptions.")}</EmptyMessage>
            )}
>>>>>>> 458333d8
          </PanelBody>
        </Panel>
        <TextBlock>
          We’re applying GDPR consent and privacy policies to all Sentry contacts,
          regardless of location. You’ll be able to manage your subscriptions here and
          from an Unsubscribe link in the footer of all marketing emails.
        </TextBlock>

        <TextBlock>
          Please contact <a href="mailto:learn@sentry.io">learn@sentry.io</a> with any
          questions or suggestions.
        </TextBlock>
      </div>
    );
  }
}

export default AccountSubscriptions;<|MERGE_RESOLUTION|>--- conflicted
+++ resolved
@@ -92,70 +92,44 @@
         </TextBlock>
 
         <Panel>
-          <PanelHeader>{t('Subscription')}</PanelHeader>
-          <PanelBody>
-<<<<<<< HEAD
-            {this.state.subscriptions.map((subscription, index) => (
-              <PanelItem p={2} align="center" key={subscription.listId}>
-                <Box w={1 / 2} pr={2}>
-                  <SubscriptionName>{subscription.listName}</SubscriptionName>
-                  {subscription.listDescription && (
-                    <Description>{subscription.listDescription}</Description>
-                  )}
-                  {subscription.subscribed ? (
-                    <SubscribedDescription>
-                      <div>
-                        {subscription.email} on{' '}
-                        <DateTime shortDate date={subscription.subscribedDate} />
-                      </div>
-                    </SubscribedDescription>
-                  ) : (
-                    <SubscribedDescription>
-                      Not currently subscribed
-                    </SubscribedDescription>
-                  )}
-                </Box>
-                <Box>
-                  <Switch
-                    isActive={subscription.subscribed}
-                    size="lg"
-                    toggle={this.handleToggle.bind(this, subscription, index)}
-                  />
-                </Box>
-              </PanelItem>
-            ))}
-=======
-            {this.state.subscriptions.length ? (
-              this.state.subscriptions.map((subscription, index) => (
-                <PanelItem p={2} align="center" key={subscription.listId}>
-                  <Box flex="1">
-                    <SubscriptionName>{subscription.listName}</SubscriptionName>
-                    {subscription.listDescription && (
-                      <Description>{subscription.listDescription}</Description>
-                    )}
-                  </Box>
-                  <Flex direction="column" align="flex-end">
-                    <Switch
-                      isActive={subscription.subscribed}
-                      size="lg"
-                      toggle={this.handleToggle.bind(this, subscription, index)}
-                    />
-                    {subscription.subscribed && (
-                      <SubscribedDescription>
-                        <div>{subscription.email} on </div>
-                        <div>
-                          <DateTime shortDate date={subscription.subscribedDate} />
-                        </div>
-                      </SubscribedDescription>
-                    )}
-                  </Flex>
-                </PanelItem>
-              ))
-            ) : (
-              <EmptyMessage>{t("You don't have any subscriptions.")}</EmptyMessage>
-            )}
->>>>>>> 458333d8
-          </PanelBody>
+          {this.state.subscriptions.length ? (
+            <div>
+              <PanelHeader>{t('Subscription')}</PanelHeader>
+              <PanelBody>
+                {this.state.subscriptions.map((subscription, index) => (
+                  <PanelItem p={2} align="center" key={subscription.listId}>
+                    <Box w={1 / 2} pr={2}>
+                      <SubscriptionName>{subscription.listName}</SubscriptionName>
+                      {subscription.listDescription && (
+                        <Description>{subscription.listDescription}</Description>
+                      )}
+                      {subscription.subscribed ? (
+                        <SubscribedDescription>
+                          <div>
+                            {subscription.email} on{' '}
+                            <DateTime shortDate date={subscription.subscribedDate} />
+                          </div>
+                        </SubscribedDescription>
+                      ) : (
+                        <SubscribedDescription>
+                          Not currently subscribed
+                        </SubscribedDescription>
+                      )}
+                    </Box>
+                    <Box>
+                      <Switch
+                        isActive={subscription.subscribed}
+                        size="lg"
+                        toggle={this.handleToggle.bind(this, subscription, index)}
+                      />
+                    </Box>
+                  </PanelItem>
+                ))}{' '}
+              </PanelBody>
+            </div>
+          ) : (
+            <EmptyMessage>{t("There's no subscription backend present.")}</EmptyMessage>
+          )}
         </Panel>
         <TextBlock>
           We’re applying GDPR consent and privacy policies to all Sentry contacts,
