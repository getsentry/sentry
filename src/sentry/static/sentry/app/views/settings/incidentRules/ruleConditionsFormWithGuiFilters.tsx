--- conflicted
+++ resolved
@@ -337,19 +337,7 @@
   flex-grow: 1;
 `;
 
-<<<<<<< HEAD
-=======
-const SearchEventTypeNote = styled('div')`
-  font: ${p => p.theme.fontSizeExtraSmall} ${p => p.theme.text.familyMono};
-  color: ${p => p.theme.gray400};
-  background: ${p => p.theme.backgroundSecondary};
-  border-radius: 2px;
-  padding: ${space(0.5)} ${space(0.75)};
-  margin: 0 ${space(0.5)} 0 ${space(1)};
-  user-select: none;
-`;
-
->>>>>>> 4424602d
+
 const StyledListItem = styled(ListItem)`
   font-size: ${p => p.theme.fontSizeExtraLarge};
   margin: ${space(2)} ${space(2)} 0 ${space(2)};
