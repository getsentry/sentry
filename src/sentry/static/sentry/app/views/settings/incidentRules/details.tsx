import {RouteComponentProps} from 'react-router/lib/Router';
import React from 'react';

import {IncidentRule} from 'app/views/settings/incidentRules/types';
import {Organization} from 'app/types';
import {addErrorMessage} from 'app/actionCreators/indicator';
import {t} from 'app/locale';
import AsyncView from 'app/views/asyncView';
import RuleForm from 'app/views/settings/incidentRules/ruleForm';
import recreateRoute from 'app/utils/recreateRoute';
import withOrganization from 'app/utils/withOrganization';

type RouteParams = {
  orgId: string;
  projectId: string;
  incidentRuleId: string;
};

type Props = {
  organization: Organization;
} & RouteComponentProps<RouteParams, {}>;

type State = {
  rule: IncidentRule;
  actions: Map<string, any>; // This is temp
} & AsyncView['state'];

class IncidentRulesDetails extends AsyncView<Props, State> {
  getDefaultState() {
    return {
      ...super.getDefaultState(),
      actions: new Map(),
    };
  }

  getEndpoints() {
    const {orgId, incidentRuleId} = this.props.params;

    return [
      ['rule', `/organizations/${orgId}/alert-rules/${incidentRuleId}/`] as [
        string,
        string
      ],
    ];
  }

<<<<<<< HEAD
=======
  handleSubmitSuccess = () => {
    const {params, routes, router, location} = this.props;

    router.push(recreateRoute('', {params, routes, location, stepBack: -2}));
  };

  // XXX(billy): This is temporary, ideally we want actions fetched with triggers?
  onRequestSuccess = async ({data}) => {
    const {orgId, incidentRuleId} = this.props.params;

    // fetch actions for trigger
    this.setState({loading: true});

    try {
      const resp = data.triggers.map(async trigger => {
        const actions = await this.api.requestPromise(
          `/organizations/${orgId}/alert-rules/${incidentRuleId}/triggers/${
            trigger.id
          }/actions/`
        );
        return [trigger.id, actions];
      });

      const actionsTriggersTuples: [string, any][] = await Promise.all(resp);
      this.setState({
        actions: new Map(actionsTriggersTuples),
      });
    } catch (_err) {
      addErrorMessage(t('Unable to fetch actions'));
    }
    this.setState({loading: false});
  };

  getActions = (rule, actions) => {
    const triggers = rule.triggers.map(trigger => ({
      ...trigger,
      actions: actions.get(trigger.id) || [],
    }));

    return {
      ...rule,
      triggers,
    };
  };

>>>>>>> 8bcf2af4
  renderBody() {
    const {incidentRuleId} = this.props.params;
    const {rule} = this.state;

    return (
      <RuleForm
        {...this.props}
        incidentRuleId={incidentRuleId}
<<<<<<< HEAD
        rule={rule}
=======
        rule={this.getActions(rule, this.state.actions)}
        onSubmitSuccess={this.handleSubmitSuccess}
>>>>>>> 8bcf2af4
      />
    );
  }
}

export default withOrganization(IncidentRulesDetails);<|MERGE_RESOLUTION|>--- conflicted
+++ resolved
@@ -43,55 +43,13 @@
       ],
     ];
   }
-
-<<<<<<< HEAD
-=======
+  
   handleSubmitSuccess = () => {
     const {params, routes, router, location} = this.props;
 
     router.push(recreateRoute('', {params, routes, location, stepBack: -2}));
   };
 
-  // XXX(billy): This is temporary, ideally we want actions fetched with triggers?
-  onRequestSuccess = async ({data}) => {
-    const {orgId, incidentRuleId} = this.props.params;
-
-    // fetch actions for trigger
-    this.setState({loading: true});
-
-    try {
-      const resp = data.triggers.map(async trigger => {
-        const actions = await this.api.requestPromise(
-          `/organizations/${orgId}/alert-rules/${incidentRuleId}/triggers/${
-            trigger.id
-          }/actions/`
-        );
-        return [trigger.id, actions];
-      });
-
-      const actionsTriggersTuples: [string, any][] = await Promise.all(resp);
-      this.setState({
-        actions: new Map(actionsTriggersTuples),
-      });
-    } catch (_err) {
-      addErrorMessage(t('Unable to fetch actions'));
-    }
-    this.setState({loading: false});
-  };
-
-  getActions = (rule, actions) => {
-    const triggers = rule.triggers.map(trigger => ({
-      ...trigger,
-      actions: actions.get(trigger.id) || [],
-    }));
-
-    return {
-      ...rule,
-      triggers,
-    };
-  };
-
->>>>>>> 8bcf2af4
   renderBody() {
     const {incidentRuleId} = this.props.params;
     const {rule} = this.state;
@@ -100,12 +58,8 @@
       <RuleForm
         {...this.props}
         incidentRuleId={incidentRuleId}
-<<<<<<< HEAD
         rule={rule}
-=======
-        rule={this.getActions(rule, this.state.actions)}
         onSubmitSuccess={this.handleSubmitSuccess}
->>>>>>> 8bcf2af4
       />
     );
   }
