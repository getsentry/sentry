--- conflicted
+++ resolved
@@ -14,11 +14,8 @@
 
 type Props = {
   organization: Organization;
-<<<<<<< HEAD
   onChangeTitle: ({ruleName: string}) => void;
-=======
   project: Project;
->>>>>>> b105f33c
 } & RouteComponentProps<RouteParams, {}>;
 
 type State = {
