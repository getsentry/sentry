import React from 'react';
import AsyncView from 'app/views/asyncView';
import Button from 'app/components/button';
import EmptyMessage from 'app/views/settings/components/emptyMessage';
import {Panel, PanelBody, PanelHeader} from 'app/components/panels';
import SettingsPageHeader from 'app/views/settings/components/settingsPageHeader';
import SentryApplicationRow from 'app/views/settings/organizationDeveloperSettings/sentryApplicationRow';
import {t} from 'app/locale';
<<<<<<< HEAD
=======
import styled from 'react-emotion';
import space from 'app/styles/space';

const api = new Client();

class SentryApplicationRow extends React.PureComponent {
  static propTypes = {
    app: PropTypes.object.isRequired,
    orgId: PropTypes.string.isRequired,
    installs: PropTypes.array,
  };

  redirectUser = install => {
    const {orgId, app} = this.props;
    let redirectUrl = `/settings/${orgId}/integrations/`;

    if (app.redirectUrl) {
      const url = parseurl({url: app.redirectUrl});
      // Order the query params alphabetically.
      // Otherwise ``qs`` orders them randomly and it's impossible to test.
      const installQuery = JSON.parse(
        JSON.stringify({installationId: install.uuid, code: install.code})
      );
      const query = Object.assign(qs.parse(url.query), installQuery);
      redirectUrl = `${url.protocol}//${url.host}${url.pathname}?${qs.stringify(query)}`;
      window.location.assign(redirectUrl);
    } else {
      browserHistory.push(redirectUrl);
    }
  };

  install = () => {
    const {orgId, app} = this.props;

    const success = install => {
      addSuccessMessage(t(`${app.slug} successfully installed.`));
      this.redirectUser(install);
    };

    const error = err => {
      addErrorMessage(err.responseJSON);
    };

    const opts = {
      method: 'POST',
      data: {slug: app.slug},
      success,
      error,
    };

    api.request(`/organizations/${orgId}/sentry-app-installations/`, opts);
  };

  render() {
    let {app, orgId, installs} = this.props;
    let btnClassName = 'btn btn-default';

    return (
      <SentryAppItem>
        <Flex>
          <SentryAppAvatar size={36} sentryApp={app} />
          <SentryAppBox>
            <SentryAppName>
              <StyledLink to={`/settings/${orgId}/developer-settings/${app.slug}/`}>
                {app.name}
              </StyledLink>
            </SentryAppName>
            <Status published={app.status === 'published'} />
          </SentryAppBox>
        </Flex>

        <StyledButtonGroup>
          <Box>
            <StyledInstallButton
              onClick={this.install}
              size="small"
              className="btn btn-default"
              disabled={installs && installs.length > 0}
            >
              {t('Install')}
            </StyledInstallButton>
          </Box>

          <Box>
            <Button
              icon="icon-trash"
              size="small"
              onClick={() => {}}
              className={btnClassName}
            />
          </Box>
        </StyledButtonGroup>
      </SentryAppItem>
    );
  }
}
>>>>>>> cc9f152f

export default class OrganizationDeveloperSettings extends AsyncView {
  getEndpoints() {
    let {orgId} = this.props.params;

    return [['applications', `/organizations/${orgId}/sentry-apps/`]];
  }

  renderBody() {
    let {orgId} = this.props.params;
    let action = (
      <Button
        priority="primary"
        size="small"
        to={`/settings/${orgId}/developer-settings/new/`}
        icon="icon-circle-add"
      >
        {t('Create New Application')}
      </Button>
    );

    let isEmpty = this.state.applications.length === 0;

    return (
      <div>
        <SettingsPageHeader title={t('Developer Settings')} action={action} />
        <Panel>
          <PanelHeader>{t('Applications')}</PanelHeader>
          <PanelBody>
            {!isEmpty ? (
              this.state.applications.map(app => {
                return (
                  <SentryApplicationRow
                    key={app.uuid}
                    app={app}
                    orgId={orgId}
                    showPublishStatus={true}
                  />
                );
              })
            ) : (
              <EmptyMessage>{t('No applications have been created yet.')}</EmptyMessage>
            )}
          </PanelBody>
        </Panel>
      </div>
    );
  }
<<<<<<< HEAD
}
=======
}

const StyledButtonGroup = styled(Flex)`
  align-items: center;
`;

const SentryAppItem = styled(PanelItem)`
  justify-content: space-between;
  padding: 15px;
`;

const SentryAppBox = styled(Box)`
  padding-left: 15px;
  flex: 1;
`;

const SentryAppName = styled('div')`
  margin-bottom: 3px;
`;

const StyledInstallButton = styled(props => <Button {...props}>{t('Install')}</Button>)`
  margin-right: ${space(1)};
`;

const StyledLink = styled(Link)`
  font-size: 22px;
  color: ${props => props.theme.textColor};
`;

const Status = styled(({published, ...props}) => {
  return (
    <Flex align="center">
      <div {...props}>{published ? t('published') : t('unpublished')}</div>
    </Flex>
  );
})`
  color: ${props => (props.published ? props.theme.success : props.theme.gray2)};
  margin-left: ${space(0.5)};
  font-weight: light;
  margin-right: ${space(0.75)};
`;
>>>>>>> cc9f152f
<|MERGE_RESOLUTION|>--- conflicted
+++ resolved
@@ -6,105 +6,6 @@
 import SettingsPageHeader from 'app/views/settings/components/settingsPageHeader';
 import SentryApplicationRow from 'app/views/settings/organizationDeveloperSettings/sentryApplicationRow';
 import {t} from 'app/locale';
-<<<<<<< HEAD
-=======
-import styled from 'react-emotion';
-import space from 'app/styles/space';
-
-const api = new Client();
-
-class SentryApplicationRow extends React.PureComponent {
-  static propTypes = {
-    app: PropTypes.object.isRequired,
-    orgId: PropTypes.string.isRequired,
-    installs: PropTypes.array,
-  };
-
-  redirectUser = install => {
-    const {orgId, app} = this.props;
-    let redirectUrl = `/settings/${orgId}/integrations/`;
-
-    if (app.redirectUrl) {
-      const url = parseurl({url: app.redirectUrl});
-      // Order the query params alphabetically.
-      // Otherwise ``qs`` orders them randomly and it's impossible to test.
-      const installQuery = JSON.parse(
-        JSON.stringify({installationId: install.uuid, code: install.code})
-      );
-      const query = Object.assign(qs.parse(url.query), installQuery);
-      redirectUrl = `${url.protocol}//${url.host}${url.pathname}?${qs.stringify(query)}`;
-      window.location.assign(redirectUrl);
-    } else {
-      browserHistory.push(redirectUrl);
-    }
-  };
-
-  install = () => {
-    const {orgId, app} = this.props;
-
-    const success = install => {
-      addSuccessMessage(t(`${app.slug} successfully installed.`));
-      this.redirectUser(install);
-    };
-
-    const error = err => {
-      addErrorMessage(err.responseJSON);
-    };
-
-    const opts = {
-      method: 'POST',
-      data: {slug: app.slug},
-      success,
-      error,
-    };
-
-    api.request(`/organizations/${orgId}/sentry-app-installations/`, opts);
-  };
-
-  render() {
-    let {app, orgId, installs} = this.props;
-    let btnClassName = 'btn btn-default';
-
-    return (
-      <SentryAppItem>
-        <Flex>
-          <SentryAppAvatar size={36} sentryApp={app} />
-          <SentryAppBox>
-            <SentryAppName>
-              <StyledLink to={`/settings/${orgId}/developer-settings/${app.slug}/`}>
-                {app.name}
-              </StyledLink>
-            </SentryAppName>
-            <Status published={app.status === 'published'} />
-          </SentryAppBox>
-        </Flex>
-
-        <StyledButtonGroup>
-          <Box>
-            <StyledInstallButton
-              onClick={this.install}
-              size="small"
-              className="btn btn-default"
-              disabled={installs && installs.length > 0}
-            >
-              {t('Install')}
-            </StyledInstallButton>
-          </Box>
-
-          <Box>
-            <Button
-              icon="icon-trash"
-              size="small"
-              onClick={() => {}}
-              className={btnClassName}
-            />
-          </Box>
-        </StyledButtonGroup>
-      </SentryAppItem>
-    );
-  }
-}
->>>>>>> cc9f152f
 
 export default class OrganizationDeveloperSettings extends AsyncView {
   getEndpoints() {
@@ -153,48 +54,4 @@
       </div>
     );
   }
-<<<<<<< HEAD
-}
-=======
-}
-
-const StyledButtonGroup = styled(Flex)`
-  align-items: center;
-`;
-
-const SentryAppItem = styled(PanelItem)`
-  justify-content: space-between;
-  padding: 15px;
-`;
-
-const SentryAppBox = styled(Box)`
-  padding-left: 15px;
-  flex: 1;
-`;
-
-const SentryAppName = styled('div')`
-  margin-bottom: 3px;
-`;
-
-const StyledInstallButton = styled(props => <Button {...props}>{t('Install')}</Button>)`
-  margin-right: ${space(1)};
-`;
-
-const StyledLink = styled(Link)`
-  font-size: 22px;
-  color: ${props => props.theme.textColor};
-`;
-
-const Status = styled(({published, ...props}) => {
-  return (
-    <Flex align="center">
-      <div {...props}>{published ? t('published') : t('unpublished')}</div>
-    </Flex>
-  );
-})`
-  color: ${props => (props.published ? props.theme.success : props.theme.gray2)};
-  margin-left: ${space(0.5)};
-  font-weight: light;
-  margin-right: ${space(0.75)};
-`;
->>>>>>> cc9f152f
+}