import PropTypes from 'prop-types';
import React from 'react';
import {browserHistory} from 'react-router';

import {addSuccessMessage} from 'app/actionCreators/indicator';
import {Panel, PanelItem, PanelBody, PanelHeader} from 'app/components/panels';
import {t} from 'app/locale';
import AsyncView from 'app/views/asyncView';
import Form from 'app/views/settings/components/forms/form';
import FormModel from 'app/views/settings/components/forms/model';
import FormField from 'app/views/settings/components/forms/formField';
import JsonForm from 'app/views/settings/components/forms/jsonForm';
import SettingsPageHeader from 'app/views/settings/components/settingsPageHeader';
import PermissionsObserver from 'app/views/settings/organizationDeveloperSettings/permissionsObserver';
import TextCopyInput from 'app/views/settings/components/forms/textCopyInput';
import {
  publicIntegrationForms,
  internalIntegrationForms,
} from 'app/data/forms/sentryApplication';
import getDynamicText from 'app/utils/getDynamicText';

import DateTime from 'app/components/dateTime';
import Button from 'app/components/button';
import EmptyMessage from 'app/views/settings/components/emptyMessage';

import styled from 'react-emotion';
import {
  addSentryAppToken,
  removeSentryAppToken,
} from 'app/actionCreators/sentryAppTokens';

class SentryAppFormModel extends FormModel {
  /**
   * Filter out Permission input field values.
   *
   * Permissions (API Scopes) are presented as a list of SelectFields.
   * Instead of them being submitted individually, we want them rolled
   * up into a single list of scopes (this is done in `PermissionSelection`).
   *
   * Because they are all individual inputs, we end up with attributes
   * in the JSON we send to the API that we don't want.
   *
   * This function filters those attributes out of the data that is
   * ultimately sent to the API.
   */
  getData() {
    return Object.entries(this.fields.toJSON()).reduce((data, [k, v]) => {
      if (!k.endsWith('--permission')) {
        data[k] = v;
      }
      return data;
    }, {});
  }
}

export default class SentryApplicationDetails extends AsyncView {
  static contextTypes = {
    router: PropTypes.object.isRequired,
  };

  constructor(...args) {
    super(...args);
    this.form = new SentryAppFormModel();
  }

  getDefaultState() {
    return {
      ...super.getDefaultState(),
      app: null,
      tokens: [],
    };
  }

  getEndpoints() {
    const {appSlug} = this.props.params;
    if (appSlug) {
      return [
        ['app', `/sentry-apps/${appSlug}/`],
        ['tokens', `/sentry-apps/${appSlug}/api-tokens/`],
      ];
    }

    return [];
  }

  getTitle() {
    return t('Sentry Integration Details');
  }

  // Events may come from the API as "issue.created" when we just want "issue" here.
  normalize(events) {
    if (events.length === 0) {
      return events;
    }

    return events.map(e => e.split('.').shift());
  }

  onSubmitSuccess = data => {
    const {orgId} = this.props.params;
    addSuccessMessage(t(`${data.name} successfully saved.`));
    browserHistory.push(`/settings/${orgId}/developer-settings/`);
  };

  get isInternal() {
    const {app} = this.state;
    if (app) {
      // if we are editing an existing app, check the status of the app
      return app.status === 'internal';
    }
    return this.props.route.path === 'new-internal/';
  }

  onAddToken = async evt => {
    evt.preventDefault();
    const {app, tokens} = this.state;
    const api = this.api;

    const token = await addSentryAppToken(api, app);
    const newTokens = tokens.concat(token);
    this.setState({tokens: newTokens});
  };

  onRemoveToken = async (token, evt) => {
    evt.preventDefault();
    const {app, tokens} = this.state;
    const api = this.api;
    const newTokens = tokens.filter(tok => tok.token !== token.token);

    await removeSentryAppToken(api, app, token.token);
    this.setState({tokens: newTokens});
  };

  renderTokens = () => {
    const {tokens} = this.state;
    if (tokens.length > 0) {
      return tokens.map(token => {
        return (
          <StyledPanelItem key={token.token}>
            <TokenItem>
              <TextCopyInput>
                {getDynamicText({value: token.token, fixed: 'xxxxxx'})}
              </TextCopyInput>
            </TokenItem>
            <CreatedDate>
              <CreatedTitle>Created:</CreatedTitle>
              <DateTime
                date={getDynamicText({
                  value: token.dateCreated,
                  fixed: new Date(1508208080000),
                })}
              />
            </CreatedDate>
            <Button
              onClick={this.onRemoveToken.bind(this, token)}
              size="small"
              icon="icon-trash"
              data-test-id="token-delete"
            >
              {t('Revoke')}
            </Button>
          </StyledPanelItem>
        );
      });
    } else {
      return <EmptyMessage description={t('No tokens created yet.')} />;
    }
  };

  renderBody() {
    const {orgId} = this.props.params;
    const {app} = this.state;
    const scopes = (app && [...app.scopes]) || [];
    const events = (app && this.normalize(app.events)) || [];
    const method = app ? 'PUT' : 'POST';
    const endpoint = app ? `/sentry-apps/${app.slug}/` : '/sentry-apps/';
<<<<<<< HEAD

    const forms = this.isInternal ? internalIntegrationForms : publicIntegrationForms;

=======
>>>>>>> 88f2f582
    return (
      <div>
        <SettingsPageHeader title={this.getTitle()} />
        <Form
          apiMethod={method}
          apiEndpoint={endpoint}
          allowUndo
          initialData={{
            organization: orgId,
            isAlertable: false,
            isInternal: this.isInternal,
            verifyInstall: (app && app.verifyInstall) || false,
            schema: {},
            scopes: [],
            ...app,
          }}
          model={this.form}
          onSubmitSuccess={this.onSubmitSuccess}
        >
          <JsonForm location={this.props.location} forms={forms} />

          <PermissionsObserver scopes={scopes} events={events} />

          {app && (
            <React.Fragment>
              {app.status === 'internal' ? (
                <Panel>
                  <PanelHeader hasButtons>
                    {t('Tokens')}
                    <Button
                      size="xsmall"
                      icon="icon-circle-add"
                      onClick={evt => this.onAddToken(evt)}
                      data-test-id="token-add"
                    >
                      {t('New Token')}
                    </Button>
                  </PanelHeader>
                  <PanelBody>{this.renderTokens()}</PanelBody>
                </Panel>
              ) : (
                <Panel>
                  <PanelHeader>{t('Credentials')}</PanelHeader>
                  <PanelBody>
                    <FormField name="clientId" label="Client ID" overflow>
                      {({value}) => {
                        return (
                          <TextCopyInput>
                            {getDynamicText({value, fixed: 'PERCY_CLIENT_ID'})}
                          </TextCopyInput>
                        );
                      }}
                    </FormField>
                    <FormField overflow name="clientSecret" label="Client Secret">
                      {({value}) => {
                        return value ? (
                          <TextCopyInput>
                            {getDynamicText({value, fixed: 'PERCY_CLIENT_SECRET'})}
                          </TextCopyInput>
                        ) : (
                          <em>hidden</em>
                        );
                      }}
                    </FormField>
                  </PanelBody>
                </Panel>
              )}
            </React.Fragment>
          )}
        </Form>
      </div>
    );
  }
}

const StyledPanelItem = styled(PanelItem)`
  display: flex;
  justify-content: space-between;
`;

const TokenItem = styled('div')`
  width: 70%;
`;

const CreatedTitle = styled('span')`
  color: ${p => p.theme.gray2};
  margin-bottom: 2px;
`;

const CreatedDate = styled('div')`
  display: flex;
  flex-direction: column;
  font-size: 14px;
  margin: 0 10px;
`;<|MERGE_RESOLUTION|>--- conflicted
+++ resolved
@@ -174,12 +174,14 @@
     const events = (app && this.normalize(app.events)) || [];
     const method = app ? 'PUT' : 'POST';
     const endpoint = app ? `/sentry-apps/${app.slug}/` : '/sentry-apps/';
-<<<<<<< HEAD
 
     const forms = this.isInternal ? internalIntegrationForms : publicIntegrationForms;
 
-=======
->>>>>>> 88f2f582
+    let verifyInstall;
+    if (!this.isInternal) {
+      verifyInstall = (app && app.verifyInstall) || false;
+    }
+
     return (
       <div>
         <SettingsPageHeader title={this.getTitle()} />
@@ -191,7 +193,7 @@
             organization: orgId,
             isAlertable: false,
             isInternal: this.isInternal,
-            verifyInstall: (app && app.verifyInstall) || false,
+            verifyInstall,
             schema: {},
             scopes: [],
             ...app,
