import React from 'react';
import styled from '@emotion/styled';

import Card from 'app/components/card';
import {t, tct} from 'app/locale';
import space from 'app/styles/space';
import Radio from 'app/components/radio';
import textStyles from 'app/styles/text';
import BulletList from 'app/styles/bulletList';
import FeatureBadge from 'app/components/featureBadge';
import Tooltip from 'app/components/tooltip';
import Feature from 'app/components/acl/feature';

type Props = {
  selected?: string | null;
  onChange: (type: string) => void;
};

const MetricsTooltip = ({children}: {children?: React.ReactNode}) => (
  <Tooltip
    title={t(
      `A metric is the value of an aggregate function like count() or avg()
       applied to your events over time`
    )}
  >
    <abbr>{children}</abbr>
  </Tooltip>
);

const IssuesTooltip = ({children}: {children?: React.ReactNode}) => (
  <Tooltip
    title={t(
      `An Issue is a unique error in Sentry, created by grouping error events
       based on stack trace and other factors.`
    )}
  >
    <abbr>{children}</abbr>
  </Tooltip>
);

const AlertTypeChooser = ({selected, onChange}: Props) => (
  <Container>
    <TypeCard interactive onClick={() => onChange('metric')}>
      <RadioLabel>
        <Radio
          aria-label="metric"
          checked={selected === 'metric'}
          onChange={() => onChange('metric')}
        />
        {t('Metric Alert')}
        <FeatureBadge type="beta" />
      </RadioLabel>
<<<<<<< HEAD
      <p>
        {tct(
          `Alert on performance metrics like latency, or total error count across multiple [note:Issues], in any part of your app.`,
          {note: <IssuesTooltip />}
        )}
      </p>
      {!selected && (
        <BulletList>
          <li>
            {t('Performance metrics')}
            <Example>{t('Latency, transaction volume, apdex, failure rate')}</Example>
          </li>
          <li>
            {t('Errors across issues')}
            <Example>{t('100 or more errors with "database" in the title')}</Example>
            <Example>{t('1000 or more errors in the entire project')}</Example>
          </li>
        </BulletList>
      )}
=======
      <Feature
        requireAll
        features={[
          'organizations:transaction-events',
          'organizations:incidents-performance',
        ]}
      >
        {({hasFeature}) =>
          hasFeature ? (
            <React.Fragment>
              <p>
                {tct(`Notifies you when a [tooltip:metric] exceeds a threshold.`, {
                  tooltip: <MetricsTooltip />,
                })}
              </p>
              {!selected && (
                <React.Fragment>
                  <ExampleHeading>{t('For Example:')}</ExampleHeading>
                  <BulletList>
                    <li>{t('Performance metrics like latency and apdex')}</li>
                    <li>
                      {t(
                        `Frequency of error events or users affected in the
                       project`
                      )}
                    </li>
                  </BulletList>
                </React.Fragment>
              )}
            </React.Fragment>
          ) : (
            <React.Fragment>
              <p>
                {tct(
                  `Notifies you when a [tooltip:metric] like frequency of events or users affected in
                   the project exceeds a threshold.`,
                  {tooltip: <MetricsTooltip />}
                )}
              </p>
              {!selected && (
                <React.Fragment>
                  <ExampleHeading>{t('For Example:')}</ExampleHeading>
                  <BulletList>
                    <li>{t('Total events in the project exceed 1000/minute')}</li>
                    <li>
                      {tct(
                        'Events with tag [code:database] and "API" in the title exceed 100/minute',
                        {code: <code />}
                      )}
                    </li>
                  </BulletList>
                </React.Fragment>
              )}
            </React.Fragment>
          )
        }
      </Feature>
>>>>>>> 7d2bb651
    </TypeCard>
    <TypeCard interactive onClick={() => onChange('issue')}>
      <RadioLabel>
        <Radio
          aria-label="issue"
          checked={selected === 'issue'}
          onChange={() => onChange('issue')}
        />
        {t('Issue Alert')}
      </RadioLabel>
      <p>
        {tct(
          `Notifies you when individual [tooltip:Sentry Issues] trigger your
           alerting criteria.`,
          {tooltip: <IssuesTooltip />}
        )}
      </p>
      {!selected && (
        <React.Fragment>
          <ExampleHeading>{t('For Example:')}</ExampleHeading>
          <BulletList>
            <li>{t('New Issues or regressions')}</li>
            <li>{t('Frequency of individual Issues exceeds 100/minute')}</li>
          </BulletList>
        </React.Fragment>
      )}
    </TypeCard>
  </Container>
);

const RadioLabel = styled('label')`
  cursor: pointer;
  margin-bottom: ${space(3)};
  display: grid;
  grid-auto-flow: column;
  grid-auto-columns: max-content;
  align-items: center;
  grid-gap: ${space(2)};
`;

const ExampleHeading = styled('div')`
  text-transform: uppercase;
  font-size: ${p => p.theme.fontSizeSmall};
  font-weight: bold;
  color: ${p => p.theme.gray600};
  margin-bottom: ${space(2)};
`;

const Container = styled('div')`
  display: grid;
  grid-template-columns: 1fr 1fr;
  grid-gap: ${space(3)};
`;

const TypeCard = styled(Card)`
  cursor: pointer;
  padding: ${space(4)};
  margin-bottom: ${space(3)};
  ${textStyles};
`;

export default AlertTypeChooser;<|MERGE_RESOLUTION|>--- conflicted
+++ resolved
@@ -50,27 +50,6 @@
         {t('Metric Alert')}
         <FeatureBadge type="beta" />
       </RadioLabel>
-<<<<<<< HEAD
-      <p>
-        {tct(
-          `Alert on performance metrics like latency, or total error count across multiple [note:Issues], in any part of your app.`,
-          {note: <IssuesTooltip />}
-        )}
-      </p>
-      {!selected && (
-        <BulletList>
-          <li>
-            {t('Performance metrics')}
-            <Example>{t('Latency, transaction volume, apdex, failure rate')}</Example>
-          </li>
-          <li>
-            {t('Errors across issues')}
-            <Example>{t('100 or more errors with "database" in the title')}</Example>
-            <Example>{t('1000 or more errors in the entire project')}</Example>
-          </li>
-        </BulletList>
-      )}
-=======
       <Feature
         requireAll
         features={[
@@ -128,7 +107,6 @@
           )
         }
       </Feature>
->>>>>>> 7d2bb651
     </TypeCard>
     <TypeCard interactive onClick={() => onChange('issue')}>
       <RadioLabel>
