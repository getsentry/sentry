--- conflicted
+++ resolved
@@ -1,8 +1,5 @@
 import React from 'react';
-<<<<<<< HEAD
-=======
 import {Calendar, OnChangeProps} from 'react-date-range';
->>>>>>> 7ab8db0f
 import styled from '@emotion/styled';
 import moment from 'moment';
 
@@ -54,24 +51,12 @@
 
                 {isOpen && (
                   <CalendarMenu {...getMenuProps()}>
-<<<<<<< HEAD
-                    <React.Suspense fallback={null}>
-                      <Calendar
-                        disabled={disabled}
-                        date={inputValue}
-                        onChange={date =>
-                          handleChangeDate(onChange, onBlur, date, actions.close)
-                        }
-                      />
-                    </React.Suspense>
-=======
                     <Calendar
                       date={inputValue}
                       onChange={date =>
                         handleChangeDate(onChange, onBlur, date, actions.close)
                       }
                     />
->>>>>>> 7ab8db0f
                   </CalendarMenu>
                 )}
               </div>
