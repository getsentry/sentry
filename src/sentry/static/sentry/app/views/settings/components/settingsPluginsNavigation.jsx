--- conflicted
+++ resolved
@@ -35,13 +35,8 @@
     const {organization, project} = this.props;
     const {router} = this.context;
 
-<<<<<<< HEAD
     const pathPrefix = '/settings/:orgId/projects/:projectId';
-    let allIntegrationsPath = replaceRouterParams(`${pathPrefix}/plugins/`, {
-=======
-    const pathPrefix = '/settings/:orgId/:projectId';
     const allIntegrationsPath = replaceRouterParams(`${pathPrefix}/plugins/`, {
->>>>>>> f70491ef
       orgId: organization && organization.slug,
       projectId: project && project.slug,
     });
