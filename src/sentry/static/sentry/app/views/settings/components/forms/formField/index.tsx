--- conflicted
+++ resolved
@@ -147,11 +147,7 @@
     /**
      * Determines the aligment of the label and field
      */
-<<<<<<< HEAD
-    inline: PropTypes.bool,
-=======
     inline: PropTypes.oneOfType([PropTypes.bool, PropTypes.func]),
->>>>>>> 2b6cf03f
 
     // Default value to use for form field if value is not specified in `<Form>` parent
     defaultValue: PropTypes.oneOfType([
