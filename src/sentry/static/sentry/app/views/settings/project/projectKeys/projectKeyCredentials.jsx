import PropTypes from 'prop-types';
import React from 'react';

import {t, tct} from 'app/locale';
import ExternalLink from 'app/components/externalLink';
import Field from 'app/views/settings/components/forms/field';
import TextCopyInput from 'app/views/settings/components/forms/textCopyInput';
import SentryTypes from 'app/proptypes';
import getDynamicText from 'app/utils/getDynamicText';

class ProjectKeyCredentials extends React.Component {
  static propTypes = {
    projectId: PropTypes.string.isRequired,
    data: SentryTypes.ProjectKey,

    showDsn: PropTypes.bool,
    showDsnPublic: PropTypes.bool,
    showSecurityEndpoint: PropTypes.bool,
    showMinidump: PropTypes.bool,
    showPublicKey: PropTypes.bool,
    showSecretKey: PropTypes.bool,
    showProjectId: PropTypes.bool,
  };

  static defaultProps = {
    showDsn: true,
    showDsnPublic: true,
    showSecurityEndpoint: true,
    showMinidump: true,
    showPublicKey: false,
    showSecretKey: false,
    showProjectId: false,
  };

  render() {
    let {
      projectId,
      data,
      showDsn,
      showDsnPublic,
      showSecurityEndpoint,
      showMinidump,
      showPublicKey,
      showSecretKey,
      showProjectId,
    } = this.props;

    return (
      <React.Fragment>
        {showDsn && (
          <Field
            label={t('DSN (Legacy)')}
            help={t(
              'This DSN includes the secret which is no longer required by Sentry or newer versions of SDKs.'
            )}
            inline={false}
            flexibleControlStateSize
          >
            <TextCopyInput>
              {getDynamicText({
                value: data.dsn.secret,
                fixed: data.dsn.secret.replace(
                  new RegExp(`\/${projectId}$`),
                  '/<<projectId>>'
                ),
              })}
            </TextCopyInput>
          </Field>
        )}

        {showDsnPublic && (
          <Field label={t('DSN')} inline={false} flexibleControlStateSize>
            <TextCopyInput>
              {getDynamicText({
                value: data.dsn.public,
                fixed: '__DSN__',
              })}
            </TextCopyInput>
          </Field>
        )}

        {showSecurityEndpoint && (
          <Field
            label={t('Security Header Endpoint')}
            help={t(
              'Use your security header endpoint for features like CSP and Expect-CT reports.'
            )}
            inline={false}
            flexibleControlStateSize
          >
            <TextCopyInput>
              {getDynamicText({
                value: data.dsn.security,
                fixed: '__SECURITY_HEADER_ENDPOINT__',
              })}
            </TextCopyInput>
          </Field>
        )}

        {showMinidump && (
          <Field
            label={t('Minidump Endpoint')}
            help={tct(
              'Use this endpoint to upload [link], for example with Electron, Crashpad or Breakpad.',
              {
                link: (
                  <ExternalLink href="https://docs.sentry.io/clients/minidump/">
                    minidump crash reports
                  </ExternalLink>
                ),
              }
            )}
            inline={false}
            flexibleControlStateSize
          >
            <TextCopyInput>
              {getDynamicText({
                value: data.dsn.minidump,
                fixed: '__MINIDUMP_ENDPOINT__',
              })}
            </TextCopyInput>
          </Field>
        )}

<<<<<<< HEAD
=======
        {showDsn && (
          <Field
            label={t('DSN (Legacy)')}
            help={t('Use this DSN with server-side SDKs in older versions of Sentry.')}
            inline={false}
            flexibleControlStateSize
          >
            <TextCopyInput>
              {getDynamicText({
                value: data.dsn.secret,
                fixed: '__DSN_LEGACY__',
              })}
            </TextCopyInput>
          </Field>
        )}

>>>>>>> fc4f62d9
        {showPublicKey && (
          <Field label={t('Public Key')} inline={true} flexibleControlStateSize>
            <TextCopyInput>
              {getDynamicText({
                value: data.public,
                fixed: '__PUBLICKEY__',
              })}
            </TextCopyInput>
          </Field>
        )}

        {showSecretKey && (
          <Field label={t('Secret Key')} inline={true} flexibleControlStateSize>
            <TextCopyInput>
              {getDynamicText({
                value: data.secret,
                fixed: '__SECRETKEY__',
              })}
            </TextCopyInput>
          </Field>
        )}

        {showProjectId && (
          <Field label={t('Project ID')} inline={true} flexibleControlStateSize>
            <TextCopyInput>
              {getDynamicText({
                value: projectId,
                fixed: '__PROJECTID__',
              })}
            </TextCopyInput>
          </Field>
        )}
      </React.Fragment>
    );
  }
}
export default ProjectKeyCredentials;<|MERGE_RESOLUTION|>--- conflicted
+++ resolved
@@ -122,25 +122,6 @@
           </Field>
         )}
 
-<<<<<<< HEAD
-=======
-        {showDsn && (
-          <Field
-            label={t('DSN (Legacy)')}
-            help={t('Use this DSN with server-side SDKs in older versions of Sentry.')}
-            inline={false}
-            flexibleControlStateSize
-          >
-            <TextCopyInput>
-              {getDynamicText({
-                value: data.dsn.secret,
-                fixed: '__DSN_LEGACY__',
-              })}
-            </TextCopyInput>
-          </Field>
-        )}
-
->>>>>>> fc4f62d9
         {showPublicKey && (
           <Field label={t('Public Key')} inline={true} flexibleControlStateSize>
             <TextCopyInput>
