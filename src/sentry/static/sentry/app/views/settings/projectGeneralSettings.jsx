import {browserHistory} from 'react-router';
import PropTypes from 'prop-types';
import React from 'react';
import Reflux from 'reflux';
import createReactClass from 'create-react-class';

import {Panel, PanelAlert, PanelHeader} from 'app/components/panels';
import {
  changeProjectSlug,
  removeProject,
  transferProject,
} from 'app/actionCreators/projects';
import {fields} from 'app/data/forms/projectGeneralSettings';
import {t, tct} from 'app/locale';
import AsyncView from 'app/views/asyncView';
import Button from 'app/components/button';
import Confirm from 'app/components/confirm';
import Field from 'app/views/settings/components/forms/field';
import Form from 'app/views/settings/components/forms/form';
import JsonForm from 'app/views/settings/components/forms/jsonForm';
import PermissionAlert from 'app/views/settings/project/permissionAlert';
import ProjectActions from 'app/actions/projectActions';
import ProjectsStore from 'app/stores/projectsStore';
import SettingsPageHeader from 'app/views/settings/components/settingsPageHeader';
import TextBlock from 'app/views/settings/components/text/textBlock';
import TextField from 'app/views/settings/components/forms/textField';
import handleXhrErrorResponse from 'app/utils/handleXhrErrorResponse';
import recreateRoute from 'app/utils/recreateRoute';
import routeTitleGen from 'app/utils/routeTitle';
import AlertLink from 'app/components/alertLink';

class ProjectGeneralSettings extends AsyncView {
  static propTypes = {
    onChangeSlug: PropTypes.func,
  };

  static contextTypes = {
    organization: PropTypes.object.isRequired,
  };

  constructor(...args) {
    super(...args);
    this._form = {};
  }

  getTitle() {
    const {projectId} = this.props.params;
    return routeTitleGen(t('Project Settings'), projectId, false);
  }

  getEndpoints() {
    const {orgId, projectId} = this.props.params;

    return [['data', `/projects/${orgId}/${projectId}/`]];
  }

  handleTransferFieldChange = (id, value) => {
    this._form[id] = value;
  };

  handleRemoveProject = () => {
    const {orgId} = this.props.params;
    const project = this.state.data;
    if (!project) {
      return;
    }

    removeProject(this.api, orgId, project).then(() => {
      // Need to hard reload because lots of components do not listen to Projects Store
      window.location.assign('/');
    }, handleXhrErrorResponse('Unable to remove project'));
  };

  handleTransferProject = () => {
    const {orgId} = this.props.params;
    const project = this.state.data;
    if (!project) {
      return;
    }
    if (!this._form.email) {
      return;
    }

    transferProject(this.api, orgId, project, this._form.email).then(() => {
      // Need to hard reload because lots of components do not listen to Projects Store
      window.location.assign('/');
    }, handleXhrErrorResponse('Unable to transfer project'));
  };

  isProjectAdmin = () => new Set(this.context.organization.access).has('project:admin');

  renderRemoveProject() {
    const project = this.state.data;
    const isProjectAdmin = this.isProjectAdmin();
    const {isInternal} = project;

    return (
      <Field
        label={t('Remove Project')}
        help={tct(
          'Remove the [project] project and all related data. [linebreak] Careful, this action cannot be undone.',
          {
            project: <strong>{project.slug}</strong>,
            linebreak: <br />,
          }
        )}
      >
        {!isProjectAdmin &&
          t('You do not have the required permission to remove this project.')}

        {isInternal &&
          t(
            'This project cannot be removed. It is used internally by the Sentry server.'
          )}

        {isProjectAdmin && !isInternal && (
          <Confirm
            onConfirm={this.handleRemoveProject}
            priority="danger"
            title={t('Remove project?')}
            confirmText={t('Remove project')}
            message={
              <div>
                <TextBlock>
                  <strong>
                    {t('Removing this project is permanent and cannot be undone!')}
                  </strong>
                </TextBlock>
                <TextBlock>
                  {t('This will also remove all associated event data.')}
                </TextBlock>
              </div>
            }
          >
            <div>
              <Button className="ref-remove-project" type="button" priority="danger">
                {t('Remove Project')}
              </Button>
            </div>
          </Confirm>
        )}
      </Field>
    );
  }

  renderTransferProject() {
    const project = this.state.data;
    const isProjectAdmin = this.isProjectAdmin();
    const {isInternal} = project;

    return (
      <Field
        label={t('Transfer Project')}
        help={tct(
          'Transfer the [project] project and all related data. [linebreak] Careful, this action cannot be undone.',
          {
            project: <strong>{project.slug}</strong>,
            linebreak: <br />,
          }
        )}
      >
        {!isProjectAdmin &&
          t('You do not have the required permission to transfer this project.')}

        {isInternal &&
          t(
            'This project cannot be transferred. It is used internally by the Sentry server.'
          )}

        {isProjectAdmin && !isInternal && (
          <Confirm
            onConfirm={this.handleTransferProject}
            priority="danger"
            title={`${t('Transfer project')}?`}
            confirmText={t('Transfer project')}
            renderMessage={({confirm}) => (
              <div>
                <TextBlock>
                  <strong>
                    {t('Transferring this project is permanent and cannot be undone!')}
                  </strong>
                </TextBlock>
                <TextBlock>
                  {t(
                    'Please enter the email of an organization owner to whom you would like to transfer this project.'
                  )}
                </TextBlock>
                <Panel>
                  <Form
                    hideFooter
                    onFieldChange={this.handleTransferFieldChange}
                    onSubmit={(_data, _onSuccess, _onError, e) => {
                      e.stopPropagation();
                      confirm();
                    }}
                  >
                    <TextField
                      name="email"
                      label={t('Organization Owner')}
                      placeholder="admin@example.com"
                      required
                      help={t(
                        'A request will be emailed to this address, asking the organization owner to accept the project transfer.'
                      )}
                    />
                  </Form>
                </Panel>
              </div>
            )}
          >
            <div>
              <Button className="ref-transfer-project" type="button" priority="danger">
                {t('Transfer Project')}
              </Button>
            </div>
          </Confirm>
        )}
      </Field>
    );
  }

  renderBody() {
    const {organization} = this.context;
    const project = this.state.data;
    const {orgId, projectId} = this.props.params;
    const endpoint = `/projects/${orgId}/${projectId}/`;
    const access = new Set(organization.access);
    const jsonFormProps = {
      additionalFieldProps: {
        organization,
      },
      features: new Set(organization.features),
      access,
      disabled: !access.has('project:write'),
    };

    return (
      <div>
        <SettingsPageHeader title={t('Project Settings')} />
        <PermissionAlert />

        <Form
          saveOnBlur
          allowUndo
          initialData={{
            ...project,
            team: project.team && project.team.slug,
          }}
          apiMethod="PUT"
          apiEndpoint={endpoint}
          onSubmitSuccess={resp => {
            this.setState({data: resp});
            if (projectId !== resp.slug) {
              changeProjectSlug(projectId, resp.slug);
              // Container will redirect after stores get updated with new slug
              this.props.onChangeSlug(resp.slug);
            }
            // This will update our project context
            ProjectActions.updateSuccess(resp);
          }}
        >
          <JsonForm
            {...jsonFormProps}
            title={t('Project Details')}
            fields={[fields.slug, fields.platform]}
          />

          <JsonForm
            {...jsonFormProps}
            title={t('Email')}
            fields={[fields.subjectPrefix]}
          />

          <JsonForm
            {...jsonFormProps}
            title={t('Event Settings')}
            fields={[fields.resolveAge]}
          />

<<<<<<< HEAD
=======
          <AlertLink
            to={`/settings/${organization.slug}/projects/${project.slug}/issue-grouping/`}
            priority="info"
          >
            {tct(
              "psst. Looking for the Grouping Settings? You'll find that under [underline: Issue Grouping].",
              {
                underline: <u />,
              }
            )}
          </AlertLink>

>>>>>>> 0a48681c
          <JsonForm
            {...jsonFormProps}
            title={t('Client Security')}
            fields={[
              fields.allowedDomains,
              fields.scrapeJavaScript,
              fields.securityToken,
              fields.securityTokenHeader,
              fields.verifySSL,
            ]}
            renderHeader={() => (
              <PanelAlert type="info">
                <TextBlock noMargin>
                  {tct(
                    'Configure origin URLs which Sentry should accept events from. This is used for communication with clients like [link].',
                    {
                      link: (
                        <a href="https://github.com/getsentry/sentry-javascript">
                          sentry-javascript
                        </a>
                      ),
                    }
                  )}{' '}
                  {tct(
                    'This will restrict requests based on the [Origin] and [Referer] headers.',
                    {
                      Origin: <code>Origin</code>,
                      Referer: <code>Referer</code>,
                    }
                  )}
                </TextBlock>
              </PanelAlert>
            )}
          />
        </Form>

        <Panel>
          <PanelHeader>{t('Project Administration')}</PanelHeader>
          {this.renderRemoveProject()}
          {this.renderTransferProject()}
        </Panel>
      </div>
    );
  }
}

const ProjectGeneralSettingsContainer = createReactClass({
  mixins: [Reflux.listenTo(ProjectsStore, 'onProjectsUpdate')],
  onProjectsUpdate(_projects) {
    if (!this.changedSlug) {
      return;
    }
    const project = ProjectsStore.getBySlug(this.changedSlug);

    if (!project) {
      return;
    }

    browserHistory.replace(
      recreateRoute('', {
        ...this.props,
        params: {
          ...this.props.params,
          projectId: this.changedSlug,
        },
      })
    );
  },

  render() {
    return (
      <ProjectGeneralSettings
        onChangeSlug={newSlug => (this.changedSlug = newSlug)}
        {...this.props}
      />
    );
  },
});

export default ProjectGeneralSettingsContainer;<|MERGE_RESOLUTION|>--- conflicted
+++ resolved
@@ -277,8 +277,6 @@
             fields={[fields.resolveAge]}
           />
 
-<<<<<<< HEAD
-=======
           <AlertLink
             to={`/settings/${organization.slug}/projects/${project.slug}/issue-grouping/`}
             priority="info"
@@ -291,7 +289,6 @@
             )}
           </AlertLink>
 
->>>>>>> 0a48681c
           <JsonForm
             {...jsonFormProps}
             title={t('Client Security')}
