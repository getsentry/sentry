--- conflicted
+++ resolved
@@ -5,10 +5,6 @@
 import {t} from 'app/locale';
 import Button from 'app/components/button';
 import EventWaiter from 'app/utils/eventWaiter';
-<<<<<<< HEAD
-import {IconCheckmark} from 'app/icons';
-=======
->>>>>>> 26f283d4
 import space from 'app/styles/space';
 import pulsingIndicatorStyles from 'app/styles/pulsingIndicator';
 import {Group, Organization} from 'app/types';
@@ -82,13 +78,8 @@
 
 const Success = ({organization, firstIssue, ...props}: SuccessProps) => (
   <StatusWrapper {...props}>
-<<<<<<< HEAD
-    <ReceivedIndicator size="20px" />
-    <PosedText>{t('Event was received!')}</PosedText>
-=======
     <ReceivedIndicator />
     <AnimatedText>{t('Event was received!')}</AnimatedText>
->>>>>>> 26f283d4
     {firstIssue && firstIssue !== true && (
       <EventAction>
         <Button
@@ -121,14 +112,10 @@
   ${pulsingIndicatorStyles};
 `;
 
-<<<<<<< HEAD
-const PosedReceivedIndicator = posed(IconCheckmark)(indicatorPoses);
-=======
 WaitingIndicator.defaultProps = {
   variants: indicatorAnimation,
   transition: testableTransition(),
 };
->>>>>>> 26f283d4
 
 const ReceivedIndicator = styled(IconCheckmark)`
   color: #fff;
