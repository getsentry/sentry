import {browserHistory} from 'react-router';
import {isEqual, omit, pickBy, uniq, sortBy} from 'lodash';
import Cookies from 'js-cookie';
import React from 'react';
import Reflux from 'reflux';
import classNames from 'classnames';
import createReactClass from 'create-react-class';
import qs from 'query-string';

import {Client} from 'app/api';
import {t} from 'app/locale';
import ErrorRobot from 'app/components/errorRobot';
import EmptyStateWarning from 'app/components/emptyStateWarning';
import LoadingError from 'app/components/loadingError';
import LoadingIndicator from 'app/components/loadingIndicator';
import {extractSelectionParameters} from 'app/components/organizations/globalSelectionHeader/utils';
import Pagination from 'app/components/pagination';
import {Panel, PanelBody} from 'app/components/panels';
import StreamGroup from 'app/components/stream/group';
import {fetchTags} from 'app/actionCreators/tags';
import {fetchOrgMembers, indexMembersByProject} from 'app/actionCreators/members';
import {fetchSavedSearches} from 'app/actionCreators/savedSearches';
import ConfigStore from 'app/stores/configStore';
import GroupStore from 'app/stores/groupStore';
import SelectedGroupStore from 'app/stores/selectedGroupStore';
import TagStore from 'app/stores/tagStore';
import EventsChart from 'app/views/organizationEvents/eventsChart';
import SentryTypes from 'app/sentryTypes';
import StreamActions from 'app/views/stream/actions';
import StreamFilters from 'app/views/stream/filters';
import StreamSidebar from 'app/views/stream/sidebar';
import ProcessingIssueList from 'app/components/stream/processingIssueList';
import {analytics} from 'app/utils/analytics';
import {getUtcDateString} from 'app/utils/dates';
import {logAjaxError} from 'app/utils/logging';
import parseApiError from 'app/utils/parseApiError';
import parseLinkHeader from 'app/utils/parseLinkHeader';
import utils from 'app/utils';
import withOrganization from 'app/utils/withOrganization';
import withGlobalSelection from 'app/utils/withGlobalSelection';

const MAX_ITEMS = 25;
const DEFAULT_QUERY = 'is:unresolved';
const DEFAULT_SORT = 'date';
const DEFAULT_STATS_PERIOD = '24h';
const STATS_PERIODS = new Set(['14d', '24h']);

const OrganizationStream = createReactClass({
  displayName: 'OrganizationStream',

  propTypes: {
    organization: SentryTypes.Organization,
    selection: SentryTypes.GlobalSelection,
  },

  mixins: [
    Reflux.listenTo(GroupStore, 'onGroupChange'),
    Reflux.listenTo(SelectedGroupStore, 'onSelectedGroupChange'),
    Reflux.listenTo(TagStore, 'onTagsChange'),
  ],

  getInitialState() {
    const realtimeActiveCookie = Cookies.get('realtimeActive');
    const realtimeActive =
      typeof realtimeActiveCookie === 'undefined'
        ? false
        : realtimeActiveCookie === 'true';

    return {
      groupIds: [],
      selectAllActive: false,
      realtimeActive,
      pageLinks: '',
      queryCount: null,
      error: false,
      isSidebarVisible: false,
      savedSearchLoading: true,
      savedSearch: null,
      savedSearchList: [],
      issuesLoading: true,
      tagsLoading: true,
      memberList: {},
      tags: TagStore.getAllTags(),
      // the project for the selected issues
      // Will only be set if selected issues all belong
      // to one project.
      selectedProject: null,
    };
  },

  componentDidMount() {
    this.api = new Client();
    this._streamManager = new utils.StreamManager(GroupStore);
    this._poller = new utils.CursorPoller({
      success: this.onRealtimePoll,
    });

    fetchTags(this.props.organization.slug);
    fetchOrgMembers(this.api, this.props.organization.slug).then(members => {
<<<<<<< HEAD
      this.setState({memberList: indexMembersByProject(members)});
=======
      const memberList = members.reduce((acc, member) => {
        for (const project of member.projects) {
          if (acc[project] === undefined) {
            acc[project] = [];
          }
          acc[project].push(member.user);
        }
        return acc;
      }, {});
      this.setState({memberList});
>>>>>>> f70491ef
    });

    // Start by getting searches first so if the user is on a saved search
    // we load the correct data the first time.
    this.fetchSavedSearches();

    // If we don't have a searchId there won't be more chained requests
    // so we should fetch groups
    if (!this.props.params.searchId) {
      this.fetchData();
    }
  },

  componentDidUpdate(prevProps, prevState) {
    if (prevState.realtimeActive !== this.state.realtimeActive) {
      // User toggled realtime button
      if (this.state.realtimeActive) {
        this.resumePolling();
      } else {
        this._poller.disable();
      }
    }

    const prevQuery = prevProps.location.query;
    const newQuery = this.props.location.query;

    // If any important url parameter changed or saved search changed
    // reload data.
    if (
      !isEqual(prevProps.selection, this.props.selection) ||
      prevQuery.cursor !== newQuery.cursor ||
      prevQuery.sort !== newQuery.sort ||
      prevQuery.query !== newQuery.query ||
      prevQuery.statsPeriod !== newQuery.statsPeriod ||
      prevQuery.groupStatsPeriod !== newQuery.groupStatsPeriod ||
      prevState.savedSearch !== this.state.savedSearch
    ) {
      this.fetchData();
    } else if (
      !this.lastRequest &&
      prevState.issuesLoading === false &&
      this.state.issuesLoading
    ) {
      // Reload if we issues are loading or their loading state changed.
      // This can happen when transitionTo is called
      this.fetchData();
    }
  },

  componentWillUnmount() {
    this._poller.disable();
    this.projectCache = {};
    GroupStore.reset();
    this.api.clear();
  },

  // Memoize projects fetched as selections are made
  // This data is fed into the action toolbar for release data.
  projectCache: {},

  getQuery() {
    if (this.state.savedSearch) {
      return this.state.savedSearch.query;
    }
    return this.props.location.query.query || DEFAULT_QUERY;
  },

  getSort() {
    return this.props.location.query.sort || DEFAULT_SORT;
  },

  getGroupStatsPeriod() {
    const currentPeriod = this.props.location.query.groupStatsPeriod;
    return STATS_PERIODS.has(currentPeriod) ? currentPeriod : DEFAULT_STATS_PERIOD;
  },

  getEndpointParams() {
    const {selection} = this.props;

    const params = {
      project: selection.projects,
      environment: selection.environments,
      query: this.getQuery(),
      ...selection.datetime,
    };
    if (selection.datetime.period) {
      delete params.period;
      params.statsPeriod = selection.datetime.period;
    }
    if (params.end) {
      params.end = getUtcDateString(params.end);
    }
    if (params.start) {
      params.start = getUtcDateString(params.start);
    }

    const sort = this.getSort();
    if (sort !== DEFAULT_SORT) {
      params.sort = sort;
    }

    const groupStatsPeriod = this.getGroupStatsPeriod();
    if (groupStatsPeriod !== DEFAULT_STATS_PERIOD) {
      params.groupStatsPeriod = groupStatsPeriod;
    }

    // only include defined values.
    return pickBy(params, v => utils.defined(v));
  },

  getAccess() {
    return new Set(this.props.organization.access);
  },

  /**
   * Get the projects that are selected in the global filters
   */
  getGlobalSearchProjects() {
    let {projects} = this.props.selection;
    projects = projects.map(p => p.toString());

    return this.props.organization.projects.filter(p => projects.indexOf(p.id) > -1);
  },

  fetchData() {
    GroupStore.loadInitialData([]);

    this.setState({
      issuesLoading: true,
      queryCount: null,
      error: false,
    });

    const requestParams = {
      ...this.getEndpointParams(),
      limit: MAX_ITEMS,
      shortIdLookup: 1,
    };

    const currentQuery = this.props.location.query || {};
    if ('cursor' in currentQuery) {
      requestParams.cursor = currentQuery.cursor;
    }

    if (this.lastRequest) {
      this.lastRequest.cancel();
    }

    this._poller.disable();

    this.lastRequest = this.api.request(this.getGroupListEndpoint(), {
      method: 'GET',
      data: qs.stringify(requestParams),
      success: (data, ignore, jqXHR) => {
        const {orgId} = this.props.params;
        // If this is a direct hit, we redirect to the intended result directly.
        if (jqXHR.getResponseHeader('X-Sentry-Direct-Hit') === '1') {
          let redirect;
          if (data[0] && data[0].matchingEventId) {
            const {id, matchingEventId} = data[0];
            redirect = `/organizations/${orgId}/issues/${id}/events/${matchingEventId}/`;
          } else {
            const {id} = data[0];
            redirect = `/organizations/${orgId}/issues/${id}/`;
          }

          browserHistory.replace({
            pathname: redirect,
            query: extractSelectionParameters(this.props.location.query),
          });
          return;
        }

        this._streamManager.push(data);

        const queryCount = jqXHR.getResponseHeader('X-Hits');
        const queryMaxCount = jqXHR.getResponseHeader('X-Max-Hits');

        this.setState({
          error: false,
          issuesLoading: false,
          queryCount:
            typeof queryCount !== 'undefined' ? parseInt(queryCount, 10) || 0 : 0,
          queryMaxCount:
            typeof queryMaxCount !== 'undefined' ? parseInt(queryMaxCount, 10) || 0 : 0,
          pageLinks: jqXHR.getResponseHeader('Link'),
        });
      },
      error: err => {
        this.setState({
          error: parseApiError(err),
          issuesLoading: false,
        });
      },
      complete: jqXHR => {
        this.lastRequest = null;

        this.resumePolling();
      },
    });
  },

  resumePolling() {
    if (!this.state.pageLinks) return;

    // Only resume polling if we're on the first page of results
    const links = parseLinkHeader(this.state.pageLinks);
    if (links && !links.previous.results && this.state.realtimeActive) {
      this._poller.setEndpoint(links.previous.href);
      this._poller.enable();
    }
  },

  getGroupListEndpoint() {
    const params = this.props.params;

    return `/organizations/${params.orgId}/issues/`;
  },

  onSavedSearchSelect(search) {
    this.setState({savedSearch: search, issuesLoading: true}, this.transitionTo);
  },

  onRealtimeChange(realtime) {
    Cookies.set('realtimeActive', realtime.toString());
    this.setState({
      realtimeActive: realtime,
    });
  },

  onSelectStatsPeriod(period) {
    if (period != this.getGroupStatsPeriod()) {
      this.transitionTo({groupStatsPeriod: period});
    }
  },

  onRealtimePoll(data, links) {
    this._streamManager.unshift(data);
    if (!utils.valueIsEqual(this.state.pageLinks, links, true)) {
      this.setState({
        pageLinks: links,
      });
    }
  },

  onGroupChange() {
    const groupIds = this._streamManager.getAllItems().map(item => item.id);
    if (!isEqual(groupIds, this.state.groupIds)) {
      this.setState({groupIds});
    }
  },

  onSearch(query) {
    if (query === this.state.query) {
      // if query is the same, just re-fetch data
      this.fetchData();
    } else {
      this.transitionTo({query});
    }
  },

  onSortChange(sort) {
    this.transitionTo({sort});
  },

  onCursorChange(cursor, path, query) {
    this.transitionTo({cursor});
  },

  onTagsChange(tags) {
    // Exclude the environment tag as it lives in global search.
    this.setState({
      tags: omit(tags, 'environment'),
      tagsLoading: false,
    });
  },

  onSidebarToggle() {
    const {organization} = this.props;
    this.setState({
      isSidebarVisible: !this.state.isSidebarVisible,
    });
    analytics('issue.search_sidebar_clicked', {
      org_id: parseInt(organization.id, 10),
    });
  },

  onSelectedGroupChange() {
    const selected = SelectedGroupStore.getSelectedIds();
    const projects = [...selected]
      .map(id => GroupStore.get(id))
      .map(group => group.project.slug);

    const uniqProjects = uniq(projects);

    // we only want selectedProject set if there is 1 project
    // more or fewer should result in a null so that the action toolbar
    // can behave correctly.
    if (uniqProjects.length !== 1) {
      this.setState({selectedProject: null});
      return;
    }
    const selectedProject = this.props.organization.projects.find(
      p => p.slug === uniqProjects[0]
    );
    this.setState({selectedProject});
  },

  /**
   * Returns true if all results in the current query are visible/on this page
   */
  allResultsVisible() {
    if (!this.state.pageLinks) return false;

    const links = parseLinkHeader(this.state.pageLinks);
    return links && !links.previous.results && !links.next.results;
  },

  transitionTo(newParams = {}) {
    const query = {
      ...this.getEndpointParams(),
      ...newParams,
    };
    const {organization} = this.props;
    const {savedSearch} = this.state;
    let path;

    if (savedSearch && savedSearch.query === query.query) {
      path = `/organizations/${organization.slug}/issues/searches/${savedSearch.id}/`;
      // Drop query and project, adding the search project if available.
      delete query.query;
      delete query.project;

      if (savedSearch.projectId) {
        query.project = [savedSearch.projectId];
      }
    } else {
      path = `/organizations/${organization.slug}/issues/`;
    }

    if (path !== this.props.location.path && !isEqual(query, this.props.location.query)) {
      browserHistory.push({
        pathname: path,
        query,
      });
      this.setState({issuesLoading: true});
    }
  },

  renderGroupNodes(ids, groupStatsPeriod) {
    // Restrict this guide to only show for new users (joined<30 days) and add guide anhor only to the first issue
    const userDateJoined = new Date(ConfigStore.get('user').dateJoined);
    const dateCutoff = new Date();
    dateCutoff.setDate(dateCutoff.getDate() - 30);

    const topIssue = ids[0];
    const {memberList} = this.state;

    const {orgId} = this.props.params;
    const groupNodes = ids.map(id => {
      const hasGuideAnchor = userDateJoined > dateCutoff && id === topIssue;

      const group = GroupStore.get(id);
      let members = null;
      if (group && group.project) {
        members = memberList[group.project.slug] || null;
      }

      return (
        <StreamGroup
          key={id}
          id={id}
          orgId={orgId}
          statsPeriod={groupStatsPeriod}
          query={this.getQuery()}
          hasGuideAnchor={hasGuideAnchor}
          memberList={members}
        />
      );
    });
    return <PanelBody className="ref-group-list">{groupNodes}</PanelBody>;
  },

  renderEmpty() {
    return (
      <EmptyStateWarning>
        <p>{t('Sorry, no issues match your filters.')}</p>
      </EmptyStateWarning>
    );
  },

  renderLoading() {
    return <LoadingIndicator />;
  },

  renderStreamBody() {
    let body;
    const selectedProjects = this.getGlobalSearchProjects();
    const noEvents = selectedProjects.filter(p => !p.firstEvent).length > 0;

    if (this.state.issuesLoading) {
      body = this.renderLoading();
    } else if (this.state.error) {
      body = <LoadingError message={this.state.error} onRetry={this.fetchData} />;
    } else if (this.state.groupIds.length > 0) {
      body = this.renderGroupNodes(this.state.groupIds, this.getGroupStatsPeriod());
    } else if (noEvents) {
      body = this.renderAwaitingEvents(selectedProjects);
    } else {
      body = this.renderEmpty();
    }
    return body;
  },

  fetchSavedSearches() {
    const {orgId, searchId} = this.props.params;
    const {organization} = this.props;
    const projectMap = organization.projects.reduce((acc, project) => {
      acc[project.id] = project.slug;
      return acc;
    }, {});

    fetchSavedSearches(this.api, orgId).then(
      data => {
        // Add in project slugs so that we can display them in the picker bars.
        const savedSearchList = data.map(search => {
          search.projectSlug = projectMap[search.projectId];
          return search;
        });

        const newState = {
          savedSearchList,
          savedSearchLoading: false,
        };

        if (searchId) {
          const match = savedSearchList.find(search => search.id === searchId);
          newState.savedSearch = match ? match : null;
        }
        this.setState(newState);
      },
      error => {
        logAjaxError(error);
      }
    );
  },

  onSavedSearchCreate(data) {
    const savedSearchList = this.state.savedSearchList;

    savedSearchList.push(data);
    this.setState({
      savedSearchList: sortBy(savedSearchList, ['name', 'projectId']),
    });
    this.setState({savedSearch: data}, this.transitionTo);
  },

  renderAwaitingEvents(projects) {
    const {organization} = this.props;
    const project = projects.length > 0 ? projects[0] : null;

    const sampleIssueId = this.state.groupIds.length > 0 ? this.state.groupIds[0] : '';
    return (
      <ErrorRobot
        org={organization}
        project={project}
        sampleIssueId={sampleIssueId}
        gradient={true}
      />
    );
  },

  render() {
    if (this.state.savedSearchLoading) {
      return this.renderLoading();
    }
    const params = this.props.params;
    const classes = ['stream-row'];
    if (this.state.isSidebarVisible) {
      classes.push('show-sidebar');
    }
    const {orgId, searchId} = this.props.params;
    const access = this.getAccess();
    const query = this.getQuery();

    // If we have a selected project set release data up
    // enabling stream actions
    let hasReleases = false;
    let projectId = null;
    let latestRelease = null;
    const {selectedProject} = this.state;
    if (selectedProject) {
      const features = new Set(selectedProject.features);
      hasReleases = features.has('releases');
      latestRelease = selectedProject.latestRelease;
      projectId = selectedProject.slug;
    } else {
      // If the user has filtered down to a single project
      // we can hint the autocomplete/savedsearch picker with that.
      const projects = this.getGlobalSearchProjects();
      if (projects.length === 1) {
        projectId = projects[0].slug;
      }
    }

    return (
      <div className={classNames(classes)}>
        <div className="stream-content">
          <StreamFilters
            access={access}
            orgId={orgId}
            projectId={projectId}
            searchId={searchId}
            query={query}
            sort={this.getSort()}
            queryCount={this.state.queryCount}
            queryMaxCount={this.state.queryMaxCount}
            onSortChange={this.onSortChange}
            onSearch={this.onSearch}
            onSavedSearchCreate={this.onSavedSearchCreate}
            onSavedSearchSelect={this.onSavedSearchSelect}
            onSidebarToggle={this.onSidebarToggle}
            isSearchDisabled={this.state.isSidebarVisible}
            savedSearchList={this.state.savedSearchList}
          />

          <Panel>
            <EventsChart query="" organization={this.props.organization} />
          </Panel>

          <Panel>
            <StreamActions
              orgId={params.orgId}
              projectId={projectId}
              hasReleases={hasReleases}
              latestRelease={latestRelease}
              query={query}
              queryCount={this.state.queryCount}
              onSelectStatsPeriod={this.onSelectStatsPeriod}
              onRealtimeChange={this.onRealtimeChange}
              realtimeActive={this.state.realtimeActive}
              statsPeriod={this.getGroupStatsPeriod()}
              groupIds={this.state.groupIds}
              allResultsVisible={this.allResultsVisible()}
            />
            <PanelBody>
              <ProcessingIssueList
                organization={this.props.organization}
                projectIds={this.props.selection.projects}
                showProject={true}
              />
              {this.renderStreamBody()}
            </PanelBody>
          </Panel>
          <Pagination pageLinks={this.state.pageLinks} onCursor={this.onCursorChange} />
        </div>
        <StreamSidebar
          loading={this.state.tagsLoading}
          tags={this.state.tags}
          query={query}
          onQueryChange={this.onSearch}
          orgId={params.orgId}
        />
      </div>
    );
  },
});

export default withGlobalSelection(withOrganization(OrganizationStream));
export {OrganizationStream};<|MERGE_RESOLUTION|>--- conflicted
+++ resolved
@@ -97,20 +97,7 @@
 
     fetchTags(this.props.organization.slug);
     fetchOrgMembers(this.api, this.props.organization.slug).then(members => {
-<<<<<<< HEAD
       this.setState({memberList: indexMembersByProject(members)});
-=======
-      const memberList = members.reduce((acc, member) => {
-        for (const project of member.projects) {
-          if (acc[project] === undefined) {
-            acc[project] = [];
-          }
-          acc[project].push(member.user);
-        }
-        return acc;
-      }, {});
-      this.setState({memberList});
->>>>>>> f70491ef
     });
 
     // Start by getting searches first so if the user is on a saved search
