--- conflicted
+++ resolved
@@ -95,17 +95,9 @@
     this._poller = new utils.CursorPoller({
       success: this.onRealtimePoll,
     });
-    const {organization} = this.props;
-
-<<<<<<< HEAD
-    fetchTags(this.api, organization.slug);
-    fetchOrgMembers(this.api, organization.slug).then(members => {
-      this.setState({memberList: indexMembersByProject(members)});
-    });
-=======
-    fetchTags(this.props.organization.slug);
+
+    this.fetchTags();
     this.fetchMemberList();
->>>>>>> 9b0088a1
 
     // Start by getting searches first so if the user is on a saved search
     // we load the correct data the first time.
@@ -128,17 +120,11 @@
       }
     }
 
-<<<<<<< HEAD
-    // If the project selection has changed reload the tag keys
-    // allowing autocomplete to be more accurate.
-    if (!isEqual(prevProps.selection.projects, this.props.selection.projects)) {
-      fetchTags(this.api, this.props.organization.slug, this.props.selection.projects);
-=======
-    // If the project selection has changed reload the member list
-    // allowing autocomplete to be more accurate.
+    // If the project selection has changed reload the member list and tag keys
+    // allowing autocomplete and tag sidebar to be more accurate.
     if (!isEqual(prevProps.selection.projects, this.props.selection.projects)) {
       this.fetchMemberList();
->>>>>>> 9b0088a1
+      this.fetchTags();
     }
 
     const prevQuery = prevProps.location.query;
@@ -251,6 +237,11 @@
     });
   },
 
+  fetchTags() {
+    const {organization, selection} = this.props;
+    fetchTags(this.api, organization.slug, selection.projects);
+  },
+
   fetchData() {
     GroupStore.loadInitialData([]);
 
@@ -615,6 +606,13 @@
     );
   },
 
+  tagValueLoader(key, search) {
+    const {orgId} = this.props.params;
+    const projectIds = this.getGlobalSearchProjects().map(p => p.id);
+
+    return fetchTagValues(this.api, orgId, key, search, projectIds);
+  },
+
   render() {
     if (this.state.savedSearchLoading) {
       return this.renderLoading();
@@ -647,11 +645,6 @@
       // we can hint the autocomplete/savedsearch picker with that.
       projectId = projects[0].slug;
     }
-
-    const tagValueLoader = (key, search) => {
-      const projectIds = projects.map(p => p.id);
-      return fetchTagValues(this.api, orgId, key, search, projectIds);
-    };
 
     return (
       <div className={classNames(classes)}>
@@ -672,7 +665,7 @@
             onSidebarToggle={this.onSidebarToggle}
             isSearchDisabled={this.state.isSidebarVisible}
             savedSearchList={this.state.savedSearchList}
-            tagValueLoader={tagValueLoader}
+            tagValueLoader={this.tagValueLoader}
           />
 
           <Panel>
@@ -707,7 +700,7 @@
           query={query}
           onQueryChange={this.onSearch}
           orgId={params.orgId}
-          tagValueLoader={tagValueLoader}
+          tagValueLoader={this.tagValueLoader}
         />
       </div>
     );
