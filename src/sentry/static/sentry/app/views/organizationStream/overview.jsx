import {browserHistory} from 'react-router';
import {omit, pickBy, uniq} from 'lodash';
import Cookies from 'js-cookie';
import React from 'react';
import Reflux from 'reflux';
import classNames from 'classnames';
import createReactClass from 'create-react-class';
import qs from 'query-string';

import {Client} from 'app/api';
import {Panel, PanelBody} from 'app/components/panels';
import {analytics} from 'app/utils/analytics';
import {t} from 'app/locale';
import {fetchProject} from 'app/actionCreators/projects';
import {fetchTags} from 'app/actionCreators/tags';
<<<<<<< HEAD
=======
import {fetchOrgMembers} from 'app/actionCreators/members';
import ApiMixin from 'app/mixins/apiMixin';
>>>>>>> fbe4278e
import ConfigStore from 'app/stores/configStore';
import GlobalSelectionStore from 'app/stores/globalSelectionStore';
import GroupStore from 'app/stores/groupStore';
import SelectedGroupStore from 'app/stores/selectedGroupStore';
import TagStore from 'app/stores/tagStore';
import EmptyStateWarning from 'app/components/emptyStateWarning';
import LoadingError from 'app/components/loadingError';
import LoadingIndicator from 'app/components/loadingIndicator';
import Pagination from 'app/components/pagination';
import SentryTypes from 'app/sentryTypes';
import StreamGroup from 'app/components/stream/group';
import StreamActions from 'app/views/stream/actions';
import StreamFilters from 'app/views/stream/filters';
import StreamSidebar from 'app/views/stream/sidebar';
import parseApiError from 'app/utils/parseApiError';
import parseLinkHeader from 'app/utils/parseLinkHeader';
import utils from 'app/utils';
import withOrganization from 'app/utils/withOrganization';

const MAX_ITEMS = 25;
const DEFAULT_QUERY = 'is:unresolved';
const DEFAULT_SORT = 'date';
const DEFAULT_STATS_PERIOD = '24h';
const STATS_PERIODS = new Set(['14d', '24h']);

const OrganizationStream = createReactClass({
  displayName: 'OrganizationStream',

  propTypes: {
    organization: SentryTypes.Organization,
  },

  mixins: [
    Reflux.listenTo(GlobalSelectionStore, 'onSelectionChange'),
    Reflux.listenTo(GroupStore, 'onGroupChange'),
    Reflux.listenTo(SelectedGroupStore, 'onSelectedGroupChange'),
    Reflux.listenTo(TagStore, 'onTagsChange'),
  ],

  getInitialState() {
    let realtimeActiveCookie = Cookies.get('realtimeActive');
    let realtimeActive =
      typeof realtimeActiveCookie === 'undefined'
        ? false
        : realtimeActiveCookie === 'true';

    return {
      groupIds: [],
      isDefaultSearch: false,
      loading: false,
      selectAllActive: false,
      multiSelected: false,
      realtimeActive,
      pageLinks: '',
      queryCount: null,
      error: false,
<<<<<<< HEAD
=======
      query: currentQuery.query || 'is:unresolved',
      sort,
>>>>>>> fbe4278e
      selection: GlobalSelectionStore.get(),
      isSidebarVisible: false,
      savedSearchList: [],
      processingIssues: null,
      tagsLoading: true,
      memberList: null,
      tags: TagStore.getAllTags(),
      // the project for the selected issues
      // Will only be set if selected issues all belong
      // to one project.
      selectedProject: null,
    };
  },

  componentDidMount() {
    this.api = new Client();
    this._streamManager = new utils.StreamManager(GroupStore);
    this._poller = new utils.CursorPoller({
      success: this.onRealtimePoll,
    });

    if (!this.state.loading) {
      this.fetchData();
      fetchTags(this.props.organization.slug);

      fetchOrgMembers(this.api, this.props.organization.slug).then(members => {
        let memberList = members.reduce((acc, member) => {
          for (let project of member.projects) {
            if (acc[project] === undefined) {
              acc[project] = [];
            }
            acc[project].push(member.user);
          }
          return acc;
        }, {});
        this.setState({memberList});
      });
    }
  },

  componentDidUpdate(prevProps, prevState) {
    if (prevState.realtimeActive !== this.state.realtimeActive) {
      // User toggled realtime button
      if (this.state.realtimeActive) {
        this.resumePolling();
      } else {
        this._poller.disable();
      }
    }

    if (prevProps.location.search != this.props.location.search) {
      this.fetchData();
    }
  },

  componentWillUnmount() {
    this._poller.disable();
    this.projectCache = {};
    GroupStore.reset();
    this.api.clear();
  },

  // Memoize projects fetched as selections are made
  // This data is fed into the action toolbar for release data.
  projectCache: {},

  getQuery() {
    return this.props.location.query.query || DEFAULT_QUERY;
  },

  getSort() {
    return this.props.location.query.sort || DEFAULT_SORT;
  },

  getGroupStatsPeriod() {
    let currentPeriod = this.props.location.query.groupStatsPeriod;
    return STATS_PERIODS.has(currentPeriod) ? currentPeriod : DEFAULT_STATS_PERIOD;
  },

  getEndpointParams() {
    let selection = this.state.selection;

    let params = {
      project: selection.projects,
      environment: selection.environments,
      query: this.getQuery(),
      ...selection.datetime,
    };
    if (selection.datetime.period) {
      delete params.period;
      params.statsPeriod = selection.datetime.period;
    }

    let sort = this.getSort();
    if (sort !== DEFAULT_SORT) {
      params.sort = sort;
    }

    let groupStatsPeriod = this.getGroupStatsPeriod();
    if (groupStatsPeriod !== DEFAULT_STATS_PERIOD) {
      params.groupStatsPeriod = groupStatsPeriod;
    }

    // only include defined values.
    return pickBy(params, v => utils.defined(v));
  },

  getAccess() {
    return new Set(this.props.organization.access);
  },

  fetchData() {
    GroupStore.loadInitialData([]);

    this.setState({
      loading: true,
      queryCount: null,
      error: false,
    });

    let requestParams = {
      ...this.getEndpointParams(),
      limit: MAX_ITEMS,
      shortIdLookup: '1',
    };

    let currentQuery = this.props.location.query || {};
    if ('cursor' in currentQuery) {
      requestParams.cursor = currentQuery.cursor;
    }

    if (this.lastRequest) {
      this.lastRequest.cancel();
    }

    this._poller.disable();

    this.lastRequest = this.api.request(this.getGroupListEndpoint(), {
      method: 'GET',
      data: qs.stringify(requestParams),
      success: (data, ignore, jqXHR) => {
        // if this is a direct hit, we redirect to the intended result directly.
        // we have to use the project slug from the result data instead of the
        // the current props one as the shortIdLookup can return results for
        // different projects.
        if (jqXHR.getResponseHeader('X-Sentry-Direct-Hit') === '1') {
          if (data && data[0].matchingEventId) {
            let {project, id, matchingEventId} = data[0];
            let redirect = `/${this.props.params
              .orgId}/${project.slug}/issues/${id}/events/${matchingEventId}/`;

            // TODO include global search query params
            browserHistory.replace(redirect);
            return;
          }
        }

        this._streamManager.push(data);

        let queryCount = jqXHR.getResponseHeader('X-Hits');
        let queryMaxCount = jqXHR.getResponseHeader('X-Max-Hits');

        this.setState({
          error: false,
          loading: false,
          queryCount:
            typeof queryCount !== 'undefined' ? parseInt(queryCount, 10) || 0 : 0,
          queryMaxCount:
            typeof queryMaxCount !== 'undefined' ? parseInt(queryMaxCount, 10) || 0 : 0,
          pageLinks: jqXHR.getResponseHeader('Link'),
        });
      },
      error: err => {
        this.setState({
          error: parseApiError(err),
          loading: false,
        });
      },
      complete: jqXHR => {
        this.lastRequest = null;

        this.resumePolling();
      },
    });
  },

  resumePolling() {
    if (!this.state.pageLinks) return;

    // Only resume polling if we're on the first page of results
    let links = parseLinkHeader(this.state.pageLinks);
    if (links && !links.previous.results && this.state.realtimeActive) {
      this._poller.setEndpoint(links.previous.href);
      this._poller.enable();
    }
  },

  getGroupListEndpoint() {
    let params = this.props.params;

    return `/organizations/${params.orgId}/issues/`;
  },

  onRealtimeChange(realtime) {
    Cookies.set('realtimeActive', realtime.toString());
    this.setState({
      realtimeActive: realtime,
    });
  },

  onSelectStatsPeriod(period) {
    if (period != this.getGroupStatsPeriod()) {
      this.transitionTo({groupStatsPeriod: period});
    }
  },

  onRealtimePoll(data, links) {
    this._streamManager.unshift(data);
    if (!utils.valueIsEqual(this.state.pageLinks, links, true)) {
      this.setState({
        pageLinks: links,
      });
    }
  },

  onGroupChange() {
    let groupIds = this._streamManager.getAllItems().map(item => item.id);
    if (!utils.valueIsEqual(groupIds, this.state.groupIds)) {
      this.setState({
        groupIds,
      });
    }
  },

  onSelectionChange(selection) {
    this.setState({selection}, this.transitionTo);
  },

  onSearch(query) {
    if (query === this.state.query) {
      // if query is the same, just re-fetch data
      this.fetchData();
    } else {
      this.transitionTo({query});
    }
  },

  onSortChange(sort) {
    this.transitionTo({sort});
  },

  onTagsChange(tags) {
    // Exclude the environment tag as it lives in global search.
    this.setState({
      tags: omit(tags, 'environment'),
      tagsLoading: false,
    });
  },

  onSidebarToggle() {
    let {organization} = this.props;
    this.setState({
      isSidebarVisible: !this.state.isSidebarVisible,
    });
    analytics('issue.search_sidebar_clicked', {
      org_id: parseInt(organization.id, 10),
    });
  },

  onSelectedGroupChange() {
    let selected = SelectedGroupStore.getSelectedIds();
    let projects = [...selected]
      .map(id => GroupStore.get(id))
      .map(group => group.project.slug);

    let uniqProjects = uniq(projects);

    // we only want selectedProject set if there is 1 project
    // more or fewer should result in a null so that the action toolbar
    // can behave correctly.
    if (uniqProjects.length !== 1) {
      this.setState({selectedProject: null});
      return;
    }
    this.fetchProject(uniqProjects[0]);
  },

  fetchProject(projectSlug) {
    if (projectSlug in this.projectCache) {
      this.setState({selectedProject: this.projectCache[projectSlug]});
      return;
    }

    let orgId = this.props.organization.slug;
    fetchProject(this.api, orgId, projectSlug).then(project => {
      this.projectCache[project.slug] = project;
      this.setState({selectedProject: project});
    });
  },

  /**
   * Returns true if all results in the current query are visible/on this page
   */
  allResultsVisible() {
    if (!this.state.pageLinks) return false;

    let links = parseLinkHeader(this.state.pageLinks);
    return links && !links.previous.results && !links.next.results;
  },

  transitionTo(newParams = {}) {
    let query = {
      ...this.getEndpointParams(),
      ...newParams,
    };
    let {organization} = this.props;

    let path = `/organizations/${organization.slug}/issues/`;
    browserHistory.push({
      pathname: path,
      query,
    });

    // Refetch data as simply pushing browserHistory doesn't
    // update props.
    this.fetchData();
  },

  renderGroupNodes(ids, groupStatsPeriod) {
    // Restrict this guide to only show for new users (joined<30 days) and add guide anhor only to the first issue
    let userDateJoined = new Date(ConfigStore.get('user').dateJoined);
    let dateCutoff = new Date();
    dateCutoff.setDate(dateCutoff.getDate() - 30);

    let topIssue = ids[0];
    let {memberList} = this.state;

    let {orgId} = this.props.params;
    let groupNodes = ids.map(id => {
      let hasGuideAnchor = userDateJoined > dateCutoff && id === topIssue;

      let group = GroupStore.get(id);
      let members = memberList[group.project.slug] || [];

      return (
        <StreamGroup
          key={id}
          id={id}
          orgId={orgId}
          statsPeriod={groupStatsPeriod}
          query={this.getQuery()}
          hasGuideAnchor={hasGuideAnchor}
          memberList={members}
        />
      );
    });
    return <PanelBody className="ref-group-list">{groupNodes}</PanelBody>;
  },

  renderEmpty() {
    return (
      <EmptyStateWarning>
        <p>{t('Sorry, no issues match your filters.')}</p>
      </EmptyStateWarning>
    );
  },

  renderLoading() {
    return <LoadingIndicator />;
  },

  renderStreamBody() {
    let body;

    if (this.state.loading) {
      body = this.renderLoading();
    } else if (this.state.error) {
      body = <LoadingError message={this.state.error} onRetry={this.fetchData} />;
    } else if (this.state.groupIds.length > 0) {
      body = this.renderGroupNodes(this.state.groupIds, this.getGroupStatsPeriod());
    } else {
      body = this.renderEmpty();
    }
    return body;
  },

  onSavedSearchCreate() {
    // TODO implement
  },

  render() {
    // global loading
    if (this.state.loading) {
      return this.renderLoading();
    }
    let params = this.props.params;
    let classes = ['stream-row'];
    if (this.state.isSidebarVisible) classes.push('show-sidebar');
    let {orgId} = this.props.params;
    let access = this.getAccess();
    let query = this.getQuery();

    // If we have a selected project we can get release data
    let hasReleases = false;
    let projectId = null;
    let latestRelease = null;
    let {selectedProject} = this.state;
    if (selectedProject) {
      let features = new Set(selectedProject.features);
      hasReleases = features.has('releases');
      latestRelease = selectedProject.latestRelease;
      projectId = selectedProject.slug;
    }

    return (
      <div className={classNames(classes)}>
        <div className="stream-content">
          <StreamFilters
            access={access}
            orgId={orgId}
            query={query}
            sort={this.getSort()}
            queryCount={this.state.queryCount}
            queryMaxCount={this.state.queryMaxCount}
            onSortChange={this.onSortChange}
            onSearch={this.onSearch}
            onSavedSearchCreate={this.onSavedSearchCreate}
            onSidebarToggle={this.onSidebarToggle}
            isSearchDisabled={this.state.isSidebarVisible}
            savedSearchList={this.state.savedSearchList}
          />
          <Panel>
            <StreamActions
              orgId={params.orgId}
              projectId={projectId}
              hasReleases={hasReleases}
              latestRelease={latestRelease}
              query={query}
              queryCount={this.state.queryCount}
              onSelectStatsPeriod={this.onSelectStatsPeriod}
              onRealtimeChange={this.onRealtimeChange}
              realtimeActive={this.state.realtimeActive}
              statsPeriod={this.getGroupStatsPeriod()}
              groupIds={this.state.groupIds}
              allResultsVisible={this.allResultsVisible()}
            />
            <PanelBody>{this.renderStreamBody()}</PanelBody>
          </Panel>
          <Pagination pageLinks={this.state.pageLinks} />
        </div>
        <StreamSidebar
          loading={this.state.tagsLoading}
          tags={this.state.tags}
          query={query}
          onQueryChange={this.onSearch}
          orgId={params.orgId}
        />
      </div>
    );
  },
});

export default withOrganization(OrganizationStream);
export {OrganizationStream};<|MERGE_RESOLUTION|>--- conflicted
+++ resolved
@@ -13,11 +13,7 @@
 import {t} from 'app/locale';
 import {fetchProject} from 'app/actionCreators/projects';
 import {fetchTags} from 'app/actionCreators/tags';
-<<<<<<< HEAD
-=======
 import {fetchOrgMembers} from 'app/actionCreators/members';
-import ApiMixin from 'app/mixins/apiMixin';
->>>>>>> fbe4278e
 import ConfigStore from 'app/stores/configStore';
 import GlobalSelectionStore from 'app/stores/globalSelectionStore';
 import GroupStore from 'app/stores/groupStore';
@@ -74,11 +70,6 @@
       pageLinks: '',
       queryCount: null,
       error: false,
-<<<<<<< HEAD
-=======
-      query: currentQuery.query || 'is:unresolved',
-      sort,
->>>>>>> fbe4278e
       selection: GlobalSelectionStore.get(),
       isSidebarVisible: false,
       savedSearchList: [],
