import React from 'react';
import {css} from '@emotion/core';
import styled from '@emotion/styled';

import ActionLink from 'app/components/actions/actionLink';
import ActionButton from 'app/components/actions/button';
import IgnoreActions from 'app/components/actions/ignore';
import MenuItemActionLink from 'app/components/actions/menuItemActionLink';
import DropdownLink from 'app/components/dropdownLink';
import Tooltip from 'app/components/tooltip';
import {IconEllipsis, IconPause, IconPlay} from 'app/icons';
import {t} from 'app/locale';
import space from 'app/styles/space';
import {Organization, Project, ResolutionStatus} from 'app/types';
import Projects from 'app/utils/projects';

import {Query} from '../utils';

import ResolveActions from './resolveActions';
import ReviewAction from './reviewAction';
import {ConfirmAction, getConfirm, getLabel} from './utils';

type Props = {
  orgSlug: Organization['slug'];
  queryCount: number;
  query: string;
  realtimeActive: boolean;
  allInQuerySelected: boolean;
  anySelected: boolean;
  multiSelected: boolean;
  issues: Set<string>;
  onShouldConfirm: (action: ConfirmAction) => boolean;
  onDelete: () => void;
  onRealtimeChange: () => void;
  onMerge: () => void;
  onUpdate: (data?: any) => void;
  selectedProjectSlug?: string;
  hasInbox?: boolean;
};

function ActionSet({
  orgSlug,
  queryCount,
  query,
  realtimeActive,
  allInQuerySelected,
  anySelected,
  multiSelected,
  issues,
  onUpdate,
  onShouldConfirm,
  onDelete,
  onRealtimeChange,
  onMerge,
  selectedProjectSlug,
  hasInbox,
}: Props) {
  const numIssues = issues.size;
  const confirm = getConfirm(numIssues, allInQuerySelected, query, queryCount);
  const label = getLabel(numIssues, allInQuerySelected);

  // merges require a single project to be active in an org context
  // selectedProjectSlug is null when 0 or >1 projects are selected.
  const mergeDisabled = !(multiSelected && selectedProjectSlug);

  return (
    <Wrapper hasInbox={hasInbox}>
      {hasInbox && (
        <div className="hidden-sm hidden-xs">
<<<<<<< HEAD
          <ReviewAction
            orgSlug={orgSlug}
            primary={query === Query.NEEDS_REVIEW}
            disabled={!anySelected}
            confirm={confirm}
            label={label}
            onUpdate={onUpdate}
            onShouldConfirm={onShouldConfirm}
          />
=======
          <ActionLink
            type="button"
            priority="primary"
            disabled={!anySelected}
            onAction={() => onUpdate({inbox: false})}
            shouldConfirm={onShouldConfirm(ConfirmAction.ACKNOWLEDGE)}
            message={confirm('mark', false, ' as reviewed')}
            confirmLabel={label('Mark', ' as reviewed')}
            title={t('Mark Reviewed')}
            icon={<IconIssues size="xs" />}
          >
            {t('Mark Reviewed')}
          </ActionLink>
>>>>>>> 8d8afd72
        </div>
      )}
      {selectedProjectSlug ? (
        <Projects orgId={orgSlug} slugs={[selectedProjectSlug]}>
          {({projects, initiallyLoaded, fetchError}) => {
            const selectedProject = projects[0];
            return (
              <ResolveActions
                onShouldConfirm={onShouldConfirm}
                onUpdate={onUpdate}
                anySelected={anySelected}
                orgSlug={orgSlug}
                params={{
                  hasReleases: selectedProject.hasOwnProperty('features')
                    ? (selectedProject as Project).features.includes('releases')
                    : false,
                  latestRelease: selectedProject.hasOwnProperty('latestRelease')
                    ? (selectedProject as Project).latestRelease
                    : undefined,
                  projectId: selectedProject.slug,
                  confirm,
                  label,
                  loadingProjects: !initiallyLoaded,
                  projectFetchError: !!fetchError,
                }}
              />
            );
          }}
        </Projects>
      ) : (
        <ResolveActions
          onShouldConfirm={onShouldConfirm}
          onUpdate={onUpdate}
          anySelected={anySelected}
          orgSlug={orgSlug}
          params={{
            hasReleases: false,
            latestRelease: null,
            projectId: null,
            confirm,
            label,
          }}
        />
      )}

      <IgnoreActions
        onUpdate={onUpdate}
        shouldConfirm={onShouldConfirm(ConfirmAction.IGNORE)}
        confirmMessage={confirm(ConfirmAction.IGNORE, true)}
        confirmLabel={label('ignore')}
        disabled={!anySelected}
      />

      <div className="hidden-md hidden-sm hidden-xs">
        <ActionLink
          type="button"
          disabled={mergeDisabled}
          onAction={onMerge}
          shouldConfirm={onShouldConfirm(ConfirmAction.MERGE)}
          message={confirm(ConfirmAction.MERGE, false)}
          confirmLabel={label('merge')}
          title={t('Merge Selected Issues')}
        >
          {t('Merge')}
        </ActionLink>
      </div>

      <DropdownLink
        key="actions"
        customTitle={
          <ActionButton
            label={t('Open more issue actions')}
            icon={<IconEllipsis size="xs" />}
          />
        }
      >
        <MenuItemActionLink
          className="hidden-lg hidden-xl"
          disabled={mergeDisabled}
          onAction={onMerge}
          shouldConfirm={onShouldConfirm(ConfirmAction.MERGE)}
          message={confirm(ConfirmAction.MERGE, false)}
          confirmLabel={label('merge')}
          title={t('Merge Selected Issues')}
        >
          {t('Merge')}
        </MenuItemActionLink>
        {hasInbox && (
<<<<<<< HEAD
          <React.Fragment>
            <MenuItem divider className="hidden-md hidden-lg hidden-xl" />
            <MenuItem noAnchor>
              <ActionLink
                className="action-acknowledge hidden-md hidden-lg hidden-xl"
                disabled={!anySelected}
                onAction={() => onUpdate({inbox: false})}
                shouldConfirm={onShouldConfirm(ConfirmAction.ACKNOWLEDGE)}
                message={confirm(ConfirmAction.ACKNOWLEDGE, false)}
                confirmLabel={label('Mark', ' as reviewed')}
                title={t('Mark Reviewed')}
              >
                {t('Mark Reviewed')}
              </ActionLink>
            </MenuItem>
          </React.Fragment>
        )}
        <MenuItem divider className="hidden-lg hidden-xl" />
        <MenuItem noAnchor>
          <ActionLink
            className="action-bookmark"
            disabled={!anySelected}
            onAction={() => onUpdate({isBookmarked: true})}
            shouldConfirm={onShouldConfirm(ConfirmAction.BOOKMARK)}
            message={confirm(ConfirmAction.BOOKMARK, false)}
            confirmLabel={label('bookmark')}
            title={t('Add to Bookmarks')}
          >
            {t('Add to Bookmarks')}
          </ActionLink>
        </MenuItem>
        <MenuItem divider />
        <MenuItem noAnchor>
          <ActionLink
            className="action-remove-bookmark"
=======
          <MenuItemActionLink
            className="hidden-md hidden-lg hidden-xl"
>>>>>>> 8d8afd72
            disabled={!anySelected}
            onAction={() => onUpdate({inbox: false})}
            shouldConfirm={onShouldConfirm(ConfirmAction.ACKNOWLEDGE)}
            message={confirm(ConfirmAction.ACKNOWLEDGE, false)}
            confirmLabel={label('acknowledge')}
            title={t('Acknowledge')}
          >
            {t('Acknowledge')}
          </MenuItemActionLink>
        )}
        <MenuItemActionLink
          disabled={!anySelected}
          onAction={() => onUpdate({isBookmarked: true})}
          shouldConfirm={onShouldConfirm(ConfirmAction.BOOKMARK)}
          message={confirm(ConfirmAction.BOOKMARK, false)}
          confirmLabel={label('bookmark')}
          title={t('Add to Bookmarks')}
        >
          {t('Add to Bookmarks')}
        </MenuItemActionLink>
        <MenuItemActionLink
          disabled={!anySelected}
          onAction={() => onUpdate({isBookmarked: false})}
          shouldConfirm={onShouldConfirm(ConfirmAction.UNBOOKMARK)}
          message={confirm('remove', false, ' from your bookmarks')}
          confirmLabel={label('remove', ' from your bookmarks')}
          title={t('Remove from Bookmarks')}
        >
          {t('Remove from Bookmarks')}
        </MenuItemActionLink>

        <MenuItemActionLink
          disabled={!anySelected}
          onAction={() => onUpdate({status: ResolutionStatus.UNRESOLVED})}
          shouldConfirm={onShouldConfirm(ConfirmAction.UNRESOLVE)}
          message={confirm(ConfirmAction.UNRESOLVE, true)}
          confirmLabel={label('unresolve')}
          title={t('Set status to: Unresolved')}
        >
          {t('Set status to: Unresolved')}
        </MenuItemActionLink>
        <MenuItemActionLink
          disabled={!anySelected}
          onAction={onDelete}
          shouldConfirm={onShouldConfirm(ConfirmAction.DELETE)}
          message={confirm(ConfirmAction.DELETE, false)}
          confirmLabel={label('delete')}
          title={t('Delete Issues')}
        >
          {t('Delete Issues')}
        </MenuItemActionLink>
      </DropdownLink>
      {!hasInbox && (
        <Tooltip
          title={t('%s real-time updates', realtimeActive ? t('Pause') : t('Enable'))}
        >
          <ActionButton
            onClick={onRealtimeChange}
            label={
              realtimeActive
                ? t('Pause real-time updates')
                : t('Enable real-time updates')
            }
            icon={realtimeActive ? <IconPause size="xs" /> : <IconPlay size="xs" />}
          />
        </Tooltip>
      )}
    </Wrapper>
  );
}

export default ActionSet;

<<<<<<< HEAD
// New icons are misaligned inside bootstrap buttons.
// This is a shim that can be removed when buttons are upgraded
// to styled components.
const IconPad = styled('span')`
  position: relative;
  top: ${space(0.25)};
`;

=======
>>>>>>> 8d8afd72
const Wrapper = styled('div')<{hasInbox?: boolean}>`
  @media (min-width: ${p => p.theme.breakpoints[0]}) {
    width: 66.66%;
  }
  @media (min-width: ${p => p.theme.breakpoints[2]}) {
    width: 50%;
  }
  flex: 1;
  margin-left: ${space(1)};
  margin-right: ${space(1)};
  display: grid;
  gap: ${space(0.5)};
  grid-auto-flow: column;
  justify-content: flex-start;

  ${p =>
    p.hasInbox &&
    css`
      animation: 0.15s linear ZoomUp forwards;
    `};

  @keyframes ZoomUp {
    0% {
      opacity: 0;
      transform: translateY(5px);
    }
    100% {
      opacity: 1;
      transform: tranlsateY(0);
    }
  }
`;<|MERGE_RESOLUTION|>--- conflicted
+++ resolved
@@ -67,7 +67,6 @@
     <Wrapper hasInbox={hasInbox}>
       {hasInbox && (
         <div className="hidden-sm hidden-xs">
-<<<<<<< HEAD
           <ReviewAction
             orgSlug={orgSlug}
             primary={query === Query.NEEDS_REVIEW}
@@ -77,21 +76,6 @@
             onUpdate={onUpdate}
             onShouldConfirm={onShouldConfirm}
           />
-=======
-          <ActionLink
-            type="button"
-            priority="primary"
-            disabled={!anySelected}
-            onAction={() => onUpdate({inbox: false})}
-            shouldConfirm={onShouldConfirm(ConfirmAction.ACKNOWLEDGE)}
-            message={confirm('mark', false, ' as reviewed')}
-            confirmLabel={label('Mark', ' as reviewed')}
-            title={t('Mark Reviewed')}
-            icon={<IconIssues size="xs" />}
-          >
-            {t('Mark Reviewed')}
-          </ActionLink>
->>>>>>> 8d8afd72
         </div>
       )}
       {selectedProjectSlug ? (
@@ -180,54 +164,16 @@
           {t('Merge')}
         </MenuItemActionLink>
         {hasInbox && (
-<<<<<<< HEAD
-          <React.Fragment>
-            <MenuItem divider className="hidden-md hidden-lg hidden-xl" />
-            <MenuItem noAnchor>
-              <ActionLink
-                className="action-acknowledge hidden-md hidden-lg hidden-xl"
-                disabled={!anySelected}
-                onAction={() => onUpdate({inbox: false})}
-                shouldConfirm={onShouldConfirm(ConfirmAction.ACKNOWLEDGE)}
-                message={confirm(ConfirmAction.ACKNOWLEDGE, false)}
-                confirmLabel={label('Mark', ' as reviewed')}
-                title={t('Mark Reviewed')}
-              >
-                {t('Mark Reviewed')}
-              </ActionLink>
-            </MenuItem>
-          </React.Fragment>
-        )}
-        <MenuItem divider className="hidden-lg hidden-xl" />
-        <MenuItem noAnchor>
-          <ActionLink
-            className="action-bookmark"
-            disabled={!anySelected}
-            onAction={() => onUpdate({isBookmarked: true})}
-            shouldConfirm={onShouldConfirm(ConfirmAction.BOOKMARK)}
-            message={confirm(ConfirmAction.BOOKMARK, false)}
-            confirmLabel={label('bookmark')}
-            title={t('Add to Bookmarks')}
-          >
-            {t('Add to Bookmarks')}
-          </ActionLink>
-        </MenuItem>
-        <MenuItem divider />
-        <MenuItem noAnchor>
-          <ActionLink
-            className="action-remove-bookmark"
-=======
           <MenuItemActionLink
             className="hidden-md hidden-lg hidden-xl"
->>>>>>> 8d8afd72
             disabled={!anySelected}
             onAction={() => onUpdate({inbox: false})}
             shouldConfirm={onShouldConfirm(ConfirmAction.ACKNOWLEDGE)}
-            message={confirm(ConfirmAction.ACKNOWLEDGE, false)}
-            confirmLabel={label('acknowledge')}
-            title={t('Acknowledge')}
+            message={confirm('mark', false, ' as reviewed')}
+            confirmLabel={label('Mark', ' as reviewed')}
+            title={t('Mark Reviewed')}
           >
-            {t('Acknowledge')}
+            {t('Mark Reviewed')}
           </MenuItemActionLink>
         )}
         <MenuItemActionLink
@@ -293,17 +239,6 @@
 
 export default ActionSet;
 
-<<<<<<< HEAD
-// New icons are misaligned inside bootstrap buttons.
-// This is a shim that can be removed when buttons are upgraded
-// to styled components.
-const IconPad = styled('span')`
-  position: relative;
-  top: ${space(0.25)};
-`;
-
-=======
->>>>>>> 8d8afd72
 const Wrapper = styled('div')<{hasInbox?: boolean}>`
   @media (min-width: ${p => p.theme.breakpoints[0]}) {
     width: 66.66%;
