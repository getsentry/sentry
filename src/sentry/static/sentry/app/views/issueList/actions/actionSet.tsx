import React from 'react';
import styled from '@emotion/styled';

import ActionLink from 'app/components/actions/actionLink';
import ActionButton from 'app/components/actions/button';
import IgnoreActions from 'app/components/actions/ignore';
import MenuItemActionLink from 'app/components/actions/menuItemActionLink';
import GuideAnchor from 'app/components/assistant/guideAnchor';
import DropdownLink from 'app/components/dropdownLink';
import Tooltip from 'app/components/tooltip';
import {IconEllipsis, IconPause, IconPlay} from 'app/icons';
import {t} from 'app/locale';
import space from 'app/styles/space';
import {Organization, Project, ResolutionStatus} from 'app/types';
import Projects from 'app/utils/projects';

import ResolveActions from './resolveActions';
import ReviewAction from './reviewAction';
import {ConfirmAction, getConfirm, getLabel} from './utils';

type Props = {
  orgSlug: Organization['slug'];
  queryCount: number;
  query: string;
  realtimeActive: boolean;
  allInQuerySelected: boolean;
  anySelected: boolean;
  multiSelected: boolean;
  issues: Set<string>;
  onShouldConfirm: (action: ConfirmAction) => boolean;
  onDelete: () => void;
  onRealtimeChange: () => void;
  onMerge: () => void;
  onUpdate: (data?: any) => void;
  selectedProjectSlug?: string;
  hasInbox?: boolean;
};

function ActionSet({
  orgSlug,
  queryCount,
  query,
  realtimeActive,
  allInQuerySelected,
  anySelected,
  multiSelected,
  issues,
  onUpdate,
  onShouldConfirm,
  onDelete,
  onRealtimeChange,
  onMerge,
  selectedProjectSlug,
  hasInbox,
}: Props) {
  const numIssues = issues.size;
  const confirm = getConfirm(numIssues, allInQuerySelected, query, queryCount);
  const label = getLabel(numIssues, allInQuerySelected);

  // merges require a single project to be active in an org context
  // selectedProjectSlug is null when 0 or >1 projects are selected.
  const mergeDisabled = !(multiSelected && selectedProjectSlug);

  return (
    <Wrapper hasInbox={hasInbox}>
<<<<<<< HEAD
      {hasInbox && (
        <GuideAnchor target="inbox_guide_review" position="bottom">
          <div className="hidden-sm hidden-xs">
            <ReviewAction
              primary={isForReviewQuery(query)}
              disabled={!anySelected}
              onUpdate={onUpdate}
            />
          </div>
        </GuideAnchor>
      )}
=======
>>>>>>> 03ed5094
      {selectedProjectSlug ? (
        <Projects orgId={orgSlug} slugs={[selectedProjectSlug]}>
          {({projects, initiallyLoaded, fetchError}) => {
            const selectedProject = projects[0];
            return (
              <ResolveActions
                onShouldConfirm={onShouldConfirm}
                onUpdate={onUpdate}
                anySelected={anySelected}
                orgSlug={orgSlug}
                params={{
                  hasReleases: selectedProject.hasOwnProperty('features')
                    ? (selectedProject as Project).features.includes('releases')
                    : false,
                  latestRelease: selectedProject.hasOwnProperty('latestRelease')
                    ? (selectedProject as Project).latestRelease
                    : undefined,
                  projectId: selectedProject.slug,
                  confirm,
                  label,
                  loadingProjects: !initiallyLoaded,
                  projectFetchError: !!fetchError,
                }}
              />
            );
          }}
        </Projects>
      ) : (
        <ResolveActions
          onShouldConfirm={onShouldConfirm}
          onUpdate={onUpdate}
          anySelected={anySelected}
          orgSlug={orgSlug}
          params={{
            hasReleases: false,
            latestRelease: null,
            projectId: null,
            confirm,
            label,
          }}
        />
      )}

      <GuideAnchor target="inbox_guide_ignore" position="bottom">
        <IgnoreActions
          onUpdate={onUpdate}
          shouldConfirm={onShouldConfirm(ConfirmAction.IGNORE)}
          confirmMessage={confirm(ConfirmAction.IGNORE, true)}
          confirmLabel={label('ignore')}
          disabled={!anySelected}
        />
      </GuideAnchor>

      {hasInbox && (
        <GuideAnchor target="inbox_guide_review" position="bottom">
          <div className="hidden-sm hidden-xs">
            <ReviewAction disabled={!anySelected} onUpdate={onUpdate} />
          </div>
        </GuideAnchor>
      )}

      <div className="hidden-md hidden-sm hidden-xs">
        <ActionLink
          type="button"
          disabled={mergeDisabled}
          onAction={onMerge}
          shouldConfirm={onShouldConfirm(ConfirmAction.MERGE)}
          message={confirm(ConfirmAction.MERGE, false)}
          confirmLabel={label('merge')}
          title={t('Merge Selected Issues')}
        >
          {t('Merge')}
        </ActionLink>
      </div>

      <DropdownLink
        key="actions"
        customTitle={
          <ActionButton
            label={t('Open more issue actions')}
            icon={<IconEllipsis size="xs" />}
          />
        }
      >
        <MenuItemActionLink
          className="hidden-lg hidden-xl"
          disabled={mergeDisabled}
          onAction={onMerge}
          shouldConfirm={onShouldConfirm(ConfirmAction.MERGE)}
          message={confirm(ConfirmAction.MERGE, false)}
          confirmLabel={label('merge')}
          title={t('Merge Selected Issues')}
        >
          {t('Merge')}
        </MenuItemActionLink>
        {hasInbox && (
          <MenuItemActionLink
            className="hidden-md hidden-lg hidden-xl"
            disabled={!anySelected}
            onAction={() => onUpdate({inbox: false})}
            title={t('Mark Reviewed')}
          >
            {t('Mark Reviewed')}
          </MenuItemActionLink>
        )}
        <MenuItemActionLink
          disabled={!anySelected}
          onAction={() => onUpdate({isBookmarked: true})}
          shouldConfirm={onShouldConfirm(ConfirmAction.BOOKMARK)}
          message={confirm(ConfirmAction.BOOKMARK, false)}
          confirmLabel={label('bookmark')}
          title={t('Add to Bookmarks')}
        >
          {t('Add to Bookmarks')}
        </MenuItemActionLink>
        <MenuItemActionLink
          disabled={!anySelected}
          onAction={() => onUpdate({isBookmarked: false})}
          shouldConfirm={onShouldConfirm(ConfirmAction.UNBOOKMARK)}
          message={confirm('remove', false, ' from your bookmarks')}
          confirmLabel={label('remove', ' from your bookmarks')}
          title={t('Remove from Bookmarks')}
        >
          {t('Remove from Bookmarks')}
        </MenuItemActionLink>

        <MenuItemActionLink
          disabled={!anySelected}
          onAction={() => onUpdate({status: ResolutionStatus.UNRESOLVED})}
          shouldConfirm={onShouldConfirm(ConfirmAction.UNRESOLVE)}
          message={confirm(ConfirmAction.UNRESOLVE, true)}
          confirmLabel={label('unresolve')}
          title={t('Set status to: Unresolved')}
        >
          {t('Set status to: Unresolved')}
        </MenuItemActionLink>
        <MenuItemActionLink
          disabled={!anySelected}
          onAction={onDelete}
          shouldConfirm={onShouldConfirm(ConfirmAction.DELETE)}
          message={confirm(ConfirmAction.DELETE, false)}
          confirmLabel={label('delete')}
          title={t('Delete Issues')}
        >
          {t('Delete Issues')}
        </MenuItemActionLink>
      </DropdownLink>
      {!hasInbox && (
        <Tooltip
          title={t('%s real-time updates', realtimeActive ? t('Pause') : t('Enable'))}
        >
          <ActionButton
            onClick={onRealtimeChange}
            label={
              realtimeActive
                ? t('Pause real-time updates')
                : t('Enable real-time updates')
            }
            icon={realtimeActive ? <IconPause size="xs" /> : <IconPlay size="xs" />}
          />
        </Tooltip>
      )}
    </Wrapper>
  );
}

export default ActionSet;

const Wrapper = styled('div')<{hasInbox?: boolean}>`
  @media (min-width: ${p => p.theme.breakpoints[0]}) {
    width: 66.66%;
  }
  @media (min-width: ${p => p.theme.breakpoints[2]}) {
    width: 50%;
  }
  flex: 1;
  margin: 0 ${space(1)};
  display: grid;
  gap: ${space(0.5)};
  grid-auto-flow: column;
  justify-content: flex-start;
  white-space: nowrap;
`;<|MERGE_RESOLUTION|>--- conflicted
+++ resolved
@@ -63,20 +63,6 @@
 
   return (
     <Wrapper hasInbox={hasInbox}>
-<<<<<<< HEAD
-      {hasInbox && (
-        <GuideAnchor target="inbox_guide_review" position="bottom">
-          <div className="hidden-sm hidden-xs">
-            <ReviewAction
-              primary={isForReviewQuery(query)}
-              disabled={!anySelected}
-              onUpdate={onUpdate}
-            />
-          </div>
-        </GuideAnchor>
-      )}
-=======
->>>>>>> 03ed5094
       {selectedProjectSlug ? (
         <Projects orgId={orgSlug} slugs={[selectedProjectSlug]}>
           {({projects, initiallyLoaded, fetchError}) => {
