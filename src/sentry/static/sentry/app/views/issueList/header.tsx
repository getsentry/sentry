--- conflicted
+++ resolved
@@ -93,38 +93,6 @@
       </BorderlessHeader>
       <TabLayoutHeader>
         <Layout.HeaderNavTabs underlined>
-<<<<<<< HEAD
-          {visibleTabs.map(([tabQuery, {name: queryName}]) => (
-            <li key={tabQuery} className={query === tabQuery ? 'active' : ''}>
-              <Link
-                to={{
-                  query: {...queryParms, query: tabQuery},
-                  pathname: `/organizations/${organization.slug}/issues/`,
-                }}
-                onClick={() => trackTabClick(tabQuery)}
-              >
-                <GuideAnchor
-                  target={queryName === 'For Review' ? 'inbox_guide_tab' : 'none'}
-                  disabled={queryName !== 'For Review'}
-                  to={{
-                    query: {...router?.location?.query, query: tabQuery},
-                    pathname: `/organizations/${organization.slug}/issues/`,
-                    step: 1,
-                  }}
-                >
-                  {queryName}{' '}
-                  {queryCounts[tabQuery] && (
-                    <StyledQueryCount
-                      isTag
-                      count={queryCounts[tabQuery].count}
-                      max={queryCounts[tabQuery].hasMore ? TAB_MAX_COUNT : 1000}
-                    />
-                  )}
-                </GuideAnchor>
-              </Link>
-            </li>
-          ))}
-=======
           {visibleTabs.map(
             ([tabQuery, {name: queryName, tooltipTitle, tooltipHoverable}]) => {
               const inboxGuideStepOne = queryName === 'For Review' && query !== tabQuery;
@@ -136,7 +104,7 @@
 
               return (
                 <li key={tabQuery} className={query === tabQuery ? 'active' : ''}>
-                  <Link to={to}>
+                  <Link to={to} onClick={() => trackTabClick(tabQuery)}>
                     <GuideAnchor
                       target={inboxGuideStepOne ? 'inbox_guide_tab' : 'none'}
                       disabled={!inboxGuideStepOne}
@@ -167,7 +135,6 @@
               );
             }
           )}
->>>>>>> 623c6e00
           <SavedSearchTab
             organization={organization}
             query={query}
