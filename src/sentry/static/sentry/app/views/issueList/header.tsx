--- conflicted
+++ resolved
@@ -138,26 +138,11 @@
                         delay={1000}
                       >
                         {queryName}{' '}
-<<<<<<< HEAD
-                        {queryCounts[tabQuery] && (
-                          <StyledQueryCount
-                            isTag
-                            tagProps={{
-                              type:
-                                tabQuery === Query.FOR_REVIEW &&
-                                (queryCounts[tabQuery]?.count ?? 0) > 0
-                                  ? 'warning'
-                                  : 'default',
-                            }}
-                            count={queryCounts[tabQuery].count}
-                            max={queryCounts[tabQuery].hasMore ? TAB_MAX_COUNT : 1000}
-                          />
-=======
                         {queryCounts[tabQuery]?.count > 0 && (
                           <Badge
                             type={
-                              isForReviewQuery(tabQuery) &&
-                              queryCounts[tabQuery].count > 0
+                              tabQuery === Query.FOR_REVIEW &&
+                              queryCounts[tabQuery]!.count > 0
                                 ? 'review'
                                 : 'default'
                             }
@@ -168,7 +153,6 @@
                               max={queryCounts[tabQuery].hasMore ? TAB_MAX_COUNT : 1000}
                             />
                           </Badge>
->>>>>>> 938ee62a
                         )}
                       </Tooltip>
                     </WrapGuideTabs>
