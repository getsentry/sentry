--- conflicted
+++ resolved
@@ -116,18 +116,11 @@
                   <StyledQueryCount
                     count={queryCounts[tabQuery].count}
                     max={queryCounts[tabQuery].hasMore ? TAB_MAX_COUNT : 1000}
-<<<<<<< HEAD
-                    tagType={
-                      (tabQuery === Query.NEEDS_REVIEW_OWNER && 'warning') ||
-                      (tabQuery === Query.NEEDS_REVIEW && 'warning') ||
-                      (tabQuery === Query.UNRESOLVED && 'default') ||
-                      (tabQuery === Query.IGNORED && 'default') ||
-                      undefined
-=======
                     backgroundColor={
-                      (tabQuery === Query.NEEDS_REVIEW && theme.yellow300) ||
+                      ((tabQuery === Query.NEEDS_REVIEW_OWNER ||
+                        tabQuery === Query.NEEDS_REVIEW) &&
+                        theme.yellow300) ||
                       theme.gray100
->>>>>>> adcbf5c8
                     }
                   />
                 )}
