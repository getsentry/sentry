--- conflicted
+++ resolved
@@ -29,13 +29,8 @@
   projectIds: Array<string>;
   projects: Array<Project>;
   onRealtimeChange: (realtime: boolean) => void;
-<<<<<<< HEAD
+  displayReprocessingTab: boolean;
 } & React.ComponentProps<typeof SavedSearchTab>;
-=======
-  onTabChange: (query: string) => void;
-  displayReprocessingTab: boolean;
-};
->>>>>>> edf47b6a
 
 function IssueListHeader({
   organization,
