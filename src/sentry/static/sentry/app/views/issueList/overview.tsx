--- conflicted
+++ resolved
@@ -696,7 +696,6 @@
     const pageCount = page * MAX_ITEMS + groupIds?.length;
 
     return (
-<<<<<<< HEAD
       <Feature organization={organization} features={['organizations:inbox']}>
         {({hasFeature}) => (
           <React.Fragment>
@@ -706,46 +705,6 @@
                 queryCount={queryCount}
                 queryMaxCount={queryMaxCount}
                 onTabChange={this.handleTabClick}
-=======
-      <StreamRow>
-        <StreamContent showSidebar={isSidebarVisible}>
-          <IssueListFilters
-            organization={organization}
-            query={query}
-            savedSearch={savedSearch}
-            sort={this.getSort()}
-            queryCount={queryCount}
-            queryMaxCount={queryMaxCount}
-            onSortChange={this.onSortChange}
-            onSearch={this.onSearch}
-            onSavedSearchSelect={this.onSavedSearchSelect}
-            onSavedSearchDelete={this.onSavedSearchDelete}
-            onSidebarToggle={this.onSidebarToggle}
-            isSearchDisabled={isSidebarVisible}
-            savedSearchList={savedSearches}
-            tagValueLoader={this.tagValueLoader}
-            tags={tags}
-          />
-
-          <Panel>
-            <IssueListActions
-              orgId={organization.slug}
-              selection={selection}
-              query={query}
-              queryCount={queryCount}
-              onSelectStatsPeriod={this.onSelectStatsPeriod}
-              onRealtimeChange={this.onRealtimeChange}
-              realtimeActive={realtimeActive}
-              statsPeriod={this.getGroupStatsPeriod()}
-              groupIds={groupIds}
-              allResultsVisible={this.allResultsVisible()}
-            />
-            <PanelBody>
-              <ProcessingIssueList
-                organization={organization}
-                projectIds={selection?.projects?.map(p => p.toString())}
-                showProject
->>>>>>> 791bee52
               />
             )}
             <StyledPageContent isInbox={hasFeature}>
@@ -767,9 +726,9 @@
                   tagValueLoader={this.tagValueLoader}
                   tags={tags}
                 />
+
                 <Panel>
                   <IssueListActions
-                    organization={organization}
                     orgId={organization.slug}
                     selection={selection}
                     query={query}
