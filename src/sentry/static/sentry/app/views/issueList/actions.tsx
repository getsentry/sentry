import React from 'react';
import styled from '@emotion/styled';
import capitalize from 'lodash/capitalize';
import uniq from 'lodash/uniq';

import {addLoadingMessage, clearIndicators} from 'app/actionCreators/indicator';
import {Client} from 'app/api';
import ActionLink from 'app/components/actions/actionLink';
import IgnoreActions from 'app/components/actions/ignore';
import ResolveActions from 'app/components/actions/resolve';
import Checkbox from 'app/components/checkbox';
import DropdownLink from 'app/components/dropdownLink';
import ExternalLink from 'app/components/links/externalLink';
import MenuItem from 'app/components/menuItem';
import QueryCount from 'app/components/queryCount';
import ToolbarHeader from 'app/components/toolbarHeader';
import Tooltip from 'app/components/tooltip';
import {IconEllipsis, IconIssues, IconPause, IconPlay} from 'app/icons';
import {t, tct, tn} from 'app/locale';
import GroupStore from 'app/stores/groupStore';
import SelectedGroupStore from 'app/stores/selectedGroupStore';
import space from 'app/styles/space';
import {GlobalSelection, Group, Project, ResolutionStatus} from 'app/types';
import {callIfFunction} from 'app/utils/callIfFunction';
import Projects from 'app/utils/projects';
import theme from 'app/utils/theme';
import withApi from 'app/utils/withApi';

const BULK_LIMIT = 1000;
const BULK_LIMIT_STR = BULK_LIMIT.toLocaleString();

const getBulkConfirmMessage = (action: string, queryCount: number) => {
  if (queryCount > BULK_LIMIT) {
    return tct(
      'Are you sure you want to [action] the first [bulkNumber] issues that match the search?',
      {
        action,
        bulkNumber: BULK_LIMIT_STR,
      }
    );
  }

  return tct(
    'Are you sure you want to [action] all [bulkNumber] issues that match the search?',
    {
      action,
      bulkNumber: queryCount,
    }
  );
};

const getConfirm = (
  numIssues: number,
  allInQuerySelected: boolean,
  query: string,
  queryCount: number
) =>
  function (action, canBeUndone, append = '') {
    const question = allInQuerySelected
      ? getBulkConfirmMessage(`${action}${append}`, queryCount)
      : tn(
          `Are you sure you want to ${action} this %s issue${append}?`,
          `Are you sure you want to ${action} these %s issues${append}?`,
          numIssues
        );

    const message =
      action === 'delete'
        ? tct(
            'Bulk deletion is only recommended for junk data. To clear your stream, consider resolving or ignoring. [link:When should I delete events?]',
            {
              link: (
                <ExternalLink href="https://help.sentry.io/hc/en-us/articles/360003443113-When-should-I-delete-events" />
              ),
            }
          )
        : t('This action cannot be undone.');

    return (
      <div>
        <p style={{marginBottom: '20px'}}>
          <strong>{question}</strong>
        </p>
        <ExtraDescription
          all={allInQuerySelected}
          query={query}
          queryCount={queryCount}
        />
        {!canBeUndone && <p>{message}</p>}
      </div>
    );
  };

const getLabel = (numIssues: number, allInQuerySelected: boolean) =>
  function (action: string, append = '') {
    const capitalized = capitalize(action);
    const text = allInQuerySelected
      ? t(`Bulk ${action} issues`)
      : tn(
          `${capitalized} %s selected issue`,
          `${capitalized} %s selected issues`,
          numIssues
        );

    return text + append;
  };

type ExtraDescriptionProps = {
  all: boolean;
  query: string;
  queryCount: number;
};

const ExtraDescription = ({all, query, queryCount}: ExtraDescriptionProps) => {
  if (!all) {
    return null;
  }

  if (query) {
    return (
      <div>
        <p>{t('This will apply to the current search query') + ':'}</p>
        <pre>{query}</pre>
      </div>
    );
  }
  return (
    <p className="error">
      <strong>
        {queryCount > BULK_LIMIT
          ? tct(
              'This will apply to the first [bulkNumber] issues matched in this project!',
              {
                bulkNumber: BULK_LIMIT_STR,
              }
            )
          : tct('This will apply to all [bulkNumber] issues matched in this project!', {
              bulkNumber: queryCount,
            })}
      </strong>
    </p>
  );
};

const defaultProps = {
  hasInbox: false,
};

type Props = typeof defaultProps & {
  api: Client;
  allResultsVisible: boolean;
  orgId: string;
  selection: GlobalSelection;
  groupIds: string[];
  onRealtimeChange: (realtime: boolean) => void;
  onSelectStatsPeriod: (period: string) => void;
  realtimeActive: boolean;
  statsPeriod: string;
  query: string;
  queryCount: number;
  queryMaxCount: number;
  pageCount: number;
};

type State = {
  datePickerActive: boolean;
  anySelected: boolean;
  multiSelected: boolean;
  pageSelected: boolean;
  allInQuerySelected: boolean;
  selectedIds: Set<string>;
  selectedProjectSlug?: string;
};

class IssueListActions extends React.Component<Props, State> {
  static defaultProps = defaultProps;
  state: State = {
    datePickerActive: false,
    anySelected: false,
    multiSelected: false, // more than one selected
    pageSelected: false, // all on current page selected (e.g. 25)
    allInQuerySelected: false, // all in current search query selected (e.g. 1000+)
    selectedIds: new Set(),
  };

  componentDidMount() {
    this.handleSelectedGroupChange();
  }

  componentWillUnmount() {
    callIfFunction(this.listener);
  }

  listener = SelectedGroupStore.listen(() => this.handleSelectedGroupChange(), undefined);

  actionSelectedGroups(callback: (itemIds: string[] | undefined) => void) {
    let selectedIds: string[] | undefined;

    if (this.state.allInQuerySelected) {
      selectedIds = undefined; // undefined means "all"
    } else {
      const itemIdSet = SelectedGroupStore.getSelectedIds();
      selectedIds = this.props.groupIds.filter(itemId => itemIdSet.has(itemId));
    }

    callback(selectedIds);

    this.deselectAll();
  }

  deselectAll() {
    SelectedGroupStore.deselectAll();
    this.setState({allInQuerySelected: false});
  }

  // Handler for when `SelectedGroupStore` changes
  handleSelectedGroupChange() {
    const selected = SelectedGroupStore.getSelectedIds();
    const projects = [...selected]
      .map(id => GroupStore.get(id))
      .filter((group): group is Group => !!(group && group.project))
      .map(group => group.project.slug);

    const uniqProjects = uniq(projects);

    // we only want selectedProjectSlug set if there is 1 project
    // more or fewer should result in a null so that the action toolbar
    // can behave correctly.
    const selectedProjectSlug = uniqProjects.length === 1 ? uniqProjects[0] : undefined;

    this.setState({
      pageSelected: SelectedGroupStore.allSelected(),
      multiSelected: SelectedGroupStore.multiSelected(),
      anySelected: SelectedGroupStore.anySelected(),
      allInQuerySelected: false, // any change resets
      selectedIds: SelectedGroupStore.getSelectedIds(),
      selectedProjectSlug,
    });
  }

  handleSelectStatsPeriod(period: string) {
    return this.props.onSelectStatsPeriod(period);
  }

  handleApplyToAll = () => {
    this.setState({
      allInQuerySelected: true,
    });
  };

  handleUpdate = (data?: any) => {
    const {selection} = this.props;
    this.actionSelectedGroups(itemIds => {
      addLoadingMessage(t('Saving changes\u2026'));

      // If `itemIds` is undefined then it means we expect to bulk update all items
      // that match the query.
      //
      // We need to always respect the projects selected in the global selection header:
      // * users with no global views requires a project to be specified
      // * users with global views need to be explicit about what projects the query will run against
      const projectConstraints = {project: selection.projects};

      this.props.api.bulkUpdate(
        {
          orgId: this.props.orgId,
          itemIds,
          data,
          query: this.props.query,
          environment: selection.environments,
          ...projectConstraints,
          ...selection.datetime,
        },
        {
          complete: () => {
            clearIndicators();
          },
        }
      );
    });
  };

  handleDelete = () => {
    const {selection} = this.props;

    addLoadingMessage(t('Removing events\u2026'));

    this.actionSelectedGroups(itemIds => {
      this.props.api.bulkDelete(
        {
          orgId: this.props.orgId,
          itemIds,
          query: this.props.query,
          project: selection.projects,
          environment: selection.environments,
          ...selection.datetime,
        },
        {
          complete: () => {
            clearIndicators();
          },
        }
      );
    });
  };

  handleMerge = () => {
    const {selection} = this.props;

    addLoadingMessage(t('Merging events\u2026'));

    this.actionSelectedGroups(itemIds => {
      this.props.api.merge(
        {
          orgId: this.props.orgId,
          itemIds,
          query: this.props.query,
          project: selection.projects,
          environment: selection.environments,
          ...selection.datetime,
        },
        {
          complete: () => {
            clearIndicators();
          },
        }
      );
    });
  };

  handleSelectAll() {
    SelectedGroupStore.toggleSelectAll();
  }

  handleRealtimeChange = () => {
    this.props.onRealtimeChange(!this.props.realtimeActive);
  };

  shouldConfirm = (
    action:
      | 'resolve'
      | 'unresolve'
      | 'backlog'
      | 'ignore'
      | 'unbookmark'
      | 'bookmark'
      | 'merge'
      | 'delete'
  ) => {
    const selectedItems = SelectedGroupStore.getSelectedIds();
    switch (action) {
      case 'resolve':
      case 'unresolve':
      case 'ignore':
      case 'unbookmark':
        return this.state.pageSelected && selectedItems.size > 1;
      case 'backlog':
      case 'bookmark':
        return selectedItems.size > 1;
      case 'merge':
      case 'delete':
      default:
        return true; // By default, should confirm ...
    }
  };

  renderResolveActions(params: any) {
    const {
      hasReleases,
      latestRelease,
      projectId,
      confirm,
      label,
      loadingProjects,
      projectFetchError,
    } = params;

    const {orgId} = this.props;
    const {anySelected} = this.state;

    // resolve requires a single project to be active in an org context
    // projectId is null when 0 or >1 projects are selected.
    const resolveDisabled = Boolean(!anySelected || projectFetchError);
    const resolveDropdownDisabled = Boolean(
      !anySelected || !projectId || loadingProjects || projectFetchError
    );

    return (
      <ResolveActions
        hasRelease={hasReleases}
        latestRelease={latestRelease}
        orgId={orgId}
        projectId={projectId}
        onUpdate={this.handleUpdate}
        shouldConfirm={this.shouldConfirm('resolve')}
        confirmMessage={confirm('resolve', true)}
        confirmLabel={label('resolve')}
        disabled={resolveDisabled}
        disableDropdown={resolveDropdownDisabled}
        projectFetchError={projectFetchError}
      />
    );
  }

  renderActionSet() {
    const {orgId, queryCount, query, realtimeActive, hasInbox} = this.props;
    const issues = this.state.selectedIds;
    const numIssues = issues.size;
    const {
      allInQuerySelected,
      anySelected,
      multiSelected,
      selectedProjectSlug,
    } = this.state;
    const confirm = getConfirm(numIssues, allInQuerySelected, query, queryCount);
    const label = getLabel(numIssues, allInQuerySelected);

    // merges require a single project to be active in an org context
    // selectedProjectSlug is null when 0 or >1 projects are selected.
    const mergeDisabled = !(multiSelected && selectedProjectSlug);

    return (
      <ActionSet>
        {hasInbox && (
          <div className="btn-group hidden-sm hidden-xs">
            <StyledActionLink
              className="btn btn-default btn-sm action-backlog"
              data-test-id="button-backlog"
              disabled={!anySelected}
              onAction={() => this.handleUpdate({inbox: false})}
              shouldConfirm={this.shouldConfirm('backlog')}
              message={confirm('move', false, ' to the backlog')}
              confirmLabel={label('backlog')}
              title={t('Move to backlog')}
            >
              <StyledIconIssues size="xs" />
              {t('Backlog')}
            </StyledActionLink>
          </div>
        )}
        {selectedProjectSlug ? (
          <Projects orgId={orgId} slugs={[selectedProjectSlug]}>
            {({projects, initiallyLoaded, fetchError}) => {
              const selectedProject = projects[0];
              return this.renderResolveActions({
                hasReleases: selectedProject.hasOwnProperty('features')
                  ? (selectedProject as Project).features.includes('releases')
                  : false,
                latestRelease: selectedProject.hasOwnProperty('latestRelease')
                  ? (selectedProject as Project).latestRelease
                  : undefined,
                projectId: selectedProject.slug,
                confirm,
                label,
                loadingProjects: !initiallyLoaded,
                projectFetchError: !!fetchError,
              });
            }}
          </Projects>
        ) : (
          this.renderResolveActions({
            hasReleases: false,
            latestRelease: null,
            projectId: null,
            confirm,
            label,
          })
        )}
        <IgnoreActions
          onUpdate={this.handleUpdate}
          shouldConfirm={this.shouldConfirm('ignore')}
          confirmMessage={confirm('ignore', true)}
          confirmLabel={label('ignore')}
          disabled={!anySelected}
        />
        <div className="btn-group hidden-md hidden-sm hidden-xs">
          <ActionLink
            className="btn btn-default btn-sm action-merge"
            disabled={mergeDisabled}
            onAction={this.handleMerge}
            shouldConfirm={this.shouldConfirm('merge')}
            message={confirm('merge', false)}
            confirmLabel={label('merge')}
            title={t('Merge Selected Issues')}
          >
            {t('Merge')}
          </ActionLink>
        </div>
        <div className="btn-group">
          <DropdownLink
            key="actions"
            caret={false}
            className="btn btn-sm btn-default action-more"
            title={
              <IconPad>
                <IconEllipsis size="xs" />
              </IconPad>
            }
          >
            <MenuItem noAnchor>
              <ActionLink
                className="action-merge hidden-lg hidden-xl"
                disabled={mergeDisabled}
                onAction={this.handleMerge}
                shouldConfirm={this.shouldConfirm('merge')}
                message={confirm('merge', false)}
                confirmLabel={label('merge')}
                title={t('Merge Selected Issues')}
              >
                {t('Merge')}
              </ActionLink>
            </MenuItem>
            {hasInbox && (
              <React.Fragment>
                <MenuItem divider className="hidden-md hidden-lg hidden-xl" />
                <MenuItem noAnchor>
                  <ActionLink
                    className="action-backlog hidden-md hidden-lg hidden-xl"
                    disabled={!anySelected}
                    onAction={() => this.handleUpdate({inbox: false})}
                    shouldConfirm={this.shouldConfirm('backlog')}
                    message={confirm('move', false, ' to the backlog')}
                    confirmLabel={label('backlog')}
                    title={t('Move to backlog')}
                  >
                    {t('Move to backlog')}
                  </ActionLink>
                </MenuItem>
              </React.Fragment>
            )}
            <MenuItem divider className="hidden-lg hidden-xl" />
            <MenuItem noAnchor>
              <ActionLink
                className="action-bookmark"
                disabled={!anySelected}
                onAction={() => this.handleUpdate({isBookmarked: true})}
                shouldConfirm={this.shouldConfirm('bookmark')}
                message={confirm('bookmark', false)}
                confirmLabel={label('bookmark')}
                title={t('Add to Bookmarks')}
              >
                {t('Add to Bookmarks')}
              </ActionLink>
            </MenuItem>
            <MenuItem divider />
            <MenuItem noAnchor>
              <ActionLink
                className="action-remove-bookmark"
                disabled={!anySelected}
                onAction={() => this.handleUpdate({isBookmarked: false})}
                shouldConfirm={this.shouldConfirm('unbookmark')}
                message={confirm('remove', false, ' from your bookmarks')}
                confirmLabel={label('remove', ' from your bookmarks')}
                title={t('Remove from Bookmarks')}
              >
                {t('Remove from Bookmarks')}
              </ActionLink>
            </MenuItem>
            <MenuItem divider />
            <MenuItem noAnchor>
              <ActionLink
                className="action-unresolve"
                disabled={!anySelected}
                onAction={() => this.handleUpdate({status: ResolutionStatus.UNRESOLVED})}
                shouldConfirm={this.shouldConfirm('unresolve')}
                message={confirm('unresolve', true)}
                confirmLabel={label('unresolve')}
                title={t('Set status to: Unresolved')}
              >
                {t('Set status to: Unresolved')}
              </ActionLink>
            </MenuItem>
            <MenuItem divider />
            <MenuItem noAnchor>
              <ActionLink
                className="action-delete"
                disabled={!anySelected}
                onAction={this.handleDelete}
                shouldConfirm={this.shouldConfirm('delete')}
                message={confirm('delete', false)}
                confirmLabel={label('delete')}
                title={t('Delete Issues')}
              >
                {t('Delete Issues')}
              </ActionLink>
            </MenuItem>
          </DropdownLink>
        </div>
        {!hasInbox && (
          <div className="btn-group">
            <Tooltip
              title={t('%s real-time updates', realtimeActive ? t('Pause') : t('Enable'))}
            >
              <a
                data-test-id="realtime-control"
                className="btn btn-default btn-sm hidden-xs"
                onClick={this.handleRealtimeChange}
              >
                <IconPad>
                  {realtimeActive ? <IconPause size="xs" /> : <IconPlay size="xs" />}
                </IconPad>
              </a>
            </Tooltip>
          </div>
        )}
      </ActionSet>
    );
  }

  renderHeaders() {
    const {
      selection,
      statsPeriod,
      pageCount,
      queryCount,
      queryMaxCount,
      hasInbox,
    } = this.props;

    return (
      <React.Fragment>
        {hasInbox && (
          <React.Fragment>
            <ActionSetPlaceholder>
              {/* total includes its own space */}
              {tct('Select [count] of [total] issues', {
                count: <React.Fragment>{pageCount}</React.Fragment>,
                total: <QueryCount hideParens count={queryCount} max={queryMaxCount} />,
              })}
            </ActionSetPlaceholder>
            <TimesSpacerLabel className="hidden-xs hidden-sm">
              <FirstSeenLastSeenHeader>
                {t('Last Seen')} &nbsp;|&nbsp; {t('First Seen')}
              </FirstSeenLastSeenHeader>
            </TimesSpacerLabel>
<<<<<<< HEAD
          </React.Fragment>
        )}
        <GraphHeaderWrapper className="hidden-xs hidden-sm">
          <GraphHeader>
            <StyledToolbarHeader>{t('Graph:')}</StyledToolbarHeader>
            <GraphToggle
              active={statsPeriod === '24h'}
              onClick={this.handleSelectStatsPeriod.bind(this, '24h')}
            >
              {t('24h')}
            </GraphToggle>
            <GraphToggle
              active={statsPeriod === 'auto'}
              onClick={this.handleSelectStatsPeriod.bind(this, 'auto')}
            >
              {selection.datetime.period || t('Custom')}
            </GraphToggle>
          </GraphHeader>
        </GraphHeaderWrapper>
        <React.Fragment>
          <EventsOrUsersLabel className="align-right">{t('Events')}</EventsOrUsersLabel>
          <EventsOrUsersLabel className="align-right">{t('Users')}</EventsOrUsersLabel>
        </React.Fragment>
        <AssigneesLabel className="align-right hidden-xs hidden-sm">
          <ToolbarHeader>{t('Assignee')}</ToolbarHeader>
        </AssigneesLabel>
      </React.Fragment>
    );
  }

  render() {
    const {allInQuerySelected, anySelected, pageSelected} = this.state;
    const {allResultsVisible, queryCount, hasInbox} = this.props;
    const issues = this.state.selectedIds;
    const numIssues = issues.size;

    return (
      <Sticky>
        <StyledFlex>
          <ActionsCheckbox>
            <Checkbox onChange={this.handleSelectAll} checked={pageSelected} />
          </ActionsCheckbox>
          {(anySelected || !hasInbox) && this.renderActionSet()}
          {(!anySelected || !hasInbox) && this.renderHeaders()}
=======
          </Feature>
          <GraphHeaderWrapper className="hidden-xs hidden-sm">
            <GraphHeader>
              <StyledToolbarHeader>{t('Graph:')}</StyledToolbarHeader>
              <GraphToggle
                active={statsPeriod === '24h'}
                onClick={this.handleSelectStatsPeriod.bind(this, '24h')}
              >
                {t('24h')}
              </GraphToggle>
              <GraphToggle
                active={statsPeriod === 'auto'}
                onClick={this.handleSelectStatsPeriod.bind(this, 'auto')}
              >
                {selection.datetime.period || t('Custom')}
              </GraphToggle>
            </GraphHeader>
          </GraphHeaderWrapper>
          <React.Fragment>
            <EventsOrUsersLabel>{t('Events')}</EventsOrUsersLabel>
            <EventsOrUsersLabel>{t('Users')}</EventsOrUsersLabel>
          </React.Fragment>
          <AssigneesLabel className="hidden-xs hidden-sm">
            <ToolbarHeader>{t('Assignee')}</ToolbarHeader>
          </AssigneesLabel>
          <Feature organization={organization} features={['organizations:inbox']}>
            <ActionsLabel className="hidden-xs hidden-sm">
              <ToolbarHeader>{t('Actions')}</ToolbarHeader>
            </ActionsLabel>
          </Feature>
>>>>>>> 2b4eca99
        </StyledFlex>

        {!allResultsVisible && pageSelected && (
          <SelectAllNotice>
            {allInQuerySelected ? (
              queryCount >= BULK_LIMIT ? (
                tct(
                  'Selected up to the first [count] issues that match this search query.',
                  {
                    count: BULK_LIMIT_STR,
                  }
                )
              ) : (
                tct('Selected all [count] issues that match this search query.', {
                  count: queryCount,
                })
              )
            ) : (
              <React.Fragment>
                {tn(
                  '%s issue on this page selected.',
                  '%s issues on this page selected.',
                  numIssues
                )}
                <SelectAllLink onClick={this.handleApplyToAll}>
                  {queryCount >= BULK_LIMIT
                    ? tct(
                        'Select the first [count] issues that match this search query.',
                        {
                          count: BULK_LIMIT_STR,
                        }
                      )
                    : tct('Select all [count] issues that match this search query.', {
                        count: queryCount,
                      })}
                </SelectAllLink>
              </React.Fragment>
            )}
          </SelectAllNotice>
        )}
      </Sticky>
    );
  }
}

const Sticky = styled('div')`
  position: sticky;
  z-index: ${p => p.theme.zIndex.header};
  top: -1px;
`;

const StyledFlex = styled('div')`
  display: flex;
  box-sizing: border-box;
  min-height: 45px;
  padding-top: ${space(1)};
  padding-bottom: ${space(1)};
  align-items: center;
  background: ${p => p.theme.backgroundSecondary};
  border-bottom: 1px solid ${p => p.theme.border};
  border-radius: ${p => p.theme.borderRadius} ${p => p.theme.borderRadius} 0 0;
  margin-bottom: -1px;
`;

const ActionsCheckbox = styled('div')`
  padding-left: ${space(2)};
  margin-bottom: 1px;
  & input[type='checkbox'] {
    margin: 0;
    display: block;
  }
`;

const ActionSetPlaceholder = styled(ToolbarHeader)`
  @media (min-width: 800px) {
    width: 66.66666666666666%;
  }
  @media (min-width: 992px) {
    width: 50%;
  }

  flex: 1;
  margin-left: ${space(1)};
  margin-right: ${space(1)};
  overflow: hidden;
  min-width: 0;
  white-space: nowrap;
`;

const ActionSet = styled('div')`
  @media (min-width: ${theme.breakpoints[0]}) {
    width: 66.66%;
  }
  @media (min-width: ${theme.breakpoints[2]}) {
    width: 50%;
  }
  flex: 1;
  margin-left: ${space(1)};
  margin-right: ${space(1)};

  display: flex;

  .btn-group {
    display: flex;
    margin-right: 6px;
  }
`;

const GraphHeaderWrapper = styled('div')`
  width: 160px;
  margin-left: ${space(2)};
  margin-right: ${space(2)};
`;

const GraphHeader = styled('div')`
  display: flex;
`;

const StyledToolbarHeader = styled(ToolbarHeader)`
  flex: 1;
`;

const StyledActionLink = styled(ActionLink)`
  display: flex;
  align-items: center;
  transition: none;
`;

const StyledIconIssues = styled(IconIssues)`
  margin-right: ${space(0.5)};
`;

const GraphToggle = styled('a')<{active: boolean}>`
  font-size: 13px;
  padding-left: 8px;

  &,
  &:hover,
  &:focus,
  &:active {
    color: ${p => (p.active ? p.theme.textColor : p.theme.disabled)};
  }
`;

const EventsOrUsersLabel = styled(ToolbarHeader)`
  display: inline-grid;
  align-items: center;
  justify-content: flex-end;
  text-align: right;

  margin-left: ${space(1.5)};
  margin-right: ${space(1.5)};
  @media (min-width: ${theme.breakpoints[0]}) {
    width: 60px;
  }
  @media (min-width: ${theme.breakpoints[1]}) {
    width: 60px;
  }
  @media (min-width: ${theme.breakpoints[2]}) {
    width: 80px;
    margin-left: ${space(2)};
    margin-right: ${space(2)};
  }
`;

const FirstSeenLastSeenHeader = styled(ToolbarHeader)`
  white-space: nowrap;
`;

const AssigneesLabel = styled('div')`
  justify-content: flex-end;
  text-align: right;
  width: 80px;
  margin-left: ${space(2)};
  margin-right: ${space(2)};
`;

const ActionsLabel = styled('div')`
  justify-content: flex-end;
  text-align: right;
  width: 120px;
  margin-left: ${space(2)};
  margin-right: ${space(2)};
`;

const TimesSpacerLabel = styled('div')`
  width: 160px;
  margin: 0 ${space(2)};
`;

// New icons are misaligned inside bootstrap buttons.
// This is a shim that can be removed when buttons are upgraded
// to styled components.
const IconPad = styled('span')`
  position: relative;
  top: ${space(0.25)};
`;

const SelectAllNotice = styled('div')`
  background-color: ${p => p.theme.yellow100};
  border-top: 1px solid ${p => p.theme.yellow300};
  border-bottom: 1px solid ${p => p.theme.yellow300};
  font-size: ${p => p.theme.fontSizeMedium};
  text-align: center;
  padding: ${space(0.5)} ${space(1.5)};
`;

const SelectAllLink = styled('a')`
  margin-left: ${space(1)};
`;

export {IssueListActions};

export default withApi(IssueListActions);<|MERGE_RESOLUTION|>--- conflicted
+++ resolved
@@ -633,7 +633,6 @@
                 {t('Last Seen')} &nbsp;|&nbsp; {t('First Seen')}
               </FirstSeenLastSeenHeader>
             </TimesSpacerLabel>
-<<<<<<< HEAD
           </React.Fragment>
         )}
         <GraphHeaderWrapper className="hidden-xs hidden-sm">
@@ -654,19 +653,24 @@
           </GraphHeader>
         </GraphHeaderWrapper>
         <React.Fragment>
-          <EventsOrUsersLabel className="align-right">{t('Events')}</EventsOrUsersLabel>
-          <EventsOrUsersLabel className="align-right">{t('Users')}</EventsOrUsersLabel>
+          <EventsOrUsersLabel>{t('Events')}</EventsOrUsersLabel>
+          <EventsOrUsersLabel>{t('Users')}</EventsOrUsersLabel>
         </React.Fragment>
-        <AssigneesLabel className="align-right hidden-xs hidden-sm">
+        <AssigneesLabel className="hidden-xs hidden-sm">
           <ToolbarHeader>{t('Assignee')}</ToolbarHeader>
         </AssigneesLabel>
+        {hasInbox && (
+          <ActionsLabel className="hidden-xs hidden-sm">
+            <ToolbarHeader>{t('Actions')}</ToolbarHeader>
+          </ActionsLabel>
+        )}
       </React.Fragment>
     );
   }
 
   render() {
+    const {allResultsVisible, queryCount, hasInbox} = this.props;
     const {allInQuerySelected, anySelected, pageSelected} = this.state;
-    const {allResultsVisible, queryCount, hasInbox} = this.props;
     const issues = this.state.selectedIds;
     const numIssues = issues.size;
 
@@ -678,40 +682,7 @@
           </ActionsCheckbox>
           {(anySelected || !hasInbox) && this.renderActionSet()}
           {(!anySelected || !hasInbox) && this.renderHeaders()}
-=======
-          </Feature>
-          <GraphHeaderWrapper className="hidden-xs hidden-sm">
-            <GraphHeader>
-              <StyledToolbarHeader>{t('Graph:')}</StyledToolbarHeader>
-              <GraphToggle
-                active={statsPeriod === '24h'}
-                onClick={this.handleSelectStatsPeriod.bind(this, '24h')}
-              >
-                {t('24h')}
-              </GraphToggle>
-              <GraphToggle
-                active={statsPeriod === 'auto'}
-                onClick={this.handleSelectStatsPeriod.bind(this, 'auto')}
-              >
-                {selection.datetime.period || t('Custom')}
-              </GraphToggle>
-            </GraphHeader>
-          </GraphHeaderWrapper>
-          <React.Fragment>
-            <EventsOrUsersLabel>{t('Events')}</EventsOrUsersLabel>
-            <EventsOrUsersLabel>{t('Users')}</EventsOrUsersLabel>
-          </React.Fragment>
-          <AssigneesLabel className="hidden-xs hidden-sm">
-            <ToolbarHeader>{t('Assignee')}</ToolbarHeader>
-          </AssigneesLabel>
-          <Feature organization={organization} features={['organizations:inbox']}>
-            <ActionsLabel className="hidden-xs hidden-sm">
-              <ToolbarHeader>{t('Actions')}</ToolbarHeader>
-            </ActionsLabel>
-          </Feature>
->>>>>>> 2b4eca99
         </StyledFlex>
-
         {!allResultsVisible && pageSelected && (
           <SelectAllNotice>
             {allInQuerySelected ? (
