/*global __webpack_public_path__ */
/*eslint no-native-reassign:0 */
import $ from 'jquery';
import createReactClass from 'create-react-class';
import Cookies from 'js-cookie';
<<<<<<< HEAD
import {ThemeProvider} from 'theming';
import theme from '../utils/theme';
=======
import {ThemeProvider} from 'emotion-theming';
import PropTypes from 'prop-types';
import React from 'react';
>>>>>>> c0024691

import {t} from '../locale';
import AlertActions from '../actions/alertActions';
import Alerts from '../components/alerts';
import ApiMixin from '../mixins/apiMixin';
import ConfigStore from '../stores/configStore';
import Indicators from '../components/indicators';
import InstallWizard from './installWizard';
import LoadingIndicator from '../components/loadingIndicator';
import OrganizationsLoader from '../components/organizations/organizationsLoader';
import OrganizationsStore from '../stores/organizationsStore';
import SudoModal from '../components/modals/sudoModal';
import theme from '../utils/theme';

if (window.globalStaticUrl) __webpack_public_path__ = window.globalStaticUrl; // defined in layout.html

function getAlertTypeForProblem(problem) {
  switch (problem.severity) {
    case 'critical':
      return 'error';
    default:
      return 'warning';
  }
}

const App = createReactClass({
  displayName: 'App',

  childContextTypes: {
    location: PropTypes.object,
  },

  mixins: [ApiMixin],

  getInitialState() {
    return {
      loading: false,
      error: false,
      needsUpgrade: ConfigStore.get('needsUpgrade'),
    };
  },

  getChildContext() {
    return {
      location: this.props.location,
    };
  },

  componentWillMount() {
    this.api.request('/organizations/', {
      query: {
        member: '1',
      },
      success: data => {
        OrganizationsStore.load(data);
        this.setState({
          loading: false,
        });
      },
      error: () => {
        this.setState({
          loading: false,
          error: true,
        });
      },
    });

    this.api.request('/internal/health/', {
      success: data => {
        if (data && data.problems) {
          data.problems.forEach(problem => {
            AlertActions.addAlert({
              id: problem.id,
              message: problem.message,
              type: getAlertTypeForProblem(problem),
              url: problem.url,
            });
          });
        }
      },
      error: () => {}, // TODO: do something?
    });

    ConfigStore.get('messages').forEach(msg => {
      AlertActions.addAlert({
        message: msg.message,
        type: msg.level,
      });
    });

    $(document).ajaxError(function(evt, jqXHR) {
      // TODO: Need better way of identifying anonymous pages
      //       that don't trigger redirect
      let pageAllowsAnon = /^\/share\//.test(window.location.pathname);
      if (
        jqXHR &&
        jqXHR.status === 401 &&
        !pageAllowsAnon &&
        (!jqXHR.responseJSON ||
          (!jqXHR.responseJSON.sudoRequired && !jqXHR.responseJSON.allowFail))
      ) {
        Cookies.set('session_expired', 1);
        // User has become unauthenticated; reload URL, and let Django
        // redirect to login page
        window.location.reload();
      }
    });
  },

  componentWillUnmount() {
    OrganizationsStore.load([]);
  },

  onConfigured() {
    this.setState({needsUpgrade: false});
  },

  render() {
    let user = ConfigStore.get('user');
    let needsUpgrade = this.state.needsUpgrade;

    if (user && user.isSuperuser && needsUpgrade) {
      return (
        <div>
          <Indicators className="indicators-container" />
          <InstallWizard onConfigured={this.onConfigured} />
        </div>
      );
    }

    if (this.state.loading) {
      return (
        <LoadingIndicator triangle={true}>
          {t('Getting a list of all of your organizations.')}
        </LoadingIndicator>
      );
    }

    return (
      <ThemeProvider theme={theme}>
        <OrganizationsLoader>
<<<<<<< HEAD
=======
          <SudoModal />
>>>>>>> c0024691
          <Alerts className="messages-container" />
          <Indicators className="indicators-container" />
          {this.props.children}
        </OrganizationsLoader>
      </ThemeProvider>
    );
  },
});

export default App;<|MERGE_RESOLUTION|>--- conflicted
+++ resolved
@@ -3,14 +3,9 @@
 import $ from 'jquery';
 import createReactClass from 'create-react-class';
 import Cookies from 'js-cookie';
-<<<<<<< HEAD
-import {ThemeProvider} from 'theming';
-import theme from '../utils/theme';
-=======
 import {ThemeProvider} from 'emotion-theming';
 import PropTypes from 'prop-types';
 import React from 'react';
->>>>>>> c0024691
 
 import {t} from '../locale';
 import AlertActions from '../actions/alertActions';
@@ -152,10 +147,7 @@
     return (
       <ThemeProvider theme={theme}>
         <OrganizationsLoader>
-<<<<<<< HEAD
-=======
           <SudoModal />
->>>>>>> c0024691
           <Alerts className="messages-container" />
           <Indicators className="indicators-container" />
           {this.props.children}
