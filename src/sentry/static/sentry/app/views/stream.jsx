import PropTypes from 'prop-types';
import React from 'react';
import createReactClass from 'create-react-class';
import Reflux from 'reflux';
import {Link, browserHistory} from 'react-router';
import Cookies from 'js-cookie';
import {StickyContainer, Sticky} from 'react-sticky';
import classNames from 'classnames';
import _ from 'lodash';

import ApiMixin from '../mixins/apiMixin';
import GroupStore from '../stores/groupStore';
import LoadingError from '../components/loadingError';
import LoadingIndicator from '../components/loadingIndicator';
import ProjectState from '../mixins/projectState';
import Pagination from '../components/pagination';
import StreamGroup from '../components/stream/group';
import StreamActions from './stream/actions';
import StreamTagActions from '../actions/streamTagActions';
import AlertActions from '../actions/alertActions';
import StreamTagStore from '../stores/streamTagStore';
import StreamFilters from './stream/filters';
import StreamSidebar from './stream/sidebar';
import TimeSince from '../components/timeSince';
import utils from '../utils';
import {logAjaxError} from '../utils/logging';
import parseLinkHeader from '../utils/parseLinkHeader';
import {t, tn, tct} from '../locale';

const MAX_TAGS = 500;

const Stream = createReactClass({
  displayName: 'Stream',

  propTypes: {
    defaultSort: PropTypes.string,
    defaultStatsPeriod: PropTypes.string,
    defaultQuery: PropTypes.string,
    maxItems: PropTypes.number,
    setProjectNavSection: PropTypes.func,
  },

  mixins: [
    Reflux.listenTo(GroupStore, 'onGroupChange'),
    Reflux.listenTo(StreamTagStore, 'onStreamTagChange'),
    ApiMixin,
    ProjectState,
  ],

  getDefaultProps() {
    return {
      defaultQuery: null,
      defaultSort: 'date',
      defaultStatsPeriod: '24h',
      maxItems: 25,
    };
  },

  getInitialState() {
    let searchId = this.props.params.searchId || null;
    let project = this.getProject();
    let realtimeActiveCookie = Cookies.get('realtimeActive');
    let realtimeActive =
      typeof realtimeActiveCookie === 'undefined'
        ? project && !project.firstEvent
        : realtimeActiveCookie === 'true';

    return {
      groupIds: [],
      isDefaultSearch: null,
      searchId,
      // if we have no query then we can go ahead and fetch data
      loading: searchId || !this.hasQuery() ? true : false,
      savedSearchLoading: true,
      savedSearchList: [],
      selectAllActive: false,
      multiSelected: false,
      anySelected: false,
      statsPeriod: this.props.defaultStatsPeriod,
      realtimeActive,
      pageLinks: '',
      queryCount: null,
      dataLoading: true,
      error: false,
      query: '',
      sort: this.props.defaultSort,
      tags: StreamTagStore.getAllTags(),
      tagsLoading: true,
      isSidebarVisible: false,
      isStickyHeader: false,
      processingIssues: null,
      ...this.getQueryState(),
    };
  },

  componentWillMount() {
    this.props.setProjectNavSection('stream');

    this._streamManager = new utils.StreamManager(GroupStore);
    this._poller = new utils.CursorPoller({
      success: this.onRealtimePoll,
    });

    this.fetchSavedSearches();
    this.fetchProcessingIssues();
    this.fetchTags();
  },

  componentWillReceiveProps(nextProps) {
    // you cannot apply both a query and a saved search (our routes do not
    // support it), so the searchId takes priority
    if (this.state.loading) {
      return;
    }

    this.fetchData();

    let searchIdChanged = this.state.isDefaultSearch
      ? nextProps.params.searchId
      : nextProps.params.searchId !== this.state.searchId;

    if (searchIdChanged || nextProps.location.search !== this.props.location.search) {
      // TODO(dcramer): handle 404 from popState on searchId
      this.setState(this.getQueryState(nextProps), this.fetchData);
    }
  },

  shouldComponentUpdate(nextProps, nextState) {
    return !_.isEqual(this.state, nextState, true);
  },

  componentDidUpdate(prevProps, prevState) {
    if (prevState.realtimeActive !== this.state.realtimeActive) {
      // User toggled realtime button
      if (this.state.realtimeActive) {
        this.resumePolling();
      } else {
        this._poller.disable();
      }
    }
  },

  componentWillUnmount() {
    this._poller.disable();
    GroupStore.reset();
  },

  fetchSavedSearches() {
    this.setState({
      savedSearchLoading: true,
    });

    let {orgId, projectId} = this.props.params;
    this.api.request(`/projects/${orgId}/${projectId}/searches/`, {
      success: data => {
        let newState = {
          isDefaultSearch: false,
          savedSearchLoading: false,
          savedSearchList: data,
          loading: false,
        };
        let needsData = this.state.loading;
        let searchId = this.state.searchId;
        if (searchId) {
          let match = data.filter(search => {
            return search.id === searchId;
          });
          if (match.length) {
            newState.query = match[0].query;
          } else {
            return void this.setState(
              {
                savedSearchLoading: false,
                savedSearchList: data,
                searchId: null,
                isDefaultSearch: true,
              },
              this.transitionTo
            );
          }
        } else if (!this.hasQuery()) {
          let defaultResults = data.filter(search => {
            return search.isUserDefault;
          });
          if (!defaultResults.length) {
            defaultResults = data.filter(search => {
              return search.isDefault;
            });
          }
          if (defaultResults.length) {
            newState.searchId = defaultResults[0].id;
            newState.query = defaultResults[0].query;
            newState.isDefaultSearch = true;
          }
        }
        return void this.setState(newState, needsData ? this.fetchData : null);
      },
      error: error => {
        // XXX(dcramer): fail gracefully by still loading the stream
        logAjaxError(error);
        this.setState({
          loading: false,
          isDefaultSearch: null,
          searchId: null,
          savedSearchList: [],
          savedSearchLoading: false,
          query: '',
        });
      },
    });
  },

  fetchProcessingIssues() {
    let {orgId, projectId} = this.props.params;
    this.api.request(`/projects/${orgId}/${projectId}/processingissues/`, {
      success: data => {
        if (data.hasIssues || data.resolveableIssues > 0 || data.issuesProcessing > 0) {
          this.setState({
            processingIssues: data,
          });
        }
      },
      error: error => {
        logAjaxError(error);
        // this is okay. it's just a ui hint
      },
    });
  },

  fetchTags() {
    StreamTagStore.reset();
    StreamTagActions.loadTags();

    this.setState({
      tagsLoading: true,
    });

    let params = this.props.params;
    this.api.request(`/projects/${params.orgId}/${params.projectId}/tags/`, {
      success: tags => {
        let trimmedTags = tags.slice(0, MAX_TAGS);

        if (tags.length > MAX_TAGS) {
          AlertActions.addAlert({
            message: t('You have too many unique tags and some have been truncated'),
            type: 'warn',
          });
        }
        this.setState({tagsLoading: false});
        StreamTagActions.loadTagsSuccess(trimmedTags);
      },
      error: error => {
        this.setState({tagsLoading: false});
        StreamTagActions.loadTagsError();
      },
    });
  },

  showingProcessingIssues() {
    return this.state.query && this.state.query.trim() == 'is:unprocessed';
  },

  onSavedSearchCreate(data) {
    let {orgId, projectId} = this.props.params;
    let savedSearchList = this.state.savedSearchList;
    savedSearchList.push(data);
    // TODO(dcramer): sort
    this.setState({
      savedSearchList,
    });
    browserHistory.push(`/${orgId}/${projectId}/searches/${data.id}/`);
  },

  getQueryState(props) {
    props = props || this.props;
    let currentQuery = props.location.query || {};
    // state may not yet be defined at this point
    let state = this.state || {};

    let hasQuery = currentQuery.hasOwnProperty('query');

    let searchId = hasQuery ? null : props.params.searchId || state.searchId || null;

    let sort = currentQuery.hasOwnProperty('sort')
      ? currentQuery.sort
      : this.props.defaultSort;

    let statsPeriod = currentQuery.hasOwnProperty('statsPeriod')
      ? currentQuery.statsPeriod
      : this.props.defaultStatsPeriod;

    if (statsPeriod !== '14d' && statsPeriod !== '24h') {
      statsPeriod = this.props.defaultStatsPeriod;
    }

    let newState = {
      sort,
      statsPeriod,
      query: hasQuery ? currentQuery.query : '',
      searchId,
      isDefaultSearch: false,
    };

    // state is not yet defined
    if (this.state === null) return newState;

    if (searchId) {
      let searchResult = this.state.savedSearchList.filter(search => {
        return search.id === searchId;
      });
      if (searchResult.length) {
        newState.query = searchResult[0].query;
      } else {
        newState.searchId = null;
      }
    } else if (!hasQuery) {
      let defaultResult = this.state.savedSearchList.filter(search => {
        return search.isDefault;
      });
      if (defaultResult.length) {
        newState.isDefaultSearch = true;
        newState.searchId = defaultResult[0].id;
        newState.query = defaultResult[0].query;
      } else {
        newState.searchId = null;
      }
    }
    newState.loading = false;
    return newState;
  },

  hasQuery(props) {
    props = props || this.props;
    let currentQuery = props.location.query || {};
    return currentQuery.hasOwnProperty('query');
  },

  fetchData() {
    GroupStore.loadInitialData([]);

    this.setState({
      dataLoading: true,
      queryCount: null,
      error: false,
    });

    let url = this.getGroupListEndpoint();

    let requestParams = {
      query: this.state.query.replace(/^\s+|\s+$/g, ''),
      limit: this.props.maxItems,
      sort: this.state.sort,
      statsPeriod: this.state.statsPeriod,
      shortIdLookup: '1',
    };

    let currentQuery = this.props.location.query || {};
    if (currentQuery.hasOwnProperty('cursor')) {
      requestParams.cursor = currentQuery.cursor;
    }

    if (this.lastRequest) {
      this.lastRequest.cancel();
    }

    this._poller.disable();

    this.lastRequest = this.api.request(url, {
      method: 'GET',
      data: requestParams,
      success: (data, ignore, jqXHR) => {
        // if this is a direct hit, we redirect to the intended result directly.
        // we have to use the project slug from the result data instead of the
        // the current props one as the shortIdLookup can return results for
        // different projects.
        if (jqXHR.getResponseHeader('X-Sentry-Direct-Hit') === '1') {
          if (data[0].matchingEventId) {
            return void browserHistory.push(
              `/${this.props.params.orgId}/${data[0].project.slug}/issues/${data[0]
                .id}/events/${data[0].matchingEventId}/`
            );
          }
          return void browserHistory.push(
            `/${this.props.params.orgId}/${data[0].project.slug}/issues/${data[0].id}/`
          );
        }

        this._streamManager.push(data);

        let queryCount = jqXHR.getResponseHeader('X-Hits');
        let queryMaxCount = jqXHR.getResponseHeader('X-Max-Hits');

        return void this.setState({
          error: false,
          dataLoading: false,
          queryCount:
            typeof queryCount !== 'undefined' ? parseInt(queryCount, 10) || 0 : 0,
          queryMaxCount:
            typeof queryMaxCount !== 'undefined' ? parseInt(queryMaxCount, 10) || 0 : 0,
          pageLinks: jqXHR.getResponseHeader('Link'),
        });
      },
      error: err => {
        let error = err.responseJSON || true;
        error = error.detail || true;
        this.setState({
          error,
          dataLoading: false,
        });
      },
      complete: jqXHR => {
        this.lastRequest = null;

        this.resumePolling();
      },
    });
  },

  resumePolling() {
    if (!this.state.pageLinks) return;

    // Only resume polling if we're on the first page of results
    let links = parseLinkHeader(this.state.pageLinks);
    if (links && !links.previous.results && this.state.realtimeActive) {
      this._poller.setEndpoint(links.previous.href);
      this._poller.enable();
    }
  },

  getGroupListEndpoint() {
    let params = this.props.params;

    return '/projects/' + params.orgId + '/' + params.projectId + '/issues/';
  },

  onRealtimeChange(realtime) {
    Cookies.set('realtimeActive', realtime.toString());
    this.setState({
      realtimeActive: realtime,
    });
  },

  onSelectStatsPeriod(period) {
    if (period != this.state.statsPeriod) {
      // TODO(dcramer): all charts should now suggest "loading"
      this.setState(
        {
          statsPeriod: period,
        },
        function() {
          this.transitionTo();
        }
      );
    }
  },

  onRealtimePoll(data, links) {
    this._streamManager.unshift(data);
    if (!utils.valueIsEqual(this.state.pageLinks, links, true)) {
      this.setState({
        pageLinks: links,
      });
    }
  },

  onGroupChange() {
    let groupIds = this._streamManager.getAllItems().map(item => item.id);
    if (!utils.valueIsEqual(groupIds, this.state.groupIds)) {
      this.setState({
        groupIds,
      });
    }
  },

  onStreamTagChange(tags) {
    // new object to trigger state change
    this.setState({
      tags: {...tags},
    });
  },

  onSearch(query) {
    if (query === this.state.query) {
      // if query is the same, just re-fetch data
      this.fetchData();
    } else {
      this.setState(
        {
          query,
          searchId: null,
        },
        this.transitionTo
      );
    }
  },

  onSortChange(sort) {
    this.setState(
      {
        sort,
      },
      this.transitionTo
    );
  },

  onSidebarToggle() {
    this.setState({
      isSidebarVisible: !this.state.isSidebarVisible,
    });
  },

  onStickyStateChange(state) {
    this.setState({
      isStickyHeader: state,
    });
  },

  /**
   * Returns true if all results in the current query are visible/on this page
   */
  allResultsVisible() {
    if (!this.state.pageLinks) return false;

    let links = parseLinkHeader(this.state.pageLinks);
    return links && !links.previous.results && !links.next.results;
  },

  transitionTo() {
    let queryParams = {};

    if (!this.state.searchId && this.state.query !== this.props.defaultQuery) {
      queryParams.query = this.state.query;
    }

    if (this.state.sort !== this.props.defaultSort) {
      queryParams.sort = this.state.sort;
    }

    if (this.state.statsPeriod !== this.props.defaultStatsPeriod) {
      queryParams.statsPeriod = this.state.statsPeriod;
    }

    let params = this.props.params;
    let path = this.state.searchId
      ? `/${params.orgId}/${params.projectId}/searches/${this.state.searchId}/`
      : `/${params.orgId}/${params.projectId}/`;

    browserHistory.push({
      pathname: path,
      query: queryParams,
    });
  },

  createSampleEvent() {
    let params = this.props.params;
    let url = `/projects/${params.orgId}/${params.projectId}/create-sample/`;
    this.api.request(url, {
      method: 'POST',
      success: data => {
        browserHistory.push(
          `/${params.orgId}/${params.projectId}/issues/${data.groupID}/`
        );
      },
    });
  },

  renderProcessingIssuesHint() {
    let pi = this.state.processingIssues;
    if (!pi || this.showingProcessingIssues()) {
      return null;
    }

    let {orgId, projectId} = this.props.params;
    let link = `/${orgId}/${projectId}/settings/processing-issues/`;
    let showButton = false;
    let className = {
      'processing-issues': true,
      alert: true,
    };
    let issues = null;
    let lastEvent = null;
    let icon = null;

    if (pi.numIssues > 0) {
      icon = <span className="icon icon-alert" />;
      issues = tn(
        'There is %d issue blocking event processing',
        'There are %d issues blocking event processing',
        pi.numIssues
      );
      lastEvent = (
        <span className="last-seen">
          ({tct('last event from [ago]', {
            ago: <TimeSince date={pi.lastSeen} />,
          })})
        </span>
      );
      className['alert-error'] = true;
      showButton = true;
    } else if (pi.issuesProcessing > 0) {
      icon = <span className="icon icon-processing play" />;
      className['alert-info'] = true;
      issues = tn(
        'Reprocessing %d event …',
        'Reprocessing %d events …',
        pi.issuesProcessing
      );
    } else if (pi.resolveableIssues > 0) {
      icon = <span className="icon icon-processing" />;
      className['alert-warning'] = true;
      issues = tn(
        'There is %d event pending reprocessing.',
        'There are %d events pending reprocessing.',
        pi.resolveableIssues
      );
      showButton = true;
    } else {
      /* we should not go here but what do we know */ return null;
    }
    return (
      <div className={classNames(className)}>
        {showButton && (
          <Link to={link} className="btn btn-default btn-sm pull-right">
            {t('Show details')}
          </Link>
        )}
        {icon} <strong>{issues}</strong> {lastEvent}{' '}
      </div>
    );
  },

  renderGroupNodes(ids, statsPeriod) {
    let {orgId, projectId} = this.props.params;
    let groupNodes = ids.map(id => {
      return (
        <StreamGroup
          key={id}
          id={id}
          orgId={orgId}
          projectId={projectId}
          statsPeriod={statsPeriod}
        />
      );
    });
<<<<<<< HEAD
    return <div ref="groupList">{groupNodes}</div>;
=======
    return (
      <ul className="group-list" ref="groupList">
        {groupNodes}
      </ul>
    );
>>>>>>> c0024691
  },

  renderAwaitingEvents() {
    let org = this.getOrganization();
    let project = this.getProject();
    let sampleLink = null;
    if (this.state.groupIds.length > 0) {
      let sampleIssueId = this.state.groupIds[0];

      sampleLink = (
        <p>
          <Link to={`/${org.slug}/${project.slug}/issues/${sampleIssueId}/?sample`}>
            {t('Or see your sample event')}
          </Link>
        </p>
      );
    } else {
      sampleLink = (
        <p>
          <a onClick={this.createSampleEvent.bind(this, project.platform)}>
            {t('Create a sample event')}
          </a>
        </p>
      );
    }

    return (
      <div className="box awaiting-events">
        <div className="wrap">
          <div className="robot">
            <span className="eye" />
          </div>
          <h3>{t('Waiting for events…')}</h3>
          <p>
            {tct(
              'Our error robot is waiting to [cross:devour] receive your first event.',
              {
                cross: <span className="strikethrough" />,
              }
            )}
          </p>
          <p>
            <Link
              to={`/${org.slug}/${project.slug}/getting-started/`}
              className="btn btn-primary btn-lg"
            >
              {t('Installation Instructions')}
            </Link>
          </p>
          {sampleLink}
        </div>
      </div>
    );
  },

  renderEmpty() {
    return (
      <div className="box empty-stream">
        <span className="icon icon-exclamation" />
        <p>{t('Sorry, no events match your filters.')}</p>
      </div>
    );
  },

  renderLoading() {
    return (
      <div className="box">
        <LoadingIndicator />
      </div>
    );
  },

  renderStreamBody() {
    let body;
    let project = this.getProject();
    if (this.state.dataLoading) {
      body = this.renderLoading();
    } else if (this.state.error) {
      body = <LoadingError message={this.state.error} onRetry={this.fetchData} />;
    } else if (!project.firstEvent) {
      body = this.renderAwaitingEvents();
    } else if (this.state.groupIds.length > 0) {
      body = this.renderGroupNodes(this.state.groupIds, this.state.statsPeriod);
    } else {
      body = this.renderEmpty();
    }
    return body;
  },

  render() {
    // global loading
    if (this.state.loading) {
      return this.renderLoading();
    }
    let params = this.props.params;
    let classes = ['stream-row'];
    if (this.state.isSidebarVisible) classes.push('show-sidebar');
    let {orgId, projectId} = this.props.params;
    let searchId = this.state.searchId;
    let access = this.getAccess();
    let projectFeatures = this.getProjectFeatures();
    return (
      <StickyContainer>
        <div className={classNames(classes)}>
          <div className="stream-content">
            <StreamFilters
              access={access}
              orgId={orgId}
              projectId={projectId}
              query={this.state.query}
              sort={this.state.sort}
              tags={this.state.tags}
              searchId={searchId}
              queryCount={this.state.queryCount}
              queryMaxCount={this.state.queryMaxCount}
              defaultQuery={this.props.defaultQuery}
              onSortChange={this.onSortChange}
              onSearch={this.onSearch}
              onSavedSearchCreate={this.onSavedSearchCreate}
              onSidebarToggle={this.onSidebarToggle}
              isSearchDisabled={this.state.isSidebarVisible}
              savedSearchList={this.state.savedSearchList}
            />
            <Sticky onStickyStateChange={this.onStickyStateChange}>
              <div className="group-header">
                <div className={this.state.isStickyHeader ? 'container' : null}>
                  <StreamActions
                    orgId={params.orgId}
                    projectId={params.projectId}
                    hasReleases={projectFeatures.has('releases')}
                    latestRelease={this.context.project.latestRelease}
                    query={this.state.query}
                    onSelectStatsPeriod={this.onSelectStatsPeriod}
                    onRealtimeChange={this.onRealtimeChange}
                    realtimeActive={this.state.realtimeActive}
                    statsPeriod={this.state.statsPeriod}
                    groupIds={this.state.groupIds}
                    allResultsVisible={this.allResultsVisible()}
                  />
                </div>
              </div>
            </Sticky>
            {this.renderProcessingIssuesHint()}
            {this.renderStreamBody()}
            <Pagination pageLinks={this.state.pageLinks} />
          </div>
          <StreamSidebar
            loading={this.state.tagsLoading}
            tags={this.state.tags}
            query={this.state.query}
            onQueryChange={this.onSearch}
            orgId={params.orgId}
            projectId={params.projectId}
          />
        </div>
      </StickyContainer>
    );
  },
});
export default Stream;<|MERGE_RESOLUTION|>--- conflicted
+++ resolved
@@ -642,15 +642,7 @@
         />
       );
     });
-<<<<<<< HEAD
-    return <div ref="groupList">{groupNodes}</div>;
-=======
-    return (
-      <ul className="group-list" ref="groupList">
-        {groupNodes}
-      </ul>
-    );
->>>>>>> c0024691
+    return <ul ref="groupList">{groupNodes}</ul>;
   },
 
   renderAwaitingEvents() {
