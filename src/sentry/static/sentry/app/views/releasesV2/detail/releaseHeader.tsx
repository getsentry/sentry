--- conflicted
+++ resolved
@@ -49,13 +49,8 @@
         <Breadcrumbs
           crumbs={[
             {
-<<<<<<< HEAD
+              to: `/organizations/${orgId}/releases/`,
               label: t('Releases'),
-              to: `/organizations/${orgId}/releases/`,
-=======
-              to: `/organizations/${orgId}/releases-v2/`,
-              label: t('Releases'),
->>>>>>> 958d6511
             },
             {label: formatVersion(version)},
           ]}
