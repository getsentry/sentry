--- conflicted
+++ resolved
@@ -132,16 +132,12 @@
                         projectSlug={project.slug}
                       />
                     )}
-<<<<<<< HEAD
-=======
-                    <ProjectReleaseDetails release={release} />
                     {releaseProjects.length > 1 && (
                       <OtherProjects
                         projects={releaseProjects.filter(p => p.slug !== project.slug)}
                         location={location}
                       />
                     )}
->>>>>>> 3b5490df
                     {hasHealthData && (
                       <TotalCrashFreeUsers
                         crashFreeTimeBreakdown={crashFreeTimeBreakdown}
