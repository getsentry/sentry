--- conflicted
+++ resolved
@@ -14,7 +14,8 @@
 import ProjectReleaseDetails from './projectReleaseDetails';
 import TotalCrashFreeUsers from './totalCrashFreeUsers';
 import SessionDuration from './sessionDuration';
-import {ReleaseContext} from '../index';
+
+import {ReleaseContext} from '..';
 
 type Props = {
   organization: Organization;
@@ -24,14 +25,13 @@
   router: InjectedRouter;
 };
 
-<<<<<<< HEAD
 const ReleaseOverview = ({organization, params, selection, router, location}: Props) => (
   <ReleaseContext.Consumer>
     {release => {
       const {commitCount, version, projects} = release!; // if release is undefined, this will not be rendered at all
-      const project = projects.find(p => p.id === selection.projects[0]);
-      // TODO(releasesV2): we will handle this later with forced project selector
-      if (!project) {
+      const projectSlug = projects.find(p => p.id === selection.projects[0])?.slug;
+      // TODO(releasesV2): we will handle this with locked projects later
+      if (!projectSlug) {
         return null;
       }
       return (
@@ -40,7 +40,7 @@
             <HealthChart
               version={version}
               orgId={organization.slug}
-              projectSlug={project.slug}
+              projectSlug={projectSlug}
               router={router}
               selection={selection}
               location={location}
@@ -53,6 +53,7 @@
                 version={version}
                 orgId={organization.slug}
                 commitCount={commitCount}
+                projectSlug={projectSlug}
               />
             )}
             <ProjectReleaseDetails release={release!} />
@@ -64,41 +65,6 @@
     }}
   </ReleaseContext.Consumer>
 );
-=======
-const ReleaseOverview = ({organization, params, selection}: Props) => {
-  const projectId = selection.projects[0];
-
-  return (
-    <ReleaseContext.Consumer>
-      {release => {
-        const {commitCount, version, projects} = release!; // if release is undefined, this will not be rendered at all
-        const projectSlug = projects.find(p => p.id === projectId)?.slug;
-        return (
-          <ContentBox>
-            <Main>
-              <HealthChart />
-              <Issues orgId={organization.slug} version={params.release} />
-            </Main>
-            <Sidebar>
-              {commitCount > 0 && projectSlug && (
-                <CommitAuthorBreakdown
-                  version={version}
-                  orgId={organization.slug}
-                  projectSlug={projectSlug}
-                  commitCount={commitCount}
-                />
-              )}
-              <ProjectReleaseDetails release={release!} />
-              <TotalCrashFreeUsers />
-              <SessionDuration />
-            </Sidebar>
-          </ContentBox>
-        );
-      }}
-    </ReleaseContext.Consumer>
-  );
-};
->>>>>>> dc562f83
 
 const ContentBox = styled('div')`
   padding: ${space(4)};
