--- conflicted
+++ resolved
@@ -9,29 +9,23 @@
 import {Panel, PanelBody} from 'app/components/panels';
 import EventView from 'app/views/eventsV2/eventView';
 import {formatVersion} from 'app/utils/formatters';
-<<<<<<< HEAD
 import EmptyStateWarning from 'app/components/emptyStateWarning';
 import {DEFAULT_RELATIVE_PERIODS} from 'app/constants';
 import withGlobalSelection from 'app/utils/withGlobalSelection';
 import {GlobalSelection} from 'app/types';
+import Feature from 'app/components/acl/feature';
 
 enum IssuesType {
   NEW = 'new',
   RESOLVED = 'resolved',
   ALL = 'all',
 }
-=======
-import Feature from 'app/components/acl/feature';
->>>>>>> 6ba820d8
 
 type Props = {
   orgId: string;
   version: string;
-<<<<<<< HEAD
   selection: GlobalSelection;
-=======
   projectId: number;
->>>>>>> 6ba820d8
 };
 
 type State = {
