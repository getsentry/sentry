--- conflicted
+++ resolved
@@ -1,12 +1,14 @@
 import round from 'lodash/round';
 
-<<<<<<< HEAD
 import localStorage from 'app/utils/localStorage';
 import ConfigStore from 'app/stores/configStore';
 import OrganizationStore from 'app/stores/organizationStore';
 import {trackAnalyticsEvent} from 'app/utils/analytics';
 import {Client} from 'app/api';
+import ProgressRing from 'app/components/progressRing';
 
+const CRASH_FREE_DANGER_THRESHOLD = 98;
+const CRASH_FREE_WARNING_THRESHOLD = 99.5;
 const RELEASES_VERSION_KEY = 'releases:version';
 
 export const switchReleasesVersion = (version: '1' | '2', orgId: string) => {
@@ -49,12 +51,6 @@
     return hasNewReleases(false);
   }
 };
-=======
-import ProgressRing from 'app/components/progressRing';
-
-const CRASH_FREE_DANGER_THRESHOLD = 98;
-const CRASH_FREE_WARNING_THRESHOLD = 99.5;
->>>>>>> 6e6ed914
 
 export const getCrashFreePercent = (
   percent: number,
