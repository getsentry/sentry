import React from 'react';
import {RouteComponentProps} from 'react-router/lib/Router';
import styled from '@emotion/styled';
import pick from 'lodash/pick';
import {forceCheck} from 'react-lazyload';
import flatMap from 'lodash/flatMap';

import {t} from 'app/locale';
import space from 'app/styles/space';
import AsyncView from 'app/views/asyncView';
import BetaTag from 'app/components/betaTag';
import {Organization, Release, ProjectRelease} from 'app/types';
import routeTitleGen from 'app/utils/routeTitle';
import SearchBar from 'app/components/searchBar';
import Pagination from 'app/components/pagination';
import PageHeading from 'app/components/pageHeading';
import withOrganization from 'app/utils/withOrganization';
import LoadingIndicator from 'app/components/loadingIndicator';
import LightWeightNoProjectMessage from 'app/components/lightWeightNoProjectMessage';
// import IntroBanner from 'app/views/releasesV2/list/introBanner';
import {PageContent, PageHeader} from 'app/styles/organization';
import EmptyStateWarning from 'app/components/emptyStateWarning';
import ReleaseCard from 'app/views/releasesV2/list/releaseCard';
import GlobalSelectionHeader from 'app/components/organizations/globalSelectionHeader';
import {getRelativeSummary} from 'app/components/organizations/timeRangeSelector/utils';
import {DEFAULT_STATS_PERIOD} from 'app/constants';
import {defined} from 'app/utils';

import ReleaseListSortOptions from './releaseListSortOptions';
<<<<<<< HEAD
import SwitchReleasesButton from '../utils/switchReleasesButton';
=======
import ReleasePromo from './releasePromo';
>>>>>>> fd373df1

type RouteParams = {
  orgId: string;
};

type Props = RouteComponentProps<RouteParams, {}> & {
  organization: Organization;
};

type State = AsyncView['state'];

class ReleasesList extends AsyncView<Props, State> {
  shouldReload = true;

  getTitle() {
    return routeTitleGen(t('Releases'), this.props.organization.slug, false);
  }

  getDefaultState() {
    return {
      ...super.getDefaultState(),
    };
  }

  getEndpoints(): [string, string, {}][] {
    const {organization, location} = this.props;

    const query = {
      ...pick(location.query, [
        'project',
        'environment',
        'cursor',
        'query',
        'sort',
        'healthStatsPeriod',
        'healthStat',
      ]),
      summaryStatsPeriod: location.query.statsPeriod,
      per_page: 50,
      health: 1,
      flatten: 1,
    };

    return [['releases', `/organizations/${organization.slug}/releases/`, {query}]];
  }

  componentDidUpdate(prevProps, prevState) {
    super.componentDidUpdate(prevProps, prevState);

    if (prevState.releases !== this.state.releases) {
      /**
       * Manually trigger checking for elements in viewport.
       * Helpful when LazyLoad components enter the viewport without resize or scroll events,
       * https://github.com/twobin/react-lazyload#forcecheck
       *
       * HealthStatsCharts are being rendered only when they are scrolled into viewport.
       * This is how we re-check them without scrolling once releases change as this view
       * uses shouldReload=true and there is no reloading happening.
       */
      forceCheck();
    }
  }

  getQuery() {
    const {query} = this.props.location.query;

    return typeof query === 'string' ? query : undefined;
  }

  getSort() {
    const {sort} = this.props.location.query;

    return typeof sort === 'string' ? sort : 'date';
  }

  handleSearch = (query: string) => {
    const {location, router} = this.props;

    router.push({
      ...location,
      query: {...location.query, cursor: undefined, query},
    });
  };

  handleSort = (sort: string) => {
    const {location, router} = this.props;

    router.push({
      ...location,
      query: {...location.query, cursor: undefined, sort},
    });
  };

  transformToProjectRelease(releases: Release[]): ProjectRelease[] {
    // native JS flatMap is not supported in our current nodejs 10.16.3 (tests)
    return flatMap(releases, release =>
      release.projects.map(project => {
        return {
          ...release,
          healthData: project.healthData,
          project,
        };
      })
    );
  }

  shouldShowLoadingIndicator() {
    const {loading, releases, reloading} = this.state;

    return (loading && !reloading) || (loading && !releases?.length);
  }

  renderLoading() {
    return this.renderBody();
  }

  renderEmptyMessage() {
    const {location, organization} = this.props;
    const {statsPeriod} = location.query;
    const searchQuery = this.getQuery();

    if (searchQuery && searchQuery.length) {
      return (
        <EmptyStateWarning small>{`${t(
          'There are no releases that match'
        )}: '${searchQuery}'.`}</EmptyStateWarning>
      );
    }

    if (this.getSort() !== 'date') {
      const relativePeriod = getRelativeSummary(
        statsPeriod || DEFAULT_STATS_PERIOD
      ).toLowerCase();

      return (
        <EmptyStateWarning small>
          {`${t('There are no releases with data in the')} ${relativePeriod}.`}
        </EmptyStateWarning>
      );
    }

    if (defined(statsPeriod) && statsPeriod !== '14d') {
      return <EmptyStateWarning small>{t('There are no releases.')}</EmptyStateWarning>;
    }

    return <ReleasePromo orgSlug={organization.slug} />;
  }

  renderInnerBody() {
    const {location} = this.props;
    const {releases, reloading} = this.state;

    if (this.shouldShowLoadingIndicator()) {
      return <LoadingIndicator />;
    }

    if (!releases.length) {
      return this.renderEmptyMessage();
    }

    const projectReleases = this.transformToProjectRelease(releases);

    return projectReleases.map((release: ProjectRelease) => (
      <ReleaseCard
        key={`${release.version}-${release.project.slug}`}
        release={release}
        project={release.project}
        location={location}
        reloading={reloading}
      />
    ));
  }

  renderBody() {
    const {organization} = this.props;

    return (
      <React.Fragment>
        <GlobalSelectionHeader
          organization={organization}
          showAbsolute={false}
          timeRangeHint={t(
            'Changing this date range will recalculate the release metrics.'
          )}
        />

        <PageContent>
          <LightWeightNoProjectMessage organization={organization}>
            <StyledPageHeader>
              <PageHeading>
                {t('Releases')} <BetaTag />
              </PageHeading>
              <SortAndFilterWrapper>
                <ReleaseListSortOptions
                  selected={this.getSort()}
                  onSelect={this.handleSort}
                />
                <SearchBar
                  placeholder={t('Search')}
                  onSearch={this.handleSearch}
                  query={this.getQuery()}
                />
              </SortAndFilterWrapper>
            </StyledPageHeader>

            {/* <IntroBanner /> */}

            {this.renderInnerBody()}

            <Pagination pageLinks={this.state.releasesPageLinks} />

            {!this.shouldShowLoadingIndicator() && (
              <SwitchReleasesButton version="1" orgId={organization.id} />
            )}
          </LightWeightNoProjectMessage>
        </PageContent>
      </React.Fragment>
    );
  }
}

const StyledPageHeader = styled(PageHeader)`
  flex-wrap: wrap;
  margin-bottom: 0;
  ${PageHeading} {
    margin-bottom: ${space(2)};
  }
`;
const SortAndFilterWrapper = styled('div')`
  display: grid;
  grid-template-columns: auto 1fr;
  grid-gap: ${space(2)};
  margin-bottom: ${space(2)};
  @media (max-width: ${p => p.theme.breakpoints[0]}) {
    width: 100%;
    grid-template-columns: none;
    grid-template-rows: 1fr 1fr;
    margin-bottom: ${space(4)};
  }
`;

export default withOrganization(ReleasesList);
export {ReleasesList};<|MERGE_RESOLUTION|>--- conflicted
+++ resolved
@@ -27,11 +27,8 @@
 import {defined} from 'app/utils';
 
 import ReleaseListSortOptions from './releaseListSortOptions';
-<<<<<<< HEAD
+import ReleasePromo from './releasePromo';
 import SwitchReleasesButton from '../utils/switchReleasesButton';
-=======
-import ReleasePromo from './releasePromo';
->>>>>>> fd373df1
 
 type RouteParams = {
   orgId: string;
