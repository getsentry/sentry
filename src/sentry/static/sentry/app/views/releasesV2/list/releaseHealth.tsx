--- conflicted
+++ resolved
@@ -88,7 +88,6 @@
 
             <AdoptionColumn>
               {defined(adoption) ? (
-<<<<<<< HEAD
                 <ScoreBar
                   score={convertAdoptionToProgress(adoption)}
                   size={14}
@@ -101,14 +100,6 @@
                     theme.green,
                   ]}
                 />
-=======
-                <React.Fragment>
-                  <ProgressRing value={adoption} />
-                  <ProgressRingCaption>
-                    {`${adoption}% ${tn('with %s user', 'with %s users', total_users)}`}
-                  </ProgressRingCaption>
-                </React.Fragment>
->>>>>>> 77266c90
               ) : (
                 '-'
               )}
@@ -117,15 +108,10 @@
             <CrashFreeUsersColumn>
               {defined(crashFreeUsers) ? (
                 <React.Fragment>
-<<<<<<< HEAD
-                  <CircleProgress value={crashFreeUsers} />
-                  <CircleProgressCaption>
+                  <ProgressRing value={crashFreeUsers} />
+                  <ProgressRingCaption>
                     {displayCrashFreePercent(crashFreeUsers)}
-                  </CircleProgressCaption>
-=======
-                  <ProgressRing value={crash_free_users} />
-                  <ProgressRingCaption>{crash_free_users}%</ProgressRingCaption>
->>>>>>> 77266c90
+                  </ProgressRingCaption>
                 </React.Fragment>
               ) : (
                 '-'
@@ -135,15 +121,10 @@
             <CrashFreeSessionsColumn>
               {defined(crashFreeSessions) ? (
                 <React.Fragment>
-<<<<<<< HEAD
-                  <CircleProgress value={crashFreeSessions} />
-                  <CircleProgressCaption>
+                  <ProgressRing value={crashFreeSessions} />
+                  <ProgressRingCaption>
                     {displayCrashFreePercent(crashFreeSessions)}
-                  </CircleProgressCaption>
-=======
-                  <ProgressRing value={crash_free_sessions} />
-                  <ProgressRingCaption>{crash_free_sessions}%</ProgressRingCaption>
->>>>>>> 77266c90
+                  </ProgressRingCaption>
                 </React.Fragment>
               ) : (
                 '-'
