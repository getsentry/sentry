--- conflicted
+++ resolved
@@ -17,11 +17,8 @@
 import ModalLineGraph from './modalLineGraph';
 import RelatedEvents from './relatedEvents';
 import TagsTable from './tagsTable';
-<<<<<<< HEAD
 import {AGGREGATE_ALIASES} from './data';
-=======
 import TransanctionView from './transactionView';
->>>>>>> 4796ae4f
 
 /**
  * Render the columns and navigation elements inside the event modal view.
