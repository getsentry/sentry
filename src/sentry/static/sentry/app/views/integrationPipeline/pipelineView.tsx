import React from 'react';

import Indicators from 'app/components/indicators';
import ThemeAndStyleProvider from 'app/themeAndStyleProvider';

import AwsLambdaFailureDetails from './awsLambdaFailureDetails';
import AwsLambdaFunctionSelect from './awsLambdaFunctionSelect';
import AwsLambdaProjectSelect from './awsLambdaProjectSelect';

/**
 * This component is a wrapper for specific pipeline views for integrations
 */

const pipelineMapper: Record<string, [React.ElementType, string]> = {
  awsLambdaProjectSelect: [AwsLambdaProjectSelect, 'Select Project'],
  awsLambdaFunctionSelect: [AwsLambdaFunctionSelect, 'Select Lambdas'],
  awsLambdaFailureDetails: [AwsLambdaFailureDetails, 'View Failures'],
};

type Props = {
  pipelineName: string;
  [key: string]: any;
};

export default class PipelineView extends React.Component<Props> {
  componentDidMount() {
    // update the title based on our mappings
    const title = this.mapping[1];
    document.title = title;
  }
<<<<<<< HEAD
  return (
    <ThemeAndStyleProvider>
      <Indicators className="indicators-container" />
      <Component {...rest} />
    </ThemeAndStyleProvider>
  );
};

export default PipelineView;
=======
  get mapping() {
    const {pipelineName} = this.props;
    const mapping = pipelineMapper[pipelineName];
    if (!mapping) {
      throw new Error(`Invalid pipeline name ${pipelineName}`);
    }
    return mapping;
  }
  render() {
    const Component = this.mapping[0];
    return (
      <ThemeAndStyleProvider>
        <Component {...this.props} />
      </ThemeAndStyleProvider>
    );
  }
}
>>>>>>> 0b529bc6
<|MERGE_RESOLUTION|>--- conflicted
+++ resolved
@@ -28,17 +28,6 @@
     const title = this.mapping[1];
     document.title = title;
   }
-<<<<<<< HEAD
-  return (
-    <ThemeAndStyleProvider>
-      <Indicators className="indicators-container" />
-      <Component {...rest} />
-    </ThemeAndStyleProvider>
-  );
-};
-
-export default PipelineView;
-=======
   get mapping() {
     const {pipelineName} = this.props;
     const mapping = pipelineMapper[pipelineName];
@@ -51,9 +40,9 @@
     const Component = this.mapping[0];
     return (
       <ThemeAndStyleProvider>
+        <Indicators className="indicators-container" />
         <Component {...this.props} />
       </ThemeAndStyleProvider>
     );
   }
-}
->>>>>>> 0b529bc6
+}