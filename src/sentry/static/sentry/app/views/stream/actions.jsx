--- conflicted
+++ resolved
@@ -59,7 +59,6 @@
         <p style={{marginBottom: '20px'}}>
           <strong>{question}</strong>
         </p>
-<<<<<<< HEAD
         <ExtraDescription all={allInQuerySelected} query={query} />
         {!canBeUndone && (
           <p>
@@ -75,14 +74,6 @@
             }.
           </p>
         )}
-=======
-        <ExtraDescription
-          all={allInQuerySelected}
-          query={query}
-          queryCount={queryCount}
-        />
-        {!canBeUndone && <p>{t('This action cannot be undone.')}</p>}
->>>>>>> 0db4e669
       </div>
     );
   };
@@ -406,11 +397,7 @@
                 <MenuItem noAnchor={true}>
                   <ActionLink
                     className="action-delete"
-<<<<<<< HEAD
                     disabled={!anySelected}
-=======
-                    disabled={!anySelected || allInQuerySelected}
->>>>>>> 0db4e669
                     onAction={this.onDelete}
                     shouldConfirm={this.shouldConfirm('delete')}
                     message={confirm('delete', false)}
