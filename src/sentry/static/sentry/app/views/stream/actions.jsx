import PropTypes from 'prop-types';
import React from 'react';
import createReactClass from 'create-react-class';
import PureRenderMixin from 'react-addons-pure-render-mixin';
import Reflux from 'reflux';
<<<<<<< HEAD
import styled from 'react-emotion';
import {Flex, Box} from 'grid-emotion';
import {withTheme} from 'theming';
=======
import {capitalize} from 'lodash';
>>>>>>> c0024691

import ApiMixin from '../../mixins/apiMixin';
import TooltipMixin from '../../mixins/tooltip';
import DropdownLink from '../../components/dropdownLink';
import IndicatorStore from '../../stores/indicatorStore';
import MenuItem from '../../components/menuItem';
import SelectedGroupStore from '../../stores/selectedGroupStore';
import {t, tct, tn} from '../../locale';

import Checkbox from '../../components/checkbox';
import Toolbar from '../../components/toolbar';
import ToolbarHeader from '../../components/toolbarHeader';
import ResolveActions from '../../components/actions/resolve';
import IgnoreActions from '../../components/actions/ignore';
import ActionLink from '../../components/actions/actionLink';

const BULK_LIMIT_STR = '1,000';

const getBulkConfirmMessage = action => {
  return tct(
    'Are you sure you want to [action] the first [bulkNumber] issues that match the search?',
    {
      action,
      bulkNumber: BULK_LIMIT_STR,
    }
  );
};

const getConfirm = (numIssues, allInQuerySelected, query) => {
  return function(action, canBeUndone, append = '') {
    let question = allInQuerySelected
      ? getBulkConfirmMessage(`${action}${append}`)
      : tn(
          `Are you sure you want to ${action} this %d issue${append}?`,
          `Are you sure you want to ${action} these %d issues${append}?`,
          numIssues
        );

    return (
      <div>
        <p style={{marginBottom: '20px'}}>
          <strong>{question}</strong>
        </p>
        <ExtraDescription all={allInQuerySelected} query={query} />
        {!canBeUndone && <p>{t('This action cannot be undone.')}</p>}
      </div>
    );
  };
};

const getLabel = (numIssues, allInQuerySelected) => {
  return function(action, append = '') {
    let capitalized = capitalize(action);
    let text = allInQuerySelected
      ? t(`Bulk ${action} issues`)
      : tn(
          `${capitalized} %d selected issue`,
          `${capitalized} %d selected issues`,
          numIssues
        );

    return text + append;
  };
};

const ExtraDescription = ({all, query}) => {
  if (!all) return null;

  if (query) {
    return (
      <div>
        <p>{t('This will apply to the current search query') + ':'}</p>
        <pre>{query}</pre>
      </div>
    );
  }
  return (
    <p className="error">
      <strong>
        {tct(
          'This will apply to the first [bulkNumber] issues matched in this project!',
          {
            bulkNumber: BULK_LIMIT_STR,
          }
        )}
      </strong>
    </p>
  );
};

ExtraDescription.propTypes = {
  all: PropTypes.bool,
  query: PropTypes.string,
};

const StreamActions = createReactClass({
  displayName: 'StreamActions',

  propTypes: {
    allResultsVisible: PropTypes.bool,
    orgId: PropTypes.string.isRequired,
    projectId: PropTypes.string.isRequired,
    groupIds: PropTypes.instanceOf(Array).isRequired,
    onRealtimeChange: PropTypes.func.isRequired,
    onSelectStatsPeriod: PropTypes.func.isRequired,
    realtimeActive: PropTypes.bool.isRequired,
    statsPeriod: PropTypes.string.isRequired,
    query: PropTypes.string.isRequired,
    hasReleases: PropTypes.bool,
    latestRelease: PropTypes.object,
  },

  mixins: [
    ApiMixin,
    TooltipMixin({
      selector: '.tip',
      placement: 'bottom',
      container: 'body',
      constraints: [
        {
          attachment: 'together',
        },
      ],
    }),
    Reflux.listenTo(SelectedGroupStore, 'onSelectedGroupChange'),
    PureRenderMixin,
  ],

  getDefaultProps() {
    return {hasReleases: false, latestRelease: null};
  },

  getInitialState() {
    return {
      datePickerActive: false,

      anySelected: false,
      multiSelected: false, // more than one selected
      pageSelected: false, // all on current page selected (e.g. 25)
      allInQuerySelected: false, // all in current search query selected (e.g. 1000+)
    };
  },

  componentWillReceiveProps({realtimeActive}) {
    // Need to re-attach tooltips
    if (this.props.realtimeActive !== realtimeActive) {
      this.removeTooltips();
      this.attachTooltips();
    }
  },

  selectAll() {
    this.setState({
      allInQuerySelected: true,
    });
  },

  selectStatsPeriod(period) {
    return this.props.onSelectStatsPeriod(period);
  },

  actionSelectedGroups(callback) {
    let selectedIds;

    if (this.state.allInQuerySelected) {
      selectedIds = undefined; // undefined means "all"
    } else {
      let itemIdSet = SelectedGroupStore.getSelectedIds();
      selectedIds = this.props.groupIds.filter(itemId => itemIdSet.has(itemId));
    }

    callback(selectedIds);

    this.deselectAll();
  },

  deselectAll() {
    SelectedGroupStore.deselectAll();
    this.setState({allInQuerySelected: false});
  },

  onUpdate(data) {
    this.actionSelectedGroups(itemIds => {
      let loadingIndicator = IndicatorStore.add(t('Saving changes..'));

      this.api.bulkUpdate(
        {
          orgId: this.props.orgId,
          projectId: this.props.projectId,
          itemIds,
          data,
          query: this.props.query,
        },
        {
          complete: () => {
            IndicatorStore.remove(loadingIndicator);
          },
        }
      );
    });
  },

  onDelete(event) {
    let loadingIndicator = IndicatorStore.add(t('Removing events..'));

    this.actionSelectedGroups(itemIds => {
      this.api.bulkDelete(
        {
          orgId: this.props.orgId,
          projectId: this.props.projectId,
          itemIds,
          query: this.props.query,
        },
        {
          complete: () => {
            IndicatorStore.remove(loadingIndicator);
          },
        }
      );
    });
  },

  onMerge(event) {
    let loadingIndicator = IndicatorStore.add(t('Merging events..'));

    this.actionSelectedGroups(itemIds => {
      this.api.merge(
        {
          orgId: this.props.orgId,
          projectId: this.props.projectId,
          itemIds,
          query: this.props.query,
        },
        {
          complete: () => {
            IndicatorStore.remove(loadingIndicator);
          },
        }
      );
    });
  },

  onSelectedGroupChange() {
    this.setState({
      pageSelected: SelectedGroupStore.allSelected(),
      multiSelected: SelectedGroupStore.multiSelected(),
      anySelected: SelectedGroupStore.anySelected(),
      allInQuerySelected: false, // any change resets
    });
  },

  onSelectAll() {
    SelectedGroupStore.toggleSelectAll();
  },

  onRealtimeChange(evt) {
    this.props.onRealtimeChange(!this.props.realtimeActive);
  },

  shouldConfirm(action) {
    let selectedItems = SelectedGroupStore.getSelectedIds();
    switch (action) {
      case 'resolve':
      case 'unresolve':
      case 'ignore':
      case 'unbookmark':
        return this.state.pageSelected && selectedItems.size > 1;
      case 'bookmark':
        return selectedItems.size > 1;
      case 'merge':
      case 'delete':
      default:
        return true; // By default, should confirm ...
    }
  },

  render() {
    // TODO(mitsuhiko): very unclear how to translate this
    let issues = SelectedGroupStore.getSelectedIds();
    let numIssues = issues.size;
    let {allInQuerySelected, anySelected} = this.state;
    let disabled = !anySelected;
    let confirm = getConfirm(numIssues, allInQuerySelected, this.props.query);
    let label = getLabel(numIssues, allInQuerySelected);

    return (
      <div>
        <StreamActionsToolbar className="stream-actions">
          <CheckboxWrapper>
            <Checkbox
              className="chk-select-all"
              onChange={this.onSelectAll}
              checked={this.state.pageSelected}
            />
          </CheckboxWrapper>
          <Box
            w={[8 / 12, 8 / 12, 6 / 12]}
            pl={[1, 1, 1, 1]}
            pr={[1, 2, 2, 2]}
            flex="1"
            style={{overflow: 'hidden'}}
            className="truncate">
            <ResolveActions
              hasRelease={this.props.hasReleases}
              latestRelease={this.props.latestRelease}
              orgId={this.props.orgId}
              projectId={this.props.projectId}
              onUpdate={this.onUpdate}
              shouldConfirm={this.shouldConfirm('resolve')}
              confirmMessage={confirm('resolve', true)}
              confirmLabel={label('resolve')}
              disabled={disabled}
            />
            <IgnoreActions
              onUpdate={this.onUpdate}
              shouldConfirm={this.shouldConfirm('ignore')}
              confirmMessage={confirm('ignore', true)}
              confirmLabel={label('ignore')}
              disabled={disabled}
            />
            <div className="btn-group">
              <ActionLink
                className={'btn btn-default btn-sm action-bookmark'}
                onAction={() => this.onUpdate({isBookmarked: true})}
                shouldConfirm={this.shouldConfirm('bookmark')}
                message={confirm('bookmark', false)}
                confirmLabel={label('bookmark')}
                title={t('Add to Bookmarks')}
                disabled={disabled}
              >
                <i aria-hidden="true" className="icon-star-solid" />
              </ActionLink>
            </div>
            <div className="btn-group">
              <DropdownLink
                key="actions"
                btnGroup={true}
                caret={false}
                className="btn btn-sm btn-default hidden-xs action-more"
                title={<span className="icon-ellipsis" />}
              >
                <MenuItem noAnchor={true}>
                  <ActionLink
                    className="action-merge"
                    disabled={disabled}
                    onAction={this.onMerge}
                    shouldConfirm={this.shouldConfirm('merge')}
                    message={confirm('merge', false)}
                    confirmLabel={label('merge')}
                  >
                    {t('Merge Issues')}
                  </ActionLink>
                </MenuItem>
                <MenuItem noAnchor={true}>
                  <ActionLink
                    className="action-remove-bookmark"
                    disabled={disabled}
                    onAction={() => this.onUpdate({isBookmarked: false})}
                    shouldConfirm={this.shouldConfirm('unbookmark')}
                    message={confirm('remove', false, ' from your bookmarks')}
                    confirmLabel={label('remove', ' from your bookmarks')}
                  >
                    {t('Remove from Bookmarks')}
                  </ActionLink>
                </MenuItem>
                <MenuItem divider={true} />
                <MenuItem noAnchor={true}>
                  <ActionLink
                    className="action-unresolve"
                    disabled={disabled}
                    onAction={() => this.onUpdate({status: 'unresolved'})}
                    shouldConfirm={this.shouldConfirm('unresolve')}
                    message={confirm('unresolve', true)}
                    confirmLabel={label('unresolve')}
                  >
                    {t('Set status to: Unresolved')}
                  </ActionLink>
                </MenuItem>
                <MenuItem divider={true} />
                <MenuItem noAnchor={true}>
                  <ActionLink
                    className="action-delete"
                    disabled={disabled || this.state.allInQuerySelected}
                    onAction={this.onDelete}
                    shouldConfirm={this.shouldConfirm('delete')}
                    message={confirm('delete', false)}
                    confirmLabel={label('delete')}
                    selectAllActive={this.state.pageSelected}
                  >
                    {t('Delete Issues')}
                  </ActionLink>
                </MenuItem>
              </DropdownLink>
            </div>

            {/* <div className="btn-group">
              <a
                className="btn btn-default btn-sm hidden-xs realtime-control tip"
                title={`${this.props.realtimeActive
                  ? 'Pause'
                  : 'Enable'} real-time updates`}
                onClick={this.onRealtimeChange}
              >
                {this.props.realtimeActive ? (
                  <span className="icon icon-pause" />
                ) : (
                  <span className="icon icon-play" />
                )}
              </a>
                </div> */}
          </Box>
          <Box w={[100, 120, 160, 200]} px={(1, 2, 2, 3)}>
            <ToolbarHeader>
              {t('Issue ID')}
            </ToolbarHeader>
          </Box>
          <Box w={[100, 120, 160, 200]} px={(1, 2, 2, 3)}>
            <Flex>
              <Box flex="1">
                <ToolbarHeader>
                  {t('History:')}
                </ToolbarHeader>
              </Box>
              <Box>
                <HistoryToggle
                  active={this.props.statsPeriod === '24h'}
                  onClick={this.selectStatsPeriod.bind(this, '24h')}>
                  {t('24h')}
                </HistoryToggle>
              </Box>
              <Box>
                <HistoryToggle
                  active={this.props.statsPeriod === '14d'}
                  onClick={this.selectStatsPeriod.bind(this, '14d')}>
                  {t('14d')}
                </HistoryToggle>
              </Box>
            </Flex>
          </Box>
          <Box w={(40, 40, 60, 70)} px={(1, 1, 2, 2)}>
            <ToolbarHeader>
              {t('Events')}
            </ToolbarHeader>
          </Box>
          <Box w={(40, 40, 60, 70)} px={(1, 1, 2, 2)}>
            <ToolbarHeader>
              {t('Users')}
            </ToolbarHeader>
          </Box>
          <Box w={(40, 60, 80, 80)} px={(1, 1, 2, 2)}>
            <ToolbarHeader>
              {t('Owner')}
            </ToolbarHeader>
          </Box>
        </StreamActionsToolbar>

        {!this.props.allResultsVisible &&
          this.state.pageSelected && (
            <div className="row stream-select-all-notice">
              <div className="col-md-12">
                {this.state.allInQuerySelected ? (
                  <strong>
                    {tct(
                      'Selected up to the first [count] issues that match this search query.',
                      {
                        count: BULK_LIMIT_STR,
                      }
                    )}
                  </strong>
                ) : (
                  <span>
                    {tn(
                      '%d issue on this page selected.',
                      '%d issues on this page selected.',
                      numIssues
                    )}
                    <a onClick={this.selectAll}>
                      {tct(
                        'Select the first [count] issues that match this search query.',
                        {
                          count: BULK_LIMIT_STR,
                        }
                      )}
                    </a>
                  </span>
                )}
              </div>
            </div>
          )}
      </div>
    );
  },
});

const StreamActionsToolbar = styled(Toolbar)`
  font-size: 13px;
  display: flex;
  align-items: center;
  height: 40px;
`;

const CheckboxWrapper = styled(Box)`
  width: 36px;
  padding-left: 20px;

  & input[type="checkbox"] {
    margin: 0;
  }
`;

const HistoryToggle = withTheme(
  styled.a`
    color: ${p => (p.active ? p.theme.gray3 : p.theme.gray2)};
    opacity: ${p => (p.active ? '1' : '.6')};
    margin-left: 6px;

    &:hover {
      color: ${p => p.theme.gray2};
      opacity: 1;
    }
  `
);

export default StreamActions;<|MERGE_RESOLUTION|>--- conflicted
+++ resolved
@@ -3,13 +3,10 @@
 import createReactClass from 'create-react-class';
 import PureRenderMixin from 'react-addons-pure-render-mixin';
 import Reflux from 'reflux';
-<<<<<<< HEAD
+import {capitalize} from 'lodash';
 import styled from 'react-emotion';
 import {Flex, Box} from 'grid-emotion';
-import {withTheme} from 'theming';
-=======
-import {capitalize} from 'lodash';
->>>>>>> c0024691
+import {withTheme} from 'emotion-theming';
 
 import ApiMixin from '../../mixins/apiMixin';
 import TooltipMixin from '../../mixins/tooltip';
@@ -311,7 +308,8 @@
             pr={[1, 2, 2, 2]}
             flex="1"
             style={{overflow: 'hidden'}}
-            className="truncate">
+            className="truncate"
+          >
             <ResolveActions
               hasRelease={this.props.hasReleases}
               latestRelease={this.props.latestRelease}
@@ -422,47 +420,39 @@
                 </div> */}
           </Box>
           <Box w={[100, 120, 160, 200]} px={(1, 2, 2, 3)}>
-            <ToolbarHeader>
-              {t('Issue ID')}
-            </ToolbarHeader>
+            <ToolbarHeader>{t('Issue ID')}</ToolbarHeader>
           </Box>
           <Box w={[100, 120, 160, 200]} px={(1, 2, 2, 3)}>
             <Flex>
               <Box flex="1">
-                <ToolbarHeader>
-                  {t('History:')}
-                </ToolbarHeader>
+                <ToolbarHeader>{t('History:')}</ToolbarHeader>
               </Box>
               <Box>
                 <HistoryToggle
                   active={this.props.statsPeriod === '24h'}
-                  onClick={this.selectStatsPeriod.bind(this, '24h')}>
+                  onClick={this.selectStatsPeriod.bind(this, '24h')}
+                >
                   {t('24h')}
                 </HistoryToggle>
               </Box>
               <Box>
                 <HistoryToggle
                   active={this.props.statsPeriod === '14d'}
-                  onClick={this.selectStatsPeriod.bind(this, '14d')}>
+                  onClick={this.selectStatsPeriod.bind(this, '14d')}
+                >
                   {t('14d')}
                 </HistoryToggle>
               </Box>
             </Flex>
           </Box>
           <Box w={(40, 40, 60, 70)} px={(1, 1, 2, 2)}>
-            <ToolbarHeader>
-              {t('Events')}
-            </ToolbarHeader>
+            <ToolbarHeader>{t('Events')}</ToolbarHeader>
           </Box>
           <Box w={(40, 40, 60, 70)} px={(1, 1, 2, 2)}>
-            <ToolbarHeader>
-              {t('Users')}
-            </ToolbarHeader>
+            <ToolbarHeader>{t('Users')}</ToolbarHeader>
           </Box>
           <Box w={(40, 60, 80, 80)} px={(1, 1, 2, 2)}>
-            <ToolbarHeader>
-              {t('Owner')}
-            </ToolbarHeader>
+            <ToolbarHeader>{t('Owner')}</ToolbarHeader>
           </Box>
         </StreamActionsToolbar>
 
@@ -515,7 +505,7 @@
   width: 36px;
   padding-left: 20px;
 
-  & input[type="checkbox"] {
+  & input[type='checkbox'] {
     margin: 0;
   }
 `;
