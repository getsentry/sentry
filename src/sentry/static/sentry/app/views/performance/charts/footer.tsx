import React from 'react';
import * as Sentry from '@sentry/browser';
import {Location} from 'history';

import {t} from 'app/locale';
import {Client} from 'app/api';
<<<<<<< HEAD
import {
  ChartControls,
  InlineContainer,
  SectionHeading,
  SectionValue,
} from 'app/components/charts/styles';
import {fetchTotalCount} from 'app/views/eventsV2/utils';
=======
import {fetchTotalCount} from 'app/actionCreators/events';
>>>>>>> 97a47fa1
import EventView, {isAPIPayloadSimilar} from 'app/utils/discover/eventView';
import {Organization} from 'app/types';

type Props = {
  api: Client;
  eventView: EventView;
  organization: Organization;
  location: Location;
};

type State = {
  totalValues: null | number;
};

class ChartFooter extends React.Component<Props, State> {
  state: State = {
    totalValues: null,
  };

  componentDidMount() {
    this.mounted = true;

    this.fetchTotalCount();
  }

  componentDidUpdate(prevProps: Props) {
    const orgSlugHasChanged =
      this.props.organization.slug !== prevProps.organization.slug;
    const shouldRefetch = this.shouldRefetchData(prevProps);

    if ((orgSlugHasChanged || shouldRefetch) && this.props.eventView.isValid()) {
      this.fetchTotalCount();
    }
  }

  componentWillUnmount() {
    this.mounted = false;
  }

  shouldRefetchData = (prevProps: Props): boolean => {
    const thisAPIPayload = this.props.eventView.getEventsAPIPayload(this.props.location);
    const otherAPIPayload = prevProps.eventView.getEventsAPIPayload(prevProps.location);

    return !isAPIPayloadSimilar(thisAPIPayload, otherAPIPayload);
  };

  mounted: boolean = false;

  async fetchTotalCount() {
    const {api, organization, location, eventView} = this.props;
    if (!eventView.isValid() || !this.mounted) {
      return;
    }

    try {
      const totals = await fetchTotalCount(
        api,
        organization.slug,
        eventView.getEventsAPIPayload(location)
      );

      if (this.mounted) {
        this.setState({totalValues: totals});
      }
    } catch (err) {
      Sentry.captureException(err);
    }
  }

  render() {
    const {totalValues} = this.state;

    const value = typeof totalValues === 'number' ? totalValues.toLocaleString() : '-';

    return (
      <ChartControls>
        <InlineContainer>
          <SectionHeading>{t('Total Events')}</SectionHeading>
          <SectionValue>{value}</SectionValue>
        </InlineContainer>
      </ChartControls>
    );
  }
}

export default ChartFooter;<|MERGE_RESOLUTION|>--- conflicted
+++ resolved
@@ -4,17 +4,13 @@
 
 import {t} from 'app/locale';
 import {Client} from 'app/api';
-<<<<<<< HEAD
 import {
   ChartControls,
   InlineContainer,
   SectionHeading,
   SectionValue,
 } from 'app/components/charts/styles';
-import {fetchTotalCount} from 'app/views/eventsV2/utils';
-=======
 import {fetchTotalCount} from 'app/actionCreators/events';
->>>>>>> 97a47fa1
 import EventView, {isAPIPayloadSimilar} from 'app/utils/discover/eventView';
 import {Organization} from 'app/types';
 
