import React from 'react';
import {Location} from 'history';
import {browserHistory} from 'react-router';
import styled from '@emotion/styled';

import {GlobalSelection, Organization} from 'app/types';
import EventView from 'app/utils/discover/eventView';
import DropdownControl, {DropdownItem} from 'app/components/dropdownControl';
import {t} from 'app/locale';
import Feature from 'app/components/acl/feature';
import SearchBar from 'app/views/events/searchBar';
import space from 'app/styles/space';
<<<<<<< HEAD
import {stringifyQueryObject, tokenizeSearch} from 'app/utils/tokenizeSearch';
import {decodeScalar} from 'app/utils/queryString';
=======
import withGlobalSelection from 'app/utils/withGlobalSelection';
import {ALL_ACCESS_PROJECTS} from 'app/constants/globalSelectionHeader';
>>>>>>> 9ed7b5ed

import {getTransactionSearchQuery} from '../utils';
import {TrendChangeType, TrendView, TrendFunctionField} from './types';
import {TRENDS_FUNCTIONS, getCurrentTrendFunction, getSelectedQueryKey} from './utils';
import ChangedTransactions from './changedTransactions';
import ChangedProjects from './changedProjects';
import {FilterViews} from '../landing';

type Props = {
  organization: Organization;
  location: Location;
  eventView: EventView;
  selection: GlobalSelection;
};

type State = {
  previousTrendFunction?: TrendFunctionField;
};

function hasMultipleProjects(selection: GlobalSelection) {
  return (
    selection.projects &&
    (selection.projects.length > 1 || selection.projects[0] === ALL_ACCESS_PROJECTS)
  );
}

class TrendsContent extends React.Component<Props, State> {
  constructor(props) {
    super(props);

    const {location} = props;

    const queryString = decodeScalar(location.query.query) || '';

    const conditions = tokenizeSearch(queryString);

    if (!queryString) {
      conditions.setTag('count()', ['>1000']);
      conditions.setTag('transaction.duration', ['>0']);
    }
    if (!conditions.hasTags('count()')) {
      conditions.setTag('count()', ['>1000']);
    }
    if (!conditions.hasTags('transaction.duration')) {
      conditions.setTag('transaction.duration', ['>0']);
    }

    const query = stringifyQueryObject(conditions);
    props.eventView.query = query;

    browserHistory.push({
      pathname: location.pathname,
      query: {
        ...location.query,
        cursor: undefined,
        query: String(query).trim() || undefined,
        view: FilterViews.TRENDS,
      },
    });
  }

  state: State = {};

  handleSearch = (searchQuery: string) => {
    const {location} = this.props;

    browserHistory.push({
      pathname: location.pathname,
      query: {
        ...location.query,
        cursor: undefined,
        query: String(searchQuery).trim() || undefined,
      },
    });
  };

  handleTrendFunctionChange = (field: string) => {
    const {location} = this.props;

    const offsets = {};

    Object.values(TrendChangeType).forEach(trendChangeType => {
      const queryKey = getSelectedQueryKey(trendChangeType);
      offsets[queryKey] = 0;
    });

    this.setState({
      previousTrendFunction: getCurrentTrendFunction(location).field,
    });

    browserHistory.push({
      pathname: location.pathname,
      query: {
        ...location.query,
        ...offsets,
        trendFunction: field,
      },
    });
  };

  render() {
    const {organization, eventView, selection, location} = this.props;
    const {previousTrendFunction} = this.state;

    const trendView = eventView.clone() as TrendView;
    const currentTrendFunction = getCurrentTrendFunction(location);
    const query = getTransactionSearchQuery(location);
<<<<<<< HEAD
=======
    const showChangedProjects = hasMultipleProjects(selection);
>>>>>>> 9ed7b5ed

    return (
      <Feature features={['trends', 'internal-catchall']} requireAll={false}>
        <StyledSearchContainer>
          <StyledSearchBar
            organization={organization}
            projectIds={trendView.project}
            query={query}
            fields={trendView.fields}
            onSearch={this.handleSearch}
          />
          <TrendsDropdown>
            <DropdownControl
              buttonProps={{prefix: t('Display')}}
              label={currentTrendFunction.label}
            >
              {TRENDS_FUNCTIONS.map(({label, field}) => (
                <DropdownItem
                  key={field}
                  onSelect={this.handleTrendFunctionChange}
                  eventKey={field}
                  data-test-id={field}
                  isActive={field === currentTrendFunction.field}
                >
                  {label}
                </DropdownItem>
              ))}
            </DropdownControl>
          </TrendsDropdown>
        </StyledSearchContainer>
        <TrendsLayoutContainer>
          {showChangedProjects && (
            <ChangedProjects
              trendChangeType={TrendChangeType.IMPROVED}
              previousTrendFunction={previousTrendFunction}
              trendView={trendView}
              location={location}
            />
          )}
          {showChangedProjects && (
            <ChangedProjects
              trendChangeType={TrendChangeType.REGRESSION}
              previousTrendFunction={previousTrendFunction}
              trendView={trendView}
              location={location}
            />
          )}
          <ChangedTransactions
            trendChangeType={TrendChangeType.IMPROVED}
            previousTrendFunction={previousTrendFunction}
            trendView={trendView}
            location={location}
          />
          <ChangedTransactions
            trendChangeType={TrendChangeType.REGRESSION}
            previousTrendFunction={previousTrendFunction}
            trendView={trendView}
            location={location}
          />
        </TrendsLayoutContainer>
      </Feature>
    );
  }
}

const StyledSearchBar = styled(SearchBar)`
  flex-grow: 1;
  margin-bottom: ${space(2)};
  margin-right: ${space(1)};
`;

const TrendsDropdown = styled('div')`
  flex-grow: 0;
`;

const StyledSearchContainer = styled('div')`
  display: flex;
`;

const TrendsLayoutContainer = styled('div')`
  display: grid;
  grid-gap: ${space(2)};

  @media (min-width: ${p => p.theme.breakpoints[2]}) {
    grid-template-columns: repeat(2, minmax(0, 1fr));
    align-items: stretch;
  }
`;

export default withGlobalSelection(TrendsContent);<|MERGE_RESOLUTION|>--- conflicted
+++ resolved
@@ -10,13 +10,10 @@
 import Feature from 'app/components/acl/feature';
 import SearchBar from 'app/views/events/searchBar';
 import space from 'app/styles/space';
-<<<<<<< HEAD
 import {stringifyQueryObject, tokenizeSearch} from 'app/utils/tokenizeSearch';
 import {decodeScalar} from 'app/utils/queryString';
-=======
 import withGlobalSelection from 'app/utils/withGlobalSelection';
 import {ALL_ACCESS_PROJECTS} from 'app/constants/globalSelectionHeader';
->>>>>>> 9ed7b5ed
 
 import {getTransactionSearchQuery} from '../utils';
 import {TrendChangeType, TrendView, TrendFunctionField} from './types';
@@ -124,10 +121,7 @@
     const trendView = eventView.clone() as TrendView;
     const currentTrendFunction = getCurrentTrendFunction(location);
     const query = getTransactionSearchQuery(location);
-<<<<<<< HEAD
-=======
     const showChangedProjects = hasMultipleProjects(selection);
->>>>>>> 9ed7b5ed
 
     return (
       <Feature features={['trends', 'internal-catchall']} requireAll={false}>
