import React from 'react';
import {Location, Query} from 'history';
import styled from '@emotion/styled';
import {browserHistory} from 'react-router';

import {Panel} from 'app/components/panels';
import Pagination from 'app/components/pagination';
import withOrganization from 'app/utils/withOrganization';
import DiscoverQuery from 'app/utils/discover/discoverQuery';
import {Organization, Project} from 'app/types';
import {decodeScalar} from 'app/utils/queryString';
import space from 'app/styles/space';
import {RadioLineItem} from 'app/views/settings/components/forms/controls/radioGroup';
import Link from 'app/components/links/link';
import Radio from 'app/components/radio';
import Tooltip from 'app/components/tooltip';
import Count from 'app/components/count';
import {formatPercentage} from 'app/utils/formatters';
import EmptyStateWarning from 'app/components/emptyStateWarning';
import {t} from 'app/locale';
import withProjects from 'app/utils/withProjects';
import {IconEllipsis} from 'app/icons';
import MenuItem from 'app/components/menuItem';
import DropdownLink from 'app/components/dropdownLink';
import withApi from 'app/utils/withApi';
import {Client} from 'app/api';

import Chart from './chart';
import {
  TrendChangeType,
  TrendView,
  TrendsData,
  NormalizedTrendsTransaction,
  TrendFunctionField,
  TrendsStats,
} from './types';
import {
  trendToColor,
  transformValueDelta,
  transformDeltaSpread,
  modifyTrendView,
  normalizeTrendsTransactions,
  getSelectedQueryKey,
  getCurrentTrendFunction,
  getTrendBaselinesForTransaction,
  getIntervalRatio,
} from './utils';
import {transactionSummaryRouteWithQuery} from '../transactionSummary/utils';
import {HeaderTitleLegend} from '../styles';

type Props = {
  api: Client;
  organization: Organization;
  trendChangeType: TrendChangeType;
  previousTrendFunction?: TrendFunctionField;
  trendView: TrendView;
  location: Location;
  projects: Project[];
};

type TrendsCursorQuery = {
  improvedCursor?: string;
  regressionCursor?: string;
};

function onTrendsCursor(trendChangeType: TrendChangeType) {
  return function onCursor(
    cursor: string,
    path: string,
    query: Query,
    _direction: number
  ) {
    const cursorQuery = {} as TrendsCursorQuery;
    if (trendChangeType === TrendChangeType.IMPROVED) {
      cursorQuery.improvedCursor = cursor;
    } else if (trendChangeType === TrendChangeType.REGRESSION) {
      cursorQuery.regressionCursor = cursor;
    }
    browserHistory.push({
      pathname: path,
      query: {...query, ...cursorQuery},
    });
  };
}

function getTransactionProjectId(
  transaction: NormalizedTrendsTransaction,
  projects?: Project[]
): string | undefined {
  if (!transaction.project || !projects) {
    return undefined;
  }
  const transactionProject = projects.find(
    project => project.slug === transaction.project
  );
  return transactionProject?.id;
}

function getChartTitle(trendChangeType: TrendChangeType): string {
  switch (trendChangeType) {
    case TrendChangeType.IMPROVED:
      return t('Most Improved');
    case TrendChangeType.REGRESSION:
      return t('Worst Regressions');
    default:
      throw new Error('No trend type passed');
  }
}

function getSelectedTransaction(
  location: Location,
  trendChangeType: TrendChangeType,
  transactions?: NormalizedTrendsTransaction[]
): NormalizedTrendsTransaction | undefined {
  const queryKey = getSelectedQueryKey(trendChangeType);
  const offsetString = decodeScalar(location.query[queryKey]);
  const offset = offsetString ? parseInt(offsetString, 10) : 0;
  if (!transactions || !transactions.length || offset >= transactions.length) {
    return undefined;
  }

  const transaction = transactions[offset];
  return transaction;
}

function handleChangeSelected(
  location: Location,
  trendChangeType: TrendChangeType,
  transactions?: NormalizedTrendsTransaction[]
) {
  return function updateSelected(transaction?: NormalizedTrendsTransaction) {
    const queryKey = getSelectedQueryKey(trendChangeType);
    const offset = transaction ? transactions?.indexOf(transaction) : -1;
    const query = {
      ...location.query,
    };
    if (!offset || offset < 0) {
      delete query[queryKey];
    } else {
      query[queryKey] = String(offset);
    }
    browserHistory.push({
      pathname: location.pathname,
      query,
    });
  };
}

function ChangedTransactions(props: Props) {
  const {
    api,
    location,
    trendChangeType,
    previousTrendFunction,
    organization,
    projects,
  } = props;
  const trendView = props.trendView.clone();
  const chartTitle = getChartTitle(trendChangeType);
  modifyTrendView(trendView, location, trendChangeType);

  const onCursor = onTrendsCursor(trendChangeType);

  return (
<<<<<<< HEAD
    <StyledPanel>
      <DiscoverQuery
        eventView={trendView}
        orgSlug={organization.slug}
        location={location}
        trendChangeType={trendChangeType}
        limit={5}
      >
        {({isLoading, tableData}) => {
          const eventsTrendsData = (tableData as unknown) as TrendsData;
          const events = normalizeTrendsTransactions(
            (eventsTrendsData &&
              eventsTrendsData.events &&
              eventsTrendsData.events.data) ||
              []
          );
          const selectedTransaction = getSelectedTransaction(
            location,
            trendChangeType,
            events
          );

          const statsData = eventsTrendsData && eventsTrendsData.stats;
          const transactionsList = events && events.slice ? events.slice(0, 5) : [];

          const trendFunction = getCurrentTrendFunction(location);
          const currentTrendFunction =
            isLoading && previousTrendFunction
              ? previousTrendFunction
              : trendFunction.field;

          return (
            <React.Fragment>
=======
    <DiscoverQuery
      eventView={trendView}
      orgSlug={organization.slug}
      location={location}
      trendChangeType={trendChangeType}
      limit={5}
    >
      {({isLoading, tableData, pageLinks}) => {
        const eventsTrendsData = (tableData as unknown) as TrendsData;
        const events = normalizeTrendsTransactions(
          (eventsTrendsData && eventsTrendsData.events && eventsTrendsData.events.data) ||
            []
        );
        const selectedTransaction = getSelectedTransaction(
          location,
          trendChangeType,
          events
        );

        const results = eventsTrendsData && eventsTrendsData.stats;
        const transactionsList = events && events.slice ? events.slice(0, 5) : [];

        const trendFunction = getCurrentTrendFunction(location);
        const currentTrendFunction =
          isLoading && previousTrendFunction
            ? previousTrendFunction
            : trendFunction.field;

        return (
          <ChangedTransactionsContainer>
            <StyledPanel>
>>>>>>> abc253df
              <ContainerTitle>
                <HeaderTitleLegend>{chartTitle}</HeaderTitleLegend>
              </ContainerTitle>
              {transactionsList.length ? (
                <React.Fragment>
                  <ChartContainer>
                    <Chart
                      statsData={statsData}
                      query={trendView.query}
                      project={trendView.project}
                      environment={trendView.environment}
                      start={trendView.start}
                      end={trendView.end}
                      statsPeriod={trendView.statsPeriod}
                      transaction={selectedTransaction}
                      isLoading={isLoading}
                      {...props}
                    />
                  </ChartContainer>
                  <TransactionsList>
                    {transactionsList.map((transaction, index) => (
                      <TrendsListItem
                        api={api}
                        currentTrendFunction={currentTrendFunction}
                        trendView={props.trendView}
                        organization={organization}
                        transaction={transaction}
                        key={transaction.transaction}
                        index={index}
                        trendChangeType={trendChangeType}
                        transactions={transactionsList}
                        location={location}
                        projects={projects}
                        statsData={statsData}
                        handleSelectTransaction={handleChangeSelected(
                          location,
                          trendChangeType,
                          transactionsList
                        )}
                      />
                    ))}
                  </TransactionsList>
                </React.Fragment>
              ) : (
                <EmptyStateContainer>
                  <EmptyStateWarning small>{t('No results')}</EmptyStateWarning>
                </EmptyStateContainer>
              )}
            </StyledPanel>
            <Pagination pageLinks={pageLinks} onCursor={onCursor} />
          </ChangedTransactionsContainer>
        );
      }}
    </DiscoverQuery>
  );
}

type TrendsListItemProps = {
  api: Client;
  trendView: TrendView;
  organization: Organization;
  transaction: NormalizedTrendsTransaction;
  trendChangeType: TrendChangeType;
  currentTrendFunction: TrendFunctionField;
  transactions: NormalizedTrendsTransaction[];
  projects: Project[];
  location: Location;
  index: number;
  statsData: TrendsStats;
  handleSelectTransaction: (transaction: NormalizedTrendsTransaction) => void;
};

function TrendsListItem(props: TrendsListItemProps) {
  const {
    transaction,
    transactions,
    trendChangeType,
    currentTrendFunction,
    index,
    location,
    handleSelectTransaction,
  } = props;
  const color = trendToColor[trendChangeType];

  const selectedTransaction = getSelectedTransaction(
    location,
    trendChangeType,
    transactions
  );
  const isSelected = selectedTransaction === transaction;

  return (
    <ListItemContainer>
      <ItemRadioContainer color={color}>
        <RadioLineItem index={index} role="radio">
          <Radio
            checked={isSelected}
            onChange={() => handleSelectTransaction(transaction)}
          />
        </RadioLineItem>
      </ItemRadioContainer>
      <ItemTransactionNameContainer>
        <ItemTransactionName>
          <TransactionLink {...props} />
          <TransactionMenuContainer>
            <DropdownLink
              caret={false}
              title={
                <TransactionMenuButton>
                  <IconEllipsis
                    size="sm"
                    data-test-id="trends-item-action"
                    color="gray600"
                  />
                </TransactionMenuButton>
              }
            >
              <MenuItem>
                <TransactionSummaryLink {...props} />
              </MenuItem>
            </DropdownLink>
          </TransactionMenuContainer>
        </ItemTransactionName>
        <ItemTransactionAbsoluteFaster>
          {transformDeltaSpread(
            transaction.aggregate_range_1,
            transaction.aggregate_range_2,
            currentTrendFunction
          )}
        </ItemTransactionAbsoluteFaster>
      </ItemTransactionNameContainer>
      <ItemTransactionPercentContainer>
        <Tooltip
          title={
            <TooltipContent>
              <span>{t('Total Events')}</span>
              <span>
                <Count value={transaction.count_range_1} />
                {' → '}
                <Count value={transaction.count_range_2} />
              </span>
            </TooltipContent>
          }
        >
          <ItemTransactionPrimary>
            {currentTrendFunction === TrendFunctionField.USER_MISERY ? (
              <React.Fragment>
                {transformValueDelta(
                  transaction.minus_aggregate_range_2_aggregate_range_1,
                  trendChangeType,
                  currentTrendFunction
                )}
              </React.Fragment>
            ) : (
              <React.Fragment>
                {trendChangeType === TrendChangeType.REGRESSION ? '+' : ''}
                {formatPercentage(
                  transaction.percentage_aggregate_range_2_aggregate_range_1 - 1,
                  0
                )}
              </React.Fragment>
            )}
          </ItemTransactionPrimary>
        </Tooltip>
        <ItemTransactionSecondary color={color}>
          {currentTrendFunction === TrendFunctionField.USER_MISERY ? (
            <React.Fragment>
              {trendChangeType === TrendChangeType.REGRESSION ? '+' : ''}
              {formatPercentage(
                transaction.percentage_aggregate_range_2_aggregate_range_1 - 1,
                0
              )}
            </React.Fragment>
          ) : (
            <React.Fragment>
              {transformValueDelta(
                transaction.minus_aggregate_range_2_aggregate_range_1,
                trendChangeType,
                currentTrendFunction
              )}
            </React.Fragment>
          )}
        </ItemTransactionSecondary>
      </ItemTransactionPercentContainer>
    </ListItemContainer>
  );
}

type TransactionLinkProps = TrendsListItemProps & {};

const TransactionLink = (props: TransactionLinkProps) => {
  const {
    organization,
    trendView: eventView,
    transaction,
    api,
    statsData,
    location,
  } = props;
  const summaryView = eventView.clone();
  const intervalRatio = getIntervalRatio(location);

  async function onLinkClick() {
    const baselines = await getTrendBaselinesForTransaction(
      api,
      organization,
      eventView,
      statsData,
      intervalRatio,
      transaction
    );
    if (baselines) {
      const {previousPeriod, currentPeriod} = baselines;
      const comparisonString = `${previousPeriod.project}:${previousPeriod.id}/${currentPeriod.project}:${currentPeriod.id}`;
      browserHistory.push({
        pathname: `/organizations/${organization.slug}/performance/compare/${comparisonString}/`,
        query: {
          ...summaryView.generateQueryStringObject(),
          transaction: String(transaction.transaction),
        },
      });
    }
  }

  return <StyledLink onClick={onLinkClick}>{transaction.transaction}</StyledLink>;
};

type TransactionSummaryLinkProps = TrendsListItemProps & {};

const TransactionSummaryLink = (props: TransactionSummaryLinkProps) => {
  const {organization, trendView: eventView, transaction, projects} = props;

  const summaryView = eventView.clone();
  const projectID = getTransactionProjectId(transaction, projects);
  const target = transactionSummaryRouteWithQuery({
    orgSlug: organization.slug,
    transaction: String(transaction.transaction),
    query: summaryView.generateQueryStringObject(),
    projectID,
  });

  return <StyledSummaryLink to={target}>{t('View Summary')}</StyledSummaryLink>;
};

<<<<<<< HEAD
const StyledLink = styled('a')`
=======
const ChangedTransactionsContainer = styled('div')``;

const StyledLink = styled(Link)`
>>>>>>> abc253df
  word-break: break-all;
`;

const StyledSummaryLink = styled(Link)`
  color: ${p => p.theme.textColor};
  :hover {
    color: ${p => p.theme.textColor};
  }
`;

const TransactionMenuButton = styled('button')`
  display: flex;
  height: 100%;
  justify-content: center;
  align-items: center;
  padding: 0 ${space(1)};

  border: 0;
  background: rgba(255, 255, 255, 0.85);
  cursor: pointer;
  outline: none;
`;
const TransactionMenuContainer = styled('div')`
  height: 100%;

  display: flex;
  justify-content: center;
  align-items: center;
`;

const TransactionsList = styled('div')``;
const ListItemContainer = styled('div')`
  display: flex;
  border-top: 1px solid ${p => p.theme.borderLight};
  padding: ${space(1)} ${space(2)};
`;

const ItemRadioContainer = styled('div')`
  input:checked::after {
    background-color: ${p => p.color};
    width: 14px;
    height: 14px;
  }
`;
const ItemTransactionNameContainer = styled('div')`
  flex-grow: 1;
`;
const ItemTransactionName = styled('div')`
  display: flex;
  justify-content: flex-start;
  align-items: center;
`;
const ItemTransactionAbsoluteFaster = styled('div')`
  color: ${p => p.theme.gray500};
  font-size: 14px;
`;
const ItemTransactionPrimary = styled('div')``;
const ItemTransactionSecondary = styled('div')`
  color: ${p => p.color};
  font-size: 14px;
  white-space: nowrap;
`;
const ItemTransactionPercentContainer = styled('div')`
  display: flex;
  flex-direction: column;
  align-items: flex-end;
`;

const TooltipContent = styled('div')`
  display: flex;
  flex-direction: column;
  align-items: center;
`;

const ContainerTitle = styled('div')`
  padding-top: ${space(2)};
  padding-left: ${space(2)};
`;

const ChartContainer = styled('div')`
  padding: ${space(2)};
  padding-top: 0;
`;
const EmptyStateContainer = styled('div')`
  padding: ${space(4)} 0;
`;

const StyledPanel = styled(Panel)``;

export default withApi(withProjects(withOrganization(ChangedTransactions)));<|MERGE_RESOLUTION|>--- conflicted
+++ resolved
@@ -162,41 +162,6 @@
   const onCursor = onTrendsCursor(trendChangeType);
 
   return (
-<<<<<<< HEAD
-    <StyledPanel>
-      <DiscoverQuery
-        eventView={trendView}
-        orgSlug={organization.slug}
-        location={location}
-        trendChangeType={trendChangeType}
-        limit={5}
-      >
-        {({isLoading, tableData}) => {
-          const eventsTrendsData = (tableData as unknown) as TrendsData;
-          const events = normalizeTrendsTransactions(
-            (eventsTrendsData &&
-              eventsTrendsData.events &&
-              eventsTrendsData.events.data) ||
-              []
-          );
-          const selectedTransaction = getSelectedTransaction(
-            location,
-            trendChangeType,
-            events
-          );
-
-          const statsData = eventsTrendsData && eventsTrendsData.stats;
-          const transactionsList = events && events.slice ? events.slice(0, 5) : [];
-
-          const trendFunction = getCurrentTrendFunction(location);
-          const currentTrendFunction =
-            isLoading && previousTrendFunction
-              ? previousTrendFunction
-              : trendFunction.field;
-
-          return (
-            <React.Fragment>
-=======
     <DiscoverQuery
       eventView={trendView}
       orgSlug={organization.slug}
@@ -216,7 +181,7 @@
           events
         );
 
-        const results = eventsTrendsData && eventsTrendsData.stats;
+        const statsData = eventsTrendsData && eventsTrendsData.stats;
         const transactionsList = events && events.slice ? events.slice(0, 5) : [];
 
         const trendFunction = getCurrentTrendFunction(location);
@@ -228,7 +193,6 @@
         return (
           <ChangedTransactionsContainer>
             <StyledPanel>
->>>>>>> abc253df
               <ContainerTitle>
                 <HeaderTitleLegend>{chartTitle}</HeaderTitleLegend>
               </ContainerTitle>
@@ -473,13 +437,8 @@
   return <StyledSummaryLink to={target}>{t('View Summary')}</StyledSummaryLink>;
 };
 
-<<<<<<< HEAD
+const ChangedTransactionsContainer = styled('div')``;
 const StyledLink = styled('a')`
-=======
-const ChangedTransactionsContainer = styled('div')``;
-
-const StyledLink = styled(Link)`
->>>>>>> abc253df
   word-break: break-all;
 `;
 
