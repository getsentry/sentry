import React from 'react';

import withApi from 'app/utils/withApi';
import {Client} from 'app/api';
import Button from 'app/components/button';
import {IconStar} from 'app/icons';
import {t} from 'app/locale';
import EventView from 'app/utils/discover/eventView';
import {Organization} from 'app/types';
import {saveKeyTransaction, deleteKeyTransaction} from 'app/actionCreators/performance';

type Props = {
  api: Client;
  eventView: EventView;
  organization: Organization;
  transactionName: string;
};

type State = {
  isLoading: boolean;
  keyFetchID: symbol | undefined;
  error: null | string;

  isKeyTransaction: boolean;
};

class KeyTransactionButton extends React.Component<Props, State> {
  state: State = {
    isLoading: true,
    keyFetchID: undefined,
    error: null,

    isKeyTransaction: false,
  };

  componentDidMount() {
    this.fetchData();
  }

  componentDidUpdate(prevProps: Props) {
    const orgSlugChanged = prevProps.organization.slug !== this.props.organization.slug;
    const projectsChanged =
      prevProps.eventView.project.length === 1 &&
      this.props.eventView.project.length === 1 &&
      prevProps.eventView.project[0] !== this.props.eventView.project[0];

    if (orgSlugChanged || projectsChanged) {
      this.fetchData();
    }
  }

  fetchData = () => {
    const {organization, eventView, transactionName} = this.props;

    const projects = eventView.project as number[];

    if (projects.length !== 1) {
      return;
    }

    const url = `/organizations/${organization.slug}/is-key-transactions/`;
    const keyFetchID = Symbol('keyFetchID');

    this.setState({isLoading: true, keyFetchID});

    this.props.api
      .requestPromise(url, {
        method: 'GET',
        includeAllArgs: true,
        query: {
          project: projects.map(id => String(id)),
          transaction: transactionName,
        },
      })
      .then(([data, _, _jqXHR]) => {
        if (this.state.keyFetchID !== keyFetchID) {
          // invariant: a different request was initiated after this request
          return;
        }

        this.setState({
          isLoading: false,
          keyFetchID: undefined,
          error: null,
          isKeyTransaction: !!data?.isKey,
        });
      })
      .catch(err => {
        this.setState({
          isLoading: false,
          keyFetchID: undefined,
          error: err.responseJSON.detail,
          isKeyTransaction: false,
        });
      });
  };

  toggleKeyTransaction = () => {
    const {eventView, api, organization, transactionName} = this.props;
    const projects = eventView.project as number[];

    if (!this.state.isKeyTransaction) {
      this.setState({
        isKeyTransaction: true,
      });

      saveKeyTransaction(api, organization.slug, projects, transactionName).catch(() => {
        this.setState({
          isKeyTransaction: false,
        });
      });
    } else {
      this.setState({
        isKeyTransaction: false,
      });

      deleteKeyTransaction(api, organization.slug, projects, transactionName).catch(
        () => {
          this.setState({
            isKeyTransaction: true,
          });
        }
      );
    }
  };

  render() {
    const {isKeyTransaction, isLoading} = this.state;

    if (this.props.eventView.project.length !== 1 || isLoading) {
      return null;
    }

    return (
      <Button
        icon={
          <IconStar
            size="xs"
<<<<<<< HEAD
            color={isKeyTransaction ? 'yellow' : undefined}
=======
            color={isKeyTransaction ? theme.yellow : theme.gray500}
>>>>>>> 590528c3
            isSolid={!!isKeyTransaction}
          />
        }
        onClick={this.toggleKeyTransaction}
      >
        {t('Key Transaction')}
      </Button>
    );
  }
}

export default withApi(KeyTransactionButton);<|MERGE_RESOLUTION|>--- conflicted
+++ resolved
@@ -136,11 +136,7 @@
         icon={
           <IconStar
             size="xs"
-<<<<<<< HEAD
-            color={isKeyTransaction ? 'yellow' : undefined}
-=======
-            color={isKeyTransaction ? theme.yellow : theme.gray500}
->>>>>>> 590528c3
+            color={isKeyTransaction ? 'yellow' : 'gray500'}
             isSolid={!!isKeyTransaction}
           />
         }
