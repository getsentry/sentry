--- conflicted
+++ resolved
@@ -29,12 +29,9 @@
 
 const DISPLAY_OPTIONS: SelectValue<string>[] = [
   {value: DisplayModes.DURATION, label: t('Duration Breakdown')},
-<<<<<<< HEAD
   {value: DisplayModes.APDEX_THROUGHPUT, label: t('Apdex, Throughput')},
-=======
   {value: DisplayModes.DURATION_PERCENTILE, label: t('Duration Percentiles')},
   {value: DisplayModes.LATENCY, label: t('Latency Distribution')},
->>>>>>> 98aba252
 ];
 
 type Props = {
@@ -87,16 +84,21 @@
               statsPeriod={eventView.statsPeriod}
             />
           )}
-<<<<<<< HEAD
           {display === DisplayModes.APDEX_THROUGHPUT && (
             <ApdexThroughputChart
               organization={organization}
-=======
+              query={eventView.query}
+              project={eventView.project}
+              environment={eventView.environment}
+              start={eventView.start}
+              end={eventView.end}
+              statsPeriod={eventView.statsPeriod}
+            />
+          )}
           {display === DisplayModes.DURATION_PERCENTILE && (
             <DurationPercentileChart
               organization={organization}
               location={location}
->>>>>>> 98aba252
               query={eventView.query}
               project={eventView.project}
               environment={eventView.environment}
