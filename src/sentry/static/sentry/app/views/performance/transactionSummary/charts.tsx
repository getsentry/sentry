--- conflicted
+++ resolved
@@ -81,7 +81,6 @@
               statsPeriod={eventView.statsPeriod}
             />
           )}
-<<<<<<< HEAD
           {display === DisplayModes.DURATION_PERCENTILE && (
             <DurationPercentileChart
               organization={organization}
@@ -94,10 +93,7 @@
               statsPeriod={eventView.statsPeriod}
             />
           )}
-        </ChartsContainer>
-=======
         </ChartContainer>
->>>>>>> 6ab6fffa
 
         <ChartControls>
           <InlineContainer>
