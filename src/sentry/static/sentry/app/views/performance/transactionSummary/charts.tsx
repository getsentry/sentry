--- conflicted
+++ resolved
@@ -32,25 +32,13 @@
   VITALS = 'vitals',
 }
 
-<<<<<<< HEAD
-const DISPLAY_OPTIONS: Record<DisplayModes, SelectValue<string>> = {
-  [DisplayModes.DURATION]: {value: DisplayModes.DURATION, label: t('Duration Breakdown')},
-  [DisplayModes.DURATION_PERCENTILE]: {
-    value: DisplayModes.DURATION_PERCENTILE,
-    label: t('Duration Percentiles'),
-  },
-  [DisplayModes.LATENCY]: {value: DisplayModes.LATENCY, label: t('Latency Distribution')},
-  [DisplayModes.TREND]: {value: DisplayModes.TREND, label: t('Trends')},
-  [DisplayModes.VITALS]: {value: DisplayModes.VITALS, label: t('Web Vitals')},
-};
-=======
 const DISPLAY_OPTIONS: SelectValue<string>[] = [
   {value: DisplayModes.DURATION, label: t('Duration Breakdown')},
   {value: DisplayModes.DURATION_PERCENTILE, label: t('Duration Percentiles')},
   {value: DisplayModes.LATENCY, label: t('Latency Distribution')},
   {value: DisplayModes.TREND, label: t('Trends')},
+  {value: DisplayModes.VITALS, label: t('Web Vitals')},
 ];
->>>>>>> 23635a26
 
 const TREND_OPTIONS: SelectValue<string>[] = TRENDS_FUNCTIONS.map(({field, label}) => ({
   value: field,
@@ -91,18 +79,6 @@
     }
     if (!Object.values(TrendFunctionField).includes(trendDisplay as TrendFunctionField)) {
       trendDisplay = TrendFunctionField.P50;
-    }
-
-    const displayOptions: SelectValue<string>[] = [
-      DISPLAY_OPTIONS[DisplayModes.DURATION],
-      DISPLAY_OPTIONS[DisplayModes.DURATION_PERCENTILE],
-      DISPLAY_OPTIONS[DisplayModes.LATENCY],
-    ];
-    if (organization.features.includes('trends')) {
-      displayOptions.push(DISPLAY_OPTIONS[DisplayModes.TREND]);
-    }
-    if (organization.features.includes('measurements')) {
-      displayOptions.push(DISPLAY_OPTIONS[DisplayModes.VITALS]);
     }
 
     return (
@@ -185,11 +161,7 @@
             <OptionSelector
               title={t('Display')}
               selected={display}
-<<<<<<< HEAD
-              options={displayOptions}
-=======
               options={DISPLAY_OPTIONS}
->>>>>>> 23635a26
               onChange={this.handleDisplayChange}
             />
           </InlineContainer>
