--- conflicted
+++ resolved
@@ -89,7 +89,6 @@
   }
 
   render() {
-<<<<<<< HEAD
     const {
       organization,
       location,
@@ -97,10 +96,6 @@
       currentTab,
       hasWebVitals,
     } = this.props;
-    const baseUrl = this.baseUrl;
-=======
-    const {organization, location, transactionName, currentTab} = this.props;
->>>>>>> 81d0ee2e
 
     return (
       <Layout.Header>
@@ -146,23 +141,14 @@
                 >
                   {t('Overview')}
                 </ListLink>
-<<<<<<< HEAD
                 {hasWebVitals && (
                   <ListLink
-                    to={`${baseUrl}rum/${location.search}`}
+                    to={vitalsTarget}
                     isActive={() => currentTab === Tab.RealUserMonitoring}
                   >
                     {t('Web Vitals')}
                   </ListLink>
                 )}
-=======
-                <ListLink
-                  to={vitalsTarget}
-                  isActive={() => currentTab === Tab.RealUserMonitoring}
-                >
-                  {t('Web Vitals')}
-                </ListLink>
->>>>>>> 81d0ee2e
               </StyledNavTabs>
             );
           }}
