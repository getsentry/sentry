import React from 'react';
import * as ReactRouter from 'react-router';
import styled from '@emotion/styled';
import {withTheme} from 'emotion-theming';
import {Location} from 'history';

import {Client} from 'app/api';
import ChartZoom from 'app/components/charts/chartZoom';
import ErrorPanel from 'app/components/charts/errorPanel';
import EventsRequest from 'app/components/charts/eventsRequest';
import LineChart from 'app/components/charts/lineChart';
import {SectionHeading} from 'app/components/charts/styles';
import TransitionChart from 'app/components/charts/transitionChart';
import TransparentLoadingMask from 'app/components/charts/transparentLoadingMask';
import {getInterval} from 'app/components/charts/utils';
import {getParams} from 'app/components/organizations/globalSelectionHeader/getParams';
import Placeholder from 'app/components/placeholder';
import QuestionTooltip from 'app/components/questionTooltip';
import {IconWarning} from 'app/icons';
import {t, tct} from 'app/locale';
import {LightWeightOrganization} from 'app/types';
import {getUtcToLocalDateObject} from 'app/utils/dates';
import {tooltipFormatter} from 'app/utils/discover/charts';
import EventView from 'app/utils/discover/eventView';
import {
  formatAbbreviatedNumber,
  formatFloat,
  formatPercentage,
} from 'app/utils/formatters';
import {Theme} from 'app/utils/theme';
import withApi from 'app/utils/withApi';
import {getTermHelp, PERFORMANCE_TERM} from 'app/views/performance/data';

type Props = ReactRouter.WithRouterProps & {
  theme: Theme;
  api: Client;
  organization: LightWeightOrganization;
  location: Location;
  eventView: EventView;
  isLoading: boolean;
  error: string | null;
  totals: Record<string, number> | null;
};

function SidebarCharts({
  theme,
  api,
<<<<<<< HEAD
  location,
  eventView,
  organization,
  router,
=======
  eventView,
  organization,
  router,
  isLoading,
  error,
>>>>>>> 0359392a
  totals,
}: Props) {
  const statsPeriod = eventView.statsPeriod;
  const start = eventView.start ? getUtcToLocalDateObject(eventView.start) : undefined;
  const end = eventView.end ? getUtcToLocalDateObject(eventView.end) : undefined;
  const {utc} = getParams(location.query);

  const colors = theme.charts.getColorPalette(3);
  const axisLineConfig = {
    scale: true,
    axisLine: {
      show: false,
    },
    axisTick: {
      show: false,
    },
    splitLine: {
      show: false,
    },
  };
  const chartOptions = {
    height: 480,
    grid: [
      {
        top: '60px',
        left: '10px',
        right: '10px',
        height: '100px',
      },
      {
        top: '220px',
        left: '10px',
        right: '10px',
        height: '100px',
      },
      {
        top: '380px',
        left: '10px',
        right: '10px',
        height: '120px',
      },
    ],
    axisPointer: {
      // Link each x-axis together.
      link: [{xAxisIndex: [0, 1, 2]}],
    },
    xAxes: Array.from(new Array(3)).map((_i, index) => ({
      gridIndex: index,
      type: 'time' as const,
      show: false,
    })),
    yAxes: [
      {
        // apdex
        gridIndex: 0,
        interval: 0.2,
        axisLabel: {
          formatter: (value: number) => formatFloat(value, 1),
          color: theme.chartLabel,
        },
        ...axisLineConfig,
      },
      {
        // failure rate
        gridIndex: 1,
        splitNumber: 4,
        interval: 0.5,
        max: 1.0,
        axisLabel: {
          formatter: (value: number) => formatPercentage(value, 0),
          color: theme.chartLabel,
        },
        ...axisLineConfig,
      },
      {
        // throughput
        gridIndex: 2,
        splitNumber: 4,
        axisLabel: {
          formatter: formatAbbreviatedNumber,
          color: theme.chartLabel,
        },
        ...axisLineConfig,
      },
    ],
    utc: utc === 'true',
    isGroupedByDate: true,
    showTimeInTooltip: true,
    colors: [colors[0], colors[1], colors[2]] as string[],
    tooltip: {
      trigger: 'axis' as const,
      truncate: 80,
      valueFormatter: tooltipFormatter,
      nameFormatter(value: string) {
        return value === 'epm()' ? 'tpm()' : value;
      },
    },
  };

  const datetimeSelection = {
    start: start || null,
    end: end || null,
    period: statsPeriod,
  };
  const project = eventView.project;
  const environment = eventView.environment;
  const threshold = organization.apdexThreshold;

  return (
    <RelativeBox>
      <ChartLabel top="0px">
        <ChartTitle>
          {t('Apdex')}
          <QuestionTooltip
            position="top"
            title={getTermHelp(organization, PERFORMANCE_TERM.APDEX)}
            size="sm"
          />
        </ChartTitle>
        <ChartSummaryValue
          isLoading={isLoading}
          error={error}
          value={totals ? formatFloat(totals[`apdex_${threshold}`], 4) : null}
        />
      </ChartLabel>

      <ChartLabel top="160px">
        <ChartTitle>
          {t('Failure Rate')}
          <QuestionTooltip
            position="top"
            title={getTermHelp(organization, PERFORMANCE_TERM.FAILURE_RATE)}
            size="sm"
          />
        </ChartTitle>
        <ChartSummaryValue
          isLoading={isLoading}
          error={error}
          value={totals ? formatPercentage(totals.failure_rate) : null}
        />
      </ChartLabel>

      <ChartLabel top="320px">
        <ChartTitle>
          {t('TPM')}
          <QuestionTooltip
            position="top"
            title={getTermHelp(organization, PERFORMANCE_TERM.TPM)}
            size="sm"
          />
        </ChartTitle>
        <ChartSummaryValue
          isLoading={isLoading}
          error={error}
          value={totals ? tct('[tpm] tpm', {tpm: formatFloat(totals.tpm, 4)}) : null}
        />
      </ChartLabel>

      <ChartZoom
        router={router}
        period={statsPeriod}
        start={start}
        end={end}
        utc={utc === 'true'}
        xAxisIndex={[0, 1, 2]}
      >
        {zoomRenderProps => (
          <EventsRequest
            api={api}
            organization={organization}
            period={statsPeriod}
            project={project}
            environment={environment}
            start={start}
            end={end}
            interval={getInterval(datetimeSelection)}
            showLoading={false}
            query={eventView.query}
            includePrevious={false}
            yAxis={[`apdex(${organization.apdexThreshold})`, 'failure_rate()', 'epm()']}
          >
            {({results, errored, loading, reloading}) => {
              if (errored) {
                return (
                  <ErrorPanel height="580px">
                    <IconWarning color="gray300" size="lg" />
                  </ErrorPanel>
                );
              }
              const series = results
                ? results.map((values, i: number) => ({
                    ...values,
                    yAxisIndex: i,
                    xAxisIndex: i,
                  }))
                : [];

              return (
                <TransitionChart loading={loading} reloading={reloading} height="580px">
                  <TransparentLoadingMask visible={reloading} />
                  <LineChart {...zoomRenderProps} {...chartOptions} series={series} />
                </TransitionChart>
              );
            }}
          </EventsRequest>
        )}
      </ChartZoom>
    </RelativeBox>
  );
}

type ChartValueProps = {
  isLoading: boolean;
  error: string | null;
  value: React.ReactNode;
};

function ChartSummaryValue({error, isLoading, value}: ChartValueProps) {
  if (error) {
    return <div>{'\u2014'}</div>;
  } else if (isLoading) {
    return <Placeholder height="24px" />;
  } else {
    return <ChartValue>{value}</ChartValue>;
  }
}

const RelativeBox = styled('div')`
  position: relative;
`;

const ChartTitle = styled(SectionHeading)`
  margin: 0;
`;

const ChartLabel = styled('div')<{top: string}>`
  position: absolute;
  top: ${p => p.top};
  z-index: 1;
`;

const ChartValue = styled('div')`
  font-size: ${p => p.theme.fontSizeExtraLarge};
`;

export default withApi(withTheme(ReactRouter.withRouter(SidebarCharts)));<|MERGE_RESOLUTION|>--- conflicted
+++ resolved
@@ -45,18 +45,12 @@
 function SidebarCharts({
   theme,
   api,
-<<<<<<< HEAD
   location,
-  eventView,
-  organization,
-  router,
-=======
   eventView,
   organization,
   router,
   isLoading,
   error,
->>>>>>> 0359392a
   totals,
 }: Props) {
   const statsPeriod = eventView.statsPeriod;
