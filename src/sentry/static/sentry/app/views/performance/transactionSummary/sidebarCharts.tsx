--- conflicted
+++ resolved
@@ -40,11 +40,7 @@
   totals: Record<string, number> | null;
 };
 
-<<<<<<< HEAD
-function SidebarCharts({api, eventView, organization, router, totals}: Props) {
-=======
-function SidebarCharts({theme, api, eventView, organization, router}: Props) {
->>>>>>> 2f614b96
+function SidebarCharts({theme, api, eventView, organization, router, totals}: Props) {
   const statsPeriod = eventView.statsPeriod;
   const start = eventView.start ? getUtcToLocalDateObject(eventView.start) : undefined;
   const end = eventView.end ? getUtcToLocalDateObject(eventView.end) : undefined;
@@ -268,12 +264,8 @@
   z-index: 1;
 `;
 
-<<<<<<< HEAD
 const ChartValue = styled('div')`
   font-size: ${p => p.theme.fontSizeExtraLarge};
 `;
 
-export default withApi(ReactRouter.withRouter(SidebarCharts));
-=======
-export default withApi(withTheme(ReactRouter.withRouter(SidebarCharts)));
->>>>>>> 2f614b96
+export default withApi(withTheme(ReactRouter.withRouter(SidebarCharts)));