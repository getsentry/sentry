--- conflicted
+++ resolved
@@ -500,39 +500,6 @@
 
     const traceView = (
       <TraceDetailBody>
-<<<<<<< HEAD
-        <StyledPanel>
-          <DividerHandlerManager.Provider interactiveLayerRef={this.traceViewRef}>
-            <TraceViewContainer ref={this.traceViewRef}>
-              <TransactionGroup
-                location={location}
-                organization={organization}
-                traceInfo={traceInfo}
-                transaction={{
-                  traceSlug,
-                  generation: 0,
-                  'transaction.duration':
-                    traceInfo.endTimestamp - traceInfo.startTimestamp,
-                  children: traces,
-                  start_timestamp: traceInfo.startTimestamp,
-                  timestamp: traceInfo.endTimestamp,
-                }}
-                continuingDepths={[]}
-                isOrphan={false}
-                isLast={false}
-                index={0}
-                isVisible
-                renderedChildren={transactionGroups}
-              />
-              {this.renderInfoMessage({
-                isVisible: true,
-                numberOfHiddenTransactionsAbove,
-              })}
-              {this.renderLimitExceededMessage(traceInfo)}
-            </TraceViewContainer>
-          </DividerHandlerManager.Provider>
-        </StyledPanel>
-=======
         <DividerHandlerManager.Provider interactiveLayerRef={this.traceViewRef}>
           <DividerHandlerManager.Consumer>
             {({dividerPosition}) => (
@@ -590,13 +557,13 @@
                       isVisible: true,
                       numberOfHiddenTransactionsAbove,
                     })}
+                    {this.renderLimitExceededMessage(traceInfo)}
                   </TraceViewContainer>
                 </StyledPanel>
               </ScrollbarManager.Provider>
             )}
           </DividerHandlerManager.Consumer>
         </DividerHandlerManager.Provider>
->>>>>>> c6674aec
       </TraceDetailBody>
     );
 
