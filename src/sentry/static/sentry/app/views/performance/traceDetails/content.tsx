import React from 'react';
import {Params} from 'react-router/lib/Router';
import * as Sentry from '@sentry/react';
import {Location} from 'history';

import Alert from 'app/components/alert';
import DiscoverFeature from 'app/components/discover/discoverFeature';
import * as DividerHandlerManager from 'app/components/events/interfaces/spans/dividerHandlerManager';
import * as ScrollbarManager from 'app/components/events/interfaces/spans/scrollbarManager';
import FeatureBadge from 'app/components/featureBadge';
import * as Layout from 'app/components/layouts/thirds';
import ExternalLink from 'app/components/links/externalLink';
import Link from 'app/components/links/link';
import LoadingError from 'app/components/loadingError';
import LoadingIndicator from 'app/components/loadingIndicator';
import TimeSince from 'app/components/timeSince';
import {ALL_ACCESS_PROJECTS} from 'app/constants/globalSelectionHeader';
import {IconInfo} from 'app/icons';
import {t, tct, tn} from 'app/locale';
import {Organization} from 'app/types';
import {createFuzzySearch} from 'app/utils/createFuzzySearch';
import EventView from 'app/utils/discover/eventView';
import {getDuration} from 'app/utils/formatters';
import {TraceFullDetailed} from 'app/utils/performance/quickTrace/types';
import {reduceTrace} from 'app/utils/performance/quickTrace/utils';
import Breadcrumb from 'app/views/performance/breadcrumb';
import {MetaData} from 'app/views/performance/transactionDetails/styles';

import {
  DividerSpacer,
  ScrollbarContainer,
  SearchContainer,
  StyledPanel,
  StyledSearchBar,
  TraceDetailBody,
  TraceDetailHeader,
  TraceViewContainer,
  TraceViewHeaderContainer,
  TransactionRowMessage,
  VirtualScrollBar,
  VirtualScrollBarGrip,
} from './styles';
import TransactionGroup from './transactionGroup';
import {TraceInfo, TreeDepth} from './types';
import {getTraceInfo, isRootTransaction, toPercent} from './utils';

type IndexedFusedTransaction = {
  transaction: TraceFullDetailed;
  indexed: string[];
  tagKeys: string[];
  tagValues: string[];
};

type FuseResult = {
  item: IndexedFusedTransaction;
  score: number;
};

type AccType = {
  renderedChildren: React.ReactNode[];
  lastIndex: number;
  numberOfHiddenTransactionsAbove: number;
};

type Props = {
  location: Location;
  organization: Organization;
  params: Params;
  traceSlug: string;
  start: string | undefined;
  end: string | undefined;
  statsPeriod: string | undefined;
  isLoading: boolean;
  error: string | null;
  traces: TraceFullDetailed[] | null;
  totalTransactions: number | null;
};

type State = {
  searchQuery: string | undefined;
  filteredTransactionIds: Set<string> | undefined;
};

class TraceDetailsContent extends React.Component<Props, State> {
  state: State = {
    searchQuery: undefined,
    filteredTransactionIds: undefined,
  };

  traceViewRef = React.createRef<HTMLDivElement>();
  virtualScrollbarContainerRef = React.createRef<HTMLDivElement>();

  renderTraceLoading() {
    return <LoadingIndicator />;
  }

  renderTraceRequiresDateRangeSelection() {
    return <LoadingError message={t('Trace view requires a date range selection.')} />;
  }

  renderTraceNotFound() {
    return <LoadingError message={t('The trace you are looking for was not found.')} />;
  }

  handleTransactionFilter = (searchQuery: string) => {
    this.setState({searchQuery: searchQuery || undefined}, this.filterTransactions);
  };

  filterTransactions = async () => {
    const {traces} = this.props;
    const {filteredTransactionIds, searchQuery} = this.state;

    if (!searchQuery || traces === null || traces.length <= 0) {
      if (filteredTransactionIds !== undefined) {
        this.setState({
          filteredTransactionIds: undefined,
        });
      }
      return;
    }

    const transformed = traces.flatMap(trace =>
      reduceTrace<IndexedFusedTransaction[]>(
        trace,
        (acc, transaction) => {
          const indexed: string[] = [
            transaction.event_id,
            transaction.span_id,
            transaction['transaction.op'],
            transaction.transaction,
            transaction.project_slug,
          ];

          const tags = transaction.tags ?? [];
          const tagKeys = tags.map(({key}) => key);
          const tagValues = tags.map(({value}) => value);

          acc.push({
            transaction,
            indexed,
            tagKeys,
            tagValues,
          });

          return acc;
        },
        []
      )
    );

    const fuse = await createFuzzySearch(transformed, {
      keys: ['indexed', 'tagKeys', 'tagValues', 'dataKeys', 'dataValues'],
      includeMatches: false,
      threshold: 0.6,
      location: 0,
      distance: 100,
      maxPatternLength: 32,
    });

    const results = fuse.search<FuseResult>(searchQuery);
    const matched = results.map(result => result.item.transaction);

    this.setState({
      filteredTransactionIds: new Set(matched.map(transaction => transaction.event_id)),
    });
  };

  renderSearchBar() {
    return (
      <SearchContainer>
        <StyledSearchBar
          defaultQuery=""
          query={this.state.searchQuery || ''}
          placeholder={t('Search for transactions')}
          onSearch={this.handleTransactionFilter}
        />
      </SearchContainer>
    );
  }

  isTransactionVisible = (transaction: TraceFullDetailed): boolean => {
    const {filteredTransactionIds} = this.state;
    return filteredTransactionIds
      ? filteredTransactionIds.has(transaction.event_id)
      : true;
  };

  getTraceEventView() {
    const {traceSlug, start, end, statsPeriod} = this.props;

    return EventView.fromSavedQuery({
      id: undefined,
      name: `Transactions with Trace ID ${traceSlug}`,
      fields: [
        'transaction',
        'project',
        'trace.span',
        'transaction.duration',
        'timestamp',
      ],
      orderby: '-timestamp',
      query: `event.type:transaction trace:${traceSlug}`,
      projects: [ALL_ACCESS_PROJECTS],
      version: 2,
      start,
      end,
      range: statsPeriod,
    });
  }

  renderTraceHeader(traceInfo: TraceInfo) {
    const {totalTransactions} = this.props;

    return (
      <TraceDetailHeader>
        <MetaData
<<<<<<< HEAD
          headingText={t('Transactions')}
          tooltipText={t('All the transactions that are a part of this trace.')}
          bodyText={t(
            '%s of %s',
            traceInfo.relevantTransactions.size,
            Math.max(traceInfo.transactions.size, totalTransactions || 0)
          )}
          subtext={tn(
            'Across %s project',
            'Across %s projects',
            traceInfo.relevantProjectsWithTransactions.size
          )}
        />
        <MetaData
          headingText={t('Errors')}
          tooltipText={t('All the errors that are a part of this trace.')}
          bodyText={t('%s of %s', traceInfo.relevantErrors.size, traceInfo.errors.size)}
          subtext={tn(
            'Across %s project',
            'Across %s projects',
            traceInfo.relevantProjectsWithErrors.size
=======
          headingText={t('Event Breakdown')}
          tooltipText={t(
            'The number of transactions and errors there are in this trace.'
>>>>>>> 30ab335f
          )}
          bodyText={tct('[transactions]  |  [errors]', {
            transactions: tn(
              '%s Transaction',
              '%s Transactions',
              traceInfo.transactions.size
            ),
            errors: tn('%s Error', '%s Errors', traceInfo.errors.size),
          })}
          subtext={tn('Across %s project', 'Across %s projects', traceInfo.projects.size)}
        />
        <MetaData
          headingText={t('Total Duration')}
          tooltipText={t('The time elapsed between the start and end of this trace.')}
          bodyText={getDuration(
            traceInfo.endTimestamp - traceInfo.startTimestamp,
            2,
            true
          )}
          subtext={<TimeSince date={(traceInfo.endTimestamp || 0) * 1000} />}
        />
      </TraceDetailHeader>
    );
  }

  renderTraceWarnings() {
    const {traces} = this.props;

    const {roots, orphans} = (traces ?? []).reduce(
      (counts, trace) => {
        if (isRootTransaction(trace)) {
          counts.roots++;
        } else {
          counts.orphans++;
        }
        return counts;
      },
      {roots: 0, orphans: 0}
    );

    let warning: React.ReactNode = null;

    if (roots === 0 && orphans > 0) {
      warning = (
        <Alert type="info" icon={<IconInfo size="sm" />}>
          <ExternalLink href="https://docs.sentry.io/product/performance/trace-view/#orphan-traces-and-broken-subtraces">
            {t(
              'A root transaction is missing. Transactions linked by a dashed line have been orphaned and cannot be directly linked to the root.'
            )}
          </ExternalLink>
        </Alert>
      );
    } else if (roots === 1 && orphans > 0) {
      warning = (
        <Alert type="info" icon={<IconInfo size="sm" />}>
          <ExternalLink href="https://docs.sentry.io/product/performance/trace-view/#orphan-traces-and-broken-subtraces">
            {t(
              'This trace has broken subtraces. Transactions linked by a dashed line have been orphaned and cannot be directly linked to the root.'
            )}
          </ExternalLink>
        </Alert>
      );
    } else if (roots > 1) {
      warning = (
        <Alert type="info" icon={<IconInfo size="sm" />}>
          <ExternalLink href="https://docs.sentry.io/product/performance/trace-view/#multiple-roots">
            {t('Multiple root transactions have been found with this trace ID.')}
          </ExternalLink>
        </Alert>
      );
    }

    return warning;
  }

  renderInfoMessage({
    isVisible,
    numberOfHiddenTransactionsAbove,
  }: {
    isVisible: boolean;
    numberOfHiddenTransactionsAbove: number;
  }) {
    const messages: React.ReactNode[] = [];

    if (isVisible) {
      if (numberOfHiddenTransactionsAbove === 1) {
        messages.push(
          <span key="stuff">
            {tct('[numOfTransaction] hidden transaction', {
              numOfTransaction: <strong>{numberOfHiddenTransactionsAbove}</strong>,
            })}
          </span>
        );
      } else if (numberOfHiddenTransactionsAbove > 1) {
        messages.push(
          <span key="stuff">
            {tct('[numOfTransaction] hidden transactions', {
              numOfTransaction: <strong>{numberOfHiddenTransactionsAbove}</strong>,
            })}
          </span>
        );
      }
    }

    if (messages.length <= 0) {
      return null;
    }

    return <TransactionRowMessage>{messages}</TransactionRowMessage>;
  }

  renderLimitExceededMessage(traceInfo: TraceInfo) {
    const {organization, totalTransactions} = this.props;
    const count = traceInfo.transactions.size;

    if (totalTransactions === null || count >= totalTransactions) {
      return null;
    }

    const target = this.getTraceEventView().getResultsViewUrlTarget(organization.slug);

    return (
      <TransactionRowMessage>
        {tct(
          'Limited to a view of [count] transactions. To view the full list, [discover].',
          {
            count,
            discover: (
              <DiscoverFeature>
                {({hasFeature}) => (
                  <Link disabled={!hasFeature} to={target}>
                    Open in Discover
                  </Link>
                )}
              </DiscoverFeature>
            ),
          }
        )}
      </TransactionRowMessage>
    );
  }

  renderTransaction(
    transaction: TraceFullDetailed,
    {
      continuingDepths,
      isOrphan,
      isLast,
      index,
      numberOfHiddenTransactionsAbove,
      traceInfo,
    }: {
      continuingDepths: TreeDepth[];
      isOrphan: boolean;
      isLast: boolean;
      index: number;
      numberOfHiddenTransactionsAbove: number;
      traceInfo: TraceInfo;
    }
  ) {
    const {location, organization} = this.props;
    const {children, event_id: eventId} = transaction;
    // Add 1 to the generation to make room for the "root trace"
    const generation = transaction.generation + 1;

    const isVisible = this.isTransactionVisible(transaction);

    const accumulated: AccType = children.reduce(
      (acc: AccType, child: TraceFullDetailed, idx: number) => {
        const isLastChild = idx === children.length - 1;
        const hasChildren = child.children.length > 0;

        const result = this.renderTransaction(child, {
          continuingDepths:
            !isLastChild && hasChildren
              ? [...continuingDepths, {depth: generation, isOrphanDepth: false}]
              : continuingDepths,
          isOrphan,
          isLast: isLastChild,
          index: acc.lastIndex + 1,
          numberOfHiddenTransactionsAbove: acc.numberOfHiddenTransactionsAbove,
          traceInfo,
        });

        acc.lastIndex = result.lastIndex;
        acc.numberOfHiddenTransactionsAbove = result.numberOfHiddenTransactionsAbove;
        acc.renderedChildren.push(result.transactionGroup);

        return acc;
      },
      {
        renderedChildren: [],
        lastIndex: index,
        numberOfHiddenTransactionsAbove: isVisible
          ? 0
          : numberOfHiddenTransactionsAbove + 1,
      }
    );

    return {
      transactionGroup: (
        <React.Fragment key={eventId}>
          {this.renderInfoMessage({
            isVisible,
            numberOfHiddenTransactionsAbove,
          })}
          <TransactionGroup
            location={location}
            organization={organization}
            traceInfo={traceInfo}
            transaction={{
              ...transaction,
              generation,
            }}
            continuingDepths={continuingDepths}
            isOrphan={isOrphan}
            isLast={isLast}
            index={index}
            isVisible={isVisible}
            renderedChildren={accumulated.renderedChildren}
          />
        </React.Fragment>
      ),
      lastIndex: accumulated.lastIndex,
      numberOfHiddenTransactionsAbove: accumulated.numberOfHiddenTransactionsAbove,
    };
  }

  renderTraceView(traceInfo: TraceInfo) {
    const sentryTransaction = Sentry.getCurrentHub().getScope()?.getTransaction();
    const sentrySpan = sentryTransaction?.startChild({
      op: 'trace.render',
      description: 'trace-view-content',
    });

    const {location, organization, traces, traceSlug} = this.props;

    if (traces === null || traces.length <= 0) {
      return this.renderTraceNotFound();
    }

    const accumulator: {
      index: number;
      numberOfHiddenTransactionsAbove: number;
      traceInfo: TraceInfo;
      transactionGroups: React.ReactNode[];
    } = {
      index: 1,
      numberOfHiddenTransactionsAbove: 0,
      traceInfo,
      transactionGroups: [],
    };

    const {transactionGroups, numberOfHiddenTransactionsAbove} = traces.reduce(
      (acc, trace, index) => {
        const isLastTransaction = index === traces.length - 1;
        const hasChildren = trace.children.length > 0;
        const isNextChildOrphaned =
          !isLastTransaction && traces[index + 1].parent_span_id !== null;

        const result = this.renderTransaction(trace, {
          ...acc,
          // if the root of a subtrace has a parent_span_idk, then it must be an orphan
          isOrphan: !isRootTransaction(trace),
          isLast: isLastTransaction,
          continuingDepths:
            !isLastTransaction && hasChildren
              ? [{depth: 0, isOrphanDepth: isNextChildOrphaned}]
              : [],
        });

        acc.index = result.lastIndex + 1;
        acc.numberOfHiddenTransactionsAbove = result.numberOfHiddenTransactionsAbove;
        acc.transactionGroups.push(result.transactionGroup);
        return acc;
      },
      accumulator
    );

    const traceView = (
      <TraceDetailBody>
        <DividerHandlerManager.Provider interactiveLayerRef={this.traceViewRef}>
          <DividerHandlerManager.Consumer>
            {({dividerPosition}) => (
              <ScrollbarManager.Provider
                dividerPosition={dividerPosition}
                interactiveLayerRef={this.virtualScrollbarContainerRef}
              >
                <StyledPanel>
                  <TraceViewHeaderContainer>
                    <ScrollbarContainer
                      ref={this.virtualScrollbarContainerRef}
                      style={{
                        // the width of this component is shrunk to compensate for half of the width of the divider line
                        width: `calc(${toPercent(dividerPosition)} - 0.5px)`,
                      }}
                    >
                      <ScrollbarManager.Consumer>
                        {({virtualScrollbarRef, onDragStart}) => {
                          return (
                            <VirtualScrollBar
                              data-type="virtual-scrollbar"
                              ref={virtualScrollbarRef}
                              onMouseDown={onDragStart}
                            >
                              <VirtualScrollBarGrip />
                            </VirtualScrollBar>
                          );
                        }}
                      </ScrollbarManager.Consumer>
                    </ScrollbarContainer>
                    <DividerSpacer />
                  </TraceViewHeaderContainer>
                  <TraceViewContainer ref={this.traceViewRef}>
                    <TransactionGroup
                      location={location}
                      organization={organization}
                      traceInfo={traceInfo}
                      transaction={{
                        traceSlug,
                        generation: 0,
                        'transaction.duration':
                          traceInfo.endTimestamp - traceInfo.startTimestamp,
                        children: traces,
                        start_timestamp: traceInfo.startTimestamp,
                        timestamp: traceInfo.endTimestamp,
                      }}
                      continuingDepths={[]}
                      isOrphan={false}
                      isLast={false}
                      index={0}
                      isVisible
                      renderedChildren={transactionGroups}
                    />
                    {this.renderInfoMessage({
                      isVisible: true,
                      numberOfHiddenTransactionsAbove,
                    })}
                    {this.renderLimitExceededMessage(traceInfo)}
                  </TraceViewContainer>
                </StyledPanel>
              </ScrollbarManager.Provider>
            )}
          </DividerHandlerManager.Consumer>
        </DividerHandlerManager.Provider>
      </TraceDetailBody>
    );

    sentrySpan?.finish();

    return traceView;
  }

  renderContent() {
    const {start, end, statsPeriod, isLoading, error, traces} = this.props;

    if (!statsPeriod && (!start || !end)) {
      return this.renderTraceRequiresDateRangeSelection();
    } else if (isLoading) {
      return this.renderTraceLoading();
    } else if (error !== null || traces === null || traces.length <= 0) {
      return this.renderTraceNotFound();
    } else {
      const traceInfo = getTraceInfo(traces);
      return (
        <React.Fragment>
          {this.renderTraceWarnings()}
          {this.renderTraceHeader(traceInfo)}
          {this.renderSearchBar()}
          {this.renderTraceView(traceInfo)}
        </React.Fragment>
      );
    }
  }

  render() {
    const {organization, location, traceSlug} = this.props;

    return (
      <React.Fragment>
        <Layout.Header>
          <Layout.HeaderContent>
            <Breadcrumb
              organization={organization}
              location={location}
              traceSlug={traceSlug}
            />
            <Layout.Title data-test-id="trace-header">
              {t('Trace ID: %s', traceSlug)}
              <FeatureBadge type="beta" />
            </Layout.Title>
          </Layout.HeaderContent>
        </Layout.Header>
        <Layout.Body>
          <Layout.Main fullWidth>{this.renderContent()}</Layout.Main>
        </Layout.Body>
      </React.Fragment>
    );
  }
}

export default TraceDetailsContent;<|MERGE_RESOLUTION|>--- conflicted
+++ resolved
@@ -209,38 +209,12 @@
   }
 
   renderTraceHeader(traceInfo: TraceInfo) {
-    const {totalTransactions} = this.props;
-
     return (
       <TraceDetailHeader>
         <MetaData
-<<<<<<< HEAD
-          headingText={t('Transactions')}
-          tooltipText={t('All the transactions that are a part of this trace.')}
-          bodyText={t(
-            '%s of %s',
-            traceInfo.relevantTransactions.size,
-            Math.max(traceInfo.transactions.size, totalTransactions || 0)
-          )}
-          subtext={tn(
-            'Across %s project',
-            'Across %s projects',
-            traceInfo.relevantProjectsWithTransactions.size
-          )}
-        />
-        <MetaData
-          headingText={t('Errors')}
-          tooltipText={t('All the errors that are a part of this trace.')}
-          bodyText={t('%s of %s', traceInfo.relevantErrors.size, traceInfo.errors.size)}
-          subtext={tn(
-            'Across %s project',
-            'Across %s projects',
-            traceInfo.relevantProjectsWithErrors.size
-=======
           headingText={t('Event Breakdown')}
           tooltipText={t(
             'The number of transactions and errors there are in this trace.'
->>>>>>> 30ab335f
           )}
           bodyText={tct('[transactions]  |  [errors]', {
             transactions: tn(
