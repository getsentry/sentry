--- conflicted
+++ resolved
@@ -7,9 +7,11 @@
 import LightWeightNoProjectMessage from 'app/components/lightWeightNoProjectMessage';
 import {getParams} from 'app/components/organizations/globalSelectionHeader/getParams';
 import SentryDocumentTitle from 'app/components/sentryDocumentTitle';
+import {ALL_ACCESS_PROJECTS} from 'app/constants/globalSelectionHeader';
 import {t} from 'app/locale';
 import {PageContent} from 'app/styles/organization';
 import {Organization} from 'app/types';
+import EventView from 'app/utils/discover/eventView';
 import {TraceFullDetailedQuery} from 'app/utils/performance/quickTrace/traceFullQuery';
 import TraceMetaQuery from 'app/utils/performance/quickTrace/traceMetaQuery';
 import {TraceFullDetailed, TraceMeta} from 'app/utils/performance/quickTrace/types';
@@ -38,27 +40,44 @@
 
   getDateSelection() {
     const {location} = this.props;
-    const queryParams = getParams(location.query);
+    const queryParams = getParams(location.query, {
+      allowAbsolutePageDatetime: true,
+    });
     const start = decodeScalar(queryParams.start);
     const end = decodeScalar(queryParams.end);
     const statsPeriod = decodeScalar(queryParams.statsPeriod);
     return {start, end, statsPeriod};
   }
 
+  getTraceEventView() {
+    const traceSlug = this.getTraceSlug();
+    const {start, end, statsPeriod} = this.getDateSelection();
+
+    return EventView.fromSavedQuery({
+      id: undefined,
+      name: `Transactions with Trace ID ${traceSlug}`,
+      fields: [
+        'transaction',
+        'project',
+        'trace.span',
+        'transaction.duration',
+        'timestamp',
+      ],
+      orderby: '-timestamp',
+      query: `event.type:transaction trace:${traceSlug}`,
+      projects: [ALL_ACCESS_PROJECTS],
+      version: 2,
+      start,
+      end,
+      range: statsPeriod,
+    });
+  }
+
   renderContent() {
     const {location, organization, params} = this.props;
     const traceSlug = this.getTraceSlug();
-<<<<<<< HEAD
     const {start, end, statsPeriod} = this.getDateSelection();
-=======
-    const queryParams = getParams(location.query, {
-      allowAbsolutePageDatetime: true,
-    });
-    const start = decodeScalar(queryParams.start);
-    const end = decodeScalar(queryParams.end);
-    const statsPeriod = decodeScalar(queryParams.statsPeriod);
     const dateSelected = Boolean(statsPeriod || (start && end));
->>>>>>> 7e47e688
 
     const content = ({
       isLoading,
@@ -76,6 +95,7 @@
         organization={organization}
         params={params}
         traceSlug={traceSlug}
+        traceEventView={this.getTraceEventView()}
         dateSelected={dateSelected}
         isLoading={isLoading}
         error={error}
