import React from 'react';
import * as ReactRouter from 'react-router';
import * as Sentry from '@sentry/react';
import {Location, LocationDescriptor} from 'history';

import DropdownLink from 'app/components/dropdownLink';
import ErrorBoundary from 'app/components/errorBoundary';
import ProjectBadge from 'app/components/idBadge/projectBadge';
import Link from 'app/components/links/link';
import Placeholder from 'app/components/placeholder';
import Tooltip from 'app/components/tooltip';
import Truncate from 'app/components/truncate';
import {t, tn} from 'app/locale';
import {OrganizationSummary} from 'app/types';
import {Event} from 'app/types/event';
import {trackAnalyticsEvent} from 'app/utils/analytics';
import {getShortEventId} from 'app/utils/events';
import {getDuration} from 'app/utils/formatters';
import {
  EventLite,
  QuickTrace as QuickTraceType,
  QuickTraceQueryChildrenProps,
} from 'app/utils/performance/quickTrace/types';
import {isTransaction, parseQuickTrace} from 'app/utils/performance/quickTrace/utils';
import Projects from 'app/utils/projects';
import {Theme} from 'app/utils/theme';

import {
  DropdownItem,
  DropdownItemSubContainer,
  EventNode,
  MetaData,
  QuickTraceContainer,
  SectionSubtext,
  StyledTruncate,
  TraceConnector,
} from './styles';
import {
  generateMultiEventsTarget,
  generateSingleEventTarget,
  generateTraceTarget,
} from './utils';

type Props = {
  event: Event;
  location: Location;
  organization: OrganizationSummary;
  quickTrace: QuickTraceQueryChildrenProps;
};

function handleTraceLink(target, organization) {
  trackAnalyticsEvent({
    eventKey: 'quick_trace.trace_id.clicked',
    eventName: 'Quick Trace: Trace ID clicked',
    organization_id: parseInt(organization.id, 10),
  });
  ReactRouter.browserHistory.push(target);
}

export default function QuickTrace({
  event,
  location,
  organization,
  quickTrace: {isLoading, error, trace, type},
}: Props) {
  // non transaction events are currently unsupported
  if (!isTransaction(event)) {
    return null;
  }

  const traceId = event.contexts?.trace?.trace_id ?? null;
  const traceTarget = generateTraceTarget(event, organization);

  const body = isLoading ? (
    <Placeholder height="27px" />
  ) : error || trace === null ? (
    '\u2014'
  ) : (
    <ErrorBoundary mini>
      <QuickTracePills
        event={event}
        quickTrace={{type, trace}}
        location={location}
        organization={organization}
      />
    </ErrorBoundary>
  );

  return (
    <MetaData
      headingText={t('Quick Trace')}
      tooltipText={t('A minified version of the full trace.')}
      bodyText={body}
      subtext={
        traceId === null ? (
          '\u2014'
        ) : (
          <Link onClick={() => handleTraceLink(traceTarget, organization)}>
            {t('Trace ID: %s', getShortEventId(traceId))}
          </Link>
        )
      }
    />
  );
}

type QuickTracePillsProps = {
  quickTrace: QuickTraceType;
  event: Event;
  location: Location;
  organization: OrganizationSummary;
};

function singleEventHoverText(event: EventLite) {
  return (
    <div>
      <Truncate
        value={event.transaction}
        maxLength={30}
        leftTrim
        trimRegex={/\.|\//g}
        expandable={false}
      />
      <div>
        {getDuration(
          event['transaction.duration'] / 1000,
          event['transaction.duration'] < 1000 ? 0 : 2,
          true
        )}
      </div>
    </div>
  );
}

function QuickTracePills({
  event,
  quickTrace,
  location,
  organization,
}: QuickTracePillsProps) {
  // non transaction events are currently unsupported
  if (!isTransaction(event)) {
    return null;
  }

  let parsedQuickTrace;
  try {
    parsedQuickTrace = parseQuickTrace(quickTrace, event);
  } catch (error) {
    Sentry.setTag('currentEventID', event.id);
    Sentry.captureException(new Error('Current event not in quick trace'));
    return <React.Fragment>{'\u2014'}</React.Fragment>;
  }

  const {root, ancestors, parent, children, descendants} = parsedQuickTrace;

  const nodes: React.ReactNode[] = [];

  if (root) {
    nodes.push(
      <EventNodeSelector
        key="root-node"
        location={location}
        organization={organization}
        events={[root]}
        text={t('Root')}
        hoverText={singleEventHoverText(root)}
        pad="right"
      />
    );
    nodes.push(<TraceConnector key="root-connector" />);
  }

  if (ancestors?.length) {
    const ancestorHoverText =
      ancestors.length === 1
        ? singleEventHoverText(ancestors[0])
        : t('View all ancestor transactions of this event');
    nodes.push(
      <EventNodeSelector
        key="ancestors-node"
        location={location}
        organization={organization}
        events={ancestors}
        text={tn('%s Ancestor', '%s Ancestors', ancestors.length)}
        hoverText={ancestorHoverText}
        extrasTarget={generateMultiEventsTarget(
          event,
          ancestors,
          organization,
          location,
          'Ancestor'
        )}
        pad="right"
      />
    );
    nodes.push(<TraceConnector key="ancestors-connector" />);
  }

  if (parent) {
    nodes.push(
      <EventNodeSelector
        key="parent-node"
        location={location}
        organization={organization}
        events={[parent]}
        text={t('Parent')}
        hoverText={singleEventHoverText(parent)}
        pad="right"
      />
    );
    nodes.push(<TraceConnector key="parent-connector" />);
  }

  nodes.push(
    <EventNode key="current-node" type="black">
      {t('This Event')}
    </EventNode>
  );

  if (children.length) {
    nodes.push(<TraceConnector key="children-connector" />);
    const childHoverText =
      children.length === 1
        ? singleEventHoverText(children[0])
        : t('View all child transactions of this event');
    nodes.push(
      <EventNodeSelector
        key="children-node"
        location={location}
        organization={organization}
        events={children}
        text={tn('%s Child', '%s Children', children.length)}
        hoverText={childHoverText}
        extrasTarget={generateMultiEventsTarget(
          event,
          children,
          organization,
          location,
          'Children'
        )}
        pad="left"
      />
    );
  }

  if (descendants?.length) {
    nodes.push(<TraceConnector key="descendants-connector" />);
    const descendantHoverText =
      descendants.length === 1
        ? singleEventHoverText(descendants[0])
        : t('View all child descendants of this event');
    nodes.push(
      <EventNodeSelector
        key="descendants-node"
        location={location}
        organization={organization}
        events={descendants}
        text={tn('%s Descendant', '%s Descendants', descendants.length)}
        hoverText={descendantHoverText}
        extrasTarget={generateMultiEventsTarget(
          event,
          descendants,
          organization,
          location,
          'Descendant'
        )}
        pad="left"
      />
    );
  }

  return <QuickTraceContainer>{nodes}</QuickTraceContainer>;
}

function handleDropdownItem(
  target: LocationDescriptor,
  organization: OrganizationSummary,
  extra: boolean
) {
  trackAnalyticsEvent({
    eventKey: 'quick_trace.dropdown.clicked' + (extra ? '_extra' : ''),
    eventName: 'Quick Trace: Dropdown clicked',
    organization_id: parseInt(organization.id, 10),
  });
  ReactRouter.browserHistory.push(target);
}

type EventNodeSelectorProps = {
  location: Location;
  organization: OrganizationSummary;
  events: EventLite[];
  text: React.ReactNode;
  pad: 'left' | 'right';
  hoverText?: React.ReactNode;
  extrasTarget?: LocationDescriptor;
  numEvents?: number;
};

function EventNodeSelector({
  location,
  organization,
  events = [],
  text,
  pad,
  hoverText,
  extrasTarget,
  numEvents = 5,
}: EventNodeSelectorProps) {
  if (events.length === 1) {
    /**
     * When there is only 1 event, clicking the node should take the user directly to
     * the event without additional steps.
     */
    const target = generateSingleEventTarget(events[0], organization, location);
    return <StyledEventNode text={text} pad={pad} hoverText={hoverText} to={target} />;
  } else {
    /**
     * When there is more than 1 event, clicking the node should expand a dropdown to
     * allow the user to select which event to go to.
     */
    return (
      <DropdownLink
        caret={false}
        title={<StyledEventNode text={text} pad={pad} hoverText={hoverText} />}
        anchorRight
      >
        {events.slice(0, numEvents).map((event, i) => {
          const target = generateSingleEventTarget(event, organization, location);
          return (
<<<<<<< HEAD
            <DropdownItem
              key={event.event_id}
              onSelect={() => handleDropdownItem(target, organization, false)}
              first={i === 0}
            >
              <Truncate
                value={event.transaction}
                maxLength={35}
                leftTrim
                trimRegex={/\.|\//g}
                expandable={false}
              />
=======
            <DropdownItem key={event.event_id} to={target} first={i === 0}>
              <DropdownItemSubContainer>
                <Projects orgId={organization.slug} slugs={[event.project_slug]}>
                  {({projects}) => {
                    const project = projects.find(p => p.slug === event.project_slug);
                    return (
                      <ProjectBadge
                        hideName
                        project={project ? project : {slug: event.project_slug}}
                        avatarSize={16}
                      />
                    );
                  }}
                </Projects>
                <StyledTruncate
                  value={event.transaction}
                  maxLength={35}
                  leftTrim
                  trimRegex={/\.|\//g}
                />
              </DropdownItemSubContainer>
>>>>>>> a22b6d71
              <SectionSubtext>
                {getDuration(
                  event['transaction.duration'] / 1000,
                  event['transaction.duration'] < 1000 ? 0 : 2,
                  true
                )}
              </SectionSubtext>
            </DropdownItem>
          );
        })}
        {events.length > numEvents && hoverText && extrasTarget && (
          <DropdownItem
            onSelect={() => handleDropdownItem(extrasTarget, organization, true)}
          >
            {hoverText}
          </DropdownItem>
        )}
      </DropdownLink>
    );
  }
}

type EventNodeProps = {
  text: React.ReactNode;
  pad: 'left' | 'right';
  hoverText: React.ReactNode;
  to?: LocationDescriptor;
  type?: keyof Theme['tag'];
};

function StyledEventNode({text, hoverText, pad, to, type = 'white'}: EventNodeProps) {
  return (
    <Tooltip position="top" containerDisplayMode="inline-flex" title={hoverText}>
      <EventNode type={type} pad={pad} icon={null} to={to}>
        {text}
      </EventNode>
    </Tooltip>
  );
}<|MERGE_RESOLUTION|>--- conflicted
+++ resolved
@@ -48,13 +48,12 @@
   quickTrace: QuickTraceQueryChildrenProps;
 };
 
-function handleTraceLink(target, organization) {
+function handleTraceLink(organization) {
   trackAnalyticsEvent({
     eventKey: 'quick_trace.trace_id.clicked',
     eventName: 'Quick Trace: Trace ID clicked',
     organization_id: parseInt(organization.id, 10),
   });
-  ReactRouter.browserHistory.push(target);
 }
 
 export default function QuickTrace({
@@ -95,7 +94,7 @@
         traceId === null ? (
           '\u2014'
         ) : (
-          <Link onClick={() => handleTraceLink(traceTarget, organization)}>
+          <Link to={traceTarget} onClick={() => handleTraceLink(organization)}>
             {t('Trace ID: %s', getShortEventId(traceId))}
           </Link>
         )
@@ -328,21 +327,11 @@
         {events.slice(0, numEvents).map((event, i) => {
           const target = generateSingleEventTarget(event, organization, location);
           return (
-<<<<<<< HEAD
             <DropdownItem
               key={event.event_id}
               onSelect={() => handleDropdownItem(target, organization, false)}
               first={i === 0}
             >
-              <Truncate
-                value={event.transaction}
-                maxLength={35}
-                leftTrim
-                trimRegex={/\.|\//g}
-                expandable={false}
-              />
-=======
-            <DropdownItem key={event.event_id} to={target} first={i === 0}>
               <DropdownItemSubContainer>
                 <Projects orgId={organization.slug} slugs={[event.project_slug]}>
                   {({projects}) => {
@@ -363,7 +352,6 @@
                   trimRegex={/\.|\//g}
                 />
               </DropdownItemSubContainer>
->>>>>>> a22b6d71
               <SectionSubtext>
                 {getDuration(
                   event['transaction.duration'] / 1000,
