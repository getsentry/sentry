import React from 'react';
import * as Sentry from '@sentry/react';
import {Location, LocationDescriptor} from 'history';

import DropdownLink from 'app/components/dropdownLink';
import ErrorBoundary from 'app/components/errorBoundary';
import Link from 'app/components/links/link';
import Placeholder from 'app/components/placeholder';
import Tooltip from 'app/components/tooltip';
import Truncate from 'app/components/truncate';
import {t, tn} from 'app/locale';
import {OrganizationSummary} from 'app/types';
import {Event} from 'app/types/event';
import {getShortEventId} from 'app/utils/events';
import {getDuration} from 'app/utils/formatters';
import {
  EventLite,
  QuickTrace as QuickTraceType,
  QuickTraceQueryChildrenProps,
} from 'app/utils/performance/quickTrace/types';
import {isTransaction, parseQuickTrace} from 'app/utils/performance/quickTrace/utils';
import {Theme} from 'app/utils/theme';

import {
  DropdownItem,
  EventNode,
  MetaData,
  QuickTraceContainer,
  SectionSubtext,
  TraceConnector,
} from './styles';
import {
  generateMultiEventsTarget,
  generateSingleEventTarget,
  generateTraceTarget,
} from './utils';

type Props = {
  event: Event;
  location: Location;
  organization: OrganizationSummary;
  quickTrace: QuickTraceQueryChildrenProps;
};

export default function QuickTrace({
  event,
  location,
  organization,
  quickTrace: {isLoading, error, trace, type},
}: Props) {
  // non transaction events are currently unsupported
  if (!isTransaction(event)) {
    return null;
  }

  const traceId = event.contexts?.trace?.trace_id ?? null;
  const traceTarget = generateTraceTarget(event, organization);

  const body = isLoading ? (
    <Placeholder height="33px" />
  ) : error || trace === null ? (
    '\u2014'
  ) : (
    <ErrorBoundary mini>
      <QuickTracePills
        event={event}
        quickTrace={{type, trace}}
        location={location}
        organization={organization}
      />
    </ErrorBoundary>
  );

  return (
    <MetaData
      headingText={t('Quick Trace')}
      tooltipText={t('A minified version of the full trace.')}
      bodyText={body}
      subtext={
        traceId === null ? (
          '\u2014'
        ) : (
          <Link to={traceTarget}>{t('Trace ID: %s', getShortEventId(traceId))}</Link>
        )
      }
    />
  );
}

type QuickTracePillsProps = {
  quickTrace: QuickTraceType;
  event: Event;
  location: Location;
  organization: OrganizationSummary;
};

function singleEventHoverText(event: EventLite) {
  return (
    <span>
      <Truncate
        value={event.transaction}
        maxLength={30}
        leftTrim
        trimRegex={/\.|\//g}
        expandable={false}
      />
      <br />
      {getDuration(
        event['transaction.duration'] / 1000,
        event['transaction.duration'] < 1000 ? 0 : 2,
        true
      )}
    </span>
  );
}

function QuickTracePills({
  event,
  quickTrace,
  location,
  organization,
}: QuickTracePillsProps) {
  // non transaction events are currently unsupported
  if (!isTransaction(event)) {
    return null;
  }

  let parsedQuickTrace;
  try {
    parsedQuickTrace = parseQuickTrace(quickTrace, event);
  } catch (error) {
    Sentry.setTag('currentEventID', event.id);
    Sentry.captureException(new Error('Current event not in quick trace'));
    return <React.Fragment>{'\u2014'}</React.Fragment>;
  }

  const {root, ancestors, parent, children, descendants} = parsedQuickTrace;

  const nodes: React.ReactNode[] = [];

  if (root) {
    nodes.push(
      <EventNodeSelector
        key="root-node"
        location={location}
        organization={organization}
        events={[root]}
        text={t('Root')}
<<<<<<< HEAD
        hoverText={singleEventHoverText(root)}
=======
        hoverText={t('View the root transaction in this trace.')}
>>>>>>> f951c397
        pad="right"
      />
    );
    nodes.push(<TraceConnector key="root-connector" />);
  }

  if (ancestors?.length) {
<<<<<<< HEAD
    const ancestorHoverText =
      ancestors.length === 1
        ? singleEventHoverText(ancestors[0])
        : t('View all ancestor transactions of this event');
=======
>>>>>>> f951c397
    nodes.push(
      <EventNodeSelector
        key="ancestors-node"
        location={location}
        organization={organization}
        events={ancestors}
        text={tn('%s Ancestor', '%s Ancestors', ancestors.length)}
<<<<<<< HEAD
        hoverText={ancestorHoverText}
=======
        hoverText={tn(
          'View the ancestor transaction of this event.',
          'View all ancestor transactions of this event.',
          ancestors.length
        )}
>>>>>>> f951c397
        extrasTarget={generateMultiEventsTarget(
          event,
          ancestors,
          organization,
          location,
          'Ancestor'
        )}
        pad="right"
      />
    );
    nodes.push(<TraceConnector key="ancestors-connector" />);
  }

  if (parent) {
    nodes.push(
      <EventNodeSelector
        key="parent-node"
        location={location}
        organization={organization}
        events={[parent]}
        text={t('Parent')}
<<<<<<< HEAD
        hoverText={singleEventHoverText(parent)}
=======
        hoverText={t('View the parent transaction in this trace.')}
>>>>>>> f951c397
        pad="right"
      />
    );
    nodes.push(<TraceConnector key="parent-connector" />);
  }

  nodes.push(
    <EventNode key="current-node" type="black">
      {t('This Event')}
    </EventNode>
  );

  if (children.length) {
    nodes.push(<TraceConnector key="children-connector" />);
    const childHoverText =
      children.length === 1
        ? singleEventHoverText(children[0])
        : t('View all child transactions of this event');
    nodes.push(
      <EventNodeSelector
        key="children-node"
        location={location}
        organization={organization}
        events={children}
        text={tn('%s Child', '%s Children', children.length)}
<<<<<<< HEAD
        hoverText={childHoverText}
=======
        hoverText={tn(
          'View the child transaction of this event.',
          'View all child transactions of this event.',
          children.length
        )}
>>>>>>> f951c397
        extrasTarget={generateMultiEventsTarget(
          event,
          children,
          organization,
          location,
          'Children'
        )}
        pad="left"
      />
    );
  }

  if (descendants?.length) {
    nodes.push(<TraceConnector key="descendants-connector" />);
    const descendantHoverText =
      descendants.length === 1
        ? singleEventHoverText(descendants[0])
        : t('View all child descendants of this event');
    nodes.push(
      <EventNodeSelector
        key="descendants-node"
        location={location}
        organization={organization}
        events={descendants}
        text={tn('%s Descendant', '%s Descendants', descendants.length)}
<<<<<<< HEAD
        hoverText={descendantHoverText}
=======
        hoverText={tn(
          'View the descendant transaction of this event.',
          'View all descendant transactions of this event.',
          descendants.length
        )}
>>>>>>> f951c397
        extrasTarget={generateMultiEventsTarget(
          event,
          descendants,
          organization,
          location,
          'Descendant'
        )}
        pad="left"
      />
    );
  }

  return <QuickTraceContainer>{nodes}</QuickTraceContainer>;
}

type EventNodeSelectorProps = {
  location: Location;
  organization: OrganizationSummary;
  events: EventLite[];
  text: React.ReactNode;
  pad: 'left' | 'right';
  hoverText?: React.ReactNode;
  extrasTarget?: LocationDescriptor;
  numEvents?: number;
};

function EventNodeSelector({
  location,
  organization,
  events = [],
  text,
  pad,
  hoverText,
  extrasTarget,
  numEvents = 5,
}: EventNodeSelectorProps) {
  if (events.length === 1) {
    /**
     * When there is only 1 event, clicking the node should take the user directly to
     * the event without additional steps.
     */
    const target = generateSingleEventTarget(events[0], organization, location);
    return <StyledEventNode text={text} pad={pad} hoverText={hoverText} to={target} />;
  } else {
    /**
     * When there is more than 1 event, clicking the node should expand a dropdown to
     * allow the user to select which event to go to.
     */
    return (
      <DropdownLink
        caret={false}
        title={<StyledEventNode text={text} pad={pad} hoverText={hoverText} />}
        anchorRight
      >
        {events.slice(0, numEvents).map((event, i) => {
          const target = generateSingleEventTarget(event, organization, location);
          return (
            <DropdownItem key={event.event_id} to={target} first={i === 0}>
              <Truncate
                value={event.transaction}
<<<<<<< HEAD
                maxLength={35}
                leftTrim
                trimRegex={/\.|\//g}
=======
                maxLength={30}
                leftTrim
>>>>>>> f951c397
                expandable={false}
              />
              <SectionSubtext>
                {getDuration(
                  event['transaction.duration'] / 1000,
                  event['transaction.duration'] < 1000 ? 0 : 2,
                  true
                )}
              </SectionSubtext>
            </DropdownItem>
          );
        })}
        {events.length > numEvents && hoverText && extrasTarget && (
          <DropdownItem to={extrasTarget}>{hoverText}</DropdownItem>
        )}
      </DropdownLink>
    );
  }
}

type EventNodeProps = {
  text: React.ReactNode;
  pad: 'left' | 'right';
  hoverText: React.ReactNode;
  to?: LocationDescriptor;
  type?: keyof Theme['tag'];
};

function StyledEventNode({text, hoverText, pad, to, type = 'white'}: EventNodeProps) {
  return (
    <Tooltip position="top" containerDisplayMode="inline-flex" title={hoverText}>
      <EventNode type={type} pad={pad} icon={null} to={to}>
        {text}
      </EventNode>
    </Tooltip>
  );
}<|MERGE_RESOLUTION|>--- conflicted
+++ resolved
@@ -146,11 +146,7 @@
         organization={organization}
         events={[root]}
         text={t('Root')}
-<<<<<<< HEAD
         hoverText={singleEventHoverText(root)}
-=======
-        hoverText={t('View the root transaction in this trace.')}
->>>>>>> f951c397
         pad="right"
       />
     );
@@ -158,13 +154,10 @@
   }
 
   if (ancestors?.length) {
-<<<<<<< HEAD
     const ancestorHoverText =
       ancestors.length === 1
         ? singleEventHoverText(ancestors[0])
         : t('View all ancestor transactions of this event');
-=======
->>>>>>> f951c397
     nodes.push(
       <EventNodeSelector
         key="ancestors-node"
@@ -172,15 +165,7 @@
         organization={organization}
         events={ancestors}
         text={tn('%s Ancestor', '%s Ancestors', ancestors.length)}
-<<<<<<< HEAD
         hoverText={ancestorHoverText}
-=======
-        hoverText={tn(
-          'View the ancestor transaction of this event.',
-          'View all ancestor transactions of this event.',
-          ancestors.length
-        )}
->>>>>>> f951c397
         extrasTarget={generateMultiEventsTarget(
           event,
           ancestors,
@@ -202,11 +187,7 @@
         organization={organization}
         events={[parent]}
         text={t('Parent')}
-<<<<<<< HEAD
         hoverText={singleEventHoverText(parent)}
-=======
-        hoverText={t('View the parent transaction in this trace.')}
->>>>>>> f951c397
         pad="right"
       />
     );
@@ -232,15 +213,7 @@
         organization={organization}
         events={children}
         text={tn('%s Child', '%s Children', children.length)}
-<<<<<<< HEAD
         hoverText={childHoverText}
-=======
-        hoverText={tn(
-          'View the child transaction of this event.',
-          'View all child transactions of this event.',
-          children.length
-        )}
->>>>>>> f951c397
         extrasTarget={generateMultiEventsTarget(
           event,
           children,
@@ -266,15 +239,7 @@
         organization={organization}
         events={descendants}
         text={tn('%s Descendant', '%s Descendants', descendants.length)}
-<<<<<<< HEAD
         hoverText={descendantHoverText}
-=======
-        hoverText={tn(
-          'View the descendant transaction of this event.',
-          'View all descendant transactions of this event.',
-          descendants.length
-        )}
->>>>>>> f951c397
         extrasTarget={generateMultiEventsTarget(
           event,
           descendants,
@@ -335,14 +300,9 @@
             <DropdownItem key={event.event_id} to={target} first={i === 0}>
               <Truncate
                 value={event.transaction}
-<<<<<<< HEAD
                 maxLength={35}
                 leftTrim
                 trimRegex={/\.|\//g}
-=======
-                maxLength={30}
-                leftTrim
->>>>>>> f951c397
                 expandable={false}
               />
               <SectionSubtext>
