--- conflicted
+++ resolved
@@ -36,118 +36,18 @@
   histograms: Histograms | null;
 };
 
-<<<<<<< HEAD
 type Props = RequestProps & {
   children: (props: ChildrenProps) => React.ReactNode;
 };
-=======
-  componentDidMount() {
-    this.fetchData();
-  }
-
-  componentDidUpdate(prevProps: Props) {
-    // Reload data if the payload changes
-    const refetchCondition = this.shouldRefetchData(prevProps);
-
-    // or if we've moved from an invalid view state to a valid one,
-    const eventViewValidation =
-      !prevProps.eventView.isValid() && this.props.eventView.isValid();
-
-    const minMaxChanged =
-      prevProps.min !== this.props.min || prevProps.max !== this.props.max;
-
-    const dataFilterChanged = prevProps.dataFilter !== this.props.dataFilter;
-
-    if (refetchCondition || eventViewValidation || minMaxChanged || dataFilterChanged) {
-      this.fetchData();
-    }
-  }
-
-  shouldRefetchData(prevProps: Props): boolean {
-    const thisAPIPayload = this.props.eventView.getEventsAPIPayload(this.props.location);
-    const otherAPIPayload = prevProps.eventView.getEventsAPIPayload(prevProps.location);
-
-    return !isAPIPayloadSimilar(thisAPIPayload, otherAPIPayload);
-  }
-
-  fetchData = () => {
-    const {
-      eventView,
-      location,
-      orgSlug,
-      measurements,
-      numBuckets,
-      min,
-      max,
-      dataFilter,
-    } = this.props;
-
-    if (!eventView.isValid()) {
-      return;
-    }
-
-    const url = `/organizations/${orgSlug}/events-measurements-histogram/`;
-    const fetchId = Symbol('fetchId');
-
-    const baseApiPayload = {
-      measurement: measurements,
-      num_buckets: numBuckets,
-      min,
-      max,
-      dataFilter,
-    };
-    const additionalApiPayload = omit(eventView.getEventsAPIPayload(location), [
-      'field',
-      'sort',
-      'per_page',
-    ]);
-    const apiPayload = Object.assign(baseApiPayload, additionalApiPayload);
-
-    this.setState({isLoading: true, fetchId});
-
-    // clear any previous api requests as there should just be 1 in-flight at any time
-    this.props.api.clear();
-    this.props.api
-      .requestPromise(url, {
-        method: 'GET',
-        includeAllArgs: true,
-        query: {
-          ...apiPayload,
-        },
-      })
-      .then(
-        ([data, _status, _jqXHR]) => {
-          if (this.state.fetchId !== fetchId) {
-            return;
-          }
-
-          this.setState({
-            isLoading: false,
-            fetchId: null,
-            error: null,
-            histograms: this.formatData(data.data),
-          });
-        },
-        err => {
-          this.setState({
-            isLoading: false,
-            fetchId: null,
-            error: err?.responseJSON?.detail ?? null,
-            histograms: {},
-          });
-        }
-      );
-  };
->>>>>>> db29f222
 
 function getMeasurementsHistogramRequestPayload(props: any) {
-  const {eventView, location} = props;
-  const {measurements, numBuckets, min, max} = props;
+  const {measurements, numBuckets, min, max, dataFilter, eventView, location} = props;
   const baseApiPayload = {
     measurement: measurements,
     num_buckets: numBuckets,
     min,
     max,
+    dataFilter,
   };
   const additionalApiPayload = omit(eventView.getEventsAPIPayload(location), [
     'field',
