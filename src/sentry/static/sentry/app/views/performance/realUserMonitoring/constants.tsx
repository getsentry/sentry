--- conflicted
+++ resolved
@@ -49,8 +49,6 @@
     failureThreshold: 300,
     type: measurementType(WebVital.FID),
     includeInSummary: true,
-<<<<<<< HEAD
-=======
   },
   [WebVital.CLS]: {
     slug: 'cls',
@@ -78,7 +76,6 @@
     ),
     failureThreshold: 600,
     type: measurementType(WebVital.TTFB),
->>>>>>> 81d0ee2e
   },
 };
 
