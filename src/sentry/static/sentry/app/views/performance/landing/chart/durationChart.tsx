import React from 'react';
import * as ReactRouter from 'react-router';
import withRouter, {WithRouterProps} from 'react-router/lib/withRouter';
import styled from '@emotion/styled';
import {Location} from 'history';

import {Client} from 'app/api';
import ErrorPanel from 'app/components/charts/errorPanel';
import EventsRequest from 'app/components/charts/eventsRequest';
import {HeaderTitleLegend} from 'app/components/charts/styles';
import TransparentLoadingMask from 'app/components/charts/transparentLoadingMask';
import {getInterval} from 'app/components/charts/utils';
import {getParams} from 'app/components/organizations/globalSelectionHeader/getParams';
import Placeholder from 'app/components/placeholder';
import QuestionTooltip from 'app/components/questionTooltip';
import {IconWarning} from 'app/icons';
import space from 'app/styles/space';
import {Organization} from 'app/types';
import {getUtcToLocalDateObject} from 'app/utils/dates';
import EventView from 'app/utils/discover/eventView';
import getDynamicText from 'app/utils/getDynamicText';
import withApi from 'app/utils/withApi';

import Chart from '../../charts/chart';
import {DoubleHeaderContainer} from '../../styles';

type Props = {
  api: Client;
  eventView: EventView;
  organization: Organization;
  location: Location;
  router: ReactRouter.InjectedRouter;
  field: string;
  title: string;
  titleTooltip: string;
} & WithRouterProps;

function DurationChart(props: Props) {
  const {
    organization,
    api,
    eventView,
    location,
    router,
    field,
    title,
    titleTooltip,
  } = props;

  // construct request parameters for fetching chart data
  const globalSelection = eventView.getGlobalSelection();
  const start = globalSelection.datetime.start
    ? getUtcToLocalDateObject(globalSelection.datetime.start)
    : null;

  const end = globalSelection.datetime.end
    ? getUtcToLocalDateObject(globalSelection.datetime.end)
    : null;

  const {utc} = getParams(location.query);

  return (
    <EventsRequest
      organization={organization}
      api={api}
      period={globalSelection.datetime.period}
      project={globalSelection.projects}
      environment={globalSelection.environments}
      start={start}
      end={end}
      interval={getInterval(
        {
          start,
          end,
          period: globalSelection.datetime.period,
        },
        true
      )}
      showLoading={false}
      query={eventView.getEventsAPIPayload(location).query}
      includePrevious={false}
      yAxis={[field]}
<<<<<<< HEAD
      hideError
=======
      partial
>>>>>>> aaf46fe8
    >
      {({loading, reloading, errored, timeseriesData: results}) => {
        const series = results
          ? results.map(({...rest}) => {
              return {
                ...rest,
                seriesName: props.field,
              };
            })
          : [];
        if (errored) {
          return (
            <ErrorPanel>
              <IconWarning color="gray300" size="lg" />
            </ErrorPanel>
          );
        }

        return (
          <div>
            <DoubleHeaderContainer>
              <HeaderTitleLegend>
                {title}
                <QuestionTooltip position="top" size="sm" title={titleTooltip} />
              </HeaderTitleLegend>
            </DoubleHeaderContainer>
            {results && (
              <ChartContainer>
                <MaskContainer>
                  <TransparentLoadingMask visible={loading} />
                  {getDynamicText({
                    value: (
                      <Chart
                        height={250}
                        data={series}
                        loading={loading || reloading}
                        router={router}
                        statsPeriod={globalSelection.datetime.period}
                        start={start}
                        end={end}
                        utc={utc === 'true'}
                        grid={{
                          left: space(3),
                          right: space(3),
                          top: space(3),
                          bottom: loading || reloading ? space(4) : space(1.5),
                        }}
                        disableMultiAxis
                      />
                    ),
                    fixed: <Placeholder height="250px" testId="skeleton-ui" />,
                  })}
                </MaskContainer>
              </ChartContainer>
            )}
          </div>
        );
      }}
    </EventsRequest>
  );
}

const ChartContainer = styled('div')`
  padding-top: ${space(1)};
`;
const MaskContainer = styled('div')`
  position: relative;
`;

export default withRouter(withApi(DurationChart));<|MERGE_RESOLUTION|>--- conflicted
+++ resolved
@@ -80,11 +80,8 @@
       query={eventView.getEventsAPIPayload(location).query}
       includePrevious={false}
       yAxis={[field]}
-<<<<<<< HEAD
+      partial
       hideError
-=======
-      partial
->>>>>>> aaf46fe8
     >
       {({loading, reloading, errored, timeseriesData: results}) => {
         const series = results
