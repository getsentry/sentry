import React from 'react';
import styled from '@emotion/styled';
import {Location} from 'history';

import Card from 'app/components/card';
import Link from 'app/components/links/link';
import {t} from 'app/locale';
import space from 'app/styles/space';
import {Organization} from 'app/types';
import EventView from 'app/utils/discover/eventView';
import {getAggregateAlias, WebVital} from 'app/utils/discover/fields';
import {formatPercentage} from 'app/utils/formatters';
import VitalsCardsDiscoverQuery from 'app/views/performance/vitalDetail/vitalsCardsDiscoverQuery';

import {
  vitalAbbreviations,
  vitalDetailRouteWithQuery,
  vitalsBaseFields,
  vitalsThresholdFields,
} from './vitalDetail/utils';

type Props = {
  eventView: EventView;
  organization: Organization;
  location: Location;
};

export default function VitalsCards(props: Props) {
  const {eventView, organization, location} = props;
  const vitalsView = eventView.clone();

  const shownVitals = [
    WebVital.FP,
    WebVital.FCP,
    WebVital.LCP,
    WebVital.FID,
    WebVital.CLS,
  ];

  return (
    <VitalsCardsDiscoverQuery
      eventView={vitalsView}
      orgSlug={organization.slug}
      location={location}
    >
      {({isLoading, tableData}) => (
        <VitalsContainer>
          {shownVitals.map(vitalName => (
            <LinkedVitalsCard
              key={vitalName}
              vitalName={vitalName}
              tableData={tableData}
              isLoading={isLoading}
              {...props}
            />
          ))}
        </VitalsContainer>
      )}
    </VitalsCardsDiscoverQuery>
  );
}

const VitalsContainer = styled('div')`
  display: grid;
<<<<<<< HEAD
  grid-auto-flow: column dense;
=======
  grid-template-columns: repeat(auto-fit, minmax(200px, 1fr));
>>>>>>> 39234fd0
  gap: ${space(2)};
  margin-bottom: ${space(2)};
`;

type CardProps = Props & {
  vitalName: WebVital;
  tableData: any;
  isLoading?: boolean;
  noBorder?: boolean;
};

const NonPanel = styled('div')`
  flex-grow: 1;
`;

const StyledVitalCard = styled(Card)`
  color: ${p => p.theme.textColor};
  padding: ${space(1.5)} ${space(2)} ${space(2)} ${space(2)};

  &:focus,
  &:hover {
    color: ${p => p.theme.textColor};
    top: -1px;
  }
`;

export function LinkedVitalsCard(props: CardProps) {
  const {vitalName} = props;
  return (
    <VitalLink {...props} vitalName={vitalName}>
      <VitalsCard {...props} />
    </VitalLink>
  );
}

export function VitalsCard(props: CardProps) {
  const {isLoading, tableData, vitalName, noBorder} = props;

  const measurement = vitalAbbreviations[vitalName];

  const Container = noBorder ? NonPanel : StyledVitalCard;

  if (isLoading || !tableData || !tableData.data || !tableData.data[0]) {
    return <BlankCard noBorder={noBorder} measurement={measurement} />;
  }

  const result = tableData.data[0];
  const base = result[getAggregateAlias(vitalsBaseFields[vitalName])];

  if (!base) {
    return <BlankCard noBorder={noBorder} measurement={measurement} />;
  }

  const thresholdCount: number =
    parseFloat(result[getAggregateAlias(vitalsThresholdFields[vitalName])]) || 0;
  const baseCount: number = parseFloat(base) || Number.MIN_VALUE;

  const value = formatPercentage(1 - thresholdCount / baseCount);

  return (
    <Container interactive>
      <CardTitle>{t(`${measurement} Passing`)}</CardTitle>
      <CardValue>{value}</CardValue>
    </Container>
  );
}

type BlankCardProps = {
  noBorder?: boolean;
  measurement?: string;
};

const BlankCard = (props: BlankCardProps) => {
  const Container = props.noBorder ? NonPanel : StyledVitalCard;
  return (
    <Container interactive>
      <CardTitle>{t(`${props.measurement} Passing`)}</CardTitle>
      <CardValue>{'\u2014'}</CardValue>
    </Container>
  );
};

type VitalLinkProps = Props & {
  vitalName: WebVital;
  children: React.ReactNode;
};

const VitalLink = (props: VitalLinkProps) => {
  const {organization, eventView, vitalName, children} = props;

  const view = eventView.clone();

  const target = vitalDetailRouteWithQuery({
    orgSlug: organization.slug,
    query: view.generateQueryStringObject(),
    vitalName,
  });

  return (
    <Link
      to={target}
      data-test-id={`vitals-linked-card-${vitalAbbreviations[vitalName]}`}
    >
      {children}
    </Link>
  );
};

const CardTitle = styled('div')`
  font-size: ${p => p.theme.fontSizeLarge};
  margin-bottom: ${space(0.5)};
`;
const CardValue = styled('div')`
  font-size: 32px;
`;<|MERGE_RESOLUTION|>--- conflicted
+++ resolved
@@ -62,11 +62,7 @@
 
 const VitalsContainer = styled('div')`
   display: grid;
-<<<<<<< HEAD
-  grid-auto-flow: column dense;
-=======
   grid-template-columns: repeat(auto-fit, minmax(200px, 1fr));
->>>>>>> 39234fd0
   gap: ${space(2)};
   margin-bottom: ${space(2)};
 `;
