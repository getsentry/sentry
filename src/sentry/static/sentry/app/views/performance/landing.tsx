import React from 'react';
import {Location} from 'history';
import * as ReactRouter from 'react-router';
import styled from '@emotion/styled';
import isEqual from 'lodash/isEqual';

import {Client} from 'app/api';
import {t} from 'app/locale';
import {GlobalSelection, Organization, Project} from 'app/types';
import {loadOrganizationTags} from 'app/actionCreators/tags';
import SearchBar from 'app/views/events/searchBar';
import SentryDocumentTitle from 'app/components/sentryDocumentTitle';
import GlobalSelectionHeader from 'app/components/organizations/globalSelectionHeader';
import {ALL_ACCESS_PROJECTS} from 'app/constants/globalSelectionHeader';
import {PageContent} from 'app/styles/organization';
import LightWeightNoProjectMessage from 'app/components/lightWeightNoProjectMessage';
import Alert from 'app/components/alert';
import Feature from 'app/components/acl/feature';
import EventView from 'app/utils/discover/eventView';
import space from 'app/styles/space';
import Button from 'app/components/button';
import ButtonBar from 'app/components/buttonBar';
import {IconFlag} from 'app/icons';
import {trackAnalyticsEvent} from 'app/utils/analytics';
import withApi from 'app/utils/withApi';
import withGlobalSelection from 'app/utils/withGlobalSelection';
import withOrganization from 'app/utils/withOrganization';
import withProjects from 'app/utils/withProjects';
import {tokenizeSearch, stringifyQueryObject} from 'app/utils/tokenizeSearch';
import {decodeScalar} from 'app/utils/queryString';

import {generatePerformanceEventView, DEFAULT_STATS_PERIOD} from './data';
import Table from './table';
import Charts from './charts/index';
import Onboarding from './onboarding';
import {addRoutePerformanceContext, getTransactionSearchQuery} from './utils';
import TrendsContent from './trends/content';
import {modifyTrendsViewDefaultPeriod, DEFAULT_TRENDS_STATS_PERIOD} from './trends/utils';

export enum FilterViews {
  ALL_TRANSACTIONS = 'ALL_TRANSACTIONS',
  KEY_TRANSACTIONS = 'KEY_TRANSACTIONS',
  TRENDS = 'TRENDS',
}

const VIEWS = Object.values(FilterViews).filter(view => view !== 'TRENDS');
const VIEWS_WITH_TRENDS = Object.values(FilterViews);

type Props = {
  api: Client;
  organization: Organization;
  selection: GlobalSelection;
  location: Location;
  router: ReactRouter.InjectedRouter;
  projects: Project[];
  loadingProjects: boolean;
  demoMode?: boolean;
};

type State = {
  eventView: EventView;
  error: string | undefined;
};

class PerformanceLanding extends React.Component<Props, State> {
  static getDerivedStateFromProps(nextProps: Props, prevState: State): State {
    return {
      ...prevState,
      eventView: generatePerformanceEventView(nextProps.organization, nextProps.location),
    };
  }

  state: State = {
    eventView: generatePerformanceEventView(this.props.organization, this.props.location),
    error: undefined,
  };

  componentDidMount() {
    const {api, organization, selection} = this.props;
    loadOrganizationTags(api, organization.slug, selection);
    addRoutePerformanceContext(selection);
    trackAnalyticsEvent({
      eventKey: 'performance_views.overview.view',
      eventName: 'Performance Views: Transaction overview view',
      organization_id: parseInt(organization.id, 10),
    });
  }

  componentDidUpdate(prevProps: Props) {
    const {api, organization, selection} = this.props;
    if (
      !isEqual(prevProps.selection.projects, selection.projects) ||
      !isEqual(prevProps.selection.datetime, selection.datetime)
    ) {
      loadOrganizationTags(api, organization.slug, selection);
      addRoutePerformanceContext(selection);
    }
  }

  renderError() {
    const {error} = this.state;

    if (!error) {
      return null;
    }

    return (
      <Alert type="error" icon={<IconFlag size="md" />}>
        {error}
      </Alert>
    );
  }

  setError = (error: string | undefined) => {
    this.setState({error});
  };

  handleSearch = (searchQuery: string) => {
    const {location, organization} = this.props;

    trackAnalyticsEvent({
      eventKey: 'performance_views.overview.search',
      eventName: 'Performance Views: Transaction overview search',
      organization_id: parseInt(organization.id, 10),
    });

    ReactRouter.browserHistory.push({
      pathname: location.pathname,
      query: {
        ...location.query,
        cursor: undefined,
        query: String(searchQuery).trim() || undefined,
      },
    });
  };

  getViewLabel(currentView: FilterViews): string {
    switch (currentView) {
      case FilterViews.ALL_TRANSACTIONS:
        return t('By Transaction');
      case FilterViews.KEY_TRANSACTIONS:
        return t('By Key Transaction');
      case FilterViews.TRENDS:
        return t('By Trends');
      default:
        throw Error(`Unknown view: ${currentView}`);
    }
  }

  /**
   * Generate conditions to foward to the summary views.
   *
   * We drop the bare text string as in this view we apply it to
   * the transaction name, and that condition is redundant in the
   * summary view.
   */
  getSummaryConditions(query: string) {
    const parsed = tokenizeSearch(query);
    parsed.query = [];

    return stringifyQueryObject(parsed);
  }

  getCurrentView(): string {
    const {location} = this.props;
    const currentView = location.query.view as FilterViews;
    if (Object.values(FilterViews).includes(currentView)) {
      return currentView;
    }
    return FilterViews.ALL_TRANSACTIONS;
  }

  handleViewChange(viewKey: FilterViews) {
    const {location} = this.props;

    const newQuery = {
      ...location.query,
    };

    const query = decodeScalar(location.query.query) || '';
    const conditions = tokenizeSearch(query);

    // This is a temporary change for trends to test adding a default count to increase relevancy
    if (viewKey === FilterViews.TRENDS) {
      const hasStartAndEnd = newQuery.start && newQuery.end;
      if (!newQuery.statsPeriod && !hasStartAndEnd) {
        newQuery.statsPeriod = DEFAULT_TRENDS_STATS_PERIOD;
      }
      if (!query) {
        conditions.setTag('count()', ['>1000']);
        conditions.setTag('transaction.duration', ['>0']);
      }
      if (!query.includes('count()')) {
        conditions.setTag('count()', ['>1000']);
      }
      if (!query.includes('transaction.duration')) {
        conditions.setTag('transaction.duration', ['>0']);
      }

      newQuery.query = stringifyQueryObject(conditions);
    }

    const isNavigatingAwayFromTrends =
      viewKey !== FilterViews.TRENDS && location.query.view === FilterViews.TRENDS;

    if (isNavigatingAwayFromTrends) {
<<<<<<< HEAD
      // This stops errors for occuring when navigating to others views since we are appending aggregates to the trends view
      conditions.removeTag('count()');
      conditions.removeTag('transaction.duration');

      newQuery.query = stringifyQueryObject(conditions);
=======
      // This stops errors from occurring when navigating to other views since we are appending aggregates to the trends view
      newQuery.query = '';
>>>>>>> f7d77273
    }

    ReactRouter.browserHistory.push({
      pathname: location.pathname,
      query: {...newQuery, view: viewKey},
    });
  }

  renderHeaderButtons() {
    return (
      <Feature features={['trends']}>
        {({hasFeature}) =>
          hasFeature ? (
            <ButtonBar merged active={this.getCurrentView()}>
              {VIEWS_WITH_TRENDS.map(viewKey => {
                return (
                  <Button
                    key={viewKey}
                    barId={viewKey}
                    size="small"
                    data-test-id={'landing-header-' + viewKey.toLowerCase()}
                    onClick={() => this.handleViewChange(viewKey)}
                  >
                    {this.getViewLabel(viewKey)}
                  </Button>
                );
              })}
            </ButtonBar>
          ) : (
            <ButtonBar merged active={this.getCurrentView()}>
              {VIEWS.map(viewKey => {
                return (
                  <Button
                    key={viewKey}
                    barId={viewKey}
                    size="small"
                    onClick={() => this.handleViewChange(viewKey)}
                  >
                    {this.getViewLabel(viewKey)}
                  </Button>
                );
              })}
            </ButtonBar>
          )
        }
      </Feature>
    );
  }

  shouldShowOnboarding() {
    const {projects, demoMode} = this.props;
    const {eventView} = this.state;

    // XXX used by getsentry to bypass onboarding for the upsell demo state.
    if (demoMode) {
      return false;
    }

    if (projects.length === 0) {
      return false;
    }

    // Current selection is 'my projects' or 'all projects'
    if (eventView.project.length === 0 || eventView.project === [ALL_ACCESS_PROJECTS]) {
      return (
        projects.filter(p => p.firstTransactionEvent === false).length === projects.length
      );
    }

    // Any other subset of projects.
    return (
      projects.filter(
        p =>
          eventView.project.includes(parseInt(p.id, 10)) &&
          p.firstTransactionEvent === false
      ).length === eventView.project.length
    );
  }

  render() {
    const {organization, location, router, projects} = this.props;
    const currentView = this.getCurrentView();
    const isTrendsView = currentView === FilterViews.TRENDS;
    const eventView = isTrendsView
      ? modifyTrendsViewDefaultPeriod(this.state.eventView, location)
      : this.state.eventView;
    const showOnboarding = this.shouldShowOnboarding();
    const filterString = getTransactionSearchQuery(location);
    const summaryConditions = this.getSummaryConditions(filterString);

    return (
      <SentryDocumentTitle title={t('Performance')} objSlug={organization.slug}>
        <GlobalSelectionHeader
          defaultSelection={{
            datetime: {
              start: null,
              end: null,
              utc: false,
              period: isTrendsView ? DEFAULT_TRENDS_STATS_PERIOD : DEFAULT_STATS_PERIOD,
            },
          }}
        >
          <PageContent>
            <LightWeightNoProjectMessage organization={organization}>
              <StyledPageHeader>
                <div>{t('Performance')}</div>
                {!showOnboarding && <div>{this.renderHeaderButtons()}</div>}
              </StyledPageHeader>
              {this.renderError()}
              {showOnboarding ? (
                <Onboarding organization={organization} />
              ) : currentView === FilterViews.TRENDS ? (
                <TrendsContent
                  organization={organization}
                  location={location}
                  eventView={eventView}
                />
              ) : (
                <div>
                  <StyledSearchBar
                    organization={organization}
                    projectIds={eventView.project}
                    query={filterString}
                    fields={eventView.fields}
                    onSearch={this.handleSearch}
                  />
                  <Charts
                    eventView={eventView}
                    organization={organization}
                    location={location}
                    router={router}
                    keyTransactions={currentView === FilterViews.KEY_TRANSACTIONS}
                  />
                  <Table
                    eventView={eventView}
                    projects={projects}
                    organization={organization}
                    location={location}
                    setError={this.setError}
                    keyTransactions={currentView === FilterViews.KEY_TRANSACTIONS}
                    summaryConditions={summaryConditions}
                  />
                </div>
              )}
            </LightWeightNoProjectMessage>
          </PageContent>
        </GlobalSelectionHeader>
      </SentryDocumentTitle>
    );
  }
}

export const StyledPageHeader = styled('div')`
  display: flex;
  align-items: center;
  justify-content: space-between;
  font-size: ${p => p.theme.headerFontSize};
  color: ${p => p.theme.gray700};
  height: 40px;
  margin-bottom: ${space(1)};
`;

const StyledSearchBar = styled(SearchBar)`
  flex-grow: 1;

  margin-bottom: ${space(2)};
`;

export default withApi(
  withOrganization(withProjects(withGlobalSelection(PerformanceLanding)))
);<|MERGE_RESOLUTION|>--- conflicted
+++ resolved
@@ -204,16 +204,11 @@
       viewKey !== FilterViews.TRENDS && location.query.view === FilterViews.TRENDS;
 
     if (isNavigatingAwayFromTrends) {
-<<<<<<< HEAD
-      // This stops errors for occuring when navigating to others views since we are appending aggregates to the trends view
+      // This stops errors from occurring when navigating to other views since we are appending aggregates to the trends view
       conditions.removeTag('count()');
       conditions.removeTag('transaction.duration');
 
       newQuery.query = stringifyQueryObject(conditions);
-=======
-      // This stops errors from occurring when navigating to other views since we are appending aggregates to the trends view
-      newQuery.query = '';
->>>>>>> f7d77273
     }
 
     ReactRouter.browserHistory.push({
