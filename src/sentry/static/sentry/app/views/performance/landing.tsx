import React from 'react';
import {Location} from 'history';
import * as ReactRouter from 'react-router';
import styled from '@emotion/styled';
import isEqual from 'lodash/isEqual';

import {Client} from 'app/api';
import {t} from 'app/locale';
import {GlobalSelection, Organization, Project} from 'app/types';
import {loadOrganizationTags} from 'app/actionCreators/tags';
import SearchBar from 'app/views/events/searchBar';
import SentryDocumentTitle from 'app/components/sentryDocumentTitle';
import GlobalSelectionHeader from 'app/components/organizations/globalSelectionHeader';
import {ALL_ACCESS_PROJECTS} from 'app/constants/globalSelectionHeader';
import {PageContent} from 'app/styles/organization';
import LightWeightNoProjectMessage from 'app/components/lightWeightNoProjectMessage';
import Alert from 'app/components/alert';
import Feature from 'app/components/acl/feature';
import EventView from 'app/utils/discover/eventView';
import space from 'app/styles/space';
import Button from 'app/components/button';
import ButtonBar from 'app/components/buttonBar';
import {IconFlag} from 'app/icons';
import {trackAnalyticsEvent} from 'app/utils/analytics';
import withApi from 'app/utils/withApi';
import withGlobalSelection from 'app/utils/withGlobalSelection';
import withOrganization from 'app/utils/withOrganization';
import withProjects from 'app/utils/withProjects';
import {tokenizeSearch, stringifyQueryObject} from 'app/utils/tokenizeSearch';

import {generatePerformanceEventView, DEFAULT_STATS_PERIOD} from './data';
import Table from './table';
import Charts from './charts/index';
import Onboarding from './onboarding';
import {addRoutePerformanceContext, getTransactionSearchQuery} from './utils';
import TrendsContent from './trends/content';

export enum FilterViews {
  ALL_TRANSACTIONS = 'ALL_TRANSACTIONS',
  KEY_TRANSACTIONS = 'KEY_TRANSACTIONS',
  TRENDS = 'TRENDS',
}

const VIEWS = Object.values(FilterViews).filter(view => view !== 'TRENDS');
const VIEWS_WITH_TRENDS = Object.values(FilterViews);

type Props = {
  api: Client;
  organization: Organization;
  selection: GlobalSelection;
  location: Location;
  router: ReactRouter.InjectedRouter;
  projects: Project[];
  loadingProjects: boolean;
  demoMode?: boolean;
};

type State = {
  eventView: EventView;
  error: string | undefined;
};

class PerformanceLanding extends React.Component<Props, State> {
  static getDerivedStateFromProps(nextProps: Props, prevState: State): State {
    return {
      ...prevState,
      eventView: generatePerformanceEventView(nextProps.organization, nextProps.location),
    };
  }

  state: State = {
    eventView: generatePerformanceEventView(this.props.organization, this.props.location),
    error: undefined,
  };

  componentDidMount() {
    const {api, organization, selection} = this.props;
    loadOrganizationTags(api, organization.slug, selection);
    addRoutePerformanceContext(selection);
    trackAnalyticsEvent({
      eventKey: 'performance_views.overview.view',
      eventName: 'Performance Views: Transaction overview view',
      organization_id: parseInt(organization.id, 10),
    });
  }

  componentDidUpdate(prevProps: Props) {
    const {api, organization, selection} = this.props;
    if (
      !isEqual(prevProps.selection.projects, selection.projects) ||
      !isEqual(prevProps.selection.datetime, selection.datetime)
    ) {
      loadOrganizationTags(api, organization.slug, selection);
      addRoutePerformanceContext(selection);
    }
  }

  renderError() {
    const {error} = this.state;

    if (!error) {
      return null;
    }

    return (
      <Alert type="error" icon={<IconFlag size="md" />}>
        {error}
      </Alert>
    );
  }

  setError = (error: string | undefined) => {
    this.setState({error});
  };

  handleSearch = (searchQuery: string) => {
    const {location, organization} = this.props;

    trackAnalyticsEvent({
      eventKey: 'performance_views.overview.search',
      eventName: 'Performance Views: Transaction overview search',
      organization_id: parseInt(organization.id, 10),
    });

    ReactRouter.browserHistory.push({
      pathname: location.pathname,
      query: {
        ...location.query,
        cursor: undefined,
        query: String(searchQuery).trim() || undefined,
      },
    });
  };

  getViewLabel(currentView: FilterViews): string {
    switch (currentView) {
      case FilterViews.ALL_TRANSACTIONS:
        return t('By Transaction');
      case FilterViews.KEY_TRANSACTIONS:
        return t('By Key Transaction');
      case FilterViews.TRENDS:
        return t('Trends');
      default:
        throw Error(`Unknown view: ${currentView}`);
    }
  }

  /**
   * Generate conditions to foward to the summary views.
   *
   * We drop the bare text string as in this view we apply it to
   * the transaction name, and that condition is redundant in the
   * summary view.
   */
  getSummaryConditions(query: string) {
    const parsed = tokenizeSearch(query);
    parsed.query = [];

    return stringifyQueryObject(parsed);
  }

  getCurrentView(): string {
    const {location} = this.props;
    const currentView = location.query.view as FilterViews;
    if (Object.values(FilterViews).includes(currentView)) {
      return currentView;
    }
    return FilterViews.ALL_TRANSACTIONS;
  }

  handleViewChange(viewKey: FilterViews) {
    const {location} = this.props;

    ReactRouter.browserHistory.push({
      pathname: location.pathname,
      query: {...location.query, view: viewKey},
    });
  }

  renderHeaderButtons() {
    return (
      <Feature features={['internal-catchall']}>
        {({hasFeature}) =>
          hasFeature ? (
            <ButtonBar merged active={this.getCurrentView()}>
              {VIEWS_WITH_TRENDS.map(viewKey => {
                return (
                  <Button
                    key={viewKey}
                    barId={viewKey}
                    size="small"
                    onClick={() => this.handleViewChange(viewKey)}
                  >
                    {this.getViewLabel(viewKey)}
                  </Button>
                );
              })}
            </ButtonBar>
          ) : (
            <ButtonBar merged active={this.getCurrentView()}>
              {VIEWS.map(viewKey => {
                return (
                  <Button
                    key={viewKey}
                    barId={viewKey}
                    size="small"
                    onClick={() => this.handleViewChange(viewKey)}
                  >
                    {this.getViewLabel(viewKey)}
                  </Button>
                );
              })}
            </ButtonBar>
          )
        }
      </Feature>
    );
  }

  shouldShowOnboarding() {
    const {projects, demoMode} = this.props;
    const {eventView} = this.state;

    // XXX used by getsentry to bypass onboarding for the upsell demo state.
    if (demoMode) {
      return false;
    }

    if (projects.length === 0) {
      return false;
    }

    // Current selection is 'my projects' or 'all projects'
    if (eventView.project.length === 0 || eventView.project === [ALL_ACCESS_PROJECTS]) {
      return (
        projects.filter(p => p.firstTransactionEvent === false).length === projects.length
      );
    }

    // Any other subset of projects.
    return (
      projects.filter(
        p =>
          eventView.project.includes(parseInt(p.id, 10)) &&
          p.firstTransactionEvent === false
      ).length === eventView.project.length
    );
  }

  render() {
    const {organization, location, router, projects} = this.props;
    const {eventView} = this.state;
    const showOnboarding = this.shouldShowOnboarding();
    const filterString = getTransactionSearchQuery(location);
    const summaryConditions = this.getSummaryConditions(filterString);
    const currentView = this.getCurrentView();

    return (
      <SentryDocumentTitle title={t('Performance')} objSlug={organization.slug}>
        <GlobalSelectionHeader
          defaultSelection={{
            datetime: {
              start: null,
              end: null,
              utc: false,
              period: DEFAULT_STATS_PERIOD,
            },
          }}
        >
          <PageContent>
            <LightWeightNoProjectMessage organization={organization}>
              <StyledPageHeader>
                <div>{t('Performance')}</div>
                {!showOnboarding && <div>{this.renderHeaderButtons()}</div>}
              </StyledPageHeader>
              {this.renderError()}
              {showOnboarding ? (
<<<<<<< HEAD
                <Onboarding />
              ) : currentView === FilterViews.TRENDS ? (
                <TrendsContent
                  organization={organization}
                  location={location}
                  eventView={eventView}
                />
=======
                <Onboarding organization={organization} />
>>>>>>> de9c0b1f
              ) : (
                <div>
                  <StyledSearchBar
                    organization={organization}
                    projectIds={eventView.project}
                    query={filterString}
                    fields={eventView.fields}
                    onSearch={this.handleSearch}
                  />
                  <Charts
                    eventView={eventView}
                    organization={organization}
                    location={location}
                    router={router}
                    keyTransactions={currentView === FilterViews.KEY_TRANSACTIONS}
                  />
                  <Table
                    eventView={eventView}
                    projects={projects}
                    organization={organization}
                    location={location}
                    setError={this.setError}
                    keyTransactions={currentView === FilterViews.KEY_TRANSACTIONS}
                    summaryConditions={summaryConditions}
                  />
                </div>
              )}
            </LightWeightNoProjectMessage>
          </PageContent>
        </GlobalSelectionHeader>
      </SentryDocumentTitle>
    );
  }
}

export const StyledPageHeader = styled('div')`
  display: flex;
  align-items: center;
  justify-content: space-between;
  font-size: ${p => p.theme.headerFontSize};
  color: ${p => p.theme.gray700};
  height: 40px;
  margin-bottom: ${space(1)};
`;

const StyledSearchBar = styled(SearchBar)`
  flex-grow: 1;

  margin-bottom: ${space(2)};
`;

export default withApi(
  withOrganization(withProjects(withGlobalSelection(PerformanceLanding)))
);<|MERGE_RESOLUTION|>--- conflicted
+++ resolved
@@ -275,17 +275,13 @@
               </StyledPageHeader>
               {this.renderError()}
               {showOnboarding ? (
-<<<<<<< HEAD
-                <Onboarding />
+                <Onboarding organization={organization} />
               ) : currentView === FilterViews.TRENDS ? (
                 <TrendsContent
                   organization={organization}
                   location={location}
                   eventView={eventView}
                 />
-=======
-                <Onboarding organization={organization} />
->>>>>>> de9c0b1f
               ) : (
                 <div>
                   <StyledSearchBar
