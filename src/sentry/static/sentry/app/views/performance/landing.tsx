--- conflicted
+++ resolved
@@ -192,7 +192,6 @@
     const statsPeriod = decodeScalar(location.query.statsPeriod);
     const conditions = tokenizeSearch(query);
 
-<<<<<<< HEAD
     const currentView = location.query.view;
 
     const newDefaultPeriod =
@@ -213,7 +212,6 @@
       });
     }
 
-=======
     trackAnalyticsEvent({
       eventKey: 'performance_views.change_view',
       eventName: 'Performance Views: Change View',
@@ -221,8 +219,6 @@
       view_name: viewKey,
     });
 
-    // This is a temporary change for trends to test adding a default count to increase relevancy
->>>>>>> 9aff69ac
     if (viewKey === FilterViews.TRENDS) {
       if (!conditions.hasTags('count()')) {
         conditions.setTag('count()', ['>1000']);
