--- conflicted
+++ resolved
@@ -11,7 +11,6 @@
 import ProjectsStatsStore from 'app/stores/projectsStatsStore';
 import getProjectsByTeams from 'app/utils/getProjectsByTeams';
 import {sortProjects} from 'app/utils';
-import space from 'app/styles/space';
 import withTeams from 'app/utils/withTeams';
 import withProjects from 'app/utils/withProjects';
 import {t} from 'app/locale';
@@ -88,39 +87,6 @@
   }
 }
 
-<<<<<<< HEAD
-const ProjectCards = styled(Flex)`
-  flex-wrap: wrap;
-  padding: 0 ${space(3)} ${space(3)};
-`;
-
-const TeamSection = styled.div`
-  border-bottom: ${p => (p.showBorder ? '1px solid ' + p.theme.borderLight : 0)};
-
-  /* stylelint-disable no-duplicate-selectors */
-  &:last-child {
-    ${ProjectCards} {
-      padding-bottom: 0;
-    }
-  }
-  /* stylelint-enable */
-`;
-
-const TeamTitleBar = styled(Flex)`
-  padding: ${space(3)} ${space(4)} 10px;
-`;
-
-const TeamName = styled.h4`
-  margin: 0;
-  font-size: 20px;
-`;
-
-const ProjectCardWrapper = styled(Box)`
-  padding: 10px;
-`;
-
-=======
->>>>>>> 310f09ee
 const OrganizationDashboard = createReactClass({
   displayName: 'OrganizationDashboard',
   mixins: [OrganizationState],
