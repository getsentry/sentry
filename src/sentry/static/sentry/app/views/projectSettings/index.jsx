import PropTypes from 'prop-types';
import React from 'react';

<<<<<<< HEAD
=======
import createReactClass from 'create-react-class';

import {fetchPlugins} from '../../actionCreators/plugins';
>>>>>>> c212a9a0
import {t} from '../../locale';
import ApiMixin from '../../mixins/apiMixin';
import Badge from '../../components/badge';
import ListLink from '../../components/listLink';
import LoadingError from '../../components/loadingError';
import LoadingIndicator from '../../components/loadingIndicator';
import OrganizationState from '../../mixins/organizationState';
import PluginNavigation from './pluginNavigation';

const ProjectSettings = createReactClass({
  displayName: 'ProjectSettings',

  propTypes: {
    setProjectNavSection: PropTypes.func,
  },

  contextTypes: {
    location: PropTypes.object,
    organization: PropTypes.object,
  },

  mixins: [ApiMixin, OrganizationState],

  getInitialState() {
    return {
      loading: true,
      error: false,
      project: null,
    };
  },

  componentWillMount() {
    let {setProjectNavSection} = this.props;

    setProjectNavSection('settings');
    this.fetchData();
  },

  componentWillReceiveProps(nextProps) {
    let params = this.props.params;
    if (
      nextProps.params.projectId !== params.projectId ||
      nextProps.params.orgId !== params.orgId
    ) {
      this.setState(
        {
          loading: true,
          error: false,
        },
        this.fetchData
      );
    }
  },

  fetchData() {
    let params = this.props.params;

    this.api.request(`/projects/${params.orgId}/${params.projectId}/`, {
      success: data => {
        this.setState({
          project: data,
          loading: false,
          error: false,
        });
      },
      error: () => {
        this.setState({
          loading: false,
          error: true,
        });
      },
    });
  },

  render() {
    let access = this.getAccess();
    // TODO(dcramer): move sidebar into component
    if (this.state.loading) return <LoadingIndicator />;
    else if (this.state.error) return <LoadingError onRetry={this.fetchData} />;

    let {orgId, projectId} = this.props.params;
    let settingsUrlRoot = `/${orgId}/${projectId}/settings`;
    let project = this.state.project;
    let rootInstallPath = `/${orgId}/${projectId}/settings/install/`;
    let path = this.props.location.pathname;
    let processingIssues = this.state.project.processingIssues;

    return (
      <div className="row">
        <div className="col-md-2">
          <h6 className="nav-header">{t('Configuration')}</h6>
          <ul className="nav nav-stacked">
            <ListLink to={`/${orgId}/${projectId}/settings/`} index={true}>
              {t('General')}
            </ListLink>
            <ListLink
              to={`/${orgId}/${projectId}/settings/alerts/`}
              isActive={loc => path.indexOf(loc.pathname) === 0}
            >
              {t('Alerts')}
            </ListLink>
            <ListLink to={`/${orgId}/${projectId}/settings/tags/`}>{t('Tags')}</ListLink>
            <ListLink to={`/${orgId}/${projectId}/settings/issue-tracking/`}>
              {t('Issue Tracking')}
            </ListLink>
            {access.has('project:write') && (
              <ListLink
                to={`/${orgId}/${projectId}/settings/release-tracking/`}
                isActive={loc => path.indexOf(loc.pathname) === 0}
              >
                {t('Release Tracking')}
              </ListLink>
            )}
            <ListLink to={`/${orgId}/${projectId}/settings/data-forwarding/`}>
              {t('Data Forwarding')}
            </ListLink>
            <ListLink to={`/${orgId}/${projectId}/settings/saved-searches/`}>
              {t('Saved Searches')}
            </ListLink>
            <ListLink to={`/${orgId}/${projectId}/settings/debug-symbols/`}>
              {t('Debug Information Files')}
            </ListLink>
            <ListLink
              className="badged"
              to={`/${orgId}/${projectId}/settings/processing-issues/`}
            >
              {t('Processing Issues')}
              {processingIssues > 0 && (
                <Badge
                  text={processingIssues > 99 ? '99+' : processingIssues + ''}
                  isNew={true}
                />
              )}
            </ListLink>
          </ul>
          <h6 className="nav-header">{t('Data')}</h6>
          <ul className="nav nav-stacked">
            <ListLink
              to={rootInstallPath}
              isActive={loc => {
                // Because react-router 1.0 removes router.isActive(route)
                return path === rootInstallPath || /install\/[\w\-]+\/$/.test(path);
              }}
            >
              {t('Error Tracking')}
            </ListLink>
            <ListLink to={`/${orgId}/${projectId}/settings/csp/`}>
              {t('CSP Reports')}
            </ListLink>
            <ListLink to={`/${orgId}/${projectId}/settings/user-feedback/`}>
              {t('User Feedback')}
            </ListLink>
            <ListLink to={`/${orgId}/${projectId}/settings/filters/`}>
              {t('Inbound Filters')}
            </ListLink>
            <ListLink to={`/${orgId}/${projectId}/settings/keys/`}>
              {t('Client Keys')} (DSN)
            </ListLink>
          </ul>
          <h6 className="nav-header">{t('Integrations')}</h6>
          <ul className="nav nav-stacked">
            <ListLink to={`/${orgId}/${projectId}/settings/plugins/`}>
              {t('All Integrations')}
            </ListLink>
            <PluginNavigation urlRoot={settingsUrlRoot} />
          </ul>
        </div>
        <div className="col-md-10">
          {React.cloneElement(this.props.children, {
            setProjectNavSection: this.props.setProjectNavSection,
            project,
            organization: this.context.organization,
          })}
        </div>
      </div>
    );
  },
});

export default ProjectSettings;<|MERGE_RESOLUTION|>--- conflicted
+++ resolved
@@ -1,12 +1,8 @@
 import PropTypes from 'prop-types';
 import React from 'react';
-
-<<<<<<< HEAD
-=======
 import createReactClass from 'create-react-class';
 
 import {fetchPlugins} from '../../actionCreators/plugins';
->>>>>>> c212a9a0
 import {t} from '../../locale';
 import ApiMixin from '../../mixins/apiMixin';
 import Badge from '../../components/badge';
