import PropTypes from 'prop-types';
import React from 'react';
import createReactClass from 'create-react-class';

import {t} from 'app/locale';
import ApiMixin from 'app/mixins/apiMixin';
import Badge from 'app/components/badge';
import ListLink from 'app/components/listLink';
import LoadingError from 'app/components/loadingError';
import LoadingIndicator from 'app/components/loadingIndicator';
import OrganizationState from 'app/mixins/organizationState';
import PluginNavigation from 'app/views/projectSettings/pluginNavigation';
import ExternalLink from 'app/components/externalLink';

const ProjectSettings = createReactClass({
  displayName: 'ProjectSettings',

  propTypes: {
    setProjectNavSection: PropTypes.func,
  },

  contextTypes: {
    location: PropTypes.object,
    organization: PropTypes.object,
  },

  mixins: [ApiMixin, OrganizationState],

  getInitialState() {
    return {
      loading: true,
      error: false,
      project: null,
    };
  },

  componentWillMount() {
    const {setProjectNavSection} = this.props;

    setProjectNavSection('settings');
    this.fetchData();
  },

  componentWillReceiveProps(nextProps) {
    const params = this.props.params;
    if (
      nextProps.params.projectId !== params.projectId ||
      nextProps.params.orgId !== params.orgId
    ) {
      this.setState(
        {
          loading: true,
          error: false,
        },
        this.fetchData
      );
    }
  },

  fetchData() {
    const params = this.props.params;

    this.api.request(`/projects/${params.orgId}/${params.projectId}/`, {
      success: data => {
        this.setState({
          project: data,
          loading: false,
          error: false,
        });
      },
      error: () => {
        this.setState({
          loading: false,
          error: true,
        });
      },
    });
  },

  render() {
    // TODO(dcramer): move sidebar into component
    if (this.state.loading) return <LoadingIndicator />;
    else if (this.state.error) return <LoadingError onRetry={this.fetchData} />;

<<<<<<< HEAD
    let access = this.getAccess();
    let {orgId, projectId} = this.props.params;
    let pathPrefix = `/settings/${orgId}/projects/${projectId}`;
    let settingsUrlRoot = pathPrefix;
    let project = this.state.project;
    let rootInstallPath = `${pathPrefix}/install/`;
    let path = this.props.location.pathname;
    let processingIssues = this.state.project.processingIssues;
=======
    const access = this.getAccess();
    const {orgId, projectId} = this.props.params;
    const pathPrefix = `/settings/${orgId}/${projectId}`;
    const settingsUrlRoot = pathPrefix;
    const project = this.state.project;
    const rootInstallPath = `${pathPrefix}/install/`;
    const path = this.props.location.pathname;
    const processingIssues = this.state.project.processingIssues;
>>>>>>> f70491ef

    return (
      <div className="row">
        <div className="col-md-2">
          <h6 className="nav-header">{t('Configuration')}</h6>
          <ul className="nav nav-stacked">
            <ListLink to={`${pathPrefix}/`} index={true}>
              {t('General')}
            </ListLink>
            <ListLink
              to={`${pathPrefix}/alerts/`}
              isActive={loc => path.indexOf(loc.pathname) === 0}
            >
              {t('Alerts')}
            </ListLink>
            <ListLink
              to={`${pathPrefix}/environments/`}
              isActive={loc => path.indexOf(loc.pathname) === 0}
            >
              {t('Environments')}
            </ListLink>
            <ListLink to={`${pathPrefix}/tags/`}>{t('Tags')}</ListLink>
            {access.has('project:write') && (
              <ListLink
                to={`${pathPrefix}/release-tracking/`}
                isActive={loc => path.indexOf(loc.pathname) === 0}
              >
                {t('Release Tracking')}
              </ListLink>
            )}
            <ListLink to={`${pathPrefix}/data-forwarding/`}>
              {t('Data Forwarding')}
            </ListLink>
            <ListLink to={`${pathPrefix}/saved-searches/`}>
              {t('Saved Searches')}
            </ListLink>
            <ListLink to={`${pathPrefix}/debug-symbols/`}>
              {t('Debug Information Files')}
            </ListLink>
            <ListLink className="badged" to={`${pathPrefix}/processing-issues/`}>
              {t('Processing Issues')}
              {processingIssues > 0 && (
                <Badge
                  text={processingIssues > 99 ? '99+' : processingIssues + ''}
                  isNew={true}
                />
              )}
            </ListLink>
          </ul>
          <h6 className="nav-header">{t('Data')}</h6>
          <ul className="nav nav-stacked">
            <ListLink
              to={rootInstallPath}
              isActive={loc => {
                // Because react-router 1.0 removes router.isActive(route)
                return path === rootInstallPath || /install\/[\w\-]+\/$/.test(path);
              }}
            >
              {t('Error Tracking')}
            </ListLink>
            <ListLink to={`${pathPrefix}/security-headers/`}>
              {t('Security Headers')}
            </ListLink>
            <ListLink to={`${pathPrefix}/user-feedback/`}>{t('User Feedback')}</ListLink>
            <ListLink to={`${pathPrefix}/filters/`}>{t('Inbound Filters')}</ListLink>
            <ListLink to={`${pathPrefix}/keys/`}>{t('Client Keys')} (DSN)</ListLink>
          </ul>
          <h6 className="nav-header">{t('Legacy Integrations')}</h6>
          <ul className="nav nav-stacked">
            <ListLink to={`${pathPrefix}/plugins/`}>{t('Legacy Integrations')}</ListLink>
            <PluginNavigation urlRoot={settingsUrlRoot} />
          </ul>
        </div>
        <div className="col-md-10">
          {access.has('project:write') ? (
            React.cloneElement(this.props.children, {
              setProjectNavSection: this.props.setProjectNavSection,
              project,
              organization: this.context.organization,
            })
          ) : (
            <div className="alert alert-block">
              {t(
                'You’re restricted from accessing this page based on your organization role. Read more here: '
              )}
              <ExternalLink href="https://docs.sentry.io/learn/membership/">
                https://docs.sentry.io/learn/membership/
              </ExternalLink>
            </div>
          )}
        </div>
      </div>
    );
  },
});

export default ProjectSettings;<|MERGE_RESOLUTION|>--- conflicted
+++ resolved
@@ -82,25 +82,14 @@
     if (this.state.loading) return <LoadingIndicator />;
     else if (this.state.error) return <LoadingError onRetry={this.fetchData} />;
 
-<<<<<<< HEAD
-    let access = this.getAccess();
-    let {orgId, projectId} = this.props.params;
-    let pathPrefix = `/settings/${orgId}/projects/${projectId}`;
-    let settingsUrlRoot = pathPrefix;
-    let project = this.state.project;
-    let rootInstallPath = `${pathPrefix}/install/`;
-    let path = this.props.location.pathname;
-    let processingIssues = this.state.project.processingIssues;
-=======
     const access = this.getAccess();
     const {orgId, projectId} = this.props.params;
-    const pathPrefix = `/settings/${orgId}/${projectId}`;
+    const pathPrefix = `/settings/${orgId}/projects/${projectId}`;
     const settingsUrlRoot = pathPrefix;
     const project = this.state.project;
     const rootInstallPath = `${pathPrefix}/install/`;
     const path = this.props.location.pathname;
     const processingIssues = this.state.project.processingIssues;
->>>>>>> f70491ef
 
     return (
       <div className="row">
