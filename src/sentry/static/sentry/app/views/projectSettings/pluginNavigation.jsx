--- conflicted
+++ resolved
@@ -1,25 +1,18 @@
 import React from 'react';
-<<<<<<< HEAD
-=======
+
 import createReactClass from 'create-react-class';
-import Reflux from 'reflux';
->>>>>>> c212a9a0
 import {Link} from 'react-router';
 import PropTypes from 'prop-types';
 
 import withPlugins from '../../utils/withPlugins';
 
-<<<<<<< HEAD
-const PluginNavigation = React.createClass({
-=======
+
 const PluginNavigation = createReactClass({
   displayName: 'PluginNavigation',
   propTypes: {
     urlRoot: PropTypes.string,
   },
-  mixins: [Reflux.connect(PluginsStore, 'store')],
 
->>>>>>> c212a9a0
   render() {
     let {urlRoot, plugins} = this.props;
 
