--- conflicted
+++ resolved
@@ -48,11 +48,8 @@
  * @param {Object} query Query state corresponding to data
  * @param {Object} [options] Options object
  * @param {Boolean} [options.useTimestamps] (default: false) Return raw timestamps instead of formatting dates
-<<<<<<< HEAD
  * @param {Boolean} [options.assumeNullAsZero] (default: false) Assume null values as 0
-=======
  * @param {Boolean} [options.allSeries] (default: false) Return all series instead of top 10
->>>>>>> 9ab1fbcb
  * @returns {Array}
  */
 export function getChartDataByDay(rawData, query, options = {}) {
