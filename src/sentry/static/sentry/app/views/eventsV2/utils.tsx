import Papa from 'papaparse';
import partial from 'lodash/partial';
import pick from 'lodash/pick';
import isString from 'lodash/isString';
import {Location, Query} from 'history';
import {browserHistory} from 'react-router';

import {tokenizeSearch, stringifyQueryObject} from 'app/utils/tokenizeSearch';
import {t} from 'app/locale';
import {Event, StringMap, Organization, OrganizationSummary} from 'app/types';
import {Client} from 'app/api';
import {getTitle} from 'app/utils/events';
import {getUtcDateString} from 'app/utils/dates';
import {TagSegment} from 'app/components/tagDistributionMeter';
import {URL_PARAM} from 'app/constants/globalSelectionHeader';
import {disableMacros} from 'app/views/discover/result/utils';
import {COL_WIDTH_UNDEFINED} from 'app/components/gridEditable';

import {
  AGGREGATE_ALIASES,
  SPECIAL_FIELDS,
  FIELD_FORMATTERS,
  FieldTypes,
  FieldFormatterRenderFunctionPartial,
  ALL_VIEWS,
  TRANSACTION_VIEWS,
} from './data';
import EventView, {Field as FieldType, Column} from './eventView';
import {Aggregation, Field, AGGREGATIONS, FIELDS} from './eventQueryParams';
import {TableColumn, TableDataRow} from './table/types';

export type EventQuery = {
  field: string[];
  project?: string | string[];
  sort?: string | string[];
  query: string;
  per_page?: number;
};

const AGGREGATE_PATTERN = /^([^\(]+)\((.*)\)$/;
const ROUND_BRACKETS_PATTERN = /[\(\)]/;

function explodeFieldString(field: string): {aggregation: string; field: string} {
  const results = field.match(AGGREGATE_PATTERN);

  if (results && results.length >= 3) {
    return {aggregation: results[1], field: results[2]};
  }

  return {aggregation: '', field};
}

export function explodeField(field: FieldType): Column {
  const results = explodeFieldString(field.field);

  return {
    aggregation: results.aggregation,
    field: results.field,
    width: field.width || COL_WIDTH_UNDEFINED,
  };
}

/**
 * Takes a view and determines if there are any aggregate fields in it.
 *
 *
 * @param {Object} view
 * @returns {Boolean}
 */
export function hasAggregateField(eventView: EventView): boolean {
  return eventView
    .getFields()
    .some(
      field => AGGREGATE_ALIASES.includes(field as any) || field.match(AGGREGATE_PATTERN)
    );
}

/**
 * Check if a field name looks like an aggregate function or known aggregate alias.
 */
export function isAggregateField(field: string): boolean {
  return (
    AGGREGATE_ALIASES.includes(field as any) || field.match(AGGREGATE_PATTERN) !== null
  );
}

export type Tag = {
  key: string;
  topValues: Array<TagSegment>;
};

/**
 * Fetches tag facets for a query
 *
 * @param {Object} api
 * @param {String} orgSlug
 * @param {String} query
 * @returns {Promise<Object>}
 */
export function fetchTagFacets(
  api: Client,
  orgSlug: string,
  query: EventQuery
): Promise<Tag[]> {
  const urlParams = pick(query, Object.values(URL_PARAM));

  const queryOption = {...urlParams, query: query.query};

  return api.requestPromise(`/organizations/${orgSlug}/events-facets/`, {
    query: queryOption,
  });
}

/**
 * Fetches total count of events for a given query
 *
 * @param {Object} api
 * @param {String} orgSlug
 * @param {string} query
 * @returns {Promise<Number>}
 */
export function fetchTotalCount(
  api: Client,
  orgSlug: String,
  query: EventQuery
): Promise<number> {
  const urlParams = pick(query, Object.values(URL_PARAM));

  const queryOption = {...urlParams, query: query.query};

  type Response = {
    count: number;
  };

  return api
    .requestPromise(`/organizations/${orgSlug}/events-meta/`, {
      query: queryOption,
    })
    .then((res: Response) => res.count);
}

export type MetaType = {
  [key: string]: FieldTypes;
};

/**
 * Get the field renderer for the named field and metadata
 *
 * @param {String} field name
 * @param {object} metadata mapping.
 * @returns {Function}
 */
export function getFieldRenderer(
  field: string,
  meta: MetaType
): FieldFormatterRenderFunctionPartial {
  if (SPECIAL_FIELDS.hasOwnProperty(field)) {
    return SPECIAL_FIELDS[field].renderFunc;
  }
  const fieldName = getAggregateAlias(field);
  const fieldType = meta[fieldName];

  if (FIELD_FORMATTERS.hasOwnProperty(fieldType)) {
    return partial(FIELD_FORMATTERS[fieldType].renderFunc, fieldName);
  }
  return partial(FIELD_FORMATTERS.string.renderFunc, fieldName);
}

/**
 * Get the alias that the API results will have for a given aggregate function name
 */
export function getAggregateAlias(field: string): string {
  if (!field.match(AGGREGATE_PATTERN)) {
    return field;
  }
  return field
    .replace(AGGREGATE_PATTERN, '$1_$2')
    .replace(/\./g, '_')
    .replace(/_+$/, '');
}

export type QueryWithColumnState =
  | Query
  | {
      field: string | string[] | null | undefined;
      sort: string | string[] | null | undefined;
    };

const TEMPLATE_TABLE_COLUMN: TableColumn<React.ReactText> = {
  key: '',
  aggregation: '',
  field: '',
  name: '',
  width: COL_WIDTH_UNDEFINED,

  type: 'never',
  isDragging: false,
  isSortable: false,

  eventViewField: Object.freeze({field: '', width: COL_WIDTH_UNDEFINED}),
};

export function decodeColumnOrder(
  fields: Readonly<FieldType[]>
): TableColumn<React.ReactText>[] {
  return fields.map((f: FieldType) => {
    const col = {aggregationField: f.field, name: f.field, width: f.width};
    const column: TableColumn<React.ReactText> = {...TEMPLATE_TABLE_COLUMN};

    // "field" will be split into ["field"]
    // "agg()" will be split into ["agg", "", ""]
    // "agg(field)" will be split to ["agg", "field", ""]
    // Any column without brackets are assumed to be a field
    const aggregationField = col.aggregationField.split(ROUND_BRACKETS_PATTERN);

    if (aggregationField.length === 1) {
      column.field = aggregationField[0] as Field;
    } else {
      column.aggregation = aggregationField[0] as Aggregation;
      column.field = aggregationField[1] as Field;
    }
    column.key = col.aggregationField;

    // Aggregations on any field make numbers.
    // Otherwise use the FIELDS data to infer types.
    if (
      AGGREGATIONS[column.aggregation] &&
      AGGREGATIONS[column.aggregation].type === '*'
    ) {
      column.type = 'number';
    } else if (FIELDS[column.aggregation]) {
      column.type = FIELDS[column.aggregation];
    } else {
      column.type = FIELDS[column.field];
    }
    column.width = col.width;

    column.name = column.key;
    column.isSortable = AGGREGATIONS[column.aggregation]
      ? AGGREGATIONS[column.aggregation].isSortable
      : false;
    column.eventViewField = f;

    return column;
  });
}

export function pushEventViewToLocation(props: {
  location: Location;
  nextEventView: EventView;
  extraQuery?: Query;
}) {
  const {location, nextEventView} = props;

  const extraQuery = props.extraQuery || {};

  const queryStringObject = nextEventView.generateQueryStringObject();

  browserHistory.push({
    ...location,
    query: {
      ...extraQuery,
      ...queryStringObject,
    },
  });
}

export function generateTitle({eventView, event}: {eventView: EventView; event?: Event}) {
  const titles = [t('Discover')];

  const eventViewName = eventView.name;
  if (typeof eventViewName === 'string' && String(eventViewName).trim().length > 0) {
    titles.push(String(eventViewName).trim());
  }

  const eventTitle = event ? getTitle(event).title : undefined;

  if (eventTitle) {
    titles.push(eventTitle);
  }

  titles.reverse();

  return titles.join(' - ');
}

export function getPrebuiltQueries(organization: Organization) {
  let views = ALL_VIEWS;
  if (organization.features.includes('transaction-events')) {
    // insert transactions queries at index 2
    const cloned = [...ALL_VIEWS];
    cloned.splice(2, 0, ...TRANSACTION_VIEWS);
    views = cloned;
  }

  return views;
}

export function decodeScalar(
  value: string[] | string | undefined | null
): string | undefined {
  if (!value) {
    return undefined;
  }
  const unwrapped =
    Array.isArray(value) && value.length > 0
      ? value[0]
      : isString(value)
      ? value
      : undefined;
  return isString(unwrapped) ? unwrapped : undefined;
}

export function downloadAsCsv(tableData, columnOrder, filename) {
  const {data} = tableData;
  const headings = columnOrder.map(column => column.name);

  const csvContent = Papa.unparse({
    fields: headings,
    data: data.map(row =>
      headings.map(col => {
        col = getAggregateAlias(col);
        return disableMacros(row[col]);
      })
    ),
  });

  // Need to also manually replace # since encodeURI skips them
  const encodedDataUrl = `data:text/csv;charset=utf8,${encodeURIComponent(csvContent)}`;

  // Create a download link then click it, this is so we can get a filename
  const link = document.createElement('a');
  const now = new Date();
  link.setAttribute('href', encodedDataUrl);
  link.setAttribute('download', `${filename} ${getUtcDateString(now)}.csv`);
  link.click();
  link.remove();
}

// transform a given aggregated field to its un-aggregated form.
// the given field can be transformed into another field, or undefined if it'll need to be dropped.
type AggregateTransformer = (field: string) => string | undefined;

// a map between a field alias to a transform function to convert the aggregated field alias into
// its un-aggregated form
const TRANSFORM_AGGREGATES: {[field: string]: AggregateTransformer} = {
  p99: () => 'transaction.duration',
  p95: () => 'transaction.duration',
  p75: () => 'transaction.duration',
  last_seen: () => 'timestamp',
  latest_event: () => 'id',
  apdex: () => undefined,
  impact: () => undefined,
};

/**
 * Convert an aggregated query into one that does not have aggregates.
 * Can also apply additions conditions defined in `additionalConditions`
 * and generate conditions based on the `dataRow` parameter and the current fields
 * in the `eventView`.
 */
export function getExpandedResults(
  eventView: EventView,
  additionalConditions: StringMap<string>,
  dataRow?: TableDataRow | Event
): EventView {
  // Find aggregate fields and flag them for updates.
  const fieldsToUpdate: number[] = [];
  eventView.fields.forEach((field: FieldType, index: number) => {
    const column = explodeField(field);
    if (column.aggregation || AGGREGATE_ALIASES.includes(column.field)) {
      fieldsToUpdate.push(index);
    }
  });

  let nextView = eventView.clone();
  const transformedFields = new Set();
  const fieldsToDelete: number[] = [];

  // make a best effort to replace aggregated columns with their non-aggregated form
  fieldsToUpdate.forEach((indexToUpdate: number) => {
    const currentField: FieldType = nextView.fields[indexToUpdate];
    const exploded = explodeField(currentField);

    // check if we can use an aggregated transform function
    const fieldNameAlias = TRANSFORM_AGGREGATES[exploded.aggregation]
      ? exploded.aggregation
      : TRANSFORM_AGGREGATES[exploded.field]
      ? exploded.field
      : undefined;

    const transform = fieldNameAlias && TRANSFORM_AGGREGATES[fieldNameAlias];

    if (fieldNameAlias && transform) {
      const nextFieldName = transform(fieldNameAlias);

      if (!nextFieldName || transformedFields.has(nextFieldName)) {
        // this field is either duplicated in another column, or nextFieldName is undefined.
        // in either case, we remove this column
        fieldsToDelete.push(indexToUpdate);
        return;
      }

      const updatedColumn = {
        aggregation: '',
        field: nextFieldName,
        width: exploded.width,
      };

      transformedFields.add(nextFieldName);
      nextView = nextView.withUpdatedColumn(indexToUpdate, updatedColumn, undefined);

      return;
    }

    // edge case: transform count() into id
    if (exploded.aggregation === 'count') {
      exploded.field = 'id';
    }

    if (!exploded.field || transformedFields.has(exploded.field)) {
      // If we don't have a field, or already have it, remove the current column
      fieldsToDelete.push(indexToUpdate);
      return;
    }

    transformedFields.add(exploded.field);

    const updatedColumn = {
      aggregation: '',
      field: exploded.field,
      width: exploded.width,
    };

    nextView = nextView.withUpdatedColumn(indexToUpdate, updatedColumn, undefined);
  });

  // delete any columns marked for deletion
  fieldsToDelete.reverse().forEach((index: number) => {
    nextView = nextView.withDeletedColumn(index, undefined);
  });

  nextView.query = generateExpandedConditions(nextView, additionalConditions, dataRow);

  return nextView;
}

/**
 * Create additional conditions based on the fields in an EventView
 * and a datarow/event
 */
function generateAdditionalConditions(
  eventView: EventView,
  dataRow?: TableDataRow | Event
): StringMap<string> {
  const specialKeys = Object.values(URL_PARAM);
  const conditions: StringMap<string> = {};

  if (!dataRow) {
    return conditions;
  }

  eventView.fields.forEach((field: FieldType) => {
    const column = explodeField(field);

    // Skip aggregate fields
    if (column.aggregation || AGGREGATE_ALIASES.includes(column.field)) {
      return;
    }

    const dataKey = getAggregateAlias(field.field);
    // Append the current field as a condition if it exists in the dataRow
    // Or is a simple key in the event. More complex deeply nested fields are
    // more challenging to get at as their location in the structure does not
    // match their name.
    if (dataRow[dataKey]) {
      const nextValue = String(dataRow[dataKey]).trim();

      switch (column.field) {
        case 'timestamp':
          // normalize the "timestamp" field to ensure the payload works
          conditions[column.field] = getUtcDateString(nextValue);
          break;
        default:
          conditions[column.field] = nextValue;
      }
    }

    // If we have an event, check tags as well.
    if (dataRow.tags && dataRow.tags instanceof Array) {
      const tagIndex = dataRow.tags.findIndex(item => item.key === dataKey);
      if (tagIndex > -1) {
        const key = specialKeys.includes(column.field)
          ? `tags[${column.field}]`
          : column.field;
        conditions[key] = dataRow.tags[tagIndex].value;
      }
    }
  });
  return conditions;
}

function generateExpandedConditions(
  eventView: EventView,
  additionalConditions: StringMap<string>,
  dataRow?: TableDataRow | Event
): string {
  const parsedQuery = tokenizeSearch(eventView.query);

  // Remove any aggregates from the search conditions.
  // otherwise, it'll lead to an invalid query result.
  for (const key in parsedQuery) {
    const column = explodeFieldString(key);
    if (column.aggregation) {
      delete parsedQuery[key];
    }
  }

  const conditions = Object.assign(
    {},
    additionalConditions,
    generateAdditionalConditions(eventView, dataRow)
  );

  // Add additional conditions provided and generated.
<<<<<<< HEAD
  for (const key in conditions) {
    if (key === 'project' || key === 'project.id') {
      eventView.project = [...eventView.project, parseInt(additionalConditions[key], 10)];
=======
  for (const key in additionalConditions) {
    if (key === 'project.id') {
      nextView.project = [...nextView.project, parseInt(additionalConditions[key], 10)];
>>>>>>> 74af850a
      continue;
    }
    if (key === 'environment') {
      eventView.environment = [...eventView.environment, additionalConditions[key]];
      continue;
    }
    const column = explodeFieldString(key);
    // Skip aggregates as they will be invalid.
    if (column.aggregation) {
      continue;
    }
<<<<<<< HEAD
    parsedQuery[key] = [conditions[key]];
=======
    // Skip project name
    if (key === 'project' || key === 'project.name') {
      continue;
    }
    parsedQuery[key] = [additionalConditions[key]];
>>>>>>> 74af850a
  }

  return stringifyQueryObject(parsedQuery);
}

export function getDiscoverLandingUrl(organization: OrganizationSummary): string {
  if (organization.features.includes('discover-query')) {
    return `/organizations/${organization.slug}/discover/queries/`;
  }
  return `/organizations/${organization.slug}/discover/results/`;
}<|MERGE_RESOLUTION|>--- conflicted
+++ resolved
@@ -523,15 +523,9 @@
   );
 
   // Add additional conditions provided and generated.
-<<<<<<< HEAD
   for (const key in conditions) {
-    if (key === 'project' || key === 'project.id') {
+    if (key === 'project.id') {
       eventView.project = [...eventView.project, parseInt(additionalConditions[key], 10)];
-=======
-  for (const key in additionalConditions) {
-    if (key === 'project.id') {
-      nextView.project = [...nextView.project, parseInt(additionalConditions[key], 10)];
->>>>>>> 74af850a
       continue;
     }
     if (key === 'environment') {
@@ -543,15 +537,11 @@
     if (column.aggregation) {
       continue;
     }
-<<<<<<< HEAD
-    parsedQuery[key] = [conditions[key]];
-=======
     // Skip project name
     if (key === 'project' || key === 'project.name') {
       continue;
     }
-    parsedQuery[key] = [additionalConditions[key]];
->>>>>>> 74af850a
+    parsedQuery[key] = [conditions[key]];
   }
 
   return stringifyQueryObject(parsedQuery);
