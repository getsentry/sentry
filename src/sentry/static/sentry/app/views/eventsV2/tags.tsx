import React from 'react';
import PropTypes from 'prop-types';
import {Location} from 'history';
import * as Sentry from '@sentry/browser';

import styled from '@emotion/styled';
import {t} from 'app/locale';
import space from 'app/styles/space';
import {Client} from 'app/api';
import SentryTypes from 'app/sentryTypes';
import EmptyStateWarning from 'app/components/emptyStateWarning';
import {IconWarning} from 'app/icons';
import theme from 'app/utils/theme';
import Placeholder from 'app/components/placeholder';
import TagDistributionMeter, {TagSegment} from 'app/components/tagDistributionMeter';
import withApi from 'app/utils/withApi';
import {Organization} from 'app/types';
import {generateQueryWithTag} from 'app/utils';
import {trackAnalyticsEvent} from 'app/utils/analytics';

<<<<<<< HEAD
import {SectionHeading} from './styles';
import {fetchTagFacets, fetchTotalCount, Tag, TagTopValue} from './utils';
=======
import {fetchTagFacets, Tag} from './utils';
>>>>>>> a80189a2
import EventView, {isAPIPayloadSimilar} from './eventView';

type Props = {
  api: Client;
  organization: Organization;
  eventView: EventView;
  location: Location;
  totalValues: null | number;
};

type State = {
  loading: boolean;
  tags: Tag[];
  totalValues: null | number;
  error: string;
};

class Tags extends React.Component<Props, State> {
  static propTypes: any = {
    api: PropTypes.object.isRequired,
    organization: SentryTypes.Organization.isRequired,
    location: PropTypes.object.isRequired,
    eventView: PropTypes.object.isRequired,
  };

  state: State = {
    loading: true,
    tags: [],
    totalValues: null,
    error: '',
  };

  componentDidMount() {
    this.fetchData();
  }

  componentDidUpdate(prevProps: Props) {
    if (this.shouldRefetchData(prevProps)) {
      this.fetchData();
    }
  }

  shouldRefetchData = (prevProps: Props): boolean => {
    const thisAPIPayload = this.props.eventView.getFacetsAPIPayload(this.props.location);
    const otherAPIPayload = prevProps.eventView.getFacetsAPIPayload(prevProps.location);

    return !isAPIPayloadSimilar(thisAPIPayload, otherAPIPayload);
  };

  fetchData = async () => {
    const {api, organization, eventView, location} = this.props;
    this.setState({loading: true, error: '', tags: []});

    try {
      const tags = await fetchTagFacets(
        api,
        organization.slug,
        eventView.getFacetsAPIPayload(location)
      );
      this.setState({loading: false, tags});
    } catch (err) {
      Sentry.captureException(err);
      this.setState({loading: false, error: err});
    }
  };

  onTagClick = (tag: string) => {
    const {organization} = this.props;
    // metrics
    trackAnalyticsEvent({
      eventKey: 'discover_v2.facet_map.clicked',
      eventName: 'Discoverv2: Clicked on a tag on the facet map',
      tag,
      organization_id: parseInt(organization.id, 10),
    });
  };

  renderTag(tag: Tag) {
    const {organization, eventView, totalValues} = this.props;

    const segments: TagSegment[] = tag.topValues.map(segment => {
      const url = eventView.getResultsViewUrlTarget(organization.slug);
      url.query = generateQueryWithTag(url.query, {
        key: tag.key,
        value: segment.value,
      });
      segment.url = url;

      return segment;
    });
    // Ensure we don't show >100% if there's a slight mismatch between the facets
    // endpoint and the totals endpoint
    const maxTotalValues =
      segments.length > 0
        ? Math.max(Number(totalValues), segments[0].count)
        : totalValues;
    return (
      <TagDistributionMeter
        key={tag.key}
        title={tag.key}
        segments={segments}
        totalValues={Number(maxTotalValues)}
        renderLoading={() => <StyledPlaceholder height="16px" />}
        onTagClick={this.onTagClick}
        showReleasePackage
      />
    );
  }

  renderPlaceholders() {
    return (
      <React.Fragment>
        <StyledPlaceholderTitle key="title-1" />
        <StyledPlaceholder key="bar-1" />
        <StyledPlaceholderTitle key="title-2" />
        <StyledPlaceholder key="bar-2" />
        <StyledPlaceholderTitle key="title-3" />
        <StyledPlaceholder key="bar-3" />
      </React.Fragment>
    );
  }

  renderBody = () => {
    const {loading, error, tags} = this.state;
    if (loading) {
      return this.renderPlaceholders();
    }
    if (error) {
      return <EmptyStateWarning small />;
    }
    if (tags.length > 0) {
      return tags.map(tag => this.renderTag(tag));
    } else {
      return (
        <StyledError>
          <StyledIconWarning color={theme.gray2} size="lg" />
          {t('No tags found')}
        </StyledError>
      );
    }
  };

  render() {
    return (
      <TagSection>
        <StyledHeading>{t('Event Tag Summary')}</StyledHeading>
        {this.renderBody()}
      </TagSection>
    );
  }
}

// These styled components are used in getsentry for a paywall.
export const StyledHeading = styled(SectionHeading)`
  margin: 0 0 ${space(1.5)} 0;
`;

export const TagSection = styled('div')`
  margin: ${space(0.5)} 0;
`;

const StyledError = styled('div')`
  color: ${p => p.theme.gray2};
  display: flex;
  align-items: center;
`;

const StyledIconWarning = styled(IconWarning)`
  margin-right: ${space(1)};
`;

const StyledPlaceholder = styled(Placeholder)`
  border-radius: ${p => p.theme.borderRadius};
  height: 16px;
  margin-bottom: ${space(1.5)};
`;

const StyledPlaceholderTitle = styled(Placeholder)`
  width: 100px;
  height: 12px;
  margin-bottom: ${space(0.5)};
`;

export {Tags};
export default withApi(Tags);<|MERGE_RESOLUTION|>--- conflicted
+++ resolved
@@ -18,12 +18,8 @@
 import {generateQueryWithTag} from 'app/utils';
 import {trackAnalyticsEvent} from 'app/utils/analytics';
 
-<<<<<<< HEAD
 import {SectionHeading} from './styles';
-import {fetchTagFacets, fetchTotalCount, Tag, TagTopValue} from './utils';
-=======
 import {fetchTagFacets, Tag} from './utils';
->>>>>>> a80189a2
 import EventView, {isAPIPayloadSimilar} from './eventView';
 
 type Props = {
