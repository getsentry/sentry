--- conflicted
+++ resolved
@@ -100,12 +100,7 @@
       eventKey: 'discover_v2.facet_map.clicked',
       eventName: 'Discoverv2: Clicked on a tag on the facet map',
       tag,
-<<<<<<< HEAD
-      value: segment.value,
       organization_id: parseInt(organization.id, 10),
-=======
-      organization_id: organization.id,
->>>>>>> b7ba69f4
     });
   };
 
