import React from 'react';
import {Params} from 'react-router/lib/Router';
import {Location} from 'history';
import styled from '@emotion/styled';
import PropTypes from 'prop-types';

import {BorderlessEventEntries} from 'app/components/events/eventEntries';
import * as SpanEntryContext from 'app/components/events/interfaces/spans/context';
import {EventQuery} from 'app/actionCreators/events';
import space from 'app/styles/space';
import overflowEllipsis from 'app/styles/overflowEllipsis';
import {t} from 'app/locale';
import {trackAnalyticsEvent} from 'app/utils/analytics';
import {Client} from 'app/api';
import withApi from 'app/utils/withApi';
import {getMessage, getTitle} from 'app/utils/events';
import {Organization, Event, EventTag} from 'app/types';
import SentryTypes from 'app/sentryTypes';
import Button from 'app/components/button';
import Feature from 'app/components/acl/feature';
import OpsBreakdown from 'app/components/events/opsBreakdown';
import EventMetadata from 'app/components/events/eventMetadata';
import LoadingError from 'app/components/loadingError';
import NotFound from 'app/components/errors/notFound';
import TagsTable from 'app/components/tagsTable';
import AsyncComponent from 'app/components/asyncComponent';
import SentryDocumentTitle from 'app/components/sentryDocumentTitle';
import Projects from 'app/utils/projects';
import EventView from 'app/utils/discover/eventView';
import {
  ContentBox,
  HeaderBox,
  HeaderTopControls,
  HeaderBottomControls,
} from 'app/utils/discover/styles';
import {transactionSummaryRouteWithQuery} from 'app/views/performance/transactionSummary/utils';
import {eventDetailsRoute} from 'app/utils/discover/urls';
<<<<<<< HEAD
import * as Layout from 'app/components/layouts/thirds';
=======
>>>>>>> 5146c09d

import {generateTitle, getExpandedResults} from '../utils';
import LinkedIssue from './linkedIssue';
import DiscoverBreadcrumb from '../breadcrumb';

const slugValidator = function(
  props: {[key: string]: any},
  propName: string,
  componentName: string
) {
  const value = props[propName];
  // Accept slugs that look like:
  // * project-slug:deadbeef
  if (value && typeof value === 'string' && !/^(?:[^:]+):(?:[a-f0-9-]+)$/.test(value)) {
    return new Error(`Invalid value for ${propName} provided to ${componentName}.`);
  }
  return null;
};

type Props = {
  organization: Organization;
  location: Location;
  params: Params;
  api: Client;
  eventSlug: string;
  eventView: EventView;
};

type State = {
  event: Event | undefined;
  isSidebarVisible: boolean;
} & AsyncComponent['state'];

class EventDetailsContent extends AsyncComponent<Props, State> {
  static propTypes: any = {
    organization: SentryTypes.Organization.isRequired,
    eventSlug: slugValidator,
    location: PropTypes.object.isRequired,
  };

  state: State = {
    // AsyncComponent state
    loading: true,
    reloading: false,
    error: false,
    errors: [],
    event: undefined,

    // local state
    isSidebarVisible: true,
  };

  toggleSidebar = () => {
    this.setState({isSidebarVisible: !this.state.isSidebarVisible});
  };

  getEndpoints(): Array<[string, string, {query: EventQuery}]> {
    const {organization, params, location, eventView} = this.props;
    const {eventSlug} = params;

    const query = eventView.getEventsAPIPayload(location);

    // Fields aren't used, reduce complexity by omitting from query entirely
    query.field = [];

    const url = `/organizations/${organization.slug}/events/${eventSlug}/`;

    // Get a specific event. This could be coming from
    // a paginated group or standalone event.
    return [['event', url, {query}]];
  }

  get projectId() {
    return this.props.eventSlug.split(':')[0];
  }

  generateTagUrl = (tag: EventTag) => {
    const {eventView, organization} = this.props;
    const {event} = this.state;
    if (!event) {
      return '';
    }
    const eventReference = {...event};
    if (eventReference.id) {
      delete eventReference.id;
    }

    const nextView = getExpandedResults(
      eventView,
      {[tag.key]: tag.value},
      eventReference
    );
    return nextView.getResultsViewUrlTarget(organization.slug);
  };

  renderBody() {
    const {event} = this.state;

    if (!event) {
      return this.renderWrapper(<NotFound />);
    }

    return this.renderWrapper(this.renderContent(event));
  }

  renderContent(event: Event) {
    const {api, organization, location, eventView} = this.props;
    const {isSidebarVisible} = this.state;

    // metrics
    trackAnalyticsEvent({
      eventKey: 'discover_v2.event_details',
      eventName: 'Discoverv2: Opened Event Details',
      event_type: event.type,
      organization_id: parseInt(organization.id, 10),
    });

    const transactionName = event.tags.find(tag => tag.key === 'transaction')?.value;
    const transactionSummaryTarget =
      event.type === 'transaction' && transactionName
        ? transactionSummaryRouteWithQuery({
            orgSlug: organization.slug,
            transaction: transactionName,
            projectID: event.projectID,
            query: location.query,
          })
        : null;

    return (
      <React.Fragment>
<<<<<<< HEAD
        <Layout.Header>
          <Layout.HeaderContent>
            <DiscoverBreadcrumb
              eventView={eventView}
              event={event}
              organization={organization}
              location={location}
            />
            <EventHeader event={event} />
          </Layout.HeaderContent>
          <StyledHeaderActions>
            <Button onClick={this.toggleSidebar}>
              {isSidebarVisible ? 'Hide Details' : 'Show Details'}
            </Button>
          </StyledHeaderActions>
        </Layout.Header>
        <Layout.Body>
          <Layout.Main fullWidth={!isSidebarVisible}>
=======
        <HeaderBox>
          <DiscoverBreadcrumb
            eventView={eventView}
            event={event}
            organization={organization}
            location={location}
          />
          {transactionSummaryTarget && (
            <Feature organization={organization} features={['performance-view']}>
              {({hasFeature}) => (
                <HeaderTopControls>
                  <StyledButton
                    disabled={!hasFeature}
                    priority="primary"
                    to={transactionSummaryTarget}
                  >
                    {t('Go to Summary')}
                  </StyledButton>
                </HeaderTopControls>
              )}
            </Feature>
          )}
          <EventHeader event={event} />
          <HeaderBottomControls>
            <StyledButton onClick={this.toggleSidebar}>
              {isSidebarVisible ? t('Hide Details') : t('Show Details')}
            </StyledButton>
          </HeaderBottomControls>
        </HeaderBox>
        <ContentBox>
          <div style={{gridColumn: isSidebarVisible ? '1/2' : '1/3'}}>
>>>>>>> 5146c09d
            <Projects orgId={organization.slug} slugs={[this.projectId]}>
              {({projects}) => (
                <SpanEntryContext.Provider
                  value={{
                    getViewChildTransactionTarget: childTransactionProps => {
                      const childTransactionLink = eventDetailsRoute({
                        eventSlug: childTransactionProps.eventSlug,
                        orgSlug: organization.slug,
                      });

                      return {
                        pathname: childTransactionLink,
                        query: eventView.generateQueryStringObject(),
                      };
                    },
                  }}
                >
                  <BorderlessEventEntries
                    api={api}
                    organization={organization}
                    event={event}
                    project={projects[0]}
                    location={location}
                    showExampleCommit={false}
                    showTagSummary={false}
                  />
                </SpanEntryContext.Provider>
              )}
            </Projects>
          </Layout.Main>
          {isSidebarVisible && (
            <Layout.Side>
              <EventMetadata
                event={event}
                organization={organization}
                projectId={this.projectId}
              />
              <OpsBreakdown event={event} />
              {event.groupID && (
                <LinkedIssue groupId={event.groupID} eventId={event.eventID} />
              )}
              <TagsTable
                generateUrl={this.generateTagUrl}
                event={event}
                query={eventView.query}
              />
            </Layout.Side>
          )}
        </Layout.Body>
      </React.Fragment>
    );
  }

  renderError(error: Error) {
    const notFound = Object.values(this.state.errors).find(
      resp => resp && resp.status === 404
    );
    const permissionDenied = Object.values(this.state.errors).find(
      resp => resp && resp.status === 403
    );

    if (notFound) {
      return this.renderWrapper(<NotFound />);
    }
    if (permissionDenied) {
      return this.renderWrapper(
        <LoadingError message={t('You do not have permission to view that event.')} />
      );
    }

    return this.renderWrapper(super.renderError(error, true, true));
  }

  renderLoading() {
    return this.renderWrapper(super.renderLoading());
  }

  // TODO(mark) convert this its sibling in performance to use renderComponent() provided by asynccomponent.
  renderWrapper(children: React.ReactNode) {
    const {organization, location, eventView} = this.props;
    const {event} = this.state;

    return (
      <EventDetailsWrapper
        organization={organization}
        location={location}
        eventView={eventView}
        event={event}
      >
        {children}
      </EventDetailsWrapper>
    );
  }
}

type EventDetailsWrapperProps = {
  organization: Organization;
  location: Location;
  eventView: EventView;
  event: Event | undefined;
  children: React.ReactNode;
};

class EventDetailsWrapper extends React.Component<EventDetailsWrapperProps> {
  getDocumentTitle = (): string => {
    const {event, eventView} = this.props;

    return generateTitle({
      eventView,
      event,
    });
  };

  render() {
    const {organization, children} = this.props;

    return (
      <SentryDocumentTitle title={this.getDocumentTitle()} objSlug={organization.slug}>
        <React.Fragment>{children}</React.Fragment>
      </SentryDocumentTitle>
    );
  }
}

const EventHeader = (props: {event: Event}) => {
  const {title} = getTitle(props.event);

  const message = getMessage(props.event);

  return (
    <StyledEventHeader data-test-id="event-header">
      <StyledTitle>
        {title}
        {message && message.length > 0 ? ':' : null}
      </StyledTitle>
      <span>{getMessage(props.event)}</span>
    </StyledEventHeader>
  );
};

<<<<<<< HEAD
const StyledHeaderActions = styled(Layout.HeaderActions)`
  @media (max-width: ${p => p.theme.breakpoints[1]}) {
    display: none;
=======
const StyledButton = styled(Button)`
  display: none;

  @media (min-width: ${p => p.theme.breakpoints[1]}) {
    display: block;
>>>>>>> 5146c09d
  }
`;

const StyledEventHeader = styled('div')`
  font-size: ${p => p.theme.headerFontSize};
  line-height: 1.2;
  color: ${p => p.theme.gray500};
  align-self: center;
  margin-top: ${space(3)};
  ${overflowEllipsis};
`;

const StyledTitle = styled('span')`
  color: ${p => p.theme.gray700};
  margin-right: ${space(1)};
  align-self: center;
`;

export default withApi(EventDetailsContent);<|MERGE_RESOLUTION|>--- conflicted
+++ resolved
@@ -27,18 +27,10 @@
 import SentryDocumentTitle from 'app/components/sentryDocumentTitle';
 import Projects from 'app/utils/projects';
 import EventView from 'app/utils/discover/eventView';
-import {
-  ContentBox,
-  HeaderBox,
-  HeaderTopControls,
-  HeaderBottomControls,
-} from 'app/utils/discover/styles';
 import {transactionSummaryRouteWithQuery} from 'app/views/performance/transactionSummary/utils';
 import {eventDetailsRoute} from 'app/utils/discover/urls';
-<<<<<<< HEAD
 import * as Layout from 'app/components/layouts/thirds';
-=======
->>>>>>> 5146c09d
+import ButtonBar from 'app/components/buttonBar';
 
 import {generateTitle, getExpandedResults} from '../utils';
 import LinkedIssue from './linkedIssue';
@@ -169,7 +161,6 @@
 
     return (
       <React.Fragment>
-<<<<<<< HEAD
         <Layout.Header>
           <Layout.HeaderContent>
             <DiscoverBreadcrumb
@@ -181,46 +172,28 @@
             <EventHeader event={event} />
           </Layout.HeaderContent>
           <StyledHeaderActions>
-            <Button onClick={this.toggleSidebar}>
-              {isSidebarVisible ? 'Hide Details' : 'Show Details'}
-            </Button>
+            <ButtonBar gap={1}>
+              <Button onClick={this.toggleSidebar}>
+                {isSidebarVisible ? 'Hide Details' : 'Show Details'}
+              </Button>
+              {transactionSummaryTarget && (
+                <Feature organization={organization} features={['performance-view']}>
+                  {({hasFeature}) => (
+                    <Button
+                      disabled={!hasFeature}
+                      priority="primary"
+                      to={transactionSummaryTarget}
+                    >
+                      {t('Go to Summary')}
+                    </Button>
+                  )}
+                </Feature>
+              )}
+            </ButtonBar>
           </StyledHeaderActions>
         </Layout.Header>
         <Layout.Body>
           <Layout.Main fullWidth={!isSidebarVisible}>
-=======
-        <HeaderBox>
-          <DiscoverBreadcrumb
-            eventView={eventView}
-            event={event}
-            organization={organization}
-            location={location}
-          />
-          {transactionSummaryTarget && (
-            <Feature organization={organization} features={['performance-view']}>
-              {({hasFeature}) => (
-                <HeaderTopControls>
-                  <StyledButton
-                    disabled={!hasFeature}
-                    priority="primary"
-                    to={transactionSummaryTarget}
-                  >
-                    {t('Go to Summary')}
-                  </StyledButton>
-                </HeaderTopControls>
-              )}
-            </Feature>
-          )}
-          <EventHeader event={event} />
-          <HeaderBottomControls>
-            <StyledButton onClick={this.toggleSidebar}>
-              {isSidebarVisible ? t('Hide Details') : t('Show Details')}
-            </StyledButton>
-          </HeaderBottomControls>
-        </HeaderBox>
-        <ContentBox>
-          <div style={{gridColumn: isSidebarVisible ? '1/2' : '1/3'}}>
->>>>>>> 5146c09d
             <Projects orgId={organization.slug} slugs={[this.projectId]}>
               {({projects}) => (
                 <SpanEntryContext.Provider
@@ -361,17 +334,9 @@
   );
 };
 
-<<<<<<< HEAD
 const StyledHeaderActions = styled(Layout.HeaderActions)`
   @media (max-width: ${p => p.theme.breakpoints[1]}) {
     display: none;
-=======
-const StyledButton = styled(Button)`
-  display: none;
-
-  @media (min-width: ${p => p.theme.breakpoints[1]}) {
-    display: block;
->>>>>>> 5146c09d
   }
 `;
 
