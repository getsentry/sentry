--- conflicted
+++ resolved
@@ -382,35 +382,31 @@
                 />
               </Layout.Main>
               {showTags ? this.renderTagsTable() : null}
-<<<<<<< HEAD
-            </ContentBox>
-            <Confirm
-              priority="primary"
-              header={<strong>{t('May lead to thumb twiddling')}</strong>}
-              confirmText={t('Do it')}
-              cancelText={t('Nevermind')}
-              onConfirm={this.handleConfirmed}
-              onCancel={this.handleCancelled}
-              message={
-                <p>
-                  {tct(
-                    `You've created a query that will search for events made
-                    [dayLimit:over more than 30 days] for [projectLimit:more than 10 projects].
-                    A lot has happened during that time, so this might take awhile.
-                    Are you sure you want to do this?`,
-                    {
-                      dayLimit: <strong />,
-                      projectLimit: <strong />,
-                    }
-                  )}
-                </p>
-              }
-            >
-              {this.setOpenFunction}
-            </Confirm>
-=======
+              <Confirm
+                priority="primary"
+                header={<strong>{t('May lead to thumb twiddling')}</strong>}
+                confirmText={t('Do it')}
+                cancelText={t('Nevermind')}
+                onConfirm={this.handleConfirmed}
+                onCancel={this.handleCancelled}
+                message={
+                  <p>
+                    {tct(
+                      `You've created a query that will search for events made
+                      [dayLimit:over more than 30 days] for [projectLimit:more than 10 projects].
+                      A lot has happened during that time, so this might take awhile.
+                      Are you sure you want to do this?`,
+                      {
+                        dayLimit: <strong />,
+                        projectLimit: <strong />,
+                      }
+                    )}
+                  </p>
+                }
+              >
+                {this.setOpenFunction}
+              </Confirm>
             </Layout.Body>
->>>>>>> 01c3d106
           </LightWeightNoProjectMessage>
         </StyledPageContent>
       </SentryDocumentTitle>
