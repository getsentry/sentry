--- conflicted
+++ resolved
@@ -52,12 +52,9 @@
   errorCode: number;
   totalValues: null | number;
   showTags: boolean;
-<<<<<<< HEAD
-  incompatibleQuery: React.ReactNode;
-=======
   needConfirmation: boolean;
   confirmedQuery: boolean;
->>>>>>> 850d606b
+  incompatibleQuery: React.ReactNode;
 };
 const SHOW_TAGS_STORAGE_KEY = 'discover2:show-tags';
 
@@ -78,12 +75,9 @@
     errorCode: 200,
     totalValues: null,
     showTags: readShowTagsState(),
-<<<<<<< HEAD
-    incompatibleQuery: null,
-=======
     needConfirmation: false,
     confirmedQuery: false,
->>>>>>> 850d606b
+    incompatibleQuery: null,
   };
 
   componentDidMount() {
@@ -356,11 +350,8 @@
       errorCode,
       totalValues,
       showTags,
-<<<<<<< HEAD
       incompatibleQuery,
-=======
       confirmedQuery,
->>>>>>> 850d606b
     } = this.state;
     const query = decodeScalar(location.query.query) || '';
     const title = this.getDocumentTitle();
@@ -377,14 +368,9 @@
               handleIncompatibleQuery={this.handleIncompatibleQuery}
               handleIncompatibleAlertClose={this.handleIncompatibleAlertClose}
             />
-<<<<<<< HEAD
-            <ContentBox>
-              <Top>
-                {incompatibleQuery}
-=======
             <Layout.Body>
               <Top fullWidth>
->>>>>>> 850d606b
+                {incompatibleQuery}
                 {this.renderError(error)}
                 <StyledSearchBar
                   organization={organization}
