--- conflicted
+++ resolved
@@ -214,15 +214,11 @@
   flex-grow: 0;
 `;
 const Main = styled('div')<{eventView: EventView}>`
-<<<<<<< HEAD
   grid-column: 1/2;
 
   /* Defining the width prevent child elements from expanding the grid
      past the width of the screen */
   width: 100%;
-=======
-  grid-column: ${p => (p.eventView.tags.length <= 0 ? '1/3' : '1/2')};
->>>>>>> 46ff944f
   max-width: 100%;
   overflow: hidden;
 `;
