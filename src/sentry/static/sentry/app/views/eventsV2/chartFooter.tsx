--- conflicted
+++ resolved
@@ -62,15 +62,9 @@
     elements.push(<SectionHeading key="total-label">{t('Total')}</SectionHeading>);
     elements.push(
       total === null ? (
-<<<<<<< HEAD
-        <Value data-test-id="loading-placeholder">-</Value>
-      ) : (
-        <Value>{total.toLocaleString()}</Value>
-=======
-        <Value key="total-value">-</Value>
+        <Value data-test-id="loading-placeholder" key="total-value">-</Value>
       ) : (
         <Value key="total-value">{total.toLocaleString()}</Value>
->>>>>>> ef69995c
       )
     );
   } else {
