import React from 'react';
import {Location} from 'history';

import {Organization} from 'app/types';
import {trackAnalyticsEvent} from 'app/utils/analytics';
import GridEditable, {COL_WIDTH_UNDEFINED} from 'app/components/gridEditable';
import {
  tokenizeSearch,
  stringifyQueryObject,
  QueryResults,
} from 'app/utils/tokenizeSearch';
import {assert} from 'app/types/utils';
import Link from 'app/components/links/link';

import {
  getAggregateAlias,
  getFieldRenderer,
  pushEventViewToLocation,
  explodeField,
  MetaType,
} from '../utils';
import EventView, {pickRelevantLocationQueryStrings, Field} from '../eventView';
import SortLink, {Alignments} from '../sortLink';
import renderTableModalEditColumnFactory from './tableModalEditColumn';
import {TableColumn, TableData, TableDataRow} from './types';
import {ColumnValueType} from '../eventQueryParams';
import DraggableColumns, {
  DRAGGABLE_COLUMN_CLASSNAME_IDENTIFIER,
} from './draggableColumns';
import {AGGREGATE_ALIASES} from '../data';

export type TableViewProps = {
  location: Location;
  organization: Organization;

  isLoading: boolean;
  error: string | null;

  eventView: EventView;
  tableData: TableData | null | undefined;
  tagKeys: null | string[];
};

/**
 * The `TableView` is marked with leading _ in its method names. It consumes
 * the EventView object given in its props to generate new EventView objects
 * for actions such as creating new columns, updating columns, sorting columns,
 * and re-ordering columns.
 */
class TableView extends React.Component<TableViewProps> {
  /**
   * The entire state of the table view (or event view) is co-located within
   * the EventView object. This object is fed from the props.
   *
   * Attempting to modify the state, and therefore, modifying the given EventView
   * object given from its props, will generate new instances of EventView objects.
   *
   * In most cases, the new EventView object differs from the previous EventView
   * object. The new EventView object is pushed to the location object.
   */
  _createColumn = (
    nextColumn: TableColumn<keyof TableDataRow>,
    insertAt: number | undefined
  ) => {
    const {location, eventView, organization} = this.props;

    let nextEventView: EventView;
    const payload = {
      aggregation: String(nextColumn.aggregation),
      field: String(nextColumn.field),
      fieldname: nextColumn.name,
      width: COL_WIDTH_UNDEFINED,
    };

    if (typeof insertAt === 'number') {
<<<<<<< HEAD
      const payload = {
        aggregation: String(nextColumn.aggregation),
        field: String(nextColumn.field),
      };

=======
>>>>>>> 45f6b4d0
      // create and insert a column at a specific index
      nextEventView = eventView.withNewColumnAt(payload, insertAt);

      // metrics
      trackAnalyticsEvent({
        eventKey: 'discover_v2.add_column',
        eventName: 'Discoverv2: Add a new column at an index',
        insert_at_index: insertAt,
        organization_id: organization.id,
        ...payload,
      });
    } else {
<<<<<<< HEAD
      const payload = {
        aggregation: String(nextColumn.aggregation),
        field: String(nextColumn.field),
      };

=======
>>>>>>> 45f6b4d0
      // create and insert a column at the right end of the table
      nextEventView = eventView.withNewColumn(payload);

      // metrics
      trackAnalyticsEvent({
        eventKey: 'discover_v2.add_column.right_end',
        eventName: 'Discoverv2: Add a new column at the right end of the table',
        organization_id: organization.id,
        ...payload,
      });
    }

    pushEventViewToLocation({
      location,
      nextEventView,
      extraQuery: pickRelevantLocationQueryStrings(location),
    });
  };

  /**
   * Please read the comment on `_createColumn`
   */
  _updateColumn = (columnIndex: number, nextColumn: TableColumn<keyof TableDataRow>) => {
    const {location, eventView, tableData, organization} = this.props;

    const payload = {
      aggregation: String(nextColumn.aggregation),
      field: String(nextColumn.field),
<<<<<<< HEAD
=======
      fieldname: String(nextColumn.name),
      width: nextColumn.width ? Number(nextColumn.width) : COL_WIDTH_UNDEFINED,
>>>>>>> 45f6b4d0
    };

    const tableMeta = (tableData && tableData.meta) || undefined;
    const nextEventView = eventView.withUpdatedColumn(columnIndex, payload, tableMeta);

    if (nextEventView !== eventView) {
      const changed: string[] = [];

      const prevField = explodeField(eventView.fields[columnIndex]);
      const nextField = explodeField(nextEventView.fields[columnIndex]);

      const aggregationChanged = prevField.aggregation !== nextField.aggregation;
      const fieldChanged = prevField.field !== nextField.field;
<<<<<<< HEAD
=======
      const fieldnameChanged = prevField.fieldname !== nextField.fieldname;
      const widthChanged = prevField.width !== nextField.width;
>>>>>>> 45f6b4d0

      if (aggregationChanged) {
        changed.push('aggregate');
      }

      if (fieldChanged) {
        changed.push('field');
      }

<<<<<<< HEAD
      // metrics
=======
      if (fieldnameChanged) {
        changed.push('fieldname');
      }

      if (widthChanged) {
        changed.push('width');
      }

>>>>>>> 45f6b4d0
      trackAnalyticsEvent({
        eventKey: 'discover_v2.update_column',
        eventName: 'Discoverv2: A column was updated',
        updated_at_index: columnIndex,
        changed,
        organization_id: organization.id,
        ...payload,
      });
    }

    pushEventViewToLocation({
      location,
      nextEventView,
      extraQuery: pickRelevantLocationQueryStrings(location),
    });
  };

  /**
   * Please read the comment on `_createColumn`
   */
  _deleteColumn = (columnIndex: number) => {
    const {location, eventView, tableData, organization} = this.props;

    const prevField = explodeField(eventView.fields[columnIndex]);

    const tableMeta = (tableData && tableData.meta) || undefined;
    const nextEventView = eventView.withDeletedColumn(columnIndex, tableMeta);

    // metrics
    trackAnalyticsEvent({
      eventKey: 'discover_v2.delete_column',
      eventName: 'Discoverv2: A column was deleted',
      deleted_at_index: columnIndex,
      organization_id: organization.id,
      aggregation: prevField.aggregation,
      field: prevField.field,
    });

    pushEventViewToLocation({
      location,
      nextEventView,
      extraQuery: pickRelevantLocationQueryStrings(location),
    });
  };

  /**
   * Please read the comment on `_createColumn`
   */
  _moveColumnCommit = (fromIndex: number, toIndex: number) => {
    const {location, eventView, organization} = this.props;

    const prevField = explodeField(eventView.fields[fromIndex]);
    const nextEventView = eventView.withMovedColumn({fromIndex, toIndex});

    // metrics
    trackAnalyticsEvent({
      eventKey: 'discover_v2.move_column',
      eventName: 'Discoverv2: A column was moved',
      from_index: fromIndex,
      to_index: toIndex,
      organization_id: organization.id,
      aggregation: prevField.aggregation,
      field: prevField.field,
    });

    pushEventViewToLocation({
      location,
      nextEventView,
      extraQuery: pickRelevantLocationQueryStrings(location),
    });
  };

  _renderGridHeaderCell = (column: TableColumn<keyof TableDataRow>): React.ReactNode => {
    const {eventView, location, tableData} = this.props;
    const field = column.eventViewField;

    // establish alignment based on the type
    const alignedTypes: ColumnValueType[] = ['number', 'duration', 'integer'];
    let align: Alignments = alignedTypes.includes(column.type) ? 'right' : 'left';

    if (column.type === 'never' || column.type === '*') {
      // fallback to align the column based on the table metadata
      const maybeType =
        tableData && tableData.meta
          ? tableData.meta[getAggregateAlias(field.field)]
          : undefined;

      if (maybeType === 'integer' || maybeType === 'number') {
        align = 'right';
      }
    }

    return (
      <SortLink
        align={align}
        field={field}
        location={location}
        eventView={eventView}
        /* TODO(leedongwei): Verbosity is due to error in Prettier, fix after
           upgrade to v1.19.1 */
        tableDataMeta={tableData && tableData.meta ? tableData.meta : undefined}
      />
    );
  };

  _renderGridBodyCell = (
    column: TableColumn<keyof TableDataRow>,
    dataRow: TableDataRow
  ): React.ReactNode => {
    const {location, organization, tableData, eventView} = this.props;

    if (!tableData || !tableData.meta) {
      return dataRow[column.key];
    }

    return (
      <ExpandAggregateRow
        eventView={eventView}
        column={column}
        dataRow={dataRow}
        location={location}
        tableMeta={tableData.meta}
      >
        {({willExpand}) => {
          // NOTE: TypeScript cannot detect that tableData.meta is truthy here
          //       since there was a condition guard to handle it whenever it is
          //       falsey. So we assert it here.
          assert(tableData.meta);

          if (!willExpand) {
            const hasLinkField = eventView.hasAutolinkField();
            const forceLink =
              !hasLinkField && eventView.getFields().indexOf(String(column.field)) === 0;

            const fieldRenderer = getFieldRenderer(
              String(column.key),
              tableData.meta,
              forceLink
            );
            return fieldRenderer(dataRow, {organization, location});
          }

          const fieldRenderer = getFieldRenderer(
            String(column.key),
            tableData.meta,
            false
          );
          return fieldRenderer(dataRow, {organization, location});
        }}
      </ExpandAggregateRow>
    );
  };

  generateColumnOrder = ({
    initialColumnIndex,
    destinationColumnIndex,
  }: {
    initialColumnIndex: undefined | number;
    destinationColumnIndex: undefined | number;
  }) => {
    const {eventView} = this.props;
    const columnOrder = eventView.getColumns();

    if (
      typeof destinationColumnIndex !== 'number' ||
      typeof initialColumnIndex !== 'number'
    ) {
      return columnOrder;
    }

    if (destinationColumnIndex === initialColumnIndex) {
      const currentDraggingColumn: TableColumn<keyof TableDataRow> = {
        ...columnOrder[destinationColumnIndex],
        isDragging: true,
      };

      columnOrder[destinationColumnIndex] = currentDraggingColumn;

      return columnOrder;
    }

    const nextColumnOrder = [...columnOrder];

    nextColumnOrder.splice(
      destinationColumnIndex,
      0,
      nextColumnOrder.splice(initialColumnIndex, 1)[0]
    );

    const currentDraggingColumn: TableColumn<keyof TableDataRow> = {
      ...nextColumnOrder[destinationColumnIndex],
      isDragging: true,
    };
    nextColumnOrder[destinationColumnIndex] = currentDraggingColumn;

    return nextColumnOrder;
  };

  onToggleEdit = (isEditing: boolean) => {
    const {organization} = this.props;

    if (isEditing) {
      // metrics
      trackAnalyticsEvent({
        eventKey: 'discover_v2.table.column_header.edit_mode.enter',
        eventName: 'Discoverv2: Enter column header edit mode',
        organization_id: organization.id,
      });
    } else {
      // metrics
      trackAnalyticsEvent({
        eventKey: 'discover_v2.table.column_header.edit_mode.exit',
        eventName: 'Discoverv2: Exit column header edit mode',
        organization_id: organization.id,
      });
    }
  };

  render() {
    const {organization, isLoading, error, tableData, tagKeys, eventView} = this.props;

    const columnOrder = eventView.getColumns();
    const columnSortBy = eventView.getSorts();

    const {
      renderModalBodyWithForm,
      renderModalFooter,
    } = renderTableModalEditColumnFactory(organization, tagKeys, {
      createColumn: this._createColumn,
      updateColumn: this._updateColumn,
    });

    return (
      <DraggableColumns
        columnOrder={columnOrder}
        onDragDone={({draggingColumnIndex, destinationColumnIndex}) => {
          if (
            typeof draggingColumnIndex === 'number' &&
            typeof destinationColumnIndex === 'number' &&
            draggingColumnIndex !== destinationColumnIndex
          ) {
            this._moveColumnCommit(draggingColumnIndex, destinationColumnIndex);
          }
        }}
      >
        {({
          isColumnDragging,
          startColumnDrag,
          draggingColumnIndex,
          destinationColumnIndex,
        }) => {
          return (
            <GridEditable
              isEditable
              onToggleEdit={this.onToggleEdit}
              isColumnDragging={isColumnDragging}
              gridHeadCellButtonProps={{className: DRAGGABLE_COLUMN_CLASSNAME_IDENTIFIER}}
              isLoading={isLoading}
              error={error}
              data={tableData ? tableData.data : []}
              columnOrder={this.generateColumnOrder({
                initialColumnIndex: draggingColumnIndex,
                destinationColumnIndex,
              })}
              columnSortBy={columnSortBy}
              grid={{
                renderHeadCell: this._renderGridHeaderCell as any,
                renderBodyCell: this._renderGridBodyCell as any,
                onResizeColumn: this._updateColumn as any,
              }}
              modalEditColumn={{
                renderBodyWithForm: renderModalBodyWithForm as any,
                renderFooter: renderModalFooter,
              }}
              actions={{
                deleteColumn: this._deleteColumn,
                moveColumnCommit: this._moveColumnCommit,
                onDragStart: startColumnDrag,
              }}
            />
          );
        }}
      </DraggableColumns>
    );
  }
}

const UNSEARCHABLE_FIELDS: string[] = [...AGGREGATE_ALIASES];

const ExpandAggregateRow = (props: {
  children: ({willExpand: boolean}) => React.ReactNode;
  eventView: EventView;
  column: TableColumn<keyof TableDataRow>;
  dataRow: TableDataRow;
  location: Location;
  tableMeta: MetaType;
}) => {
  const {children, column, dataRow, eventView, location, tableMeta} = props;
  const {eventViewField} = column;

  const exploded = explodeField(eventViewField);
  const {aggregation} = exploded;

  if (aggregation === 'count') {
    let nextEventView = eventView.clone();

    const additionalSearchConditions: {[key: string]: string[]} = {};

    const indicesToUpdate: number[] = [];
    nextEventView.fields.forEach((field: Field, index: number) => {
      if (eventViewField.field === field.field) {
        // invariant: this is count(exploded.field)
        // convert all instances of count(exploded.field) to exploded.field
        indicesToUpdate.push(index);
        return;
      }

      const currentExplodedField = explodeField(field);
      if (currentExplodedField.aggregation) {
        // this is a column with an aggregation; we skip this
        return;
      }

      if (UNSEARCHABLE_FIELDS.includes(currentExplodedField.field)) {
        return;
      }

      // add this field to the search conditions
      const dataKey = getAggregateAlias(field.field);
      const value = dataRow[dataKey];

      if (value) {
        additionalSearchConditions[currentExplodedField.field] = [String(value).trim()];
      }
    });

    nextEventView = indicesToUpdate.reduce(
      (currentEventView: EventView, indexToUpdate: number) => {
        const updatedColumn = {
          aggregation: '',
          field: exploded.field,
<<<<<<< HEAD
=======
          fieldname: exploded.field,
          width: exploded.width,
>>>>>>> 45f6b4d0
        };

        return currentEventView.withUpdatedColumn(
          indexToUpdate,
          updatedColumn,
          tableMeta
        );
      },
      nextEventView
    );

    const tokenized: QueryResults = tokenizeSearch(nextEventView.query);

    // merge tokenized and additionalSearchConditions together
    Object.keys(additionalSearchConditions).forEach(key => {
      const hasCommonKey =
        Array.isArray(tokenized[key]) && Array.isArray(additionalSearchConditions[key]);
      if (hasCommonKey) {
        tokenized[key] = [...tokenized[key], ...additionalSearchConditions[key]];
        return;
      }

      tokenized[key] = additionalSearchConditions[key];
    });

    nextEventView.query = stringifyQueryObject(tokenized);

    const target = {
      pathname: location.pathname,
      query: nextEventView.generateQueryStringObject(),
    };

    return <Link to={target}>{children({willExpand: true})}</Link>;
  }

  return <React.Fragment>{children({willExpand: false})}</React.Fragment>;
};

export default TableView;<|MERGE_RESOLUTION|>--- conflicted
+++ resolved
@@ -73,14 +73,6 @@
     };
 
     if (typeof insertAt === 'number') {
-<<<<<<< HEAD
-      const payload = {
-        aggregation: String(nextColumn.aggregation),
-        field: String(nextColumn.field),
-      };
-
-=======
->>>>>>> 45f6b4d0
       // create and insert a column at a specific index
       nextEventView = eventView.withNewColumnAt(payload, insertAt);
 
@@ -93,14 +85,6 @@
         ...payload,
       });
     } else {
-<<<<<<< HEAD
-      const payload = {
-        aggregation: String(nextColumn.aggregation),
-        field: String(nextColumn.field),
-      };
-
-=======
->>>>>>> 45f6b4d0
       // create and insert a column at the right end of the table
       nextEventView = eventView.withNewColumn(payload);
 
@@ -129,11 +113,7 @@
     const payload = {
       aggregation: String(nextColumn.aggregation),
       field: String(nextColumn.field),
-<<<<<<< HEAD
-=======
-      fieldname: String(nextColumn.name),
       width: nextColumn.width ? Number(nextColumn.width) : COL_WIDTH_UNDEFINED,
->>>>>>> 45f6b4d0
     };
 
     const tableMeta = (tableData && tableData.meta) || undefined;
@@ -147,11 +127,7 @@
 
       const aggregationChanged = prevField.aggregation !== nextField.aggregation;
       const fieldChanged = prevField.field !== nextField.field;
-<<<<<<< HEAD
-=======
-      const fieldnameChanged = prevField.fieldname !== nextField.fieldname;
       const widthChanged = prevField.width !== nextField.width;
->>>>>>> 45f6b4d0
 
       if (aggregationChanged) {
         changed.push('aggregate');
@@ -161,18 +137,10 @@
         changed.push('field');
       }
 
-<<<<<<< HEAD
-      // metrics
-=======
-      if (fieldnameChanged) {
-        changed.push('fieldname');
-      }
-
       if (widthChanged) {
         changed.push('width');
       }
 
->>>>>>> 45f6b4d0
       trackAnalyticsEvent({
         eventKey: 'discover_v2.update_column',
         eventName: 'Discoverv2: A column was updated',
@@ -514,11 +482,7 @@
         const updatedColumn = {
           aggregation: '',
           field: exploded.field,
-<<<<<<< HEAD
-=======
-          fieldname: exploded.field,
           width: exploded.width,
->>>>>>> 45f6b4d0
         };
 
         return currentEventView.withUpdatedColumn(
