--- conflicted
+++ resolved
@@ -375,15 +375,9 @@
       <div>
         {this.renderGhost(gridColumns)}
         <RowContainer>
-<<<<<<< HEAD
-          <Heading gridColumns={gridColumns}>
-            <strong>{t('Tag / Field / Function')}</strong>
-            <strong>{t('Parameters')}</strong>
-=======
           <Heading>
             <StyledSectionHeading>{t('Tag / Field / Function')}</StyledSectionHeading>
             <StyledSectionHeading>{t('Field Parameter')}</StyledSectionHeading>
->>>>>>> 81575e3c
           </Heading>
         </RowContainer>
         {columns.map((col: Column, i: number) =>
@@ -441,27 +435,6 @@
   height: 38px;
 `;
 
-<<<<<<< HEAD
-const IconButton = styled('button')`
-  margin: 0;
-  padding: 0;
-  border: 0;
-  height: 16px;
-  background: transparent;
-  outline: none;
-
-  &:focus > svg,
-  &:active > svg {
-    color: ${p => p.theme.purple};
-  }
-`;
-
-const StyledIconAdd = styled(IconAdd)`
-  margin-right: ${space(1)};
-`;
-
-=======
->>>>>>> 81575e3c
 const Actions = styled('div')`
   grid-column: 2 / 3;
 `;
