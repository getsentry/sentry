import {Location, Query} from 'history';
import isString from 'lodash/isString';
import cloneDeep from 'lodash/cloneDeep';
import pick from 'lodash/pick';
import isEqual from 'lodash/isEqual';
import omit from 'lodash/omit';
import moment from 'moment';

import {DEFAULT_PER_PAGE} from 'app/constants';
import {SavedQuery, NewQuery} from 'app/types';
import {getParams} from 'app/components/organizations/globalSelectionHeader/getParams';
import {COL_WIDTH_UNDEFINED} from 'app/components/gridEditable';

import {AUTOLINK_FIELDS, SPECIAL_FIELDS, FIELD_FORMATTERS} from './data';
import {
  MetaType,
  EventQuery,
  isAggregateField,
  getAggregateAlias,
  decodeColumnOrder,
  decodeScalar,
} from './utils';
import {TableColumn, TableColumnSort} from './table/types';

type LocationQuery = {
  start?: string | string[];
  end?: string | string[];
  utc?: string | string[];
  statsPeriod?: string | string[];
  cursor?: string | string[];
};

const DATETIME_QUERY_STRING_KEYS = ['start', 'end', 'utc', 'statsPeriod'] as const;

const EXTERNAL_QUERY_STRING_KEYS: Readonly<Array<keyof LocationQuery>> = [
  ...DATETIME_QUERY_STRING_KEYS,
  'cursor',
];

export type Sort = {
  kind: 'asc' | 'desc';
  field: string;
};

const reverseSort = (sort: Sort): Sort => {
  return {
    kind: sort.kind === 'desc' ? 'asc' : 'desc',
    field: sort.field,
  };
};

export type Field = {
  field: string;
<<<<<<< HEAD
  // TODO: implement later
  // width: number;
=======
  title: string;
  width?: number;
};
export type Column = {
  aggregation: string;
  field: string;
  fieldname: string;
  width?: number;
>>>>>>> 45f6b4d0
};

const isSortEqualToField = (
  sort: Sort,
  field: Field,
  tableMeta: MetaType | undefined
): boolean => {
  const sortKey = getSortKeyFromField(field, tableMeta);
  return sort.field === sortKey;
};

const fieldToSort = (field: Field, tableMeta: MetaType | undefined): Sort | undefined => {
  const sortKey = getSortKeyFromField(field, tableMeta);

  if (!sortKey) {
    return void 0;
  }

  return {
    kind: 'desc',
    field: sortKey,
  };
};

function getSortKeyFromField(
  field: Field,
  tableMeta: MetaType | undefined
): string | null {
  const column = getAggregateAlias(field.field);
  if (SPECIAL_FIELDS.hasOwnProperty(column)) {
    return SPECIAL_FIELDS[column as keyof typeof SPECIAL_FIELDS].sortField;
  }

  if (!tableMeta) {
    return column;
  }

  if (FIELD_FORMATTERS.hasOwnProperty(tableMeta[column])) {
    return FIELD_FORMATTERS[tableMeta[column] as keyof typeof FIELD_FORMATTERS].sortField
      ? column
      : null;
  }

  return null;
}

export function isFieldSortable(field: Field, tableMeta: MetaType | undefined): boolean {
  return !!getSortKeyFromField(field, tableMeta);
}

const generateFieldAsString = (props: {aggregation: string; field: string}): string => {
  const {aggregation, field} = props;

  const hasAggregation = aggregation.length > 0;

  const fieldAsString = hasAggregation ? `${aggregation}(${field})` : field;

  return fieldAsString;
};

const decodeFields = (location: Location): Array<Field> => {
  const {query} = location;
  if (!query || !query.field) {
    return [];
  }

<<<<<<< HEAD
  const fields: string[] = isString(query.field) ? [query.field] : query.field;

  const parsed: Field[] = [];
  fields.forEach(field => {
    parsed.push({field});
=======
  // TODO(leedongwei): Probably need to refactor this into utils.tsx
  const fields: string[] = Array.isArray(query.field)
    ? query.field
    : isString(query.field)
    ? [query.field]
    : [];
  const fieldnames: string[] = Array.isArray(query.fieldnames)
    ? query.fieldnames
    : isString(query.fieldnames)
    ? [query.fieldnames]
    : [];
  const widths = Array.isArray(query.widths)
    ? query.widths
    : isString(query.widths)
    ? [query.widths]
    : [];

  const parsed: Field[] = [];
  fields.forEach((field, i) => {
    const title = fieldnames[i] ? fieldnames[i] : field;

    const w = Number(widths[i]);
    const width = !isNaN(w) ? w : COL_WIDTH_UNDEFINED;

    parsed.push({field, title, width});
>>>>>>> 45f6b4d0
  });

  return parsed;
};

const parseSort = (sort: string): Sort => {
  sort = sort.trim();

  if (sort.startsWith('-')) {
    return {
      kind: 'desc',
      field: sort.substring(1),
    };
  }

  return {
    kind: 'asc',
    field: sort,
  };
};

const fromSorts = (sorts: string | string[] | undefined): Array<Sort> => {
  if (sorts === undefined) {
    return [];
  }

  sorts = isString(sorts) ? [sorts] : sorts;

  // NOTE: sets are iterated in insertion order
  const uniqueSorts = [...new Set(sorts)];

  return uniqueSorts.reduce((acc: Array<Sort>, sort: string) => {
    acc.push(parseSort(sort));
    return acc;
  }, []);
};

const decodeSorts = (location: Location): Array<Sort> => {
  const {query} = location;

  if (!query || !query.sort) {
    return [];
  }

  const sorts: Array<string> = isString(query.sort) ? [query.sort] : query.sort;

  return fromSorts(sorts);
};

const encodeSort = (sort: Sort): string => {
  switch (sort.kind) {
    case 'desc': {
      return `-${sort.field}`;
    }
    case 'asc': {
      return String(sort.field);
    }
    default: {
      throw new Error('Unexpected sort type');
    }
  }
};

const encodeSorts = (sorts: Readonly<Array<Sort>>): Array<string> => {
  return sorts.map(encodeSort);
};

const collectQueryStringByKey = (query: Query, key: string): Array<string> => {
  const needle = query[key];
  const collection: Array<string> = Array.isArray(needle)
    ? needle
    : typeof needle === 'string'
    ? [needle]
    : [];

  return collection.reduce((acc: Array<string>, item: string) => {
    item = item.trim();

    if (item.length > 0) {
      acc.push(item);
    }

    return acc;
  }, []);
};

const decodeQuery = (location: Location): string | undefined => {
  if (!location.query || !location.query.query) {
    return undefined;
  }

  const queryParameter = location.query.query;

  const query =
    Array.isArray(queryParameter) && queryParameter.length > 0
      ? queryParameter[0]
      : isString(queryParameter)
      ? queryParameter
      : undefined;

  return isString(query) ? query.trim() : undefined;
};

const decodeProjects = (location: Location): number[] => {
  if (!location.query || !location.query.project) {
    return [];
  }

  const value = location.query.project;
  return Array.isArray(value) ? value.map(i => parseInt(i, 10)) : [parseInt(value, 10)];
};

const queryStringFromSavedQuery = (saved: NewQuery | SavedQuery): string => {
  if (saved.query) {
    return saved.query || '';
  }
  return '';
};

function validateTableMeta(tableMeta: MetaType | undefined): MetaType | undefined {
  return tableMeta && Object.keys(tableMeta).length > 0 ? tableMeta : undefined;
}

class EventView {
  id: string | undefined;
  name: string | undefined;
  fields: Readonly<Field[]>;
  sorts: Readonly<Sort[]>;
  tags: Readonly<string[]>;
  query: string;
  project: Readonly<number[]>;
  start: string | undefined;
  end: string | undefined;
  statsPeriod: string | undefined;
  environment: Readonly<string[]>;
  yAxis: string | undefined;

  constructor(props: {
    id: string | undefined;
    name: string | undefined;
    fields: Readonly<Field[]>;
    sorts: Readonly<Sort[]>;
    tags: Readonly<string[]>;
    query: string;
    project: Readonly<number[]>;
    start: string | undefined;
    end: string | undefined;
    statsPeriod: string | undefined;
    environment: Readonly<string[]>;
    yAxis: string | undefined;
  }) {
    const fields: Field[] = Array.isArray(props.fields) ? props.fields : [];
    let sorts: Sort[] = Array.isArray(props.sorts) ? props.sorts : [];
    const tags = Array.isArray(props.tags) ? props.tags : [];
    const project = Array.isArray(props.project) ? props.project : [];
    const environment = Array.isArray(props.environment) ? props.environment : [];

    // only include sort keys that are included in the fields
    const sortKeys = fields
      .map(field => {
        return getSortKeyFromField(field, undefined);
      })
      .filter(
        (sortKey): sortKey is string => {
          return !!sortKey;
        }
      );

    const sort = sorts.find(currentSort => {
      return sortKeys.includes(currentSort.field);
    });

    sorts = sort ? [sort] : [];

    const id = props.id !== null && props.id !== void 0 ? String(props.id) : void 0;

    this.id = id;
    this.name = props.name;
    this.fields = fields;
    this.sorts = sorts;
    this.tags = tags;
    this.query = typeof props.query === 'string' ? props.query : '';
    this.project = project;
    this.start = props.start;
    this.end = props.end;
    this.statsPeriod = props.statsPeriod;
    this.environment = environment;
    this.yAxis = props.yAxis;
  }

  static fromLocation(location: Location): EventView {
    const {start, end, statsPeriod} = getParams(location.query);

    return new EventView({
      id: decodeScalar(location.query.id),
      name: decodeScalar(location.query.name),
      fields: decodeFields(location),
      sorts: decodeSorts(location),
      tags: collectQueryStringByKey(location.query, 'tag'),
      query: decodeQuery(location) || '',
      project: decodeProjects(location),
      start: decodeScalar(start),
      end: decodeScalar(end),
      statsPeriod: decodeScalar(statsPeriod),
      environment: collectQueryStringByKey(location.query, 'environment'),
      yAxis: decodeScalar(location.query.yAxis),
    });
  }

  static fromNewQueryWithLocation(newQuery: NewQuery, location: Location): EventView {
    const query = location.query;

    // apply global selection header values from location whenever possible
    const environment: string[] =
      Array.isArray(newQuery.environment) && newQuery.environment.length > 0
        ? newQuery.environment
        : collectQueryStringByKey(location.query, 'environment');

    const project: number[] =
      Array.isArray(newQuery.projects) && newQuery.projects.length > 0
        ? newQuery.projects
        : decodeProjects(location);

    const saved: NewQuery = {
      ...newQuery,

      environment,
      projects: project,

      // datetime selection
      start: newQuery.start || decodeScalar(query.start),
      end: newQuery.end || decodeScalar(query.end),
      range: newQuery.range || decodeScalar(query.statsPeriod),
    };

    return EventView.fromSavedQuery(saved);
  }

  static fromSavedQuery(saved: NewQuery | SavedQuery): EventView {
<<<<<<< HEAD
    const fields = saved.fields.map(field => {
      return {field};
=======
    const fields = saved.fields.map((field, i) => {
      const title = saved.fieldnames && saved.fieldnames[i] ? saved.fieldnames[i] : field;
      const width =
        saved.widths && saved.widths[i] ? Number(saved.widths[i]) : COL_WIDTH_UNDEFINED;

      return {field, title, width};
>>>>>>> 45f6b4d0
    });
    const yAxis = saved.yAxis;

    // normalize datetime selection
    const {start, end, statsPeriod} = getParams({
      start: saved.start,
      end: saved.end,
      statsPeriod: saved.range,
    });

    return new EventView({
      id: saved.id,
      name: saved.name,
      fields,
      query: queryStringFromSavedQuery(saved),
      project: saved.projects,
      start: decodeScalar(start),
      end: decodeScalar(end),
      statsPeriod: decodeScalar(statsPeriod),
      sorts: fromSorts(saved.orderby),
      tags: collectQueryStringByKey(
        {
          tags: saved.tags as string[],
        },
        'tags'
      ),
      environment: collectQueryStringByKey(
        {
          environment: saved.environment as string[],
        },
        'environment'
      ),
      yAxis,
    });
  }

  isEqualTo(other: EventView): boolean {
    const keys = [
      'id',
      'name',
      'query',
      'statsPeriod',
      'fields',
      'sorts',
      'tags',
      'project',
      'environment',
      'yAxis',
    ];

    for (const key of keys) {
      const currentValue = this[key];
      const otherValue = other[key];

      if (!isEqual(currentValue, otherValue)) {
        return false;
      }
    }

    // compare datetime selections using moment

    const dateTimeKeys = ['start', 'end'];

    for (const key of dateTimeKeys) {
      const currentValue = this[key];
      const otherValue = other[key];

      if (currentValue && otherValue) {
        const currentDateTime = moment.utc(currentValue);
        const othereDateTime = moment.utc(otherValue);

        if (!currentDateTime.isSame(othereDateTime)) {
          return false;
        }
      }
    }

    return true;
  }

  toNewQuery(): NewQuery {
    const orderby = this.sorts.length > 0 ? encodeSorts(this.sorts)[0] : undefined;

    const newQuery: NewQuery = {
      version: 2,
      id: this.id,
      name: this.name || '',
      fields: this.getFields(),
<<<<<<< HEAD
=======
      fieldnames: this.getFieldNames(),
      widths: this.getWidths().map(w => String(w)),
>>>>>>> 45f6b4d0
      orderby,
      tags: this.tags,
      query: this.query || '',
      projects: this.project,
      start: this.start,
      end: this.end,
      range: this.statsPeriod,
      environment: this.environment,
      yAxis: this.yAxis,
    };

    if (!newQuery.query) {
      // if query is an empty string, then it cannot be saved, so we omit it
      // from the payload
      delete newQuery.query;
    }

    return newQuery;
  }

  getGlobalSelection() {
    return {
      start: this.start,
      end: this.end,
      statsPeriod: this.statsPeriod,
      project: this.project,
      environment: this.environment,
    };
  }

  generateBlankQueryStringObject(): Query {
    const output = {
      id: undefined,
      name: undefined,
      field: undefined,
<<<<<<< HEAD
=======
      fieldnames: undefined,
      widths: undefined,
>>>>>>> 45f6b4d0
      sort: undefined,
      tag: undefined,
      query: undefined,
      yAxis: undefined,
    };

    for (const field of EXTERNAL_QUERY_STRING_KEYS) {
      output[field] = undefined;
    }

    return output;
  }

  generateQueryStringObject(): Query {
    const output = {
      id: this.id,
      name: this.name,
      field: this.getFields(),
<<<<<<< HEAD
=======
      fieldnames: this.getFieldNames(),
      widths: this.getWidths(),
>>>>>>> 45f6b4d0
      sort: encodeSorts(this.sorts),
      tag: this.tags,
      environment: this.environment,
      project: this.project,
      query: this.query,
      yAxis: this.yAxis,
    };

    for (const field of EXTERNAL_QUERY_STRING_KEYS) {
      if (this[field] && this[field].length) {
        output[field] = this[field];
      }
    }

    return cloneDeep(output as any);
  }

  isValid(): boolean {
    return this.fields.length > 0;
  }

  getFields(): string[] {
<<<<<<< HEAD
    return this.fields.map(field => {
      return field.field;
    });
=======
    return this.fields.map(field => field.field);
  }

  getFieldNames(): string[] {
    return this.fields.map(field => field.title);
  }

  getWidths(): number[] {
    return this.fields.map(field => (field.width ? field.width : COL_WIDTH_UNDEFINED));
>>>>>>> 45f6b4d0
  }

  getAggregateFields(): Field[] {
    return this.fields.filter(field => isAggregateField(field.field));
  }

  /**
   * Check if the field set contains no automatically linked fields
   */
  hasAutolinkField(): boolean {
    return this.fields.some(field => {
      return AUTOLINK_FIELDS.includes(field.field);
    });
  }

  numOfColumns(): number {
    return this.fields.length;
  }

  getColumns(): TableColumn<React.ReactText>[] {
<<<<<<< HEAD
    return decodeColumnOrder({
      field: this.getFields(),
      fields: this.fields,
    });
=======
    return decodeColumnOrder(this.fields);
>>>>>>> 45f6b4d0
  }

  clone(): EventView {
    // NOTE: We rely on usage of Readonly from TypeScript to ensure we do not mutate
    //       the attributes of EventView directly. This enables us to quickly
    //       clone new instances of EventView.

    return new EventView({
      id: this.id,
      name: this.name,
      fields: this.fields,
      sorts: this.sorts,
      tags: this.tags,
      query: this.query,
      project: this.project,
      start: this.start,
      end: this.end,
      statsPeriod: this.statsPeriod,
      environment: this.environment,
      yAxis: this.yAxis,
    });
  }

<<<<<<< HEAD
  withNewColumn(newColumn: {aggregation: string; field: string}): EventView {
=======
  withNewColumn(newColumn: Column): EventView {
>>>>>>> 45f6b4d0
    const field = newColumn.field.trim();
    const aggregation = newColumn.aggregation.trim();
    const fieldAsString = generateFieldAsString({field, aggregation});
<<<<<<< HEAD

    const newField: Field = {
      field: fieldAsString,
=======
    const name = newColumn.fieldname.trim();
    const hasName = name.length > 0;

    const newField: Field = {
      field: fieldAsString,
      title: hasName ? name : fieldAsString,
      width: newColumn.width || COL_WIDTH_UNDEFINED,
>>>>>>> 45f6b4d0
    };

    const newEventView = this.clone();
    newEventView.fields = [...newEventView.fields, newField];

    return newEventView;
  }

<<<<<<< HEAD
  withNewColumnAt(
    newColumn: {
      aggregation: string;
      field: string;
    },
    insertIndex: number
  ): EventView {
=======
  withNewColumnAt(newColumn: Column, insertIndex: number): EventView {
>>>>>>> 45f6b4d0
    const newEventView = this.withNewColumn(newColumn);
    const fromIndex = newEventView.fields.length - 1;

    return newEventView.withMovedColumn({fromIndex, toIndex: insertIndex});
  }

  withUpdatedColumn(
    columnIndex: number,
<<<<<<< HEAD
    updatedColumn: {
      aggregation: string;
      field: string;
    },
    tableMeta: MetaType | undefined
  ): EventView {
    const {field, aggregation} = updatedColumn;
=======
    updatedColumn: Column,
    tableMeta: MetaType | undefined
  ): EventView {
    const {aggregation, field, fieldname, width} = updatedColumn;
>>>>>>> 45f6b4d0

    const columnToBeUpdated = this.fields[columnIndex];
    const fieldAsString = generateFieldAsString({field, aggregation});

    const updateField = columnToBeUpdated.field !== fieldAsString;
<<<<<<< HEAD

    if (!updateField) {
=======
    const updateFieldName = columnToBeUpdated.title !== fieldname;
    const updateWidth = columnToBeUpdated.width !== width;

    if (!updateField && !updateFieldName && !updateWidth) {
>>>>>>> 45f6b4d0
      return this;
    }

    // ensure tableMeta is non-empty
    tableMeta = validateTableMeta(tableMeta);

    const newEventView = this.clone();

    const updatedField: Field = {
      field: fieldAsString,
<<<<<<< HEAD
=======
      title: fieldname,
      width: width || COL_WIDTH_UNDEFINED,
>>>>>>> 45f6b4d0
    };

    const fields = [...newEventView.fields];
    fields[columnIndex] = updatedField;

    newEventView.fields = fields;

    // if the updated column is one of the sorted columns, we may need to remove
    // it from the list of sorts
    const needleSortIndex = this.sorts.findIndex(sort => {
      return isSortEqualToField(sort, columnToBeUpdated, tableMeta);
    });

    if (needleSortIndex >= 0) {
      const needleSort = this.sorts[needleSortIndex];

      const numOfColumns = this.fields.reduce((sum, currentField) => {
        if (isSortEqualToField(needleSort, currentField, tableMeta)) {
          return sum + 1;
        }

        return sum;
      }, 0);

      // do not bother deleting the sort key if there are more than one columns
      // of it in the table.
      if (numOfColumns <= 1) {
        if (isFieldSortable(updatedField, tableMeta)) {
          // use the current updated field as the sort key
          const sort = fieldToSort(updatedField, tableMeta)!;

          // preserve the sort kind
          sort.kind = needleSort.kind;

          const sorts = [...newEventView.sorts];
          sorts[needleSortIndex] = sort;
          newEventView.sorts = sorts;
        } else {
          const sorts = [...newEventView.sorts];
          sorts.splice(needleSortIndex, 1);
          newEventView.sorts = [...new Set(sorts)];
        }
      }

      if (newEventView.sorts.length <= 0 && newEventView.fields.length > 0) {
        // establish a default sort by finding the first sortable field

        if (isFieldSortable(updatedField, tableMeta)) {
          // use the current updated field as the sort key
          const sort = fieldToSort(updatedField, tableMeta)!;

          // preserve the sort kind
          sort.kind = needleSort.kind;

          newEventView.sorts = [sort];
        } else {
          const sortableFieldIndex = newEventView.fields.findIndex(currentField => {
            return isFieldSortable(currentField, tableMeta);
          });
          if (sortableFieldIndex >= 0) {
            const fieldToBeSorted = newEventView.fields[sortableFieldIndex];
            const sort = fieldToSort(fieldToBeSorted, tableMeta)!;
            newEventView.sorts = [sort];
          }
        }
      }
    }

    return newEventView;
  }

  withDeletedColumn(columnIndex: number, tableMeta: MetaType | undefined): EventView {
    // Disallow removal of the orphan column, and check for out-of-bounds
    if (this.fields.length <= 1 || this.fields.length <= columnIndex || columnIndex < 0) {
      return this;
    }

    // ensure tableMeta is non-empty
    tableMeta = validateTableMeta(tableMeta);

    // delete the column
    const newEventView = this.clone();
    const fields = [...newEventView.fields];
    fields.splice(columnIndex, 1);
    newEventView.fields = fields;

    // if the deleted column is one of the sorted columns, we need to remove
    // it from the list of sorts
    const columnToBeDeleted = this.fields[columnIndex];
    const needleSortIndex = this.sorts.findIndex(sort => {
      return isSortEqualToField(sort, columnToBeDeleted, tableMeta);
    });

    if (needleSortIndex >= 0) {
      const needleSort = this.sorts[needleSortIndex];

      const numOfColumns = this.fields.reduce((sum, field) => {
        if (isSortEqualToField(needleSort, field, tableMeta)) {
          return sum + 1;
        }

        return sum;
      }, 0);

      // do not bother deleting the sort key if there are more than one columns
      // of it in the table.
      if (numOfColumns <= 1) {
        const sorts = [...newEventView.sorts];
        sorts.splice(needleSortIndex, 1);
        newEventView.sorts = [...new Set(sorts)];

        if (newEventView.sorts.length <= 0 && newEventView.fields.length > 0) {
          // establish a default sort by finding the first sortable field
          const sortableFieldIndex = newEventView.fields.findIndex(field => {
            return isFieldSortable(field, tableMeta);
          });

          if (sortableFieldIndex >= 0) {
            const fieldToBeSorted = newEventView.fields[sortableFieldIndex];
            const sort = fieldToSort(fieldToBeSorted, tableMeta)!;
            newEventView.sorts = [sort];
          }
        }
      }
    }

    return newEventView;
  }

  withMovedColumn({fromIndex, toIndex}: {fromIndex: number; toIndex: number}): EventView {
    if (fromIndex === toIndex) {
      return this;
    }

    const newEventView = this.clone();

    const fields = [...newEventView.fields];
    fields.splice(toIndex, 0, fields.splice(fromIndex, 1)[0]);

    newEventView.fields = fields;

    return newEventView;
  }

  getSorts(): TableColumnSort<React.ReactText>[] {
    return this.sorts.map(sort => {
      return {
        key: sort.field,
        order: sort.kind,
      } as TableColumnSort<string>;
    });
  }

  // returns query input for the search
  getQuery(inputQuery: string | string[] | null | undefined): string {
    const queryParts: string[] = [];

    if (this.query) {
      queryParts.push(this.query);
    }

    if (inputQuery) {
      // there may be duplicate query in the query string
      // e.g. query=hello&query=world
      if (Array.isArray(inputQuery)) {
        inputQuery.forEach(query => {
          if (typeof query === 'string' && !queryParts.includes(query)) {
            queryParts.push(query);
          }
        });
      }

      if (typeof inputQuery === 'string' && !queryParts.includes(inputQuery)) {
        queryParts.push(inputQuery);
      }
    }

    return queryParts.join(' ');
  }

  getTagsAPIPayload(
    location: Location
  ): Exclude<EventQuery & LocationQuery, 'sort' | 'cursor'> {
    const payload = this.getEventsAPIPayload(location);

    if (payload.sort) {
      delete payload.sort;
    }

    if (payload.cursor) {
      delete payload.cursor;
    }

    return payload;
  }

  // Takes an EventView instance and converts it into the format required for the events API
  getEventsAPIPayload(location: Location): EventQuery & LocationQuery {
    const query = (location && location.query) || {};

    // pick only the query strings that we care about
    const picked = pickRelevantLocationQueryStrings(location);

    // normalize datetime selection
    const normalizedTimeWindowParams = getParams({
      start: this.start || picked.start,
      end: this.end || picked.end,
      period: decodeScalar(query.period),
      statsPeriod: this.statsPeriod || picked.statsPeriod,
      utc: decodeScalar(query.utc),
    });

    const sort = this.sorts.length > 0 ? encodeSort(this.sorts[0]) : undefined;
    const fields = this.getFields();
    const project = this.project.map(proj => String(proj));
    const environment = this.environment as string[];

    // generate event query
    const eventQuery: EventQuery & LocationQuery = Object.assign(
      omit(picked, DATETIME_QUERY_STRING_KEYS),
      normalizedTimeWindowParams,
      {
        project,
        environment,
        field: [...new Set(fields)],
        sort,
        per_page: DEFAULT_PER_PAGE,
        query: this.query,
      }
    );

    if (!eventQuery.sort) {
      delete eventQuery.sort;
    }

    return eventQuery;
  }

  isFieldSorted(field: Field, tableMeta: MetaType): Sort | undefined {
    const needle = this.sorts.find(sort => {
      return isSortEqualToField(sort, field, tableMeta);
    });

    return needle;
  }

  sortOnField(field: Field, tableMeta: MetaType): EventView {
    // check if field can be sorted
    if (!isFieldSortable(field, tableMeta)) {
      return this;
    }

    const needleIndex = this.sorts.findIndex(sort => {
      return isSortEqualToField(sort, field, tableMeta);
    });

    if (needleIndex >= 0) {
      const newEventView = this.clone();

      const currentSort = this.sorts[needleIndex];

      const sorts = [...newEventView.sorts];
      sorts[needleIndex] = reverseSort(currentSort);

      newEventView.sorts = sorts;

      return newEventView;
    }

    // field is currently not sorted; so, we sort on it
    const newEventView = this.clone();

    // invariant: this is not falsey, since sortKey exists
    const sort = fieldToSort(field, tableMeta)!;

    newEventView.sorts = [sort];

    return newEventView;
  }
}

export const isAPIPayloadSimilar = (
  current: EventQuery & LocationQuery,
  other: EventQuery & LocationQuery
): boolean => {
  const currentKeys = new Set(Object.keys(current));
  const otherKeys = new Set(Object.keys(other));

  if (!isEqual(currentKeys, otherKeys)) {
    return false;
  }

  for (const key of currentKeys) {
    const currentValue = current[key];
    const currentTarget = Array.isArray(currentValue)
      ? new Set(currentValue)
      : currentValue;

    const otherValue = other[key];
    const otherTarget = Array.isArray(otherValue) ? new Set(otherValue) : otherValue;

    if (!isEqual(currentTarget, otherTarget)) {
      return false;
    }
  }

  return true;
};

export function pickRelevantLocationQueryStrings(location: Location): LocationQuery {
  const query = location.query || {};
  const picked = pick<LocationQuery>(query || {}, EXTERNAL_QUERY_STRING_KEYS);

  return picked;
}

export default EventView;<|MERGE_RESOLUTION|>--- conflicted
+++ resolved
@@ -51,19 +51,12 @@
 
 export type Field = {
   field: string;
-<<<<<<< HEAD
-  // TODO: implement later
-  // width: number;
-=======
-  title: string;
   width?: number;
 };
 export type Column = {
   aggregation: string;
   field: string;
-  fieldname: string;
   width?: number;
->>>>>>> 45f6b4d0
 };
 
 const isSortEqualToField = (
@@ -130,24 +123,12 @@
     return [];
   }
 
-<<<<<<< HEAD
-  const fields: string[] = isString(query.field) ? [query.field] : query.field;
-
-  const parsed: Field[] = [];
-  fields.forEach(field => {
-    parsed.push({field});
-=======
   // TODO(leedongwei): Probably need to refactor this into utils.tsx
   const fields: string[] = Array.isArray(query.field)
     ? query.field
     : isString(query.field)
     ? [query.field]
     : [];
-  const fieldnames: string[] = Array.isArray(query.fieldnames)
-    ? query.fieldnames
-    : isString(query.fieldnames)
-    ? [query.fieldnames]
-    : [];
   const widths = Array.isArray(query.widths)
     ? query.widths
     : isString(query.widths)
@@ -156,13 +137,10 @@
 
   const parsed: Field[] = [];
   fields.forEach((field, i) => {
-    const title = fieldnames[i] ? fieldnames[i] : field;
-
     const w = Number(widths[i]);
     const width = !isNaN(w) ? w : COL_WIDTH_UNDEFINED;
 
-    parsed.push({field, title, width});
->>>>>>> 45f6b4d0
+    parsed.push({field, width});
   });
 
   return parsed;
@@ -402,17 +380,11 @@
   }
 
   static fromSavedQuery(saved: NewQuery | SavedQuery): EventView {
-<<<<<<< HEAD
-    const fields = saved.fields.map(field => {
-      return {field};
-=======
     const fields = saved.fields.map((field, i) => {
-      const title = saved.fieldnames && saved.fieldnames[i] ? saved.fieldnames[i] : field;
       const width =
         saved.widths && saved.widths[i] ? Number(saved.widths[i]) : COL_WIDTH_UNDEFINED;
 
-      return {field, title, width};
->>>>>>> 45f6b4d0
+      return {field, width};
     });
     const yAxis = saved.yAxis;
 
@@ -501,11 +473,7 @@
       id: this.id,
       name: this.name || '',
       fields: this.getFields(),
-<<<<<<< HEAD
-=======
-      fieldnames: this.getFieldNames(),
       widths: this.getWidths().map(w => String(w)),
->>>>>>> 45f6b4d0
       orderby,
       tags: this.tags,
       query: this.query || '',
@@ -541,11 +509,7 @@
       id: undefined,
       name: undefined,
       field: undefined,
-<<<<<<< HEAD
-=======
-      fieldnames: undefined,
       widths: undefined,
->>>>>>> 45f6b4d0
       sort: undefined,
       tag: undefined,
       query: undefined,
@@ -564,11 +528,7 @@
       id: this.id,
       name: this.name,
       field: this.getFields(),
-<<<<<<< HEAD
-=======
-      fieldnames: this.getFieldNames(),
       widths: this.getWidths(),
->>>>>>> 45f6b4d0
       sort: encodeSorts(this.sorts),
       tag: this.tags,
       environment: this.environment,
@@ -591,21 +551,11 @@
   }
 
   getFields(): string[] {
-<<<<<<< HEAD
-    return this.fields.map(field => {
-      return field.field;
-    });
-=======
     return this.fields.map(field => field.field);
-  }
-
-  getFieldNames(): string[] {
-    return this.fields.map(field => field.title);
   }
 
   getWidths(): number[] {
     return this.fields.map(field => (field.width ? field.width : COL_WIDTH_UNDEFINED));
->>>>>>> 45f6b4d0
   }
 
   getAggregateFields(): Field[] {
@@ -626,14 +576,7 @@
   }
 
   getColumns(): TableColumn<React.ReactText>[] {
-<<<<<<< HEAD
-    return decodeColumnOrder({
-      field: this.getFields(),
-      fields: this.fields,
-    });
-=======
     return decodeColumnOrder(this.fields);
->>>>>>> 45f6b4d0
   }
 
   clone(): EventView {
@@ -657,27 +600,13 @@
     });
   }
 
-<<<<<<< HEAD
-  withNewColumn(newColumn: {aggregation: string; field: string}): EventView {
-=======
   withNewColumn(newColumn: Column): EventView {
->>>>>>> 45f6b4d0
     const field = newColumn.field.trim();
     const aggregation = newColumn.aggregation.trim();
     const fieldAsString = generateFieldAsString({field, aggregation});
-<<<<<<< HEAD
-
     const newField: Field = {
       field: fieldAsString,
-=======
-    const name = newColumn.fieldname.trim();
-    const hasName = name.length > 0;
-
-    const newField: Field = {
-      field: fieldAsString,
-      title: hasName ? name : fieldAsString,
       width: newColumn.width || COL_WIDTH_UNDEFINED,
->>>>>>> 45f6b4d0
     };
 
     const newEventView = this.clone();
@@ -686,17 +615,7 @@
     return newEventView;
   }
 
-<<<<<<< HEAD
-  withNewColumnAt(
-    newColumn: {
-      aggregation: string;
-      field: string;
-    },
-    insertIndex: number
-  ): EventView {
-=======
   withNewColumnAt(newColumn: Column, insertIndex: number): EventView {
->>>>>>> 45f6b4d0
     const newEventView = this.withNewColumn(newColumn);
     const fromIndex = newEventView.fields.length - 1;
 
@@ -705,34 +624,18 @@
 
   withUpdatedColumn(
     columnIndex: number,
-<<<<<<< HEAD
-    updatedColumn: {
-      aggregation: string;
-      field: string;
-    },
-    tableMeta: MetaType | undefined
-  ): EventView {
-    const {field, aggregation} = updatedColumn;
-=======
     updatedColumn: Column,
     tableMeta: MetaType | undefined
   ): EventView {
-    const {aggregation, field, fieldname, width} = updatedColumn;
->>>>>>> 45f6b4d0
+    const {aggregation, field, width} = updatedColumn;
 
     const columnToBeUpdated = this.fields[columnIndex];
     const fieldAsString = generateFieldAsString({field, aggregation});
 
     const updateField = columnToBeUpdated.field !== fieldAsString;
-<<<<<<< HEAD
-
-    if (!updateField) {
-=======
-    const updateFieldName = columnToBeUpdated.title !== fieldname;
     const updateWidth = columnToBeUpdated.width !== width;
 
-    if (!updateField && !updateFieldName && !updateWidth) {
->>>>>>> 45f6b4d0
+    if (!updateField && !updateWidth) {
       return this;
     }
 
@@ -743,11 +646,7 @@
 
     const updatedField: Field = {
       field: fieldAsString,
-<<<<<<< HEAD
-=======
-      title: fieldname,
       width: width || COL_WIDTH_UNDEFINED,
->>>>>>> 45f6b4d0
     };
 
     const fields = [...newEventView.fields];
