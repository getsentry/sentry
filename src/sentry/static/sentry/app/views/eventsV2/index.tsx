import React from 'react';

import {t} from 'app/locale';
import {Organization} from 'app/types';
import {PageContent} from 'app/styles/organization';
import SentryTypes from 'app/sentryTypes';
import Feature from 'app/components/acl/feature';
<<<<<<< HEAD
import SearchBar from 'app/views/events/searchBar';
import NoProjectMessage from 'app/components/noProjectMessage';

import {PageContent, PageHeader} from 'app/styles/organization';
import space from 'app/styles/space';

import Events from './events';
import EventDetails from './eventDetails';
import SavedQueryButtonGroup from './savedQuery';
import EventView from './eventView';
import EventInputName from './eventInputName';
import {getFirstQueryString} from './utils';
import QueryList from './queryList';
import {DEFAULT_EVENT_VIEW} from './data';

const DISPLAY_SEARCH_BAR_FLAG = false;
=======
import Alert from 'app/components/alert';
import withOrganization from 'app/utils/withOrganization';
>>>>>>> 467e406a

type Props = {
  organization: Organization;
};

class DiscoverContainer extends React.Component<Props> {
  static propTypes = {
    organization: SentryTypes.Organization.isRequired,
  };

  renderNoAccess() {
    return (
<<<<<<< HEAD
      <Banner
        title={t('Discover')}
        subtitle={t('Customize your query searches')}
        onCloseClick={this.handleClick}
      >
        <Button>{t('Build a new query')}</Button>
      </Banner>
    );
  }

  renderActions() {
    const eventView = EventView.fromSavedQuery(DEFAULT_EVENT_VIEW);

    const to = {
      pathname: location.pathname,
      query: {
        ...eventView.generateQueryStringObject(),
      },
    };

    return (
      <StyledActions>
        <StyledSearchBar />
        <Button
          priority="primary"
          to={to}
          onClick={() => {
            trackAnalyticsEvent({
              eventKey: 'discover_v2.prebuilt_query_click',
              eventName: 'Discoverv2: Click a pre-built query',
              organization_id: this.props.organization.id,
              query_name: eventView.name,
            });
          }}
        >
          {t('Build a new query')}
        </Button>
      </StyledActions>
    );
  }

  renderNewQuery() {
    const {location, organization} = this.props;

    return (
      <div>
        {this.renderBanner()}
        {DISPLAY_SEARCH_BAR_FLAG && this.renderActions()}
        <QueryList location={location} organization={organization} />
      </div>
=======
      <PageContent>
        <Alert type="warning">{t("You don't have access to this feature")}</Alert>
      </PageContent>
>>>>>>> 467e406a
    );
  }

  render() {
    const {organization, children} = this.props;

    return (
      <Feature
        features={['events-v2']}
        organization={organization}
        renderDisabled={this.renderNoAccess}
      >
        {children}
      </Feature>
    );
  }
}

export default withOrganization(DiscoverContainer);<|MERGE_RESOLUTION|>--- conflicted
+++ resolved
@@ -5,27 +5,8 @@
 import {PageContent} from 'app/styles/organization';
 import SentryTypes from 'app/sentryTypes';
 import Feature from 'app/components/acl/feature';
-<<<<<<< HEAD
-import SearchBar from 'app/views/events/searchBar';
-import NoProjectMessage from 'app/components/noProjectMessage';
-
-import {PageContent, PageHeader} from 'app/styles/organization';
-import space from 'app/styles/space';
-
-import Events from './events';
-import EventDetails from './eventDetails';
-import SavedQueryButtonGroup from './savedQuery';
-import EventView from './eventView';
-import EventInputName from './eventInputName';
-import {getFirstQueryString} from './utils';
-import QueryList from './queryList';
-import {DEFAULT_EVENT_VIEW} from './data';
-
-const DISPLAY_SEARCH_BAR_FLAG = false;
-=======
 import Alert from 'app/components/alert';
 import withOrganization from 'app/utils/withOrganization';
->>>>>>> 467e406a
 
 type Props = {
   organization: Organization;
@@ -38,62 +19,9 @@
 
   renderNoAccess() {
     return (
-<<<<<<< HEAD
-      <Banner
-        title={t('Discover')}
-        subtitle={t('Customize your query searches')}
-        onCloseClick={this.handleClick}
-      >
-        <Button>{t('Build a new query')}</Button>
-      </Banner>
-    );
-  }
-
-  renderActions() {
-    const eventView = EventView.fromSavedQuery(DEFAULT_EVENT_VIEW);
-
-    const to = {
-      pathname: location.pathname,
-      query: {
-        ...eventView.generateQueryStringObject(),
-      },
-    };
-
-    return (
-      <StyledActions>
-        <StyledSearchBar />
-        <Button
-          priority="primary"
-          to={to}
-          onClick={() => {
-            trackAnalyticsEvent({
-              eventKey: 'discover_v2.prebuilt_query_click',
-              eventName: 'Discoverv2: Click a pre-built query',
-              organization_id: this.props.organization.id,
-              query_name: eventView.name,
-            });
-          }}
-        >
-          {t('Build a new query')}
-        </Button>
-      </StyledActions>
-    );
-  }
-
-  renderNewQuery() {
-    const {location, organization} = this.props;
-
-    return (
-      <div>
-        {this.renderBanner()}
-        {DISPLAY_SEARCH_BAR_FLAG && this.renderActions()}
-        <QueryList location={location} organization={organization} />
-      </div>
-=======
       <PageContent>
         <Alert type="warning">{t("You don't have access to this feature")}</Alert>
       </PageContent>
->>>>>>> 467e406a
     );
   }
 
