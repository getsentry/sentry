--- conflicted
+++ resolved
@@ -252,13 +252,6 @@
       } catch (err) {
         const errorMessage = err?.responseJSON?.detail || t('An unknown error occurred.');
         this.setState({errorMessage});
-<<<<<<< HEAD
-=======
-
-        // We always want to make sure an useful error message is set.
-        if (!err?.responseJSON?.detail) {
-          Sentry.captureException(err);
-        }
       } finally {
         completed++;
         this.setState(prevState => {
@@ -272,7 +265,6 @@
             loading: completed === promises.length ? false : true,
           };
         });
->>>>>>> 6c9c0f5c
       }
     });
   }
