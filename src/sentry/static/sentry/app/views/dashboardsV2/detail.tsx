--- conflicted
+++ resolved
@@ -1,10 +1,4 @@
-<<<<<<< HEAD
-import isEqual from 'lodash/isEqual';
 import React from 'react';
-import {Location} from 'history';
-=======
-import React from 'react';
->>>>>>> 848be85a
 import {browserHistory} from 'react-router';
 import {Params} from 'react-router/lib/Router';
 import styled from '@emotion/styled';
@@ -37,12 +31,9 @@
 import {
   DashboardListItem,
   DashboardState,
-<<<<<<< HEAD
-  Widget,
-=======
   OrgDashboard,
   OrgDashboardResponse,
->>>>>>> 848be85a
+  Widget,
 } from './types';
 import {cloneDashboard} from './utils';
 
