--- conflicted
+++ resolved
@@ -50,11 +50,11 @@
     if (!dashboard) {
       return;
     }
-<<<<<<< HEAD
-=======
-
-    return state;
-  }
+    this.setState({
+      dashboardState: 'edit',
+      changesDashboard: cloneDashboard(dashboard),
+    });
+  };
 
   componentDidMount() {
     const {route, router} = this.props;
@@ -80,14 +80,6 @@
     }
     event.preventDefault();
     event.returnValue = UNSAVED_MESSAGE;
-  };
-
-  onEdit = (dashboard: DashboardListItem) => () => {
->>>>>>> 55c46734
-    this.setState({
-      dashboardState: 'edit',
-      changesDashboard: cloneDashboard(dashboard),
-    });
   };
 
   onCreate = () => {
