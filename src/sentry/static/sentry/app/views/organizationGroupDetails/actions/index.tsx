--- conflicted
+++ resolved
@@ -295,23 +295,8 @@
           group={group}
           onClick={this.handleClick(disabled, this.onToggleSubscribe)}
         />
-<<<<<<< HEAD
+
         {orgFeatures.has('reprocessing-v2') && (
-          <div className="btn-group">
-            <Tooltip title={t('Reprocess this issue')}>
-              <div
-                className={buttonClassName}
-                onClick={this.handleClick(disabled, this.onReprocess)}
-              >
-                <IconWrapper>
-                  <IconRefresh size="xs" />
-                </IconWrapper>
-              </div>
-            </Tooltip>
-          </div>
-=======
-
-        {projectFeatures.has('reprocessing-v2') && (
           <Tooltip title={t('Reprocess this issue')}>
             <div
               className={buttonClassName}
@@ -322,7 +307,6 @@
               </IconWrapper>
             </div>
           </Tooltip>
->>>>>>> dc13050d
         )}
       </Wrapper>
     );
