import sortBy from 'lodash/sortBy';
import property from 'lodash/property';
import React from 'react';
import {RouteComponentProps} from 'react-router/lib/Router';
import styled from '@emotion/styled';

import {isUrl, percent} from 'app/utils';
import {t} from 'app/locale';
import AsyncComponent from 'app/components/asyncComponent';
import UserAvatar from 'app/components/avatar/userAvatar';
import Button from 'app/components/button';
import DeviceName from 'app/components/deviceName';
import ExternalLink from 'app/components/links/externalLink';
import GlobalSelectionLink from 'app/components/globalSelectionLink';
import Pagination from 'app/components/pagination';
import TimeSince from 'app/components/timeSince';
import DataExport, {ExportQueryType} from 'app/components/dataExport';
import space from 'app/styles/space';
import {Group, Tag, TagValue} from 'app/types';

type RouteParams = {
  groupId: string;
  orgId: string;
  tagKey: string;
};

type Props = {
  group: Group;
} & RouteComponentProps<RouteParams, {}>;

type State = {
  tag: Tag;
  tagValueList: TagValue[];
  tagValueListPageLinks: string;
};

class GroupTagValues extends AsyncComponent<
  Props & AsyncComponent['props'],
  State & AsyncComponent['state']
> {
  getEndpoints(): [string, string][] {
    const {groupId, tagKey} = this.props.params;
    return [
      ['tag', `/issues/${groupId}/tags/${tagKey}/`],
      ['tagValueList', `/issues/${groupId}/tags/${tagKey}/values/`],
    ];
  }

  getUserDisplayName(item: TagValue): string {
    return item.email || item.username || item.identifier || item.ipAddress || item.value;
  }

  renderBody() {
    const {
      group,
      params: {orgId, tagKey},
    } = this.props;
    const {tag, tagValueList, tagValueListPageLinks} = this.state;
    const sortedTagValueList: TagValue[] = sortBy(
      tagValueList,
      property('count')
    ).reverse();

    const issuesPath = `/organizations/${orgId}/issues/`;

    const children = sortedTagValueList.map((tagValue, tagValueIdx) => {
      const pct = tag.totalValues
        ? `${percent(tagValue.count, tag.totalValues).toFixed(2)}%`
        : '--';
      const query = tagValue.query || `${tag.key}:"${tagValue.value}"`;
      return (
        <tr key={tagValueIdx}>
          <td className="bar-cell">
            <span className="label">{pct}</span>
          </td>
          <td>
            <GlobalSelectionLink
              to={{
                pathname: issuesPath,
                query: {query},
              }}
            >
              {tag.key === 'user' ? (
                <React.Fragment>
                  <UserAvatar user={tagValue} size={20} className="avatar" />
                  <span className="m-left">{this.getUserDisplayName(tagValue)}</span>
                </React.Fragment>
              ) : (
                <DeviceName value={tagValue.name} />
              )}
            </GlobalSelectionLink>
            {tagValue.email && (
              <ExternalLink href={`mailto:${tagValue.email}`} className="external-icon">
                <em className="icon-envelope" />
              </ExternalLink>
            )}
            {isUrl(tagValue.value) && (
              <a href={tagValue.value} className="external-icon">
                <em className="icon-open" />
              </a>
            )}
          </td>
          <td>
            <TimeSince date={tagValue.lastSeen} />
          </td>
        </tr>
      );
    });

    return (
      <React.Fragment>
        <Header>
          {tag.key === 'user' ? t('Affected Users') : tag.name}
<<<<<<< HEAD
          <Button
            size="small"
            priority="default"
            href={`/${orgId}/${group.project.slug}/issues/${group.id}/tags/${tagKey}/export/`}
            className="m-left m-right"
          >
            {t('Export Page to CSV')}
          </Button>
=======
          <BrowserExportButton
            size="small"
            priority="default"
            href={`/${orgId}/${group.project.slug}/issues/${group.id}/tags/${tagKey}/export/`}
          >
            {t('Export Page to CSV')}
          </BrowserExportButton>
          <a />
>>>>>>> 964bd9d1
          <DataExport
            payload={{
              queryType: ExportQueryType.IssuesByTag,
              queryInfo: {
                project_id: group.project.id,
                group_id: group.id,
                key: tagKey,
              },
            }}
          />
        </Header>
        <table className="table table-striped">
          <thead>
            <tr>
              <TableHeader width={20}>%</TableHeader>
              <th />
              <TableHeader width={300}>{t('Last Seen')}</TableHeader>
            </tr>
          </thead>
          <tbody>{children}</tbody>
        </table>
        <Pagination pageLinks={tagValueListPageLinks} />
        <p>
          <small>
            {t('Note: Percentage of issue is based on events seen in the last 7 days.')}
          </small>
        </p>
      </React.Fragment>
    );
  }
}
const Header = styled('h3')`
  display: flex;
  align-items: flex-end;
`;

<<<<<<< HEAD
const TableWrapper = styled('div')`
  h3 {
    display: flex;
    align-items: flex-end;
  }
  .m-left {
    margin-left: ${space(1.5)};
  }
  .m-right {
    margin-right: ${space(1.5)};
  }
=======
const BrowserExportButton = styled(Button)`
  margin: 0 ${space(1.5)};
>>>>>>> 964bd9d1
`;

const TableHeader = styled('th')<{width: number}>`
  width: ${p => p.width}px;
`;

export {GroupTagValues};
export default GroupTagValues;<|MERGE_RESOLUTION|>--- conflicted
+++ resolved
@@ -111,16 +111,6 @@
       <React.Fragment>
         <Header>
           {tag.key === 'user' ? t('Affected Users') : tag.name}
-<<<<<<< HEAD
-          <Button
-            size="small"
-            priority="default"
-            href={`/${orgId}/${group.project.slug}/issues/${group.id}/tags/${tagKey}/export/`}
-            className="m-left m-right"
-          >
-            {t('Export Page to CSV')}
-          </Button>
-=======
           <BrowserExportButton
             size="small"
             priority="default"
@@ -129,7 +119,6 @@
             {t('Export Page to CSV')}
           </BrowserExportButton>
           <a />
->>>>>>> 964bd9d1
           <DataExport
             payload={{
               queryType: ExportQueryType.IssuesByTag,
@@ -166,22 +155,8 @@
   align-items: flex-end;
 `;
 
-<<<<<<< HEAD
-const TableWrapper = styled('div')`
-  h3 {
-    display: flex;
-    align-items: flex-end;
-  }
-  .m-left {
-    margin-left: ${space(1.5)};
-  }
-  .m-right {
-    margin-right: ${space(1.5)};
-  }
-=======
 const BrowserExportButton = styled(Button)`
   margin: 0 ${space(1.5)};
->>>>>>> 964bd9d1
 `;
 
 const TableHeader = styled('th')<{width: number}>`
