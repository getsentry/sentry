--- conflicted
+++ resolved
@@ -47,11 +47,7 @@
   handleSuccess = () => {
     const {orgSlug, group} = this.props;
     browserHistory.push(
-<<<<<<< HEAD
-      `/organizations/${organization.slug}/issues/?query=reprocessing.original_issue_id:${group.id}`
-=======
-      `/organizations/${orgSlug}/issues/?query=tags[original_group_id]:${group.id}`
->>>>>>> f1cae0ef
+      `/organizations/${orgSlug}/issues/?query=reprocessing.original_issue_id:${group.id}`
     );
   };
 
