--- conflicted
+++ resolved
@@ -3,12 +3,8 @@
 import {css} from '@emotion/core';
 
 import ModalActions from 'app/actions/modalActions';
-<<<<<<< HEAD
-import {Organization, SentryApp, Project, Team, Group, Event} from 'app/types';
+import {Event, Group, Organization, Project, SentryApp, Team} from 'app/types';
 import {DashboardListItem, Widget} from 'app/views/dashboardsV2/types';
-=======
-import {Event, Group, Organization, Project, SentryApp, Team} from 'app/types';
->>>>>>> 848be85a
 
 export type ModalRenderProps = {
   closeModal: () => void;
