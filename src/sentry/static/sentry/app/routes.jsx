import {Redirect, Route, IndexRoute, IndexRedirect} from 'react-router';
import React from 'react';

import {t} from 'app/locale';
import {EXPERIMENTAL_SPA} from 'app/constants';
import App from 'app/views/app';
import AuthLayout from 'app/views/auth/layout';
import HookStore from 'app/stores/hookStore';
import IssueListContainer from 'app/views/issueList/container';
import IssueListOverview from 'app/views/issueList/overview';
import LazyLoad from 'app/components/lazyLoad';
import OrganizationContext from 'app/views/organizationContext';
import OrganizationDetails, {
  LightWeightOrganizationDetails,
} from 'app/views/organizationDetails';
import OrganizationRoot from 'app/views/organizationRoot';
import ProjectEventRedirect from 'app/views/projectEventRedirect';
import RouteNotFound from 'app/views/routeNotFound';
import SettingsProjectProvider from 'app/views/settings/components/settingsProjectProvider';
import SettingsWrapper from 'app/views/settings/components/settingsWrapper';
import errorHandler from 'app/utils/errorHandler';
import redirectDeprecatedProjectRoute from 'app/views/projects/redirectDeprecatedProjectRoute';

function appendTrailingSlash(nextState, replace) {
  const lastChar = nextState.location.pathname.slice(-1);
  if (lastChar !== '/') {
    replace(nextState.location.pathname + '/');
  }
}

/**
 * Use react-router to lazy load a route. Use this for codesplitting containers (e.g. SettingsLayout)
 *
 * The method for lazy loading a route leaf node is using the <LazyLoad> component + `componentPromise`.
 * The reason for this is because react-router handles the route tree better and if we use <LazyLoad> it will end
 * up having to re-render more components than necesssary.
 */
const lazyLoad = cb => m => cb(null, m.default);

const hook = name => HookStore.get(name).map(cb => cb());

function routes() {
  const accountSettingsRoutes = (
    <React.Fragment>
      <IndexRedirect to="details/" />

      <Route
        path="details/"
        name="Details"
        componentPromise={() =>
          import(
            /* webpackChunkName: "AccountDetails" */ 'app/views/settings/account/accountDetails'
          )
        }
        component={errorHandler(LazyLoad)}
      />

      <Route path="notifications/" name="Notifications">
        <IndexRoute
          componentPromise={() =>
            import(
              /* webpackChunkName: "AccountNotifications" */ 'app/views/settings/account/accountNotifications'
            )
          }
          component={errorHandler(LazyLoad)}
        />
        <Route
          path=":fineTuneType/"
          name="Fine Tune Alerts"
          componentPromise={() =>
            import(
              /* webpackChunkName: "AccountNotificationsFineTuning" */ 'app/views/settings/account/accountNotificationFineTuning'
            )
          }
          component={errorHandler(LazyLoad)}
        />
      </Route>
      <Route
        path="emails/"
        name="Emails"
        componentPromise={() =>
          import(
            /* webpackChunkName: "AccountEmails" */ 'app/views/settings/account/accountEmails'
          )
        }
        component={errorHandler(LazyLoad)}
      />

      <Route
        path="authorizations/"
        componentPromise={() =>
          import(
            /* webpackChunkName: "AccountAuthorizations" */ 'app/views/settings/account/accountAuthorizations'
          )
        }
        component={errorHandler(LazyLoad)}
      />

      <Route name="Security" path="security/">
        <Route
          componentPromise={() =>
            import(
              /* webpackChunkName: "AccountSecurityWrapper" */ 'app/views/settings/account/accountSecurity/accountSecurityWrapper'
            )
          }
          component={errorHandler(LazyLoad)}
        >
          <IndexRoute
            componentPromise={() =>
              import(
                /* webpackChunkName: "AccountSecurity" */ 'app/views/settings/account/accountSecurity'
              )
            }
            component={errorHandler(LazyLoad)}
          />
          <Route
            path="session-history/"
            name="Session History"
            componentPromise={() =>
              import(
                /* webpackChunkName: "AccountSecuritySessionHistory" */ 'app/views/settings/account/accountSecurity/accountSecuritySessionHistory'
              )
            }
            component={errorHandler(LazyLoad)}
          />
          <Route
            path="mfa/:authId/"
            name="Details"
            componentPromise={() =>
              import(
                /* webpackChunkName: "AccountSecurityDetails" */ 'app/views/settings/account/accountSecurity/accountSecurityDetails'
              )
            }
            component={errorHandler(LazyLoad)}
          />
        </Route>

        <Route
          path="mfa/:authId/enroll/"
          name="Enroll"
          componentPromise={() =>
            import(
              /* webpackChunkName: "AccountSecurityEnroll" */ 'app/views/settings/account/accountSecurity/accountSecurityEnroll'
            )
          }
          component={errorHandler(LazyLoad)}
        />
      </Route>

      <Route
        path="subscriptions/"
        name="Subscriptions"
        componentPromise={() =>
          import(
            /* webpackChunkName: "AccountSubscriptions" */ 'app/views/settings/account/accountSubscriptions'
          )
        }
        component={errorHandler(LazyLoad)}
      />

      <Route
        path="identities/"
        name="Identities"
        componentPromise={() =>
          import(
            /* webpackChunkName: "AccountSocialIdentities" */ 'app/views/settings/account/accountIdentities'
          )
        }
        component={errorHandler(LazyLoad)}
      />

      <Route path="api/" name="API">
        <IndexRedirect to="auth-tokens/" />

        <Route path="auth-tokens/" name="Auth Tokens">
          <IndexRoute
            componentPromise={() =>
              import(
                /* webpackChunkName: "ApiTokensIndex" */ 'app/views/settings/account/apiTokens'
              )
            }
            component={errorHandler(LazyLoad)}
          />
          <Route
            path="new-token/"
            name="Create New Token"
            componentPromise={() =>
              import(
                /* webpackChunkName: "ApiTokenCreate" */ 'app/views/settings/account/apiNewToken'
              )
            }
            component={errorHandler(LazyLoad)}
          />
        </Route>

        <Route path="applications/" name="Applications">
          <IndexRoute
            componentPromise={() =>
              import(
                /* webpackChunkName: "ApiApplications" */ 'app/views/settings/account/apiApplications'
              )
            }
            component={errorHandler(LazyLoad)}
          />
          <Route
            path=":appId/"
            name="Details"
            componentPromise={() =>
              import(
                /* webpackChunkName: "ApiApplicationDetails" */ 'app/views/settings/account/apiApplications/details'
              )
            }
            component={errorHandler(LazyLoad)}
          />
        </Route>
      </Route>

      <Route
        path="close-account/"
        name="Close Account"
        componentPromise={() =>
          import(
            /* webpackChunkName: "AccountClose" */ 'app/views/settings/account/accountClose'
          )
        }
        component={errorHandler(LazyLoad)}
      />
    </React.Fragment>
  );

  const projectSettingsRoutes = (
    <React.Fragment>
      <IndexRoute
        name="General"
        componentPromise={() =>
          import(
            /* webpackChunkName: "ProjectGeneralSettings" */ 'app/views/settings/projectGeneralSettings'
          )
        }
        component={errorHandler(LazyLoad)}
      />
      <Route
        path="teams/"
        name="Teams"
        componentPromise={() =>
          import(
            /* webpackChunkName: "ProjectTeams" */ 'app/views/settings/project/projectTeams'
          )
        }
        component={errorHandler(LazyLoad)}
      />

      <Route
        name="Alerts"
        path="alerts/"
        component={errorHandler(LazyLoad)}
        componentPromise={() =>
          import(
            /* webpackChunkName: "ProjectAlerts" */ 'app/views/settings/projectAlerts'
          )
        }
      >
        <IndexRoute
          component={errorHandler(LazyLoad)}
          componentPromise={() =>
            import(
              /* webpackChunkName: "ProjectAlertsList" */ 'app/views/settings/projectAlerts/list'
            )
          }
        />

        <Route
          path="settings/"
          name="Settings"
          component={errorHandler(LazyLoad)}
          componentPromise={() =>
            import(
              /* webpackChunkName: "ProjectAlertsSettings" */ 'app/views/settings/projectAlerts/settings'
            )
          }
        />

        <Route
          path="new/"
          name="New Alert Rule"
          component={errorHandler(LazyLoad)}
          componentPromise={() =>
            import(
              /* webpackChunkName: "ProjectAlertsCreate" */ 'app/views/settings/projectAlerts/create'
            )
          }
        />

        <Route path="rules/">
          <IndexRedirect to="/settings/:orgId/projects/:projectId/alerts/" />
          <Route
            path="new/"
            name="New Alert Rule"
            component={errorHandler(LazyLoad)}
            componentPromise={() =>
              import(
                /* webpackChunkName: "ProjectAlertsCreate" */ 'app/views/settings/projectAlerts/create'
              )
            }
          />
          <Route
            path=":ruleId/"
            name="Edit Alert Rule"
            componentPromise={() =>
              import(
                /* webpackChunkName: "ProjectAlertsEdit" */ 'app/views/settings/projectAlerts/edit'
              )
            }
            component={errorHandler(LazyLoad)}
          />
        </Route>

        <Route path="metric-rules/" component={null}>
          <IndexRedirect to="/settings/:orgId/projects/:projectId/alerts/" />
          <Route
            name="New Alert Rule"
            path="new/"
            componentPromise={() =>
              import(
                /* webpackChunkName: "ProjectAlertsCreate" */ 'app/views/settings/projectAlerts/create'
              )
            }
            component={errorHandler(LazyLoad)}
          />
          <Route
            name="Edit Alert Rule"
            path=":ruleId/"
            componentPromise={() =>
              import(
                /* webpackChunkName: "ProjectAlertsEdit" */ 'app/views/settings/projectAlerts/edit'
              )
            }
            component={errorHandler(LazyLoad)}
          />
        </Route>
      </Route>

      <Route
        name="Environments"
        path="environments/"
        componentPromise={() =>
          import(
            /* webpackChunkName: "ProjectEnvironments" */ 'app/views/settings/project/projectEnvironments'
          )
        }
        component={errorHandler(LazyLoad)}
      >
        <IndexRoute />
        <Route path="hidden/" />
      </Route>
      <Route
        name="Tags"
        path="tags/"
        componentPromise={() =>
          import(/* webpackChunkName: "ProjectTags" */ 'app/views/settings/projectTags')
        }
        component={errorHandler(LazyLoad)}
      />
      <Redirect from="issue-tracking/" to="/settings/:orgId/:projectId/plugins/" />
      <Route
        path="release-tracking/"
        name="Release Tracking"
        componentPromise={() =>
          import(
            /* webpackChunkName: "ProjectReleaseTracking" */ 'app/views/settings/project/projectReleaseTracking'
          )
        }
        component={errorHandler(LazyLoad)}
      />
      <Route
        path="ownership/"
        name="Issue Owners"
        componentPromise={() =>
          import(
            /* webpackChunkName: "ProjectOwnership" */ 'app/views/settings/project/projectOwnership'
          )
        }
        component={errorHandler(LazyLoad)}
      />
      <Route
        path="data-forwarding/"
        name="Data Forwarding"
        componentPromise={() =>
          import(
            /* webpackChunkName: "ProjectDataForwarding" */ 'app/views/settings/projectDataForwarding'
          )
        }
        component={errorHandler(LazyLoad)}
      />

      <Route
        name={t('Data Privacy')}
        path="data-privacy/"
        component={errorHandler(LazyLoad)}
        componentPromise={() =>
          import(
            /* webpackChunkName: "ProjectDataPrivacy" */ 'app/views/settings/projectDataPrivacy/projectDataPrivacy'
          )
        }
      />

      <Route
        path="debug-symbols/"
        name="Debug Information Files"
        componentPromise={() =>
          import(
            /* webpackChunkName: "ProjectDebugFiles" */ 'app/views/settings/projectDebugFiles'
          )
        }
        component={errorHandler(LazyLoad)}
      />
      <Route
        path="processing-issues/"
        name="Processing Issues"
        componentPromise={() =>
          import(
            /* webpackChunkName: "ProjectProcessingIssues" */ 'app/views/settings/project/projectProcessingIssues'
          )
        }
        component={errorHandler(LazyLoad)}
      />
      <Route
        path="filters/"
        name="Inbound Filters"
        componentPromise={() =>
          import(
            /* webpackChunkName: "ProjectFilters" */ 'app/views/settings/project/projectFilters'
          )
        }
        component={errorHandler(LazyLoad)}
      >
        <IndexRedirect to="data-filters/" />
        <Route path=":filterType/" />
      </Route>
      <Route
        path="hooks/"
        name="Service Hooks"
        componentPromise={() =>
          import(
            /* webpackChunkName: "ProjectServiceHooks" */ 'app/views/settings/project/projectServiceHooks'
          )
        }
        component={errorHandler(LazyLoad)}
      />
      <Route
        path="hooks/new/"
        name="Create Service Hook"
        componentPromise={() =>
          import(
            /* webpackChunkName: "ProjectCreateServiceHook" */ 'app/views/settings/project/projectCreateServiceHook'
          )
        }
        component={errorHandler(LazyLoad)}
      />
      <Route
        path="hooks/:hookId/"
        name="Service Hook Details"
        componentPromise={() =>
          import(
            /* webpackChunkName: "ProjectServiceHookDetails" */ 'app/views/settings/project/projectServiceHookDetails'
          )
        }
        component={errorHandler(LazyLoad)}
      />
      <Route path="keys/" name="Client Keys">
        <IndexRoute
          componentPromise={() =>
            import(
              /* webpackChunkName: "ProjectKeys" */ 'app/views/settings/project/projectKeys/list'
            )
          }
          component={errorHandler(LazyLoad)}
        />

        <Route
          path=":keyId/"
          name="Details"
          componentPromise={() =>
            import(
              /* webpackChunkName: "ProjectKeyDetails" */ 'app/views/settings/project/projectKeys/details'
            )
          }
          component={errorHandler(LazyLoad)}
        />
      </Route>
      <Route
        path="user-feedback/"
        name="User Feedback"
        componentPromise={() =>
          import(
            /* webpackChunkName: "ProjectUserFeedbackSettings" */ 'app/views/settings/project/projectUserFeedback'
          )
        }
        component={errorHandler(LazyLoad)}
      />
      <Redirect from="csp/" to="security-headers/" />
      <Route path="security-headers/" name="Security Headers">
        <IndexRoute
          componentPromise={() =>
            import(
              /* webpackChunkName: "ProjectSecurityHeaders" */ 'app/views/settings/projectSecurityHeaders'
            )
          }
          component={errorHandler(LazyLoad)}
        />
        <Route
          path="csp/"
          name="Content Security Policy"
          componentPromise={() =>
            import(
              /* webpackChunkName: "ProjectCspReports" */ 'app/views/settings/projectSecurityHeaders/csp'
            )
          }
          component={errorHandler(LazyLoad)}
        />
        <Route
          path="expect-ct/"
          name="Certificate Transparency"
          componentPromise={() =>
            import(
              /* webpackChunkName: "ProjectExpectCtReports" */ 'app/views/settings/projectSecurityHeaders/expectCt'
            )
          }
          component={errorHandler(LazyLoad)}
        />
        <Route
          path="hpkp/"
          name="HPKP"
          componentPromise={() =>
            import(
              /* webpackChunkName: "ProjectHpkpReports" */ 'app/views/settings/projectSecurityHeaders/hpkp'
            )
          }
          component={errorHandler(LazyLoad)}
        />
      </Route>
      <Route path="plugins/" name="Legacy Integrations">
        <IndexRoute
          componentPromise={() =>
            import(
              /* webpackChunkName: "ProjectPlugins" */ 'app/views/settings/projectPlugins'
            )
          }
          component={errorHandler(LazyLoad)}
        />
        <Route
          path=":pluginId/"
          name="Integration Details"
          componentPromise={() =>
            import(
              /* webpackChunkName: "ProjectPluginDetails" */ 'app/views/settings/projectPlugins/details'
            )
          }
          component={errorHandler(LazyLoad)}
        />
      </Route>
      <Route path="install/" name="Configuration">
        <IndexRoute
          componentPromise={() =>
            import(
              /* webpackChunkName: "ProjectInstallOverview" */ 'app/views/projectInstall/overview'
            )
          }
          component={errorHandler(LazyLoad)}
        />
        <Route
          path=":platform/"
          name="Docs"
          componentPromise={() =>
            import(
              /* webpackChunkName: "ProjectInstallPlatform" */ 'app/views/projectInstall/platform'
            )
          }
          component={errorHandler(LazyLoad)}
        />
      </Route>
    </React.Fragment>
  );

  // This is declared in the routes() function because some routes need the
  // hook store which is not available at import time.
  const orgSettingsRoutes = (
    <React.Fragment>
      <IndexRoute
        name="General"
        componentPromise={() =>
          import(
            /* webpackChunkName: "OrganizationGeneralSettings" */ 'app/views/settings/organizationGeneralSettings'
          )
        }
        component={errorHandler(LazyLoad)}
      />

      <Route
        path="projects/"
        name="Projects"
        componentPromise={() =>
          import(
            /* webpackChunkName: "OrganizationProjects" */ 'app/views/settings/organizationProjects'
          )
        }
        component={errorHandler(LazyLoad)}
      />

      <Route path="api-keys/" name="API Key">
        <IndexRoute
          componentPromise={() =>
            import(
              /* webpackChunkName: "OrganizationApiKeys" */ 'app/views/settings/organizationApiKeys'
            )
          }
          component={errorHandler(LazyLoad)}
        />

        <Route
          path=":apiKey/"
          name="Details"
          componentPromise={() =>
            import(
              /* webpackChunkName: "OrganizationApiKeyDetails" */ 'app/views/settings/organizationApiKeys/organizationApiKeyDetails'
            )
          }
          component={errorHandler(LazyLoad)}
        />
      </Route>

      <Route
        path="audit-log/"
        name="Audit Log"
        componentPromise={() =>
          import(
            /* webpackChunkName: "OrganizationAuditLog" */ 'app/views/settings/organizationAuditLog'
          )
        }
        component={errorHandler(LazyLoad)}
      />

      <Route
        path="auth/"
        name="Auth Providers"
        componentPromise={() =>
          import(
            /* webpackChunkName: "OrganizationAuth" */ 'app/views/settings/organizationAuth'
          )
        }
        component={errorHandler(LazyLoad)}
      />

      <Route path="members/" name="Members">
        <Route
          componentPromise={() =>
            import(
              /* webpackChunkName: "OrganizationMembersWrapper" */ 'app/views/settings/organizationMembers/organizationMembersWrapper'
            )
          }
          component={errorHandler(LazyLoad)}
        >
          <IndexRoute
            componentPromise={() =>
              import(
                /* webpackChunkName: "OrganizationMembersList" */ 'app/views/settings/organizationMembers/organizationMembersList'
              )
            }
            component={errorHandler(LazyLoad)}
          />

          <Route
            path="requests/"
            name="Requests"
            componentPromise={() =>
              import(
                /* webpackChunkName: "OrganizationRequestsView" */ 'app/views/settings/organizationMembers/organizationRequestsView'
              )
            }
            component={errorHandler(LazyLoad)}
          />
        </Route>

        <Route
          path="new/"
          name="Invite"
          componentPromise={() =>
            import(
              /* webpackChunkName: "InviteMember" */ 'app/views/settings/organizationMembers/inviteMember'
            )
          }
          component={errorHandler(LazyLoad)}
        />

        <Route
          path=":memberId/"
          name="Details"
          componentPromise={() =>
            import(
              /* webpackChunkName: "OrganizationMemberDetail" */ 'app/views/settings/organizationMembers/organizationMemberDetail'
            )
          }
          component={errorHandler(LazyLoad)}
        />
      </Route>

      <Route
        path="rate-limits/"
        name="Rate Limits"
        componentPromise={() =>
          import(
            /* webpackChunkName: "OrganizationRateLimits" */ 'app/views/settings/organizationRateLimits'
          )
        }
        component={errorHandler(LazyLoad)}
      />

      <Route
        path="repos/"
        name="Repositories"
        componentPromise={() =>
          import(
            /* webpackChunkName: "OrganizationRepositories" */ 'app/views/settings/organizationRepositories'
          )
        }
        component={errorHandler(LazyLoad)}
      />

      <Route
        path="settings/"
        componentPromise={() =>
          import(
            /* webpackChunkName: "OrganizationGeneralSettings" */ 'app/views/settings/organizationGeneralSettings'
          )
        }
        component={errorHandler(LazyLoad)}
      />

      <Route
        name={t('Security & Privacy')}
        path="security-and-privacy/"
        componentPromise={() =>
          import(
            /* webpackChunkName: "OrganizationSecurityAndPrivacy" */ 'app/views/settings/organizationSecurityAndPrivacy/organizationSecurityAndPrivacy'
          )
        }
        component={errorHandler(LazyLoad)}
      />

      <Route name="Teams" path="teams/">
        <IndexRoute
          componentPromise={() =>
            import(
              /* webpackChunkName: "OrganizationTeams" */ 'app/views/settings/organizationTeams'
            )
          }
          component={errorHandler(LazyLoad)}
        />

        <Route
          name="Team"
          path=":teamId/"
          componentPromise={() =>
            import(
              /* webpackChunkName: "TeamDetails" */ 'app/views/settings/organizationTeams/teamDetails'
            )
          }
          component={errorHandler(LazyLoad)}
        >
          <IndexRedirect to="members/" />
          <Route
            path="members/"
            name="Members"
            componentPromise={() =>
              import(
                /* webpackChunkName: "TeamMembers" */ 'app/views/settings/organizationTeams/teamMembers'
              )
            }
            component={errorHandler(LazyLoad)}
          />
          <Route
            path="projects/"
            name="Projects"
            componentPromise={() =>
              import(
                /* webpackChunkName: "TeamProjects" */ 'app/views/settings/organizationTeams/teamProjects'
              )
            }
            component={errorHandler(LazyLoad)}
          />
          <Route
            path="settings/"
            name="settings"
            componentPromise={() =>
              import(
                /* webpackChunkName: "TeamSettings" */ 'app/views/settings/organizationTeams/teamSettings'
              )
            }
            component={errorHandler(LazyLoad)}
          />
        </Route>
      </Route>

      <Redirect from="plugins/" to="integrations/" />
      <Route name="Integrations" path="plugins/">
        <Route
          name="Integration Details"
          path=":integrationSlug/"
          componentPromise={() =>
            import(
              /* webpackChunkName: "PluginDetailedView" */ 'app/views/organizationIntegrations/pluginDetailedView'
            )
          }
          component={errorHandler(LazyLoad)}
        />
      </Route>

      <Redirect from="sentry-apps/" to="integrations/" />
      <Route name="Integrations" path="sentry-apps/">
        <Route
          name="Details"
          path=":integrationSlug"
          componentPromise={() =>
            import(
              /* webpackChunkName: "SentryAppDetailedView" */ 'app/views/organizationIntegrations/sentryAppDetailedView'
            )
          }
          component={errorHandler(LazyLoad)}
        />
      </Route>

      <Redirect from="document-integrations/" to="integrations/" />
      <Route name="Integrations" path="document-integrations/">
        <Route
          name="Details"
          path=":integrationSlug"
          componentPromise={() =>
            import(
              /* webpackChunkName: "ConfigureIntegration" */ 'app/views/organizationIntegrations/docIntegrationDetailedView'
            )
          }
          component={errorHandler(LazyLoad)}
        />
      </Route>
      <Route name="Integrations" path="integrations/">
        <IndexRoute
          componentPromise={() =>
            import(
              /* webpackChunkName: "IntegrationListDirectory" */ 'app/views/organizationIntegrations/integrationListDirectory'
            )
          }
          component={errorHandler(LazyLoad)}
        />
        <Route
          name="Integration Details"
          path=":integrationSlug"
          componentPromise={() =>
            import(
              /* webpackChunkName: "IntegrationDetailedView" */ 'app/views/organizationIntegrations/integrationDetailedView'
            )
          }
          component={errorHandler(LazyLoad)}
        />
        <Route
          name="Configure Integration"
          path=":providerKey/:integrationId/"
          componentPromise={() =>
            import(
              /* webpackChunkName: "ConfigureIntegration" */ 'app/views/settings/organizationIntegrations/configureIntegration'
            )
          }
          component={errorHandler(LazyLoad)}
        />
      </Route>

      <Route name="Developer Settings" path="developer-settings/">
        <IndexRoute
          componentPromise={() =>
            import(
              /* webpackChunkName: "OrganizationDeveloperSettings" */ 'app/views/settings/organizationDeveloperSettings'
            )
          }
          component={errorHandler(LazyLoad)}
        />
        <Route
          name="New Public Integration"
          path="new-public/"
          componentPromise={() =>
            import(
              /* webpackChunkName: "sentryApplicationDetails" */ 'app/views/settings/organizationDeveloperSettings/sentryApplicationDetails'
            )
          }
          component={errorHandler(LazyLoad)}
        />
        <Route
          name="New Internal Integration"
          path="new-internal/"
          componentPromise={() =>
            import(
              /* webpackChunkName: "sentryApplicationDetails" */ 'app/views/settings/organizationDeveloperSettings/sentryApplicationDetails'
            )
          }
          component={errorHandler(LazyLoad)}
        />
        <Route
          name="Edit Integration"
          path=":appSlug/"
          componentPromise={() =>
            import(
              /* webpackChunkName: "sentryApplicationDetails" */ 'app/views/settings/organizationDeveloperSettings/sentryApplicationDetails'
            )
          }
          component={errorHandler(LazyLoad)}
        />
        <Route
          name="Integration Dashboard"
          path=":appSlug/dashboard/"
          componentPromise={() =>
            import(
              /* webpackChunkName: "SentryApplicationDashboard" */ 'app/views/settings/organizationDeveloperSettings/sentryApplicationDashboard'
            )
          }
          component={errorHandler(LazyLoad)}
        />
      </Route>
    </React.Fragment>
  );

  return (
    <Route path="/" component={errorHandler(App)}>
      <Route
        path="/accept/:memberId/:token/"
        componentPromise={() =>
          import(
            /* webpackChunkName: "AcceptOrganizationInvite" */ 'app/views/acceptOrganizationInvite'
          )
        }
        component={errorHandler(LazyLoad)}
      />
      <Route
        path="/accept-transfer/"
        componentPromise={() =>
          import(
            /* webpackChunkName: "AcceptProjectTransfer" */ 'app/views/acceptProjectTransfer'
          )
        }
        component={errorHandler(LazyLoad)}
      />
      <Route
        path="/extensions/external-install/:providerId/:installationId"
        componentPromise={() =>
          import(
            /* webpackChunkName: "AcceptProjectTransfer" */ 'app/views/integrationInstallation'
          )
        }
        component={errorHandler(LazyLoad)}
      />

      <Route
        path="/extensions/vsts/link/"
        getComponent={(_loc, cb) =>
          import(
            /* webpackChunkName: "VSTSOrganizationLink" */ 'app/views/vstsOrganizationLink'
          ).then(lazyLoad(cb))
        }
      />

      <Route
        path="/sentry-apps/:sentryAppSlug/external-install/"
        componentPromise={() =>
          import(
            /* webpackChunkName: "AcceptProjectTransfer" */ 'app/views/sentryAppExternalInstallation'
          )
        }
        component={errorHandler(LazyLoad)}
      />

      {EXPERIMENTAL_SPA && (
        <Route path="/auth/login/" component={errorHandler(AuthLayout)}>
          <IndexRoute
            componentPromise={() =>
              import(/* webpackChunkName: "AuthLogin" */ 'app/views/auth/login')
            }
            component={errorHandler(LazyLoad)}
          />
        </Route>
      )}

      <Redirect from="/account/" to="/settings/account/details/" />

      <Redirect from="/share/group/:shareId/" to="/share/issue/:shareId/" />
      <Route
        path="/share/issue/:shareId/"
        componentPromise={() =>
          import(
            /* webpackChunkName: "SharedGroupDetails" */ 'app/views/sharedGroupDetails/sharedGroupDetails'
          )
        }
        component={errorHandler(LazyLoad)}
      />

      <Route
        path="/organizations/new/"
        componentPromise={() =>
          import(
            /* webpackChunkName: "OrganizationCreate" */ 'app/views/organizationCreate'
          )
        }
        component={errorHandler(LazyLoad)}
      />

      <Route
        path="/organizations/:orgId/data-export/:dataExportId"
        componentPromise={() =>
          import(
            /* webpackChunkName: "DataDownloadView" */ 'app/views/dataExport/dataDownload'
          )
        }
        component={errorHandler(LazyLoad)}
      />

      <Route
        path="/join-request/:orgId/"
        componentPromise={() =>
          import(
            /* webpackChunkName: "OrganizationJoinRequest" */ 'app/views/organizationJoinRequest'
          )
        }
        component={errorHandler(LazyLoad)}
      />

      <Route path="/onboarding/:orgId/" component={errorHandler(OrganizationContext)}>
        <IndexRedirect to="welcome/" />
        <Route
          path=":step/"
          componentPromise={() =>
            import(/* webpackChunkName: "Onboarding" */ 'app/views/onboarding/onboarding')
          }
          component={errorHandler(LazyLoad)}
        />
      </Route>

      {/* A route tree for lightweight organizational detail views. We place
      this above the heavyweight organization detail views because there
      exist some redirects from deprecated routes which should not take
      precedence over these lightweight routes*/}
      <Route component={errorHandler(LightWeightOrganizationDetails)}>
        <Route
          path="/organizations/:orgId/projects/"
          componentPromise={() =>
            import(
              /* webpackChunkName: "ProjectsDashboard" */ 'app/views/projectsDashboard'
            )
          }
          component={errorHandler(LazyLoad)}
        />

        <Route
          path="/organizations/:orgId/dashboards/"
          componentPromise={() =>
            import(/* webpackChunkName: "DashboardsContainer" */ 'app/views/dashboards')
          }
          component={errorHandler(LazyLoad)}
        >
          <IndexRoute
            componentPromise={() =>
              import(
                /* webpackChunkName: "OverviewDashboard" */ 'app/views/dashboards/overviewDashboard'
              )
            }
            component={errorHandler(LazyLoad)}
          />
        </Route>

        <Route
          path="/organizations/:orgId/user-feedback/"
          componentPromise={() =>
            import(/* webpackChunkName: "UserFeedback" */ 'app/views/userFeedback')
          }
          component={errorHandler(LazyLoad)}
        />

        <Route
          path="/organizations/:orgId/issues/"
          component={errorHandler(IssueListContainer)}
        >
          <Redirect from="/organizations/:orgId/" to="/organizations/:orgId/issues/" />
          <IndexRoute component={errorHandler(IssueListOverview)} />
          <Route path="searches/:searchId/" component={errorHandler(IssueListOverview)} />
        </Route>

        {/* Once org issues is complete, these routes can be nested under
          /organizations/:orgId/issues */}
        <Route
          path="/organizations/:orgId/issues/:groupId/"
          componentPromise={() =>
            import(
              /* webpackChunkName: "OrganizationGroupDetails" */ 'app/views/organizationGroupDetails'
            )
          }
          component={errorHandler(LazyLoad)}
        >
          {/* XXX: if we change the path for group details, we *must* update `OrganizationContext`.
            There is behavior that depends on this path and unfortunately no great way to test for this contract */}
          <IndexRoute
            componentPromise={() =>
              import(
                /* webpackChunkName: "OrganizationGroupEventDetails" */ 'app/views/organizationGroupDetails/groupEventDetails'
              )
            }
            component={errorHandler(LazyLoad)}
          />
          <Route
            path="/organizations/:orgId/issues/:groupId/activity/"
            componentPromise={() =>
              import(
                /* webpackChunkName: "GroupActivity" */ 'app/views/organizationGroupDetails/groupActivity'
              )
            }
            component={errorHandler(LazyLoad)}
          />
          <Route
            path="/organizations/:orgId/issues/:groupId/events/:eventId/"
            componentPromise={() =>
              import(
                /* webpackChunkName: "OrganizationGroupEventDetails" */ 'app/views/organizationGroupDetails/groupEventDetails'
              )
            }
            component={errorHandler(LazyLoad)}
          />
          <Route
            path="/organizations/:orgId/issues/:groupId/events/"
            componentPromise={() =>
              import(
                /* webpackChunkName: "OrganizationGroupEvents" */ 'app/views/organizationGroupDetails/groupEvents'
              )
            }
            component={errorHandler(LazyLoad)}
          />
          <Route
            path="/organizations/:orgId/issues/:groupId/tags/"
            componentPromise={() =>
              import(
                /* webpackChunkName: "OrganizationGroupTags" */ 'app/views/organizationGroupDetails/groupTags'
              )
            }
            component={errorHandler(LazyLoad)}
          />
          <Route
            path="/organizations/:orgId/issues/:groupId/tags/:tagKey/"
            componentPromise={() =>
              import(
                /* webpackChunkName: "OrganizationGroupTagsValues" */ 'app/views/organizationGroupDetails/groupTagValues'
              )
            }
            component={errorHandler(LazyLoad)}
          />
          <Route
            path="/organizations/:orgId/issues/:groupId/feedback/"
            componentPromise={() =>
              import(
                /* webpackChunkName: "OrganizationGroupUserFeedback" */ 'app/views/organizationGroupDetails/groupUserFeedback'
              )
            }
            component={errorHandler(LazyLoad)}
          />
          <Route
            path="/organizations/:orgId/issues/:groupId/attachments/"
            componentPromise={() =>
              import(
                /* webpackChunkName: "GroupEventAttachments" */ 'app/views/organizationGroupDetails/groupEventAttachments'
              )
            }
            component={errorHandler(LazyLoad)}
          />
          <Route
            path="/organizations/:orgId/issues/:groupId/similar/"
            componentPromise={() =>
              import(
                /* webpackChunkName: "GroupSimilarView" */ 'app/views/organizationGroupDetails/groupSimilar'
              )
            }
            component={errorHandler(LazyLoad)}
          />
          <Route
            path="/organizations/:orgId/issues/:groupId/merged/"
            componentPromise={() =>
              import(
                /* webpackChunkName: "GroupSimilarView" */ 'app/views/organizationGroupDetails/groupMerged'
              )
            }
            component={errorHandler(LazyLoad)}
          />
        </Route>

        <Route
          path="/organizations/:orgId/releases/:version/"
          componentPromise={() =>
            import(/* webpackChunkName: "ReleaseDetail" */ 'app/views/releases/detail')
          }
          component={errorHandler(LazyLoad)}
        >
          <IndexRoute
            componentPromise={() =>
              import(
                /* webpackChunkName: "ReleaseOverview" */ 'app/views/releases/detail/releaseOverview'
              )
            }
            component={errorHandler(LazyLoad)}
          />
          <Route
            path="new-events/"
            componentPromise={() =>
              import(
                /* webpackChunkName: "ReleaseNewEvents" */ 'app/views/releases/detail/releaseNewEvents'
              )
            }
            component={errorHandler(LazyLoad)}
          />
          <Route
            path="all-events/"
            componentPromise={() =>
              import(
                /* webpackChunkName: "ReleaseAllEvents" */ 'app/views/releases/detail/releaseAllEvents'
              )
            }
            component={errorHandler(LazyLoad)}
          />
          <Route
            path="artifacts/"
            componentPromise={() =>
              import(
                /* webpackChunkName: "ReleaseArtifacts" */ 'app/views/releases/detail/releaseArtifacts'
              )
            }
            component={errorHandler(LazyLoad)}
          />
          <Route
            path="commits/"
            componentPromise={() =>
              import(
                /* webpackChunkName: "ReleaseCommits" */ 'app/views/releases/detail/releaseCommits'
              )
            }
            component={errorHandler(LazyLoad)}
          />
        </Route>

        <Route
          path="/organizations/:orgId/alerts/"
          componentPromise={() =>
            import(/* webpackChunkName: "AlertsContainer" */ 'app/views/alerts')
          }
          component={errorHandler(LazyLoad)}
        >
          <IndexRoute
            componentPromise={() =>
              import(/* webpackChunkName: "AlertsList" */ 'app/views/alerts/list')
            }
            component={errorHandler(LazyLoad)}
          />

          <Route
            path=":alertId/"
            componentPromise={() =>
              import(/* webpackChunkName: "AlertsDetails" */ 'app/views/alerts/details')
            }
            component={errorHandler(LazyLoad)}
          />
        </Route>

        <Route
          path="/organizations/:orgId/events/"
          componentPromise={() =>
            import(/* webpackChunkName: "EventsContainer" */ 'app/views/events')
          }
          component={errorHandler(LazyLoad)}
        >
          <IndexRoute
            componentPromise={() =>
              import(/* webpackChunkName: "Events" */ 'app/views/events/events')
            }
            component={errorHandler(LazyLoad)}
          />
        </Route>

        {/* Settings routes */}
        <Route path="/settings/" name="Settings" component={SettingsWrapper}>
          <IndexRoute
            getComponent={(_loc, cb) =>
              import(
                /* webpackChunkName: "SettingsIndex" */ 'app/views/settings/settingsIndex'
              ).then(lazyLoad(cb))
            }
          />

          <Route
            path="account/"
            name="Account"
            getComponent={(_loc, cb) =>
              import(
                /* webpackChunkName: "AccountSettingsLayout" */ 'app/views/settings/account/accountSettingsLayout'
              ).then(lazyLoad(cb))
            }
          >
            {accountSettingsRoutes}
          </Route>

          <Route name="Organization" path=":orgId/">
            <Route
              getComponent={(_loc, cb) =>
                import(
                  /* webpackChunkName: "OrganizationSettingsLayout" */ 'app/views/settings/organization/organizationSettingsLayout'
                ).then(lazyLoad(cb))
              }
            >
              {hook('routes:organization')}
              {orgSettingsRoutes}
            </Route>

            <Route
              name="Project"
              path="projects/:projectId/"
              getComponent={(_loc, cb) =>
                import(
                  /* webpackChunkName: "ProjectSettingsLayout" */ 'app/views/settings/project/projectSettingsLayout'
                ).then(lazyLoad(cb))
              }
            >
              <Route component={errorHandler(SettingsProjectProvider)}>
                {projectSettingsRoutes}
              </Route>
            </Route>

            <Redirect from=":projectId/" to="projects/:projectId/" />
            <Redirect from=":projectId/alerts/" to="projects/:projectId/alerts/" />
            <Redirect
              from=":projectId/alerts/rules/"
              to="projects/:projectId/alerts/rules/"
            />
            <Redirect
              from=":projectId/alerts/rules/:ruleId/"
              to="projects/:projectId/alerts/rules/:ruleId/"
            />
          </Route>
        </Route>

        <Route
          path="/organizations/:orgId/monitors/"
          componentPromise={() =>
            import(/* webpackChunkName: "MonitorsContainer" */ 'app/views/monitors')
          }
          component={errorHandler(LazyLoad)}
        >
          <IndexRoute
            componentPromise={() =>
              import(/* webpackChunkName: "Monitors" */ 'app/views/monitors/monitors')
            }
            component={errorHandler(LazyLoad)}
          />
          <Route
            path="/organizations/:orgId/monitors/create/"
            componentPromise={() =>
              import(/* webpackChunkName: "MonitorCreate" */ 'app/views/monitors/create')
            }
            component={errorHandler(LazyLoad)}
          />
          <Route
            path="/organizations/:orgId/monitors/:monitorId/"
            componentPromise={() =>
              import(
                /* webpackChunkName: "MonitorDetails" */ 'app/views/monitors/details'
              )
            }
            component={errorHandler(LazyLoad)}
          />
          <Route
            path="/organizations/:orgId/monitors/:monitorId/edit/"
            componentPromise={() =>
              import(/* webpackChunkName: "MonitorEdit" */ 'app/views/monitors/edit')
            }
            component={errorHandler(LazyLoad)}
          />
        </Route>

        <Route
          path="/organizations/:orgId/activity/"
          componentPromise={() =>
            import(
              /* webpackChunkName: "OrganizationActivity" */ 'app/views/organizationActivity'
            )
          }
          component={errorHandler(LazyLoad)}
        />

        {/* Admin/manage routes */}
        <Route
          path="/manage/"
          componentPromise={() =>
            import(/* webpackChunkName: "AdminLayout" */ 'app/views/admin/adminLayout')
          }
          component={errorHandler(LazyLoad)}
        >
          <IndexRoute
            componentPromise={() =>
              import(
                /* webpackChunkName: "AdminOverview" */ 'app/views/admin/adminOverview'
              )
            }
            component={errorHandler(LazyLoad)}
          />
          <Route
            path="buffer/"
            componentPromise={() =>
              import(/* webpackChunkName: "AdminBuffer" */ 'app/views/admin/adminBuffer')
            }
            component={errorHandler(LazyLoad)}
          />
          <Route
            path="relays/"
            componentPromise={() =>
              import(/* webpackChunkName: "AdminRelays" */ 'app/views/admin/adminRelays')
            }
            component={errorHandler(LazyLoad)}
          />
          <Route
            path="organizations/"
            componentPromise={() =>
              import(
                /* webpackChunkName: "AdminOrganizations" */ 'app/views/admin/adminOrganizations'
              )
            }
            component={errorHandler(LazyLoad)}
          />
          <Route
            path="projects/"
            componentPromise={() =>
              import(
                /* webpackChunkName: "AdminProjects" */ 'app/views/admin/adminProjects'
              )
            }
            component={errorHandler(LazyLoad)}
          />
          <Route
            path="queue/"
            componentPromise={() =>
              import(/* webpackChunkName: "AdminQueue" */ 'app/views/admin/adminQueue')
            }
            component={errorHandler(LazyLoad)}
          />
          <Route
            path="quotas/"
            componentPromise={() =>
              import(/* webpackChunkName: "AdminQuotas" */ 'app/views/admin/adminQuotas')
            }
            component={errorHandler(LazyLoad)}
          />
          <Route
            path="settings/"
            componentPromise={() =>
              import(
                /* webpackChunkName: "AdminSettings" */ 'app/views/admin/adminSettings'
              )
            }
            component={errorHandler(LazyLoad)}
          />
          <Route path="users/">
            <IndexRoute
              componentPromise={() =>
                import(/* webpackChunkName: "AdminUsers" */ 'app/views/admin/adminUsers')
              }
              component={errorHandler(LazyLoad)}
            />
            <Route
              path=":id"
              componentPromise={() =>
                import(
                  /* webpackChunkName: "AdminUserEdit" */ 'app/views/admin/adminUserEdit'
                )
              }
              component={errorHandler(LazyLoad)}
            />
          </Route>
          <Route
            path="status/mail/"
            componentPromise={() =>
              import(/* webpackChunkName: "AdminMail" */ 'app/views/admin/adminMail')
            }
            component={errorHandler(LazyLoad)}
          />
          <Route
            path="status/environment/"
            componentPromise={() =>
              import(
                /* webpackChunkName: "AdminEnvironment" */ 'app/views/admin/adminEnvironment'
              )
            }
            component={errorHandler(LazyLoad)}
          />
          <Route
            path="status/packages/"
            componentPromise={() =>
              import(
                /* webpackChunkName: "AdminPackages" */ 'app/views/admin/adminPackages'
              )
            }
            component={errorHandler(LazyLoad)}
          />
          <Route
            path="status/warnings/"
            componentPromise={() =>
              import(
                /* webpackChunkName: "AdminWarnings" */ 'app/views/admin/adminWarnings'
              )
            }
            component={errorHandler(LazyLoad)}
          />
          {hook('routes:admin')}
        </Route>
<<<<<<< HEAD

        <Route
          path="/organizations/:orgId/alerts/"
          componentPromise={() =>
            import(/* webpackChunkName: "AlertsContainer" */ 'app/views/alerts')
          }
          component={errorHandler(LazyLoad)}
        >
          <IndexRoute
            componentPromise={() =>
              import(/* webpackChunkName: "AlertsList" */ 'app/views/alerts/list')
            }
            component={errorHandler(LazyLoad)}
          />

          <Route
            path=":alertId/"
            componentPromise={() =>
              import(/* webpackChunkName: "AlertsDetails" */ 'app/views/alerts/details')
            }
            component={errorHandler(LazyLoad)}
          />
        </Route>

        <Route
          path="/organizations/:orgId/releases-v2/"
          componentPromise={() =>
            import(/* webpackChunkName: "ReleasesV2Container" */ 'app/views/releasesV2')
          }
          component={errorHandler(LazyLoad)}
        >
          <IndexRoute
            componentPromise={() =>
              import(/* webpackChunkName: "ReleasesV2List" */ 'app/views/releasesV2/list')
            }
            component={errorHandler(LazyLoad)}
          />
          <Route
            path=":release/"
            componentPromise={() =>
              import(
                /* webpackChunkName: "ReleasesV2Detail" */ 'app/views/releasesV2/detail'
              )
            }
            component={errorHandler(LazyLoad)}
          >
            <IndexRoute
              componentPromise={() =>
                import(
                  /* webpackChunkName: "ReleasesV2DetailOverview" */ 'app/views/releasesV2/detail/overview'
                )
              }
              component={errorHandler(LazyLoad)}
            />
            <Route
              path="commits/"
              componentPromise={() =>
                import(
                  /* webpackChunkName: "ReleasesV2DetailCommits" */ 'app/views/releasesV2/detail/commits'
                )
              }
              component={errorHandler(LazyLoad)}
            />
            <Route
              path="artifacts/"
              componentPromise={() =>
                import(
                  /* webpackChunkName: "ReleasesV2DetailArtifacts" */ 'app/views/releasesV2/detail/artifacts'
                )
              }
              component={errorHandler(LazyLoad)}
            />
            <Route
              path="files-changed/"
              componentPromise={() =>
                import(
                  /* webpackChunkName: "ReleasesV2DetailFilesChanged" */ 'app/views/releasesV2/detail/filesChanged'
                )
              }
              component={errorHandler(LazyLoad)}
            />
          </Route>
        </Route>
=======
>>>>>>> 7f3972b8
      </Route>

      {/* The heavyweight organization detail views */}
      <Route path="/:orgId/" component={errorHandler(OrganizationDetails)}>
        <Route component={errorHandler(OrganizationRoot)}>
          {hook('routes:organization-root')}
          <Route
            path="/organizations/:orgId/stats/"
            componentPromise={() =>
              import(
                /* webpackChunkName: "OrganizationStats" */ 'app/views/organizationStats'
              )
            }
            component={errorHandler(LazyLoad)}
          />

          <Route
            path="/organizations/:orgId/discover/"
            componentPromise={() =>
              import(/* webpackChunkName: "DiscoverContainer" */ 'app/views/discover')
            }
            component={errorHandler(LazyLoad)}
          >
            <Redirect path="saved/" to="/organizations/:orgId/discover/" />
            <Route path="saved/:savedQueryId/" />
          </Route>

          {/*
          TODO(mark) Long term this /queries route should go away and /discover should be the
          canoncial route for discover2. Also the duplication in route wrapping
          here should go away.
          */}
          <Route
            path="/organizations/:orgId/discover/queries/"
            componentPromise={() =>
              import(/* webpackChunkName: "DiscoverV2Container" */ 'app/views/eventsV2')
            }
            component={errorHandler(LazyLoad)}
          >
            <IndexRoute
              componentPromise={() =>
                import(
                  /* webpackChunkName: "DiscoverV2Landing" */ 'app/views/eventsV2/landing'
                )
              }
              component={errorHandler(LazyLoad)}
            />
          </Route>
          <Route
            path="/organizations/:orgId/discover/results/"
            componentPromise={() =>
              import(/* webpackChunkName: "DiscoverV2Container" */ 'app/views/eventsV2')
            }
            component={errorHandler(LazyLoad)}
          >
            <IndexRoute
              componentPromise={() =>
                import(
                  /* webpackChunkName: "DiscoverV2Results" */ 'app/views/eventsV2/results'
                )
              }
              component={errorHandler(LazyLoad)}
            />
          </Route>
          <Route
            path="/organizations/:orgId/discover/:eventSlug/"
            componentPromise={() =>
              import(/* webpackChunkName: "DiscoverV2Container" */ 'app/views/eventsV2')
            }
            component={errorHandler(LazyLoad)}
          >
            <IndexRoute
              componentPromise={() =>
                import(
                  /* webpackChunkName: "DiscoverV2Details" */ 'app/views/eventsV2/eventDetails'
                )
              }
              component={errorHandler(LazyLoad)}
            />
          </Route>
          <Route
            path="/organizations/:orgId/performance/"
            componentPromise={() =>
              import(
                /* webpackChunkName: "PerformanceContainer" */ 'app/views/performance'
              )
            }
            component={errorHandler(LazyLoad)}
          >
            <IndexRoute
              componentPromise={() =>
                import(
                  /* webpackChunkName: "PerformanceLanding" */ 'app/views/performance/landing'
                )
              }
              component={errorHandler(LazyLoad)}
            />
          </Route>
          <Route
            path="/organizations/:orgId/performance/summary/"
            componentPromise={() =>
              import(
                /* webpackChunkName: "PerformanceContainer" */ 'app/views/performance'
              )
            }
            component={errorHandler(LazyLoad)}
          >
            <IndexRoute
              componentPromise={() =>
                import(
                  /* webpackChunkName: "PerformanceTransactionSummary" */ 'app/views/performance/transactionSummary'
                )
              }
              component={errorHandler(LazyLoad)}
            />
          </Route>

          <Route
            path="/organizations/:orgId/projects/:projectId/getting-started/"
            componentPromise={() =>
              import(
                /* webpackChunkName: "ProjectGettingStarted" */ 'app/views/projectInstall/gettingStarted'
              )
            }
            component={errorHandler(LazyLoad)}
          >
            <IndexRoute
              componentPromise={() =>
                import(
                  /* webpackChunkName: "ProjectInstallOverview" */ 'app/views/projectInstall/overview'
                )
              }
              component={errorHandler(LazyLoad)}
            />
            <Route
              path=":platform/"
              componentPromise={() =>
                import(
                  /* webpackChunkName: "ProjectInstallPlatform" */ 'app/views/projectInstall/platform'
                )
              }
              component={errorHandler(LazyLoad)}
            />
          </Route>
          <Route
            path="/organizations/:orgId/projects/:projectId/events/:eventId/"
            component={errorHandler(ProjectEventRedirect)}
          />
          <Route
            path="/organizations/:orgId/releases/"
            componentPromise={() =>
              import(/* webpackChunkName: "Releases" */ 'app/views/releases/list')
            }
            component={errorHandler(LazyLoad)}
          />
          <Route
            path="/organizations/:orgId/teams/new/"
            componentPromise={() =>
              import(/* webpackChunkName: "TeamCreate" */ 'app/views/teamCreate')
            }
            component={errorHandler(LazyLoad)}
          />
          <Route path="/organizations/:orgId/">
            {hook('routes:organization')}
            <Redirect path="/organizations/:orgId/teams/" to="/settings/:orgId/teams/" />
            <Redirect
              path="/organizations/:orgId/teams/your-teams/"
              to="/settings/:orgId/teams/"
            />
            <Redirect
              path="/organizations/:orgId/teams/all-teams/"
              to="/settings/:orgId/teams/"
            />
            <Redirect
              path="/organizations/:orgId/teams/:teamId/"
              to="/settings/:orgId/teams/:teamId/"
            />
            <Redirect
              path="/organizations/:orgId/teams/:teamId/members/"
              to="/settings/:orgId/teams/:teamId/members/"
            />
            <Redirect
              path="/organizations/:orgId/teams/:teamId/projects/"
              to="/settings/:orgId/teams/:teamId/projects/"
            />
            <Redirect
              path="/organizations/:orgId/teams/:teamId/settings/"
              to="/settings/:orgId/teams/:teamId/settings/"
            />
            <Redirect path="/organizations/:orgId/settings/" to="/settings/:orgId/" />
            <Redirect
              path="/organizations/:orgId/api-keys/"
              to="/settings/:orgId/api-keys/"
            />
            <Redirect
              path="/organizations/:orgId/api-keys/:apiKey/"
              to="/settings/:orgId/api-keys/:apiKey/"
            />
            <Redirect
              path="/organizations/:orgId/members/"
              to="/settings/:orgId/members/"
            />
            <Redirect
              path="/organizations/:orgId/members/new/"
              to="/settings/:orgId/members/new/"
            />
            <Redirect
              path="/organizations/:orgId/members/:memberId/"
              to="/settings/:orgId/members/:memberId/"
            />
            <Redirect
              path="/organizations/:orgId/rate-limits/"
              to="/settings/:orgId/rate-limits/"
            />
            <Redirect path="/organizations/:orgId/repos/" to="/settings/:orgId/repos/" />
          </Route>
          <Route
            path="/organizations/:orgId/projects/new/"
            componentPromise={() =>
              import(
                /* webpackChunkName: "NewProject" */ 'app/views/projectInstall/newProject'
              )
            }
            component={errorHandler(LazyLoad)}
          />
        </Route>
        <Route
          path=":projectId/getting-started/"
          componentPromise={() =>
            import(
              /* webpackChunkName: "ProjectGettingStarted" */ 'app/views/projectInstall/gettingStarted'
            )
          }
          component={errorHandler(LazyLoad)}
        >
          <IndexRoute
            componentPromise={() =>
              import(
                /* webpackChunkName: "ProjectInstallOverview" */ 'app/views/projectInstall/overview'
              )
            }
            component={errorHandler(LazyLoad)}
          />
          <Route
            path=":platform/"
            componentPromise={() =>
              import(
                /* webpackChunkName: "ProjectInstallPlatform" */ 'app/views/projectInstall/platform'
              )
            }
            component={errorHandler(LazyLoad)}
          />
        </Route>
      </Route>

      {/* A route tree for lightweight organizational detail views.
          This is strictly for deprecated URLs that we need to maintain */}
      <Route component={errorHandler(LightWeightOrganizationDetails)}>
        <Route name="Organization" path="/:orgId/">
          <Route path=":projectId/">
            {/* Support for deprecated URLs (pre-Sentry 10). We just redirect users to new canonical URLs. */}
            <IndexRoute
              component={errorHandler(
                redirectDeprecatedProjectRoute(
                  ({orgId, projectId}) =>
                    `/organizations/${orgId}/issues/?project=${projectId}`
                )
              )}
            />
            <Route
              path="issues/"
              component={errorHandler(
                redirectDeprecatedProjectRoute(
                  ({orgId, projectId}) =>
                    `/organizations/${orgId}/issues/?project=${projectId}`
                )
              )}
            />
            <Route
              path="dashboard/"
              component={errorHandler(
                redirectDeprecatedProjectRoute(
                  ({orgId, projectId}) =>
                    `/organizations/${orgId}/dashboards/?project=${projectId}`
                )
              )}
            />
            <Route
              path="user-feedback/"
              component={errorHandler(
                redirectDeprecatedProjectRoute(
                  ({orgId, projectId}) =>
                    `/organizations/${orgId}/user-feedback/?project=${projectId}`
                )
              )}
            />
            <Route
              path="releases/"
              component={errorHandler(
                redirectDeprecatedProjectRoute(
                  ({orgId, projectId}) =>
                    `/organizations/${orgId}/releases/?project=${projectId}`
                )
              )}
            />
            <Route
              path="releases/:version/"
              component={errorHandler(
                redirectDeprecatedProjectRoute(
                  ({orgId, projectId, router}) =>
                    `/organizations/${orgId}/releases/${router.params.version}/?project=${projectId}`
                )
              )}
            />
            <Route
              path="releases/:version/new-events/"
              component={errorHandler(
                redirectDeprecatedProjectRoute(
                  ({orgId, projectId, router}) =>
                    `/organizations/${orgId}/releases/${router.params.version}/new-events/?project=${projectId}`
                )
              )}
            />
            <Route
              path="releases/:version/all-events/"
              component={errorHandler(
                redirectDeprecatedProjectRoute(
                  ({orgId, projectId, router}) =>
                    `/organizations/${orgId}/releases/${router.params.version}/all-events/?project=${projectId}`
                )
              )}
            />
            <Route
              path="releases/:version/artifacts/"
              component={errorHandler(
                redirectDeprecatedProjectRoute(
                  ({orgId, projectId, router}) =>
                    `/organizations/${orgId}/releases/${router.params.version}/artifacts/?project=${projectId}`
                )
              )}
            />
            <Route
              path="releases/:version/commits/"
              component={errorHandler(
                redirectDeprecatedProjectRoute(
                  ({orgId, projectId, router}) =>
                    `/organizations/${orgId}/releases/${router.params.version}/commits/?project=${projectId}`
                )
              )}
            />
          </Route>
        </Route>
      </Route>

      <Route path="/:orgId/">
        <Route path=":projectId/settings/">
          <Redirect from="teams/" to="/settings/:orgId/projects/:projectId/teams/" />
          <Redirect from="alerts/" to="/settings/:orgId/projects/:projectId/alerts/" />
          <Redirect
            from="alerts/rules/"
            to="/settings/:orgId/projects/:projectId/alerts/rules/"
          />
          <Redirect
            from="alerts/rules/new/"
            to="/settings/:orgId/projects/:projectId/alerts/rules/new/"
          />
          <Redirect
            from="alerts/rules/:ruleId/"
            to="/settings/:orgId/projects/:projectId/alerts/rules/:ruleId/"
          />
          <Redirect
            from="environments/"
            to="/settings/:orgId/projects/:projectId/environments/"
          />
          <Redirect
            from="environments/hidden/"
            to="/settings/:orgId/projects/:projectId/environments/hidden/"
          />
          <Redirect
            from="tags/"
            to="/settings/projects/:orgId/projects/:projectId/tags/"
          />
          <Redirect
            from="issue-tracking/"
            to="/settings/:orgId/projects/:projectId/issue-tracking/"
          />
          <Redirect
            from="release-tracking/"
            to="/settings/:orgId/projects/:projectId/release-tracking/"
          />
          <Redirect
            from="ownership/"
            to="/settings/:orgId/projects/:projectId/ownership/"
          />
          <Redirect
            from="data-forwarding/"
            to="/settings/:orgId/projects/:projectId/data-forwarding/"
          />
          <Redirect
            from="debug-symbols/"
            to="/settings/:orgId/projects/:projectId/debug-symbols/"
          />
          <Redirect
            from="processing-issues/"
            to="/settings/:orgId/projects/:projectId/processing-issues/"
          />
          <Redirect from="filters/" to="/settings/:orgId/projects/:projectId/filters/" />
          <Redirect from="hooks/" to="/settings/:orgId/projects/:projectId/hooks/" />
          <Redirect from="keys/" to="/settings/:orgId/projects/:projectId/keys/" />
          <Redirect
            from="keys/:keyId/"
            to="/settings/:orgId/projects/:projectId/keys/:keyId/"
          />
          <Redirect
            from="user-feedback/"
            to="/settings/:orgId/projects/:projectId/user-feedback/"
          />
          <Redirect
            from="security-headers/"
            to="/settings/:orgId/projects/:projectId/security-headers/"
          />
          <Redirect
            from="security-headers/csp/"
            to="/settings/:orgId/projects/:projectId/security-headers/csp/"
          />
          <Redirect
            from="security-headers/expect-ct/"
            to="/settings/:orgId/projects/:projectId/security-headers/expect-ct/"
          />
          <Redirect
            from="security-headers/hpkp/"
            to="/settings/:orgId/projects/:projectId/security-headers/hpkp/"
          />
          <Redirect from="plugins/" to="/settings/:orgId/projects/:projectId/plugins/" />
          <Redirect
            from="plugins/:pluginId/"
            to="/settings/:orgId/projects/:projectId/plugins/:pluginId/"
          />
          <Redirect
            from="integrations/:providerKey/"
            to="/settings/:orgId/projects/:projectId/integrations/:providerKey/"
          />
          <Redirect from="install/" to="/settings/:orgId/projects/:projectId/install/" />
          <Redirect
            from="install/:platform'"
            to="/settings/:orgId/projects/:projectId/install/:platform/"
          />
        </Route>
        <Redirect from=":projectId/group/:groupId/" to="issues/:groupId/" />
        <Redirect
          from=":projectId/issues/:groupId/"
          to="/organizations/:orgId/issues/:groupId/"
        />
        <Redirect
          from=":projectId/issues/:groupId/events/"
          to="/organizations/:orgId/issues/:groupId/events/"
        />
        <Redirect
          from=":projectId/issues/:groupId/events/:eventId/"
          to="/organizations/:orgId/issues/:groupId/events/:eventId/"
        />
        <Redirect
          from=":projectId/issues/:groupId/tags/"
          to="/organizations/:orgId/issues/:groupId/tags/"
        />
        <Redirect
          from=":projectId/issues/:groupId/tags/:tagKey/"
          to="/organizations/:orgId/issues/:groupId/tags/:tagKey/"
        />
        <Redirect
          from=":projectId/issues/:groupId/feedback/"
          to="/organizations/:orgId/issues/:groupId/feedback/"
        />
        <Redirect
          from=":projectId/issues/:groupId/similar/"
          to="/organizations/:orgId/issues/:groupId/similar/"
        />
        <Redirect
          from=":projectId/issues/:groupId/merged/"
          to="/organizations/:orgId/issues/:groupId/merged/"
        />
        <Route
          path=":projectId/events/:eventId/"
          component={errorHandler(ProjectEventRedirect)}
        />
      </Route>

      {hook('routes')}
      <Route
        path="*"
        component={errorHandler(RouteNotFound)}
        onEnter={appendTrailingSlash}
      />
    </Route>
  );
}

export default routes;<|MERGE_RESOLUTION|>--- conflicted
+++ resolved
@@ -1247,6 +1247,66 @@
         </Route>
 
         <Route
+          path="/organizations/:orgId/releases-v2/"
+          componentPromise={() =>
+            import(/* webpackChunkName: "ReleasesV2Container" */ 'app/views/releasesV2')
+          }
+          component={errorHandler(LazyLoad)}
+        >
+          <IndexRoute
+            componentPromise={() =>
+              import(/* webpackChunkName: "ReleasesV2List" */ 'app/views/releasesV2/list')
+            }
+            component={errorHandler(LazyLoad)}
+          />
+          <Route
+            path=":release/"
+            componentPromise={() =>
+              import(
+                /* webpackChunkName: "ReleasesV2Detail" */ 'app/views/releasesV2/detail'
+              )
+            }
+            component={errorHandler(LazyLoad)}
+          >
+            <IndexRoute
+              componentPromise={() =>
+                import(
+                  /* webpackChunkName: "ReleasesV2DetailOverview" */ 'app/views/releasesV2/detail/overview'
+                )
+              }
+              component={errorHandler(LazyLoad)}
+            />
+            <Route
+              path="commits/"
+              componentPromise={() =>
+                import(
+                  /* webpackChunkName: "ReleasesV2DetailCommits" */ 'app/views/releasesV2/detail/commits'
+                )
+              }
+              component={errorHandler(LazyLoad)}
+            />
+            <Route
+              path="artifacts/"
+              componentPromise={() =>
+                import(
+                  /* webpackChunkName: "ReleasesV2DetailArtifacts" */ 'app/views/releasesV2/detail/artifacts'
+                )
+              }
+              component={errorHandler(LazyLoad)}
+            />
+            <Route
+              path="files-changed/"
+              componentPromise={() =>
+                import(
+                  /* webpackChunkName: "ReleasesV2DetailFilesChanged" */ 'app/views/releasesV2/detail/filesChanged'
+                )
+              }
+              component={errorHandler(LazyLoad)}
+            />
+          </Route>
+        </Route>
+
+        <Route
           path="/organizations/:orgId/alerts/"
           componentPromise={() =>
             import(/* webpackChunkName: "AlertsContainer" */ 'app/views/alerts')
@@ -1517,92 +1577,6 @@
           />
           {hook('routes:admin')}
         </Route>
-<<<<<<< HEAD
-
-        <Route
-          path="/organizations/:orgId/alerts/"
-          componentPromise={() =>
-            import(/* webpackChunkName: "AlertsContainer" */ 'app/views/alerts')
-          }
-          component={errorHandler(LazyLoad)}
-        >
-          <IndexRoute
-            componentPromise={() =>
-              import(/* webpackChunkName: "AlertsList" */ 'app/views/alerts/list')
-            }
-            component={errorHandler(LazyLoad)}
-          />
-
-          <Route
-            path=":alertId/"
-            componentPromise={() =>
-              import(/* webpackChunkName: "AlertsDetails" */ 'app/views/alerts/details')
-            }
-            component={errorHandler(LazyLoad)}
-          />
-        </Route>
-
-        <Route
-          path="/organizations/:orgId/releases-v2/"
-          componentPromise={() =>
-            import(/* webpackChunkName: "ReleasesV2Container" */ 'app/views/releasesV2')
-          }
-          component={errorHandler(LazyLoad)}
-        >
-          <IndexRoute
-            componentPromise={() =>
-              import(/* webpackChunkName: "ReleasesV2List" */ 'app/views/releasesV2/list')
-            }
-            component={errorHandler(LazyLoad)}
-          />
-          <Route
-            path=":release/"
-            componentPromise={() =>
-              import(
-                /* webpackChunkName: "ReleasesV2Detail" */ 'app/views/releasesV2/detail'
-              )
-            }
-            component={errorHandler(LazyLoad)}
-          >
-            <IndexRoute
-              componentPromise={() =>
-                import(
-                  /* webpackChunkName: "ReleasesV2DetailOverview" */ 'app/views/releasesV2/detail/overview'
-                )
-              }
-              component={errorHandler(LazyLoad)}
-            />
-            <Route
-              path="commits/"
-              componentPromise={() =>
-                import(
-                  /* webpackChunkName: "ReleasesV2DetailCommits" */ 'app/views/releasesV2/detail/commits'
-                )
-              }
-              component={errorHandler(LazyLoad)}
-            />
-            <Route
-              path="artifacts/"
-              componentPromise={() =>
-                import(
-                  /* webpackChunkName: "ReleasesV2DetailArtifacts" */ 'app/views/releasesV2/detail/artifacts'
-                )
-              }
-              component={errorHandler(LazyLoad)}
-            />
-            <Route
-              path="files-changed/"
-              componentPromise={() =>
-                import(
-                  /* webpackChunkName: "ReleasesV2DetailFilesChanged" */ 'app/views/releasesV2/detail/filesChanged'
-                )
-              }
-              component={errorHandler(LazyLoad)}
-            />
-          </Route>
-        </Route>
-=======
->>>>>>> 7f3972b8
       </Route>
 
       {/* The heavyweight organization detail views */}
