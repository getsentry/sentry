--- conflicted
+++ resolved
@@ -879,7 +879,6 @@
           </Route>
 
           <Route
-<<<<<<< HEAD
             path="/organizations/:orgId/discover/"
             componentPromise={() =>
               import(/* webpackChunkName: "OrganizationDiscover" */ './views/organizationDiscover/index')}
@@ -936,8 +935,6 @@
             component={errorHandler(MyIssuesViewed)}
           />
           <Route
-=======
->>>>>>> d35cfb9c
             path="/organizations/:orgId/user-feedback/"
             componentPromise={() =>
               import(/* webpackChunkName: "OrganizationUserFeedback" */ './views/userFeedback/organizationUserFeedback')}
