--- conflicted
+++ resolved
@@ -605,13 +605,11 @@
           )}
       />
 
-<<<<<<< HEAD
+
       <Redirect from="/account/" to="/settings/account/details/" />
 
-      <Route newnew path="/settings/" name="Settings" component={SettingsWrapper}>
-=======
       <Route path="/settings/" name="Settings" component={SettingsWrapper}>
->>>>>>> ec1e0edb
+
         <IndexRoute
           getComponent={(loc, cb) =>
             import(/* webpackChunkName: "SettingsIndex" */ './views/settings/settingsIndex').then(
