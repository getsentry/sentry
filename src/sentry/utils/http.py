"""
sentry.utils.http
~~~~~~~~~~~~~~~~~

:copyright: (c) 2010-2014 by the Sentry Team, see AUTHORS for more details.
:license: BSD, see LICENSE for more details.
"""
from __future__ import absolute_import

import six
import urllib

from django.conf import settings
<<<<<<< HEAD
from django.core.urlresolvers import get_script_prefix
=======
from urlparse import urlparse, urljoin
>>>>>>> b4ccd7a4


def absolute_uri(url=None):
    if not url:
        return settings.SENTRY_URL_PREFIX

    script_name = get_script_prefix().rstrip('/')
    l = len(script_name)
    if l:
        prefix = settings.SENTRY_URL_PREFIX[:0 - l]
    else:
        prefix = settings.SENTRY_URL_PREFIX
    return urljoin(prefix.rstrip('/') + '/', url.lstrip('/'))


def safe_urlencode(params, doseq=0):
    """
    UTF-8-safe version of safe_urlencode

    The stdlib safe_urlencode prior to Python 3.x chokes on UTF-8 values
    which can't fail down to ascii.
    """
    # Snippet originally from pysolr: https://github.com/toastdriven/pysolr

    if hasattr(params, "items"):
        params = params.items()

    new_params = list()

    for k, v in params:
        k = k.encode("utf-8")

        if isinstance(v, six.string_types):
            new_params.append((k, v.encode("utf-8")))
        elif isinstance(v, (list, tuple)):
            new_params.append((k, [i.encode("utf-8") for i in v]))
        else:
            new_params.append((k, six.text_type(v)))

    return urllib.urlencode(new_params, doseq)


def is_same_domain(url1, url2):
    """
    Returns true if the two urls should be treated as if they're from the same
    domain (trusted).
    """
    url1 = urlparse(url1)
    url2 = urlparse(url2)
    return url1.netloc == url2.netloc


def get_origins(project=None):
    if settings.SENTRY_ALLOW_ORIGIN == '*':
        return frozenset(['*'])

    if settings.SENTRY_ALLOW_ORIGIN:
        result = settings.SENTRY_ALLOW_ORIGIN.split(' ')
    else:
        result = []

    if project:
        # TODO: we should cache this
        from sentry.plugins.helpers import get_option
        optval = get_option('sentry:origins', project)
        if optval:
            result.extend(optval)

    # lowercase and strip the trailing slash from all origin values
    # filter out empty values
    return frozenset(filter(bool, map(lambda x: x.lower().rstrip('/'), result)))


def is_valid_origin(origin, project=None):
    """
    Given an ``origin`` which matches a base URI (e.g. http://example.com)
    determine if a valid origin is present in the project settings.

    Origins may be defined in several ways:

    - http://domain.com[:port]: exact match for base URI (must include port)
    - *: allow any domain
    - *.domain.com: matches domain.com and all subdomains, on any port
    - domain.com: matches domain.com on any port
    """
    allowed = get_origins(project)
    if '*' in allowed:
        return True

    if not origin:
        return False

    # we always run a case insensitive check
    origin = origin.lower()

    # Fast check
    if origin in allowed:
        return True

    # XXX: In some cases origin might be localhost (or something similar) which causes a string value
    # of 'null' to be sent as the origin
    if origin == 'null':
        return False

    parsed = urlparse(origin)

    # There is no hostname, so the header is probably invalid
    if parsed.hostname is None:
        return False

    for valid in allowed:
        if '://' in valid:
            # Support partial uri matches that may include path
            if origin.startswith(valid):
                return True
            continue

        if valid[:2] == '*.':
            # check foo.domain.com and domain.com
            if parsed.hostname.endswith(valid[1:]) or parsed.hostname == valid[2:]:
                return True
            continue

        if parsed.hostname == valid:
            return True

    return False<|MERGE_RESOLUTION|>--- conflicted
+++ resolved
@@ -11,11 +11,8 @@
 import urllib
 
 from django.conf import settings
-<<<<<<< HEAD
+from urlparse import urlparse, urljoin
 from django.core.urlresolvers import get_script_prefix
-=======
-from urlparse import urlparse, urljoin
->>>>>>> b4ccd7a4
 
 
 def absolute_uri(url=None):
