from __future__ import annotations

import logging
from datetime import datetime, timedelta, timezone
from time import time
from typing import Any, Collection, Dict, Iterable, Mapping, Sequence, cast
from urllib.parse import urlencode, urlparse

from django.conf import settings
from django.contrib.auth import REDIRECT_FIELD_NAME
from django.contrib.auth import login as _login
from django.contrib.auth.backends import ModelBackend
from django.http.request import HttpRequest
from django.urls import resolve, reverse
from django.utils.http import is_safe_url

<<<<<<< HEAD
from sentry.models import Organization, User
=======
from sentry import options
from sentry.models import Authenticator, Organization, User
>>>>>>> cda307a2
from sentry.services.hybrid_cloud.organization import RpcOrganization
from sentry.services.hybrid_cloud.user import user_service
from sentry.utils import metrics
from sentry.utils.http import absolute_uri

logger = logging.getLogger("sentry.auth")

_LOGIN_URL: str | None = None

MFA_SESSION_KEY = "mfa"


def _sso_expiry_from_env(seconds: str | None) -> timedelta:
    if seconds is None:
        return timedelta(hours=20)
    return timedelta(seconds=int(seconds))


SSO_EXPIRY_TIME = _sso_expiry_from_env(settings.SENTRY_SSO_EXPIRY_SECONDS)


class SsoSession:
    """
    The value returned from to_dict is stored in the django session cookie, with the org id being the key.
    """

    SSO_SESSION_KEY = "sso_s"
    SSO_LOGIN_TIMESTAMP = "ts"

    def __init__(self, organization_id: int, time: datetime) -> None:
        self.organization_id = organization_id
        self.authenticated_at_time = time
        self.session_key = self.django_session_key(organization_id)

    def to_dict(self) -> Dict[str, Any]:
        return {self.SSO_LOGIN_TIMESTAMP: self.authenticated_at_time.timestamp()}

    @classmethod
    def create(cls, organization_id: int) -> SsoSession:
        return cls(organization_id, datetime.now(tz=timezone.utc))

    @classmethod
    def from_django_session_value(
        cls, organization_id: int, session_value: Mapping[str, Any]
    ) -> SsoSession:

        return cls(
            organization_id,
            datetime.fromtimestamp(session_value[cls.SSO_LOGIN_TIMESTAMP], tz=timezone.utc),
        )

    def is_sso_authtime_fresh(self) -> bool:
        expired_time_cutoff = datetime.now(tz=timezone.utc) - SSO_EXPIRY_TIME

        return self.authenticated_at_time > expired_time_cutoff

    @staticmethod
    def django_session_key(organization_id: int) -> str:
        return f"{SsoSession.SSO_SESSION_KEY}:{organization_id}"


class AuthUserPasswordExpired(Exception):
    def __init__(self, user: User) -> None:
        self.user = user


def get_auth_providers() -> Collection[str]:
    return [
        key
        for key, cfg_names in settings.AUTH_PROVIDERS.items()
        if all(getattr(settings, c, None) for c in cfg_names)
    ]


def get_pending_2fa_user(request: HttpRequest) -> User | None:
    rv = request.session.get("_pending_2fa")
    if rv is None:
        return None

    user_id, created_at = rv[:2]
    if created_at < time() - 60 * 5:
        return None

    try:
        return User.objects.get(pk=user_id)
    except User.DoesNotExist:
        return None


def has_pending_2fa(request: HttpRequest) -> bool:
    return request.session.get("_pending_2fa") is not None


def get_login_url(reset: bool = False) -> str:
    global _LOGIN_URL

    if _LOGIN_URL is None or reset:
        # if LOGIN_URL resolves force login_required to it instead of our own
        # XXX: this must be done as late as possible to avoid idempotent requirements
        try:
            resolve(settings.LOGIN_URL)
        except Exception:
            _LOGIN_URL = settings.SENTRY_LOGIN_URL
        else:
            _LOGIN_URL = settings.LOGIN_URL

        if _LOGIN_URL is None:
            _LOGIN_URL = reverse("sentry-login")
        # ensure type is coerced to string (to avoid lazy proxies)
        _LOGIN_URL = str(_LOGIN_URL)
    return _LOGIN_URL


def initiate_login(request: HttpRequest, next_url: str | None = None) -> None:
    for key in ("_next", "_after_2fa", "_pending_2fa"):
        try:
            del request.session[key]
        except KeyError:
            pass

    if next_url:
        request.session["_next"] = next_url


def get_org_redirect_url(request: HttpRequest, active_organization: RpcOrganization | None) -> str:
    from sentry import features

    # TODO(dcramer): deal with case when the user cannot create orgs
    if active_organization:
        return cast(str, Organization.get_url(active_organization.slug))
    if not features.has("organizations:create"):
        return "/auth/login/"
    return "/organizations/new/"


def _get_login_redirect(request: HttpRequest, default: str | None = None) -> str:
    if default is None:
        default = get_login_url()

    # If there is a pending 2fa authentication bound to the session then
    # we need to go to the 2fa dialog.
    if has_pending_2fa(request):
        return cast(str, reverse("sentry-2fa-dialog"))

    # If we have a different URL to go after the 2fa flow we want to go to
    # that now here.
    after_2fa = request.session.pop("_after_2fa", None)
    if after_2fa is not None:
        return cast(str, after_2fa)

    login_url = request.session.pop("_next", None)
    if not login_url:
        return default

    if not is_valid_redirect(login_url, allowed_hosts=(request.get_host(),)):
        login_url = default

    return cast(str, login_url)


def get_login_redirect(request: HttpRequest, default: str | None = None) -> str:
    from sentry.api.utils import generate_organization_url

    login_redirect = _get_login_redirect(request, default)
    url_prefix = None
    if hasattr(request, "subdomain") and request.subdomain:
        url_prefix = generate_organization_url(request.subdomain)
        return absolute_uri(login_redirect, url_prefix=url_prefix)
    return login_redirect


def is_valid_redirect(url: str, allowed_hosts: Iterable[str] | None = None) -> bool:
    if not url:
        return False
    if url.startswith(get_login_url()):
        return False
    parsed_url = urlparse(url)
    url_host = parsed_url.netloc
    base_hostname = options.get("system.base-hostname")
    if url_host.endswith(f".{base_hostname}"):
        if allowed_hosts is None:
            allowed_hosts = {url_host}
        else:
            allowed_hosts = set(allowed_hosts)
            allowed_hosts.add(url_host)
    return cast(bool, is_safe_url(url, allowed_hosts=allowed_hosts))


def mark_sso_complete(request: HttpRequest, organization_id: int) -> None:
    """
    Store sso session status in the django session per org, with the value being the timestamp of when they logged in,
    for usage when expiring sso sessions.
    """
    # TODO(dcramer): this needs to be bound based on SSO options (e.g. changing
    # or enabling SSO invalidates this)
    sso_session = SsoSession.create(organization_id)
    request.session[sso_session.session_key] = sso_session.to_dict()

    metrics.incr("sso.session-added-success")

    request.session.modified = True


def has_completed_sso(request: HttpRequest, organization_id: int) -> bool:
    """
    look for the org id under the sso session key, and check that the timestamp isn't past our expiry limit
    """
    sso_session_in_request = request.session.get(
        SsoSession.django_session_key(organization_id), None
    )

    if not sso_session_in_request:
        metrics.incr("sso.no-value-in-session")
        return False

    django_session_value = SsoSession.from_django_session_value(
        organization_id, sso_session_in_request
    )

    if not django_session_value.is_sso_authtime_fresh():
        metrics.incr("sso.session-timed-out")
        return False

    metrics.incr("sso.session-verify-success")

    return True


def find_users(
    username: str, with_valid_password: bool = True, is_active: bool | None = None
) -> Sequence[User]:
    """
    Return a list of users that match a username
    and falling back to email
    """
    return user_service.get_by_username(username, with_valid_password, is_active)


def login(
    request: HttpRequest,
    user: User,
    passed_2fa: bool | None = None,
    after_2fa: str | None = None,
    organization_id: int | None = None,
    source: Any = None,
) -> bool:
    """
    This logs a user in for the session and current request.

    If 2FA is enabled this method will start the MFA flow and return False as
    required.  If `passed_2fa` is set to `True` then the 2FA flow is set to be
    finalized (user passed the flow).

    If the session has already resolved MFA in the past, it will automatically
    detect it from the session.

    Optionally `after_2fa` can be set to a URL which will be used to override
    the regular session redirect target directly after the 2fa flow.

    Returns boolean indicating if the user was logged in.
    """
    if passed_2fa is None:
        passed_2fa = request.session.get(MFA_SESSION_KEY, "") == str(user.id)

    if user.has_2fa() and not passed_2fa:
        request.session["_pending_2fa"] = [user.id, time(), organization_id]
        if after_2fa is not None:
            request.session["_after_2fa"] = after_2fa
        request.session.modified = True
        return False

    # TODO(dcramer): this needs to be bound based on MFA options
    if passed_2fa:
        request.session[MFA_SESSION_KEY] = str(user.id)
        request.session.modified = True

    mfa_state = request.session.pop("_pending_2fa", ())
    if organization_id is None and len(mfa_state) == 3:
        organization_id = mfa_state[2]

    # Check for expired passwords here after we cleared the 2fa flow.
    # While this means that users will have to pass 2fa before they can
    # figure out that their passwords are expired this is still the more
    # reasonable behavior.
    #
    # We also remember _after_2fa here so that we can continue the flow if
    # someone does it in the same browser.
    if user.is_password_expired:
        raise AuthUserPasswordExpired(user)

    # If this User has a nonce value, we need to bind into the session.
    if user.session_nonce is not None:
        request.session["_nonce"] = user.session_nonce

    # If there is no authentication backend, just attach the first
    # one and hope it goes through.  This apparently is a thing we
    # have been doing for a long time, just moved it to a more
    # reasonable place.
    if not hasattr(user, "backend"):
        user.backend = settings.AUTHENTICATION_BACKENDS[0]
    if organization_id:
        mark_sso_complete(request, organization_id)
    _login(request, user)

    log_auth_success(request, user.username, organization_id, source)
    return True


def log_auth_success(
    request: HttpRequest,
    username: str,
    organization_id: int | None = None,
    source: Any = None,
) -> None:
    logger.info(
        "user.auth.success",
        extra={
            "ip_address": request.META["REMOTE_ADDR"],
            "username": username,
            "organization_id": organization_id,
            "source": source,
        },
    )


def log_auth_failure(request: HttpRequest, username: str | None = None) -> None:
    logger.info(
        "user.auth.fail", extra={"ip_address": request.META["REMOTE_ADDR"], "username": username}
    )


def has_user_registration() -> bool:
    from sentry import features, options

    return features.has("auth:register") and options.get("auth.allow-registration")


def is_user_signed_request(request: HttpRequest) -> bool:
    """
    This function returns True if the request is a signed valid link
    """
    try:
        return bool(request.user_from_signed_request)
    except AttributeError:
        return False


def set_active_org(request: HttpRequest, org_slug: str) -> None:
    # even if the value being set is the same this will trigger a session
    # modification and reset the users expiry, so check if they are different first.
    if hasattr(request, "session") and request.session.get("activeorg") != org_slug:
        request.session["activeorg"] = org_slug


class EmailAuthBackend(ModelBackend):  # type: ignore
    """
    Authenticate against django.contrib.auth.models.User.

    Supports authenticating via an email address or a username.
    """

    def authenticate(
        self, request: HttpRequest, username: str, password: str | None = None
    ) -> User | None:
        users = find_users(username)
        if users:
            for user in users:
                try:
                    if user.password:
                        # XXX(joshuarli): This is checked before (and therefore, regardless of outcome)
                        # password checking as a mechanism to drop old password hashers immediately and
                        # then lazily sending out password reset emails.
                        if user.is_password_expired:
                            raise AuthUserPasswordExpired(user)
                        if user.check_password(password):
                            return user
                except ValueError:
                    continue
        return None

    def user_can_authenticate(self, user: User) -> bool:
        return True


def make_login_link_with_redirect(path: str, redirect: str) -> str:
    """
    append an after login redirect to a path.
    note: this function assumes that the redirect has been validated
    """
    query_string = urlencode({REDIRECT_FIELD_NAME: redirect})
    redirect_uri = f"{path}?{query_string}"
    return redirect_uri<|MERGE_RESOLUTION|>--- conflicted
+++ resolved
@@ -14,12 +14,8 @@
 from django.urls import resolve, reverse
 from django.utils.http import is_safe_url
 
-<<<<<<< HEAD
+from sentry import options
 from sentry.models import Organization, User
-=======
-from sentry import options
-from sentry.models import Authenticator, Organization, User
->>>>>>> cda307a2
 from sentry.services.hybrid_cloud.organization import RpcOrganization
 from sentry.services.hybrid_cloud.user import user_service
 from sentry.utils import metrics
