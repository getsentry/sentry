import logging
from time import time
from typing import Container, Optional

from django.conf import settings
from django.contrib.auth import login as _login
from django.contrib.auth.backends import ModelBackend
from django.urls import resolve, reverse
from django.utils.http import is_safe_url

from sentry.models import Authenticator, User

logger = logging.getLogger("sentry.auth")

_LOGIN_URL = None

SSO_SESSION_KEY = "sso"

MFA_SESSION_KEY = "mfa"


class AuthUserPasswordExpired(Exception):
    def __init__(self, user):
        self.user = user


def get_auth_providers():
    return [
        key
        for key, cfg_names in settings.AUTH_PROVIDERS.items()
        if all(getattr(settings, c, None) for c in cfg_names)
    ]


def get_pending_2fa_user(request):
    rv = request.session.get("_pending_2fa")
    if rv is None:
        return

    user_id, created_at = rv[:2]
    if created_at < time() - 60 * 5:
        return None

    try:
        return User.objects.get(pk=user_id)
    except User.DoesNotExist:
        pass


def has_pending_2fa(request):
    return request.session.get("_pending_2fa") is not None


def get_login_url(reset=False):
    global _LOGIN_URL

    if _LOGIN_URL is None or reset:
        # if LOGIN_URL resolves force login_required to it instead of our own
        # XXX: this must be done as late as possible to avoid idempotent requirements
        try:
            resolve(settings.LOGIN_URL)
        except Exception:
            _LOGIN_URL = settings.SENTRY_LOGIN_URL
        else:
            _LOGIN_URL = settings.LOGIN_URL

        if _LOGIN_URL is None:
            _LOGIN_URL = reverse("sentry-login")
        # ensure type is coerced to string (to avoid lazy proxies)
        _LOGIN_URL = str(_LOGIN_URL)
    return _LOGIN_URL


def initiate_login(request, next_url=None):
    for key in ("_next", "_after_2fa", "_pending_2fa"):
        try:
            del request.session[key]
        except KeyError:
            pass

    if next_url:
        request.session["_next"] = next_url


def get_org_redirect_url(request, active_organization):
    from sentry import features

    # TODO(dcramer): deal with case when the user cannot create orgs
    if active_organization:
        return active_organization.get_url()
    if not features.has("organizations:create"):
        return "/auth/login/"
    return "/organizations/new/"


def get_login_redirect(request, default=None):
    if default is None:
        default = get_login_url()

    # If there is a pending 2fa authentication bound to the session then
    # we need to go to the 2fa dialog.
    if has_pending_2fa(request):
        return reverse("sentry-2fa-dialog")

    # If we have a different URL to go after the 2fa flow we want to go to
    # that now here.
    after_2fa = request.session.pop("_after_2fa", None)
    if after_2fa is not None:
        return after_2fa

    login_url = request.session.pop("_next", None)
    if not login_url:
        return default

    if not is_valid_redirect(login_url, allowed_hosts=(request.get_host(),)):
        login_url = default

    return login_url


def is_valid_redirect(url: str, allowed_hosts: Optional[Container] = None) -> bool:
    if not url:
        return False
    if url.startswith(get_login_url()):
        return False
<<<<<<< HEAD
    return is_safe_url(url, allowed_hosts=host)
=======
    return is_safe_url(url, allowed_hosts=allowed_hosts)
>>>>>>> bba89b99


def mark_sso_complete(request, organization_id):
    # TODO(dcramer): this needs to be bound based on SSO options (e.g. changing
    # or enabling SSO invalidates this)
    sso = request.session.get(SSO_SESSION_KEY, "")
    if sso:
        sso = sso.split(",")
    else:
        sso = []
    sso.append(str(organization_id))
    request.session[SSO_SESSION_KEY] = ",".join(sso)
    request.session.modified = True


def has_completed_sso(request, organization_id):
    sso = request.session.get(SSO_SESSION_KEY, "").split(",")
    return str(organization_id) in sso


def find_users(username, with_valid_password=True, is_active=None):
    """
    Return a list of users that match a username
    and falling back to email
    """
    qs = User.objects

    if is_active is not None:
        qs = qs.filter(is_active=is_active)

    if with_valid_password:
        qs = qs.exclude(password="!")

    try:
        # First, assume username is an iexact match for username
        user = qs.get(username__iexact=username)
        return [user]
    except User.DoesNotExist:
        # If not, we can take a stab at guessing it's an email address
        if "@" in username:
            # email isn't guaranteed unique
            return list(qs.filter(email__iexact=username))
    return []


def login(request, user, passed_2fa=None, after_2fa=None, organization_id=None, source=None):
    """
    This logs a user in for the session and current request.

    If 2FA is enabled this method will start the MFA flow and return False as
    required.  If `passed_2fa` is set to `True` then the 2FA flow is set to be
    finalized (user passed the flow).

    If the session has already resolved MFA in the past, it will automatically
    detect it from the session.

    Optionally `after_2fa` can be set to a URL which will be used to override
    the regular session redirect target directly after the 2fa flow.

    Returns boolean indicating if the user was logged in.
    """
    has_2fa = Authenticator.objects.user_has_2fa(user)
    if passed_2fa is None:
        passed_2fa = request.session.get(MFA_SESSION_KEY, "") == str(user.id)

    if has_2fa and not passed_2fa:
        request.session["_pending_2fa"] = [user.id, time(), organization_id]
        if after_2fa is not None:
            request.session["_after_2fa"] = after_2fa
        request.session.modified = True
        return False

    # TODO(dcramer): this needs to be bound based on MFA options
    if passed_2fa:
        request.session[MFA_SESSION_KEY] = str(user.id)
        request.session.modified = True

    mfa_state = request.session.pop("_pending_2fa", ())
    if organization_id is None and len(mfa_state) == 3:
        organization_id = mfa_state[2]

    # Check for expired passwords here after we cleared the 2fa flow.
    # While this means that users will have to pass 2fa before they can
    # figure out that their passwords are expired this is still the more
    # reasonable behavior.
    #
    # We also remember _after_2fa here so that we can continue the flow if
    # someone does it in the same browser.
    if user.is_password_expired:
        raise AuthUserPasswordExpired(user)

    # If this User has a nonce value, we need to bind into the session.
    if user.session_nonce is not None:
        request.session["_nonce"] = user.session_nonce

    # If there is no authentication backend, just attach the first
    # one and hope it goes through.  This apparently is a thing we
    # have been doing for a long time, just moved it to a more
    # reasonable place.
    if not hasattr(user, "backend"):
        user.backend = settings.AUTHENTICATION_BACKENDS[0]
    _login(request, user)
    if organization_id:
        mark_sso_complete(request, organization_id)
    log_auth_success(request, user.username, organization_id, source)
    return True


def log_auth_success(request, username, organization_id=None, source=None):
    logger.info(
        "user.auth.success",
        extra={
            "ip_address": request.META["REMOTE_ADDR"],
            "username": username,
            "organization_id": organization_id,
            "source": source,
        },
    )


def log_auth_failure(request, username=None):
    logger.info(
        "user.auth.fail", extra={"ip_address": request.META["REMOTE_ADDR"], "username": username}
    )


def has_user_registration():
    from sentry import features, options

    return features.has("auth:register") and options.get("auth.allow-registration")


def is_user_signed_request(request):
    """
    This function returns True if the request is a signed valid link
    """
    try:
        return request.user_from_signed_request
    except AttributeError:
        return False


class EmailAuthBackend(ModelBackend):
    """
    Authenticate against django.contrib.auth.models.User.

    Supports authenticating via an email address or a username.
    """

    def authenticate(self, request, username=None, password=None):
        users = find_users(username)
        if users:
            for user in users:
                try:
                    if user.password and user.check_password(password):
                        return user
                except ValueError:
                    continue
        return None

    # TODO(joshuarli): When we're fully on Django 1.10, we should switch to
    # subclassing AllowAllUsersModelBackend (this isn't available in 1.9 and
    # simply overriding user_can_authenticate here is a lot less verbose than
    # conditionally importing).
    def user_can_authenticate(self, user):
        return True<|MERGE_RESOLUTION|>--- conflicted
+++ resolved
@@ -123,11 +123,7 @@
         return False
     if url.startswith(get_login_url()):
         return False
-<<<<<<< HEAD
-    return is_safe_url(url, allowed_hosts=host)
-=======
     return is_safe_url(url, allowed_hosts=allowed_hosts)
->>>>>>> bba89b99
 
 
 def mark_sso_complete(request, organization_id):
