--- conflicted
+++ resolved
@@ -200,21 +200,15 @@
     from sentry import integrations
     from sentry.integrations.example import ExampleIntegrationProvider
     from sentry.integrations.github import GitHubIntegrationProvider
-<<<<<<< HEAD
     from sentry.integrations.github_enterprise import GitHubEnterpriseIntegrationProvider
-=======
     from sentry.integrations.jira import JiraIntegrationProvider
->>>>>>> 322de761
     from sentry.integrations.slack import SlackIntegrationProvider
     from sentry.integrations.vsts import VSTSIntegrationProvider
     integrations.register(ExampleIntegrationProvider)
     integrations.register(GitHubIntegrationProvider)
-<<<<<<< HEAD
     integrations.register(GitHubEnterpriseIntegrationProvider)
-=======
     integrations.register(JiraIntegrationProvider)
     integrations.register(SlackIntegrationProvider)
->>>>>>> 322de761
     integrations.register(VSTSIntegrationProvider)
 
     from sentry.plugins import bindings
