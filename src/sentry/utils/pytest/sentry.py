--- conflicted
+++ resolved
@@ -15,20 +15,11 @@
 def pytest_configure(config):
     import warnings
 
-<<<<<<< HEAD
-    from django.utils.deprecation import RemovedInDjango21Warning, RemovedInDjango30Warning
-
-    # These warnings should be kept in sync with sentry.runner.settings,
-    # and pytest warningfilters in pyproject.toml.
-    # See pyproject.toml for explanations.
-    warnings.filterwarnings(action="ignore", category=RemovedInDjango21Warning)
+    from django.utils.deprecation import RemovedInDjango30Warning
+
     warnings.filterwarnings(action="ignore", category=RemovedInDjango30Warning)
-    warnings.filterwarnings(action="ignore", category=DeprecationWarning)
-
-    # These warnings are for pytest only.
-=======
+
     # This is just to filter out an obvious warning before the pytest session starts.
->>>>>>> 81cf3856
     warnings.filterwarnings(
         action="ignore",
         message=r".*sentry.digests.backends.dummy.DummyBackend.*",
