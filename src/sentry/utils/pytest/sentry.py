--- conflicted
+++ resolved
@@ -133,16 +133,10 @@
             "msteams.client-secret": "msteams-client-secret",
             "aws-lambda.access-key-id": "aws-key-id",
             "aws-lambda.secret-access-key": "aws-secret-access-key",
-<<<<<<< HEAD
+            "aws-lambda.cloudformation-url": "https://example.com/file.json",
             "aws-lambda.account-number": "1234",
             "aws-lambda.node.layer-name": "my-layer",
             "aws-lambda.node.version": "3",
-=======
-            "aws-lambda.cloudformation-url": "https://example.com/file.json",
-            "aws-lambda.node-layer-name": "my-layer",
-            "aws-lambda.node-layer-version": "3",
-            "aws-lambda.host-account-id": "1234",
->>>>>>> 78562962
         }
     )
 
