from __future__ import absolute_import

from sentry.utils.compat import mock
import os
from hashlib import md5

from django.conf import settings
from sentry_sdk import Hub

import six

TEST_ROOT = os.path.normpath(
    os.path.join(os.path.dirname(__file__), os.pardir, os.pardir, os.pardir, os.pardir, "tests")
)


def pytest_configure(config):
    # HACK: Only needed for testing!
    os.environ.setdefault("_SENTRY_SKIP_CONFIGURATION", "1")

    os.environ.setdefault("DJANGO_SETTINGS_MODULE", "sentry.conf.server")

    # override docs which are typically synchronized from an upstream server
    # to ensure tests are consistent
    os.environ.setdefault(
        "INTEGRATION_DOC_FOLDER", os.path.join(TEST_ROOT, "fixtures", "integration-docs")
    )
    from sentry.utils import integrationdocs

    integrationdocs.DOC_FOLDER = os.environ["INTEGRATION_DOC_FOLDER"]

    if not settings.configured:
        # only configure the db if its not already done
        test_db = os.environ.get("DB", "postgres")
        if test_db == "postgres":
            settings.DATABASES["default"].update(
                {
                    "ENGINE": "sentry.db.postgres",
                    "USER": "postgres",
                    "NAME": "sentry",
                    "HOST": "127.0.0.1",
                }
            )
            # postgres requires running full migration all the time
            # since it has to install stored functions which come from
            # an actual migration.
        else:
            raise RuntimeError("oops, wrong database: %r" % test_db)

    # Disable static compiling in tests
    settings.STATIC_BUNDLES = {}

    # override a few things with our test specifics
    settings.INSTALLED_APPS = tuple(settings.INSTALLED_APPS) + ("tests",)
    # Need a predictable key for tests that involve checking signatures
    settings.SENTRY_PUBLIC = False

    if not settings.SENTRY_CACHE:
        settings.SENTRY_CACHE = "sentry.cache.django.DjangoCache"
        settings.SENTRY_CACHE_OPTIONS = {}

    # This speeds up the tests considerably, pbkdf2 is by design, slow.
    settings.PASSWORD_HASHERS = ["django.contrib.auth.hashers.MD5PasswordHasher"]

    settings.AUTH_PASSWORD_VALIDATORS = []

    # Replace real sudo middleware with our mock sudo middleware
    # to assert that the user is always in sudo mode
    middleware = list(settings.MIDDLEWARE_CLASSES)
    sudo = middleware.index("sentry.middleware.sudo.SudoMiddleware")
    middleware[sudo] = "sentry.testutils.middleware.SudoMiddleware"
    settings.MIDDLEWARE_CLASSES = tuple(middleware)

    settings.SENTRY_OPTIONS["cloudflare.secret-key"] = "cloudflare-secret-key"

    # enable draft features
    settings.SENTRY_OPTIONS["mail.enable-replies"] = True

    settings.SENTRY_ALLOW_ORIGIN = "*"

    settings.SENTRY_TSDB = "sentry.tsdb.inmemory.InMemoryTSDB"
    settings.SENTRY_TSDB_OPTIONS = {}

    if settings.SENTRY_NEWSLETTER == "sentry.newsletter.base.Newsletter":
        settings.SENTRY_NEWSLETTER = "sentry.newsletter.dummy.DummyNewsletter"
        settings.SENTRY_NEWSLETTER_OPTIONS = {}

    settings.BROKER_BACKEND = "memory"
    settings.BROKER_URL = "memory://"
    settings.CELERY_ALWAYS_EAGER = False
    settings.CELERY_EAGER_PROPAGATES_EXCEPTIONS = True

    settings.DEBUG_VIEWS = True

    settings.SENTRY_ENCRYPTION_SCHEMES = ()

    settings.CACHES = {
        "default": {"BACKEND": "django.core.cache.backends.locmem.LocMemCache"},
        "nodedata": {"BACKEND": "django.core.cache.backends.locmem.LocMemCache"},
    }

    settings.SENTRY_RATELIMITER = "sentry.ratelimits.redis.RedisRateLimiter"
    settings.SENTRY_RATELIMITER_OPTIONS = {}

    if os.environ.get("USE_SNUBA", False):
        settings.SENTRY_SEARCH = "sentry.search.snuba.EventsDatasetSnubaSearchBackend"
        settings.SENTRY_TSDB = "sentry.tsdb.redissnuba.RedisSnubaTSDB"
        settings.SENTRY_EVENTSTREAM = "sentry.eventstream.snuba.SnubaEventStream"

    if not hasattr(settings, "SENTRY_OPTIONS"):
        settings.SENTRY_OPTIONS = {}

    settings.SENTRY_OPTIONS.update(
        {
            "redis.clusters": {"default": {"hosts": {0: {"db": 9}}}},
            "mail.backend": "django.core.mail.backends.locmem.EmailBackend",
            "system.url-prefix": "http://testserver",
            "system.secret-key": "a" * 52,
            "slack.client-id": "slack-client-id",
            "slack.client-secret": "slack-client-secret",
            "slack.verification-token": "slack-verification-token",
            "slack.legacy-app": True,
            "github-app.name": "sentry-test-app",
            "github-app.client-id": "github-client-id",
            "github-app.client-secret": "github-client-secret",
            "vsts.client-id": "vsts-client-id",
            "vsts.client-secret": "vsts-client-secret",
            "vsts-limited.client-id": "vsts-limited-client-id",
            "vsts-limited.client-secret": "vsts-limited-client-secret",
            "vercel.client-id": "vercel-client-id",
            "vercel.client-secret": "vercel-client-secret",
            "msteams.client-id": "msteams-client-id",
            "msteams.client-secret": "msteams-client-secret",
            "aws-lambda.access-key-id": "aws-key-id",
            "aws-lambda.secret-access-key": "aws-secret-access-key",
<<<<<<< HEAD
=======
            "aws-lambda.cloudformation-url": "https://example.com/file.json",
>>>>>>> 2c7cd83b
            "aws-lambda.account-number": "1234",
            "aws-lambda.node.layer-name": "my-layer",
            "aws-lambda.node.layer-version": "3",
        }
    )

    # Plugin-related settings
    settings.ASANA_CLIENT_ID = "abc"
    settings.ASANA_CLIENT_SECRET = "123"
    settings.BITBUCKET_CONSUMER_KEY = "abc"
    settings.BITBUCKET_CONSUMER_SECRET = "123"
    settings.GITHUB_APP_ID = "abc"
    settings.GITHUB_API_SECRET = "123"
    # this isn't the real secret
    settings.SENTRY_OPTIONS["github.integration-hook-secret"] = "b3002c3e321d4b7880360d397db2ccfd"

    # django mail uses socket.getfqdn which doesn't play nice if our
    # networking isn't stable
    patcher = mock.patch("socket.getfqdn", return_value="localhost")
    patcher.start()

    if not settings.MIGRATIONS_TEST_MIGRATE:
        # Migrations for the "sentry" app take a long time to run, which makes test startup time slow in dev.
        # This is a hack to force django to sync the database state from the models rather than use migrations.
        settings.MIGRATION_MODULES["sentry"] = None

    asset_version_patcher = mock.patch(
        "sentry.runner.initializer.get_asset_version", return_value="{version}"
    )
    asset_version_patcher.start()
    from sentry.runner.initializer import initialize_app

    initialize_app({"settings": settings, "options": None})
    register_extensions()

    from sentry.utils.redis import clusters

    with clusters.get("default").all() as client:
        client.flushdb()

    # force celery registration
    from sentry.celery import app  # NOQA

    # disable DISALLOWED_IPS
    from sentry import http

    http.DISALLOWED_IPS = set()


def register_extensions():
    from sentry.plugins.base import plugins
    from sentry.plugins.utils import TestIssuePlugin2

    plugins.register(TestIssuePlugin2)

    from sentry import integrations
    from sentry.integrations.example import (
        ExampleIntegrationProvider,
        AliasedIntegrationProvider,
        ExampleRepositoryProvider,
        ServerExampleProvider,
        FeatureFlagIntegration,
        AlertRuleIntegrationProvider,
    )

    integrations.register(ExampleIntegrationProvider)
    integrations.register(AliasedIntegrationProvider)
    integrations.register(ServerExampleProvider)
    integrations.register(FeatureFlagIntegration)
    integrations.register(AlertRuleIntegrationProvider)

    from sentry.plugins.base import bindings
    from sentry.plugins.providers.dummy import DummyRepositoryProvider

    bindings.add("repository.provider", DummyRepositoryProvider, id="dummy")
    bindings.add(
        "integration-repository.provider", ExampleRepositoryProvider, id="integrations:example"
    )


def pytest_runtest_teardown(item):
    if not os.environ.get("USE_SNUBA", False):
        from sentry import tsdb

        # TODO(dcramer): this only works if this is the correct tsdb backend
        tsdb.flush()

    # XXX(dcramer): only works with DummyNewsletter
    from sentry import newsletter

    if hasattr(newsletter.backend, "clear"):
        newsletter.backend.clear()

    from sentry.utils.redis import clusters

    with clusters.get("default").all() as client:
        client.flushdb()

    from celery.task.control import discard_all

    discard_all()

    from sentry.models import OrganizationOption, ProjectOption, UserOption

    for model in (OrganizationOption, ProjectOption, UserOption):
        model.objects.clear_local_cache()

    Hub.main.bind_client(None)


def pytest_collection_modifyitems(config, items):
    """
    After collection, we need to:

    - Filter tests that subclass SnubaTestCase as tests in `tests/acceptance` are not being marked as `snuba`
    - Select tests based on group and group strategy

    """

    total_groups = int(os.environ.get("TOTAL_TEST_GROUPS", 1))
    current_group = int(os.environ.get("TEST_GROUP", 0))
    grouping_strategy = os.environ.get("TEST_GROUP_STRATEGY", "file")

    accepted, keep, discard = [], [], []

    for index, item in enumerate(items):
        # XXX: For some reason tests in `tests/acceptance` are not being
        # marked as snuba, so deselect test cases not a subclass of SnubaTestCase
        if os.environ.get("RUN_SNUBA_TESTS_ONLY"):
            from sentry.testutils import SnubaTestCase
            import inspect

            if inspect.isclass(item.cls) and not issubclass(item.cls, SnubaTestCase):
                # No need to group if we are deselecting this
                discard.append(item)
                continue
            accepted.append(item)
        else:
            accepted.append(item)

        # In the case where we group by round robin (e.g. TEST_GROUP_STRATEGY is not `file`),
        # we want to only include items in `accepted` list

        # TODO(joshuarli): six 1.12.0 adds ensure_binary: six.ensure_binary(item.location[0])
        item_to_group = (
            int(md5(six.text_type(item.location[0]).encode("utf-8")).hexdigest(), 16)
            if grouping_strategy == "file"
            else len(accepted) - 1
        )

        # Split tests in different groups
        group_num = item_to_group % total_groups

        if group_num == current_group:
            keep.append(item)
        else:
            discard.append(item)

    # This only needs to be done if there are items to be de-selected
    if len(discard) > 0:
        items[:] = keep
        config.hook.pytest_deselected(items=discard)<|MERGE_RESOLUTION|>--- conflicted
+++ resolved
@@ -133,10 +133,7 @@
             "msteams.client-secret": "msteams-client-secret",
             "aws-lambda.access-key-id": "aws-key-id",
             "aws-lambda.secret-access-key": "aws-secret-access-key",
-<<<<<<< HEAD
-=======
             "aws-lambda.cloudformation-url": "https://example.com/file.json",
->>>>>>> 2c7cd83b
             "aws-lambda.account-number": "1234",
             "aws-lambda.node.layer-name": "my-layer",
             "aws-lambda.node.layer-version": "3",
