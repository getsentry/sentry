--- conflicted
+++ resolved
@@ -308,47 +308,25 @@
 
             # Note: below will fail if these directories do not exist
 
-<<<<<<< HEAD
-            # finds body tag to screenshot in order to avoid scrollbar
-            self.driver.find_element_by_tag_name("body").screenshot(
-                u".artifacts/visual-snapshots/acceptance/{}.png".format(slugify(name))
-            )
-
-            self.driver.execute_script("window.__openAllTooltips()")
-
-            self.driver.find_element_by_tag_name("body").screenshot(
-                u".artifacts/visual-snapshots/acceptance-tooltips/{}.png".format(slugify(name))
-            )
-
-            # switch to mobile width and a fixed height
-            self.driver.set_window_size(375, 812)
-
-            # grab full height at the mobile width
-            required_height = self.driver.execute_script(
-                "return document.body.parentNode.scrollHeight"
-            )
-            self.driver.set_window_size(375, required_height)
-
-            self.driver.find_element_by_tag_name("body").screenshot(
-                u".artifacts/visual-snapshots/acceptance-mobile/{}.png".format(slugify(name))
-            )
-
-            # reset window size
-            self.driver.set_window_size(size["width"], size["height"])
-=======
             if not mobile_only:
                 # This will make sure we resize viewport height to fit contents
                 with self.full_viewport():
                     self.driver.find_element_by_tag_name("body").screenshot(
                         u".artifacts/visual-snapshots/acceptance/{}.png".format(slugify(name))
                     )
+                    has_tooltips = self.driver.execute_script("window.__openAllTooltips()")
+                    if has_tooltips:
+                        self.driver.find_element_by_tag_name("body").screenshot(
+                            u".artifacts/visual-snapshots/acceptance-tooltips/{}.png".format(
+                                slugify(name)
+                            )
+                        )
 
             with self.mobile_viewport():
                 # switch to a mobile sized viewport
                 self.driver.find_element_by_tag_name("body").screenshot(
                     u".artifacts/visual-snapshots/acceptance-mobile/{}.png".format(slugify(name))
                 )
->>>>>>> 1c5cb45f
 
         return self
 
