import logging
import time
from typing import MutableMapping, Optional

import pytest
from confluent_kafka import Consumer, Producer
from confluent_kafka.admin import AdminClient

_log = logging.getLogger(__name__)

MAX_SECONDS_WAITING_FOR_EVENT = 16


@pytest.fixture
def kafka_producer():
    def inner(settings):
        producer = Producer(
            {"bootstrap.servers": settings.KAFKA_CLUSTERS["default"]["common"]["bootstrap.servers"]}
        )
        return producer

    return inner


class _KafkaAdminWrapper:
    def __init__(self, request, settings):
        self.test_name = request.node.name

        kafka_config = {}
        for key, val in settings.KAFKA_CLUSTERS["default"]["common"].items():
            kafka_config[key] = val

        self.admin_client = AdminClient(kafka_config)

    def delete_topic(self, topic_name):
        try:
            futures_dict = self.admin_client.delete_topics([topic_name])
            self._sync_wait_on_result(futures_dict)
        except Exception:
            _log.warning("Could not delete topic %s", topic_name)

    def _sync_wait_on_result(self, futures_dict):
        """
        Synchronously waits on all futures returned by the admin_client api.
        :param futures_dict: the api returns a dict of futures that can be awaited
        """
        # just wait on all futures returned by the async operations of the admin_client
        for f in futures_dict.values():
            f.result(5)  # wait up to 5 seconds for the admin operation to finish


@pytest.fixture
def kafka_admin(request):
    """
    A fixture representing a simple wrapper over the admin interface
    :param request: the pytest request
    :return: a Kafka admin wrapper
    """

    def inner(settings):
        return _KafkaAdminWrapper(request, settings)

    return inner


@pytest.fixture
def kafka_topics_setter():
    """
    Returns a function that given a Django settings objects will setup the
    kafka topics names to test names.

    :return: a function that given a settings object changes all kafka topic names
    to "test-<normal_topic_name>"
    """

    def set_test_kafka_settings(settings):
        settings.KAFKA_INGEST_EVENTS = "ingest-events"
        settings.KAFKA_TOPICS[settings.KAFKA_INGEST_EVENTS] = {"cluster": "default"}

        settings.INGEST_TRANSACTIONS = "ingest-transactions"
        settings.KAFKA_TOPICS[settings.INGEST_TRANSACTIONS] = {"cluster": "default"}

        settings.KAFKA_INGEST_ATTACHMENTS = "ingest-attachments"
        settings.KAFKA_TOPICS[settings.KAFKA_INGEST_ATTACHMENTS] = {"cluster": "default"}

        settings.KAFKA_OUTCOMES = "outcomes"
        settings.KAFKA_TOPICS[settings.KAFKA_OUTCOMES] = {"cluster": "default"}

    return set_test_kafka_settings


@pytest.fixture(scope="session")
def scope_consumers():
    """
    Sets up an object to keep track of the scope consumers ( consumers that will only
    be created once per test session).

    """
    all_consumers: MutableMapping[str, Optional[Consumer]] = {
        # Relay is configured to use this topic for all ingest messages. See
        # `templates/config.yml`.
        "ingest-events": None,
        "outcomes": None,
    }

    yield all_consumers

    for consumer_name, consumer in all_consumers.items():
        if consumer is not None:
            try:
                # stop the consumer
                consumer.signal_shutdown()
                consumer.run()
            except:  # noqa:
                _log.warning("Failed to cleanup consumer %s", consumer_name)


@pytest.fixture(scope="function")
def session_ingest_consumer(scope_consumers, kafka_admin, task_runner):
    """
    Returns a factory for a session ingest consumer.

    Note/Warning: Once an ingest consumer is created it will be reused by all tests in the session.
    The ingest consumer is created the first time with the provided settings and then reused.
    If you don't want this behaviour DO NOT USE this fixture (create a fixture, similar with this one,
    that returns a new consumer at each invocation rather then reusing it)

    :return: a function factory that creates a consumer at first invocation and returns the cached consumer afterwards.
    """

    def ingest_consumer(settings):
<<<<<<< HEAD
        from sentry.ingest.consumer_v2.factory import get_ingest_consumer
        from sentry.ingest.types import ConsumerType
        from sentry.utils.batching_kafka_consumer import create_topics
=======
        from sentry.ingest.ingest_consumer import IngestConsumerWorker
        from sentry.utils.kafka import create_batching_kafka_consumer
>>>>>>> 2aaf4199

        # Relay is configured to use this topic for all ingest messages. See
        # `template/config.yml`.
        cluster_name = "default"
        topic_event_name = "ingest-events"

        if scope_consumers[topic_event_name] is not None:
            # reuse whatever was already created (will ignore the settings)
            return scope_consumers[topic_event_name]

        # first time the consumer is requested, create it using settings
        admin = kafka_admin(settings)
        admin.delete_topic(topic_event_name)
        create_topics(cluster_name, [topic_event_name])

        # simulate the event ingestion task
        group_id = "test-consumer"

        consumer = get_ingest_consumer(
            consumer_type=ConsumerType.Events,
            group_id=group_id,
            auto_offset_reset="earliest",
            strict_offset_reset=False,
            max_batch_size=1,
            max_batch_time=10,
            processes=1,
            input_block_size=1,
            output_block_size=1,
            force_topic=topic_event_name,
            force_cluster=cluster_name,
        )

        scope_consumers[topic_event_name] = consumer

        return consumer

    return ingest_consumer


@pytest.fixture(scope="function")
def wait_for_ingest_consumer(session_ingest_consumer, task_runner):
    """
    Returns a function that can be used to create a wait loop for the ingest consumer

    The ingest consumer will be called in a loop followed by a query to the supplied
    predicate. If the predicate returns a non None value the wait will be ended and
    the waiter will return whatever the predicate returned.
    If the max_time passes the waiter will be terminated and the waiter will return None

    Note: The reason there we return a factory and not directly the waiter is that we
    need to configure the consumer with the test settings (settings are typically available
    in the test) so a test would typically first create the waiter and the use it to wait for
    the required condition:

    waiter = wait_for_ingest_consumer( test_settings_derived_from_the_project_settings)
    result = waiter( my_predicate, SOME_TIMEOUT)
    assert result == expected_result
    """

    def factory(settings, **kwargs):
        consumer = session_ingest_consumer(settings, **kwargs)

        def waiter(exit_predicate, max_time=MAX_SECONDS_WAITING_FOR_EVENT):
            """
            Implements a wait loop for the ingest consumer
            :param exit_predicate:  A Callable[(),Any] that will be called in a loop after each call
                to the KafkaConsumer _run_once()
            :param max_time: maximum time in seconds to wait
            :return: the first non None result returned by the exit predicate or None if the
                max time has expired without the exit predicate returning a non None value
            """

            start_wait = time.time()
            with task_runner():
                while time.time() - start_wait < max_time:
                    consumer._run_once()
                    # check if the condition is satisfied
                    val = exit_predicate()
                    if val is not None:
                        return val  # we got what we were waiting for stop looping

            _log.warning(
                "Ingest consumer waiter timed-out after %d seconds", time.time() - start_wait
            )
            return None  # timeout without any success

        return waiter

    return factory<|MERGE_RESOLUTION|>--- conflicted
+++ resolved
@@ -129,14 +129,9 @@
     """
 
     def ingest_consumer(settings):
-<<<<<<< HEAD
         from sentry.ingest.consumer_v2.factory import get_ingest_consumer
         from sentry.ingest.types import ConsumerType
         from sentry.utils.batching_kafka_consumer import create_topics
-=======
-        from sentry.ingest.ingest_consumer import IngestConsumerWorker
-        from sentry.utils.kafka import create_batching_kafka_consumer
->>>>>>> 2aaf4199
 
         # Relay is configured to use this topic for all ingest messages. See
         # `template/config.yml`.
