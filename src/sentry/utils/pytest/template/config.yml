---
relay:
  mode: managed
<<<<<<< HEAD
  upstream: "http://127.0.0.1:${SENTRY_PORT}/"
  host: 0.0.0.0
  port: 3333
  tls_port: ~
  tls_identity_path: ~
  tls_identity_password: ~
=======
  upstream: '${SENTRY_HOST}'
  host: 0.0.0.0
  port: ${RELAY_PORT}
>>>>>>> c09ea903
logging:
  level: TRACE
  enable_backtraces: true
processing:
  enabled: true
  kafka_config:
<<<<<<< HEAD
    - {name: "bootstrap.servers", value: "127.0.0.1:9093"}
  topics:
    events: "ingest-events"
    attachments: "ingest-attachments"
    transactions: "ingest-transactions"
    outcomes: "event-outcomes"
  redis: redis://127.0.0.1:6379
=======
    - {name: 'bootstrap.servers', value: 'sentry_kafka:9093'}
  redis: redis://sentry_redis:6379
>>>>>>> c09ea903
<|MERGE_RESOLUTION|>--- conflicted
+++ resolved
@@ -1,33 +1,14 @@
 ---
 relay:
   mode: managed
-<<<<<<< HEAD
-  upstream: "http://127.0.0.1:${SENTRY_PORT}/"
-  host: 0.0.0.0
-  port: 3333
-  tls_port: ~
-  tls_identity_path: ~
-  tls_identity_password: ~
-=======
-  upstream: '${SENTRY_HOST}'
+  upstream: ${SENTRY_HOST}
   host: 0.0.0.0
   port: ${RELAY_PORT}
->>>>>>> c09ea903
 logging:
   level: TRACE
   enable_backtraces: true
 processing:
   enabled: true
   kafka_config:
-<<<<<<< HEAD
     - {name: "bootstrap.servers", value: "127.0.0.1:9093"}
-  topics:
-    events: "ingest-events"
-    attachments: "ingest-attachments"
-    transactions: "ingest-transactions"
-    outcomes: "event-outcomes"
-  redis: redis://127.0.0.1:6379
-=======
-    - {name: 'bootstrap.servers', value: 'sentry_kafka:9093'}
-  redis: redis://sentry_redis:6379
->>>>>>> c09ea903
+  redis: redis://127.0.0.1:6379