from collections.abc import Mapping, MutableSequence, Sequence
from random import randint
from typing import Any

from celery.schedules import crontab
from kombu import Queue

<<<<<<< HEAD
from sentry.conf.types.celery import SplitQueueTaskRoute
=======
from sentry.conf.types.celery import SplitQueueSize
>>>>>>> d016bac1


def crontab_with_minute_jitter(*args: Any, **kwargs: Any) -> crontab:
    kwargs["minute"] = randint(0, 59)
    return crontab(*args, **kwargs)


def build_queue_names(base_name: str, quantity: int) -> Sequence[str]:
    ret = []
    for index in range(quantity):
        name = f"{base_name}_{index + 1}"
        ret.append(name)
    return ret


<<<<<<< HEAD
def _build_queues(base: str, quantity: int) -> Sequence[Queue]:
    return [Queue(name=name, routing_key=name) for name in build_queue_names(base, quantity)]


def make_split_task_queues(config: Mapping[str, SplitQueueTaskRoute]) -> Sequence[Queue]:
    """
    Generates the split queues definitions from the mapping between
    a task name and a config expressed as `SplitQueueTaskRoute`.
    """
    ret: MutableSequence[Queue] = []
    for conf in config.values():
        if "queues_config" in conf:
            ret.extend(_build_queues(conf["default_queue"], conf["queues_config"]["total"]))
=======
def make_split_queues(config: Mapping[str, SplitQueueSize]) -> Sequence[Queue]:
    """
    Generates the split queue definitions from the mapping between
    base queue and split queue config.
    """
    ret: MutableSequence[Queue] = []
    for base_name, conf in config.items():
        names = [
            Queue(name=name, routing_key=name)
            for name in build_queue_names(base_name, conf["total"])
        ]
        ret.extend(names)
>>>>>>> d016bac1

    return ret


def safe_append(queues: MutableSequence[Queue], queue: Queue) -> None:
    """
    We define queues as lists in the configuration and we allow override
    of the config per environment.
    Unfortunately if you add twice a queue with the same name to the celery
    config. Celery just creates the queue twice. This can be an undesired behavior
    depending on the Celery backend. So this method allows to add queues to
    a list without duplications.
    """
    existing_queue_names = {q.name for q in queues}
    if queue.name not in existing_queue_names:
        queues.append(queue)


def safe_extend(queues: MutableSequence[Queue], to_add: Sequence[Queue]) -> None:
    """
    Like `safe_append` but it works like extend adding multiple queues
    to the config.
    """
    existing_queue_names = {q.name for q in queues}
    for q in to_add:
        if q.name not in existing_queue_names:
            queues.append(q)<|MERGE_RESOLUTION|>--- conflicted
+++ resolved
@@ -5,11 +5,7 @@
 from celery.schedules import crontab
 from kombu import Queue
 
-<<<<<<< HEAD
-from sentry.conf.types.celery import SplitQueueTaskRoute
-=======
-from sentry.conf.types.celery import SplitQueueSize
->>>>>>> d016bac1
+from sentry.conf.types.celery import SplitQueueSize, SplitQueueTaskRoute
 
 
 def crontab_with_minute_jitter(*args: Any, **kwargs: Any) -> crontab:
@@ -25,7 +21,6 @@
     return ret
 
 
-<<<<<<< HEAD
 def _build_queues(base: str, quantity: int) -> Sequence[Queue]:
     return [Queue(name=name, routing_key=name) for name in build_queue_names(base, quantity)]
 
@@ -39,7 +34,9 @@
     for conf in config.values():
         if "queues_config" in conf:
             ret.extend(_build_queues(conf["default_queue"], conf["queues_config"]["total"]))
-=======
+    return ret
+
+
 def make_split_queues(config: Mapping[str, SplitQueueSize]) -> Sequence[Queue]:
     """
     Generates the split queue definitions from the mapping between
@@ -52,7 +49,6 @@
             for name in build_queue_names(base_name, conf["total"])
         ]
         ret.extend(names)
->>>>>>> d016bac1
 
     return ret
 
