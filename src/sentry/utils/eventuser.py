from __future__ import annotations

import logging
import time
from dataclasses import dataclass
<<<<<<< HEAD
from datetime import datetime, timedelta
from typing import Any, List, Mapping, Optional, Tuple
=======
from datetime import datetime
from typing import Any, Dict, List, Mapping, Optional
>>>>>>> b0fcd4bd

from snuba_sdk import (
    BooleanCondition,
    BooleanOp,
    Column,
    Condition,
    Direction,
    Entity,
<<<<<<< HEAD
=======
    Function,
>>>>>>> b0fcd4bd
    Op,
    OrderBy,
    Query,
    Request,
)

from sentry import analytics, features
from sentry.eventstore.models import Event
<<<<<<< HEAD
=======
from sentry.models.eventuser import EventUser as EventUser_model
>>>>>>> b0fcd4bd
from sentry.models.project import Project
from sentry.snuba.dataset import Dataset, EntityKey
from sentry.utils.avatar import get_gravatar_url
from sentry.utils.datastructures import BidirectionalMapping
from sentry.utils.snuba import raw_snql_query

logger = logging.getLogger(__name__)

REFERRER = "sentry.utils.eventuser"

SNUBA_KEYWORD_MAP = BidirectionalMapping(
    {
        ("user_id"): "id",
        ("user_name"): "username",
<<<<<<< HEAD
        ("email"): "email",
        ("ip_address_4", "ip_address_6"): "ip",
=======
        ("user_email"): "email",
        ("ip_address_v4", "ip_address_v6"): "ip",
>>>>>>> b0fcd4bd
    }
)

# The order of these keys are significant to also indicate priority
# when used in hashing and determining uniqueness. If you change the order
# you will break stuff.
KEYWORD_MAP = BidirectionalMapping(
    {
        "user_ident": "id",
        "username": "username",
        "email": "email",
        "ip_address": "ip",
    }
)

<<<<<<< HEAD
=======
SNUBA_COLUMN_COALASCE = {"ip_address_v4": "IPv4StringToNum", "ip_address_v6": "IPv6StringToNum"}

>>>>>>> b0fcd4bd

@dataclass
class EventUser:
    project_id: Optional[int]
    email: Optional[str]
    username: Optional[str]
    name: Optional[str]
    ip_address: Optional[str]
    user_ident: Optional[int]
    id: Optional[int] = None  # EventUser model id

    @staticmethod
    def from_event(event: Event) -> EventUser:
        return EventUser(
            id=event.data.get("user", {}).get("id") if event else None,
            project_id=event.project_id if event else None,
            email=event.data.get("user", {}).get("email") if event else None,
            username=event.data.get("user", {}).get("username") if event else None,
            name=event.data.get("user", {}).get("name") if event else None,
            ip_address=event.data.get("user", {}).get("ip_address") if event else None,
            user_ident=event.data.get("user", {}).get("id") if event else None,
        )

    def get_display_name(self):
        return self.name or self.email or self.username

    @classmethod
    def for_projects(
        self,
        projects: List[Project],
<<<<<<< HEAD
        keyword_filters: Mapping[str, Any],
        filter_boolean="AND",
=======
        keyword_filters: Mapping[str, List[Any]],
        filter_boolean=BooleanOp.AND,
>>>>>>> b0fcd4bd
        return_all=False,
    ) -> List[EventUser]:
        """
        Fetch the EventUser with a Snuba query that exists within a list of projects
        and valid `keyword_filters`. The `keyword_filter` keys are in `KEYWORD_MAP`.
        """
<<<<<<< HEAD
=======
        start_time = time.time()

>>>>>>> b0fcd4bd
        oldest_project = min(projects, key=lambda item: item.date_added)

        where_conditions = [
            Condition(Column("project_id"), Op.IN, [p.id for p in projects]),
            Condition(Column("timestamp"), Op.LT, datetime.now()),
            Condition(Column("timestamp"), Op.GTE, oldest_project.date_added),
        ]

        keyword_where_conditions = []
        for keyword, value in keyword_filters.items():
<<<<<<< HEAD
            snuba_column = SNUBA_KEYWORD_MAP.get_key(keyword)
            if isinstance(snuba_column, tuple):
                for column in snuba_column:
                    keyword_where_conditions.append(Condition(Column(column), Op.EQ, value))
            else:
                keyword_where_conditions.append(Condition(Column(snuba_column), Op.EQ, value))

        if len(keyword_where_conditions):
            where_conditions.append(
                BooleanCondition(
                    BooleanOp.AND if filter_boolean == "AND" else BooleanOp.OR,
                    keyword_filters,
                )
            )

        query = Query(
            match=Entity(EntityKey.Events.value),
            select=[
                Column("project_id"),
                Column("group_id"),
                Column("ip_address_v6"),
                Column("ip_address_v4"),
                Column("event_id"),
                Column("user_id"),
                Column("user"),
                Column("user_name"),
                Column("user_email"),
            ],
            where=where_conditions,
        )

        if return_all:
            query.set_limit(1)
            query.set_orderby([OrderBy(Column("timestamp"), Direction.DESC)])

        request = Request(
            dataset=Dataset.Events.value,
            app_id=REFERRER,
            query=query,
            tenant_ids={"referrer": REFERRER, "organization_id": projects[0].organization.id},
        )
        data_results = raw_snql_query(request, referrer=REFERRER)["data"]
        results = [EventUser.from_snuba(result) for result in data_results]

        return results

    @staticmethod
    def from_snuba(result: Mapping[str, Any]) -> EventUser:
        """
        Converts the object from the Snuba query into an EventUser instance
        """
        return EventUser(
            id=None,
            project_id=result.get("project_id"),
            email=result.get("user_email"),
            username=result.get("user_name"),
            name=result.get("user_name"),
            ip_address=result.get("ip_address_4") or result.get("ip_address_6"),
            user_ident=result.get("user_id"),
        )

    @classmethod
    def for_tags(cls, project_id: int, values):
        """
        Finds matching EventUser objects from a list of tag values.

        Return a dictionary of {tag_value: event_user}.
        """
        projects = Project.objects.filter(id=project_id)
        result = {}
        keyword_filters = {value.split(":", 1)[0]: value.split(":", 1)[-1] for value in values}
        eventusers = EventUser.for_projects(projects, keyword_filters, return_all=True)

        for key, value in keyword_filters:
            result[f"{key}:{value}"] = next(
                (euser for euser in eventusers if euser.get(key) == value), None
            )

        return result

    @property
    def tag_value(self):
        """
        Return the identifier used with tags to link this user.
        """
        for key, value in self.iter_attributes():
            if value:
                return f"{KEYWORD_MAP[key]}:{value}"

    def iter_attributes(self):
        """
        Iterate over key/value pairs for this EventUser in priority order.
        """
        for key in KEYWORD_MAP.keys():
            yield key, getattr(self, key)

    def serialize(self):
        return {
            "id": str(self.id),
            "username": self.username,
            "email": self.email,
            "name": self.get_display_name(),
            "ipAddress": self.ip_address,
            "avatarUrl": get_gravatar_url(self.email, size=32),
            "dateCreated": self.date_created,
        }


def find_eventuser_with_snuba(event: Event):
    """
    Query Snuba to get the EventUser information for an Event.
    """
    start_date, end_date = _start_and_end_dates(event.datetime)

    query = _generate_entity_dataset_query(
        event.project_id, event.group_id, event.event_id, start_date, end_date
    )
    request = Request(
        dataset=Dataset.Events.value,
        app_id=REFERRER,
        query=query,
        tenant_ids={"referrer": REFERRER, "organization_id": event.project.organization.id},
    )
    data_results = raw_snql_query(request, referrer=REFERRER)["data"]

    if len(data_results) == 0:
        logger.info(
            "Errors dataset query to find EventUser did not return any results.",
            extra={
                "event_id": event.event_id,
                "project_id": event.project_id,
                "group_id": event.group_id,
            },
        )
        return {}

    return data_results[0]


def _generate_entity_dataset_query(
    project_id: Optional[int],
    group_id: Optional[int],
    event_id: str,
    start_date: datetime,
    end_date: datetime,
) -> Query:
    """This simply generates a query based on the passed parameters"""
    where_conditions = [
        Condition(Column("event_id"), Op.EQ, event_id),
        Condition(Column("timestamp"), Op.GTE, start_date),
        Condition(Column("timestamp"), Op.LT, end_date),
    ]
    if project_id:
        where_conditions.append(Condition(Column("project_id"), Op.EQ, project_id))

    if group_id:
        where_conditions.append(Condition(Column("group_id"), Op.EQ, group_id))

    return Query(
        match=Entity(EntityKey.Events.value),
        select=[
=======
            if not isinstance(value, list):
                raise ValueError(f"{keyword} filter must be a list of values")

            snuba_column = SNUBA_KEYWORD_MAP.get_key(keyword)
            if isinstance(snuba_column, tuple):
                for filter_value in value:
                    keyword_where_conditions.append(
                        BooleanCondition(
                            BooleanOp.OR,
                            [
                                Condition(
                                    Column(column),
                                    Op.IN,
                                    value
                                    if SNUBA_COLUMN_COALASCE.get(column, None) is None
                                    else Function(
                                        SNUBA_COLUMN_COALASCE.get(column), parameters=[filter_value]
                                    ),
                                )
                                for column in snuba_column
                            ],
                        )
                    )
            else:
                keyword_where_conditions.append(Condition(Column(snuba_column), Op.IN, value))

        if len(keyword_where_conditions) > 1:
            where_conditions.append(
                BooleanCondition(
                    filter_boolean,
                    keyword_where_conditions,
                )
            )

        if len(keyword_where_conditions) == 1:
            where_conditions.extend(
                keyword_where_conditions,
            )

        columns = [
>>>>>>> b0fcd4bd
            Column("project_id"),
            Column("ip_address_v6"),
            Column("ip_address_v4"),
            Column("user_id"),
            Column("user_name"),
            Column("user_email"),
<<<<<<< HEAD
            Column("timestamp"),
        ],
        where=where_conditions,
    )
=======
        ]

        query = Query(
            match=Entity(EntityKey.Events.value),
            select=[
                *columns,
                Function("max", [Column("timestamp")], "latest_timestamp"),
            ],
            where=where_conditions,
            groupby=[*columns],
            orderby=[OrderBy(Column("latest_timestamp"), Direction.DESC)],
        )
>>>>>>> b0fcd4bd

        if not return_all:
            query.set_limit(1)

        request = Request(
            dataset=Dataset.Events.value,
            app_id=REFERRER,
            query=query,
            tenant_ids={"referrer": REFERRER, "organization_id": projects[0].organization.id},
        )
        data_results = raw_snql_query(request, referrer=REFERRER)["data"]

        results = self._find_unique(data_results)
        end_time = time.time()
        analytics.record(
            "eventuser_snuba.query",
            project_ids=[p.id for p in projects],
            query=query.print(),
            count_rows_returned=len(data_results),
            count_rows_filtered=len(data_results) - len(results),
            query_time_ms=int((end_time - start_time) * 1000),
        )

        return results

    @staticmethod
    def _find_unique(data_results: List[dict[str, Any]]):
        """
        Return the first instance of an EventUser object
        with a unique tag_value from the Snuba results.
        """
        unique_tag_values = set()
        unique_event_users = []

        for euser in [EventUser.from_snuba(item) for item in data_results]:
            tag_value = euser.tag_value
            if tag_value not in unique_tag_values:
                unique_event_users.append(euser)
                unique_tag_values.add(tag_value)

        return unique_event_users

    @staticmethod
    def from_snuba(result: Mapping[str, Any]) -> EventUser:
        """
        Converts the object from the Snuba query into an EventUser instance
        """
        return EventUser(
            id=None,
            project_id=result.get("project_id"),
            email=result.get("user_email"),
            username=result.get("user_name"),
            name=None,
            ip_address=result.get("ip_address_v4") or result.get("ip_address_v6"),
            user_ident=result.get("user_id"),
        )

    @classmethod
    def for_tags(cls, project_id: int, values):
        """
        Finds matching EventUser objects from a list of tag values.

        Return a dictionary of {tag_value: event_user}.
        """
        projects = Project.objects.filter(id=project_id)

        if not features.has("organizations:eventuser-from-snuba", projects[0].organization):
            return EventUser_model.for_tags(project_id, values)

        result = {}
        keyword_filters: Dict[str, Any] = {}
        for value in values:
            key, value = value.split(":", 1)[0], value.split(":", 1)[-1]
            if keyword_filters.get(key):
                keyword_filters[key].append(value)
            else:
                keyword_filters[key] = [value]

        eventusers = EventUser.for_projects(
            projects, keyword_filters, filter_boolean=BooleanOp.OR, return_all=True
        )

        for keyword, values in keyword_filters.items():
            column = KEYWORD_MAP.get_key(keyword)
            for value in values:
                matching_euser = next(
                    (euser for euser in eventusers if getattr(euser, column, None) == value), None
                )
                if matching_euser:
                    result[f"{keyword}:{value}"] = matching_euser

        return result

    @property
    def tag_value(self):
        """
        Return the identifier used with tags to link this user.
        """
        for key, value in self.iter_attributes():
            if value:
                return f"{KEYWORD_MAP[key]}:{value}"

    def iter_attributes(self):
        """
        Iterate over key/value pairs for this EventUser in priority order.
        """
        for key in KEYWORD_MAP.keys():
            yield key, getattr(self, key)

    def serialize(self):
        return {
            "id": str(self.id),
            "username": self.username,
            "email": self.email,
            "name": self.get_display_name(),
            "ipAddress": self.ip_address,
            "avatarUrl": get_gravatar_url(self.email, size=32),
        }<|MERGE_RESOLUTION|>--- conflicted
+++ resolved
@@ -3,13 +3,8 @@
 import logging
 import time
 from dataclasses import dataclass
-<<<<<<< HEAD
 from datetime import datetime, timedelta
-from typing import Any, List, Mapping, Optional, Tuple
-=======
-from datetime import datetime
-from typing import Any, Dict, List, Mapping, Optional
->>>>>>> b0fcd4bd
+from typing import Any, Dict, List, Mapping, Optional, Tuple
 
 from snuba_sdk import (
     BooleanCondition,
@@ -18,10 +13,7 @@
     Condition,
     Direction,
     Entity,
-<<<<<<< HEAD
-=======
     Function,
->>>>>>> b0fcd4bd
     Op,
     OrderBy,
     Query,
@@ -30,10 +22,7 @@
 
 from sentry import analytics, features
 from sentry.eventstore.models import Event
-<<<<<<< HEAD
-=======
 from sentry.models.eventuser import EventUser as EventUser_model
->>>>>>> b0fcd4bd
 from sentry.models.project import Project
 from sentry.snuba.dataset import Dataset, EntityKey
 from sentry.utils.avatar import get_gravatar_url
@@ -48,13 +37,8 @@
     {
         ("user_id"): "id",
         ("user_name"): "username",
-<<<<<<< HEAD
-        ("email"): "email",
-        ("ip_address_4", "ip_address_6"): "ip",
-=======
         ("user_email"): "email",
         ("ip_address_v4", "ip_address_v6"): "ip",
->>>>>>> b0fcd4bd
     }
 )
 
@@ -70,11 +54,8 @@
     }
 )
 
-<<<<<<< HEAD
-=======
 SNUBA_COLUMN_COALASCE = {"ip_address_v4": "IPv4StringToNum", "ip_address_v6": "IPv6StringToNum"}
 
->>>>>>> b0fcd4bd
 
 @dataclass
 class EventUser:
@@ -105,24 +86,16 @@
     def for_projects(
         self,
         projects: List[Project],
-<<<<<<< HEAD
-        keyword_filters: Mapping[str, Any],
-        filter_boolean="AND",
-=======
         keyword_filters: Mapping[str, List[Any]],
         filter_boolean=BooleanOp.AND,
->>>>>>> b0fcd4bd
         return_all=False,
     ) -> List[EventUser]:
         """
         Fetch the EventUser with a Snuba query that exists within a list of projects
         and valid `keyword_filters`. The `keyword_filter` keys are in `KEYWORD_MAP`.
         """
-<<<<<<< HEAD
-=======
         start_time = time.time()
 
->>>>>>> b0fcd4bd
         oldest_project = min(projects, key=lambda item: item.date_added)
 
         where_conditions = [
@@ -133,169 +106,6 @@
 
         keyword_where_conditions = []
         for keyword, value in keyword_filters.items():
-<<<<<<< HEAD
-            snuba_column = SNUBA_KEYWORD_MAP.get_key(keyword)
-            if isinstance(snuba_column, tuple):
-                for column in snuba_column:
-                    keyword_where_conditions.append(Condition(Column(column), Op.EQ, value))
-            else:
-                keyword_where_conditions.append(Condition(Column(snuba_column), Op.EQ, value))
-
-        if len(keyword_where_conditions):
-            where_conditions.append(
-                BooleanCondition(
-                    BooleanOp.AND if filter_boolean == "AND" else BooleanOp.OR,
-                    keyword_filters,
-                )
-            )
-
-        query = Query(
-            match=Entity(EntityKey.Events.value),
-            select=[
-                Column("project_id"),
-                Column("group_id"),
-                Column("ip_address_v6"),
-                Column("ip_address_v4"),
-                Column("event_id"),
-                Column("user_id"),
-                Column("user"),
-                Column("user_name"),
-                Column("user_email"),
-            ],
-            where=where_conditions,
-        )
-
-        if return_all:
-            query.set_limit(1)
-            query.set_orderby([OrderBy(Column("timestamp"), Direction.DESC)])
-
-        request = Request(
-            dataset=Dataset.Events.value,
-            app_id=REFERRER,
-            query=query,
-            tenant_ids={"referrer": REFERRER, "organization_id": projects[0].organization.id},
-        )
-        data_results = raw_snql_query(request, referrer=REFERRER)["data"]
-        results = [EventUser.from_snuba(result) for result in data_results]
-
-        return results
-
-    @staticmethod
-    def from_snuba(result: Mapping[str, Any]) -> EventUser:
-        """
-        Converts the object from the Snuba query into an EventUser instance
-        """
-        return EventUser(
-            id=None,
-            project_id=result.get("project_id"),
-            email=result.get("user_email"),
-            username=result.get("user_name"),
-            name=result.get("user_name"),
-            ip_address=result.get("ip_address_4") or result.get("ip_address_6"),
-            user_ident=result.get("user_id"),
-        )
-
-    @classmethod
-    def for_tags(cls, project_id: int, values):
-        """
-        Finds matching EventUser objects from a list of tag values.
-
-        Return a dictionary of {tag_value: event_user}.
-        """
-        projects = Project.objects.filter(id=project_id)
-        result = {}
-        keyword_filters = {value.split(":", 1)[0]: value.split(":", 1)[-1] for value in values}
-        eventusers = EventUser.for_projects(projects, keyword_filters, return_all=True)
-
-        for key, value in keyword_filters:
-            result[f"{key}:{value}"] = next(
-                (euser for euser in eventusers if euser.get(key) == value), None
-            )
-
-        return result
-
-    @property
-    def tag_value(self):
-        """
-        Return the identifier used with tags to link this user.
-        """
-        for key, value in self.iter_attributes():
-            if value:
-                return f"{KEYWORD_MAP[key]}:{value}"
-
-    def iter_attributes(self):
-        """
-        Iterate over key/value pairs for this EventUser in priority order.
-        """
-        for key in KEYWORD_MAP.keys():
-            yield key, getattr(self, key)
-
-    def serialize(self):
-        return {
-            "id": str(self.id),
-            "username": self.username,
-            "email": self.email,
-            "name": self.get_display_name(),
-            "ipAddress": self.ip_address,
-            "avatarUrl": get_gravatar_url(self.email, size=32),
-            "dateCreated": self.date_created,
-        }
-
-
-def find_eventuser_with_snuba(event: Event):
-    """
-    Query Snuba to get the EventUser information for an Event.
-    """
-    start_date, end_date = _start_and_end_dates(event.datetime)
-
-    query = _generate_entity_dataset_query(
-        event.project_id, event.group_id, event.event_id, start_date, end_date
-    )
-    request = Request(
-        dataset=Dataset.Events.value,
-        app_id=REFERRER,
-        query=query,
-        tenant_ids={"referrer": REFERRER, "organization_id": event.project.organization.id},
-    )
-    data_results = raw_snql_query(request, referrer=REFERRER)["data"]
-
-    if len(data_results) == 0:
-        logger.info(
-            "Errors dataset query to find EventUser did not return any results.",
-            extra={
-                "event_id": event.event_id,
-                "project_id": event.project_id,
-                "group_id": event.group_id,
-            },
-        )
-        return {}
-
-    return data_results[0]
-
-
-def _generate_entity_dataset_query(
-    project_id: Optional[int],
-    group_id: Optional[int],
-    event_id: str,
-    start_date: datetime,
-    end_date: datetime,
-) -> Query:
-    """This simply generates a query based on the passed parameters"""
-    where_conditions = [
-        Condition(Column("event_id"), Op.EQ, event_id),
-        Condition(Column("timestamp"), Op.GTE, start_date),
-        Condition(Column("timestamp"), Op.LT, end_date),
-    ]
-    if project_id:
-        where_conditions.append(Condition(Column("project_id"), Op.EQ, project_id))
-
-    if group_id:
-        where_conditions.append(Condition(Column("group_id"), Op.EQ, group_id))
-
-    return Query(
-        match=Entity(EntityKey.Events.value),
-        select=[
-=======
             if not isinstance(value, list):
                 raise ValueError(f"{keyword} filter must be a list of values")
 
@@ -336,19 +146,12 @@
             )
 
         columns = [
->>>>>>> b0fcd4bd
             Column("project_id"),
             Column("ip_address_v6"),
             Column("ip_address_v4"),
             Column("user_id"),
             Column("user_name"),
             Column("user_email"),
-<<<<<<< HEAD
-            Column("timestamp"),
-        ],
-        where=where_conditions,
-    )
-=======
         ]
 
         query = Query(
@@ -361,7 +164,6 @@
             groupby=[*columns],
             orderby=[OrderBy(Column("latest_timestamp"), Direction.DESC)],
         )
->>>>>>> b0fcd4bd
 
         if not return_all:
             query.set_limit(1)
