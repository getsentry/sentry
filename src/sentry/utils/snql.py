--- conflicted
+++ resolved
@@ -3,7 +3,6 @@
 
 from sentry import options
 
-<<<<<<< HEAD
 
 class SNQLOption(NamedTuple):
     entity: str
@@ -41,58 +40,33 @@
             if random.random() <= snql_rate:
                 return SNQLOption(entity, self.is_dryrun)
 
-=======
-referrer_blacklist = {
-    "tsdb-modelid:4",
-    "tsdb-modelid:300",
-    "tsdb-modelid:200",
-    "tsdb-modelid:202",
-    "tsdb-modelid:100",
-    "eventstore.get_next_or_prev_event_id",
-}
-referrers_by_entity = {
-    "api.performance.durationpercentilechart": "discover_transactions",
-    "api.performance.vital-detail": "discover_transactions",
-    "api.performance.status-breakdown": "discover_transactions",
-    "api.trends.get-percentage-change": "discover_transactions",
-    "api.performance.transaction-summary": "discover_transactions",
-}
-referrer_prefixes = [
-    "outcomes.",
-    "sessions.",
-    "tsdb-modelid:",
-    "incidents.",
-    "tagstore.",
-    "group.",
-    "search.",
-    "serializers.",
-    "eventstore.",
-    "search_sample.",
-    "testing.test",
-]
-referrers: Set[str] = set()
-
-
-# Returns None (do not use SnQL), "auto" (use dataset as entity) or a specific entity to use.
-def should_use_snql(referrer: Optional[str]) -> Optional[str]:
-    if not referrer or referrer in referrer_blacklist:
->>>>>>> ef1716bd
         return None
 
 
 dryrun_check = ReferrerCheck(
     option="snuba.snql.referrer-rate",
-    denylist=set(),
-    allowlist={
-        "eventstore.get_events",
-        "group.filter_by_event_id",
-        "incidents.get_incident_aggregates",
-        "tagstore.get_tag_value_paginator_for_projects",
-        "api.serializer.projects.get_stats",
-        "tsdb-modelid:407",
+    denylist={
+        "tsdb-modelid:4",
+        "tsdb-modelid:300",
+        "tsdb-modelid:200",
+        "tsdb-modelid:202",
+        "tsdb-modelid:100",
+        "eventstore.get_next_or_prev_event_id",
+    },
+    allowlist=set(),
+    prefixes=[
+        "outcomes.",
+        "sessions.",
+        "tsdb-modelid:",
+        "incidents.",
+        "tagstore.",
+        "group.",
+        "search.",
+        "serializers.",
+        "eventstore.",
+        "search_sample.",
         "testing.test",
-    },
-    prefixes=["outcomes.", "sessions.", "tsdb-modelid:6", "tsdb-modelid:5", "incidents."],
+    ],
     by_entity={
         "api.performance.durationpercentilechart": "discover_transactions",
         "api.performance.vital-detail": "discover_transactions",
