--- conflicted
+++ resolved
@@ -48,10 +48,6 @@
     def send(self, **kwargs):
         # TODO(dcramer): this should respect rate limits/etc and use the normal
         # pipeline
-<<<<<<< HEAD
-        from sentry import tsdb
-        from sentry.coreapi import insert_data_to_database
-=======
 
         # Report the issue to an upstream Sentry if active
         # NOTE: we don't want to check self.is_enabled() like normal, since
@@ -67,9 +63,8 @@
         if not is_current_event_safe():
             return
 
-        from sentry.app import tsdb
+        from sentry import tsdb
         from sentry.coreapi import ClientApiHelper
->>>>>>> cefdeb7a
         from sentry.event_manager import EventManager
         from sentry.models import Project
 
