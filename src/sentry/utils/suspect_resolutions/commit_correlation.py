--- conflicted
+++ resolved
@@ -1,35 +1,18 @@
 from __future__ import annotations
 
-<<<<<<< HEAD
-from datetime import timedelta
-from typing import List, Set, Tuple
-
 from django.utils import timezone
-=======
 from dataclasses import dataclass
 from typing import Sequence, Set
->>>>>>> b25bf3d4
 
 from sentry.models import CommitFileChange, GroupRelease, ReleaseCommit
 
 
-<<<<<<< HEAD
-def is_issue_commit_correlated(
-    resolved_issue: int, candidate_issue: int, project: int
-) -> Tuple[bool, List[int], List[int]]:
-    resolved_issue_release_ids, resolved_issue_files = get_files_changed(resolved_issue, project)
-    candidate_issue_release_ids, candidate_issue_files = get_files_changed(candidate_issue, project)
-
-    if len(resolved_issue_files) == 0 or len(candidate_issue_files) == 0:
-        return False, [], []
-=======
 @dataclass
 class CommitCorrelatedResult:
     is_correlated: bool
     resolved_issue_release_ids: Sequence[int]
     candidate_issue_release_ids: Sequence[int]
 
->>>>>>> b25bf3d4
 
 @dataclass
 class ReleaseCommitFileChanges:
@@ -56,21 +39,12 @@
     )
 
 
-<<<<<<< HEAD
 def get_files_changed(issue_id: int, project_id: int) -> Tuple[List[int], Set[str]]:
     releases = GroupRelease.objects.filter(
         group_id=issue_id,
         project_id=project_id,
         last_seen__gte=(timezone.now() - timedelta(hours=5)),
     ).values_list("release_id", flat=True)
-=======
-def get_files_changed_in_releases(issue_id: int, project_id: int) -> ReleaseCommitFileChanges:
-    releases = list(
-        GroupRelease.objects.filter(group_id=issue_id, project_id=project_id).values_list(
-            "release_id", flat=True
-        )
-    )
->>>>>>> b25bf3d4
 
     if not releases:
         return ReleaseCommitFileChanges([], set())
@@ -81,14 +55,8 @@
                 "commit_id", flat=True
             )
         )
-<<<<<<< HEAD
-    else:
-        return [], set()
-    return list(releases), files_changed_in_releases
-=======
         .values_list("filename", flat=True)
         .distinct()
     )
 
-    return ReleaseCommitFileChanges(releases, files_changed_in_releases)
->>>>>>> b25bf3d4
+    return ReleaseCommitFileChanges(releases, files_changed_in_releases)