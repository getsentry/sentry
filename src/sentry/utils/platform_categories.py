from django.utils.translation import gettext_lazy as _

# Mirrors `const frontend` in sentry/static/app/data/platformCategories.tsx
# When changing this file, make sure to keep sentry/static/app/data/platformCategories.tsx in sync.
FRONTEND = {
    "dart",
    "javascript",
    "javascript-react",
    "javascript-react-router",
    "javascript-angular",
    "javascript-angularjs",
    "javascript-backbone",
    "javascript-ember",
    "javascript-gatsby",
    "javascript-vue",
    "javascript-nuxt",
    "javascript-nextjs",
    "javascript-remix",
    "javascript-solid",
    "javascript-solidstart",
    "javascript-svelte",
    "javascript-sveltekit",
    "javascript-tanstackstart-react",
    "javascript-astro",
    "unity",
}

# Mirrors `const mobile` in sentry/static/app/data/platformCategories.tsx
# When changing this file, make sure to keep sentry/static/app/data/platformCategories.tsx in sync.

MOBILE = {
    "android",
    "apple-ios",
    "cordova",
    "capacitor",
    "javascript-cordova",
    "javascript-capacitor",
    "ionic",
    "react-native",
    "flutter",
    "dart-flutter",
    "unity",
    "dotnet-maui",
    "dotnet-xamarin",
    "unreal",
    # Old platforms
    "java-android",
    "cocoa-objc",
    "cocoa-swift",
}

# Mirrors `const backend` in sentry/static/app/data/platformCategories.tsx
# When changing this file, make sure to keep sentry/static/app/data/platformCategories.tsx in sync.
BACKEND = {
    "bun",
    "deno",
    "dotnet",
    "dotnet-aspnet",
    "dotnet-aspnetcore",
    "elixir",
    "go",
    "go-echo",
    "go-fasthttp",
    "go-fiber",
    "go-gin",
    "go-http",
    "go-iris",
    "go-martini",
    "go-negroni",
    "java",
    "java-appengine",
    "java-log4j",
    "java-log4j2",
    "java-logback",
    "java-logging",
    "java-spring-boot",
    "java-spring",
    "kotlin",
    "native",
    "node",
    "node-cloudflare-pages",
    "node-cloudflare-workers",
    "node-connect",
    "node-express",
    "node-fastify",
    "node-hapi",
    "node-koa",
    "node-nestjs",
    "perl",
    "php-laravel",
    "php-monolog",
    "php-symfony",
    "php",
    "powershell",
    "python",
    "python-aiohttp",
    "python-asgi",
    "python-bottle",
    "python-celery",
    "python-chalice",
    "python-django",
    "python-falcon",
    "python-fastapi",
    "python-flask",
    "python-pylons",
    "python-pymongo",
    "python-pyramid",
    "python-quart",
    "python-rq",
    "python-sanic",
    "python-starlette",
    "python-tornado",
    "python-tryton",
    "python-wsgi",
    "ruby",
    "ruby-rack",
    "ruby-rails",
    "rust",
}

# Mirrors `const serverless` in sentry/static/app/data/platformCategories.tsx
# When changing this file, make sure to keep sentry/static/app/data/platformCategories.tsx in sync.
SERVERLESS = {
    "dotnet-awslambda",
    "dotnet-gcpfunctions",
    "node-awslambda",
    "node-azurefunctions",
    "node-gcpfunctions",
    "node-cloudflare-pages",
    "node-cloudflare-workers",
    "python-awslambda",
    "python-azurefunctions",
    "python-gcpfunctions",
    "python-serverless",
}

# Mirrors `const desktop` in sentry/static/app/data/platformCategories.tsx
# When changing this file, make sure to keep sentry/static/app/data/platformCategories.tsx in sync.
DESKTOP = {
    "apple-macos",
    "dotnet",
    "dotnet-maui",
    "dotnet-winforms",
    "dotnet-wpf",
    "electron",
    "flutter",
    "godot",
    "java",
    "javascript-electron",
    "kotlin",
    "minidump",
    "native",
    "native-breakpad",
    "native-crashpad",
    "native-minidump",
    "native-qt",
    "unity",
    "unreal",
}

<<<<<<< HEAD
GAME = {
    "godot",
    "native",
    "nintendo-switch",
    "nintendo-switch-2",
    "playstation",
    "unity",
    "unreal",
    "xbox",
}

# TODO: @athena Remove this
# This is only temporary since we decide the right category. Don't add anything here or your frontend experience will be broken
TEMPORARY = {"nintendo"}
=======
>>>>>>> 4ebcfbf7

CATEGORY_LIST = [
    {id: "browser", "name": _("Browser"), "platforms": FRONTEND},
    {id: "server", "name": _("Server"), "platforms": BACKEND},
    {id: "mobile", "name": _("Mobile"), "platforms": MOBILE},
    {id: "desktop", "name": _("Desktop"), "platforms": DESKTOP},
    {id: "serverless", "name": _("Serverless"), "platforms": SERVERLESS},
<<<<<<< HEAD
    {id: "temporary", "name": _("Temporary"), "platforms": TEMPORARY},
    {id: "game", "name": _("Game"), "platforms": GAME},
=======
>>>>>>> 4ebcfbf7
]

# Mirrors `const sourceMaps` in sentry/static/app/data/platformCategories.tsx
# When changing this file, make sure to keep sentry/static/app/data/platformCategories.tsx in sync.
SOURCE_MAPS = {
    *FRONTEND,
    "react-native",
    "cordova",
    "electron",
}<|MERGE_RESOLUTION|>--- conflicted
+++ resolved
@@ -158,7 +158,6 @@
     "unreal",
 }
 
-<<<<<<< HEAD
 GAME = {
     "godot",
     "native",
@@ -170,23 +169,13 @@
     "xbox",
 }
 
-# TODO: @athena Remove this
-# This is only temporary since we decide the right category. Don't add anything here or your frontend experience will be broken
-TEMPORARY = {"nintendo"}
-=======
->>>>>>> 4ebcfbf7
-
 CATEGORY_LIST = [
     {id: "browser", "name": _("Browser"), "platforms": FRONTEND},
     {id: "server", "name": _("Server"), "platforms": BACKEND},
     {id: "mobile", "name": _("Mobile"), "platforms": MOBILE},
     {id: "desktop", "name": _("Desktop"), "platforms": DESKTOP},
     {id: "serverless", "name": _("Serverless"), "platforms": SERVERLESS},
-<<<<<<< HEAD
-    {id: "temporary", "name": _("Temporary"), "platforms": TEMPORARY},
     {id: "game", "name": _("Game"), "platforms": GAME},
-=======
->>>>>>> 4ebcfbf7
 ]
 
 # Mirrors `const sourceMaps` in sentry/static/app/data/platformCategories.tsx
