from sentry.relocation.utils import OrderedTask

<<<<<<< HEAD
import logging
from collections.abc import Generator
from contextlib import contextmanager
from enum import Enum, unique
from functools import lru_cache
from io import BytesIO
from string import Template
from typing import Any
from uuid import UUID

from django.core.files.storage import Storage
from django.utils import timezone
from orjson import JSONDecodeError

from sentry import options
from sentry.backup.crypto import (
    DecryptionError,
    EncryptorDecryptorPair,
    create_encrypted_export_tarball,
    decrypt_encrypted_tarball,
)
from sentry.backup.dependencies import (
    NormalizedModelName,
    dependencies,
    get_model_name,
    sorted_dependencies,
)
from sentry.backup.exports import ExportCheckpointer, ExportCheckpointerError
from sentry.backup.helpers import Printer
from sentry.backup.scopes import RelocationScope
from sentry.backup.services.import_export.model import RpcExportOk
from sentry.http import get_server_hostname
from sentry.models.files.utils import get_relocation_storage
from sentry.models.relocation import Relocation, RelocationFile
from sentry.users.services.user.service import user_service
from sentry.utils.email.message_builder import MessageBuilder as MessageBuilder

logger = logging.getLogger("sentry.relocation.tasks")


# Relocation tasks are always performed in sequential order. We can leverage this to check for any
# weird out-of-order executions.
@unique
class OrderedTask(Enum):
    # Note: the numerical values should always be in execution order (ie, the order the tasks should
    # be completed in). It is safe to edit the numbers assigned to any given task, as we only store
    # tasks in the database by name.
    NONE = 0
    UPLOADING_START = 1
    UPLOADING_COMPLETE = 2
    PREPROCESSING_SCAN = 3
    PREPROCESSING_TRANSFER = 4
    PREPROCESSING_BASELINE_CONFIG = 5
    PREPROCESSING_COLLIDING_USERS = 6
    PREPROCESSING_COMPLETE = 7
    VALIDATING_START = 8
    VALIDATING_POLL = 9
    VALIDATING_COMPLETE = 10
    IMPORTING = 11
    POSTPROCESSING = 12
    NOTIFYING_UNHIDE = 13
    NOTIFYING_USERS = 14
    NOTIFYING_OWNER = 15
    COMPLETED = 16


# Match each `OrderedTask` to the `Relocation.Step` it is part of.
TASK_TO_STEP: dict[OrderedTask, Relocation.Step] = {
    OrderedTask.NONE: Relocation.Step.UNKNOWN,
    OrderedTask.UPLOADING_START: Relocation.Step.UPLOADING,
    OrderedTask.UPLOADING_COMPLETE: Relocation.Step.UPLOADING,
    OrderedTask.PREPROCESSING_SCAN: Relocation.Step.PREPROCESSING,
    OrderedTask.PREPROCESSING_TRANSFER: Relocation.Step.PREPROCESSING,
    OrderedTask.PREPROCESSING_BASELINE_CONFIG: Relocation.Step.PREPROCESSING,
    OrderedTask.PREPROCESSING_COLLIDING_USERS: Relocation.Step.PREPROCESSING,
    OrderedTask.PREPROCESSING_COMPLETE: Relocation.Step.PREPROCESSING,
    OrderedTask.VALIDATING_START: Relocation.Step.VALIDATING,
    OrderedTask.VALIDATING_POLL: Relocation.Step.VALIDATING,
    OrderedTask.VALIDATING_COMPLETE: Relocation.Step.VALIDATING,
    OrderedTask.IMPORTING: Relocation.Step.IMPORTING,
    OrderedTask.POSTPROCESSING: Relocation.Step.POSTPROCESSING,
    OrderedTask.NOTIFYING_UNHIDE: Relocation.Step.NOTIFYING,
    OrderedTask.NOTIFYING_USERS: Relocation.Step.NOTIFYING,
    OrderedTask.NOTIFYING_OWNER: Relocation.Step.NOTIFYING,
    OrderedTask.COMPLETED: Relocation.Step.COMPLETED,
}
assert set(OrderedTask._member_map_.keys()) == {k.name for k in TASK_TO_STEP.keys()}


# The file type for a relocation export tarball of any kind.
RELOCATION_FILE_TYPE = "relocation.file"

# Relocation input files are uploaded as tarballs, and chunked and stored using the normal
# `File`/`AbstractFile` mechanism, which has a hard limit of 2GiB, because we need to represent the
# offset into it as a 32-bit int. This means that the largest tarball we are able to import at this
# time is 2GiB. When validating this tarball, we will need to make a "composite object" from the
# uploaded blobs in Google Cloud Storage, which has a limit of 32 components. Thus, we get our blob
# size of the maximum overall file size (2GiB) divided by the maximum number of blobs (32): 65536MiB
# per blob.
#
# Note that the actual production file size limit, set by uwsgi, is currently 209715200 bytes, or
# ~200MB, so we should never see more than ~4 blobs in practice.
RELOCATION_BLOB_SIZE = int((2**31) / 32)


# Create the relevant directories: a `/workspace/in` directory containing the inputs that will
# be imported, a `/workspace/out` directory for exports that will be generated, and
# `/workspace/findings` for findings.
#
# TODO(getsentry/team-ospo#190): Make `get-self-hosted-repo` pull a pinned version, not
# mainline.
#
# TODO(getsentry/team-ospo#216): Use script in self-hosted to completely flush db instead of
# using truncation tables.
CLOUDBUILD_YAML_TEMPLATE = Template(
    """
steps:

  ##############################
  ### Setup steps
  ##############################

  - name: "gcr.io/cloud-builders/gsutil"
    id: copy-inputs-being-validated
    waitFor: ["-"]
    args: ["cp", "-r", "$bucket_root/runs/$uuid/in", "."]
    timeout: 600s


  - name: "gcr.io/cloud-builders/docker"
    id: create-working-dirs
    waitFor: ["-"]
    entrypoint: "bash"
    args:
      - "-e"
      - "-c"
      - |
        mkdir /workspace/out && chmod 777 /workspace/out
        mkdir /workspace/findings && chmod 777 /workspace/findings
        echo '[]' > /workspace/findings/null.json
    timeout: 15s


  - name: "gcr.io/cloud-builders/docker"
    id: get-self-hosted-repo
    waitFor: ["-"]
    entrypoint: "bash"
    args:
      - "-e"
      - "-c"
      - |
        mkdir self-hosted && cd self-hosted
        curl -L "https://github.com/getsentry/self-hosted/archive/$self_hosted_version.tar.gz" | tar xzf - --strip-components=1
        echo '{"version": "3.4", "networks":{"default":{"external":{"name":"cloudbuild"}}}}' > docker-compose.override.yml
    timeout: 120s


  - name: "gcr.io/cloud-builders/docker"
    id: run-install-script
    waitFor:
      - get-self-hosted-repo
    entrypoint: "bash"
    dir_: self-hosted
    args:
      - "-e"
      - "-c"
      - |
        ./install.sh --skip-commit-check --skip-user-creation
    timeout: 600s


  - name: "gcr.io/cloud-builders/docker"
    id: instance-ready
    waitFor:
      - run-install-script
    args:
      $docker_compose_cmd
      - "up"
      - "-d"
    timeout: 900s


  - name: "gcr.io/cloud-builders/docker"
    id: clear-database
    waitFor:
      - instance-ready
    args:
      $docker_compose_cmd
      - "exec"
      - "-T"
      - "postgres"
      - "psql"
      - "-U"
      - "postgres"
      - "-c"
      - "TRUNCATE $truncate_tables RESTART IDENTITY CASCADE;"
    timeout: 30s

  ##############################
  ### Validation steps
  ##############################
  $validation_steps

artifacts:
  objects:
    location: "$bucket_root/runs/$uuid/findings/"
    paths: ["/workspace/findings/**"]
timeout: 3600s
options:
  machineType: "N1_HIGHCPU_32"
  env:
    - "REPORT_SELF_HOSTED_ISSUES=0"
tags: ["cloud-builders-community"]
"""
)

IMPORT_VALIDATION_STEP_TEMPLATE = Template(
    """
  - name: "gcr.io/cloud-builders/docker"
    id: import-$kind
    waitFor:
      - copy-inputs-being-validated
      - create-working-dirs
      - clear-database
      $wait_for
    args:
      $docker_compose_cmd
      $docker_compose_run
      - "-v"
      - "/workspace/in:/in"
      - "-v"
      - "/workspace/findings:/findings"
      - "web"
      - "import"
      - "$scope"
      - "/in/$tarfile"
      - "--decrypt-with-gcp-kms"
      - "/in/kms-config.json"
      - "--findings-file"
      - "/findings/import-$jsonfile"
      $args
    timeout: $timeout
    """
)

EXPORT_VALIDATION_STEP_TEMPLATE = Template(
    """
  - name: "gcr.io/cloud-builders/docker"
    id: export-$kind
    waitFor:
      - import-$kind
      $wait_for
    args:
      $docker_compose_cmd
      $docker_compose_run
      - "-v"
      - "/workspace/in:/in"
      - "-v"
      - "/workspace/out:/out"
      - "-v"
      - "/workspace/findings:/findings"
      - "-e"
      - "SENTRY_LOG_LEVEL=CRITICAL"
      - "web"
      - "export"
      - "$scope"
      - "/out/$tarfile"
      - "--encrypt-with-gcp-kms"
      - "/in/kms-config.json"
      - "--findings-file"
      - "/findings/export-$jsonfile"
      $args
    timeout: $timeout
    """
)

COPY_OUT_DIR_TEMPLATE = Template(
    """
  - name: 'gcr.io/cloud-builders/gsutil'
    id: copy-out-dir
    waitFor:
      $wait_for
    args:
      - 'cp'
      - '-r'
      - '/workspace/out'
      - '$bucket_root/runs/$uuid/out'
    timeout: 30s
    """
)

COMPARE_VALIDATION_STEP_TEMPLATE = Template(
    """
  - name: "gcr.io/cloud-builders/docker"
    id: compare-$kind
    waitFor:
      - export-$kind
      $wait_for
    args:
      $docker_compose_cmd
      $docker_compose_run
      - "-v"
      - "/workspace/in:/in"
      - "-v"
      - "/workspace/out:/out"
      - "-v"
      - "/workspace/findings:/findings"
      - "web"
      - "backup"
      - "compare"
      - "/in/$tarfile"
      - "/out/$tarfile"
      - "--decrypt-left-with-gcp-kms"
      - "/in/kms-config.json"
      - "--decrypt-right-with-gcp-kms"
      - "/in/kms-config.json"
      - "--findings-file"
      - "/findings/compare-$jsonfile"
      $args
    timeout: $timeout
    """
)


class StorageBackedCheckpointExporter(ExportCheckpointer):
    """
    An export checkpointer that uses GCP cloud storage to store encrypted checkpoints for every
    model we export for a SAAS_TO_SAAS relocation.
    """

    def __init__(
        self,
        *,
        crypto: EncryptorDecryptorPair,
        uuid: UUID,
        storage: Storage,
    ):
        self.__crypto = crypto
        self.__uuid = uuid
        self.__storage = storage

    def _get_path_name(self, model_name: NormalizedModelName) -> str:
        return f"runs/{self.__uuid}/saas_to_saas_export/_checkpoints/{str(model_name)}.enc.tar"

    def get(self, model_name: NormalizedModelName) -> RpcExportOk | None:
        logger_data: dict[str, Any] = {"uuid": str(self.__uuid), "model": str(model_name)}
        path_name = self._get_path_name(model_name)
        if not self.__storage.exists(path_name):
            logger.info(
                "Export checkpointer: miss",
                extra=logger_data,
            )
            return None

        try:
            with self.__storage.open(path_name, "rb") as fp:
                logger_data["encrypted_contents_size"] = fp.tell()
                json_data = decrypt_encrypted_tarball(fp, self.__crypto.decryptor)
                parsed_json = self._parse_cached_json(json_data)
                if parsed_json is None:
                    logger.info(
                        "Export checkpointer: miss",
                        extra=logger_data,
                    )
                else:
                    logger_data["max_pk"] = parsed_json.max_pk
                    logger.info(
                        "Export checkpointer: read",
                        extra=logger_data,
                    )

                return parsed_json
        except (FileNotFoundError, DecryptionError, JSONDecodeError, ExportCheckpointerError):
            logger.info(
                "Export checkpointer: miss",
                extra=logger_data,
            )
            return None

    def add(self, model_name: NormalizedModelName, json_export: Any) -> None:
        logger_data: dict[str, Any] = {"uuid": str(self.__uuid), "model": str(model_name)}
        path_name = self._get_path_name(model_name)
        if not isinstance(json_export, list):
            return None

        out_bytes = create_encrypted_export_tarball(json_export, self.__crypto.encryptor).getvalue()
        fp = BytesIO()
        fp.write(out_bytes)
        fp.seek(0)
        self.__storage.save(path_name, fp)

        logger_data["encrypted_contents_size"] = fp.tell()
        logger_data["model_count"] = len(json_export)
        logger.info(
            "Export checkpointer: write",
            extra=logger_data,
        )


class LoggingPrinter(Printer):
    """
    A custom logger that roughly matches the parts of the `click.echo` interface that the `import_*`
    and `export_*` backup methods rely on.
    """

    def __init__(self, uuid: UUID):
        self.uuid = uuid
        super().__init__()

    def echo(
        self,
        text: str,
        *,
        err: bool = False,
        color: bool | None = None,
    ) -> None:
        if err:
            logger.error(
                "Import failed: %s",
                text,
                extra={"uuid": str(self.uuid), "task": OrderedTask.IMPORTING.name},
            )
        else:
            logger.info(
                "Import info: %s",
                text,
                extra={"uuid": str(self.uuid), "task": OrderedTask.IMPORTING.name},
            )


def send_relocation_update_email(
    relocation: Relocation, email_kind: Relocation.EmailKind, args: dict[str, Any]
) -> None:
    name = str(email_kind.name)
    name_lower = name.lower()
    msg = MessageBuilder(
        subject="{}Your Relocation has {}".format(options.get("mail.subject-prefix"), name.capitalize()),
        template=f"sentry/emails/relocation_{name_lower}.txt",
        html_template=f"sentry/emails/relocation_{name_lower}.html",
        type=f"relocation.{name_lower}",
        context={"domain": get_server_hostname(), "datetime": timezone.now(), **args},
    )
    email_to = []
    owner = user_service.get_user(user_id=relocation.owner_id)
    if owner is not None:
        email_to.append(owner.email)

    if relocation.owner_id != relocation.creator_id:
        creator = user_service.get_user(user_id=relocation.creator_id)
        if creator is not None:
            email_to.append(creator.email)

    msg.send_async(to=email_to)

    relocation.latest_notified = email_kind.value
    relocation.save()


def start_relocation_task(
    uuid: UUID, task: OrderedTask, allowed_task_attempts: int
) -> tuple[Relocation | None, int]:
    """
    All tasks for relocation are done sequentially, and take the UUID of the `Relocation` model as
    the input. We can leverage this information to do some common pre-task setup.

    Returns a tuple of relocation model and the number of attempts remaining for this task.
    """

    logger_data = {"uuid": str(uuid), "task": task.name}
    try:
        relocation: Relocation = Relocation.objects.get(uuid=uuid)
    except Relocation.DoesNotExist:
        logger.exception("Could not locate Relocation model by UUID: %s", uuid)
        return (None, 0)

    if relocation.status not in {
        Relocation.Status.IN_PROGRESS.value,
        Relocation.Status.PAUSE.value,
    }:
        logger.warning(
            "Relocation has already completed as `%s`",
            Relocation.Status(relocation.status),
            extra=logger_data,
        )
        return (None, 0)

    try:
        prev_task_name = "" if task.value == 1 else OrderedTask(task.value - 1).name
    except Exception:
        logger.exception("Attempted to execute unknown relocation task", extra=logger_data)
        fail_relocation(relocation, OrderedTask.NONE)
        return (None, 0)

    logger_data["task"] = task.name
    if relocation.latest_task not in {prev_task_name, task.name}:
        logger.error(
            "Task %s tried to follow %s which is the wrong order",
            task.name,
            relocation.latest_task,
            extra=logger_data,
        )
        fail_relocation(relocation, task)
        return (None, 0)
    if relocation.latest_task == task.name:
        # It is possible for a task to have been scheduled even when all of it's attempted have been
        # exhausted due to some tasks using `acks_late`, causing them to be retried in the event of
        # a worker-wide SIGKILL/TERM/QUIT. This check catches such scenarios on the retry, and
        # gracefully marks the task as failed before exiting.
        if relocation.latest_task_attempts >= allowed_task_attempts:
            logger.error(
                "Task %s has exhausted all of its attempts",
                task.name,
                extra=logger_data,
            )
            fail_relocation(relocation, task)
            return (None, 0)
        relocation.latest_task_attempts += 1
    else:
        relocation.latest_task = task.name
        relocation.latest_task_attempts = 1

    step = TASK_TO_STEP[task]
    is_new_step = relocation.step + 1 == step.value
    at_scheduled_cancel = is_new_step and relocation.scheduled_cancel_at_step == step.value
    if at_scheduled_cancel:
        logger.info("Task aborted due to relocation cancellation request", extra=logger_data)
        relocation.step = step.value
        relocation.status = Relocation.Status.FAILURE.value
        relocation.scheduled_pause_at_step = None
        relocation.scheduled_cancel_at_step = None
        relocation.failure_reason = "This relocation was cancelled by an administrator."
        relocation.save()
        return (None, 0)

    # TODO(getsentry/team-ospo#216): Add an option like 'relocation:autopause-at-steps', which will
    # be an array of steps that we want relocations to automatically pause at. Will be useful once
    # we have self-serve relocations, and want a means by which to check their validity (bugfixes,
    # etc).
    at_scheduled_pause = is_new_step and relocation.scheduled_pause_at_step == step.value
    if relocation.status == Relocation.Status.PAUSE.value or at_scheduled_pause:
        logger.info("Task aborted due to relocation pause", extra=logger_data)

        # Pause the relocation. We will not be able to pause at this step again once we restart.
        relocation.step = step.value
        relocation.status = Relocation.Status.PAUSE.value
        relocation.scheduled_pause_at_step = None
        relocation.save()
        return (None, 0)

    relocation.step = step.value
    relocation.save()

    logger.info("Task started", extra=logger_data)
    return (relocation, allowed_task_attempts - relocation.latest_task_attempts)


def fail_relocation(relocation: Relocation, task: OrderedTask, reason: str = "") -> None:
    """
    Helper function that conveniently fails a relocation celery task in such a way that the failure
    reason is recorded for the user and no further retries occur. It should be used like:

    >>> relocation = Relocation.objects.get(...)
    >>> if failure_condition:
    >>>     fail_relocation(relocation, "Some user-friendly reason why this failed.")
    >>>     return  # Always exit the task immediately upon failure

    This function is ideal for non-transient failures, where we know there is no need to retry
    because the result won't change, like invalid input data or conclusive validation results. For
    transient failures where retrying at a later time may be useful, use
    `retry_task_or_fail_relocation` instead.
    """

    # Another nested exception handler could have already failed this relocation - in this case, do
    # nothing.
    if relocation.status == Relocation.Status.FAILURE.value:
        return

    if reason:
        relocation.failure_reason = reason

    relocation.status = Relocation.Status.FAILURE.value
    relocation.save()

    logger.info(
        "Task failed", extra={"uuid": str(relocation.uuid), "task": task.name, "reason": reason}
    )
    send_relocation_update_email(
        relocation,
        Relocation.EmailKind.FAILED,
        {
            "uuid": str(relocation.uuid),
            "reason": reason,
        },
    )


@contextmanager
def retry_task_or_fail_relocation(
    relocation: Relocation, task: OrderedTask, attempts_left: int, reason: str = ""
) -> Generator[None]:
    """
    Catches all exceptions, and does one of two things: calls into `fail_relocation` if there are no
    retry attempts forthcoming, or simply bubbles them up (thereby triggering a celery retry) if
    there are.

    This function is ideal for transient failures, like networked service lag, where retrying at a
    later time might yield a different result. For non-transient failures, use `fail_relocation`
    instead.
    """

    logger_data = {"uuid": str(relocation.uuid), "task": task.name, "attempts_left": attempts_left}
    try:
        yield
    except Exception:
        # If this is the last attempt, fail in the manner requested before reraising the exception.
        # This ensures that the database entry for this `Relocation` correctly notes it as a
        # `FAILURE`.
        if attempts_left == 0:
            fail_relocation(relocation, task, reason)
        else:
            logger_data["reason"] = reason
            logger.info("Task retried", extra=logger_data)

        raise
    else:
        logger.info("Task finished", extra=logger_data)


def make_cloudbuild_step_args(indent: int, args: list[str]) -> str:
    return f"\n{'  ' * indent}".join([f'- "{arg}"' for arg in args])


# The set of arguments to invoke a "docker compose" in a cloudbuild step is tedious and repetitive -
# better to just handle it here.
@lru_cache(maxsize=1)
def get_docker_compose_cmd():
    return make_cloudbuild_step_args(
        3,
        [
            "compose",
            "-f",
            "/workspace/self-hosted/docker-compose.yml",
            "-f",
            "/workspace/self-hosted/docker-compose.override.yml",
        ],
    )


# The set of arguments to invoke a "docker compose run" in a cloudbuild step is tedious and
# repetitive - better to just handle it here.
@lru_cache(maxsize=1)
def get_docker_compose_run():
    return make_cloudbuild_step_args(
        3,
        [
            "run",
            "--rm",
            "-T",
        ],
    )


@lru_cache(maxsize=1)
def get_relocations_bucket_name():
    """
    When using the local FileSystemStorage (ie, in tests), we use a contrived bucket name, since
    this is really just an alias for a bespoke local directory in that case.
    """

    storage = get_relocation_storage()

    # Specialize for GCS...
    if hasattr(storage, "bucket_name"):
        return f"{storage.bucket_name}"

    # ...and the local filesystem, when testing.
    return "default"


def create_cloudbuild_yaml(relocation: Relocation) -> bytes:
    bucket_root = f"gs://{get_relocations_bucket_name()}"
    filter_org_slugs_args = ["--filter-org-slugs", ",".join(relocation.want_org_slugs)]

    validation_steps = [
        create_cloudbuild_validation_step(
            id="import-baseline-config",
            step=IMPORT_VALIDATION_STEP_TEMPLATE,
            scope="config",
            timeout=600,
            wait_for=[],
            kind=RelocationFile.Kind.BASELINE_CONFIG_VALIDATION_DATA,
            args=["--overwrite-configs"],
        ),
        create_cloudbuild_validation_step(
            id="import-colliding-users",
            step=IMPORT_VALIDATION_STEP_TEMPLATE,
            scope="users",
            timeout=900,
            wait_for=["import-baseline-config"],
            kind=RelocationFile.Kind.COLLIDING_USERS_VALIDATION_DATA,
            args=["--filter-usernames-file", "/in/filter-usernames.txt"],
        ),
        create_cloudbuild_validation_step(
            id="import-raw-relocation-data",
            step=IMPORT_VALIDATION_STEP_TEMPLATE,
            scope="organizations",
            timeout=2400,
            wait_for=["import-colliding-users"],
            kind=RelocationFile.Kind.RAW_USER_DATA,
            args=filter_org_slugs_args,
        ),
        create_cloudbuild_validation_step(
            id="export-baseline-config",
            step=EXPORT_VALIDATION_STEP_TEMPLATE,
            scope="config",
            timeout=600,
            wait_for=["import-raw-relocation-data"],
            kind=RelocationFile.Kind.BASELINE_CONFIG_VALIDATION_DATA,
            args=[],
        ),
        create_cloudbuild_validation_step(
            id="export-colliding-users",
            step=EXPORT_VALIDATION_STEP_TEMPLATE,
            scope="users",
            timeout=600,
            wait_for=["export-baseline-config"],
            kind=RelocationFile.Kind.COLLIDING_USERS_VALIDATION_DATA,
            args=["--filter-usernames-file", "/in/filter-usernames.txt"],
        ),
        COPY_OUT_DIR_TEMPLATE.substitute(
            bucket_root=bucket_root,
            uuid=relocation.uuid,
            wait_for=["export-colliding-users"],
        ),
        create_cloudbuild_validation_step(
            id="compare-baseline-config",
            step=COMPARE_VALIDATION_STEP_TEMPLATE,
            scope="config",
            timeout=150,
            wait_for=["copy-out-dir"],
            kind=RelocationFile.Kind.BASELINE_CONFIG_VALIDATION_DATA,
            args=[],
        ),
        create_cloudbuild_validation_step(
            id="compare-colliding-users",
            step=COMPARE_VALIDATION_STEP_TEMPLATE,
            scope="users",
            timeout=150,
            wait_for=["compare-baseline-config"],
            kind=RelocationFile.Kind.COLLIDING_USERS_VALIDATION_DATA,
            args=[],
        ),
    ]

    deps = dependencies()
    truncate_tables = [
        deps[get_model_name(m)].table_name
        for m in sorted_dependencies()
        if deps[get_model_name(m)].relocation_scope != RelocationScope.Excluded
    ]
    return CLOUDBUILD_YAML_TEMPLATE.substitute(
        docker_compose_cmd=get_docker_compose_cmd(),
        bucket_root=bucket_root,
        self_hosted_version="master",
        truncate_tables=",".join(truncate_tables),
        uuid=relocation.uuid,
        validation_steps="".join(validation_steps),
    ).encode("utf-8")


def create_cloudbuild_validation_step(
    id: str,
    step: Template,
    scope: str,
    wait_for: list[str],
    kind: RelocationFile.Kind,
    timeout: int,
    args: list[str],
) -> str:
    return step.substitute(
        args=make_cloudbuild_step_args(3, args),
        docker_compose_cmd=get_docker_compose_cmd(),
        docker_compose_run=get_docker_compose_run(),
        jsonfile=kind.to_filename("json"),
        kind=str(kind),
        scope=scope,
        tarfile=kind.to_filename("tar"),
        timeout=str(timeout) + "s",
        wait_for=make_cloudbuild_step_args(3, wait_for),
    )


def uuid_to_identifier(uuid: UUID) -> int:
    """
    Take a UUID object and generated a unique-enough 64-bit identifier from it's final 64 bits.
    """
    return uuid.int & ((1 << 63) - 1)
=======
# TODO(mark) remove these shims after getsentry is updated
__all__ = ("OrderedTask",)
>>>>>>> 5f194e0b
<|MERGE_RESOLUTION|>--- conflicted
+++ resolved
@@ -1,804 +1,4 @@
 from sentry.relocation.utils import OrderedTask
 
-<<<<<<< HEAD
-import logging
-from collections.abc import Generator
-from contextlib import contextmanager
-from enum import Enum, unique
-from functools import lru_cache
-from io import BytesIO
-from string import Template
-from typing import Any
-from uuid import UUID
-
-from django.core.files.storage import Storage
-from django.utils import timezone
-from orjson import JSONDecodeError
-
-from sentry import options
-from sentry.backup.crypto import (
-    DecryptionError,
-    EncryptorDecryptorPair,
-    create_encrypted_export_tarball,
-    decrypt_encrypted_tarball,
-)
-from sentry.backup.dependencies import (
-    NormalizedModelName,
-    dependencies,
-    get_model_name,
-    sorted_dependencies,
-)
-from sentry.backup.exports import ExportCheckpointer, ExportCheckpointerError
-from sentry.backup.helpers import Printer
-from sentry.backup.scopes import RelocationScope
-from sentry.backup.services.import_export.model import RpcExportOk
-from sentry.http import get_server_hostname
-from sentry.models.files.utils import get_relocation_storage
-from sentry.models.relocation import Relocation, RelocationFile
-from sentry.users.services.user.service import user_service
-from sentry.utils.email.message_builder import MessageBuilder as MessageBuilder
-
-logger = logging.getLogger("sentry.relocation.tasks")
-
-
-# Relocation tasks are always performed in sequential order. We can leverage this to check for any
-# weird out-of-order executions.
-@unique
-class OrderedTask(Enum):
-    # Note: the numerical values should always be in execution order (ie, the order the tasks should
-    # be completed in). It is safe to edit the numbers assigned to any given task, as we only store
-    # tasks in the database by name.
-    NONE = 0
-    UPLOADING_START = 1
-    UPLOADING_COMPLETE = 2
-    PREPROCESSING_SCAN = 3
-    PREPROCESSING_TRANSFER = 4
-    PREPROCESSING_BASELINE_CONFIG = 5
-    PREPROCESSING_COLLIDING_USERS = 6
-    PREPROCESSING_COMPLETE = 7
-    VALIDATING_START = 8
-    VALIDATING_POLL = 9
-    VALIDATING_COMPLETE = 10
-    IMPORTING = 11
-    POSTPROCESSING = 12
-    NOTIFYING_UNHIDE = 13
-    NOTIFYING_USERS = 14
-    NOTIFYING_OWNER = 15
-    COMPLETED = 16
-
-
-# Match each `OrderedTask` to the `Relocation.Step` it is part of.
-TASK_TO_STEP: dict[OrderedTask, Relocation.Step] = {
-    OrderedTask.NONE: Relocation.Step.UNKNOWN,
-    OrderedTask.UPLOADING_START: Relocation.Step.UPLOADING,
-    OrderedTask.UPLOADING_COMPLETE: Relocation.Step.UPLOADING,
-    OrderedTask.PREPROCESSING_SCAN: Relocation.Step.PREPROCESSING,
-    OrderedTask.PREPROCESSING_TRANSFER: Relocation.Step.PREPROCESSING,
-    OrderedTask.PREPROCESSING_BASELINE_CONFIG: Relocation.Step.PREPROCESSING,
-    OrderedTask.PREPROCESSING_COLLIDING_USERS: Relocation.Step.PREPROCESSING,
-    OrderedTask.PREPROCESSING_COMPLETE: Relocation.Step.PREPROCESSING,
-    OrderedTask.VALIDATING_START: Relocation.Step.VALIDATING,
-    OrderedTask.VALIDATING_POLL: Relocation.Step.VALIDATING,
-    OrderedTask.VALIDATING_COMPLETE: Relocation.Step.VALIDATING,
-    OrderedTask.IMPORTING: Relocation.Step.IMPORTING,
-    OrderedTask.POSTPROCESSING: Relocation.Step.POSTPROCESSING,
-    OrderedTask.NOTIFYING_UNHIDE: Relocation.Step.NOTIFYING,
-    OrderedTask.NOTIFYING_USERS: Relocation.Step.NOTIFYING,
-    OrderedTask.NOTIFYING_OWNER: Relocation.Step.NOTIFYING,
-    OrderedTask.COMPLETED: Relocation.Step.COMPLETED,
-}
-assert set(OrderedTask._member_map_.keys()) == {k.name for k in TASK_TO_STEP.keys()}
-
-
-# The file type for a relocation export tarball of any kind.
-RELOCATION_FILE_TYPE = "relocation.file"
-
-# Relocation input files are uploaded as tarballs, and chunked and stored using the normal
-# `File`/`AbstractFile` mechanism, which has a hard limit of 2GiB, because we need to represent the
-# offset into it as a 32-bit int. This means that the largest tarball we are able to import at this
-# time is 2GiB. When validating this tarball, we will need to make a "composite object" from the
-# uploaded blobs in Google Cloud Storage, which has a limit of 32 components. Thus, we get our blob
-# size of the maximum overall file size (2GiB) divided by the maximum number of blobs (32): 65536MiB
-# per blob.
-#
-# Note that the actual production file size limit, set by uwsgi, is currently 209715200 bytes, or
-# ~200MB, so we should never see more than ~4 blobs in practice.
-RELOCATION_BLOB_SIZE = int((2**31) / 32)
-
-
-# Create the relevant directories: a `/workspace/in` directory containing the inputs that will
-# be imported, a `/workspace/out` directory for exports that will be generated, and
-# `/workspace/findings` for findings.
-#
-# TODO(getsentry/team-ospo#190): Make `get-self-hosted-repo` pull a pinned version, not
-# mainline.
-#
-# TODO(getsentry/team-ospo#216): Use script in self-hosted to completely flush db instead of
-# using truncation tables.
-CLOUDBUILD_YAML_TEMPLATE = Template(
-    """
-steps:
-
-  ##############################
-  ### Setup steps
-  ##############################
-
-  - name: "gcr.io/cloud-builders/gsutil"
-    id: copy-inputs-being-validated
-    waitFor: ["-"]
-    args: ["cp", "-r", "$bucket_root/runs/$uuid/in", "."]
-    timeout: 600s
-
-
-  - name: "gcr.io/cloud-builders/docker"
-    id: create-working-dirs
-    waitFor: ["-"]
-    entrypoint: "bash"
-    args:
-      - "-e"
-      - "-c"
-      - |
-        mkdir /workspace/out && chmod 777 /workspace/out
-        mkdir /workspace/findings && chmod 777 /workspace/findings
-        echo '[]' > /workspace/findings/null.json
-    timeout: 15s
-
-
-  - name: "gcr.io/cloud-builders/docker"
-    id: get-self-hosted-repo
-    waitFor: ["-"]
-    entrypoint: "bash"
-    args:
-      - "-e"
-      - "-c"
-      - |
-        mkdir self-hosted && cd self-hosted
-        curl -L "https://github.com/getsentry/self-hosted/archive/$self_hosted_version.tar.gz" | tar xzf - --strip-components=1
-        echo '{"version": "3.4", "networks":{"default":{"external":{"name":"cloudbuild"}}}}' > docker-compose.override.yml
-    timeout: 120s
-
-
-  - name: "gcr.io/cloud-builders/docker"
-    id: run-install-script
-    waitFor:
-      - get-self-hosted-repo
-    entrypoint: "bash"
-    dir_: self-hosted
-    args:
-      - "-e"
-      - "-c"
-      - |
-        ./install.sh --skip-commit-check --skip-user-creation
-    timeout: 600s
-
-
-  - name: "gcr.io/cloud-builders/docker"
-    id: instance-ready
-    waitFor:
-      - run-install-script
-    args:
-      $docker_compose_cmd
-      - "up"
-      - "-d"
-    timeout: 900s
-
-
-  - name: "gcr.io/cloud-builders/docker"
-    id: clear-database
-    waitFor:
-      - instance-ready
-    args:
-      $docker_compose_cmd
-      - "exec"
-      - "-T"
-      - "postgres"
-      - "psql"
-      - "-U"
-      - "postgres"
-      - "-c"
-      - "TRUNCATE $truncate_tables RESTART IDENTITY CASCADE;"
-    timeout: 30s
-
-  ##############################
-  ### Validation steps
-  ##############################
-  $validation_steps
-
-artifacts:
-  objects:
-    location: "$bucket_root/runs/$uuid/findings/"
-    paths: ["/workspace/findings/**"]
-timeout: 3600s
-options:
-  machineType: "N1_HIGHCPU_32"
-  env:
-    - "REPORT_SELF_HOSTED_ISSUES=0"
-tags: ["cloud-builders-community"]
-"""
-)
-
-IMPORT_VALIDATION_STEP_TEMPLATE = Template(
-    """
-  - name: "gcr.io/cloud-builders/docker"
-    id: import-$kind
-    waitFor:
-      - copy-inputs-being-validated
-      - create-working-dirs
-      - clear-database
-      $wait_for
-    args:
-      $docker_compose_cmd
-      $docker_compose_run
-      - "-v"
-      - "/workspace/in:/in"
-      - "-v"
-      - "/workspace/findings:/findings"
-      - "web"
-      - "import"
-      - "$scope"
-      - "/in/$tarfile"
-      - "--decrypt-with-gcp-kms"
-      - "/in/kms-config.json"
-      - "--findings-file"
-      - "/findings/import-$jsonfile"
-      $args
-    timeout: $timeout
-    """
-)
-
-EXPORT_VALIDATION_STEP_TEMPLATE = Template(
-    """
-  - name: "gcr.io/cloud-builders/docker"
-    id: export-$kind
-    waitFor:
-      - import-$kind
-      $wait_for
-    args:
-      $docker_compose_cmd
-      $docker_compose_run
-      - "-v"
-      - "/workspace/in:/in"
-      - "-v"
-      - "/workspace/out:/out"
-      - "-v"
-      - "/workspace/findings:/findings"
-      - "-e"
-      - "SENTRY_LOG_LEVEL=CRITICAL"
-      - "web"
-      - "export"
-      - "$scope"
-      - "/out/$tarfile"
-      - "--encrypt-with-gcp-kms"
-      - "/in/kms-config.json"
-      - "--findings-file"
-      - "/findings/export-$jsonfile"
-      $args
-    timeout: $timeout
-    """
-)
-
-COPY_OUT_DIR_TEMPLATE = Template(
-    """
-  - name: 'gcr.io/cloud-builders/gsutil'
-    id: copy-out-dir
-    waitFor:
-      $wait_for
-    args:
-      - 'cp'
-      - '-r'
-      - '/workspace/out'
-      - '$bucket_root/runs/$uuid/out'
-    timeout: 30s
-    """
-)
-
-COMPARE_VALIDATION_STEP_TEMPLATE = Template(
-    """
-  - name: "gcr.io/cloud-builders/docker"
-    id: compare-$kind
-    waitFor:
-      - export-$kind
-      $wait_for
-    args:
-      $docker_compose_cmd
-      $docker_compose_run
-      - "-v"
-      - "/workspace/in:/in"
-      - "-v"
-      - "/workspace/out:/out"
-      - "-v"
-      - "/workspace/findings:/findings"
-      - "web"
-      - "backup"
-      - "compare"
-      - "/in/$tarfile"
-      - "/out/$tarfile"
-      - "--decrypt-left-with-gcp-kms"
-      - "/in/kms-config.json"
-      - "--decrypt-right-with-gcp-kms"
-      - "/in/kms-config.json"
-      - "--findings-file"
-      - "/findings/compare-$jsonfile"
-      $args
-    timeout: $timeout
-    """
-)
-
-
-class StorageBackedCheckpointExporter(ExportCheckpointer):
-    """
-    An export checkpointer that uses GCP cloud storage to store encrypted checkpoints for every
-    model we export for a SAAS_TO_SAAS relocation.
-    """
-
-    def __init__(
-        self,
-        *,
-        crypto: EncryptorDecryptorPair,
-        uuid: UUID,
-        storage: Storage,
-    ):
-        self.__crypto = crypto
-        self.__uuid = uuid
-        self.__storage = storage
-
-    def _get_path_name(self, model_name: NormalizedModelName) -> str:
-        return f"runs/{self.__uuid}/saas_to_saas_export/_checkpoints/{str(model_name)}.enc.tar"
-
-    def get(self, model_name: NormalizedModelName) -> RpcExportOk | None:
-        logger_data: dict[str, Any] = {"uuid": str(self.__uuid), "model": str(model_name)}
-        path_name = self._get_path_name(model_name)
-        if not self.__storage.exists(path_name):
-            logger.info(
-                "Export checkpointer: miss",
-                extra=logger_data,
-            )
-            return None
-
-        try:
-            with self.__storage.open(path_name, "rb") as fp:
-                logger_data["encrypted_contents_size"] = fp.tell()
-                json_data = decrypt_encrypted_tarball(fp, self.__crypto.decryptor)
-                parsed_json = self._parse_cached_json(json_data)
-                if parsed_json is None:
-                    logger.info(
-                        "Export checkpointer: miss",
-                        extra=logger_data,
-                    )
-                else:
-                    logger_data["max_pk"] = parsed_json.max_pk
-                    logger.info(
-                        "Export checkpointer: read",
-                        extra=logger_data,
-                    )
-
-                return parsed_json
-        except (FileNotFoundError, DecryptionError, JSONDecodeError, ExportCheckpointerError):
-            logger.info(
-                "Export checkpointer: miss",
-                extra=logger_data,
-            )
-            return None
-
-    def add(self, model_name: NormalizedModelName, json_export: Any) -> None:
-        logger_data: dict[str, Any] = {"uuid": str(self.__uuid), "model": str(model_name)}
-        path_name = self._get_path_name(model_name)
-        if not isinstance(json_export, list):
-            return None
-
-        out_bytes = create_encrypted_export_tarball(json_export, self.__crypto.encryptor).getvalue()
-        fp = BytesIO()
-        fp.write(out_bytes)
-        fp.seek(0)
-        self.__storage.save(path_name, fp)
-
-        logger_data["encrypted_contents_size"] = fp.tell()
-        logger_data["model_count"] = len(json_export)
-        logger.info(
-            "Export checkpointer: write",
-            extra=logger_data,
-        )
-
-
-class LoggingPrinter(Printer):
-    """
-    A custom logger that roughly matches the parts of the `click.echo` interface that the `import_*`
-    and `export_*` backup methods rely on.
-    """
-
-    def __init__(self, uuid: UUID):
-        self.uuid = uuid
-        super().__init__()
-
-    def echo(
-        self,
-        text: str,
-        *,
-        err: bool = False,
-        color: bool | None = None,
-    ) -> None:
-        if err:
-            logger.error(
-                "Import failed: %s",
-                text,
-                extra={"uuid": str(self.uuid), "task": OrderedTask.IMPORTING.name},
-            )
-        else:
-            logger.info(
-                "Import info: %s",
-                text,
-                extra={"uuid": str(self.uuid), "task": OrderedTask.IMPORTING.name},
-            )
-
-
-def send_relocation_update_email(
-    relocation: Relocation, email_kind: Relocation.EmailKind, args: dict[str, Any]
-) -> None:
-    name = str(email_kind.name)
-    name_lower = name.lower()
-    msg = MessageBuilder(
-        subject="{}Your Relocation has {}".format(options.get("mail.subject-prefix"), name.capitalize()),
-        template=f"sentry/emails/relocation_{name_lower}.txt",
-        html_template=f"sentry/emails/relocation_{name_lower}.html",
-        type=f"relocation.{name_lower}",
-        context={"domain": get_server_hostname(), "datetime": timezone.now(), **args},
-    )
-    email_to = []
-    owner = user_service.get_user(user_id=relocation.owner_id)
-    if owner is not None:
-        email_to.append(owner.email)
-
-    if relocation.owner_id != relocation.creator_id:
-        creator = user_service.get_user(user_id=relocation.creator_id)
-        if creator is not None:
-            email_to.append(creator.email)
-
-    msg.send_async(to=email_to)
-
-    relocation.latest_notified = email_kind.value
-    relocation.save()
-
-
-def start_relocation_task(
-    uuid: UUID, task: OrderedTask, allowed_task_attempts: int
-) -> tuple[Relocation | None, int]:
-    """
-    All tasks for relocation are done sequentially, and take the UUID of the `Relocation` model as
-    the input. We can leverage this information to do some common pre-task setup.
-
-    Returns a tuple of relocation model and the number of attempts remaining for this task.
-    """
-
-    logger_data = {"uuid": str(uuid), "task": task.name}
-    try:
-        relocation: Relocation = Relocation.objects.get(uuid=uuid)
-    except Relocation.DoesNotExist:
-        logger.exception("Could not locate Relocation model by UUID: %s", uuid)
-        return (None, 0)
-
-    if relocation.status not in {
-        Relocation.Status.IN_PROGRESS.value,
-        Relocation.Status.PAUSE.value,
-    }:
-        logger.warning(
-            "Relocation has already completed as `%s`",
-            Relocation.Status(relocation.status),
-            extra=logger_data,
-        )
-        return (None, 0)
-
-    try:
-        prev_task_name = "" if task.value == 1 else OrderedTask(task.value - 1).name
-    except Exception:
-        logger.exception("Attempted to execute unknown relocation task", extra=logger_data)
-        fail_relocation(relocation, OrderedTask.NONE)
-        return (None, 0)
-
-    logger_data["task"] = task.name
-    if relocation.latest_task not in {prev_task_name, task.name}:
-        logger.error(
-            "Task %s tried to follow %s which is the wrong order",
-            task.name,
-            relocation.latest_task,
-            extra=logger_data,
-        )
-        fail_relocation(relocation, task)
-        return (None, 0)
-    if relocation.latest_task == task.name:
-        # It is possible for a task to have been scheduled even when all of it's attempted have been
-        # exhausted due to some tasks using `acks_late`, causing them to be retried in the event of
-        # a worker-wide SIGKILL/TERM/QUIT. This check catches such scenarios on the retry, and
-        # gracefully marks the task as failed before exiting.
-        if relocation.latest_task_attempts >= allowed_task_attempts:
-            logger.error(
-                "Task %s has exhausted all of its attempts",
-                task.name,
-                extra=logger_data,
-            )
-            fail_relocation(relocation, task)
-            return (None, 0)
-        relocation.latest_task_attempts += 1
-    else:
-        relocation.latest_task = task.name
-        relocation.latest_task_attempts = 1
-
-    step = TASK_TO_STEP[task]
-    is_new_step = relocation.step + 1 == step.value
-    at_scheduled_cancel = is_new_step and relocation.scheduled_cancel_at_step == step.value
-    if at_scheduled_cancel:
-        logger.info("Task aborted due to relocation cancellation request", extra=logger_data)
-        relocation.step = step.value
-        relocation.status = Relocation.Status.FAILURE.value
-        relocation.scheduled_pause_at_step = None
-        relocation.scheduled_cancel_at_step = None
-        relocation.failure_reason = "This relocation was cancelled by an administrator."
-        relocation.save()
-        return (None, 0)
-
-    # TODO(getsentry/team-ospo#216): Add an option like 'relocation:autopause-at-steps', which will
-    # be an array of steps that we want relocations to automatically pause at. Will be useful once
-    # we have self-serve relocations, and want a means by which to check their validity (bugfixes,
-    # etc).
-    at_scheduled_pause = is_new_step and relocation.scheduled_pause_at_step == step.value
-    if relocation.status == Relocation.Status.PAUSE.value or at_scheduled_pause:
-        logger.info("Task aborted due to relocation pause", extra=logger_data)
-
-        # Pause the relocation. We will not be able to pause at this step again once we restart.
-        relocation.step = step.value
-        relocation.status = Relocation.Status.PAUSE.value
-        relocation.scheduled_pause_at_step = None
-        relocation.save()
-        return (None, 0)
-
-    relocation.step = step.value
-    relocation.save()
-
-    logger.info("Task started", extra=logger_data)
-    return (relocation, allowed_task_attempts - relocation.latest_task_attempts)
-
-
-def fail_relocation(relocation: Relocation, task: OrderedTask, reason: str = "") -> None:
-    """
-    Helper function that conveniently fails a relocation celery task in such a way that the failure
-    reason is recorded for the user and no further retries occur. It should be used like:
-
-    >>> relocation = Relocation.objects.get(...)
-    >>> if failure_condition:
-    >>>     fail_relocation(relocation, "Some user-friendly reason why this failed.")
-    >>>     return  # Always exit the task immediately upon failure
-
-    This function is ideal for non-transient failures, where we know there is no need to retry
-    because the result won't change, like invalid input data or conclusive validation results. For
-    transient failures where retrying at a later time may be useful, use
-    `retry_task_or_fail_relocation` instead.
-    """
-
-    # Another nested exception handler could have already failed this relocation - in this case, do
-    # nothing.
-    if relocation.status == Relocation.Status.FAILURE.value:
-        return
-
-    if reason:
-        relocation.failure_reason = reason
-
-    relocation.status = Relocation.Status.FAILURE.value
-    relocation.save()
-
-    logger.info(
-        "Task failed", extra={"uuid": str(relocation.uuid), "task": task.name, "reason": reason}
-    )
-    send_relocation_update_email(
-        relocation,
-        Relocation.EmailKind.FAILED,
-        {
-            "uuid": str(relocation.uuid),
-            "reason": reason,
-        },
-    )
-
-
-@contextmanager
-def retry_task_or_fail_relocation(
-    relocation: Relocation, task: OrderedTask, attempts_left: int, reason: str = ""
-) -> Generator[None]:
-    """
-    Catches all exceptions, and does one of two things: calls into `fail_relocation` if there are no
-    retry attempts forthcoming, or simply bubbles them up (thereby triggering a celery retry) if
-    there are.
-
-    This function is ideal for transient failures, like networked service lag, where retrying at a
-    later time might yield a different result. For non-transient failures, use `fail_relocation`
-    instead.
-    """
-
-    logger_data = {"uuid": str(relocation.uuid), "task": task.name, "attempts_left": attempts_left}
-    try:
-        yield
-    except Exception:
-        # If this is the last attempt, fail in the manner requested before reraising the exception.
-        # This ensures that the database entry for this `Relocation` correctly notes it as a
-        # `FAILURE`.
-        if attempts_left == 0:
-            fail_relocation(relocation, task, reason)
-        else:
-            logger_data["reason"] = reason
-            logger.info("Task retried", extra=logger_data)
-
-        raise
-    else:
-        logger.info("Task finished", extra=logger_data)
-
-
-def make_cloudbuild_step_args(indent: int, args: list[str]) -> str:
-    return f"\n{'  ' * indent}".join([f'- "{arg}"' for arg in args])
-
-
-# The set of arguments to invoke a "docker compose" in a cloudbuild step is tedious and repetitive -
-# better to just handle it here.
-@lru_cache(maxsize=1)
-def get_docker_compose_cmd():
-    return make_cloudbuild_step_args(
-        3,
-        [
-            "compose",
-            "-f",
-            "/workspace/self-hosted/docker-compose.yml",
-            "-f",
-            "/workspace/self-hosted/docker-compose.override.yml",
-        ],
-    )
-
-
-# The set of arguments to invoke a "docker compose run" in a cloudbuild step is tedious and
-# repetitive - better to just handle it here.
-@lru_cache(maxsize=1)
-def get_docker_compose_run():
-    return make_cloudbuild_step_args(
-        3,
-        [
-            "run",
-            "--rm",
-            "-T",
-        ],
-    )
-
-
-@lru_cache(maxsize=1)
-def get_relocations_bucket_name():
-    """
-    When using the local FileSystemStorage (ie, in tests), we use a contrived bucket name, since
-    this is really just an alias for a bespoke local directory in that case.
-    """
-
-    storage = get_relocation_storage()
-
-    # Specialize for GCS...
-    if hasattr(storage, "bucket_name"):
-        return f"{storage.bucket_name}"
-
-    # ...and the local filesystem, when testing.
-    return "default"
-
-
-def create_cloudbuild_yaml(relocation: Relocation) -> bytes:
-    bucket_root = f"gs://{get_relocations_bucket_name()}"
-    filter_org_slugs_args = ["--filter-org-slugs", ",".join(relocation.want_org_slugs)]
-
-    validation_steps = [
-        create_cloudbuild_validation_step(
-            id="import-baseline-config",
-            step=IMPORT_VALIDATION_STEP_TEMPLATE,
-            scope="config",
-            timeout=600,
-            wait_for=[],
-            kind=RelocationFile.Kind.BASELINE_CONFIG_VALIDATION_DATA,
-            args=["--overwrite-configs"],
-        ),
-        create_cloudbuild_validation_step(
-            id="import-colliding-users",
-            step=IMPORT_VALIDATION_STEP_TEMPLATE,
-            scope="users",
-            timeout=900,
-            wait_for=["import-baseline-config"],
-            kind=RelocationFile.Kind.COLLIDING_USERS_VALIDATION_DATA,
-            args=["--filter-usernames-file", "/in/filter-usernames.txt"],
-        ),
-        create_cloudbuild_validation_step(
-            id="import-raw-relocation-data",
-            step=IMPORT_VALIDATION_STEP_TEMPLATE,
-            scope="organizations",
-            timeout=2400,
-            wait_for=["import-colliding-users"],
-            kind=RelocationFile.Kind.RAW_USER_DATA,
-            args=filter_org_slugs_args,
-        ),
-        create_cloudbuild_validation_step(
-            id="export-baseline-config",
-            step=EXPORT_VALIDATION_STEP_TEMPLATE,
-            scope="config",
-            timeout=600,
-            wait_for=["import-raw-relocation-data"],
-            kind=RelocationFile.Kind.BASELINE_CONFIG_VALIDATION_DATA,
-            args=[],
-        ),
-        create_cloudbuild_validation_step(
-            id="export-colliding-users",
-            step=EXPORT_VALIDATION_STEP_TEMPLATE,
-            scope="users",
-            timeout=600,
-            wait_for=["export-baseline-config"],
-            kind=RelocationFile.Kind.COLLIDING_USERS_VALIDATION_DATA,
-            args=["--filter-usernames-file", "/in/filter-usernames.txt"],
-        ),
-        COPY_OUT_DIR_TEMPLATE.substitute(
-            bucket_root=bucket_root,
-            uuid=relocation.uuid,
-            wait_for=["export-colliding-users"],
-        ),
-        create_cloudbuild_validation_step(
-            id="compare-baseline-config",
-            step=COMPARE_VALIDATION_STEP_TEMPLATE,
-            scope="config",
-            timeout=150,
-            wait_for=["copy-out-dir"],
-            kind=RelocationFile.Kind.BASELINE_CONFIG_VALIDATION_DATA,
-            args=[],
-        ),
-        create_cloudbuild_validation_step(
-            id="compare-colliding-users",
-            step=COMPARE_VALIDATION_STEP_TEMPLATE,
-            scope="users",
-            timeout=150,
-            wait_for=["compare-baseline-config"],
-            kind=RelocationFile.Kind.COLLIDING_USERS_VALIDATION_DATA,
-            args=[],
-        ),
-    ]
-
-    deps = dependencies()
-    truncate_tables = [
-        deps[get_model_name(m)].table_name
-        for m in sorted_dependencies()
-        if deps[get_model_name(m)].relocation_scope != RelocationScope.Excluded
-    ]
-    return CLOUDBUILD_YAML_TEMPLATE.substitute(
-        docker_compose_cmd=get_docker_compose_cmd(),
-        bucket_root=bucket_root,
-        self_hosted_version="master",
-        truncate_tables=",".join(truncate_tables),
-        uuid=relocation.uuid,
-        validation_steps="".join(validation_steps),
-    ).encode("utf-8")
-
-
-def create_cloudbuild_validation_step(
-    id: str,
-    step: Template,
-    scope: str,
-    wait_for: list[str],
-    kind: RelocationFile.Kind,
-    timeout: int,
-    args: list[str],
-) -> str:
-    return step.substitute(
-        args=make_cloudbuild_step_args(3, args),
-        docker_compose_cmd=get_docker_compose_cmd(),
-        docker_compose_run=get_docker_compose_run(),
-        jsonfile=kind.to_filename("json"),
-        kind=str(kind),
-        scope=scope,
-        tarfile=kind.to_filename("tar"),
-        timeout=str(timeout) + "s",
-        wait_for=make_cloudbuild_step_args(3, wait_for),
-    )
-
-
-def uuid_to_identifier(uuid: UUID) -> int:
-    """
-    Take a UUID object and generated a unique-enough 64-bit identifier from it's final 64 bits.
-    """
-    return uuid.int & ((1 << 63) - 1)
-=======
 # TODO(mark) remove these shims after getsentry is updated
-__all__ = ("OrderedTask",)
->>>>>>> 5f194e0b
+__all__ = ("OrderedTask",)