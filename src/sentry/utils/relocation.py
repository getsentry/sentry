from __future__ import annotations

import logging
from contextlib import contextmanager
from enum import Enum, unique
from functools import lru_cache
from string import Template
from typing import Any, Generator, Optional, Tuple

from django.utils import timezone

from sentry import options
from sentry.backup.dependencies import dependencies, get_model_name, sorted_dependencies
from sentry.backup.helpers import Printer
from sentry.backup.scopes import RelocationScope
from sentry.http import get_server_hostname
from sentry.models.files.utils import get_storage
from sentry.models.relocation import Relocation, RelocationFile
from sentry.services.hybrid_cloud.user.service import user_service
from sentry.utils.email.message_builder import MessageBuilder as MessageBuilder

logger = logging.getLogger("sentry.relocation.tasks")


# Relocation tasks are always performed in sequential order. We can leverage this to check for any
# weird out-of-order executions.
@unique
class OrderedTask(Enum):
    NONE = 0
    UPLOADING_COMPLETE = 1
    PREPROCESSING_SCAN = 2
    PREPROCESSING_BASELINE_CONFIG = 3
    PREPROCESSING_COLLIDING_USERS = 4
    PREPROCESSING_COMPLETE = 5
    VALIDATING_START = 6
    VALIDATING_POLL = 7
    VALIDATING_COMPLETE = 8
    IMPORTING = 9
    POSTPROCESSING = 10
    NOTIFYING_USERS = 11
    NOTIFYING_OWNER = 12
    COMPLETED = 13


# Match each `OrderedTask` to the `Relocation.Step` it is part of.
TASK_TO_STEP: dict[OrderedTask, Relocation.Step] = {
    OrderedTask.NONE: Relocation.Step.UNKNOWN,
    OrderedTask.UPLOADING_COMPLETE: Relocation.Step.UPLOADING,
    OrderedTask.PREPROCESSING_SCAN: Relocation.Step.PREPROCESSING,
    OrderedTask.PREPROCESSING_BASELINE_CONFIG: Relocation.Step.PREPROCESSING,
    OrderedTask.PREPROCESSING_COLLIDING_USERS: Relocation.Step.PREPROCESSING,
    OrderedTask.PREPROCESSING_COMPLETE: Relocation.Step.PREPROCESSING,
    OrderedTask.VALIDATING_START: Relocation.Step.VALIDATING,
    OrderedTask.VALIDATING_POLL: Relocation.Step.VALIDATING,
    OrderedTask.VALIDATING_COMPLETE: Relocation.Step.VALIDATING,
    OrderedTask.IMPORTING: Relocation.Step.IMPORTING,
    OrderedTask.POSTPROCESSING: Relocation.Step.POSTPROCESSING,
    OrderedTask.NOTIFYING_USERS: Relocation.Step.NOTIFYING,
    OrderedTask.NOTIFYING_OWNER: Relocation.Step.NOTIFYING,
    OrderedTask.COMPLETED: Relocation.Step.COMPLETED,
}


assert list(OrderedTask._member_map_.keys()) == [k.name for k in TASK_TO_STEP.keys()]


# The file type for a relocation export tarball of any kind.
RELOCATION_FILE_TYPE = "relocation.file"

# Relocation input files are uploaded as tarballs, and chunked and stored using the normal
# `File`/`AbstractFile` mechanism, which has a hard limit of 2GiB, because we need to represent the
# offset into it as a 32-bit int. This means that the largest tarball we are able to import at this
# time is 2GiB. When validating this tarball, we will need to make a "composite object" from the
# uploaded blobs in Google Cloud Storage, which has a limit of 32 components. Thus, we get our blob
# size of the maximum overall file size (2GiB) divided by the maximum number of blobs (32): 65536MiB
# per blob.
#
# Note that the actual production file size limit, set by uwsgi, is currently 209715200 bytes, or
# ~200MB, so we should never see more than ~4 blobs in practice.
RELOCATION_BLOB_SIZE = int((2**31) / 32)


# Create the relevant directories: a `/workspace/in` directory containing the inputs that will
# be imported, a `/workspace/out` directory for exports that will be generated, and
# `/workspace/findings` for findings.
#
# TODO(getsentry/team-ospo#190): Make `get-self-hosted-repo` pull a pinned version, not
# mainline.
#
# TODO(getsentry/team-ospo#216): Use script in self-hosted to completely flush db instead of
# using truncation tables.
CLOUDBUILD_YAML_TEMPLATE = Template(
    """
steps:

  ##############################
  ### Setup steps
  ##############################

  - name: "gcr.io/cloud-builders/gsutil"
    id: copy-inputs-being-validated
    waitFor: ["-"]
    args: ["cp", "-r", "$bucket_root/relocations/runs/$uuid/in", "."]
    timeout: 600s


  - name: "gcr.io/cloud-builders/docker"
    id: create-working-dirs
    waitFor: ["-"]
    entrypoint: "bash"
    args:
      - "-e"
      - "-c"
      - |
        mkdir /workspace/out && chmod 777 /workspace/out
        mkdir /workspace/findings && chmod 777 /workspace/findings
        echo '[]' > /workspace/findings/null.json
    timeout: 15s


  - name: "gcr.io/cloud-builders/docker"
    id: get-self-hosted-repo
    waitFor: ["-"]
    entrypoint: "bash"
    args:
      - "-e"
      - "-c"
      - |
        mkdir self-hosted && cd self-hosted
        curl -L "https://github.com/getsentry/self-hosted/archive/$self_hosted_version.tar.gz" | tar xzf - --strip-components=1
        echo '{"version": "3.4", "networks":{"default":{"external":{"name":"cloudbuild"}}}}' > docker-compose.override.yml
    timeout: 120s


  - name: "gcr.io/cloud-builders/docker"
    id: run-install-script
    waitFor:
      - get-self-hosted-repo
    entrypoint: "bash"
    dir_: self-hosted
    args:
      - "-e"
      - "-c"
      - |
        ./install.sh --skip-commit-check --skip-user-creation
    timeout: 600s


  - name: "gcr.io/cloud-builders/docker"
    id: instance-ready
    waitFor:
      - run-install-script
    args:
      $docker_compose_cmd
      - "up"
      - "-d"
    timeout: 900s


  - name: "gcr.io/cloud-builders/docker"
    id: clear-database
    waitFor:
      - instance-ready
    args:
      $docker_compose_cmd
      - "exec"
      - "-T"
      - "postgres"
      - "psql"
      - "-U"
      - "postgres"
      - "-c"
      - "TRUNCATE $truncate_tables RESTART IDENTITY CASCADE;"
    timeout: 30s

  ##############################
  ### Validation steps
  ##############################
  $validation_steps

artifacts:
  objects:
    location: "$bucket_root/relocations/runs/$uuid/findings/"
    paths: ["/workspace/findings/**"]
timeout: 3600s
options:
  machineType: "N1_HIGHCPU_32"
  env:
    - "REPORT_SELF_HOSTED_ISSUES=0"
tags: ["cloud-builders-community"]
"""
)

IMPORT_VALIDATION_STEP_TEMPLATE = Template(
    """
  - name: "gcr.io/cloud-builders/docker"
    id: import-$kind
    waitFor:
      - copy-inputs-being-validated
      - create-working-dirs
      - clear-database
      $wait_for
    args:
      $docker_compose_cmd
      $docker_compose_run
      - "-v"
      - "/workspace/in:/in"
      - "-v"
      - "/workspace/findings:/findings"
      - "web"
      - "import"
      - "$scope"
      - "/in/$tarfile"
      - "--decrypt-with-gcp-kms"
      - "/in/kms-config.json"
      - "--findings-file"
      - "/findings/import-$jsonfile"
      $args
    timeout: 300s
    """
)

EXPORT_VALIDATION_STEP_TEMPLATE = Template(
    """
  - name: "gcr.io/cloud-builders/docker"
    id: export-$kind
    waitFor:
      - import-$kind
      $wait_for
    args:
      $docker_compose_cmd
      $docker_compose_run
      - "-v"
      - "/workspace/in:/in"
      - "-v"
      - "/workspace/out:/out"
      - "-v"
      - "/workspace/findings:/findings"
      - "-e"
      - "SENTRY_LOG_LEVEL=CRITICAL"
      - "web"
      - "export"
      - "$scope"
      - "/out/$tarfile"
      - "--encrypt-with-gcp-kms"
      - "/in/kms-config.json"
      - "--findings-file"
      - "/findings/export-$jsonfile"
      $args
    timeout: 300s
    """
)

COPY_OUT_DIR_TEMPLATE = Template(
    """
  - name: 'gcr.io/cloud-builders/gsutil'
    id: copy-out-dir
    waitFor:
      $wait_for
    args:
      - 'cp'
      - '-r'
      - '/workspace/out'
      - '$bucket_root/relocations/runs/$uuid/out'
    timeout: 30s
    """
)

COMPARE_VALIDATION_STEP_TEMPLATE = Template(
    """
  - name: "gcr.io/cloud-builders/docker"
    id: compare-$kind
    waitFor:
      - export-$kind
      $wait_for
    args:
      $docker_compose_cmd
      $docker_compose_run
      - "-v"
      - "/workspace/in:/in"
      - "-v"
      - "/workspace/out:/out"
      - "-v"
      - "/workspace/findings:/findings"
      - "web"
      - "backup"
      - "compare"
      - "/in/$tarfile"
      - "/out/$tarfile"
      - "--decrypt-left-with-gcp-kms"
      - "/in/kms-config.json"
      - "--decrypt-right-with-gcp-kms"
      - "/in/kms-config.json"
      - "--findings-file"
      - "/findings/compare-$jsonfile"
      $args
    timeout: 300s
    """
)


# A custom logger that roughly matches the parts of the `click.echo` interface that the
# `import_*` methods rely on.
class LoggingPrinter(Printer):
    def __init__(self, uuid: str):
        self.uuid = uuid
        super().__init__()

    def echo(
        self,
        text: str,
        *,
        err: bool = False,
        color: bool | None = None,
    ) -> None:
        if err:
            logger.error(
                "Import failed: %s",
                text,
                extra={"uuid": self.uuid, "task": OrderedTask.IMPORTING.name},
            )
        else:
            logger.info(
                "Import info: %s",
                text,
                extra={"uuid": self.uuid, "task": OrderedTask.IMPORTING.name},
            )


def send_relocation_update_email(
    relocation: Relocation, email_kind: Relocation.EmailKind, args: dict[str, Any]
) -> None:
    name = str(email_kind.name)
    name_lower = name.lower()
    msg = MessageBuilder(
        subject=f"{options.get('mail.subject-prefix')} Your Relocation has {name.capitalize()}",
        template=f"sentry/emails/relocation_{name_lower}.txt",
        html_template=f"sentry/emails/relocation_{name_lower}.html",
        type=f"relocation.{name_lower}",
        context={"domain": get_server_hostname(), "datetime": timezone.now(), **args},
    )
    email_to = []
    owner = user_service.get_user(user_id=relocation.owner_id)
    if owner is not None:
        email_to.append(owner.email)

    if relocation.owner_id != relocation.creator_id:
        creator = user_service.get_user(user_id=relocation.creator_id)
        if creator is not None:
            email_to.append(creator.email)

    msg.send_async(to=email_to)

    relocation.latest_notified = email_kind.value
    relocation.save()


def start_relocation_task(
    uuid: str, task: OrderedTask, allowed_task_attempts: int
) -> Tuple[Optional[Relocation], int]:
    """
    All tasks for relocation are done sequentially, and take the UUID of the `Relocation` model as
    the input. We can leverage this information to do some common pre-task setup.

    Returns a tuple of relocation model and the number of attempts remaining for this task.
    """

    logger_data = {"uuid": uuid}
    try:
<<<<<<< HEAD
        relocation = Relocation.objects.get(uuid=uuid)
    except Relocation.DoesNotExist:
        logger.exception("Could not locate Relocation model by UUID: %s", uuid)
        return (None, 0)
    if relocation.status != Relocation.Status.IN_PROGRESS.value:
        logger.error(
=======
        relocation: Relocation = Relocation.objects.get(uuid=uuid)
    except Relocation.DoesNotExist:
        logger.exception("Could not locate Relocation model by UUID: %s", uuid)
        return (None, 0)

    if relocation.status not in {
        Relocation.Status.IN_PROGRESS.value,
        Relocation.Status.PAUSE.value,
    }:
        logger.warning(
>>>>>>> 79155b63
            "Relocation has already completed as `%s`",
            Relocation.Status(relocation.status),
            extra=logger_data,
        )
        return (None, 0)

    try:
        prev_task_name = "" if task.value == 1 else OrderedTask(task.value - 1).name
    except Exception:
        logger.exception("Attempted to execute unknown relocation task", extra=logger_data)
        fail_relocation(relocation, OrderedTask.NONE)
        return (None, 0)

    logger_data["task"] = task.name
    if relocation.latest_task == task.name:
        relocation.latest_task_attempts += 1
    elif relocation.latest_task not in {prev_task_name, task.name}:
        logger.error(
            "Task %s tried to follow %s which is the wrong order",
            task.name,
            relocation.latest_task,
            extra=logger_data,
        )
        fail_relocation(relocation, task)
        return (None, 0)
    else:
        relocation.latest_task = task.name
        relocation.latest_task_attempts = 1

    step = TASK_TO_STEP[task]
    is_new_step = relocation.step + 1 == step.value
    at_scheduled_cancel = is_new_step and relocation.scheduled_cancel_at_step == step.value
    if at_scheduled_cancel:
        logger.info("Task aborted due to relocation cancellation request", extra=logger_data)
        relocation.step = step.value
        relocation.status = Relocation.Status.FAILURE.value
        relocation.scheduled_pause_at_step = None
        relocation.scheduled_cancel_at_step = None
        relocation.failure_reason = "This relocation was cancelled by an administrator."
        relocation.save()
        return (None, 0)

    # TODO(getsentry/team-ospo#216): Add an option like 'relocation:autopause-at-steps', which will
    # be an array of steps that we want relocations to automatically pause at. Will be useful once
    # we have self-serve relocations, and want a means by which to check their validity (bugfixes,
    # etc).
    at_scheduled_pause = is_new_step and relocation.scheduled_pause_at_step == step.value
    if relocation.status == Relocation.Status.PAUSE.value or at_scheduled_pause:
        logger.info("Task aborted due to relocation pause", extra=logger_data)

        # Pause the relocation. We will not be able to pause at this step again once we restart.
        relocation.step = step.value
        relocation.status = Relocation.Status.PAUSE.value
        relocation.scheduled_pause_at_step = None
        relocation.save()
        return (None, 0)

    relocation.step = step.value
    relocation.save()

    logger.info("Task started", extra=logger_data)
    return (relocation, allowed_task_attempts - relocation.latest_task_attempts)


def fail_relocation(relocation: Relocation, task: OrderedTask, reason: str = "") -> None:
    """
    Helper function that conveniently fails a relocation celery task in such a way that the failure
    reason is recorded for the user and no further retries occur. It should be used like:

    >>> relocation = Relocation.objects.get(...)
    >>> if failure_condition:
    >>>     fail_relocation(relocation, "Some user-friendly reason why this failed.")
    >>>     return  # Always exit the task immediately upon failure

    This function is ideal for non-transient failures, where we know there is no need to retry
    because the result won't change, like invalid input data or conclusive validation results. For
    transient failures where retrying at a later time may be useful, use `retry_or_fail_relocation`
    instead.
    """

    # Another nested exception handler could have already failed this relocation - in this case, do
    # nothing.
    if relocation.status == Relocation.Status.FAILURE.value:
        return

    if reason:
        relocation.failure_reason = reason

    relocation.status = Relocation.Status.FAILURE.value
    relocation.save()

    logger.info("Task failed", extra={"uuid": relocation.uuid, "task": task.name, "reason": reason})
    send_relocation_update_email(
        relocation,
        Relocation.EmailKind.FAILED,
        {
            "uuid": str(relocation.uuid),
            "reason": reason,
        },
    )


@contextmanager
def retry_task_or_fail_relocation(
    relocation: Relocation, task: OrderedTask, attempts_left: int, reason: str = ""
) -> Generator[None, None, None]:
    """
    Catches all exceptions, and does one of two things: calls into `fail_relocation` if there are no
    retry attempts forthcoming, or simply bubbles them up (thereby triggering a celery retry) if
    there are.

    This function is ideal for transient failures, like networked service lag, where retrying at a
    later time might yield a different result. For non-transient failures, use `fail_relocation`
    instead.
    """

    logger_data = {"uuid": relocation.uuid, "task": task.name, "attempts_left": attempts_left}
    try:
        yield
    except Exception as e:
        # If this is the last attempt, fail in the manner requested before reraising the exception.
        # This ensures that the database entry for this `Relocation` correctly notes it as a
        # `FAILURE`.
        if attempts_left == 0:
            fail_relocation(relocation, task, reason)
        else:
            logger_data["reason"] = reason
            logger.info("Task retried", extra=logger_data)

        raise e
    else:
        logger.info("Task finished", extra=logger_data)


def make_cloudbuild_step_args(indent: int, args: list[str]) -> str:
    return f"\n{'  ' * indent}".join([f'- "{arg}"' for arg in args])


# The set of arguments to invoke a "docker compose" in a cloudbuild step is tedious and repetitive -
# better to just handle it here.
@lru_cache(maxsize=1)
def get_docker_compose_cmd():
    return make_cloudbuild_step_args(
        3,
        [
            "compose",
            "-f",
            "/workspace/self-hosted/docker-compose.yml",
            "-f",
            "/workspace/self-hosted/docker-compose.override.yml",
        ],
    )


# The set of arguments to invoke a "docker compose run" in a cloudbuild step is tedious and
# repetitive - better to just handle it here.
@lru_cache(maxsize=1)
def get_docker_compose_run():
    return make_cloudbuild_step_args(
        3,
        [
            "run",
            "--rm",
            "-T",
        ],
    )


@lru_cache(maxsize=1)
def get_bucket_name():
    """
    When using the local FileSystemStorage (ie, in tests), we use a contrived bucket name, since
    this is really just an alias for a bespoke local directory in that case.
    """

    storage = get_storage()
    return "default" if getattr(storage, "bucket_name", None) is None else storage.bucket_name


def create_cloudbuild_yaml(relocation: Relocation) -> bytes:
    # Only test existing users for collision and mutation.
    existing_usernames = user_service.get_existing_usernames(usernames=relocation.want_usernames)
    filter_usernames_args = [
        "--filter-usernames",
        ",".join(existing_usernames) if existing_usernames else ",",
    ]
    filter_org_slugs_args = ["--filter-org-slugs", ",".join(relocation.want_org_slugs)]
    bucket_root = f"gs://{get_bucket_name()}"

    validation_steps = [
        create_cloudbuild_validation_step(
            id="import-baseline-config",
            step=IMPORT_VALIDATION_STEP_TEMPLATE,
            scope="config",
            wait_for=[],
            kind=RelocationFile.Kind.BASELINE_CONFIG_VALIDATION_DATA,
            args=["--overwrite-configs"],
        ),
        create_cloudbuild_validation_step(
            id="import-colliding-users",
            step=IMPORT_VALIDATION_STEP_TEMPLATE,
            scope="users",
            wait_for=["import-baseline-config"],
            kind=RelocationFile.Kind.COLLIDING_USERS_VALIDATION_DATA,
            args=filter_usernames_args,
        ),
        create_cloudbuild_validation_step(
            id="import-raw-relocation-data",
            step=IMPORT_VALIDATION_STEP_TEMPLATE,
            scope="organizations",
            wait_for=["import-colliding-users"],
            kind=RelocationFile.Kind.RAW_USER_DATA,
            args=filter_org_slugs_args,
        ),
        create_cloudbuild_validation_step(
            id="export-baseline-config",
            step=EXPORT_VALIDATION_STEP_TEMPLATE,
            scope="config",
            wait_for=["import-raw-relocation-data"],
            kind=RelocationFile.Kind.BASELINE_CONFIG_VALIDATION_DATA,
            args=[],
        ),
        create_cloudbuild_validation_step(
            id="export-colliding-users",
            step=EXPORT_VALIDATION_STEP_TEMPLATE,
            scope="users",
            wait_for=["export-baseline-config"],
            kind=RelocationFile.Kind.COLLIDING_USERS_VALIDATION_DATA,
            args=filter_usernames_args,
        ),
        create_cloudbuild_validation_step(
            id="export-raw-relocation-data",
            step=EXPORT_VALIDATION_STEP_TEMPLATE,
            scope="organizations",
            wait_for=["export-colliding-users"],
            kind=RelocationFile.Kind.RAW_USER_DATA,
            args=filter_org_slugs_args,
        ),
        COPY_OUT_DIR_TEMPLATE.substitute(
            bucket_root=bucket_root,
            uuid=relocation.uuid,
            wait_for=["export-raw-relocation-data"],
        ),
        create_cloudbuild_validation_step(
            id="compare-baseline-config",
            step=COMPARE_VALIDATION_STEP_TEMPLATE,
            scope="config",
            wait_for=["export-raw-relocation-data"],
            kind=RelocationFile.Kind.BASELINE_CONFIG_VALIDATION_DATA,
            args=[],
        ),
        create_cloudbuild_validation_step(
            id="compare-colliding-users",
            step=COMPARE_VALIDATION_STEP_TEMPLATE,
            scope="users",
            wait_for=["compare-baseline-config"],
            kind=RelocationFile.Kind.COLLIDING_USERS_VALIDATION_DATA,
            args=[],
        ),
        # TODO(getsentry/team-ospo#216): Add compare-raw-relocation-data as well.
    ]

    deps = dependencies()
    truncate_tables = [
        deps[get_model_name(m)].table_name
        for m in sorted_dependencies()
        if deps[get_model_name(m)].relocation_scope != RelocationScope.Excluded
    ]
    return CLOUDBUILD_YAML_TEMPLATE.substitute(
        docker_compose_cmd=get_docker_compose_cmd(),
        bucket_root=bucket_root,
        self_hosted_version="master",
        truncate_tables=",".join(truncate_tables),
        uuid=relocation.uuid,
        validation_steps="".join(validation_steps),
    ).encode("utf-8")


def create_cloudbuild_validation_step(
    id: str,
    step: Template,
    scope: str,
    wait_for: list[str],
    kind: RelocationFile.Kind,
    args: list[str],
) -> str:
    return step.substitute(
        args=make_cloudbuild_step_args(3, args),
        docker_compose_cmd=get_docker_compose_cmd(),
        docker_compose_run=get_docker_compose_run(),
        jsonfile=kind.to_filename("json"),
        kind=str(kind),
        scope=scope,
        tarfile=kind.to_filename("tar"),
        wait_for=make_cloudbuild_step_args(3, wait_for),
    )<|MERGE_RESOLUTION|>--- conflicted
+++ resolved
@@ -367,14 +367,6 @@
 
     logger_data = {"uuid": uuid}
     try:
-<<<<<<< HEAD
-        relocation = Relocation.objects.get(uuid=uuid)
-    except Relocation.DoesNotExist:
-        logger.exception("Could not locate Relocation model by UUID: %s", uuid)
-        return (None, 0)
-    if relocation.status != Relocation.Status.IN_PROGRESS.value:
-        logger.error(
-=======
         relocation: Relocation = Relocation.objects.get(uuid=uuid)
     except Relocation.DoesNotExist:
         logger.exception("Could not locate Relocation model by UUID: %s", uuid)
@@ -385,7 +377,6 @@
         Relocation.Status.PAUSE.value,
     }:
         logger.warning(
->>>>>>> 79155b63
             "Relocation has already completed as `%s`",
             Relocation.Status(relocation.status),
             extra=logger_data,
