from __future__ import annotations

import functools
import logging
import os
import re
import time
from collections import namedtuple
from concurrent.futures import ThreadPoolExecutor
from contextlib import contextmanager
from copy import deepcopy
from datetime import datetime, timedelta, timezone
from hashlib import sha1
from typing import Any, Callable, Mapping, MutableMapping, Optional, Sequence, Union
from urllib.parse import urlparse

import sentry_sdk
import urllib3
from dateutil.parser import parse as parse_datetime
from django.conf import settings
from django.core.cache import cache
from sentry_sdk import Hub
from snuba_sdk import MetricsQuery, Request
from snuba_sdk.legacy import json_to_snql

from sentry.models.environment import Environment
from sentry.models.group import Group
from sentry.models.grouprelease import GroupRelease
from sentry.models.organization import Organization
from sentry.models.project import Project
from sentry.models.projectkey import ProjectKey
from sentry.models.release import Release, ReleaseProject
from sentry.net.http import connection_from_url
from sentry.snuba.dataset import Dataset
from sentry.snuba.events import Columns
from sentry.snuba.referrer import validate_referrer
from sentry.utils import json, metrics
from sentry.utils.dates import outside_retention_with_modified_start, to_timestamp

logger = logging.getLogger(__name__)

# Sentinels
ROUND_UP = object()
ROUND_DOWN = object()

# We limit the number of fields an user can ask for
# in a single query to lessen the load on snuba
MAX_FIELDS = 20

SAFE_FUNCTIONS = frozenset(["NOT IN"])
SAFE_FUNCTION_RE = re.compile(r"-?[a-zA-Z_][a-zA-Z0-9_]*$")
# Match any text surrounded by quotes, can't use `.*` here since it
# doesn't include new lines,
QUOTED_LITERAL_RE = re.compile(r"^'[\s\S]*'$")

MEASUREMENTS_KEY_RE = re.compile(r"^measurements\.([a-zA-Z0-9-_.]+)$")
# Matches span op breakdown field
SPAN_OP_BREAKDOWNS_FIELD_RE = re.compile(r"^spans\.([a-zA-Z0-9-_.]+)$")
# Matches span op breakdown snuba key
SPAN_OP_BREAKDOWNS_KEY_RE = re.compile(r"^ops\.([a-zA-Z0-9-_.]+)$")

# Global Snuba request option override dictionary. Only intended
# to be used with the `options_override` contextmanager below.
# NOT THREAD SAFE!
OVERRIDE_OPTIONS = {
    "consistent": os.environ.get("SENTRY_SNUBA_CONSISTENT", "false").lower() in ("true", "1")
}

# Show the snuba query params and the corresponding sql or errors in the server logs
SNUBA_INFO = os.environ.get("SENTRY_SNUBA_INFO", "false").lower() in ("true", "1")
if SNUBA_INFO:
    import sqlparse

# There are several cases here where we support both a top level column name and
# a tag with the same name. Existing search patterns expect to refer to the tag,
# so we support <real_column_name>.name to refer to the top level column name.
SENTRY_SNUBA_MAP = {
    col.value.alias: col.value.event_name for col in Columns if col.value.event_name is not None
}

TRANSACTIONS_SNUBA_MAP = {
    col.value.alias: col.value.transaction_name
    for col in Columns
    if col.value.transaction_name is not None
}

ISSUE_PLATFORM_MAP = {
    col.value.alias: col.value.issue_platform_name
    for col in Columns
    if col.value.issue_platform_name is not None
}

SPAN_COLUMN_MAP = {
    # These are deprecated, keeping them for now while we migrate the frontend
    "action": "action",
    "description": "description",
    "domain": "domain",
    "group": "group",
    "module": "module",
    "id": "span_id",
    "parent_span": "parent_span_id",
    "platform": "platform",
    "project": "project_id",
    "span.action": "action",
    "span.description": "description",
    "span.domain": "domain",
    "span.duration": "duration",
    "span.group": "group",
    "span.module": "module",
    "span.op": "op",
    "span.self_time": "exclusive_time",
    "span.status": "span_status",
    "timestamp": "timestamp",
    "trace": "trace_id",
    "transaction": "segment_name",
    "transaction.id": "transaction_id",
    "segment.id": "segment_id",
    "transaction.op": "transaction_op",
    "user": "user",
    "profile_id": "profile_id",
    "transaction.method": "sentry_tags[transaction.method]",
    "system": "sentry_tags[system]",
    "release": "sentry_tags[release]",
    "environment": "sentry_tags[environment]",
    "device.class": "sentry_tags[device.class]",
    "category": "sentry_tags[category]",
}

SPAN_COLUMN_MAP.update(
    {col.value.alias: col.value.spans_name for col in Columns if col.value.spans_name is not None}
)

SESSIONS_FIELD_LIST = [
    "release",
    "sessions",
    "sessions_crashed",
    "users",
    "users_crashed",
    "project_id",
    "org_id",
    "environment",
    "session.status",
    "users_errored",
    "users_abnormal",
    "sessions_errored",
    "sessions_abnormal",
    "duration_quantiles",
    "duration_avg",
]

SESSIONS_SNUBA_MAP = {column: column for column in SESSIONS_FIELD_LIST}
SESSIONS_SNUBA_MAP.update({"timestamp": "started"})

# This maps the public column aliases to the discover dataset column names.
# Longer term we would like to not expose the transactions dataset directly
# to end users and instead have all ad-hoc queries go through the discover
# dataset.
DISCOVER_COLUMN_MAP = {
    col.value.alias: col.value.discover_name
    for col in Columns
    if col.value.discover_name is not None
}

# Not using the Columns enum here, because there are far fewer columns in the metrics tables
METRICS_COLUMN_MAP = {
    "timestamp": "timestamp",
    "project_id": "project_id",
    "project.id": "project_id",
    "organization_id": "org_id",
}


DATASETS: dict[Dataset, dict[str, str]] = {
    Dataset.Events: SENTRY_SNUBA_MAP,
    Dataset.Transactions: TRANSACTIONS_SNUBA_MAP,
    Dataset.Discover: DISCOVER_COLUMN_MAP,
    Dataset.Sessions: SESSIONS_SNUBA_MAP,
    Dataset.Metrics: METRICS_COLUMN_MAP,
    Dataset.PerformanceMetrics: METRICS_COLUMN_MAP,
    Dataset.SpansIndexed: SPAN_COLUMN_MAP,
    Dataset.IssuePlatform: ISSUE_PLATFORM_MAP,
    Dataset.Replays: {},
}

# Store the internal field names to save work later on.
# Add `group_id` to the events dataset list as we don't want to publicly
# expose that field, but it is used by eventstore and other internals.
DATASET_FIELDS = {
    Dataset.Events: list(SENTRY_SNUBA_MAP.values()),
    Dataset.Transactions: list(TRANSACTIONS_SNUBA_MAP.values()),
    Dataset.Discover: list(DISCOVER_COLUMN_MAP.values()),
    Dataset.Sessions: SESSIONS_FIELD_LIST,
    Dataset.IssuePlatform: list(ISSUE_PLATFORM_MAP.values()),
    Dataset.SpansIndexed: list(SPAN_COLUMN_MAP.values()),
}

SNUBA_OR = "or"
SNUBA_AND = "and"
OPERATOR_TO_FUNCTION = {
    "LIKE": "like",
    "NOT LIKE": "notLike",
    "=": "equals",
    "!=": "notEquals",
    ">": "greater",
    "<": "less",
    ">=": "greaterOrEquals",
    "<=": "lessOrEquals",
    "IS NULL": "isNull",
}
FUNCTION_TO_OPERATOR = {v: k for k, v in OPERATOR_TO_FUNCTION.items()}


def parse_snuba_datetime(value):
    """Parses a datetime value from snuba."""
    return parse_datetime(value)


class SnubaError(Exception):
    pass


class UnqualifiedQueryError(SnubaError):
    """
    Exception raised when a required qualification was not satisfied in the query.
    """


class UnexpectedResponseError(SnubaError):
    """
    Exception raised when the Snuba API server returns an unexpected response
    type (e.g. not JSON.)
    """


class QueryExecutionError(SnubaError):
    """
    Exception raised when a query failed to execute.
    """


class RateLimitExceeded(SnubaError):
    """
    Exception raised when a query cannot be executed due to rate limits.
    """


class SchemaValidationError(QueryExecutionError):
    """
    Exception raised when a query is not valid.
    """


class QueryMemoryLimitExceeded(QueryExecutionError):
    """
    Exception raised when a query would exceed the memory limit.
    """


class QueryIllegalTypeOfArgument(QueryExecutionError):
    """
    Exception raised when a function in the query is provided an invalid
    argument type.
    """


class QueryMissingColumn(QueryExecutionError):
    """
    Exception raised when a column is missing.
    """


class QueryTooManySimultaneous(QueryExecutionError):
    """
    Exception raised when a query is rejected due to too many simultaneous
    queries being performed on the database.
    """


class QuerySizeExceeded(QueryExecutionError):
    """
    The generated query has exceeded the maximum length allowed by clickhouse
    """


class QueryExecutionTimeMaximum(QueryExecutionError):
    """
    The query has or will take over 30 seconds to run, exceeding the limit
    that has been set
    """


class DatasetSelectionError(QueryExecutionError):
    """
    This query has resulted in needing to check multiple datasets in a way
    that is not currently handled, clickhouse errors with data being compressed
    by different methods when this happens
    """


class QueryConnectionFailed(QueryExecutionError):
    """
    The connection to clickhouse has failed, and so the query cannot be run
    """


clickhouse_error_codes_map = {
    10: QueryMissingColumn,
    43: QueryIllegalTypeOfArgument,
    47: QueryMissingColumn,
    62: QuerySizeExceeded,
    160: QueryExecutionTimeMaximum,
    202: QueryTooManySimultaneous,
    241: QueryMemoryLimitExceeded,
    271: DatasetSelectionError,
    279: QueryConnectionFailed,
}


class QueryOutsideRetentionError(Exception):
    pass


class QueryOutsideGroupActivityError(Exception):
    pass


SnubaTSResult = namedtuple("SnubaTSResult", ("data", "start", "end", "rollup"))


@contextmanager
def timer(name, prefix="snuba.client"):
    t = time.time()
    try:
        yield
    finally:
        metrics.timing(f"{prefix}.{name}", time.time() - t)


@contextmanager
def options_override(overrides):
    """\
    NOT THREAD SAFE!

    Adds to OVERRIDE_OPTIONS, restoring previous values and removing
    keys that didn't previously exist on exit, so that calls to this
    can be nested.
    """
    previous = {}
    delete = []

    for k, v in overrides.items():
        try:
            previous[k] = OVERRIDE_OPTIONS[k]
        except KeyError:
            delete.append(k)
        OVERRIDE_OPTIONS[k] = v

    try:
        yield
    finally:
        for k, v in previous.items():
            OVERRIDE_OPTIONS[k] = v
        for k in delete:
            OVERRIDE_OPTIONS.pop(k)


class RetrySkipTimeout(urllib3.Retry):
    """
    urllib3 Retry class does not allow us to retry on read errors but to exclude
    read timeout. Retrying after a timeout adds useless load to Snuba.
    """

    def increment(
        self, method=None, url=None, response=None, error=None, _pool=None, _stacktrace=None
    ):
        """
        Just rely on the parent class unless we have a read timeout. In that case
        immediately give up
        """
        if error and isinstance(error, urllib3.exceptions.ReadTimeoutError):
            raise error.with_traceback(_stacktrace)

        metrics.incr(
            "snuba.client.retry",
            tags={"method": method, "path": urlparse(url).path if url else None},
        )
        return super().increment(
            method=method,
            url=url,
            response=response,
            error=error,
            _pool=_pool,
            _stacktrace=_stacktrace,
        )


_snuba_pool = connection_from_url(
    settings.SENTRY_SNUBA,
    retries=RetrySkipTimeout(
        total=5,
        # Our calls to snuba frequently fail due to network issues. We want to
        # automatically retry most requests. Some of our POSTs and all of our DELETEs
        # do cause mutations, but we have other things in place to handle duplicate
        # mutations.
        allowed_methods={"GET", "POST", "DELETE"},
    ),
    timeout=settings.SENTRY_SNUBA_TIMEOUT,
    maxsize=10,
)
_query_thread_pool = ThreadPoolExecutor(max_workers=10)


epoch_naive = datetime(1970, 1, 1, tzinfo=None)


def to_naive_timestamp(value):
    """
    Convert a time zone aware datetime to a POSIX timestamp (with fractional
    component.)
    """
    return (value - epoch_naive).total_seconds()


def to_start_of_hour(dt: datetime) -> datetime:
    """This is a function that mimics toStartOfHour from Clickhouse"""
    return dt.replace(minute=0, second=0, microsecond=0).isoformat()


def get_snuba_column_name(name, dataset=Dataset.Events):
    """
    Get corresponding Snuba column name from Sentry snuba map, if not found
    the column is assumed to be a tag. If name is falsy or name is a quoted literal
    (e.g. "'name'"), leave unchanged.
    """
    no_conversion = {"group_id", "group_ids", "project_id", "start", "end"}

    if name in no_conversion:
        return name

    if not name or name.startswith("tags[") or QUOTED_LITERAL_RE.match(name):
        return name

    measurement_name = get_measurement_name(name)
    span_op_breakdown_name = get_span_op_breakdown_name(name)
    if "measurements_key" in DATASETS[dataset] and measurement_name:
        default = f"measurements[{measurement_name}]"
    elif "span_op_breakdowns_key" in DATASETS[dataset] and span_op_breakdown_name:
        default = f"span_op_breakdowns[{span_op_breakdown_name}]"
    else:
        default = f"tags[{name}]"

    return DATASETS[dataset].get(name, default)


def get_function_index(column_expr, depth=0):
    """
    If column_expr list contains a function, returns the index of its function name
    within column_expr (and assumption is that index + 1 is the list of arguments),
    otherwise None.

     A function expression is of the form:
         [func, [arg1, arg2]]  => func(arg1, arg2)
     If a string argument is followed by list arg, the pair of them is assumed
    to be a nested function call, with extra args to the outer function afterward.
         [func1, [func2, [arg1, arg2], arg3]]  => func1(func2(arg1, arg2), arg3)
     Although at the top level, there is no outer function call, and the optional
    3rd argument is interpreted as an alias for the entire expression.
         [func, [arg1], alias] => function(arg1) AS alias
     You can also have a function part of an argument list:
         [func1, [arg1, func2, [arg2, arg3]]] => func1(arg1, func2(arg2, arg3))
    """
    index = None
    if isinstance(column_expr, (tuple, list)):
        i = 0
        while i < len(column_expr) - 1:
            # The assumption here is that a list that follows a string means
            # the string is a function name
            if isinstance(column_expr[i], str) and isinstance(column_expr[i + 1], (tuple, list)):
                assert column_expr[i] in SAFE_FUNCTIONS or SAFE_FUNCTION_RE.match(
                    column_expr[i]
                ), column_expr[i]
                index = i
                break
            else:
                i = i + 1

        return index
    else:
        return None


def get_arrayjoin(column):
    match = re.match(r"^(exception_stacks|exception_frames|contexts)\..+$", column)
    if match:
        return match.groups()[0]


def get_organization_id_from_project_ids(project_ids: Sequence[int]) -> int:
    # any project will do, as they should all be from the same organization
    try:
        # Most of the time the project should exist, so get from cache to keep it fast
        organization_id = Project.objects.get_from_cache(pk=project_ids[0]).organization_id
    except Project.DoesNotExist:
        # But in the case the first project doesn't exist, grab the first non deleted project
        project = Project.objects.filter(pk__in=project_ids).values("organization_id").first()
        if project is None:
            raise UnqualifiedQueryError("All project_ids from the filter no longer exist")
        organization_id = project.get("organization_id")

    return organization_id


def infer_project_ids_from_related_models(filter_keys: Mapping[str, Sequence[int]]) -> list[int]:
    ids = [set(get_related_project_ids(k, filter_keys[k])) for k in filter_keys]
    return list(set.union(*ids))


def get_query_params_to_update_for_projects(query_params, with_org=False):
    """
    Get the project ID and query params that need to be updated for project
    based datasets, before we send the query to Snuba.
    """
    if "project_id" in query_params.filter_keys:
        # If we are given a set of project ids, use those directly.
        project_ids = list(set(query_params.filter_keys["project_id"]))
    elif query_params.filter_keys:
        # Otherwise infer the project_ids from any related models
        with timer("get_related_project_ids"):
            project_ids = infer_project_ids_from_related_models(query_params.filter_keys)
    elif query_params.conditions:
        project_ids = []
        for cond in query_params.conditions:
            if cond[0] == "project_id":
                project_ids = [cond[2]] if cond[1] == "=" else cond[2]
    else:
        project_ids = []

    if not project_ids:
        raise UnqualifiedQueryError(
            "No project_id filter, or none could be inferred from other filters."
        )

    organization_id = get_organization_id_from_project_ids(project_ids)

    params = {"project": project_ids}
    if with_org:
        params["organization"] = organization_id

    return organization_id, params


def get_query_params_to_update_for_organizations(query_params):
    """
    Get the organization ID and query params that need to be updated for organization
    based datasets, before we send the query to Snuba.
    """
    if "org_id" in query_params.filter_keys:
        organization_ids = list(set(query_params.filter_keys["org_id"]))
        if len(organization_ids) != 1:
            raise UnqualifiedQueryError("Multiple organization_ids found. Only one allowed.")
        organization_id = organization_ids[0]
    elif "project_id" in query_params.filter_keys:
        organization_id, _ = get_query_params_to_update_for_projects(query_params)
    elif "key_id" in query_params.filter_keys:
        key_ids = list(set(query_params.filter_keys["key_id"]))
        project_key = ProjectKey.objects.get(pk=key_ids[0])
        organization_id = project_key.project.organization_id
    else:
        organization_id = None

    if not organization_id:
        raise UnqualifiedQueryError(
            "No organization_id filter, or none could be inferred from other filters."
        )

    return organization_id, {"organization": organization_id}


def _prepare_start_end(
    start: Optional[datetime],
    end: Optional[datetime],
    organization_id: int,
    group_ids: Optional[Sequence[int]],
) -> tuple[datetime, datetime]:
    if not start:
        start = datetime(2008, 5, 8)
    if not end:
        end = datetime.utcnow() + timedelta(seconds=1)

    # convert to naive UTC datetimes, as Snuba only deals in UTC
    # and this avoids offset-naive and offset-aware issues
    start = naiveify_datetime(start)
    end = naiveify_datetime(end)

    expired, start = outside_retention_with_modified_start(
        start, end, Organization(organization_id)
    )
    if expired:
        raise QueryOutsideRetentionError("Invalid date range. Please try a more recent date range.")

    # if `shrink_time_window` pushed `start` after `end` it means the user queried
    # a Group for T1 to T2 when the group was only active for T3 to T4, so the query
    # wouldn't return any results anyway
    new_start = shrink_time_window(group_ids, start)

    # TODO (alexh) this is a quick emergency fix for an occasion where a search
    # results in only 1 django candidate, which is then passed to snuba to
    # check and we raised because of it. Remove this once we figure out why the
    # candidate was returned from django at all if it existed only outside the
    # time range of the query
    if new_start <= end:
        start = new_start

    if start > end:
        raise QueryOutsideGroupActivityError

    return start, end


def _prepare_query_params(query_params: SnubaQueryParams, referrer: str | None = None):
    kwargs = deepcopy(query_params.kwargs)
    query_params_conditions = deepcopy(query_params.conditions)

    with timer("get_snuba_map"):
        forward, reverse = get_snuba_translators(
            query_params.filter_keys, is_grouprelease=query_params.is_grouprelease
        )

    if query_params.dataset in [
        Dataset.Events,
        Dataset.Discover,
        Dataset.Sessions,
        Dataset.Transactions,
        Dataset.Replays,
        Dataset.IssuePlatform,
    ]:
        (organization_id, params_to_update) = get_query_params_to_update_for_projects(
            query_params, with_org=query_params.dataset == Dataset.Sessions
        )
    elif query_params.dataset in [Dataset.Outcomes, Dataset.OutcomesRaw]:
        (organization_id, params_to_update) = get_query_params_to_update_for_organizations(
            query_params
        )
    else:
        raise UnqualifiedQueryError(
            "No strategy found for getting an organization for the given dataset."
        )

    kwargs.update(params_to_update)

    for col, keys in forward(deepcopy(query_params.filter_keys)).items():
        if keys:
            if len(keys) == 1 and None in keys:
                query_params_conditions.append((col, "IS NULL", None))
            else:
                query_params_conditions.append((col, "IN", keys))

    start, end = _prepare_start_end(
        query_params.start,
        query_params.end,
        organization_id,
        query_params.filter_keys.get("group_id"),
    )

    kwargs.update(
        {
            "dataset": query_params.dataset.value,
            "from_date": start.isoformat(),
            "to_date": end.isoformat(),
            "groupby": query_params.groupby,
            "conditions": query_params_conditions,
            "aggregations": query_params.aggregations,
            "granularity": query_params.rollup,  # TODO name these things the same
        }
    )
    kwargs = {k: v for k, v in kwargs.items() if v is not None}

    if referrer:
        kwargs["tenant_ids"] = kwargs["tenant_ids"] if "tenant_ids" in kwargs else dict()
        kwargs["tenant_ids"]["referrer"] = referrer

    kwargs.update(OVERRIDE_OPTIONS)
    return kwargs, forward, reverse


class SnubaQueryParams:
    """
    Represents the information needed to make a query to Snuba.

    `start` and `end`: The beginning and end of the query time window (required)

    `groupby`: A list of column names to group by.

    `conditions`: A list of (column, operator, literal) conditions to be passed
    to the query. Conditions that we know will not have to be translated should
    be passed this way (eg tag[foo] = bar).

    `filter_keys`: A dictionary of {col: [key, ...]} that will be converted
    into "col IN (key, ...)" conditions. These are used to restrict the query to
    known sets of project/issue/environment/release etc. Appropriate
    translations (eg. from environment model ID to environment name) are
    performed on the query, and the inverse translation performed on the
    result. The project_id(s) to restrict the query to will also be
    automatically inferred from these keys.

    `aggregations` a list of (aggregation_function, column, alias) tuples to be
    passed to the query.

    The rest of the args are passed directly into the query JSON unmodified.
    See the snuba schema for details.
    """

    def __init__(
        self,
        dataset=None,
        start=None,
        end=None,
        groupby=None,
        conditions=None,
        filter_keys=None,
        aggregations=None,
        rollup=None,
        referrer=None,
        is_grouprelease=False,
        **kwargs,
    ):
        # TODO: instead of having events be the default, make dataset required.
        self.dataset = dataset or Dataset.Events
        self.start = start or datetime(
            2008, 5, 8
        )  # Date of sentry's first commit. Will be clamped to project retention
        # Snuba has end exclusive but our UI wants it generally to be inclusive.
        # This shows up in unittests: https://github.com/getsentry/sentry/pull/15939
        # We generally however require that the API user is aware of the exclusive
        # end.
        self.end = end or datetime.utcnow() + timedelta(seconds=1)
        self.groupby = groupby or []
        self.conditions = conditions or []
        self.aggregations = aggregations or []
        self.filter_keys = filter_keys or {}
        self.rollup = rollup
        self.referrer = referrer
        self.is_grouprelease = is_grouprelease
        self.kwargs = kwargs


def raw_query(
    dataset=None,
    start=None,
    end=None,
    groupby=None,
    conditions=None,
    filter_keys=None,
    aggregations=None,
    rollup=None,
    referrer=None,
    is_grouprelease=False,
    use_cache=False,
    **kwargs,
) -> Mapping[str, Any]:
    """
    Sends a query to snuba.  See `SnubaQueryParams` docstring for param
    descriptions.
    """

    if referrer:
        kwargs["tenant_ids"] = kwargs.get("tenant_ids") or dict()
        kwargs["tenant_ids"]["referrer"] = referrer

    snuba_params = SnubaQueryParams(
        dataset=dataset,
        start=start,
        end=end,
        groupby=groupby,
        conditions=conditions,
        filter_keys=filter_keys,
        aggregations=aggregations,
        rollup=rollup,
        is_grouprelease=is_grouprelease,
        **kwargs,
    )

    return bulk_raw_query([snuba_params], referrer=referrer, use_cache=use_cache)[0]


SnubaQuery = Union[Request, MutableMapping[str, Any]]
Translator = Callable[[Any], Any]
SnubaQueryBody = tuple[SnubaQuery, Translator, Translator]
ResultSet = list[Mapping[str, Any]]  # TODO: Would be nice to make this a concrete structure


def raw_snql_query(
    request: Request,
    referrer: Optional[str] = None,
    use_cache: bool = False,
) -> Mapping[str, Any]:
    """
    Alias for `bulk_snuba_queries`, kept for backwards compatibility.
    """
    # XXX (evanh): This function does none of the extra processing that the
    # other functions do here. It does not add any automatic conditions, format
    # results, nothing. Use at your own risk.
    return bulk_snuba_queries([request], referrer, use_cache)[0]


def bulk_snql_query(
    requests: list[Request],
    referrer: Optional[str] = None,
    use_cache: bool = False,
) -> ResultSet:
    """
    Alias for `bulk_snuba_queries`, kept for backwards compatibility.
    """
    return bulk_snuba_queries(requests, referrer, use_cache)


def bulk_snuba_queries(
    requests: list[Request],
    referrer: Optional[str] = None,
    use_cache: bool = False,
) -> ResultSet:
    """
    The main entrypoint to running queries in Snuba. This function accepts
    Requests for either MQL or SnQL queries and runs them on the appropriate endpoint.
    """

    metrics.incr("snql.sdk.api", tags={"referrer": referrer or "unknown"})
    if "consistent" in OVERRIDE_OPTIONS:
        for request in requests:
            request.flags.consistent = OVERRIDE_OPTIONS["consistent"]

    for request in requests:
        if referrer:
            request.tenant_ids = request.tenant_ids or dict()
            request.tenant_ids["referrer"] = referrer

    params: SnubaQuery = [(request, lambda x: x, lambda x: x) for request in requests]
    return _apply_cache_and_build_results(params, referrer=referrer, use_cache=use_cache)


# TODO: This is the endpoint that accepts legacy (non-SnQL/MQL queries)
# It should eventually be removed
def bulk_raw_query(
    snuba_param_list: Sequence[SnubaQueryParams],
    referrer: Optional[str] = None,
    use_cache: Optional[bool] = False,
) -> ResultSet:
    """
    Used to make queries using the (very) old JSON format for Snuba queries. Queries submitted here
    will be converted to SnQL queries before being sent to Snuba.
    """
    params = [_prepare_query_params(param, referrer) for param in snuba_param_list]
    return _apply_cache_and_build_results(params, referrer=referrer, use_cache=use_cache)


def get_cache_key(query: SnubaQuery) -> str:
    if isinstance(query, Request):
        hashable = str(query)
    else:
        hashable = json.dumps(query)

    # sqc - Snuba Query Cache
    return f"sqc:{sha1(hashable.encode('utf-8')).hexdigest()}"


def _apply_cache_and_build_results(
    snuba_param_list: Sequence[SnubaQueryBody],
    referrer: Optional[str] = None,
    use_cache: Optional[bool] = False,
) -> ResultSet:
    headers = {}
    validate_referrer(referrer)
    if referrer:
        headers["referer"] = referrer
    # Store the original position of the query so that we can maintain the order
    query_param_list = list(enumerate(snuba_param_list))

    results = []

    if use_cache:
        cache_keys = [get_cache_key(query_params[0]) for _, query_params in query_param_list]
        cache_data = cache.get_many(cache_keys)
        to_query: list[tuple[int, SnubaQueryBody, Optional[str]]] = []
        for (query_pos, query_params), cache_key in zip(query_param_list, cache_keys):
            cached_result = cache_data.get(cache_key)
            metric_tags = {"referrer": referrer} if referrer else None
            if cached_result is None:
                metrics.incr("snuba.query_cache.miss", tags=metric_tags)
                to_query.append((query_pos, query_params, cache_key))
            else:
                metrics.incr("snuba.query_cache.hit", tags=metric_tags)
                results.append((query_pos, json.loads(cached_result)))
    else:
        to_query = [(query_pos, query_params, None) for query_pos, query_params in query_param_list]

    if to_query:
        query_results = _bulk_snuba_query([item[1] for item in to_query], headers)
        for result, (query_pos, _, cache_key) in zip(query_results, to_query):
            if cache_key:
                cache.set(cache_key, json.dumps(result), settings.SENTRY_SNUBA_CACHE_TTL_SECONDS)
            results.append((query_pos, result))

    # Sort so that we get the results back in the original param list order
    results.sort()
    # Drop the sort order val
    return [result[1] for result in results]


def _bulk_snuba_query(
    snuba_param_list: Sequence[SnubaQueryBody],
    headers: Mapping[str, str],
) -> ResultSet:
    query_referrer = headers.get("referer", "<unknown>")

    with sentry_sdk.start_span(
        op="snuba_query",
        description=query_referrer,
    ) as span:
        span.set_tag("snuba.num_queries", len(snuba_param_list))
        # We set both span + sdk level, this is cause 1 txn/error might query snuba more than once
        # but we still want to know a general sense of how referrers impact performance
        span.set_tag("query.referrer", query_referrer)
        sentry_sdk.set_tag("query.referrer", query_referrer)
        # This is confusing because this function is overloaded right now with two cases:
        # 1. A SnQL query of a legacy query (_legacy_snql_query)
        # 2. A direct SnQL query using the new SDK (_snuba_query)
        query_fn = _legacy_snql_query
        if isinstance(snuba_param_list[0][0], Request):
            query_fn = _snuba_query

        parent_api: str = "<missing>"
        with sentry_sdk.configure_scope() as scope:
            if scope.transaction:
                parent_api = scope.transaction.name

        if len(snuba_param_list) > 1:
            query_results = list(
                _query_thread_pool.map(
                    query_fn,
                    [
                        (params, Hub(Hub.current), headers, parent_api)
                        for params in snuba_param_list
                    ],
                )
            )
        else:
            # No need to submit to the thread pool if we're just performing a single query
            query_results = [query_fn((snuba_param_list[0], Hub(Hub.current), headers, parent_api))]

    results = []
    for index, item in enumerate(query_results):
        response, _, reverse = item
        try:
            body = json.loads(response.data)
            if SNUBA_INFO:
                if "sql" in body:
                    print(  # NOQA: only prints when an env variable is set
                        "{}.sql:\n {}".format(
                            headers.get("referer", "<unknown>"),
                            sqlparse.format(body["sql"], reindent_aligned=True),
                        )
                    )
                if "error" in body:
                    print(  # NOQA: only prints when an env variable is set
                        "{}.err: {}".format(headers.get("referer", "<unknown>"), body["error"])
                    )
        except ValueError:
            if response.status != 200:
                logger.exception("snuba.query.invalid-json", extra={"response.data": response.data})
                raise SnubaError("Failed to parse snuba error response")
            raise UnexpectedResponseError(f"Could not decode JSON response: {response.data!r}")

        if response.status != 200:
<<<<<<< HEAD
            error_request = snuba_param_list[index][0]
            error_request = error_request.serialize()  # never used, only for sentry visibility
=======
            if use_mql:
                sentry_sdk.add_breadcrumb(
                    category="query_info",
                    level="info",
                    message="mql_query",
                    data={"mql": snuba_param_list[index][0].serialize_mql()},
                )
>>>>>>> 8213a2e1

            if body.get("error"):
                error = body["error"]
                if response.status == 429:
                    raise RateLimitExceeded(error["message"])
                elif error["type"] == "schema":
                    raise SchemaValidationError(error["message"])
                elif error["type"] == "clickhouse":
                    raise clickhouse_error_codes_map.get(error["code"], QueryExecutionError)(
                        error["message"]
                    )
                else:
                    raise SnubaError(error["message"])
            else:
                raise SnubaError(f"HTTP {response.status}")

        # Forward and reverse translation maps from model ids to snuba keys, per column
        body["data"] = [reverse(d) for d in body["data"]]
        results.append(body)

    return results


RawResult = tuple[urllib3.response.HTTPResponse, Callable[[Any], Any], Callable[[Any], Any]]


def _snql_query(
    params: tuple[
        tuple[SnubaQuery, Callable[[Any], Any], Callable[[Any], Any]], Hub, Mapping[str, str], str
    ]
) -> RawResult:
    # TODO: For backwards compatibility. Some modules in Sentry use this function directly (despite it being marked private).
    return _snuba_query(params)


def _snuba_query(
    params: tuple[
        tuple[SnubaQuery, Callable[[Any], Any], Callable[[Any], Any]],
        Hub,
        Mapping[str, str],
        str,
    ],
) -> RawResult:
    # Eventually we can get rid of this wrapper, but for now it's cleaner to unwrap
    # the params here than in the calling function.
    query_data, thread_hub, headers, parent_api = params
    request, forward, reverse = query_data
    request.parent_api = parent_api
    assert isinstance(request, Request)
    try:
        referrer = headers.get("referer", "unknown")
        if SNUBA_INFO:
            import pprint

            print(  # NOQA: only prints when an env variable is set
                f"{referrer}.body:\n {pprint.pformat(request.to_dict())}"
            )
            request.flags.debug = True

        if isinstance(request.query, MetricsQuery):
            return _raw_mql_query(request, thread_hub, headers), forward, reverse

        return _raw_snql_query(request, thread_hub, headers), forward, reverse
    except urllib3.exceptions.HTTPError as err:
        raise SnubaError(err)


def _legacy_snql_query(params: tuple[SnubaQuery, Hub, Mapping[str, str], str, bool]) -> RawResult:
    # Convert the JSON query to SnQL and run it
    query_data, thread_hub, headers, parent_api = params
    query_params, forward, reverse = query_data

    try:
        snql_entity = query_params["dataset"]
        request = json_to_snql(query_params, snql_entity)
        request.parent_api = parent_api
        result = _raw_snql_query(request, Hub(thread_hub), headers)
    except urllib3.exceptions.HTTPError as err:
        raise SnubaError(err)

    return result, forward, reverse


def _raw_mql_query(
    request: Request, thread_hub: Hub, headers: Mapping[str, str]
) -> urllib3.response.HTTPResponse:
    # Enter hub such that http spans are properly nested
    with thread_hub, timer("mql_query"):
        referrer = headers.get("referer", "unknown")
        # TODO: This can be changed back to just `serialize` after we remove SnQL support for MetricsQuery
        serialized_req = request.serialize()
        with thread_hub.start_span(op="snuba_mql.validation", description=referrer) as span:
            span.set_tag("snuba.referrer", referrer)
            body = serialized_req

        with thread_hub.start_span(op="snuba_mql.run", description=serialized_req) as span:
            span.set_tag("snuba.referrer", referrer)
            return _snuba_pool.urlopen(
                "POST", f"/{request.dataset}/mql", body=body, headers=headers
            )


def _raw_snql_query(
    request: Request, thread_hub: Hub, headers: Mapping[str, str]
) -> urllib3.response.HTTPResponse:
    # Enter hub such that http spans are properly nested
    with thread_hub, timer("snql_query"):
        referrer = headers.get("referer", "<unknown>")
        serialized_req = request.serialize()
        with thread_hub.start_span(op="snuba_snql.validation", description=referrer) as span:
            span.set_tag("snuba.referrer", referrer)
            body = serialized_req

        with thread_hub.start_span(op="snuba_snql.run", description=serialized_req) as span:
            span.set_tag("snuba.referrer", referrer)
            return _snuba_pool.urlopen(
                "POST", f"/{request.dataset}/snql", body=body, headers=headers
            )


def query(
    dataset=None,
    start=None,
    end=None,
    groupby=None,
    conditions=None,
    filter_keys=None,
    aggregations=None,
    selected_columns=None,
    totals=None,
    use_cache=False,
    **kwargs,
):
    aggregations = aggregations or [["count()", "", "aggregate"]]
    filter_keys = filter_keys or {}
    selected_columns = selected_columns or []
    groupby = groupby or []

    try:
        body = raw_query(
            dataset=dataset,
            start=start,
            end=end,
            groupby=groupby,
            conditions=conditions,
            filter_keys=filter_keys,
            aggregations=aggregations,
            selected_columns=selected_columns,
            totals=totals,
            use_cache=use_cache,
            **kwargs,
        )
    except (QueryOutsideRetentionError, QueryOutsideGroupActivityError):
        if totals:
            return {}, {}
        else:
            return {}

    # Validate and scrub response, and translate snuba keys back to IDs
    aggregate_names = [a[2] for a in aggregations]
    selected_names = [c[2] if isinstance(c, (list, tuple)) else c for c in selected_columns]
    expected_cols = set(groupby + aggregate_names + selected_names)
    got_cols = {c["name"] for c in body["meta"]}

    assert expected_cols == got_cols, f"expected {expected_cols}, got {got_cols}"

    with timer("process_result"):
        if totals:
            return (
                nest_groups(body["data"], groupby, aggregate_names + selected_names),
                body["totals"],
            )
        else:
            return nest_groups(body["data"], groupby, aggregate_names + selected_names)


def nest_groups(data, groups, aggregate_cols):
    """
    Build a nested mapping from query response rows. Each group column
    gives a new level of nesting and the leaf result is the aggregate
    """
    if not groups:
        # At leaf level, just return the aggregations from the first data row
        if len(aggregate_cols) == 1:
            # Special case, if there is only one aggregate, just return the raw value
            return data[0][aggregate_cols[0]] if data else None
        else:
            return {c: data[0][c] for c in aggregate_cols} if data else None
    else:
        g, rest = groups[0], groups[1:]
        inter = {}
        for d in data:
            inter.setdefault(d[g], []).append(d)
        return {k: nest_groups(v, rest, aggregate_cols) for k, v in inter.items()}


def resolve_column(dataset) -> Callable[[str], str]:
    def _resolve_column(col: str) -> str:
        if col is None:
            return col
        if isinstance(col, int) or isinstance(col, float):
            return col
        if isinstance(col, str) and (col.startswith("tags[") or QUOTED_LITERAL_RE.match(col)):
            return col

        # Some dataset specific logic:
        if dataset == Dataset.Discover:
            if isinstance(col, (list, tuple)) or col in ("project_id", "group_id"):
                return col
        elif (
            dataset == Dataset.SpansIndexed
            and isinstance(col, str)
            and col.startswith("sentry_tags[")
        ):
            return col
        else:
            if (
                col in DATASET_FIELDS[dataset]
            ):  # Discover does not allow internal aliases to be used by customers, so doesn't get this logic.
                return col

        if col in DATASETS[dataset]:
            return DATASETS[dataset][col]

        measurement_name = get_measurement_name(col)
        if "measurements_key" in DATASETS[dataset] and measurement_name:
            return f"measurements[{measurement_name}]"

        span_op_breakdown_name = get_span_op_breakdown_name(col)
        if "span_op_breakdowns_key" in DATASETS[dataset] and span_op_breakdown_name:
            return f"span_op_breakdowns[{span_op_breakdown_name}]"

        return f"tags[{col}]"

    return _resolve_column


def resolve_condition(cond, column_resolver):
    """
    When conditions have been parsed by the api.event_search module
    we can end up with conditions that are not valid on the current dataset
    due to how api.event_search checks for valid field names without
    being aware of the dataset.

    We have the dataset context here, so we need to re-scope conditions to the
    current dataset.

    cond (tuple) Condition to resolve aliases in.
    column_resolver (Function[string]) Function to resolve column names for the
                                       current dataset.
    """
    index = get_function_index(cond)

    def _passthrough_arg(arg):
        if isinstance(arg, str):
            return f"'{arg}'"
        elif isinstance(arg, datetime):
            return f"'{arg.isoformat()}'"
        else:
            return arg

    # IN/NOT IN conditions are detected as a function but aren't really.
    if index is not None and cond[index] not in ("IN", "NOT IN"):
        if cond[index] in FUNCTION_TO_OPERATOR:
            func_args = cond[index + 1]
            for i, arg in enumerate(func_args):
                if i == 0:
                    if isinstance(arg, (list, tuple)):
                        func_args[i] = resolve_condition(arg, column_resolver)
                    else:
                        func_args[i] = column_resolver(arg)
                else:
                    func_args[i] = _passthrough_arg(arg)

            cond[index + 1] = func_args
            return cond

        func_args = cond[index + 1]
        for i, arg in enumerate(func_args):
            # Nested function
            try:
                if isinstance(arg, (list, tuple)):
                    func_args[i] = resolve_condition(arg, column_resolver)
                else:
                    func_args[i] = column_resolver(arg)
            except AttributeError:
                func_args[i] = _passthrough_arg(arg)
        cond[index + 1] = func_args
        return cond

    # No function name found
    if isinstance(cond, (list, tuple)) and len(cond):
        # Condition is [col, operator, value]
        if isinstance(cond[0], str) and len(cond) == 3:
            cond[0] = column_resolver(cond[0])
            return cond
        if isinstance(cond[0], (list, tuple)):
            if get_function_index(cond[0]) is not None:
                cond[0] = resolve_condition(cond[0], column_resolver)
                return cond
            else:
                # Nested conditions
                return [resolve_condition(item, column_resolver) for item in cond]
    raise ValueError("Unexpected condition format %s" % cond)


def aliased_query(**kwargs):
    """
    Wrapper around raw_query that selects the dataset based on the
    selected_columns, conditions and groupby parameters.
    Useful for taking arbitrary end user queries and running
    them on one of the snuba datasets.

    This function will also resolve column aliases to match the selected dataset

    This method should be used sparingly. Instead prefer to use sentry.eventstore
    sentry.tagstore, or sentry.snuba.discover instead when reading data.
    """
    with sentry_sdk.start_span(op="sentry.snuba.aliased_query"):
        return _aliased_query_impl(**kwargs)


def _aliased_query_impl(**kwargs):
    return raw_query(**aliased_query_params(**kwargs))


def resolve_conditions(
    conditions: Optional[Sequence[Any]], column_resolver: Callable[[str], str]
) -> Optional[Sequence[Any]]:
    if conditions is None:
        return conditions

    replacement_conditions = []
    for condition in conditions:
        replacement = resolve_condition(deepcopy(condition), column_resolver)
        if replacement:
            replacement_conditions.append(replacement)

    return replacement_conditions


def aliased_query_params(
    start=None,
    end=None,
    groupby=None,
    conditions=None,
    filter_keys=None,
    aggregations=None,
    selected_columns=None,
    arrayjoin=None,
    having=None,
    dataset=None,
    orderby=None,
    condition_resolver=None,
    **kwargs,
) -> Mapping[str, Any]:
    if dataset is None:
        raise ValueError("A dataset is required, and is no longer automatically detected.")

    derived_columns = []
    resolve_func = resolve_column(dataset)
    if selected_columns:
        for i, col in enumerate(selected_columns):
            if isinstance(col, (list, tuple)):
                derived_columns.append(col[2])
            else:
                selected_columns[i] = resolve_func(col)
        selected_columns = [c for c in selected_columns if c]

    if aggregations:
        for aggregation in aggregations:
            derived_columns.append(aggregation[2])

    if conditions:
        column_resolver = (
            functools.partial(condition_resolver, dataset=dataset)
            if condition_resolver
            else resolve_func
        )
        resolved_conditions = resolve_conditions(conditions, column_resolver)
    else:
        resolved_conditions = conditions

    if orderby:
        # Don't mutate in case we have a default order passed.
        updated_order = []
        for i, order in enumerate(orderby):
            order_field = order.lstrip("-")
            if order_field not in derived_columns:
                order_field = resolve_func(order_field)
            updated_order.append("{}{}".format("-" if order.startswith("-") else "", order_field))
        orderby = updated_order

    return dict(
        start=start,
        end=end,
        groupby=groupby,
        conditions=resolved_conditions,
        aggregations=aggregations,
        selected_columns=selected_columns,
        filter_keys=filter_keys,
        arrayjoin=arrayjoin,
        having=having,
        dataset=dataset,
        orderby=orderby,
        condition_resolver=condition_resolver,
        **kwargs,
    )


# TODO (evanh) Since we are assuming that all string values are columns,
# this will get tricky if we ever have complex columns where there are
# string arguments to the functions that aren't columns
def resolve_complex_column(col, resolve_func, ignored):
    args = col[1]

    for i in range(len(args)):
        if isinstance(args[i], (list, tuple)):
            resolve_complex_column(args[i], resolve_func, ignored)
        elif isinstance(args[i], str) and args[i] not in ignored:
            args[i] = resolve_func(args[i])


JSON_TYPE_MAP = {
    "UInt8": "boolean",
    "UInt16": "integer",
    "UInt32": "integer",
    "UInt64": "integer",
    "Float32": "number",
    "Float64": "number",
    "DateTime": "date",
}


def get_json_type(snuba_type):
    """
    Convert Snuba/Clickhouse type to JSON type
    Default is string
    """
    if snuba_type is None:
        return "string"

    # Ignore Nullable part
    if snuba_type.startswith("Nullable("):
        snuba_type = snuba_type[9:-1]

    if snuba_type.startswith("Array("):
        return "array"

    # timestamp is DateTime, whereas toStartOf{Hour,Day} are
    # DateTime('UTC') or DateTime('Universal')
    if snuba_type.startswith("DateTime("):
        return "date"

    return JSON_TYPE_MAP.get(snuba_type, "string")


# The following are functions for resolving information from sentry models
# about projects, environments, and issues (groups). Having this snuba
# implementation have to know about these relationships is not ideal, and
# many of these relationships (eg environment id->name) will have already
# been queried and exist somewhere in the call stack, but for now, lookup
# is implemented here for simplicity.


def get_snuba_translators(filter_keys, is_grouprelease=False):
    """
    Some models are stored differently in snuba, eg. as the environment
    name instead of the the environment ID. Here we create and return forward()
    and reverse() translation functions that perform all the required changes.

    forward() is designed to work on the filter_keys and so should be called
    with a map of {column: [key1, key2], ...} and should return an updated map
    with the filter keys replaced with the ones that Snuba expects.

    reverse() is designed to work on result rows, so should be called with a row
    in the form {column: value, ...} and will return a translated result row.

    Because translation can potentially rely on combinations of different parts
    of the result row, I decided to implement them as composable functions over the
    row to be translated. This should make it simpler to add any other needed
    translations as long as you can express them as forward(filters) and reverse(row)
    functions.
    """

    # Helper lambdas to compose translator functions
    identity = lambda x: x
    compose = lambda f, g: lambda x: f(g(x))
    replace = lambda d, key, val: d.update({key: val}) or d

    forward = identity
    reverse = identity

    map_columns = {
        "environment": (Environment, "name", lambda name: None if name == "" else name),
        "tags[sentry:release]": (Release, "version", identity),
        "release": (Release, "version", identity),
    }

    for col, (model, field, fmt) in map_columns.items():
        fwd, rev = None, None
        ids = filter_keys.get(col)
        if not ids:
            continue
        if is_grouprelease and col in ("release", "tags[sentry:release]"):
            # GroupRelease -> Release translation is a special case because the
            # translation relies on both the Group and Release value in the result row.
            #
            # We create a map of {grouprelease_id: (group_id, version), ...} and the corresponding
            # reverse map of {(group_id, version): grouprelease_id, ...}
            # NB this does depend on `issue` being defined in the query result, and the correct
            # set of issues being resolved, which is outside the control of this function.
            gr_map = GroupRelease.objects.filter(id__in=ids).values_list(
                "id", "group_id", "release_id"
            )
            ver = dict(
                Release.objects.filter(id__in=[x[2] for x in gr_map]).values_list("id", "version")
            )
            fwd_map = {gr: (group, ver[release]) for (gr, group, release) in gr_map}
            rev_map = dict(reversed(t) for t in fwd_map.items())
            fwd = (
                lambda col, trans: lambda filters: replace(
                    filters, col, [trans[k][1] for k in filters[col]]
                )
            )(col, fwd_map)
            rev = (
                lambda col, trans: lambda row: replace(
                    # The translate map may not have every combination of issue/release
                    # returned by the query.
                    row,
                    col,
                    trans.get((row["group_id"], row[col])),
                )
            )(col, rev_map)

        else:
            fwd_map = {
                k: fmt(v) for k, v in model.objects.filter(id__in=ids).values_list("id", field)
            }
            rev_map = dict(reversed(t) for t in fwd_map.items())
            fwd = (
                lambda col, trans: lambda filters: replace(
                    filters, col, [trans[k] for k in filters[col] if k]
                )
            )(col, fwd_map)
            rev = (
                lambda col, trans: lambda row: replace(row, col, trans[row[col]])
                if col in row
                else row
            )(col, rev_map)

        if fwd is not None:
            forward = compose(forward, fwd)
        if rev is not None:
            reverse = compose(reverse, rev)

    # Extra reverse translator for time column.
    reverse = compose(
        reverse,
        lambda row: replace(row, "time", int(to_timestamp(parse_datetime(row["time"]))))
        if "time" in row
        else row,
    )
    # Extra reverse translator for bucketed_end column.
    reverse = compose(
        reverse,
        lambda row: replace(
            row, "bucketed_end", int(to_timestamp(parse_datetime(row["bucketed_end"])))
        )
        if "bucketed_end" in row
        else row,
    )

    return (forward, reverse)


def get_related_project_ids(column, ids):
    """
    Get the project_ids from a model that has a foreign key to project.
    """
    mappings = {
        "group_id": (Group, "id", "project_id"),
        "tags[sentry:release]": (ReleaseProject, "release_id", "project_id"),
        "release": (ReleaseProject, "release_id", "project_id"),
    }
    if ids:
        if column == "project_id":
            return ids
        elif column in mappings:
            model, id_field, project_field = mappings[column]
            return model.objects.filter(
                **{id_field + "__in": ids, project_field + "__isnull": False}
            ).values_list(project_field, flat=True)
    return []


def shrink_time_window(issues, start):
    """\
    If a single issue is passed in, shrink the `start` parameter to be briefly before
    the `first_seen` in order to hopefully eliminate a large percentage of rows scanned.

    Note that we don't shrink `end` based on `last_seen` because that value is updated
    asynchronously by buffers, and will cause queries to skip recently seen data on
    stale groups.
    """
    if issues and len(issues) == 1:
        try:
            group = Group.objects.get(pk=list(issues)[0])
            start = max(start, naiveify_datetime(group.first_seen) - timedelta(minutes=5))
        except Group.DoesNotExist:
            return start

    return start


def naiveify_datetime(dt):
    return dt if not dt.tzinfo else dt.astimezone(timezone.utc).replace(tzinfo=None)


def quantize_time(time, key_hash, duration=300, rounding=ROUND_DOWN):
    """Adds jitter based on the key_hash around start/end times for caching snuba queries

    Given a time and a key_hash this should result in a timestamp that remains the same for a duration
    The end of the duration will be different per key_hash which avoids spikes in the number of queries
    Must be based on the key_hash so they cache keys are consistent per query

    For example: the time is 17:02:00, there's two queries query A has a key_hash of 30, query B has a key_hash of
    60, we have the default duration of 300 (5 Minutes)
    - query A will have the suffix of 17:00:30 for a timewindow from 17:00:30 until 17:05:30
        - eg. Even when its 17:05:00 the suffix will still be 17:00:30
    - query B will have the suffix of 17:01:00 for a timewindow from 17:01:00 until 17:06:00
    """
    # Use the hash so that seconds past the hour gets rounded differently per query.
    jitter = key_hash % duration
    seconds_past_hour = time.minute * 60 + time.second
    # Round seconds to a multiple of duration, because this uses "floor" division shouldn't give us a future window
    time_window_start = seconds_past_hour // duration * duration + jitter
    # If the time is past the rounded seconds then we want our key to be for this timewindow
    if time_window_start < seconds_past_hour:
        seconds_past_hour = time_window_start
    # Otherwise we're in the previous time window, subtract duration to give us the previous timewindows start
    else:
        seconds_past_hour = time_window_start - duration

    if rounding == ROUND_UP:
        seconds_past_hour += duration

    return (
        # Since we're adding seconds past the hour, we want time but without minutes or seconds
        time.replace(minute=0, second=0, microsecond=0)
        +
        # Use timedelta here so keys are consistent around hour boundaries
        timedelta(seconds=seconds_past_hour)
    )


def is_measurement(key):
    return isinstance(key, str) and MEASUREMENTS_KEY_RE.match(key)


def is_duration_measurement(key):
    return key in [
        "measurements.fp",
        "measurements.fcp",
        "measurements.lcp",
        "measurements.fid",
        "measurements.ttfb",
        "measurements.ttfb.requesttime",
        "measurements.time_to_initial_display",
        "measurements.time_to_full_display",
        "measurements.app_start_cold",
        "measurements.app_start_warm",
        "measurements.time_to_full_display",
        "measurements.time_to_initial_display",
    ]


def is_percentage_measurement(key):
    return key in [
        "measurements.frames_slow_rate",
        "measurements.frames_frozen_rate",
        "measurements.stall_percentage",
    ]


def is_numeric_measurement(key):
    return key in [
        "measurements.cls",
        "measurements.frames_frozen",
        "measurements.frames_slow",
        "measurements.frames_total",
        "measurements.stall_count",
    ]


def is_span_op_breakdown(key):
    return isinstance(key, str) and get_span_op_breakdown_name(key) is not None


def get_measurement_name(measurement):
    match = MEASUREMENTS_KEY_RE.match(measurement)
    return match.group(1).lower() if match else None


def get_span_op_breakdown_name(breakdown):
    match = SPAN_OP_BREAKDOWNS_FIELD_RE.match(breakdown)
    if match:
        breakdown_key = match.group(1).lower()
        if breakdown_key == "total.time":
            return breakdown_key
        return f"ops.{breakdown_key}"
    return None


def get_array_column_alias(array_column):
    # array column prefix may be aliased differently to the user (i.e. the product)
    if array_column == "span_op_breakdowns":
        return "spans"
    return array_column


def get_span_op_breakdown_key_name(breakdown_key):
    match = SPAN_OP_BREAKDOWNS_KEY_RE.match(breakdown_key)
    return match.group(1).lower() if match else breakdown_key


def get_array_column_field(array_column, internal_key):
    if array_column == "span_op_breakdowns":
        return get_span_op_breakdown_key_name(internal_key)
    return internal_key<|MERGE_RESOLUTION|>--- conflicted
+++ resolved
@@ -971,18 +971,12 @@
             raise UnexpectedResponseError(f"Could not decode JSON response: {response.data!r}")
 
         if response.status != 200:
-<<<<<<< HEAD
-            error_request = snuba_param_list[index][0]
-            error_request = error_request.serialize()  # never used, only for sentry visibility
-=======
-            if use_mql:
-                sentry_sdk.add_breadcrumb(
-                    category="query_info",
-                    level="info",
-                    message="mql_query",
-                    data={"mql": snuba_param_list[index][0].serialize_mql()},
-                )
->>>>>>> 8213a2e1
+            sentry_sdk.add_breadcrumb(
+                category="query_info",
+                level="info",
+                message="mql_query",
+                data={"mql": snuba_param_list[index][0].serialize()},
+            )
 
             if body.get("error"):
                 error = body["error"]
