--- conflicted
+++ resolved
@@ -67,10 +67,6 @@
     for col in Columns
     if col.value.transaction_name is not None
 }
-<<<<<<< HEAD
-
-=======
->>>>>>> a49991fb
 
 # This maps the public column aliases to the discover dataset column names.
 # Longer term we would like to not expose the transactions dataset directly
