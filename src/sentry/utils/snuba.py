--- conflicted
+++ resolved
@@ -188,16 +188,12 @@
     # message also maps to span description but gets special handling
     # to support wild card searching by default
     "message": "name",
-<<<<<<< HEAD
     # These sample columns are for debugging only and shouldn't be used
     "sampling_weight": "sampling_weight",
     "sampling_factor": "sampling_factor",
-    "span.domain": "domain",
-    "span.group": "group",
-=======
+
     "span.domain": "attr_str[domain]",
     "span.group": "attr_str[group]",
->>>>>>> f5429610
     "span.op": "attr_str[op]",
     "span.category": "attr_str[category]",
     "span.self_time": "exclusive_time_ms",
