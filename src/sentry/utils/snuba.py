from __future__ import annotations

import dataclasses
import functools
import logging
import os
import re
import time
from collections import namedtuple
from collections.abc import Callable, Collection, Mapping, MutableMapping, Sequence
from concurrent.futures import ThreadPoolExecutor
from contextlib import contextmanager
from copy import deepcopy
from datetime import datetime, timedelta, timezone
from hashlib import sha1
from typing import Any
from urllib.parse import urlparse

import sentry_sdk
import sentry_sdk.scope
import urllib3
from dateutil.parser import parse as parse_datetime
from django.conf import settings
from django.core.cache import cache
from snuba_sdk import DeleteQuery, MetricsQuery, Request
from snuba_sdk.legacy import json_to_snql

from sentry.models.environment import Environment
from sentry.models.group import Group
from sentry.models.grouprelease import GroupRelease
from sentry.models.organization import Organization
from sentry.models.project import Project
from sentry.models.projectkey import ProjectKey
from sentry.models.release import Release
from sentry.models.releases.release_project import ReleaseProject
from sentry.net.http import connection_from_url
from sentry.snuba.dataset import Dataset
from sentry.snuba.events import Columns
from sentry.snuba.query_sources import QuerySource
from sentry.snuba.referrer import validate_referrer
from sentry.utils import json, metrics
from sentry.utils.dates import outside_retention_with_modified_start

logger = logging.getLogger(__name__)

# Sentinels
ROUND_UP = object()
ROUND_DOWN = object()

# We limit the number of fields an user can ask for
# in a single query to lessen the load on snuba
MAX_FIELDS = 20

SAFE_FUNCTIONS = frozenset(["NOT IN"])
SAFE_FUNCTION_RE = re.compile(r"-?[a-zA-Z_][a-zA-Z0-9_]*$")
# Match any text surrounded by quotes, can't use `.*` here since it
# doesn't include new lines,
QUOTED_LITERAL_RE = re.compile(r"^'[\s\S]*'$")

MEASUREMENTS_KEY_RE = re.compile(r"^measurements\.([a-zA-Z0-9-_.]+)$")
# Matches span op breakdown field
SPAN_OP_BREAKDOWNS_FIELD_RE = re.compile(r"^spans\.([a-zA-Z0-9-_.]+)$")
# Matches span op breakdown snuba key
SPAN_OP_BREAKDOWNS_KEY_RE = re.compile(r"^ops\.([a-zA-Z0-9-_.]+)$")

# Global Snuba request option override dictionary. Only intended
# to be used with the `options_override` contextmanager below.
# NOT THREAD SAFE!
OVERRIDE_OPTIONS = {
    "consistent": os.environ.get("SENTRY_SNUBA_CONSISTENT", "false").lower() in ("true", "1")
}

# Show the snuba query params and the corresponding sql or errors in the server logs
SNUBA_INFO_FILE = os.environ.get("SENTRY_SNUBA_INFO_FILE", "")


def log_snuba_info(content):
    if SNUBA_INFO_FILE:
        with open(SNUBA_INFO_FILE, "a") as file:
            file.writelines(content)
    else:
        print(content)  # NOQA: only prints when an env variable is set


SNUBA_INFO = (
    os.environ.get("SENTRY_SNUBA_INFO", "false").lower() in ("true", "1") or SNUBA_INFO_FILE
)

if SNUBA_INFO:
    import sqlparse

# There are several cases here where we support both a top level column name and
# a tag with the same name. Existing search patterns expect to refer to the tag,
# so we support <real_column_name>.name to refer to the top level column name.
SENTRY_SNUBA_MAP = {
    col.value.alias: col.value.event_name for col in Columns if col.value.event_name is not None
}

TRANSACTIONS_SNUBA_MAP = {
    col.value.alias: col.value.transaction_name
    for col in Columns
    if col.value.transaction_name is not None
}

ISSUE_PLATFORM_MAP = {
    col.value.alias: col.value.issue_platform_name
    for col in Columns
    if col.value.issue_platform_name is not None
}

SPAN_COLUMN_MAP = {
    # These are deprecated, keeping them for now while we migrate the frontend
    "action": "action",
    "description": "description",
    "domain": "domain",
    "group": "group",
    "id": "span_id",
    "parent_span": "parent_span_id",
    "platform": "platform",
    "project": "project_id",
    "project.id": "project_id",
    "span.action": "action",
    "span.description": "description",
    # message also maps to span description but gets special handling
    # to support wild card searching by default
    "message": "description",
    "span.domain": "domain",
    # DO NOT directly expose span.duration, we should always use the alias
    # "span.duration": "duration",
    "span.group": "group",
    "span.op": "op",
    "span.self_time": "exclusive_time",
    "span.status": "span_status",
    "timestamp": "timestamp",
    "trace": "trace_id",
    "transaction": "segment_name",
    "transaction.id": "transaction_id",
    "segment.id": "segment_id",
    "transaction.op": "transaction_op",
    "user": "user",
    "user.id": "sentry_tags[user.id]",
    "user.email": "sentry_tags[user.email]",
    "user.username": "sentry_tags[user.username]",
    "profile.id": "profile_id",
    "cache.hit": "sentry_tags[cache.hit]",
    "transaction.method": "sentry_tags[transaction.method]",
    "system": "sentry_tags[system]",
    "raw_domain": "sentry_tags[raw_domain]",
    "release": "sentry_tags[release]",
    "environment": "sentry_tags[environment]",
    "device.class": "sentry_tags[device.class]",
    "category": "sentry_tags[category]",
    "span.category": "sentry_tags[category]",
    "span.status_code": "sentry_tags[status_code]",
    "replay_id": "sentry_tags[replay_id]",
    "replay.id": "sentry_tags[replay_id]",
    "resource.render_blocking_status": "sentry_tags[resource.render_blocking_status]",
    "http.response_content_length": "sentry_tags[http.response_content_length]",
    "http.decoded_response_content_length": "sentry_tags[http.decoded_response_content_length]",
    "http.response_transfer_size": "sentry_tags[http.response_transfer_size]",
    "app_start_type": "sentry_tags[app_start_type]",
    "browser.name": "sentry_tags[browser.name]",
    "origin.transaction": "sentry_tags[transaction]",
    "is_transaction": "is_segment",
    "sdk.name": "sentry_tags[sdk.name]",
    "trace.status": "sentry_tags[trace.status]",
    "messaging.destination.name": "sentry_tags[messaging.destination.name]",
    "messaging.message.id": "sentry_tags[messaging.message.id]",
    "tags.key": "tags.key",
    "tags.value": "tags.value",
    "user.geo.subregion": "sentry_tags[user.geo.subregion]",
    "user.geo.country_code": "sentry_tags[user.geo.country_code]",
}

SPAN_EAP_COLUMN_MAP = {
    "id": "span_id",
    "span_id": "span_id",  # ideally this would be temporary, but unfortunately its heavily hardcoded in the FE
    "organization.id": "organization_id",
    "project": "project_id",
    "project.id": "project_id",
    "project_id": "project_id",
    "span.action": "attr_str[action]",
    # For some reason the decision was made to store description as name? its called description everywhere else though
    "span.description": "name",
    "description": "name",
    # message also maps to span description but gets special handling
    # to support wild card searching by default
    "message": "name",
    # These sample columns are for debugging only and shouldn't be used
    "sampling_weight": "sampling_weight",
    "sampling_factor": "sampling_factor",
    "span.domain": "attr_str[domain]",
    "span.group": "attr_str[group]",
    "span.op": "attr_str[op]",
    "span.category": "attr_str[category]",
    "span.self_time": "exclusive_time_ms",
    "span.status": "attr_str[status]",
    "timestamp": "timestamp",
    "trace": "trace_id",
    "transaction": "segment_name",
    "transaction.id": "segment_id",
    "transaction.method": "attr_str[transaction.method]",
    "is_transaction": "is_segment",
    "segment.id": "segment_id",
    # We should be able to delete origin.transaction and just use transaction
    "origin.transaction": "segment_name",
    # Copy paste, unsure if this is truth in production
    "messaging.destination.name": "attr_str[messaging.destination.name]",
    "messaging.message.id": "attr_str[messaging.message.id]",
    "span.status_code": "attr_str[status_code]",
    "replay.id": "attr_str[replay_id]",
    "span.ai.pipeline.group": "attr_str[ai_pipeline_group]",
    "trace.status": "attr_str[trace.status]",
    "browser.name": "attr_str[browser.name]",
    "ai.total_tokens.used": "attr_num[ai_total_tokens_used]",
    "ai.total_cost": "attr_num[ai_total_cost]",
}

METRICS_SUMMARIES_COLUMN_MAP = {
    "project": "project_id",
    "project.id": "project_id",
    "id": "span_id",
    "trace": "trace_id",
    "metric": "metric_mri",
    "timestamp": "end_timestamp",
    "segment.id": "segment_id",
    "span.duration": "duration_ms",
    "span.group": "group",
    "min_metric": "min",
    "max_metric": "max",
    "sum_metric": "sum",
    "count_metric": "count",
}

SPAN_COLUMN_MAP.update(
    {col.value.alias: col.value.spans_name for col in Columns if col.value.spans_name is not None}
)

SESSIONS_FIELD_LIST = [
    "release",
    "sessions",
    "sessions_crashed",
    "users",
    "users_crashed",
    "project_id",
    "org_id",
    "environment",
    "session.status",
    "users_errored",
    "users_abnormal",
    "sessions_errored",
    "sessions_abnormal",
    "duration_quantiles",
    "duration_avg",
]

SESSIONS_SNUBA_MAP = {column: column for column in SESSIONS_FIELD_LIST}
SESSIONS_SNUBA_MAP.update({"timestamp": "started"})

# This maps the public column aliases to the discover dataset column names.
# Longer term we would like to not expose the transactions dataset directly
# to end users and instead have all ad-hoc queries go through the discover
# dataset.
DISCOVER_COLUMN_MAP = {
    col.value.alias: col.value.discover_name
    for col in Columns
    if col.value.discover_name is not None
}

# Not using the Columns enum here, because there are far fewer columns in the metrics tables
METRICS_COLUMN_MAP = {
    "timestamp": "timestamp",
    "project_id": "project_id",
    "project.id": "project_id",
    "organization_id": "org_id",
}


DATASETS: dict[Dataset, dict[str, str]] = {
    Dataset.Events: SENTRY_SNUBA_MAP,
    Dataset.Transactions: TRANSACTIONS_SNUBA_MAP,
    Dataset.Discover: DISCOVER_COLUMN_MAP,
    Dataset.Sessions: SESSIONS_SNUBA_MAP,
    Dataset.Metrics: METRICS_COLUMN_MAP,
    Dataset.MetricsSummaries: METRICS_SUMMARIES_COLUMN_MAP,
    Dataset.PerformanceMetrics: METRICS_COLUMN_MAP,
    Dataset.SpansIndexed: SPAN_COLUMN_MAP,
    Dataset.SpansEAP: SPAN_EAP_COLUMN_MAP,
    Dataset.IssuePlatform: ISSUE_PLATFORM_MAP,
    Dataset.Replays: {},
}

# Store the internal field names to save work later on.
# Add `group_id` to the events dataset list as we don't want to publicly
# expose that field, but it is used by eventstore and other internals.
DATASET_FIELDS = {
    Dataset.Events: list(SENTRY_SNUBA_MAP.values()),
    Dataset.Transactions: list(TRANSACTIONS_SNUBA_MAP.values()),
    Dataset.Discover: list(DISCOVER_COLUMN_MAP.values()),
    Dataset.Sessions: SESSIONS_FIELD_LIST,
    Dataset.IssuePlatform: list(ISSUE_PLATFORM_MAP.values()),
    Dataset.SpansIndexed: list(SPAN_COLUMN_MAP.values()),
    Dataset.SpansEAP: list(SPAN_EAP_COLUMN_MAP.values()),
    Dataset.MetricsSummaries: list(METRICS_SUMMARIES_COLUMN_MAP.values()),
}

SNUBA_OR = "or"
SNUBA_AND = "and"
OPERATOR_TO_FUNCTION = {
    "LIKE": "like",
    "NOT LIKE": "notLike",
    "=": "equals",
    "!=": "notEquals",
    ">": "greater",
    "<": "less",
    ">=": "greaterOrEquals",
    "<=": "lessOrEquals",
    "IS NULL": "isNull",
}
FUNCTION_TO_OPERATOR = {v: k for k, v in OPERATOR_TO_FUNCTION.items()}


def parse_snuba_datetime(value):
    """Parses a datetime value from snuba."""
    return parse_datetime(value)


class SnubaError(Exception):
    pass


class UnqualifiedQueryError(SnubaError):
    """
    Exception raised when a required qualification was not satisfied in the query.
    """


class UnexpectedResponseError(SnubaError):
    """
    Exception raised when the Snuba API server returns an unexpected response
    type (e.g. not JSON.)
    """


class QueryExecutionError(SnubaError):
    """
    Exception raised when a query failed to execute.
    """


class RateLimitExceeded(SnubaError):
    """
    Exception raised when a query cannot be executed due to rate limits.
    """


class SchemaValidationError(QueryExecutionError):
    """
    Exception raised when a query is not valid.
    """


class QueryMemoryLimitExceeded(QueryExecutionError):
    """
    Exception raised when a query would exceed the memory limit.
    """


class QueryIllegalTypeOfArgument(QueryExecutionError):
    """
    Exception raised when a function in the query is provided an invalid
    argument type.
    """


class QueryMissingColumn(QueryExecutionError):
    """
    Exception raised when a column is missing.
    """


class QueryTooManySimultaneous(QueryExecutionError):
    """
    Exception raised when a query is rejected due to too many simultaneous
    queries being performed on the database.
    """


class QuerySizeExceeded(QueryExecutionError):
    """
    The generated query has exceeded the maximum length allowed by clickhouse
    """


class QueryExecutionTimeMaximum(QueryExecutionError):
    """
    The query has or will take over 30 seconds to run, exceeding the limit
    that has been set
    """


class DatasetSelectionError(QueryExecutionError):
    """
    This query has resulted in needing to check multiple datasets in a way
    that is not currently handled, clickhouse errors with data being compressed
    by different methods when this happens
    """


class QueryConnectionFailed(QueryExecutionError):
    """
    The connection to clickhouse has failed, and so the query cannot be run
    """


clickhouse_error_codes_map = {
    10: QueryMissingColumn,
    43: QueryIllegalTypeOfArgument,
    47: QueryMissingColumn,
    62: QuerySizeExceeded,
    160: QueryExecutionTimeMaximum,
    202: QueryTooManySimultaneous,
    241: QueryMemoryLimitExceeded,
    271: DatasetSelectionError,
    279: QueryConnectionFailed,
}


class QueryOutsideRetentionError(Exception):
    pass


class QueryOutsideGroupActivityError(Exception):
    pass


SnubaTSResult = namedtuple("SnubaTSResult", ("data", "start", "end", "rollup"))


@contextmanager
def timer(name, prefix="snuba.client"):
    t = time.time()
    try:
        yield
    finally:
        metrics.timing(f"{prefix}.{name}", time.time() - t)


@contextmanager
def options_override(overrides):
    """\
    NOT THREAD SAFE!

    Adds to OVERRIDE_OPTIONS, restoring previous values and removing
    keys that didn't previously exist on exit, so that calls to this
    can be nested.
    """
    previous = {}
    delete = []

    for k, v in overrides.items():
        try:
            previous[k] = OVERRIDE_OPTIONS[k]
        except KeyError:
            delete.append(k)
        OVERRIDE_OPTIONS[k] = v

    try:
        yield
    finally:
        for k, v in previous.items():
            OVERRIDE_OPTIONS[k] = v
        for k in delete:
            OVERRIDE_OPTIONS.pop(k)


class RetrySkipTimeout(urllib3.Retry):
    """
    urllib3 Retry class does not allow us to retry on read errors but to exclude
    read timeout. Retrying after a timeout adds useless load to Snuba.
    """

    def increment(
        self, method=None, url=None, response=None, error=None, _pool=None, _stacktrace=None
    ):
        """
        Just rely on the parent class unless we have a read timeout. In that case
        immediately give up
        """
        if error and isinstance(error, urllib3.exceptions.ReadTimeoutError):
            raise error.with_traceback(_stacktrace)

        metrics.incr(
            "snuba.client.retry",
            tags={"method": method, "path": urlparse(url).path if url else None},
        )
        return super().increment(
            method=method,
            url=url,
            response=response,
            error=error,
            _pool=_pool,
            _stacktrace=_stacktrace,
        )


_snuba_pool = connection_from_url(
    settings.SENTRY_SNUBA,
    retries=RetrySkipTimeout(
        total=5,
        # Our calls to snuba frequently fail due to network issues. We want to
        # automatically retry most requests. Some of our POSTs and all of our DELETEs
        # do cause mutations, but we have other things in place to handle duplicate
        # mutations.
        allowed_methods={"GET", "POST", "DELETE"},
    ),
    timeout=settings.SENTRY_SNUBA_TIMEOUT,
    maxsize=10,
)
_query_thread_pool = ThreadPoolExecutor(max_workers=10)


epoch_naive = datetime(1970, 1, 1, tzinfo=None)


def to_naive_timestamp(value):
    """
    Convert a time zone aware datetime to a POSIX timestamp (with fractional
    component.)
    """
    return (value - epoch_naive).total_seconds()


def to_start_of_hour(dt: datetime) -> str:
    """This is a function that mimics toStartOfHour from Clickhouse"""
    return dt.replace(minute=0, second=0, microsecond=0).isoformat()


def get_snuba_column_name(name, dataset=Dataset.Events):
    """
    Get corresponding Snuba column name from Sentry snuba map, if not found
    the column is assumed to be a tag. If name is falsy or name is a quoted literal
    (e.g. "'name'"), leave unchanged.
    """
    no_conversion = {"group_id", "group_ids", "project_id", "start", "end"}

    if name in no_conversion:
        return name

    if not name or name.startswith("tags[") or QUOTED_LITERAL_RE.match(name):
        return name

    measurement_name = get_measurement_name(name)
    span_op_breakdown_name = get_span_op_breakdown_name(name)
    if "measurements_key" in DATASETS[dataset] and measurement_name:
        default = f"measurements[{measurement_name}]"
    elif "span_op_breakdowns_key" in DATASETS[dataset] and span_op_breakdown_name:
        default = f"span_op_breakdowns[{span_op_breakdown_name}]"
    else:
        default = f"tags[{name}]"

    return DATASETS[dataset].get(name, default)


def get_function_index(column_expr, depth=0):
    """
    If column_expr list contains a function, returns the index of its function name
    within column_expr (and assumption is that index + 1 is the list of arguments),
    otherwise None.

     A function expression is of the form:
         [func, [arg1, arg2]]  => func(arg1, arg2)
     If a string argument is followed by list arg, the pair of them is assumed
    to be a nested function call, with extra args to the outer function afterward.
         [func1, [func2, [arg1, arg2], arg3]]  => func1(func2(arg1, arg2), arg3)
     Although at the top level, there is no outer function call, and the optional
    3rd argument is interpreted as an alias for the entire expression.
         [func, [arg1], alias] => function(arg1) AS alias
     You can also have a function part of an argument list:
         [func1, [arg1, func2, [arg2, arg3]]] => func1(arg1, func2(arg2, arg3))
    """
    index = None
    if isinstance(column_expr, (tuple, list)):
        i = 0
        while i < len(column_expr) - 1:
            # The assumption here is that a list that follows a string means
            # the string is a function name
            if isinstance(column_expr[i], str) and isinstance(column_expr[i + 1], (tuple, list)):
                assert column_expr[i] in SAFE_FUNCTIONS or SAFE_FUNCTION_RE.match(
                    column_expr[i]
                ), column_expr[i]
                index = i
                break
            else:
                i = i + 1

        return index
    else:
        return None


def get_arrayjoin(column):
    match = re.match(r"^(exception_stacks|exception_frames|contexts)\..+$", column)
    if match:
        return match.groups()[0]


def get_organization_id_from_project_ids(project_ids: Sequence[int]) -> int:
    # any project will do, as they should all be from the same organization
    try:
        # Most of the time the project should exist, so get from cache to keep it fast
        organization_id = Project.objects.get_from_cache(pk=project_ids[0]).organization_id
    except Project.DoesNotExist:
        # But in the case the first project doesn't exist, grab the first non deleted project
        project = Project.objects.filter(pk__in=project_ids).values("organization_id").first()
        if project is None:
            raise UnqualifiedQueryError("All project_ids from the filter no longer exist")
        organization_id = project.get("organization_id")

    return organization_id


def infer_project_ids_from_related_models(filter_keys: Mapping[str, Sequence[int]]) -> list[int]:
    ids = [set(get_related_project_ids(k, filter_keys[k])) for k in filter_keys]
    return list(set.union(*ids))


def get_query_params_to_update_for_projects(
    query_params: SnubaQueryParams, with_org: bool = False
) -> tuple[int, dict[str, Any]]:
    """
    Get the project ID and query params that need to be updated for project
    based datasets, before we send the query to Snuba.
    """
    if "project_id" in query_params.filter_keys:
        # If we are given a set of project ids, use those directly.
        project_ids = list(set(query_params.filter_keys["project_id"]))
    elif query_params.filter_keys:
        # Otherwise infer the project_ids from any related models
        with timer("get_related_project_ids"):
            project_ids = infer_project_ids_from_related_models(query_params.filter_keys)
    elif query_params.conditions:
        project_ids = []
        for cond in query_params.conditions:
            if cond[0] == "project_id":
                project_ids = [cond[2]] if cond[1] == "=" else cond[2]
    else:
        project_ids = []

    if not project_ids:
        raise UnqualifiedQueryError(
            "No project_id filter, or none could be inferred from other filters."
        )

    organization_id = get_organization_id_from_project_ids(project_ids)

    params: dict[str, Any] = {"project": project_ids}
    if with_org:
        params["organization"] = organization_id

    return organization_id, params


def get_query_params_to_update_for_organizations(query_params):
    """
    Get the organization ID and query params that need to be updated for organization
    based datasets, before we send the query to Snuba.
    """
    if "org_id" in query_params.filter_keys:
        organization_ids = list(set(query_params.filter_keys["org_id"]))
        if len(organization_ids) != 1:
            raise UnqualifiedQueryError("Multiple organization_ids found. Only one allowed.")
        organization_id = organization_ids[0]
    elif "project_id" in query_params.filter_keys:
        organization_id, _ = get_query_params_to_update_for_projects(query_params)
    elif "key_id" in query_params.filter_keys:
        key_ids = list(set(query_params.filter_keys["key_id"]))
        project_key = ProjectKey.objects.get(pk=key_ids[0])
        organization_id = project_key.project.organization_id
    else:
        organization_id = None

    if not organization_id:
        raise UnqualifiedQueryError(
            "No organization_id filter, or none could be inferred from other filters."
        )

    return organization_id, {"organization": organization_id}


def _prepare_start_end(
    start: datetime | None,
    end: datetime | None,
    organization_id: int,
    group_ids: Sequence[int] | None,
) -> tuple[datetime, datetime]:
    if not start:
        start = datetime(2008, 5, 8)
    if not end:
        end = datetime.utcnow() + timedelta(seconds=1)

    # convert to naive UTC datetimes, as Snuba only deals in UTC
    # and this avoids offset-naive and offset-aware issues
    start = naiveify_datetime(start)
    end = naiveify_datetime(end)

    expired, start = outside_retention_with_modified_start(
        start, end, Organization(organization_id)
    )
    if expired:
        raise QueryOutsideRetentionError("Invalid date range. Please try a more recent date range.")

    # if `shrink_time_window` pushed `start` after `end` it means the user queried
    # a Group for T1 to T2 when the group was only active for T3 to T4, so the query
    # wouldn't return any results anyway
    new_start = shrink_time_window(group_ids, start)

    # TODO (alexh) this is a quick emergency fix for an occasion where a search
    # results in only 1 django candidate, which is then passed to snuba to
    # check and we raised because of it. Remove this once we figure out why the
    # candidate was returned from django at all if it existed only outside the
    # time range of the query
    if new_start <= end:
        start = new_start

    if start > end:
        raise QueryOutsideGroupActivityError

    return start, end


def _prepare_query_params(query_params: SnubaQueryParams, referrer: str | None = None):
    kwargs = deepcopy(query_params.kwargs)
    query_params_conditions = deepcopy(query_params.conditions)

    with timer("get_snuba_map"):
        forward, reverse = get_snuba_translators(
            query_params.filter_keys, is_grouprelease=query_params.is_grouprelease
        )

    if query_params.dataset in [
        Dataset.Events,
        Dataset.Discover,
        Dataset.Sessions,
        Dataset.Transactions,
        Dataset.Replays,
        Dataset.IssuePlatform,
    ]:
        (organization_id, params_to_update) = get_query_params_to_update_for_projects(
            query_params, with_org=query_params.dataset == Dataset.Sessions
        )
    elif query_params.dataset in [Dataset.Outcomes, Dataset.OutcomesRaw]:
        (organization_id, params_to_update) = get_query_params_to_update_for_organizations(
            query_params
        )
    else:
        raise UnqualifiedQueryError(
            "No strategy found for getting an organization for the given dataset."
        )

    kwargs.update(params_to_update)

    for col, keys in forward(deepcopy(query_params.filter_keys)).items():
        if keys:
            if len(keys) == 1 and None in keys:
                query_params_conditions.append((col, "IS NULL", None))
            else:
                query_params_conditions.append((col, "IN", keys))

    start, end = _prepare_start_end(
        query_params.start,
        query_params.end,
        organization_id,
        query_params.filter_keys.get("group_id"),
    )

    kwargs.update(
        {
            "dataset": query_params.dataset.value,
            "from_date": start.isoformat(),
            "to_date": end.isoformat(),
            "groupby": query_params.groupby,
            "conditions": query_params_conditions,
            "aggregations": query_params.aggregations,
            "granularity": query_params.rollup,  # TODO name these things the same
        }
    )
    kwargs = {k: v for k, v in kwargs.items() if v is not None}

    if referrer:
        kwargs["tenant_ids"] = kwargs["tenant_ids"] if "tenant_ids" in kwargs else dict()
        kwargs["tenant_ids"]["referrer"] = referrer

    kwargs.update(OVERRIDE_OPTIONS)
    return kwargs, forward, reverse


class SnubaQueryParams:
    """
    Represents the information needed to make a query to Snuba.

    `start` and `end`: The beginning and end of the query time window (required)

    `groupby`: A list of column names to group by.

    `conditions`: A list of (column, operator, literal) conditions to be passed
    to the query. Conditions that we know will not have to be translated should
    be passed this way (eg tag[foo] = bar).

    `filter_keys`: A dictionary of {col: [key, ...]} that will be converted
    into "col IN (key, ...)" conditions. These are used to restrict the query to
    known sets of project/issue/environment/release etc. Appropriate
    translations (eg. from environment model ID to environment name) are
    performed on the query, and the inverse translation performed on the
    result. The project_id(s) to restrict the query to will also be
    automatically inferred from these keys.

    `aggregations` a list of (aggregation_function, column, alias) tuples to be
    passed to the query.

    The rest of the args are passed directly into the query JSON unmodified.
    See the snuba schema for details.
    """

    def __init__(
        self,
        dataset=None,
        start=None,
        end=None,
        groupby=None,
        conditions=None,
        filter_keys=None,
        aggregations=None,
        rollup=None,
        referrer=None,
        is_grouprelease=False,
        **kwargs,
    ):
        # TODO: instead of having events be the default, make dataset required.
        self.dataset = dataset or Dataset.Events
        self.start = start or datetime(
            2008, 5, 8
        )  # Date of sentry's first commit. Will be clamped to project retention
        # Snuba has end exclusive but our UI wants it generally to be inclusive.
        # This shows up in unittests: https://github.com/getsentry/sentry/pull/15939
        # We generally however require that the API user is aware of the exclusive
        # end.
        self.end = end or datetime.utcnow() + timedelta(seconds=1)
        self.groupby = groupby or []
        self.conditions = conditions or []
        self.aggregations = aggregations or []
        self.filter_keys = filter_keys or {}
        self.rollup = rollup
        self.referrer = referrer
        self.is_grouprelease = is_grouprelease
        self.kwargs = kwargs


def raw_query(
    dataset=None,
    start=None,
    end=None,
    groupby=None,
    conditions=None,
    filter_keys=None,
    aggregations=None,
    rollup=None,
    referrer=None,
    is_grouprelease=False,
    use_cache=False,
    **kwargs,
) -> Mapping[str, Any]:
    """
    Sends a query to snuba.  See `SnubaQueryParams` docstring for param
    descriptions.
    """

    if referrer:
        kwargs["tenant_ids"] = kwargs.get("tenant_ids") or dict()
        kwargs["tenant_ids"]["referrer"] = referrer

    snuba_params = SnubaQueryParams(
        dataset=dataset,
        start=start,
        end=end,
        groupby=groupby,
        conditions=conditions,
        filter_keys=filter_keys,
        aggregations=aggregations,
        rollup=rollup,
        is_grouprelease=is_grouprelease,
        **kwargs,
    )

    return bulk_raw_query([snuba_params], referrer=referrer, use_cache=use_cache)[0]


Translator = Callable[[Any], Any]


@dataclasses.dataclass(frozen=True)
class SnubaRequest:
    request: Request
    referrer: str | None  # TODO: this should use the referrer Enum
    forward: Translator
    reverse: Translator

    def __post_init__(self) -> None:
        self.validate()

    def validate(self):
        if self.referrer:
            validate_referrer(self.referrer)

    @property
    def headers(self) -> Mapping[str, str]:
        headers: MutableMapping[str, str] = {}
        if self.referrer:
            headers["referer"] = self.referrer
        return headers


LegacyQueryBody = tuple[MutableMapping[str, Any], Translator, Translator]
# TODO: Would be nice to make this a concrete structure
ResultSet = list[Mapping[str, Any]]


def raw_snql_query(
    request: Request,
    referrer: str | None = None,
    use_cache: bool = False,
    query_source: (
        QuerySource | None
    ) = None,  # TODO: @athena Make this field required after updated all the callsites
) -> Mapping[str, Any]:
    """
    Alias for `bulk_snuba_queries`, kept for backwards compatibility.
    """
    # XXX (evanh): This function does none of the extra processing that the
    # other functions do here. It does not add any automatic conditions, format
    # results, nothing. Use at your own risk.
    return bulk_snuba_queries(
        requests=[request], referrer=referrer, use_cache=use_cache, query_source=query_source
    )[0]


def bulk_snuba_queries(
    requests: list[Request],
    referrer: str | None = None,
    use_cache: bool = False,
    query_source: (
        QuerySource | None
    ) = None,  # TODO: @athena Make this field required after updated all the callsites
) -> ResultSet:
    """
    Alias for `bulk_snuba_queries_with_referrers` that uses the same referrer for every request.
    """

    metrics.incr("snql.sdk.api", tags={"referrer": referrer or "unknown"})

    return bulk_snuba_queries_with_referrers(
        [(request, referrer) for request in requests],
        use_cache=use_cache,
        query_source=query_source,
    )


def bulk_snuba_queries_with_referrers(
    requests_with_referrers: list[tuple[Request, str | None]],
    use_cache: bool = False,
    query_source: (
        QuerySource | None
    ) = None,  # TODO: @athena Make this field required after updated all the callsites
) -> ResultSet:
    """
    The main entrypoint to running queries in Snuba. This function accepts
    Requests for either MQL or SnQL queries and runs them on the appropriate endpoint.

    Every request is paired with a referrer to be used for that request.
    """

    if "consistent" in OVERRIDE_OPTIONS:
        for request, _ in requests_with_referrers:
            request.flags.consistent = OVERRIDE_OPTIONS["consistent"]

    for request, referrer in requests_with_referrers:
        if referrer or query_source:
            request.tenant_ids = request.tenant_ids or dict()
            if referrer:
                request.tenant_ids["referrer"] = referrer
            if query_source:
                request.tenant_ids["query_source"] = query_source.value

    snuba_requests = [
        SnubaRequest(
            request=request,
            referrer=referrer,
            forward=lambda x: x,
            reverse=lambda x: x,
        )
        for request, referrer in requests_with_referrers
    ]
    return _apply_cache_and_build_results(snuba_requests, use_cache=use_cache)


# TODO: This is the endpoint that accepts legacy (non-SnQL/MQL queries)
# It should eventually be removed
def bulk_raw_query(
    snuba_param_list: Sequence[SnubaQueryParams],
    referrer: str | None = None,
    use_cache: bool | None = False,
) -> ResultSet:
    """
    Used to make queries using the (very) old JSON format for Snuba queries. Queries submitted here
    will be converted to SnQL queries before being sent to Snuba.
    """
    params = [_prepare_query_params(param, referrer) for param in snuba_param_list]
    snuba_requests = [
        SnubaRequest(
            request=json_to_snql(query, query["dataset"]),
            referrer=referrer,
            forward=forward,
            reverse=reverse,
        )
        for query, forward, reverse in params
    ]
    return _apply_cache_and_build_results(snuba_requests, use_cache=use_cache)


def get_cache_key(query: Request) -> str:
    if isinstance(query, Request):
        hashable = str(query)
    else:
        hashable = json.dumps(query)

    # sqc - Snuba Query Cache
    return f"sqc:{sha1(hashable.encode('utf-8')).hexdigest()}"


def _apply_cache_and_build_results(
    snuba_requests: Sequence[SnubaRequest],
    use_cache: bool | None = False,
) -> ResultSet:
    parent_api: str = "<missing>"
    scope = sentry_sdk.Scope.get_current_scope()
    if scope.transaction:
        parent_api = scope.transaction.name

    # Store the original position of the query so that we can maintain the order
    snuba_requests_list: list[tuple[int, SnubaRequest]] = []
    for i, snuba_request in enumerate(snuba_requests):
        snuba_request.request.parent_api = parent_api
        snuba_requests_list.append((i, snuba_request))

    results = []

    to_query: list[tuple[int, SnubaRequest, str | None]] = []

    if use_cache:
        cache_keys = [
            get_cache_key(snuba_request.request) for _, snuba_request in snuba_requests_list
        ]
        cache_data = cache.get_many(cache_keys)
        for (query_pos, snuba_request), cache_key in zip(snuba_requests_list, cache_keys):
            cached_result = cache_data.get(cache_key)
            metric_tags = {"referrer": snuba_request.referrer} if snuba_request.referrer else None
            if cached_result is None:
                metrics.incr("snuba.query_cache.miss", tags=metric_tags)
                to_query.append((query_pos, snuba_request, cache_key))
            else:
                metrics.incr("snuba.query_cache.hit", tags=metric_tags)
                results.append((query_pos, json.loads(cached_result)))
    else:
        for query_pos, snuba_request in snuba_requests_list:
            to_query.append((query_pos, snuba_request, None))

    if to_query:
        query_results = _bulk_snuba_query([item[1] for item in to_query])
        for result, (query_pos, _, opt_cache_key) in zip(query_results, to_query):
            if opt_cache_key:
                cache.set(
                    opt_cache_key, json.dumps(result), settings.SENTRY_SNUBA_CACHE_TTL_SECONDS
                )
            results.append((query_pos, result))

    # Sort so that we get the results back in the original param list order
    results.sort()
    # Drop the sort order val
    return [result[1] for result in results]


def _is_rejected_query(body: Any) -> bool:
    return (
        "quota_allowance" in body
        and "summary" in body["quota_allowance"]
        and "rejected_by" in body["quota_allowance"]["summary"]
        and body["quota_allowance"]["summary"]["rejected_by"] is not None
    )


def _bulk_snuba_query(snuba_requests: Sequence[SnubaRequest]) -> ResultSet:
    snuba_requests_list = list(snuba_requests)

    with sentry_sdk.start_span(op="snuba_query") as span:
        span.set_tag("snuba.num_queries", len(snuba_requests_list))

        if len(snuba_requests_list) > 1:
            query_results = list(
                _query_thread_pool.map(
                    _snuba_query,
                    [
                        (
                            sentry_sdk.Scope.get_isolation_scope(),
                            sentry_sdk.Scope.get_current_scope(),
                            snuba_request,
                        )
                        for snuba_request in snuba_requests_list
                    ],
                )
            )
        else:
            # No need to submit to the thread pool if we're just performing a single query
            query_results = [
                _snuba_query(
                    (
                        sentry_sdk.Scope.get_isolation_scope(),
                        sentry_sdk.Scope.get_current_scope(),
                        snuba_requests_list[0],
                    )
                )
            ]

        results = []
        for index, item in enumerate(query_results):
            referrer, response, _, reverse = item
            try:
                body = json.loads(response.data)
                if SNUBA_INFO:
                    if "sql" in body:
                        log_snuba_info(
                            "{}.sql:\n {}".format(
                                referrer,
                                sqlparse.format(body["sql"], reindent_aligned=True),
                            )
                        )
                    if "error" in body:
                        log_snuba_info("{}.err: {}".format(referrer, body["error"]))
            except ValueError:
                if response.status != 200:
                    logger.exception(
                        "snuba.query.invalid-json", extra={"response.data": response.data}
                    )
                    raise SnubaError("Failed to parse snuba error response")
                raise UnexpectedResponseError(f"Could not decode JSON response: {response.data!r}")

            allocation_policy_prefix = "allocation_policy."
            if _is_rejected_query(body):
                quota_allowance_summary = body["quota_allowance"]["summary"]
                for k, v in quota_allowance_summary.items():
                    if isinstance(v, dict):
                        for nested_k, nested_v in v.items():
                            span.set_tag(allocation_policy_prefix + k + "." + nested_k, nested_v)
                            sentry_sdk.set_tag(
                                allocation_policy_prefix + k + "." + nested_k, nested_v
                            )
                    else:
                        span.set_tag(allocation_policy_prefix + k, v)
                        sentry_sdk.set_tag(allocation_policy_prefix + k, v)

            if response.status != 200:
                _log_request_query(snuba_requests_list[index].request)
                metrics.incr(
                    "snuba.client.api.error",
                    tags={"status_code": response.status, "referrer": referrer},
                )
                if body.get("error"):
                    error = body["error"]
                    if response.status == 429:
                        raise RateLimitExceeded(error["message"])
                    elif error["type"] == "schema":
                        raise SchemaValidationError(error["message"])
                    elif error["type"] == "invalid_query":
                        raise UnqualifiedQueryError(error["message"])
                    elif error["type"] == "clickhouse":
                        raise clickhouse_error_codes_map.get(error["code"], QueryExecutionError)(
                            error["message"]
                        )
                    else:
                        raise SnubaError(error["message"])
                else:
                    raise SnubaError(f"HTTP {response.status}")

            # Forward and reverse translation maps from model ids to snuba keys, per column
            body["data"] = [reverse(d) for d in body["data"]]
            results.append(body)

        return results


def _log_request_query(req: Request) -> None:
    """Given a request, logs its associated query in sentry breadcrumbs"""
    query_str = req.serialize()
    query_type = "mql" if isinstance(req.query, MetricsQuery) else "snql"
    sentry_sdk.add_breadcrumb(
        category="query_info",
        level="info",
        message=f"{query_type}_query",
        data={query_type: query_str},
    )


<<<<<<< HEAD
RPCResponseType = TypeVar("RPCResponseType", bound=ProtobufMessage)


class SnubaRPCRequest(Protocol):
    def SerializeToString(self, deterministic: bool = ...) -> bytes:
        ...

    @property
    def meta(self) -> sentry_protos.snuba.v1alpha.request_common_pb2.RequestMeta:
        ...


def rpc(req: SnubaRPCRequest, resp_type: type[RPCResponseType]) -> RPCResponseType:
    """
    You want to call a snuba RPC. Here's how you do it:

    start_time_proto = ProtobufTimestamp()
    start_time_proto.FromDatetime(start)
    end_time_proto = ProtobufTimestamp()
    end_time_proto.FromDatetime(end)
    aggregate_req = AggregateBucketRequest(
        meta=RequestMeta(
            organization_id=organization.id,
            cogs_category="events_analytics_platform",
            referrer=referrer,
            project_ids=[project.id for project in projects],
            start_timestamp=start_time_proto,
            end_timestamp=end_time_proto,
        ),
        aggregate=AggregateBucketRequest.FUNCTION_SUM,
        filter=TraceItemFilter(
            comparison_filter=ComparisonFilter(
                key=AttributeKey(name="op", type=AttributeKey.Type.TYPE_STRING),
                value=AttributeValue(val_str="ai.run"),
            )
        ),
        granularity_secs=60,
        key=AttributeKey(
            name="duration", type=AttributeKey.TYPE_FLOAT
        ),
        attribute_key_transform_context=AttributeKeyTransformContext(),
    )
    aggregate_resp = snuba.rpc(aggregate_req, AggregateBucketResponse)
    """
    referrer = req.meta.referrer
    with sentry_sdk.start_span(op="snuba_rpc.run", name=req.__class__.__name__) as span:
        span.set_tag("snuba.referrer", referrer)
        http_resp = _snuba_pool.urlopen(
            "POST",
            f"/rpc/{req.__class__.__name__}",
            body=req.SerializeToString(),
            headers={
                "referer": referrer,
            },
        )
        resp = resp_type()
        resp.ParseFromString(http_resp.data)
        return resp


=======
>>>>>>> 5ba782e3
RawResult = tuple[str, urllib3.response.HTTPResponse, Translator, Translator]


def _snuba_query(
    params: tuple[
        sentry_sdk.Scope,
        sentry_sdk.Scope,
        SnubaRequest,
    ],
) -> RawResult:
    # Eventually we can get rid of this wrapper, but for now it's cleaner to unwrap
    # the params here than in the calling function. (bc of thread .map)
    thread_isolation_scope, thread_current_scope, snuba_request = params
    with sentry_sdk.scope.use_isolation_scope(thread_isolation_scope):
        with sentry_sdk.scope.use_scope(thread_current_scope):
            headers = snuba_request.headers
            request = snuba_request.request
            try:
                referrer = headers.get("referer", "unknown")

                if SNUBA_INFO:
                    import pprint

                    log_snuba_info(f"{referrer}.body:\n {pprint.pformat(request.to_dict())}")
                    request.flags.debug = True

                # We set both span + sdk level, this is cause 1 txn/error might query snuba more than once
                # but we still want to know a general sense of how referrers impact performance
                sentry_sdk.set_tag("query.referrer", referrer)

                if isinstance(request.query, MetricsQuery):
                    return (
                        referrer,
                        _raw_mql_query(request, headers),
                        snuba_request.forward,
                        snuba_request.reverse,
                    )
                elif isinstance(request.query, DeleteQuery):
                    return (
                        referrer,
                        _raw_delete_query(request, headers),
                        snuba_request.forward,
                        snuba_request.reverse,
                    )

                return (
                    referrer,
                    _raw_snql_query(request, headers),
                    snuba_request.forward,
                    snuba_request.reverse,
                )
            except urllib3.exceptions.HTTPError as err:
                raise SnubaError(err)


def _raw_delete_query(
    request: Request, headers: Mapping[str, str]
) -> urllib3.response.HTTPResponse:
    query = request.query
    if not isinstance(query, DeleteQuery):
        raise ValueError(
            f"Expected request to contain a DeleteQuery but it was of type {type(request.query)}"
        )

    # Enter hub such that http spans are properly nested
    with timer("delete_query"):
        referrer = headers.get("referer", "unknown")
        with sentry_sdk.start_span(op="snuba_delete.validation", name=referrer) as span:
            span.set_tag("snuba.referrer", referrer)
            body = request.serialize()

        with sentry_sdk.start_span(op="snuba_delete.run", name=body) as span:
            span.set_tag("snuba.referrer", referrer)
            return _snuba_pool.urlopen(
                "DELETE", f"/{query.storage_name}", body=body, headers=headers
            )


def _raw_mql_query(request: Request, headers: Mapping[str, str]) -> urllib3.response.HTTPResponse:
    # Enter hub such that http spans are properly nested
    with timer("mql_query"):
        referrer = headers.get("referer", "unknown")

        # TODO: This can be changed back to just `serialize` after we remove SnQL support for MetricsQuery
        serialized_req = request.serialize()
        with sentry_sdk.start_span(op="snuba_mql.validation", name=referrer) as span:
            span.set_tag("snuba.referrer", referrer)
            body = serialized_req

        with sentry_sdk.start_span(op="snuba_mql.run", name=serialized_req) as span:
            span.set_tag("snuba.referrer", referrer)
            return _snuba_pool.urlopen(
                "POST", f"/{request.dataset}/mql", body=body, headers=headers
            )


def _raw_snql_query(request: Request, headers: Mapping[str, str]) -> urllib3.response.HTTPResponse:
    # Enter hub such that http spans are properly nested
    with timer("snql_query"):
        referrer = headers.get("referer", "<unknown>")

        serialized_req = request.serialize()
        with sentry_sdk.start_span(op="snuba_snql.validation", name=referrer) as span:
            span.set_tag("snuba.referrer", referrer)
            body = serialized_req

        with sentry_sdk.start_span(op="snuba_snql.run", name=serialized_req) as span:
            span.set_tag("snuba.referrer", referrer)
            return _snuba_pool.urlopen(
                "POST", f"/{request.dataset}/snql", body=body, headers=headers
            )


def query(
    dataset=None,
    start=None,
    end=None,
    groupby=None,
    conditions=None,
    filter_keys=None,
    aggregations=None,
    selected_columns=None,
    totals=None,
    use_cache=False,
    **kwargs,
):
    aggregations = aggregations or [["count()", "", "aggregate"]]
    filter_keys = filter_keys or {}
    selected_columns = selected_columns or []
    groupby = groupby or []

    try:
        body = raw_query(
            dataset=dataset,
            start=start,
            end=end,
            groupby=groupby,
            conditions=conditions,
            filter_keys=filter_keys,
            aggregations=aggregations,
            selected_columns=selected_columns,
            totals=totals,
            use_cache=use_cache,
            **kwargs,
        )
    except (QueryOutsideRetentionError, QueryOutsideGroupActivityError):
        if totals:
            return {}, {}
        else:
            return {}

    # Validate and scrub response, and translate snuba keys back to IDs
    aggregate_names = [a[2] for a in aggregations]
    selected_names = [c[2] if isinstance(c, (list, tuple)) else c for c in selected_columns]
    expected_cols = set(groupby + aggregate_names + selected_names)
    got_cols = {c["name"] for c in body["meta"]}

    assert expected_cols == got_cols, f"expected {expected_cols}, got {got_cols}"

    with timer("process_result"):
        if totals:
            return (
                nest_groups(body["data"], groupby, aggregate_names + selected_names),
                body["totals"],
            )
        else:
            return nest_groups(body["data"], groupby, aggregate_names + selected_names)


def nest_groups(
    data: Sequence[MutableMapping],
    groups: Sequence[str] | None,
    aggregate_cols: Sequence[str],
) -> dict | Any:
    """
    Build a nested mapping from query response rows. Each group column
    gives a new level of nesting and the leaf result is the aggregate
    """
    if not groups:
        # At leaf level, just return the aggregations from the first data row
        if len(aggregate_cols) == 1:
            # Special case, if there is only one aggregate, just return the raw value
            return data[0][aggregate_cols[0]] if data else None
        else:
            return {c: data[0][c] for c in aggregate_cols} if data else None
    else:
        g, rest = groups[0], groups[1:]
        inter: dict[Any, Any] = {}
        for d in data:
            inter.setdefault(d[g], []).append(d)
        return {k: nest_groups(v, rest, aggregate_cols) for k, v in inter.items()}


def resolve_column(dataset) -> Callable:
    def _resolve_column(col):
        if col is None:
            return col
        if isinstance(col, int) or isinstance(col, float):
            return col
        if (
            dataset != Dataset.SpansEAP
            and isinstance(col, str)
            and (col.startswith("tags[") or QUOTED_LITERAL_RE.match(col))
        ):
            return col

        # Some dataset specific logic:
        if dataset == Dataset.Discover:

            if isinstance(col, (list, tuple)) or col in ("project_id", "group_id"):
                return col
        elif dataset == Dataset.SpansEAP:
            if isinstance(col, str) and col.startswith("sentry_tags["):
                # Replace the first instance of sentry tags with attr str instead
                return col.replace("sentry_tags", "attr_str", 1)
            if isinstance(col, str) and col.startswith("tags["):
                # Replace the first instance of sentry tags with attr str instead
                return col.replace("tags", "attr_str", 1)
            measurement_name = get_measurement_name(col)
            if measurement_name:
                return f"attr_num[{measurement_name}]"
        elif (
            dataset == Dataset.SpansIndexed
            and isinstance(col, str)
            and col.startswith("sentry_tags[")
        ):
            return col
        else:
            if (
                col in DATASET_FIELDS[dataset]
            ):  # Discover does not allow internal aliases to be used by customers, so doesn't get this logic.
                return col

        if col in DATASETS[dataset]:
            return DATASETS[dataset][col]

        measurement_name = get_measurement_name(col)
        if "measurements_key" in DATASETS[dataset] and measurement_name:
            return f"measurements[{measurement_name}]"

        span_op_breakdown_name = get_span_op_breakdown_name(col)
        if "span_op_breakdowns_key" in DATASETS[dataset] and span_op_breakdown_name:
            return f"span_op_breakdowns[{span_op_breakdown_name}]"
        if dataset == Dataset.SpansEAP:
            return f"attr_str[{col}]"
        return f"tags[{col}]"

    return _resolve_column


def resolve_condition(cond: list, column_resolver: Callable[[Any], Any]) -> list:
    """
    When conditions have been parsed by the api.event_search module
    we can end up with conditions that are not valid on the current dataset
    due to how api.event_search checks for valid field names without
    being aware of the dataset.

    We have the dataset context here, so we need to re-scope conditions to the
    current dataset.

    cond (tuple) Condition to resolve aliases in.
    column_resolver (Function[string]) Function to resolve column names for the
                                       current dataset.
    """
    index = get_function_index(cond)

    def _passthrough_arg(arg):
        if isinstance(arg, str):
            return f"'{arg}'"
        elif isinstance(arg, datetime):
            return f"'{arg.isoformat()}'"
        else:
            return arg

    # IN/NOT IN conditions are detected as a function but aren't really.
    if index is not None and cond[index] not in ("IN", "NOT IN"):
        if cond[index] in FUNCTION_TO_OPERATOR:
            func_args = cond[index + 1]
            for i, arg in enumerate(func_args):
                if i == 0:
                    if isinstance(arg, list):
                        func_args[i] = resolve_condition(arg, column_resolver)
                    else:
                        func_args[i] = column_resolver(arg)
                else:
                    func_args[i] = _passthrough_arg(arg)

            cond[index + 1] = func_args
            return cond

        func_args = cond[index + 1]
        for i, arg in enumerate(func_args):
            # Nested function
            try:
                if isinstance(arg, list):
                    func_args[i] = resolve_condition(arg, column_resolver)
                else:
                    func_args[i] = column_resolver(arg)
            except AttributeError:
                func_args[i] = _passthrough_arg(arg)
        cond[index + 1] = func_args
        return cond

    # No function name found
    if isinstance(cond, (list, tuple)) and len(cond):
        # Condition is [col, operator, value]
        if isinstance(cond[0], str) and len(cond) == 3:
            cond[0] = column_resolver(cond[0])
            return cond
        if isinstance(cond[0], list):
            if get_function_index(cond[0]) is not None:
                cond[0] = resolve_condition(cond[0], column_resolver)
                return cond
            else:
                # Nested conditions
                return [resolve_condition(item, column_resolver) for item in cond]
    raise ValueError("Unexpected condition format %s" % cond)


def aliased_query(**kwargs):
    """
    Wrapper around raw_query that selects the dataset based on the
    selected_columns, conditions and groupby parameters.
    Useful for taking arbitrary end user queries and running
    them on one of the snuba datasets.

    This function will also resolve column aliases to match the selected dataset

    This method should be used sparingly. Instead prefer to use sentry.eventstore
    sentry.tagstore, or sentry.snuba.discover instead when reading data.
    """
    with sentry_sdk.start_span(op="sentry.snuba.aliased_query"):
        return _aliased_query_impl(**kwargs)


def _aliased_query_impl(**kwargs):
    return raw_query(**aliased_query_params(**kwargs))


def resolve_conditions(
    conditions: Sequence | None, column_resolver: Callable[[Any], Any]
) -> list | None:
    if conditions is None:
        return conditions

    replacement_conditions = []
    for condition in conditions:
        replacement = resolve_condition(deepcopy(condition), column_resolver)
        if replacement:
            replacement_conditions.append(replacement)

    return replacement_conditions


def aliased_query_params(
    start=None,
    end=None,
    groupby=None,
    conditions=None,
    filter_keys=None,
    aggregations=None,
    selected_columns=None,
    arrayjoin=None,
    having=None,
    dataset=None,
    orderby=None,
    condition_resolver: Callable | None = None,
    **kwargs,
) -> dict[str, Any]:
    if dataset is None:
        raise ValueError("A dataset is required, and is no longer automatically detected.")

    derived_columns = []
    resolve_func = resolve_column(dataset)
    if selected_columns:
        for i, col in enumerate(selected_columns):
            if isinstance(col, (list, tuple)):
                derived_columns.append(col[2])
            else:
                selected_columns[i] = resolve_func(col)
        selected_columns = [c for c in selected_columns if c]

    if aggregations:
        for aggregation in aggregations:
            derived_columns.append(aggregation[2])

    if conditions:
        if condition_resolver:
            column_resolver: Callable = functools.partial(condition_resolver, dataset=dataset)
        else:
            column_resolver = resolve_func
        resolved_conditions = resolve_conditions(conditions, column_resolver)
    else:
        resolved_conditions = conditions

    if orderby:
        # Don't mutate in case we have a default order passed.
        updated_order = []
        for i, order in enumerate(orderby):
            order_field = order.lstrip("-")
            if order_field not in derived_columns:
                order_field = resolve_func(order_field)
            updated_order.append("{}{}".format("-" if order.startswith("-") else "", order_field))
        orderby = updated_order

    return dict(
        start=start,
        end=end,
        groupby=groupby,
        conditions=resolved_conditions,
        aggregations=aggregations,
        selected_columns=selected_columns,
        filter_keys=filter_keys,
        arrayjoin=arrayjoin,
        having=having,
        dataset=dataset,
        orderby=orderby,
        condition_resolver=condition_resolver,
        **kwargs,
    )


# TODO (evanh) Since we are assuming that all string values are columns,
# this will get tricky if we ever have complex columns where there are
# string arguments to the functions that aren't columns
def resolve_complex_column(col, resolve_func, ignored):
    args = col[1]

    for i in range(len(args)):
        if isinstance(args[i], (list, tuple)):
            resolve_complex_column(args[i], resolve_func, ignored)
        elif isinstance(args[i], str) and args[i] not in ignored:
            args[i] = resolve_func(args[i])


JSON_TYPE_MAP = {
    "UInt8": "boolean",
    "UInt16": "integer",
    "UInt32": "integer",
    "UInt64": "integer",
    "Float32": "number",
    "Float64": "number",
    "DateTime": "date",
    "Nullable": "null",
}


def get_json_type(snuba_type):
    """
    Convert Snuba/Clickhouse type to JSON type
    Default is string
    """
    if snuba_type is None:
        return "string"

    # Ignore Nullable part
    if snuba_type.startswith("Nullable("):
        snuba_type = snuba_type[9:-1]

    if snuba_type.startswith("Array("):
        return "array"

    # timestamp is DateTime, whereas toStartOf{Hour,Day} are
    # DateTime('UTC') or DateTime('Universal')
    if snuba_type.startswith("DateTime("):
        return "date"

    return JSON_TYPE_MAP.get(snuba_type, "string")


# The following are functions for resolving information from sentry models
# about projects, environments, and issues (groups). Having this snuba
# implementation have to know about these relationships is not ideal, and
# many of these relationships (eg environment id->name) will have already
# been queried and exist somewhere in the call stack, but for now, lookup
# is implemented here for simplicity.


def get_snuba_translators(filter_keys, is_grouprelease=False):
    """
    Some models are stored differently in snuba, eg. as the environment
    name instead of the environment ID. Here we create and return forward()
    and reverse() translation functions that perform all the required changes.

    forward() is designed to work on the filter_keys and so should be called
    with a map of {column: [key1, key2], ...} and should return an updated map
    with the filter keys replaced with the ones that Snuba expects.

    reverse() is designed to work on result rows, so should be called with a row
    in the form {column: value, ...} and will return a translated result row.

    Because translation can potentially rely on combinations of different parts
    of the result row, I decided to implement them as composable functions over the
    row to be translated. This should make it simpler to add any other needed
    translations as long as you can express them as forward(filters) and reverse(row)
    functions.
    """

    # Helper lambdas to compose translator functions
    def identity(x):
        return x

    def compose(f, g):
        return lambda x: f(g(x))

    def replace(d, key, val):
        return d.update({key: val}) or d

    forward = identity
    reverse = identity

    map_columns = {
        "environment": (Environment, "name", lambda name: None if name == "" else name),
        "tags[sentry:release]": (Release, "version", identity),
        "release": (Release, "version", identity),
    }

    for col, (model, field, fmt) in map_columns.items():
        fwd, rev = None, None
        ids = filter_keys.get(col)
        if not ids:
            continue
        if is_grouprelease and col in ("release", "tags[sentry:release]"):
            # GroupRelease -> Release translation is a special case because the
            # translation relies on both the Group and Release value in the result row.
            #
            # We create a map of {grouprelease_id: (group_id, version), ...} and the corresponding
            # reverse map of {(group_id, version): grouprelease_id, ...}
            # NB this does depend on `issue` being defined in the query result, and the correct
            # set of issues being resolved, which is outside the control of this function.
            gr_map = GroupRelease.objects.filter(id__in=ids).values_list(
                "id", "group_id", "release_id"
            )
            ver = dict(
                Release.objects.filter(id__in=[x[2] for x in gr_map]).values_list("id", "version")
            )
            fwd_map = {gr: (group, ver[release]) for (gr, group, release) in gr_map}
            rev_map = {v: k for k, v in fwd_map.items()}
            fwd = (
                lambda col, trans: lambda filters: replace(
                    filters, col, [trans[k][1] for k in filters[col]]
                )
            )(col, fwd_map)
            rev = (
                lambda col, trans: lambda row: replace(
                    # The translate map may not have every combination of issue/release
                    # returned by the query.
                    row,
                    col,
                    trans.get((row["group_id"], row[col])),
                )
            )(col, rev_map)

        else:
            fwd_map = {
                k: fmt(v) for k, v in model.objects.filter(id__in=ids).values_list("id", field)
            }
            rev_map = {v: k for k, v in fwd_map.items()}
            fwd = (
                lambda col, trans: lambda filters: replace(
                    filters, col, [trans[k] for k in filters[col] if k]
                )
            )(col, fwd_map)
            rev = (
                lambda col, trans: lambda row: (
                    replace(row, col, trans[row[col]]) if col in row else row
                )
            )(col, rev_map)

        if fwd is not None:
            forward = compose(forward, fwd)
        if rev is not None:
            reverse = compose(reverse, rev)

    # Extra reverse translator for time column.
    reverse = compose(
        reverse,
        lambda row: (
            replace(row, "time", int(parse_datetime(row["time"]).timestamp()))
            if "time" in row
            else row
        ),
    )
    # Extra reverse translator for bucketed_end column.
    reverse = compose(
        reverse,
        lambda row: (
            replace(row, "bucketed_end", int(parse_datetime(row["bucketed_end"]).timestamp()))
            if "bucketed_end" in row
            else row
        ),
    )

    return (forward, reverse)


def get_related_project_ids(column, ids):
    """
    Get the project_ids from a model that has a foreign key to project.
    """
    mappings = {
        "group_id": (Group, "id", "project_id"),
        "tags[sentry:release]": (ReleaseProject, "release_id", "project_id"),
        "release": (ReleaseProject, "release_id", "project_id"),
    }
    if ids:
        if column == "project_id":
            return ids
        elif column in mappings:
            model, id_field, project_field = mappings[column]
            return model.objects.filter(
                **{id_field + "__in": ids, project_field + "__isnull": False}
            ).values_list(project_field, flat=True)
    return []


def shrink_time_window(issues: Collection | None, start: datetime) -> datetime:
    """\
    If a single issue is passed in, shrink the `start` parameter to be briefly before
    the `first_seen` in order to hopefully eliminate a large percentage of rows scanned.

    Note that we don't shrink `end` based on `last_seen` because that value is updated
    asynchronously by buffers, and will cause queries to skip recently seen data on
    stale groups.
    """
    if issues and len(issues) == 1:
        try:
            group = Group.objects.get(pk=list(issues)[0])
            start = max(start, naiveify_datetime(group.first_seen) - timedelta(minutes=5))
        except Group.DoesNotExist:
            return start

    return start


def naiveify_datetime(dt: datetime) -> datetime:
    return dt if not dt.tzinfo else dt.astimezone(timezone.utc).replace(tzinfo=None)


def quantize_time(time, key_hash, duration=300, rounding=ROUND_DOWN):
    """Adds jitter based on the key_hash around start/end times for caching snuba queries

    Given a time and a key_hash this should result in a timestamp that remains the same for a duration
    The end of the duration will be different per key_hash which avoids spikes in the number of queries
    Must be based on the key_hash so they cache keys are consistent per query

    For example: the time is 17:02:00, there's two queries query A has a key_hash of 30, query B has a key_hash of
    60, we have the default duration of 300 (5 Minutes)
    - query A will have the suffix of 17:00:30 for a timewindow from 17:00:30 until 17:05:30
        - eg. Even when its 17:05:00 the suffix will still be 17:00:30
    - query B will have the suffix of 17:01:00 for a timewindow from 17:01:00 until 17:06:00
    """
    # Use the hash so that seconds past the hour gets rounded differently per query.
    jitter = key_hash % duration
    seconds_past_hour = time.minute * 60 + time.second
    # Round seconds to a multiple of duration, because this uses "floor" division shouldn't give us a future window
    time_window_start = seconds_past_hour // duration * duration + jitter
    # If the time is past the rounded seconds then we want our key to be for this timewindow
    if time_window_start < seconds_past_hour:
        seconds_past_hour = time_window_start
    # Otherwise we're in the previous time window, subtract duration to give us the previous timewindows start
    else:
        seconds_past_hour = time_window_start - duration

    if rounding == ROUND_UP:
        seconds_past_hour += duration

    return (
        # Since we're adding seconds past the hour, we want time but without minutes or seconds
        time.replace(minute=0, second=0, microsecond=0)
        +
        # Use timedelta here so keys are consistent around hour boundaries
        timedelta(seconds=seconds_past_hour)
    )


def is_measurement(key):
    return isinstance(key, str) and MEASUREMENTS_KEY_RE.match(key)


def is_duration_measurement(key):
    return key in [
        "measurements.fp",
        "measurements.fcp",
        "measurements.lcp",
        "measurements.fid",
        "measurements.ttfb",
        "measurements.ttfb.requesttime",
        "measurements.time_to_initial_display",
        "measurements.time_to_full_display",
        "measurements.app_start_cold",
        "measurements.app_start_warm",
        "measurements.time_to_full_display",
        "measurements.time_to_initial_display",
        "measurements.inp",
    ]


def is_percentage_measurement(key):
    return key in [
        "measurements.frames_slow_rate",
        "measurements.frames_frozen_rate",
        "measurements.stall_percentage",
    ]


def is_numeric_measurement(key):
    return key in [
        "measurements.cls",
        "measurements.frames_frozen",
        "measurements.frames_slow",
        "measurements.frames_total",
        "measurements.stall_count",
    ]


def is_span_op_breakdown(key):
    return isinstance(key, str) and get_span_op_breakdown_name(key) is not None


def get_measurement_name(measurement):
    match = MEASUREMENTS_KEY_RE.match(measurement)
    return match.group(1).lower() if match else None


def get_span_op_breakdown_name(breakdown):
    match = SPAN_OP_BREAKDOWNS_FIELD_RE.match(breakdown)
    if match:
        breakdown_key = match.group(1).lower()
        if breakdown_key == "total.time":
            return breakdown_key
        return f"ops.{breakdown_key}"
    return None


def get_array_column_alias(array_column):
    # array column prefix may be aliased differently to the user (i.e. the product)
    if array_column == "span_op_breakdowns":
        return "spans"
    return array_column


def get_span_op_breakdown_key_name(breakdown_key):
    match = SPAN_OP_BREAKDOWNS_KEY_RE.match(breakdown_key)
    return match.group(1).lower() if match else breakdown_key


def get_array_column_field(array_column, internal_key):
    if array_column == "span_op_breakdowns":
        return get_span_op_breakdown_key_name(internal_key)
    return internal_key<|MERGE_RESOLUTION|>--- conflicted
+++ resolved
@@ -1209,69 +1209,6 @@
     )
 
 
-<<<<<<< HEAD
-RPCResponseType = TypeVar("RPCResponseType", bound=ProtobufMessage)
-
-
-class SnubaRPCRequest(Protocol):
-    def SerializeToString(self, deterministic: bool = ...) -> bytes:
-        ...
-
-    @property
-    def meta(self) -> sentry_protos.snuba.v1alpha.request_common_pb2.RequestMeta:
-        ...
-
-
-def rpc(req: SnubaRPCRequest, resp_type: type[RPCResponseType]) -> RPCResponseType:
-    """
-    You want to call a snuba RPC. Here's how you do it:
-
-    start_time_proto = ProtobufTimestamp()
-    start_time_proto.FromDatetime(start)
-    end_time_proto = ProtobufTimestamp()
-    end_time_proto.FromDatetime(end)
-    aggregate_req = AggregateBucketRequest(
-        meta=RequestMeta(
-            organization_id=organization.id,
-            cogs_category="events_analytics_platform",
-            referrer=referrer,
-            project_ids=[project.id for project in projects],
-            start_timestamp=start_time_proto,
-            end_timestamp=end_time_proto,
-        ),
-        aggregate=AggregateBucketRequest.FUNCTION_SUM,
-        filter=TraceItemFilter(
-            comparison_filter=ComparisonFilter(
-                key=AttributeKey(name="op", type=AttributeKey.Type.TYPE_STRING),
-                value=AttributeValue(val_str="ai.run"),
-            )
-        ),
-        granularity_secs=60,
-        key=AttributeKey(
-            name="duration", type=AttributeKey.TYPE_FLOAT
-        ),
-        attribute_key_transform_context=AttributeKeyTransformContext(),
-    )
-    aggregate_resp = snuba.rpc(aggregate_req, AggregateBucketResponse)
-    """
-    referrer = req.meta.referrer
-    with sentry_sdk.start_span(op="snuba_rpc.run", name=req.__class__.__name__) as span:
-        span.set_tag("snuba.referrer", referrer)
-        http_resp = _snuba_pool.urlopen(
-            "POST",
-            f"/rpc/{req.__class__.__name__}",
-            body=req.SerializeToString(),
-            headers={
-                "referer": referrer,
-            },
-        )
-        resp = resp_type()
-        resp.ParseFromString(http_resp.data)
-        return resp
-
-
-=======
->>>>>>> 5ba782e3
 RawResult = tuple[str, urllib3.response.HTTPResponse, Translator, Translator]
 
 
