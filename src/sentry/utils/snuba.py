--- conflicted
+++ resolved
@@ -978,11 +978,6 @@
         if isinstance(aggregation[1], six.string_types):
             aggregation[1] = resolve_func(aggregation[1])
         elif isinstance(aggregation[1], (set, tuple, list)):
-<<<<<<< HEAD
-            aggregation[1] = [
-                resolve_func(col) if col not in derived_columns else col for col in aggregation[1]
-            ]
-=======
             # The aggregation has another function call as its parameter
             func_index = get_function_index(aggregation[1])
             if func_index is not None:
@@ -993,8 +988,10 @@
                 ]
             else:
                 # Parameter is a list of fields.
-                aggregation[1] = [resolve_func(col) for col in aggregation[1]]
->>>>>>> 05c03328
+                aggregation[1] = [
+                    resolve_func(col) if col not in derived_columns else col
+                    for col in aggregation[1]
+                ]
     resolved.aggregations = aggregations
 
     conditions = resolved.conditions
