--- conflicted
+++ resolved
@@ -10,11 +10,7 @@
 from datetime import datetime, timedelta
 from hashlib import sha1
 from operator import itemgetter
-<<<<<<< HEAD
 from typing import Any, Callable, List, Mapping, MutableMapping, Optional, Sequence, Tuple, Union
-=======
-from typing import Any, Callable, Dict, List, Mapping, MutableMapping, Optional, Sequence, Tuple
->>>>>>> ca31091d
 from urllib.parse import urlparse
 
 import pytz
@@ -23,13 +19,6 @@
 from dateutil.parser import parse as parse_datetime
 from django.conf import settings
 from django.core.cache import cache
-<<<<<<< HEAD
-=======
-from sentry_sdk import Hub
-from snuba_sdk.legacy import json_to_snql
-from snuba_sdk.query import Query
-
->>>>>>> ca31091d
 from sentry.models import (
     Environment,
     Group,
@@ -47,12 +36,9 @@
 from sentry.utils.compat import map
 from sentry.utils.dates import outside_retention_with_modified_start, to_timestamp
 from sentry.utils.snql import should_use_snql
-<<<<<<< HEAD
 from sentry_sdk import Hub
 from snuba_sdk.legacy import json_to_snql
 from snuba_sdk.query import Query
-=======
->>>>>>> ca31091d
 
 logger = logging.getLogger(__name__)
 
@@ -665,9 +651,7 @@
 
 
 def raw_snql_query(
-    query: Query,
-    referrer: Optional[str] = None,
-    use_cache: bool = False,
+    query: Query, referrer: Optional[str] = None, use_cache: bool = False,
 ) -> Mapping[str, Any]:
     # XXX (evanh): This function does none of the extra processing that the
     # other functions do here. It does not add any automatic conditions, format
@@ -750,8 +734,7 @@
     use_snql: Optional[bool] = None,
 ) -> ResultSet:
     with sentry_sdk.start_span(
-        op="start_snuba_query",
-        description=f"running {len(snuba_param_list)} snuba queries",
+        op="start_snuba_query", description=f"running {len(snuba_param_list)} snuba queries",
     ) as span:
         span.set_tag("referrer", headers.get("referer", "<unknown>"))
         # This is confusing because this function is overloaded right now with three cases:
@@ -767,8 +750,7 @@
         if len(snuba_param_list) > 1:
             query_results = list(
                 _query_thread_pool.map(
-                    query_fn,
-                    [(params, Hub(Hub.current), headers) for params in snuba_param_list],
+                    query_fn, [(params, Hub(Hub.current), headers) for params in snuba_param_list],
                 )
             )
         else:
@@ -870,8 +852,7 @@
         query.validate()  # Call this here just avoid it happening in the async all
     except Exception as e:
         logger.warning(
-            "snuba.snql.parsing.error",
-            extra={"error": str(e), "params": json.dumps(query_params)},
+            "snuba.snql.parsing.error", extra={"error": str(e), "params": json.dumps(query_params)},
         )
         return _snuba_query(params)
 
