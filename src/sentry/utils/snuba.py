--- conflicted
+++ resolved
@@ -1041,22 +1041,6 @@
             if name is None:
                 return None
             cond[0] = name
-<<<<<<< HEAD
-        elif len(cond) == 2 and cond[0] == "has":
-            # first function argument is the column if function is "has"
-            cond[1][0] = constrain_column_to_dataset(cond[1][0], dataset)
-        elif len(cond) == 2 and SAFE_FUNCTION_RE.match(cond[0]):
-            # Function call with column name arguments.
-            if isinstance(cond[1], list):
-                cond[1] = [constrain_column_to_dataset(item, dataset) for item in cond[1]]
-    return cond
-=======
-            # Reformat 32 byte uuids to 36 byte variants.
-            # The transactions dataset requires properly formatted uuid values.
-            # But the rest of sentry isn't aware of that requirement.
-            if dataset == Dataset.Transactions and name == "event_id" and len(cond[2]) == 32:
-                cond[2] = six.text_type(uuid.UUID(cond[2]))
-
             return cond
         if isinstance(cond[0], (list, tuple)):
             if get_function_index(cond[0]) is not None:
@@ -1066,7 +1050,6 @@
                 # Nested conditions
                 return [constrain_condition_to_dataset(item, dataset) for item in cond]
     raise ValueError("Unexpected condition format %s" % cond)
->>>>>>> f20dc616
 
 
 def dataset_query(
