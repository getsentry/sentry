from __future__ import annotations

import hashlib
import logging
import os
import random
import re
from abc import ABC, abstractmethod
from collections import defaultdict, deque
from datetime import timedelta
from enum import Enum
from typing import Any, Dict, List, Optional, Sequence, Tuple, cast
from urllib.parse import urlparse

import sentry_sdk
from symbolic import ProguardMapper  # type: ignore

from sentry import features, nodestore, options, projectoptions
from sentry.eventstore.models import Event
from sentry.models import Organization, Project, ProjectDebugFile, ProjectOption
from sentry.types.issues import GroupType
from sentry.utils import metrics
from sentry.utils.event_frames import get_sdk_name
from sentry.utils.safe import get_path

from .performance_problem import PerformanceProblem


def join_regexes(regexes: Sequence[str]) -> str:
    return r"(?:" + r")|(?:".join(regexes) + r")"


PERFORMANCE_GROUP_COUNT_LIMIT = 10
INTEGRATIONS_OF_INTEREST = [
    "django",
    "flask",
    "sqlalchemy",
    "Mongo",  # Node
    "Postgres",  # Node
]

PARAMETERIZED_SQL_QUERY_REGEX = re.compile(r"\?|\$1|%s")
CONTAINS_PARAMETER_REGEX = re.compile(
    join_regexes(
        [
            r"'(?:[^']|'')*?(?:\\'.*|'(?!'))",  # single-quoted strings
            r"\b(?:true|false)\b",  # booleans
            r"\?|\$1|%s",  # existing parameters
        ]
    )
)


class DetectorType(Enum):
    SLOW_SPAN = "slow_span"
    RENDER_BLOCKING_ASSET_SPAN = "render_blocking_assets"
    N_PLUS_ONE_DB_QUERIES = "n_plus_one_db"
    N_PLUS_ONE_DB_QUERIES_EXTENDED = "n_plus_one_db_ext"
    N_PLUS_ONE_API_CALLS = "n_plus_one_api_calls"
    CONSECUTIVE_DB_OP = "consecutive_db"
    FILE_IO_MAIN_THREAD = "file_io_main_thread"
    M_N_PLUS_ONE_DB = "m_n_plus_one_db"


DETECTOR_TYPE_TO_GROUP_TYPE = {
    DetectorType.SLOW_SPAN: GroupType.PERFORMANCE_SLOW_SPAN,
    DetectorType.RENDER_BLOCKING_ASSET_SPAN: GroupType.PERFORMANCE_RENDER_BLOCKING_ASSET_SPAN,
    DetectorType.N_PLUS_ONE_DB_QUERIES: GroupType.PERFORMANCE_N_PLUS_ONE_DB_QUERIES,
    DetectorType.N_PLUS_ONE_DB_QUERIES_EXTENDED: GroupType.PERFORMANCE_N_PLUS_ONE_DB_QUERIES,
    DetectorType.N_PLUS_ONE_API_CALLS: GroupType.PERFORMANCE_N_PLUS_ONE_API_CALLS,
    DetectorType.CONSECUTIVE_DB_OP: GroupType.PERFORMANCE_CONSECUTIVE_DB_OP,
    DetectorType.FILE_IO_MAIN_THREAD: GroupType.PERFORMANCE_FILE_IO_MAIN_THREAD,
    DetectorType.M_N_PLUS_ONE_DB: GroupType.PERFORMANCE_M_N_PLUS_ONE_DB_QUERIES,
}

# Detector and the corresponding system option must be added to this list to have issues created.
DETECTOR_TYPE_ISSUE_CREATION_TO_SYSTEM_OPTION = {
    DetectorType.N_PLUS_ONE_DB_QUERIES: "performance.issues.n_plus_one_db.problem-creation",
    DetectorType.N_PLUS_ONE_DB_QUERIES_EXTENDED: "performance.issues.n_plus_one_db_ext.problem-creation",
<<<<<<< HEAD
    # NOTE: Slow Span issues are not allowed for creation yet, the addition of this line is temporary so that we can
    # record some metrics for issues of this type that *should* be created. We won't actually create any of these issues atm.
    # This is handled within `event_manager.py` before the issue gets created.
    # TODO: Remove this once we've verified that quality issues will be created, and not during spikes.
    DetectorType.SLOW_SPAN: "performance.issues.slow_span.problem-creation",
=======
    DetectorType.N_PLUS_ONE_API_CALLS: "performance.issues.n_plus_one_api_calls.problem-creation",
>>>>>>> 9a2584cb
}


class EventPerformanceProblem:
    """
    Wrapper that binds an Event and PerformanceProblem together and allow the problem to be saved
    to and fetch from Nodestore
    """

    def __init__(self, event: Event, problem: PerformanceProblem):
        self.event = event
        self.problem = problem

    @property
    def identifier(self) -> str:
        return self.build_identifier(self.event.event_id, self.problem.fingerprint)

    @classmethod
    def build_identifier(cls, event_id: str, problem_hash: str) -> str:
        identifier = hashlib.md5(f"{problem_hash}:{event_id}".encode()).hexdigest()
        return f"p-i-e:{identifier}"

    @property
    def evidence_hashes(self):
        evidence_ids = self.problem.to_dict()
        evidence_hashes = {}

        spans_by_id = {span["span_id"]: span for span in self.event.data.get("spans", [])}

        trace = get_path(self.event.data, "contexts", "trace")
        if trace:
            spans_by_id[trace["span_id"]] = trace

        for key in ["parent", "cause", "offender"]:
            span_ids = evidence_ids.get(key + "_span_ids", []) or []
            spans = [spans_by_id.get(id) for id in span_ids]
            hashes = [span.get("hash") for span in spans if span]
            evidence_hashes[key + "_span_hashes"] = hashes

        return evidence_hashes

    def save(self):
        nodestore.set(self.identifier, self.problem.to_dict())

    @classmethod
    def fetch(cls, event: Event, problem_hash: str) -> EventPerformanceProblem:
        return cls.fetch_multi([(event, problem_hash)])[0]

    @classmethod
    def fetch_multi(
        cls, items: Sequence[Tuple[Event, str]]
    ) -> Sequence[Optional[EventPerformanceProblem]]:
        ids = [cls.build_identifier(event.event_id, problem_hash) for event, problem_hash in items]
        results = nodestore.get_multi(ids)
        return [
            cls(event, PerformanceProblem.from_dict(results[_id])) if results.get(_id) else None
            for _id, (event, _) in zip(ids, items)
        ]


Span = Dict[str, Any]
TransactionSpans = List[Span]
PerformanceProblemsMap = Dict[str, PerformanceProblem]


# Facade in front of performance detection to limit impact of detection on our events ingestion
def detect_performance_problems(data: Event, project: Project) -> List[PerformanceProblem]:
    try:
        # Add an experimental tag to be able to find these spans in production while developing. Should be removed later.
        sentry_sdk.set_tag("_did_analyze_performance_issue", "true")
        with metrics.timer(
            "performance.detect_performance_issue", sample_rate=0.01
        ), sentry_sdk.start_span(op="py.detect_performance_issue", description="none") as sdk_span:
            return _detect_performance_problems(data, sdk_span, project)
    except Exception:
        logging.exception("Failed to detect performance problems")
    return []


# Gets the thresholds to perform performance detection.
# Duration thresholds are in milliseconds.
# Allowed span ops are allowed span prefixes. (eg. 'http' would work for a span with 'http.client' as its op)
def get_detection_settings(project_id: Optional[int] = None) -> Dict[DetectorType, Any]:
    default_project_settings = (
        projectoptions.get_well_known_default(
            "sentry:performance_issue_settings",
            project=project_id,
        )
        if project_id
        else {}
    )

    project_settings = (
        ProjectOption.objects.get_value(
            project_id, "sentry:performance_issue_settings", default_project_settings
        )
        if project_id
        else {}
    )

    use_project_option_settings = default_project_settings != project_settings
    merged_project_settings = {
        **default_project_settings,
        **project_settings,
    }  # Merge saved project settings into default so updating the default to add new settings works in the future.

    # Use project settings if they've been adjusted at all, to allow customization, otherwise fetch settings from system-wide options.
    settings = (
        merged_project_settings
        if use_project_option_settings
        else {
            "n_plus_one_db_count": options.get("performance.issues.n_plus_one_db.count_threshold"),
            "n_plus_one_db_duration_threshold": options.get(
                "performance.issues.n_plus_one_db.duration_threshold"
            ),
            "render_blocking_fcp_min": options.get(
                "performance.issues.render_blocking_assets.fcp_minimum_threshold"
            ),
            "render_blocking_fcp_max": options.get(
                "performance.issues.render_blocking_assets.fcp_maximum_threshold"
            ),
            "render_blocking_fcp_ratio": options.get(
                "performance.issues.render_blocking_assets.fcp_ratio_threshold"
            ),
        }
    )

    return {
        DetectorType.SLOW_SPAN: [
            {
                "duration_threshold": 1000.0,  # ms
                "allowed_span_ops": ["db"],
            },
        ],
        DetectorType.RENDER_BLOCKING_ASSET_SPAN: {
            "fcp_minimum_threshold": settings["render_blocking_fcp_min"],  # ms
            "fcp_maximum_threshold": settings["render_blocking_fcp_max"],  # ms
            "fcp_ratio_threshold": settings["render_blocking_fcp_ratio"],  # in the range [0, 1]
        },
        DetectorType.N_PLUS_ONE_DB_QUERIES: {
            "count": settings["n_plus_one_db_count"],
            "duration_threshold": settings["n_plus_one_db_duration_threshold"],  # ms
        },
        DetectorType.N_PLUS_ONE_DB_QUERIES_EXTENDED: {
            "count": settings["n_plus_one_db_count"],
            "duration_threshold": settings["n_plus_one_db_duration_threshold"],  # ms
        },
        DetectorType.CONSECUTIVE_DB_OP: {
            # time saved by running all queries in parallel
            "min_time_saved": 50,  # ms
            # The minimum duration of a single independent span in ms, used to prevent scenarios with a ton of small spans
            "span_duration_threshold": 30,  # ms
            "consecutive_count_threshold": 2,
        },
        DetectorType.FILE_IO_MAIN_THREAD: [
            {
                # 16ms is when frame drops will start being evident
                "duration_threshold": 16,
            }
        ],
        DetectorType.N_PLUS_ONE_API_CALLS: {
            "duration_threshold": 50,  # ms
            "concurrency_threshold": 5,  # ms
            "count": 10,
            "allowed_span_ops": ["http.client"],
        },
        DetectorType.M_N_PLUS_ONE_DB: {
            "total_duration_threshold": 100.0,  # ms
            "minimum_occurrences_of_pattern": 3,
            "max_sequence_length": 5,
        },
    }


def _detect_performance_problems(
    data: Event, sdk_span: Any, project: Project
) -> List[PerformanceProblem]:
    event_id = data.get("event_id", None)
    project_id = cast(int, project.id)

    detection_settings = get_detection_settings(project_id)
    detectors: List[PerformanceDetector] = [
        ConsecutiveDBSpanDetector(detection_settings, data),
        SlowSpanDetector(detection_settings, data),
        RenderBlockingAssetSpanDetector(detection_settings, data),
        NPlusOneDBSpanDetector(detection_settings, data),
        NPlusOneDBSpanDetectorExtended(detection_settings, data),
        FileIOMainThreadDetector(detection_settings, data),
        NPlusOneAPICallsDetector(detection_settings, data),
        MNPlusOneDBSpanDetector(detection_settings, data),
    ]

    for detector in detectors:
        run_detector_on_data(detector, data)

    # Metrics reporting only for detection, not created issues.
    report_metrics_for_detectors(data, event_id, detectors, sdk_span)

    organization = cast(Organization, project.organization)
    if project is None or organization is None:
        return []

    problems: List[PerformanceProblem] = []
    for detector in detectors:
        if all(
            [
                detector.is_creation_allowed_for_system(),
                detector.is_creation_allowed_for_organization(organization),
                detector.is_creation_allowed_for_project(project),
            ]
        ):
            problems.extend(detector.stored_problems.values())
        else:
            continue

    truncated_problems = problems[:PERFORMANCE_GROUP_COUNT_LIMIT]

    metrics.incr("performance.performance_issue.pretruncated", len(problems))
    metrics.incr("performance.performance_issue.truncated", len(truncated_problems))

    # Leans on Set to remove duplicate problems when extending a detector, since the new extended detector can overlap in terms of created issues.
    unique_problems = set(truncated_problems)

    if len(unique_problems) > 0:
        metrics.incr(
            "performance.performance_issue.performance_problem_emitted",
            len(unique_problems),
            sample_rate=1.0,
        )

    # TODO: Make sure upstream is all compatible with set before switching output type.
    return list(unique_problems)


def run_detector_on_data(detector, data):
    if not detector.is_event_eligible(data):
        return

    spans = data.get("spans", [])
    for span in spans:
        detector.visit_span(span)

    detector.on_complete()


def fingerprint_group(transaction_name, span_op, hash, problem_class):
    signature = (str(transaction_name) + str(span_op) + str(hash)).encode("utf-8")
    full_fingerprint = hashlib.sha1(signature).hexdigest()
    return f"1-{problem_class}-{full_fingerprint}"


# Creates a stable fingerprint given the same span details using sha1.
def fingerprint_span(span: Span):
    op = span.get("op", None)
    description = span.get("description", None)
    if not description or not op:
        return None

    signature = (str(op) + str(description)).encode("utf-8")
    full_fingerprint = hashlib.sha1(signature).hexdigest()
    fingerprint = full_fingerprint[
        :20
    ]  # 80 bits. Not a cryptographic usage, we don't need all of the sha1 for collision detection

    return fingerprint


def fingerprint_spans(spans: List[Span]):
    span_hashes = []
    for span in spans:
        hash = span.get("hash", "") or ""
        span_hashes.append(str(hash))
    joined_hashes = "-".join(span_hashes)
    return hashlib.sha1(joined_hashes.encode("utf8")).hexdigest()


# Simple fingerprint for broader checks, using the span op.
def fingerprint_span_op(span: Span):
    op = span.get("op", None)
    if not op:
        return None
    return op


def get_span_duration(span: Span) -> timedelta:
    return timedelta(seconds=span.get("timestamp", 0)) - timedelta(
        seconds=span.get("start_timestamp", 0)
    )


def contains_complete_query(span: Span, is_source: Optional[bool] = False) -> bool:
    # Remove the truncation check from the n_plus_one db detector.
    query = span.get("description", None)
    if is_source and query:
        return True
    else:
        return query and not query.endswith("...")


def total_span_time(span_list: List[Dict[str, Any]]) -> float:
    """Return the total non-overlapping span time in milliseconds for all the spans in the list"""
    # Sort the spans so that when iterating the next span in the list is either within the current, or afterwards
    sorted_span_list = sorted(span_list, key=lambda span: span["start_timestamp"])
    total_duration = 0
    first_item = sorted_span_list[0]
    current_min = first_item["start_timestamp"]
    current_max = first_item["timestamp"]
    for span in sorted_span_list[1:]:
        # If the start is contained within the current, check if the max extends the current duration
        if current_min <= span["start_timestamp"] <= current_max:
            current_max = max(span["timestamp"], current_max)
        # If not within current min&max then there's a gap between spans, so add to total_duration and start a new
        # min/max
        else:
            total_duration += current_max - current_min
            current_min = span["start_timestamp"]
            current_max = span["timestamp"]
    # Add the remaining duration
    total_duration += current_max - current_min
    return total_duration * 1000


class PerformanceDetector(ABC):
    """
    Classes of this type have their visit functions called as the event is walked once and will store a performance issue if one is detected.
    """

    type: DetectorType

    def __init__(self, settings: Dict[DetectorType, Any], event: Event):
        self.settings = settings[self.settings_key]
        self._event = event
        self.init()

    @abstractmethod
    def init(self):
        raise NotImplementedError

    def find_span_prefix(self, settings, span_op: str):
        allowed_span_ops = settings.get("allowed_span_ops", [])
        if len(allowed_span_ops) <= 0:
            return True
        return next((op for op in allowed_span_ops if span_op.startswith(op)), False)

    def settings_for_span(self, span: Span):
        op = span.get("op", None)
        span_id = span.get("span_id", None)
        if not op or not span_id:
            return None

        span_duration = get_span_duration(span)
        for setting in self.settings:
            op_prefix = self.find_span_prefix(setting, op)
            if op_prefix:
                return op, span_id, op_prefix, span_duration, setting
        return None

    def event(self) -> Event:
        return self._event

    @property
    @abstractmethod
    def settings_key(self) -> DetectorType:
        raise NotImplementedError

    @abstractmethod
    def visit_span(self, span: Span) -> None:
        raise NotImplementedError

    def on_complete(self) -> None:
        pass

    @property
    @abstractmethod
    def stored_problems(self) -> PerformanceProblemsMap:
        raise NotImplementedError

    def is_creation_allowed_for_system(self) -> bool:
        system_option = DETECTOR_TYPE_ISSUE_CREATION_TO_SYSTEM_OPTION.get(self.__class__.type, None)

        if not system_option:
            return False

        try:
            rate = options.get(system_option)
        except options.UnknownOption:
            rate = 0

        return rate > random.random()

    def is_creation_allowed_for_organization(self, organization: Organization) -> bool:
        return False  # Creation is off by default. Ideally, it should auto-generate the feature flag name, and check its value

    def is_creation_allowed_for_project(self, project: Project) -> bool:
        return False  # Creation is off by default. Ideally, it should auto-generate the project option name, and check its value

    @classmethod
    def is_event_eligible(cls, event):
        return True


class SlowSpanDetector(PerformanceDetector):
    """
    Check for slow spans in a certain type of span.op (eg. slow db spans)
    """

    __slots__ = "stored_problems"

    type: DetectorType = DetectorType.SLOW_SPAN
    settings_key = DetectorType.SLOW_SPAN

    def init(self):
        self.stored_problems = {}

    def visit_span(self, span: Span):
        settings_for_span = self.settings_for_span(span)
        if not settings_for_span:
            return
        op, span_id, op_prefix, span_duration, settings = settings_for_span
        duration_threshold = settings.get("duration_threshold")

        fingerprint = fingerprint_span(span)

        if not fingerprint:
            return

        if not SlowSpanDetector.is_span_eligible(span):
            return

        description = span.get("description", None)
        description = description.strip()

        if span_duration >= timedelta(
            milliseconds=duration_threshold
        ) and not self.stored_problems.get(fingerprint, False):
            spans_involved = [span_id]

            hash = span.get("hash", "")
            type = DETECTOR_TYPE_TO_GROUP_TYPE[self.settings_key]
            transaction_name = self._event.get("transaction")

            self.stored_problems[fingerprint] = PerformanceProblem(
                type=type,
                fingerprint=self._fingerprint(transaction_name, op, hash, type),
                op=op,
                desc=description,
                cause_span_ids=[],
                parent_span_ids=[],
                offender_span_ids=spans_involved,
            )

    @classmethod
    def is_span_eligible(cls, span: Span) -> bool:
        description = span.get("description", None)
        if not description:
            return False

        description = description.strip()
        if description[:6].upper() != "SELECT":
            return False

        if description.endswith("..."):
            return False

        return True

    def _fingerprint(self, transaction_name, span_op, hash, problem_class):
        signature = (str(transaction_name) + str(span_op) + str(hash)).encode("utf-8")
        full_fingerprint = hashlib.sha1(signature).hexdigest()
        return f"1-{problem_class}-{full_fingerprint}"


class RenderBlockingAssetSpanDetector(PerformanceDetector):
    __slots__ = ("stored_problems", "fcp", "transaction_start")

    type: DetectorType = DetectorType.RENDER_BLOCKING_ASSET_SPAN
    settings_key = DetectorType.RENDER_BLOCKING_ASSET_SPAN

    def init(self):
        self.stored_problems = {}
        self.transaction_start = timedelta(seconds=self.event().get("start_timestamp", 0))
        self.fcp = None

        # Only concern ourselves with transactions where the FCP is within the
        # range we care about.
        measurements = self.event().get("measurements") or {}
        fcp_hash = measurements.get("fcp") or {}
        fcp_value = fcp_hash.get("value")
        if fcp_value and ("unit" not in fcp_hash or fcp_hash["unit"] == "millisecond"):
            fcp = timedelta(milliseconds=fcp_value)
            fcp_minimum_threshold = timedelta(
                milliseconds=self.settings.get("fcp_minimum_threshold")
            )
            fcp_maximum_threshold = timedelta(
                milliseconds=self.settings.get("fcp_maximum_threshold")
            )
            if fcp >= fcp_minimum_threshold and fcp < fcp_maximum_threshold:
                self.fcp = fcp

    def visit_span(self, span: Span):
        if not self.fcp:
            return

        op = span.get("op", None)
        if op not in ["resource.link", "resource.script"]:
            return False

        if self._is_blocking_render(span):
            span_id = span.get("span_id", None)
            fingerprint = fingerprint_span(span)
            if span_id and fingerprint:
                self.stored_problems[fingerprint] = PerformanceProblem(
                    fingerprint=fingerprint,
                    op=op,
                    desc=span.get("description") or "",
                    type=GroupType.PERFORMANCE_RENDER_BLOCKING_ASSET_SPAN,
                    offender_span_ids=[span_id],
                    parent_span_ids=[],
                    cause_span_ids=[],
                )

        # If we visit a span that starts after FCP, then we know we've already
        # seen all possible render-blocking resource spans.
        span_start_timestamp = timedelta(seconds=span.get("start_timestamp", 0))
        fcp_timestamp = self.transaction_start + self.fcp
        if span_start_timestamp >= fcp_timestamp:
            # Early return for all future span visits.
            self.fcp = None

    def _is_blocking_render(self, span):
        span_end_timestamp = timedelta(seconds=span.get("timestamp", 0))
        fcp_timestamp = self.transaction_start + self.fcp
        if span_end_timestamp >= fcp_timestamp:
            return False

        span_duration = get_span_duration(span)
        fcp_ratio_threshold = self.settings.get("fcp_ratio_threshold")
        return span_duration / self.fcp > fcp_ratio_threshold


class NPlusOneAPICallsDetector(PerformanceDetector):
    """
    Detect parallel network calls to the same endpoint.

      [-------- transaction -----------]
         [-------- parent span -----------]
          [n0] https://service.io/resources/?id=12443
          [n1] https://service.io/resources/?id=13342
          [n2] https://service.io/resources/?id=13441
          ...
    """

    __slots__ = ["stored_problems"]
    type: DetectorType = DetectorType.N_PLUS_ONE_API_CALLS
    settings_key: DetectorType = DetectorType.N_PLUS_ONE_API_CALLS

    HOST_DENYLIST = []

    def init(self):
        # TODO: Only store the span IDs and timestamps instead of entire span objects
        self.stored_problems: PerformanceProblemsMap = {}
        self.spans: list[Span] = []

    def visit_span(self, span: Span) -> None:
        if not NPlusOneAPICallsDetector.is_span_eligible(span):
            return

        op = span.get("op", None)
        if op not in self.settings.get("allowed_span_ops", []):
            return

        duration_threshold = timedelta(milliseconds=self.settings.get("duration_threshold"))
        span_duration = get_span_duration(span)

        if span_duration < duration_threshold:
            return

        previous_span = self.spans[-1] if len(self.spans) > 0 else None

        if previous_span is None:
            self.spans.append(span)
        elif self._spans_are_concurrent(previous_span, span) and self._spans_are_similar(
            previous_span, span
        ):
            self.spans.append(span)
        else:
            self._maybe_store_problem()
            self.spans = [span]

    def is_creation_allowed_for_organization(self, organization: Organization) -> bool:
        return features.has(
            "organizations:performance-n-plus-one-api-calls-detector", organization, actor=None
        )

    def is_creation_allowed_for_project(self, project: Project) -> bool:
        return True  # Detection always allowed by project for now

    @classmethod
    def is_event_eligible(cls, event):
        trace_op = event.get("contexts", {}).get("trace", {}).get("op")
        if trace_op and trace_op not in ["navigation", "pageload", "ui.load", "ui.action"]:
            return False

        return True

    @classmethod
    def is_span_eligible(cls, span: Span) -> bool:
        span_id = span.get("span_id", None)
        op = span.get("op", None)
        hash = span.get("hash", None)

        if not span_id or not op or not hash:
            return False

        description = span.get("description")
        if not description:
            return False

        if description.strip()[:3].upper() != "GET":
            return False

        # GraphQL URLs have complicated queries in them. Until we parse those
        # queries to check for what's duplicated, we can't tell what is being
        # duplicated. Ignore them for now
        if "graphql" in description:
            return False

        # Next.js infixes its data URLs with a build ID. (e.g.,
        # /_next/data/<uuid>/some-endpoint) This causes a fingerprinting
        # explosion, since every deploy would change this ID and create new
        # fingerprints. Since we're not parameterizing URLs yet, we need to
        # exclude them
        if "_next/data" in description:
            return False

        # Ignore anything that looks like an asset. Some frameworks (and apps)
        # fetch assets via XHR, which is not our concern
        data = span.get("data") or {}
        url = data.get("url") or ""
        if not url:
            # If data is missing, fall back to description
            parts = description.split(" ", 1)
            if len(parts) == 2:
                url = parts[1]

        if type(url) is dict:
            url = url.get("pathname") or ""

        parsed_url = urlparse(str(url))

        if parsed_url.netloc in cls.HOST_DENYLIST:
            return False

        _pathname, extension = os.path.splitext(parsed_url.path)
        if extension and extension in [".js", ".css", ".svg", ".png", ".mp3"]:
            return False

        return True

    def on_complete(self):
        self._maybe_store_problem()
        self.spans = []

    def _maybe_store_problem(self):
        if len(self.spans) < 1:
            return

        if len(self.spans) < self.settings["count"]:
            return

        last_span = self.spans[-1]

        fingerprint = self._fingerprint()
        self.stored_problems[fingerprint] = PerformanceProblem(
            fingerprint=fingerprint,
            op=last_span["op"],
            desc=os.path.commonprefix([span.get("description", "") or "" for span in self.spans]),
            type=DETECTOR_TYPE_TO_GROUP_TYPE[self.settings_key],
            cause_span_ids=[],
            parent_span_ids=[last_span.get("parent_span_id", None)],
            offender_span_ids=[span["span_id"] for span in self.spans],
        )

    def _fingerprint(self) -> str:
        offender_hash = self.spans[-1]["hash"]
        problem_class = GroupType.PERFORMANCE_N_PLUS_ONE_API_CALLS
        fingerprint = hashlib.sha1(offender_hash.encode("utf8")).hexdigest()

        return f"1-{problem_class}-{fingerprint}"

    def _spans_are_concurrent(self, span_a: Span, span_b: Span) -> bool:
        span_a_start: int = span_a.get("start_timestamp", 0) or 0
        span_b_start: int = span_b.get("start_timestamp", 0) or 0

        return timedelta(seconds=abs(span_a_start - span_b_start)) < timedelta(
            milliseconds=self.settings["concurrency_threshold"]
        )

    def _spans_are_similar(self, span_a: Span, span_b: Span) -> bool:
        return (
            span_a["hash"] == span_b["hash"]
            and span_a["parent_span_id"] == span_b["parent_span_id"]
        )


class ConsecutiveDBSpanDetector(PerformanceDetector):
    """
    Let X and Y be the consecutive db span count threshold and the span duration threshold respectively,
    each defined in the threshold settings.

    The detector first looks for X number of consecutive db query spans,
    Once these set of spans are found, the detector will compare each db span in the consecutive list
    to determine if they are dependant on one another.
    If the sum of the durations of the independent spans exceeds Y, then a performance issue is found.

    This detector assuming spans are ordered chronologically
    """

    __slots__ = "stored_problems"

    type: DetectorType = DetectorType.CONSECUTIVE_DB_OP
    settings_key = DetectorType.CONSECUTIVE_DB_OP

    def init(self):
        self.stored_problems: dict[str, PerformanceProblem] = {}
        self.consecutive_db_spans: list[Span] = []
        self.independent_db_spans: list[Span] = []

    def visit_span(self, span: Span) -> None:
        span_id = span.get("span_id", None)

        if not span_id or not self._is_db_query(span) or self._overlaps_last_span(span):
            self._validate_and_store_performance_problem()
            self._reset_variables()
            return

        self._add_problem_span(span)

    def _add_problem_span(self, span: Span) -> None:
        self.consecutive_db_spans.append(span)

    def _validate_and_store_performance_problem(self):
        independent_db_spans = self._find_independent_spans(self.consecutive_db_spans)
        if not len(independent_db_spans):
            return

        exceeds_count_threshold = len(self.consecutive_db_spans) >= self.settings.get(
            "consecutive_count_threshold"
        )
        exceeds_span_duration_threshold = all(
            get_span_duration(span).total_seconds() * 1000
            > self.settings.get("span_duration_threshold")
            for span in independent_db_spans
        )

        exceeds_time_saved_threshold = self._calculate_time_saved(
            independent_db_spans
        ) > self.settings.get("min_time_saved")

        if (
            exceeds_count_threshold
            and exceeds_span_duration_threshold
            and exceeds_time_saved_threshold
        ):
            self._store_performance_problem()

    def _store_performance_problem(self) -> None:
        fingerprint = self._fingerprint()
        offender_span_ids = [span.get("span_id", None) for span in self.consecutive_db_spans]
        self.stored_problems[fingerprint] = PerformanceProblem(
            fingerprint,
            "db",
            "consecutive db",
            GroupType.PERFORMANCE_CONSECUTIVE_DB_OP,
            cause_span_ids=None,
            parent_span_ids=None,
            offender_span_ids=offender_span_ids,
        )

    def _sum_span_duration(self, spans: list[Span]) -> int:
        "Given a list of spans, find the sum of the span durations in milliseconds"
        sum = 0
        for span in spans:
            sum += get_span_duration(span).total_seconds() * 1000
        return sum

    def _find_independent_spans(self, spans: list[Span]) -> list[Span]:
        """
        Given a list of spans, checks if there is at least a single span that is independent of the rest.
        To start, we are just checking for a span in a list of consecutive span without a WHERE clause
        """
        independent_spans = []
        for span in spans[1:]:
            query: str = span.get("description", None)
            if (
                query
                and contains_complete_query(span)
                and "WHERE" not in query.upper()
                and not CONTAINS_PARAMETER_REGEX.search(query)
            ):
                independent_spans.append(span)
        return independent_spans

    def _calculate_time_saved(self, independent_spans: list[Span]) -> float:
        """
        Calculates the cost saved by running spans in parallel,
        this is the maximum time saved of running all independent queries in parallel
        note, maximum means it does not account for db connection times and overhead associated with parallelization,
        this is where thresholds come in
        """
        consecutive_spans = self.consecutive_db_spans
        total_duration = self._sum_span_duration(consecutive_spans)

        max_independent_span_duration = max(
            [get_span_duration(span).total_seconds() * 1000 for span in independent_spans]
        )

        sum_of_dependent_span_durations = 0
        for span in consecutive_spans:
            if span not in independent_spans:
                sum_of_dependent_span_durations += get_span_duration(span).total_seconds() * 1000

        return total_duration - max(max_independent_span_duration, sum_of_dependent_span_durations)

    def _overlaps_last_span(self, span: Span) -> bool:
        if len(self.consecutive_db_spans) == 0:
            return False

        last_span = self.consecutive_db_spans[-1]

        last_span_ends = timedelta(seconds=last_span.get("timestamp", 0))
        current_span_begins = timedelta(seconds=span.get("start_timestamp", 0))
        return last_span_ends > current_span_begins

    def _reset_variables(self) -> None:
        self.consecutive_db_spans = []

    def _is_db_query(self, span: Span) -> bool:
        op: str = span.get("op", "") or ""
        description: str = span.get("description", "") or ""
        is_db_op = op == "db" or op.startswith("db.sql")
        is_query = "SELECT" in description.upper()  # TODO - make this more elegant
        return is_db_op and is_query

    def _fingerprint(self) -> str:
        hashed_spans = fingerprint_spans(self.consecutive_db_spans)
        problem_class = GroupType.PERFORMANCE_CONSECUTIVE_DB_OP
        return f"1-{problem_class}-{hashed_spans}"

    def on_complete(self) -> None:
        self._validate_and_store_performance_problem()


class NPlusOneDBSpanDetector(PerformanceDetector):
    """
    Detector goals:
      - identify a database N+1 query with high accuracy
      - collect enough information to create a good fingerprint (see below)
      - only return issues with good fingerprints

    A good fingerprint is one that gives us confidence that, if two fingerprints
    match, then they correspond to the same issue location in code (and
    therefore, the same fix).

    To do this we look for a specific structure:

      [-------- transaction span -----------]
         [-------- parent span -----------]
            [source query]
                          [n0]
                              [n1]
                                  [n2]
                                      ...

    If we detect two different N+1 problems, and both have matching parents,
    source queries, and repeated (n) queries, then we can be fairly confident
    they are the same issue.
    """

    __slots__ = (
        "stored_problems",
        "potential_parents",
        "source_span",
        "n_hash",
        "n_spans",
    )

    type: DetectorType = DetectorType.N_PLUS_ONE_DB_QUERIES
    settings_key = DetectorType.N_PLUS_ONE_DB_QUERIES

    def init(self):
        self.stored_problems = {}
        self.potential_parents = {}
        self.n_hash = None
        self.n_spans = []
        self.source_span = None
        root_span = get_path(self._event, "contexts", "trace")
        if root_span:
            self.potential_parents[root_span.get("span_id")] = root_span

    def is_creation_allowed_for_organization(self, organization: Optional[Organization]) -> bool:
        return True  # This detector is fully rolled out

    def is_creation_allowed_for_project(self, project: Optional[Project]) -> bool:
        return True  # This should probably use the `n_plus_one_db.problem-creation` option, which is currently not in use

    def visit_span(self, span: Span) -> None:
        span_id = span.get("span_id", None)
        op = span.get("op", None)
        if not span_id or not op:
            return

        if not self._is_db_op(op):
            # This breaks up the N+1 we're currently tracking.
            self._maybe_store_problem()
            self._reset_detection()
            # Treat it as a potential parent as long as it isn't the root span.
            if span.get("parent_span_id", None):
                self.potential_parents[span_id] = span
            return

        if not self.source_span:
            # We aren't currently tracking an N+1. Maybe this span triggers one!
            self._maybe_use_as_source(span)
            return

        # If we got this far, we know we're a DB span and we're looking for a
        # sequence of N identical DB spans.
        if self._continues_n_plus_1(span):
            self.n_spans.append(span)
        else:
            previous_span = self.n_spans[-1] if self.n_spans else None
            self._maybe_store_problem()
            self._reset_detection()

            # Maybe this DB span starts a whole new N+1!
            if previous_span:
                self._maybe_use_as_source(previous_span)
            if self.source_span and self._continues_n_plus_1(span):
                self.n_spans.append(span)
            else:
                self.source_span = None
                self._maybe_use_as_source(span)

    def on_complete(self) -> None:
        self._maybe_store_problem()

    def _is_db_op(self, op: str) -> bool:
        return op.startswith("db") and not op.startswith("db.redis")

    def _maybe_use_as_source(self, span: Span):
        parent_span_id = span.get("parent_span_id", None)
        if not parent_span_id or parent_span_id not in self.potential_parents:
            return

        self.source_span = span

    def _continues_n_plus_1(self, span: Span):
        if self._overlaps_last_span(span):
            return False

        expected_parent_id = self.source_span.get("parent_span_id", None)
        parent_id = span.get("parent_span_id", None)
        if not parent_id or parent_id != expected_parent_id:
            return False

        span_hash = span.get("hash", None)
        if not span_hash:
            return False

        if span_hash == self.source_span.get("hash", None):
            # The source span and n repeating spans must have different queries.
            return False

        if not self.n_hash:
            self.n_hash = span_hash
            return True

        return span_hash == self.n_hash

    def _overlaps_last_span(self, span: Span) -> bool:
        last_span = self.source_span
        if self.n_spans:
            last_span = self.n_spans[-1]

        last_span_ends = timedelta(seconds=last_span.get("timestamp", 0))
        current_span_begins = timedelta(seconds=span.get("start_timestamp", 0))
        return last_span_ends > current_span_begins

    def _maybe_store_problem(self):
        if not self.source_span or not self.n_spans:
            return

        count = self.settings.get("count")
        duration_threshold = timedelta(milliseconds=self.settings.get("duration_threshold"))

        # Do we have enough spans?
        if len(self.n_spans) < count:
            return

        # Do the spans take enough total time?
        total_duration = timedelta()
        for span in self.n_spans:
            total_duration += get_span_duration(span)
        if total_duration < duration_threshold:
            return

        # We require a parent span in order to improve our fingerprint accuracy.
        parent_span_id = self.source_span.get("parent_span_id", None)
        if not parent_span_id:
            return
        parent_span = self.potential_parents[parent_span_id]
        if not parent_span:
            return

        # Track how many N+1-looking problems we found but dropped because we
        # couldn't be sure (maybe the truncated part of the query differs).
        if not contains_complete_query(
            self.source_span, is_source=True
        ) or not contains_complete_query(self.n_spans[0]):
            metrics.incr("performance.performance_issue.truncated_np1_db")
            return

        if not self._contains_valid_repeating_query(self.n_spans[0]):
            metrics.incr("performance.performance_issue.unparametrized_first_span")
            return

        fingerprint = self._fingerprint(
            parent_span.get("op", None),
            parent_span.get("hash", None),
            self.source_span.get("hash", None),
            self.n_spans[0].get("hash", None),
        )
        if fingerprint not in self.stored_problems:
            self._metrics_for_extra_matching_spans()

            self.stored_problems[fingerprint] = PerformanceProblem(
                fingerprint=fingerprint,
                op="db",
                desc=self.n_spans[0].get("description", ""),
                type=GroupType.PERFORMANCE_N_PLUS_ONE_DB_QUERIES,
                parent_span_ids=[parent_span_id],
                cause_span_ids=[self.source_span.get("span_id", None)],
                offender_span_ids=[span.get("span_id", None) for span in self.n_spans],
            )

    def _contains_valid_repeating_query(self, span: Span) -> bool:
        query = span.get("description", None)
        return query and PARAMETERIZED_SQL_QUERY_REGEX.search(query)

    def _metrics_for_extra_matching_spans(self):
        # Checks for any extra spans that match the detected problem but are not part of affected spans.
        # Temporary check since we eventually want to capture extra perf problems on the initial pass while walking spans.
        n_count = len(self.n_spans)
        all_matching_spans = [
            span
            for span in self._event.get("spans", [])
            if span.get("span_id", None) == self.n_hash
        ]
        all_count = len(all_matching_spans)
        if n_count > 0 and n_count != all_count:
            metrics.incr("performance.performance_issue.np1_db.extra_spans")

    def _reset_detection(self):
        self.source_span = None
        self.n_hash = None
        self.n_spans = []

    def _fingerprint(self, parent_op, parent_hash, source_hash, n_hash) -> str:
        problem_class = GroupType.PERFORMANCE_N_PLUS_ONE_DB_QUERIES
        full_fingerprint = hashlib.sha1(
            (str(parent_op) + str(parent_hash) + str(source_hash) + str(n_hash)).encode("utf8"),
        ).hexdigest()
        return f"1-{problem_class}-{full_fingerprint}"


class NPlusOneDBSpanDetectorExtended(NPlusOneDBSpanDetector):
    """
    Detector goals:
    - Extend N+1 DB Detector to make it compatible with more frameworks.
    """

    type: DetectorType = DetectorType.N_PLUS_ONE_DB_QUERIES_EXTENDED

    __slots__ = (
        "stored_problems",
        "potential_parents",
        "source_span",
        "n_hash",
        "n_spans",
    )


class FileIOMainThreadDetector(PerformanceDetector):
    """
    Checks for a file io span on the main thread
    """

    __slots__ = ("spans_involved", "stored_problems")

    type: DetectorType = DetectorType.FILE_IO_MAIN_THREAD
    settings_key = DetectorType.FILE_IO_MAIN_THREAD

    def init(self):
        self.spans_involved = {}
        self.most_recent_start_time = {}
        self.most_recent_hash = {}
        self.stored_problems = {}
        self.mapper = None
        self.parent_to_blocked_span = defaultdict(list)
        self._prepare_deobfuscation()

    def _prepare_deobfuscation(self):
        event = self._event
        if "debug_meta" in event:
            images = event["debug_meta"].get("images", [])
            project_id = event.get("project")
            if not isinstance(images, list):
                return
            if project_id is not None:
                project = Project.objects.get_from_cache(id=project_id)
            else:
                return

            for image in images:
                if image.get("type") == "proguard":
                    uuid = image.get("uuid")
                    dif_paths = ProjectDebugFile.difcache.fetch_difs(
                        project, [uuid], features=["mapping"]
                    )
                    debug_file_path = dif_paths.get(uuid)
                    if debug_file_path is None:
                        return

                    mapper = ProguardMapper.open(debug_file_path)
                    if not mapper.has_line_info:
                        return
                    self.mapper = mapper
                    return

    def _deobfuscate_module(self, module: str) -> str:
        if self.mapper is not None:
            return self.mapper.remap_class(module)
        else:
            return module

    def _deobfuscate_function(self, frame):
        if self.mapper is not None and "module" in frame and "function" in frame:
            functions = self.mapper.remap_frame(
                frame["module"], frame["function"], frame.get("lineno") or 0
            )
            return ".".join([func.method for func in functions])
        else:
            return frame.get("function", "")

    def visit_span(self, span: Span):
        if self._is_file_io_on_main_thread(span):
            parent_span_id = span.get("parent_span_id")
            self.parent_to_blocked_span[parent_span_id].append(span)

    def on_complete(self):
        for parent_span_id, span_list in self.parent_to_blocked_span.items():
            span_list = [
                span for span in span_list if "start_timestamp" in span and "timestamp" in span
            ]
            total_duration = total_span_time(span_list)
            settings_for_span = self.settings_for_span(span_list[0])
            if not settings_for_span:
                return

            _, _, _, _, settings = settings_for_span
            if total_duration >= settings["duration_threshold"]:
                fingerprint = self._fingerprint(span_list)
                self.stored_problems[fingerprint] = PerformanceProblem(
                    fingerprint=fingerprint,
                    op=span_list[0].get("op"),
                    desc=span_list[0].get("description", ""),
                    parent_span_ids=[parent_span_id],
                    type=GroupType.PERFORMANCE_FILE_IO_MAIN_THREAD,
                    cause_span_ids=[],
                    offender_span_ids=[span["span_id"] for span in span_list if "span_id" in span],
                )

    def _fingerprint(self, span_list) -> str:
        call_stack_strings = []
        overall_stack = []
        for span in span_list:
            for item in span.get("data", {}).get("call_stack", []):
                module = self._deobfuscate_module(item.get("module", ""))
                function = self._deobfuscate_function(item)
                call_stack_strings.append(f"{module}.{function}")
            overall_stack.append(".".join(call_stack_strings))
        call_stack = "-".join(overall_stack).encode("utf8")
        hashed_stack = hashlib.sha1(call_stack).hexdigest()
        return f"1-{GroupType.PERFORMANCE_FILE_IO_MAIN_THREAD}-{hashed_stack}"

    def _is_file_io_on_main_thread(self, span: Span) -> bool:
        data = span.get("data", {})
        if data is None:
            return False
        # doing is True since the value can be any type
        return data.get("blocked_main_thread", False) is True


class MNPlusOneState(ABC):
    """Abstract base class for the MNPlusOneDBSpanDetector state machine."""

    @abstractmethod
    def next(self, span: Span) -> Tuple[MNPlusOneState, Optional[PerformanceProblem]]:
        raise NotImplementedError

    def finish(self) -> Optional[PerformanceProblem]:
        return None

    def _equivalent(self, a: Span, b: Span) -> bool:
        """db spans are equivalent if their ops and hashes match. Other spans are
        equivalent if their ops match."""
        first_op = a.get("op") or None
        second_op = b.get("op") or None
        if not first_op or not second_op or first_op != second_op:
            return False

        if first_op.startswith("db"):
            return a.get("hash") == b.get("hash")

        return True


class SearchingForMNPlusOne(MNPlusOneState):
    """
    The initial state for the MN+1 DB Query detector, and the state we return to
    whenever there is no active repeating pattern being checked.

    Keeps a list of recently seen spans until a repeat is found, at which point
    it transitions to the ContinuingMNPlusOne state.
    """

    __slots__ = ("settings", "recent_spans")

    def __init__(
        self, settings: Dict[str, Any], initial_spans: Optional[Sequence[Span]] = None
    ) -> None:
        self.settings = settings
        self.recent_spans = deque(initial_spans or [], self.settings["max_sequence_length"])

    def next(self, span: Span) -> Tuple[MNPlusOneState, Optional[PerformanceProblem]]:
        # Can't be a potential MN+1 without at least 2 previous spans.
        if len(self.recent_spans) <= 1:
            self.recent_spans.append(span)
            return (self, None)

        # Has an MN pattern begun to repeat itself? If so, transition to the
        # ContinuingMNPlusOne state.
        # Convert the recent_spans deque into a list for slicing. Skip the last
        # item in the list because that would find an N+1 instead.
        recent_span_list = list(self.recent_spans)
        for i, recent_span in enumerate(recent_span_list[:-1]):
            if self._equivalent(span, recent_span):
                pattern = recent_span_list[i:]
                if self._is_valid_pattern(pattern):
                    return (ContinuingMNPlusOne(self.settings, pattern, span), None)

        # We haven't found a pattern yet, so remember this span and keep
        # looking.
        self.recent_spans.append(span)
        return (self, None)

    def _is_valid_pattern(self, pattern: Sequence[Span]) -> bool:
        """A valid pattern contains at least one db operation and is not all equivalent."""
        found_db_op = False
        found_different_span = False

        for span in pattern:
            op = span.get("op") or ""
            description = span.get("description") or ""
            found_db_op = found_db_op or (
                op.startswith("db") and description and not description.endswith("...")
            )
            found_different_span = found_different_span or not self._equivalent(pattern[0], span)
            if found_db_op and found_different_span:
                return True

        return False


class ContinuingMNPlusOne(MNPlusOneState):
    """
    The state for when we think we might have found a pattern: a sequence of
    spans that has begun to repeat.

    When the sequence is broken (either by a mismatched span or span iteration
    finishing), returns to the SearchingMNPlusOne state, possibly returning a
    PerformanceProblem if the detected sequence met our thresholds.
    """

    __slots__ = ("settings", "pattern", "spans", "pattern_index")

    def __init__(self, settings: Dict[str, Any], pattern: Sequence[Span], first_span: Span) -> None:
        self.settings = settings
        self.pattern = pattern

        # The full list of spans involved in the MN pattern.
        self.spans = pattern.copy()
        self.spans.append(first_span)
        self.pattern_index = 1

    def next(self, span: Span) -> MNPlusOneState:
        # If the MN pattern is continuing, carry on in this state.
        pattern_span = self.pattern[self.pattern_index]
        if self._equivalent(pattern_span, span):
            self.spans.append(span)
            self.pattern_index += 1
            if self.pattern_index >= len(self.pattern):
                self.pattern_index = 0
            return (self, None)

        # We've broken the MN pattern, so return to the Searching state. If it
        # is a significant problem, also return a PerformanceProblem.
        times_occurred = int(len(self.spans) / len(self.pattern))
        start_index = len(self.pattern) * times_occurred
        remaining_spans = self.spans[start_index:] + [span]
        return (
            SearchingForMNPlusOne(self.settings, remaining_spans),
            self._maybe_performance_problem(),
        )

    def finish(self) -> Optional[PerformanceProblem]:
        return self._maybe_performance_problem()

    def _maybe_performance_problem(self) -> Optional[PerformanceProblem]:
        times_occurred = int(len(self.spans) / len(self.pattern))
        minimum_occurrences_of_pattern = self.settings["minimum_occurrences_of_pattern"]
        if times_occurred < minimum_occurrences_of_pattern:
            return None

        offender_span_count = len(self.pattern) * times_occurred
        offender_spans = self.spans[:offender_span_count]

        total_duration_threshold = self.settings["total_duration_threshold"]
        total_duration = sum(map(get_span_duration, offender_spans), timedelta(0))
        if total_duration < timedelta(milliseconds=total_duration_threshold):
            return None

        db_span = self._first_db_span()
        return PerformanceProblem(
            fingerprint=self._fingerprint(db_span["hash"]),
            op="db",
            desc=db_span["description"],
            type=GroupType.PERFORMANCE_M_N_PLUS_ONE_DB_QUERIES,
            parent_span_ids=[],
            cause_span_ids=[],
            offender_span_ids=[span["span_id"] for span in offender_spans],
        )

    def _first_db_span(self) -> Optional[Span]:
        for span in self.spans:
            if span["op"].startswith("db"):
                return span
        return None

    def _fingerprint(self, db_hash) -> str:
        # TODO: Add more information to the hash. Since issues aren't being
        # detected yet, this doesn't matter.
        problem_class = GroupType.PERFORMANCE_M_N_PLUS_ONE_DB_QUERIES
        full_fingerprint = hashlib.sha1(db_hash.encode("utf8")).hexdigest()
        return f"1-{problem_class}-{full_fingerprint}"


class MNPlusOneDBSpanDetector(PerformanceDetector):
    """
    Detects N+1 DB query issues where the repeated query is interspersed with
    other spans (which may or may not be other queries) that all repeat together
    (hence, MN+1).

    Currently does not consider parent or source spans, and only looks for a
    repeating pattern of spans (A B C A B C etc).

    Uses a small state machine internally.
    """

    __slots__ = ("stored_problems", "state")

    type: DetectorType = DetectorType.M_N_PLUS_ONE_DB
    settings_key = DetectorType.M_N_PLUS_ONE_DB

    def init(self):
        self.stored_problems = {}
        self.state = SearchingForMNPlusOne(self.settings)

    def visit_span(self, span):
        self.state, performance_problem = self.state.next(span)
        if performance_problem:
            self.stored_problems[performance_problem.fingerprint] = performance_problem

    def on_complete(self) -> None:
        if performance_problem := self.state.finish():
            self.stored_problems[performance_problem.fingerprint] = performance_problem


# Reports metrics and creates spans for detection
def report_metrics_for_detectors(
    event: Event, event_id: Optional[str], detectors: Sequence[PerformanceDetector], sdk_span: Any
):
    all_detected_problems = [i for d in detectors for i in d.stored_problems]
    has_detected_problems = bool(all_detected_problems)
    sdk_name = get_sdk_name(event)

    try:
        # Setting a tag isn't critical, the transaction doesn't exist sometimes, if it's called outside prod code (eg. load-mocks / tests)
        set_tag = sdk_span.containing_transaction.set_tag
    except AttributeError:
        set_tag = lambda *args: None

    if has_detected_problems:
        set_tag("_pi_all_issue_count", len(all_detected_problems))
        set_tag("_pi_sdk_name", sdk_name or "")
        metrics.incr(
            "performance.performance_issue.aggregate",
            len(all_detected_problems),
            tags={"sdk_name": sdk_name},
        )
        if event_id:
            set_tag("_pi_transaction", event_id)

    detected_tags = {"sdk_name": sdk_name}
    event_integrations = event.get("sdk", {}).get("integrations", []) or []

    for integration_name in INTEGRATIONS_OF_INTEREST:
        detected_tags["integration_" + integration_name.lower()] = (
            integration_name in event_integrations
        )

    for detector in detectors:
        detector_key = detector.type.value
        detected_problems = detector.stored_problems
        detected_problem_keys = list(detected_problems.keys())
        detected_tags[detector_key] = bool(len(detected_problem_keys))

        if not detected_problem_keys:
            continue

        first_problem = detected_problems[detected_problem_keys[0]]
        if first_problem.fingerprint:
            set_tag(f"_pi_{detector_key}_fp", first_problem.fingerprint)

        span_id = first_problem.offender_span_ids[0]

        set_tag(f"_pi_{detector_key}", span_id)

        op_tags = {}
        for problem in detected_problems.values():
            op = problem.op
            op_tags[f"op_{op}"] = True
        metrics.incr(
            f"performance.performance_issue.{detector_key}",
            len(detected_problem_keys),
            tags=op_tags,
        )

    metrics.incr(
        "performance.performance_issue.detected",
        instance=str(has_detected_problems),
        tags=detected_tags,
    )<|MERGE_RESOLUTION|>--- conflicted
+++ resolved
@@ -77,15 +77,12 @@
 DETECTOR_TYPE_ISSUE_CREATION_TO_SYSTEM_OPTION = {
     DetectorType.N_PLUS_ONE_DB_QUERIES: "performance.issues.n_plus_one_db.problem-creation",
     DetectorType.N_PLUS_ONE_DB_QUERIES_EXTENDED: "performance.issues.n_plus_one_db_ext.problem-creation",
-<<<<<<< HEAD
+    DetectorType.N_PLUS_ONE_API_CALLS: "performance.issues.n_plus_one_api_calls.problem-creation",
     # NOTE: Slow Span issues are not allowed for creation yet, the addition of this line is temporary so that we can
     # record some metrics for issues of this type that *should* be created. We won't actually create any of these issues atm.
     # This is handled within `event_manager.py` before the issue gets created.
     # TODO: Remove this once we've verified that quality issues will be created, and not during spikes.
     DetectorType.SLOW_SPAN: "performance.issues.slow_span.problem-creation",
-=======
-    DetectorType.N_PLUS_ONE_API_CALLS: "performance.issues.n_plus_one_api_calls.problem-creation",
->>>>>>> 9a2584cb
 }
 
 
