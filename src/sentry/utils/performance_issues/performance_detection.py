from __future__ import annotations

import hashlib
import logging
import random
from collections.abc import Sequence
from typing import Any

import sentry_sdk

from sentry import nodestore, options, projectoptions
from sentry.eventstore.models import Event, GroupEvent
from sentry.models.options.project_option import ProjectOption
from sentry.models.organization import Organization
from sentry.models.project import Project
from sentry.projectoptions.defaults import DEFAULT_PROJECT_PERFORMANCE_DETECTION_SETTINGS
from sentry.utils import metrics
from sentry.utils.event import is_event_from_browser_javascript_sdk
from sentry.utils.event_frames import get_sdk_name
from sentry.utils.performance_issues.detectors.experiments.mn_plus_one_db_span_detector import (
    MNPlusOneDBSpanExperimentalDetector,
)
from sentry.utils.performance_issues.detectors.experiments.n_plus_one_db_span_detector import (
    NPlusOneDBSpanExperimentalDetector,
)
from sentry.utils.safe import get_path

from .base import DetectorType, PerformanceDetector
from .detectors.consecutive_db_detector import ConsecutiveDBSpanDetector
from .detectors.consecutive_http_detector import ConsecutiveHTTPSpanDetector
from .detectors.experiments.n_plus_one_api_calls_detector import (
    NPlusOneAPICallsExperimentalDetector,
)
from .detectors.http_overhead_detector import HTTPOverheadDetector
from .detectors.io_main_thread_detector import DBMainThreadDetector, FileIOMainThreadDetector
from .detectors.large_payload_detector import LargeHTTPPayloadDetector
from .detectors.mn_plus_one_db_span_detector import MNPlusOneDBSpanDetector
from .detectors.n_plus_one_api_calls_detector import NPlusOneAPICallsDetector
from .detectors.n_plus_one_db_span_detector import NPlusOneDBSpanDetector
from .detectors.query_injection_detector import QueryInjectionDetector
from .detectors.render_blocking_asset_span_detector import RenderBlockingAssetSpanDetector
from .detectors.slow_db_query_detector import SlowDBQueryDetector
from .detectors.sql_injection_detector import SQLInjectionDetector
from .detectors.uncompressed_asset_detector import UncompressedAssetSpanDetector
from .performance_problem import PerformanceProblem

INTEGRATIONS_OF_INTEREST = [
    "django",
    "flask",
    "sqlalchemy",
    "Mongo",  # Node
    "Postgres",  # Node
    "Mysql",  # Node
    "Prisma",  # Node
    "GraphQL",  # Node
]
SDKS_OF_INTEREST = [
    "sentry.javascript.node",
]


class EventPerformanceProblem:
    """
    Wrapper that binds an Event and PerformanceProblem together and allow the problem to be saved
    to and fetch from Nodestore
    """

    def __init__(self, event: Event | GroupEvent, problem: PerformanceProblem):
        self.event = event
        self.problem = problem

    @property
    def identifier(self) -> str:
        return self.build_identifier(self.event.event_id, self.problem.fingerprint)

    @classmethod
    def build_identifier(cls, event_id: str, problem_hash: str) -> str:
        identifier = hashlib.md5(f"{problem_hash}:{event_id}".encode()).hexdigest()
        return f"p-i-e:{identifier}"

    @property
    def evidence_hashes(self) -> dict[str, list[str]]:
        evidence_ids = self.problem.to_dict()
        evidence_hashes = {}

        spans_by_id = {span["span_id"]: span for span in self.event.data.get("spans", [])}

        trace = get_path(self.event.data, "contexts", "trace")
        if trace:
            spans_by_id[trace["span_id"]] = trace

        for key in ["parent", "cause", "offender"]:
            span_ids = evidence_ids.get(key + "_span_ids", []) or []
            spans = [spans_by_id.get(id) for id in span_ids]
            hashes = [span.get("hash") for span in spans if span]
            evidence_hashes[key + "_span_hashes"] = hashes

        return evidence_hashes

    def save(self) -> None:
        nodestore.backend.set(self.identifier, self.problem.to_dict())

    @classmethod
    def fetch(cls, event: Event, problem_hash: str) -> EventPerformanceProblem | None:
        return cls.fetch_multi([(event, problem_hash)])[0]

    @classmethod
    def fetch_multi(
        cls, items: Sequence[tuple[Event | GroupEvent, str]]
    ) -> list[EventPerformanceProblem | None]:
        ids = [cls.build_identifier(event.event_id, problem_hash) for event, problem_hash in items]
        results = nodestore.backend.get_multi(ids)
        ret: list[EventPerformanceProblem | None] = []
        for _id, (event, _) in zip(ids, items):
            result = results.get(_id)
            if result:
                ret.append(cls(event, PerformanceProblem.from_dict(result)))
            else:
                ret.append(None)
        return ret


# Facade in front of performance detection to limit impact of detection on our events ingestion
def detect_performance_problems(
    data: dict[str, Any], project: Project, standalone: bool = False
) -> list[PerformanceProblem]:
    try:
        rate = options.get("performance.issues.all.problem-detection")
        if rate and rate > random.random():
            # Add an experimental tag to be able to find these spans in production while developing. Should be removed later.
            sentry_sdk.set_tag("_did_analyze_performance_issue", "true")
            with (
                metrics.timer("performance.detect_performance_issue", sample_rate=0.01),
                sentry_sdk.start_span(op="py.detect_performance_issue", name="none") as sdk_span,
            ):
                return _detect_performance_problems(data, sdk_span, project, standalone=standalone)
    except Exception:
        logging.exception("Failed to detect performance problems")
    return []


# Merges system defaults, with default project settings and saved project settings.
def get_merged_settings(project_id: int | None = None) -> dict[str | Any, Any]:
    system_settings = {
        "n_plus_one_db_count": options.get("performance.issues.n_plus_one_db.count_threshold"),
        "n_plus_one_db_duration_threshold": options.get(
            "performance.issues.n_plus_one_db.duration_threshold"
        ),
        "slow_db_query_duration_threshold": options.get(
            "performance.issues.slow_db_query.duration_threshold"
        ),
        "render_blocking_fcp_min": options.get(
            "performance.issues.render_blocking_assets.fcp_minimum_threshold"
        ),
        "render_blocking_fcp_max": options.get(
            "performance.issues.render_blocking_assets.fcp_maximum_threshold"
        ),
        "render_blocking_fcp_ratio": options.get(
            "performance.issues.render_blocking_assets.fcp_ratio_threshold"
        ),
        "render_blocking_bytes_min": options.get(
            "performance.issues.render_blocking_assets.size_threshold"
        ),
        "consecutive_http_spans_max_duration_between_spans": options.get(
            "performance.issues.consecutive_http.max_duration_between_spans"
        ),
        "consecutive_http_spans_count_threshold": options.get(
            "performance.issues.consecutive_http.consecutive_count_threshold"
        ),
        "consecutive_http_spans_span_duration_threshold": options.get(
            "performance.issues.consecutive_http.span_duration_threshold"
        ),
        "consecutive_http_spans_min_time_saved_threshold": options.get(
            "performance.issues.consecutive_http.min_time_saved_threshold"
        ),
        "large_http_payload_size_threshold": options.get(
            "performance.issues.large_http_payload.size_threshold"
        ),
        "db_on_main_thread_duration_threshold": options.get(
            "performance.issues.db_on_main_thread.total_spans_duration_threshold"
        ),
        "file_io_on_main_thread_duration_threshold": options.get(
            "performance.issues.file_io_on_main_thread.total_spans_duration_threshold"
        ),
        "uncompressed_asset_duration_threshold": options.get(
            "performance.issues.uncompressed_asset.duration_threshold"
        ),
        "uncompressed_asset_size_threshold": options.get(
            "performance.issues.uncompressed_asset.size_threshold"
        ),
        "consecutive_db_min_time_saved_threshold": options.get(
            "performance.issues.consecutive_db.min_time_saved_threshold"
        ),
        "http_request_delay_threshold": options.get(
            "performance.issues.http_overhead.http_request_delay_threshold"
        ),
        "n_plus_one_api_calls_total_duration_threshold": options.get(
            "performance.issues.n_plus_one_api_calls.total_duration"
        ),
    }

    default_project_settings = (
        projectoptions.get_well_known_default(
            "sentry:performance_issue_settings",
            project=project_id,
        )
        if project_id
        else {}
    )

    project_option_settings = (
        ProjectOption.objects.get_value(
            project_id, "sentry:performance_issue_settings", default_project_settings
        )
        if project_id
        else DEFAULT_PROJECT_PERFORMANCE_DETECTION_SETTINGS
    )

    project_settings = {
        **default_project_settings,
        **project_option_settings,
    }  # Merge saved project settings into default so updating the default to add new settings works in the future.

    return {**system_settings, **project_settings}


# Gets the thresholds to perform performance detection.
# Duration thresholds are in milliseconds.
# Allowed span ops are allowed span prefixes. (eg. 'http' would work for a span with 'http.client' as its op)
def get_detection_settings(project_id: int | None = None) -> dict[DetectorType, dict[str, Any]]:
    settings = get_merged_settings(project_id)

    return {
        DetectorType.SLOW_DB_QUERY: {
            "duration_threshold": settings["slow_db_query_duration_threshold"],  # ms
            "allowed_span_ops": ["db"],
            "detection_enabled": settings["slow_db_queries_detection_enabled"],
        },
        DetectorType.RENDER_BLOCKING_ASSET_SPAN: {
            "fcp_minimum_threshold": settings["render_blocking_fcp_min"],  # ms
            "fcp_maximum_threshold": settings["render_blocking_fcp_max"],  # ms
            "fcp_ratio_threshold": settings["render_blocking_fcp_ratio"],  # in the range [0, 1]
            "minimum_size_bytes": settings["render_blocking_bytes_min"],  # in bytes
            "maximum_size_bytes": 1_000_000_000,  # 1GB
            "detection_enabled": settings["large_render_blocking_asset_detection_enabled"],
        },
        DetectorType.N_PLUS_ONE_DB_QUERIES: {
            "count": settings["n_plus_one_db_count"],
            "duration_threshold": settings["n_plus_one_db_duration_threshold"],  # ms
            "detection_enabled": settings["n_plus_one_db_queries_detection_enabled"],
        },
        DetectorType.EXPERIMENTAL_N_PLUS_ONE_DB_QUERIES: {
            "count": settings["n_plus_one_db_count"],
            "duration_threshold": settings["n_plus_one_db_duration_threshold"],  # ms
            "detection_enabled": settings["n_plus_one_db_queries_detection_enabled"],
        },
        DetectorType.CONSECUTIVE_DB_OP: {
            # time saved by running all queries in parallel
            "min_time_saved": settings["consecutive_db_min_time_saved_threshold"],  # ms
            # ratio between time saved and total db span durations
            "min_time_saved_ratio": 0.1,
            # The minimum duration of a single independent span in ms, used to prevent scenarios with a ton of small spans
            "span_duration_threshold": 30,  # ms
            "consecutive_count_threshold": 2,
            "detection_enabled": settings["consecutive_db_queries_detection_enabled"],
        },
        DetectorType.FILE_IO_MAIN_THREAD: {
            # 16ms is when frame drops will start being evident
            "duration_threshold": settings["file_io_on_main_thread_duration_threshold"],
            "detection_enabled": settings["file_io_on_main_thread_detection_enabled"],
        },
        DetectorType.DB_MAIN_THREAD: {
            # Basically the same as file io, but db instead, so continue using 16ms
            "duration_threshold": settings["db_on_main_thread_duration_threshold"],
            "detection_enabled": settings["db_on_main_thread_detection_enabled"],
        },
        DetectorType.N_PLUS_ONE_API_CALLS: {
            "total_duration": settings["n_plus_one_api_calls_total_duration_threshold"],  # ms
            "concurrency_threshold": 5,  # ms
            "count": 10,
            "allowed_span_ops": ["http.client"],
            "detection_enabled": settings["n_plus_one_api_calls_detection_enabled"],
        },
        DetectorType.EXPERIMENTAL_N_PLUS_ONE_API_CALLS: {
            "total_duration": settings["n_plus_one_api_calls_total_duration_threshold"],  # ms
            "concurrency_threshold": 10,  # ms
            "count": 5,
            "allowed_span_ops": ["http.client"],
            "detection_enabled": settings["n_plus_one_api_calls_detection_enabled"],
        },
        DetectorType.M_N_PLUS_ONE_DB: {
            "total_duration_threshold": settings["n_plus_one_db_duration_threshold"],  # ms
            "minimum_occurrences_of_pattern": 3,
            "max_sequence_length": 5,
            "detection_enabled": settings["n_plus_one_db_queries_detection_enabled"],
        },
        DetectorType.EXPERIMENTAL_M_N_PLUS_ONE_DB_QUERIES: {
            "total_duration_threshold": settings["n_plus_one_db_duration_threshold"],  # ms
            "minimum_occurrences_of_pattern": 3,
            "max_sequence_length": 8,
            "max_allowable_depth": 3,  # This should not be user-configurable, to avoid O(n^2) complexity and load issues.
            "min_percentage_of_db_spans": 0.05,
            "detection_enabled": settings["n_plus_one_db_queries_detection_enabled"],
        },
        DetectorType.UNCOMPRESSED_ASSETS: {
            "size_threshold_bytes": settings["uncompressed_asset_size_threshold"],
            "duration_threshold": settings["uncompressed_asset_duration_threshold"],  # ms
            "allowed_span_ops": ["resource.css", "resource.script"],
            "detection_enabled": settings["uncompressed_assets_detection_enabled"],
        },
        DetectorType.CONSECUTIVE_HTTP_OP: {
            "span_duration_threshold": settings[
                "consecutive_http_spans_span_duration_threshold"
            ],  # ms
            "min_time_saved": settings["consecutive_http_spans_min_time_saved_threshold"],  # ms
            "consecutive_count_threshold": settings["consecutive_http_spans_count_threshold"],
            "max_duration_between_spans": settings[
                "consecutive_http_spans_max_duration_between_spans"
            ],  # ms
            "detection_enabled": settings["consecutive_http_spans_detection_enabled"],
        },
        DetectorType.LARGE_HTTP_PAYLOAD: {
            "payload_size_threshold": settings["large_http_payload_size_threshold"],
            "detection_enabled": settings["large_http_payload_detection_enabled"],
            "minimum_span_duration": 100,  # ms
        },
        DetectorType.HTTP_OVERHEAD: {
            "http_request_delay_threshold": settings["http_request_delay_threshold"],
            "detection_enabled": settings["http_overhead_detection_enabled"],
        },
        DetectorType.SQL_INJECTION: {
            "detection_enabled": settings["database_query_injection_detection_enabled"]
        },
<<<<<<< HEAD
        DetectorType.QUERY_INJECTION: {
            "detection_enabled": settings["database_query_injection_detection_enabled"]
        },
=======
>>>>>>> 19b864d3
    }


DETECTOR_CLASSES: list[type[PerformanceDetector]] = [
    ConsecutiveDBSpanDetector,
    ConsecutiveHTTPSpanDetector,
    DBMainThreadDetector,
    SlowDBQueryDetector,
    RenderBlockingAssetSpanDetector,
    NPlusOneDBSpanDetector,
    NPlusOneDBSpanExperimentalDetector,
    FileIOMainThreadDetector,
    NPlusOneAPICallsDetector,
    NPlusOneAPICallsExperimentalDetector,
    MNPlusOneDBSpanDetector,
    MNPlusOneDBSpanExperimentalDetector,
    UncompressedAssetSpanDetector,
    LargeHTTPPayloadDetector,
    HTTPOverheadDetector,
    SQLInjectionDetector,
<<<<<<< HEAD
    QueryInjectionDetector,
=======
>>>>>>> 19b864d3
]


def _detect_performance_problems(
    data: dict[str, Any], sdk_span: Any, project: Project, standalone: bool = False
) -> list[PerformanceProblem]:
    event_id = data.get("event_id", None)

    with sentry_sdk.start_span(op="function", name="get_detection_settings"):
        detection_settings = get_detection_settings(project.id)

    if standalone:
        # The performance detectors expect the span list to be ordered/flattened in the way they
        # are structured in the tree. This is an implicit assumption in the performance detectors.
        # So we build a tree and flatten it depth first.
        # TODO: See if we can update the detectors to work without this assumption so we can
        # just pass it a list of spans.
        tree, segment_id = build_tree(data.get("spans", []))
        data = {**data, "spans": flatten_tree(tree, segment_id)}

    with sentry_sdk.start_span(op="initialize", name="PerformanceDetector"):
        detectors: list[PerformanceDetector] = [
            detector_class(detection_settings, data)
            for detector_class in DETECTOR_CLASSES
            if detector_class.is_detection_allowed_for_system()
        ]

    for detector in detectors:
        with sentry_sdk.start_span(
            op="function", name=f"run_detector_on_data.{detector.type.value}"
        ):
            run_detector_on_data(detector, data)

    with sentry_sdk.start_span(op="function", name="report_metrics_for_detectors"):
        # Metrics reporting only for detection, not created issues.
        report_metrics_for_detectors(
            data,
            event_id,
            detectors,
            sdk_span,
            project.organization,
            standalone=standalone,
        )

    organization = project.organization

    problems: list[PerformanceProblem] = []
    with sentry_sdk.start_span(op="performance_detection", name="is_creation_allowed"):
        for detector in detectors:
            if all(
                [
                    detector.is_creation_allowed_for_organization(organization),
                    detector.is_creation_allowed_for_project(project),
                ]
            ):
                problems.extend(detector.stored_problems.values())
            else:
                continue

    unique_problems = set(problems)

    if len(unique_problems) > 0:
        metrics.incr(
            "performance.performance_issue.performance_problem_emitted",
            len(unique_problems),
            sample_rate=1.0,
        )

    # TODO: Make sure upstream is all compatible with set before switching output type.
    return list(unique_problems)


def run_detector_on_data(detector: PerformanceDetector, data: dict[str, Any]) -> None:
    if not detector.is_event_eligible(data):
        return

    spans = data.get("spans", [])
    for span in spans:
        detector.visit_span(span)

    detector.on_complete()


def build_tree(spans: Sequence[dict[str, Any]]) -> tuple[dict[str, Any], str | None]:
    span_tree: dict[str, tuple[dict[str, Any], list[dict[str, Any]]]] = {}
    segment_id = None

    for span in spans:
        span_id = span["span_id"]
        is_root = span["is_segment"]
        if is_root:
            segment_id = span_id
        if span_id not in span_tree:
            span_tree[span_id] = (span, [])

    for span, _ in span_tree.values():
        parent_id = span.get("parent_span_id")
        if parent_id is not None and parent_id in span_tree:
            _, children = span_tree[parent_id]
            children.append(span)

    return span_tree, segment_id


def dfs(
    visited: set[str], flattened_spans: list[dict[str, Any]], tree: dict[str, Any], span_id: str
) -> None:
    stack = [span_id]

    while len(stack):
        span_id = stack.pop()

        span, children = tree[span_id]

        if span_id not in visited:
            flattened_spans.append(span)
            tree.pop(span_id)
            visited.add(span_id)

        for child in sorted(children, key=lambda span: span["start_timestamp"], reverse=True):
            if child["span_id"] not in visited:
                stack.append(child["span_id"])


def flatten_tree(tree: dict[str, Any], segment_id: str | None) -> list[dict[str, Any]]:
    visited: set[str] = set()
    flattened_spans: list[dict[str, Any]] = []

    if segment_id:
        dfs(visited, flattened_spans, tree, segment_id)

    # Catch all for orphan spans
    remaining = sorted(tree.items(), key=lambda span: span[1][0]["start_timestamp"])
    for span_id, _ in remaining:
        if span_id not in visited:
            dfs(visited, flattened_spans, tree, span_id)

    return flattened_spans


# Reports metrics and creates spans for detection
def report_metrics_for_detectors(
    event: dict[str, Any],
    event_id: str | None,
    detectors: Sequence[PerformanceDetector],
    sdk_span: Any,
    organization: Organization,
    standalone: bool = False,
) -> None:
    all_detected_problems = [i for d in detectors for i in d.stored_problems]
    has_detected_problems = bool(all_detected_problems)
    sdk_name = get_sdk_name(event)

    try:
        # Setting a tag isn't critical, the transaction doesn't exist sometimes, if it's called outside prod code (eg. load-mocks / tests)
        set_tag = sdk_span.containing_transaction.set_tag
    except AttributeError:
        set_tag = lambda *args: None

    if has_detected_problems:
        set_tag("_pi_all_issue_count", len(all_detected_problems))
        set_tag("_pi_sdk_name", sdk_name or "")
        set_tag("is_standalone_spans", standalone)
        metrics.incr(
            "performance.performance_issue.aggregate",
            len(all_detected_problems),
            tags={"sdk_name": sdk_name, "is_standalone_spans": standalone},
        )
        if event_id:
            set_tag("_pi_transaction", event_id)

    tags = event.get("tags", [])
    browser_name = next(
        (tag[1] for tag in tags if tag[0] == "browser.name" and len(tag) == 2), None
    )
    allowed_browser_name = "Other"
    if browser_name in [
        "Chrome",
        "Firefox",
        "Safari",
        "Electron",
        "Chrome Mobile",
        "Edge",
        "Mobile Safari",
        "Opera",
        "Opera Mobile",
        "Chrome Mobile WebView",
        "Chrome Mobile iOS",
        "Samsung Internet",
        "Firefox Mobile",
    ]:
        # Reduce cardinality in case there are custom browser name tags.
        allowed_browser_name = browser_name

    detected_tags = {
        "sdk_name": sdk_name,
        "is_early_adopter": bool(organization.flags.early_adopter),
        "is_standalone_spans": standalone,
    }

    event_integrations = event.get("sdk", {}).get("integrations", []) or []

    for integration_name in INTEGRATIONS_OF_INTEREST:
        if integration_name in event_integrations:
            detected_tags["integration_" + integration_name.lower()] = True

    for allowed_sdk_name in SDKS_OF_INTEREST:
        if allowed_sdk_name == sdk_name:
            detected_tags["sdk_" + allowed_sdk_name.lower()] = True

    for detector in detectors:
        detector_key = detector.type.value
        detected_problems = detector.stored_problems
        detected_problem_keys = list(detected_problems.keys())
        detected_tags[detector_key] = bool(len(detected_problem_keys))

        if not detected_problem_keys:
            continue

        if detector.type in [DetectorType.UNCOMPRESSED_ASSETS]:
            detected_tags["browser_name"] = allowed_browser_name

        if detector.type in [DetectorType.CONSECUTIVE_HTTP_OP]:
            detected_tags["is_frontend"] = is_event_from_browser_javascript_sdk(event)

        first_problem = detected_problems[detected_problem_keys[0]]
        if first_problem.fingerprint:
            set_tag(f"_pi_{detector_key}_fp", first_problem.fingerprint)

        span_id = first_problem.offender_span_ids[0]

        set_tag(f"_pi_{detector_key}", span_id)

        op_tags = {"is_standalone_spans": standalone}
        for problem in detected_problems.values():
            op = problem.op
            op_tags[f"op_{op}"] = True
        metrics.incr(
            f"performance.performance_issue.{detector_key}",
            len(detected_problem_keys),
            tags=op_tags,
        )

    metrics.incr(
        "performance.performance_issue.detected",
        instance=str(has_detected_problems),
        tags=detected_tags,
    )<|MERGE_RESOLUTION|>--- conflicted
+++ resolved
@@ -331,12 +331,9 @@
         DetectorType.SQL_INJECTION: {
             "detection_enabled": settings["database_query_injection_detection_enabled"]
         },
-<<<<<<< HEAD
         DetectorType.QUERY_INJECTION: {
             "detection_enabled": settings["database_query_injection_detection_enabled"]
         },
-=======
->>>>>>> 19b864d3
     }
 
 
@@ -357,10 +354,7 @@
     LargeHTTPPayloadDetector,
     HTTPOverheadDetector,
     SQLInjectionDetector,
-<<<<<<< HEAD
     QueryInjectionDetector,
-=======
->>>>>>> 19b864d3
 ]
 
 
