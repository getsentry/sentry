from __future__ import annotations

import hashlib
import logging
import random
import re
from abc import ABC, abstractmethod
from collections import defaultdict, deque
from datetime import timedelta
from typing import Any, Dict, List, Optional, Sequence, Tuple, cast

import sentry_sdk
from symbolic import ProguardMapper  # type: ignore

from sentry import features, nodestore, options, projectoptions
from sentry.eventstore.models import Event
from sentry.issues.grouptype import (
    PerformanceConsecutiveDBQueriesGroupType,
    PerformanceFileIOMainThreadGroupType,
    PerformanceMNPlusOneDBQueriesGroupType,
    PerformanceNPlusOneGroupType,
    PerformanceRenderBlockingAssetSpanGroupType,
    PerformanceSlowDBQueryGroupType,
)
from sentry.models import Organization, Project, ProjectDebugFile, ProjectOption
from sentry.projectoptions.defaults import DEFAULT_PROJECT_PERFORMANCE_DETECTION_SETTINGS
from sentry.utils import metrics
from sentry.utils.event_frames import get_sdk_name
from sentry.utils.safe import get_path

from .base import (
    DETECTOR_TYPE_TO_GROUP_TYPE,
    DetectorType,
    PerformanceDetector,
    fingerprint_resource_span,
    fingerprint_span,
    fingerprint_spans,
    get_span_duration,
)
from .detectors import NPlusOneAPICallsDetector, UncompressedAssetSpanDetector
from .performance_problem import PerformanceProblem
from .types import Span


def join_regexes(regexes: Sequence[str]) -> str:
    return r"(?:" + r")|(?:".join(regexes) + r")"


PERFORMANCE_GROUP_COUNT_LIMIT = 10
INTEGRATIONS_OF_INTEREST = [
    "django",
    "flask",
    "sqlalchemy",
    "Mongo",  # Node
    "Postgres",  # Node
]

PARAMETERIZED_SQL_QUERY_REGEX = re.compile(r"\?|\$1|%s")
CONTAINS_PARAMETER_REGEX = re.compile(
    join_regexes(
        [
            r"'(?:[^']|'')*?(?:\\'.*|'(?!'))",  # single-quoted strings
            r"\b(?:true|false)\b",  # booleans
            r"-?\b(?:[0-9]+\.)?[0-9]+(?:[eE][+-]?[0-9]+)?\b",  # numbers
            r"\?|\$1|%s",  # existing parameters
        ]
    )
)


class EventPerformanceProblem:
    """
    Wrapper that binds an Event and PerformanceProblem together and allow the problem to be saved
    to and fetch from Nodestore
    """

    def __init__(self, event: Event, problem: PerformanceProblem):
        self.event = event
        self.problem = problem

    @property
    def identifier(self) -> str:
        return self.build_identifier(self.event.event_id, self.problem.fingerprint)

    @classmethod
    def build_identifier(cls, event_id: str, problem_hash: str) -> str:
        identifier = hashlib.md5(f"{problem_hash}:{event_id}".encode()).hexdigest()
        return f"p-i-e:{identifier}"

    @property
    def evidence_hashes(self):
        evidence_ids = self.problem.to_dict()
        evidence_hashes = {}

        spans_by_id = {span["span_id"]: span for span in self.event.data.get("spans", [])}

        trace = get_path(self.event.data, "contexts", "trace")
        if trace:
            spans_by_id[trace["span_id"]] = trace

        for key in ["parent", "cause", "offender"]:
            span_ids = evidence_ids.get(key + "_span_ids", []) or []
            spans = [spans_by_id.get(id) for id in span_ids]
            hashes = [span.get("hash") for span in spans if span]
            evidence_hashes[key + "_span_hashes"] = hashes

        return evidence_hashes

    def save(self):
        nodestore.set(self.identifier, self.problem.to_dict())

    @classmethod
    def fetch(cls, event: Event, problem_hash: str) -> EventPerformanceProblem:
        return cls.fetch_multi([(event, problem_hash)])[0]

    @classmethod
    def fetch_multi(
        cls, items: Sequence[Tuple[Event, str]]
    ) -> Sequence[Optional[EventPerformanceProblem]]:
        ids = [cls.build_identifier(event.event_id, problem_hash) for event, problem_hash in items]
        results = nodestore.get_multi(ids)
        return [
            cls(event, PerformanceProblem.from_dict(results[_id])) if results.get(_id) else None
            for _id, (event, _) in zip(ids, items)
        ]


# Facade in front of performance detection to limit impact of detection on our events ingestion
def detect_performance_problems(data: Event, project: Project) -> List[PerformanceProblem]:
    try:
        rate = options.get("performance.issues.all.problem-detection")
        if rate and rate > random.random():
            # Add an experimental tag to be able to find these spans in production while developing. Should be removed later.
            sentry_sdk.set_tag("_did_analyze_performance_issue", "true")
            with metrics.timer(
                "performance.detect_performance_issue", sample_rate=0.01
            ), sentry_sdk.start_span(
                op="py.detect_performance_issue", description="none"
            ) as sdk_span:
                return _detect_performance_problems(data, sdk_span, project)
    except Exception:
        logging.exception("Failed to detect performance problems")
    return []


# Gets the thresholds to perform performance detection.
# Duration thresholds are in milliseconds.
# Allowed span ops are allowed span prefixes. (eg. 'http' would work for a span with 'http.client' as its op)
def get_detection_settings(project_id: Optional[int] = None) -> Dict[DetectorType, Any]:
    system_settings = {
        "n_plus_one_db_count": options.get("performance.issues.n_plus_one_db.count_threshold"),
        "n_plus_one_db_duration_threshold": options.get(
            "performance.issues.n_plus_one_db.duration_threshold"
        ),
        "render_blocking_fcp_min": options.get(
            "performance.issues.render_blocking_assets.fcp_minimum_threshold"
        ),
        "render_blocking_fcp_max": options.get(
            "performance.issues.render_blocking_assets.fcp_maximum_threshold"
        ),
        "render_blocking_fcp_ratio": options.get(
            "performance.issues.render_blocking_assets.fcp_ratio_threshold"
        ),
        "render_blocking_bytes_min": options.get(
            "performance.issues.render_blocking_assets.size_threshold"
        ),
    }

    default_project_settings = (
        projectoptions.get_well_known_default(
            "sentry:performance_issue_settings",
            project=project_id,
        )
        if project_id
        else {}
    )

    project_option_settings = (
        ProjectOption.objects.get_value(
            project_id, "sentry:performance_issue_settings", default_project_settings
        )
        if project_id
        else DEFAULT_PROJECT_PERFORMANCE_DETECTION_SETTINGS
    )

    project_settings = {
        **default_project_settings,
        **project_option_settings,
    }  # Merge saved project settings into default so updating the default to add new settings works in the future.

    settings = {**system_settings, **project_settings}

    return {
        DetectorType.SLOW_DB_QUERY: [
            {
                "duration_threshold": 1000.0,  # ms
                "allowed_span_ops": ["db"],
            },
        ],
        DetectorType.RENDER_BLOCKING_ASSET_SPAN: {
            "fcp_minimum_threshold": settings["render_blocking_fcp_min"],  # ms
            "fcp_maximum_threshold": settings["render_blocking_fcp_max"],  # ms
            "fcp_ratio_threshold": settings["render_blocking_fcp_ratio"],  # in the range [0, 1]
            "minimum_size_bytes": settings["render_blocking_bytes_min"],  # in bytes
        },
        DetectorType.N_PLUS_ONE_DB_QUERIES: {
            "count": settings["n_plus_one_db_count"],
            "duration_threshold": settings["n_plus_one_db_duration_threshold"],  # ms
        },
        DetectorType.N_PLUS_ONE_DB_QUERIES_EXTENDED: {
            "count": settings["n_plus_one_db_count"],
            "duration_threshold": settings["n_plus_one_db_duration_threshold"],  # ms
        },
        DetectorType.CONSECUTIVE_DB_OP: {
            # time saved by running all queries in parallel
            "min_time_saved": 100,  # ms
            # ratio between time saved and total db span durations
            "min_time_saved_ratio": 0.1,
            # The minimum duration of a single independent span in ms, used to prevent scenarios with a ton of small spans
            "span_duration_threshold": 30,  # ms
            "consecutive_count_threshold": 2,
            "detection_rate": settings["consecutive_db_queries_detection_rate"],
        },
        DetectorType.FILE_IO_MAIN_THREAD: [
            {
                # 16ms is when frame drops will start being evident
                "duration_threshold": 16,
            }
        ],
        DetectorType.N_PLUS_ONE_API_CALLS: {
            "detection_rate": settings["n_plus_one_api_calls_detection_rate"],
            "duration_threshold": 50,  # ms
            "concurrency_threshold": 5,  # ms
            "count": 10,
            "allowed_span_ops": ["http.client"],
        },
        DetectorType.M_N_PLUS_ONE_DB: {
            "total_duration_threshold": 100.0,  # ms
            "minimum_occurrences_of_pattern": 3,
            "max_sequence_length": 5,
        },
        DetectorType.UNCOMPRESSED_ASSETS: {
            "size_threshold_bytes": 500 * 1024,
            "duration_threshold": 500,  # ms
            "allowed_span_ops": ["resource.css", "resource.script"],
            "detection_enabled": settings["uncompressed_assets_detection_enabled"],
        },
    }


def _detect_performance_problems(
    data: Event, sdk_span: Any, project: Project
) -> List[PerformanceProblem]:
    event_id = data.get("event_id", None)
    project_id = cast(int, project.id)

    detection_settings = get_detection_settings(project_id)
    detectors: List[PerformanceDetector] = [
        ConsecutiveDBSpanDetector(detection_settings, data),
        SlowDBQueryDetector(detection_settings, data),
        RenderBlockingAssetSpanDetector(detection_settings, data),
        NPlusOneDBSpanDetector(detection_settings, data),
        NPlusOneDBSpanDetectorExtended(detection_settings, data),
        FileIOMainThreadDetector(detection_settings, data),
        NPlusOneAPICallsDetector(detection_settings, data),
        MNPlusOneDBSpanDetector(detection_settings, data),
        UncompressedAssetSpanDetector(detection_settings, data),
    ]

    for detector in detectors:
        run_detector_on_data(detector, data)

    # Metrics reporting only for detection, not created issues.
    report_metrics_for_detectors(data, event_id, detectors, sdk_span)

    organization = cast(Organization, project.organization)
    if project is None or organization is None:
        return []

    problems: List[PerformanceProblem] = []
    for detector in detectors:
        if all(
            [
                detector.is_creation_allowed_for_system(),
                detector.is_creation_allowed_for_organization(organization),
                detector.is_creation_allowed_for_project(project),
            ]
        ):
            problems.extend(detector.stored_problems.values())
        else:
            continue

    truncated_problems = problems[:PERFORMANCE_GROUP_COUNT_LIMIT]

    metrics.incr("performance.performance_issue.pretruncated", len(problems))
    metrics.incr("performance.performance_issue.truncated", len(truncated_problems))

    # Leans on Set to remove duplicate problems when extending a detector, since the new extended detector can overlap in terms of created issues.
    unique_problems = set(truncated_problems)

    if len(unique_problems) > 0:
        metrics.incr(
            "performance.performance_issue.performance_problem_emitted",
            len(unique_problems),
            sample_rate=1.0,
        )

    # TODO: Make sure upstream is all compatible with set before switching output type.
    return list(unique_problems)


def run_detector_on_data(detector, data):
    if not detector.is_event_eligible(data):
        return

    spans = data.get("spans", [])
    for span in spans:
        detector.visit_span(span)

    detector.on_complete()


def contains_complete_query(span: Span, is_source: Optional[bool] = False) -> bool:
    # Remove the truncation check from the n_plus_one db detector.
    query = span.get("description", None)
    if is_source and query:
        return True
    else:
        return query and not query.endswith("...")


def total_span_time(span_list: List[Dict[str, Any]]) -> float:
    """Return the total non-overlapping span time in milliseconds for all the spans in the list"""
    # Sort the spans so that when iterating the next span in the list is either within the current, or afterwards
    sorted_span_list = sorted(span_list, key=lambda span: span["start_timestamp"])
    total_duration = 0
    first_item = sorted_span_list[0]
    current_min = first_item["start_timestamp"]
    current_max = first_item["timestamp"]
    for span in sorted_span_list[1:]:
        # If the start is contained within the current, check if the max extends the current duration
        if current_min <= span["start_timestamp"] <= current_max:
            current_max = max(span["timestamp"], current_max)
        # If not within current min&max then there's a gap between spans, so add to total_duration and start a new
        # min/max
        else:
            total_duration += current_max - current_min
            current_min = span["start_timestamp"]
            current_max = span["timestamp"]
    # Add the remaining duration
    total_duration += current_max - current_min
    return total_duration * 1000


class SlowDBQueryDetector(PerformanceDetector):
    """
    Check for slow spans in a certain type of span.op (eg. slow db spans)
    """

    __slots__ = "stored_problems"

    type: DetectorType = DetectorType.SLOW_DB_QUERY
    settings_key = DetectorType.SLOW_DB_QUERY

    def init(self):
        self.stored_problems = {}

    def visit_span(self, span: Span):
        settings_for_span = self.settings_for_span(span)
        if not settings_for_span:
            return
        op, span_id, op_prefix, span_duration, settings = settings_for_span
        duration_threshold = settings.get("duration_threshold")

        fingerprint = fingerprint_span(span)

        if not fingerprint:
            return

        if not SlowDBQueryDetector.is_span_eligible(span):
            return

        description = span.get("description", None)
        description = description.strip()

        if span_duration >= timedelta(
            milliseconds=duration_threshold
        ) and not self.stored_problems.get(fingerprint, False):
            spans_involved = [span_id]

            hash = span.get("hash", "")
            type = DETECTOR_TYPE_TO_GROUP_TYPE[self.settings_key]

            self.stored_problems[fingerprint] = PerformanceProblem(
                type=type,
                fingerprint=self._fingerprint(hash),
                op=op,
                desc=description,
                cause_span_ids=[],
                parent_span_ids=[],
                offender_span_ids=spans_involved,
            )

    def is_creation_allowed_for_organization(self, organization: Optional[Organization]) -> bool:
        return features.has("organizations:performance-slow-db-issue", organization, actor=None)

    def is_creation_allowed_for_project(self, project: Optional[Project]) -> bool:
        return True

    @classmethod
    def is_span_eligible(cls, span: Span) -> bool:
        description = span.get("description", None)
        if not description:
            return False

        description = description.strip()
        if description[:6].upper() != "SELECT":
            return False

        if description.endswith("..."):
            return False

        return True

    def _fingerprint(self, hash):
        signature = (str(hash)).encode("utf-8")
        full_fingerprint = hashlib.sha1(signature).hexdigest()
        return f"1-{PerformanceSlowDBQueryGroupType.type_id}-{full_fingerprint}"


class RenderBlockingAssetSpanDetector(PerformanceDetector):
    __slots__ = ("stored_problems", "fcp", "transaction_start")

    type: DetectorType = DetectorType.RENDER_BLOCKING_ASSET_SPAN
    settings_key = DetectorType.RENDER_BLOCKING_ASSET_SPAN

    MAX_SIZE_BYTES = 1_000_000_000  # 1GB

    def init(self):
        self.stored_problems = {}
        self.transaction_start = timedelta(seconds=self.event().get("start_timestamp", 0))
        self.fcp = None

        # Only concern ourselves with transactions where the FCP is within the
        # range we care about.
        measurements = self.event().get("measurements") or {}
        fcp_hash = measurements.get("fcp") or {}
        fcp_value = fcp_hash.get("value")
        if fcp_value and ("unit" not in fcp_hash or fcp_hash["unit"] == "millisecond"):
            fcp = timedelta(milliseconds=fcp_value)
            fcp_minimum_threshold = timedelta(
                milliseconds=self.settings.get("fcp_minimum_threshold")
            )
            fcp_maximum_threshold = timedelta(
                milliseconds=self.settings.get("fcp_maximum_threshold")
            )
            if fcp >= fcp_minimum_threshold and fcp < fcp_maximum_threshold:
                self.fcp = fcp

    def is_creation_allowed_for_organization(self, organization: Optional[Organization]) -> bool:
        return features.has(
            "organizations:performance-issues-render-blocking-assets-detector",
            organization,
            actor=None,
        )

    def is_creation_allowed_for_project(self, project: Project) -> bool:
        return True  # Detection always allowed by project for now

    def visit_span(self, span: Span):
        if not self.fcp:
            return

        op = span.get("op", None)
        if op not in ["resource.link", "resource.script"]:
            return False

        if self._is_blocking_render(span):
            span_id = span.get("span_id", None)
            fingerprint = self._fingerprint(span)
            if span_id and fingerprint:
                self.stored_problems[fingerprint] = PerformanceProblem(
                    fingerprint=fingerprint,
                    op=op,
                    desc=span.get("description") or "",
                    type=PerformanceRenderBlockingAssetSpanGroupType,
                    offender_span_ids=[span_id],
                    parent_span_ids=[],
                    cause_span_ids=[],
                )

        # If we visit a span that starts after FCP, then we know we've already
        # seen all possible render-blocking resource spans.
        span_start_timestamp = timedelta(seconds=span.get("start_timestamp", 0))
        fcp_timestamp = self.transaction_start + self.fcp
        if span_start_timestamp >= fcp_timestamp:
            # Early return for all future span visits.
            self.fcp = None

    def _is_blocking_render(self, span):
        span_end_timestamp = timedelta(seconds=span.get("timestamp", 0))
        fcp_timestamp = self.transaction_start + self.fcp
        if span_end_timestamp >= fcp_timestamp:
            return False

        minimum_size_bytes = self.settings.get("minimum_size_bytes")
        data = span.get("data", None)
        encoded_body_size = data and data.get("Encoded Body Size", 0) or 0
        if encoded_body_size < minimum_size_bytes or encoded_body_size > self.MAX_SIZE_BYTES:
            return False

        span_duration = get_span_duration(span)
        fcp_ratio_threshold = self.settings.get("fcp_ratio_threshold")
        return span_duration / self.fcp > fcp_ratio_threshold

    def _fingerprint(self, span: Span):
        resource_url_hash = fingerprint_resource_span(span)
        return f"1-{PerformanceRenderBlockingAssetSpanGroupType.type_id}-{resource_url_hash}"


class ConsecutiveDBSpanDetector(PerformanceDetector):
    """
    Let X and Y be the consecutive db span count threshold and the span duration threshold respectively,
    each defined in the threshold settings.

    The detector first looks for X number of consecutive db query spans,
    Once these set of spans are found, the detector will compare each db span in the consecutive list
    to determine if they are dependant on one another.
    If the sum of the durations of the independent spans exceeds Y, then a performance issue is found.

    This detector assuming spans are ordered chronologically
    """

    __slots__ = "stored_problems"

    type: DetectorType = DetectorType.CONSECUTIVE_DB_OP
    settings_key = DetectorType.CONSECUTIVE_DB_OP

    def init(self):
        self.stored_problems: dict[str, PerformanceProblem] = {}
        self.consecutive_db_spans: list[Span] = []
        self.independent_db_spans: list[Span] = []

    def visit_span(self, span: Span) -> None:
        span_id = span.get("span_id", None)

        if not span_id or not self._is_db_query(span) or self._overlaps_last_span(span):
            self._validate_and_store_performance_problem()
            self._reset_variables()
            return

        self._add_problem_span(span)

    def _add_problem_span(self, span: Span) -> None:
        self.consecutive_db_spans.append(span)

    def _validate_and_store_performance_problem(self):
        self._set_independent_spans(self.consecutive_db_spans)
        if not len(self.independent_db_spans):
            return

        exceeds_count_threshold = len(self.consecutive_db_spans) >= self.settings.get(
            "consecutive_count_threshold"
        )
        exceeds_span_duration_threshold = all(
            get_span_duration(span).total_seconds() * 1000
            > self.settings.get("span_duration_threshold")
            for span in self.independent_db_spans
        )

        time_saved = self._calculate_time_saved(self.independent_db_spans)
        total_time = self._sum_span_duration(self.consecutive_db_spans)

        exceeds_time_saved_threshold = time_saved >= self.settings.get("min_time_saved")

        exceeds_time_saved_threshold_ratio = False
        if total_time > 0:
            exceeds_time_saved_threshold_ratio = time_saved / total_time >= self.settings.get(
                "min_time_saved_ratio"
            )

        if (
            exceeds_count_threshold
            and exceeds_span_duration_threshold
            and exceeds_time_saved_threshold
            and exceeds_time_saved_threshold_ratio
        ):
            self._store_performance_problem()

    def _store_performance_problem(self) -> None:
        fingerprint = self._fingerprint()
        offender_span_ids = [span.get("span_id", None) for span in self.independent_db_spans]
        cause_span_ids = [span.get("span_id", None) for span in self.consecutive_db_spans]
        query: str = self.independent_db_spans[0].get("description", None)

        self.stored_problems[fingerprint] = PerformanceProblem(
            fingerprint,
            "db",
            desc=query,  # TODO - figure out which query to use for description
            type=PerformanceConsecutiveDBQueriesGroupType,
            cause_span_ids=cause_span_ids,
            parent_span_ids=None,
            offender_span_ids=offender_span_ids,
        )

        self._reset_variables()

    def _sum_span_duration(self, spans: list[Span]) -> int:
        "Given a list of spans, find the sum of the span durations in milliseconds"
        sum = 0
        for span in spans:
            sum += get_span_duration(span).total_seconds() * 1000
        return sum

    def _set_independent_spans(self, spans: list[Span]):
        """
        Given a list of spans, checks if there is at least a single span that is independent of the rest.
        To start, we are just checking for a span in a list of consecutive span without a WHERE clause
        """
        independent_spans = []
        for span in spans[1:]:
            query: str = span.get("description", None)
            if (
                query
                and contains_complete_query(span)
                and "WHERE" not in query.upper()
                and not CONTAINS_PARAMETER_REGEX.search(query)
            ):
                independent_spans.append(span)
        self.independent_db_spans = independent_spans

    def _calculate_time_saved(self, independent_spans: list[Span]) -> float:
        """
        Calculates the cost saved by running spans in parallel,
        this is the maximum time saved of running all independent queries in parallel
        note, maximum means it does not account for db connection times and overhead associated with parallelization,
        this is where thresholds come in
        """
        consecutive_spans = self.consecutive_db_spans
        total_duration = self._sum_span_duration(consecutive_spans)

        max_independent_span_duration = max(
            [get_span_duration(span).total_seconds() * 1000 for span in independent_spans]
        )

        sum_of_dependent_span_durations = 0
        for span in consecutive_spans:
            if span not in independent_spans:
                sum_of_dependent_span_durations += get_span_duration(span).total_seconds() * 1000

        return total_duration - max(max_independent_span_duration, sum_of_dependent_span_durations)

    def _overlaps_last_span(self, span: Span) -> bool:
        if len(self.consecutive_db_spans) == 0:
            return False

        last_span = self.consecutive_db_spans[-1]

        last_span_ends = timedelta(seconds=last_span.get("timestamp", 0))
        current_span_begins = timedelta(seconds=span.get("start_timestamp", 0))
        return last_span_ends > current_span_begins

    def _reset_variables(self) -> None:
        self.consecutive_db_spans = []
        self.independent_db_spans = []

    def _is_db_query(self, span: Span) -> bool:
        op: str = span.get("op", "") or ""
        description: str = span.get("description", "") or ""
        is_db_op = op == "db" or op.startswith("db.sql")
        is_query = "SELECT" in description.upper()  # TODO - make this more elegant
        return is_db_op and is_query

    def _fingerprint(self) -> str:
        prior_span_index = self.consecutive_db_spans.index(self.independent_db_spans[0]) - 1
        hashed_spans = fingerprint_spans(
            [self.consecutive_db_spans[prior_span_index]] + self.independent_db_spans
        )
        return f"1-{PerformanceConsecutiveDBQueriesGroupType.type_id}-{hashed_spans}"

    def on_complete(self) -> None:
        self._validate_and_store_performance_problem()

    def is_creation_allowed_for_organization(self, organization: Organization) -> bool:
        return features.has(
            "organizations:performance-consecutive-db-issue", organization, actor=None
        )

    def is_creation_allowed_for_project(self, project: Project) -> bool:
        return self.settings["detection_rate"] > random.random()

    @classmethod
    def is_event_eligible(cls, event, project: Project = None) -> bool:
        request = event.get("request", None) or None
        sdk_name = get_sdk_name(event) or ""

        if request:
            url = request.get("url", "") or ""
            method = request.get("method", "") or ""
            if url.endswith("/graphql") and method.lower() in ["post", "get"]:
                return False

        return "php" not in sdk_name.lower()


class NPlusOneDBSpanDetector(PerformanceDetector):
    """
    Detector goals:
      - identify a database N+1 query with high accuracy
      - collect enough information to create a good fingerprint (see below)
      - only return issues with good fingerprints

    A good fingerprint is one that gives us confidence that, if two fingerprints
    match, then they correspond to the same issue location in code (and
    therefore, the same fix).

    To do this we look for a specific structure:

      [-------- transaction span -----------]
         [-------- parent span -----------]
            [source query]
                          [n0]
                              [n1]
                                  [n2]
                                      ...

    If we detect two different N+1 problems, and both have matching parents,
    source queries, and repeated (n) queries, then we can be fairly confident
    they are the same issue.
    """

    __slots__ = (
        "stored_problems",
        "potential_parents",
        "source_span",
        "n_hash",
        "n_spans",
    )

    type: DetectorType = DetectorType.N_PLUS_ONE_DB_QUERIES
    settings_key = DetectorType.N_PLUS_ONE_DB_QUERIES

    def init(self):
        self.stored_problems = {}
        self.potential_parents = {}
        self.n_hash = None
        self.n_spans = []
        self.source_span = None
        root_span = get_path(self._event, "contexts", "trace")
        if root_span:
            self.potential_parents[root_span.get("span_id")] = root_span

    def is_creation_allowed_for_organization(self, organization: Optional[Organization]) -> bool:
        return True  # This detector is fully rolled out

    def is_creation_allowed_for_project(self, project: Optional[Project]) -> bool:
        return True  # This should probably use the `n_plus_one_db.problem-creation` option, which is currently not in use

    def visit_span(self, span: Span) -> None:
        span_id = span.get("span_id", None)
        op = span.get("op", None)
        if not span_id or not op:
            return

        if not self._is_db_op(op):
            # This breaks up the N+1 we're currently tracking.
            self._maybe_store_problem()
            self._reset_detection()
            # Treat it as a potential parent as long as it isn't the root span.
            if span.get("parent_span_id", None):
                self.potential_parents[span_id] = span
            return

        if not self.source_span:
            # We aren't currently tracking an N+1. Maybe this span triggers one!
            self._maybe_use_as_source(span)
            return

        # If we got this far, we know we're a DB span and we're looking for a
        # sequence of N identical DB spans.
        if self._continues_n_plus_1(span):
            self.n_spans.append(span)
        else:
            previous_span = self.n_spans[-1] if self.n_spans else None
            self._maybe_store_problem()
            self._reset_detection()

            # Maybe this DB span starts a whole new N+1!
            if previous_span:
                self._maybe_use_as_source(previous_span)
            if self.source_span and self._continues_n_plus_1(span):
                self.n_spans.append(span)
            else:
                self.source_span = None
                self._maybe_use_as_source(span)

    def on_complete(self) -> None:
        self._maybe_store_problem()

    def _is_db_op(self, op: str) -> bool:
        return op.startswith("db") and not op.startswith("db.redis")

    def _maybe_use_as_source(self, span: Span):
        parent_span_id = span.get("parent_span_id", None)
        if not parent_span_id or parent_span_id not in self.potential_parents:
            return

        self.source_span = span

    def _continues_n_plus_1(self, span: Span):
        if self._overlaps_last_span(span):
            return False

        expected_parent_id = self.source_span.get("parent_span_id", None)
        parent_id = span.get("parent_span_id", None)
        if not parent_id or parent_id != expected_parent_id:
            return False

        span_hash = span.get("hash", None)
        if not span_hash:
            return False

        if span_hash == self.source_span.get("hash", None):
            # The source span and n repeating spans must have different queries.
            return False

        if not self.n_hash:
            self.n_hash = span_hash
            return True

        return span_hash == self.n_hash

    def _overlaps_last_span(self, span: Span) -> bool:
        last_span = self.source_span
        if self.n_spans:
            last_span = self.n_spans[-1]

        last_span_ends = timedelta(seconds=last_span.get("timestamp", 0))
        current_span_begins = timedelta(seconds=span.get("start_timestamp", 0))
        return last_span_ends > current_span_begins

    def _maybe_store_problem(self):
        if not self.source_span or not self.n_spans:
            return

        count = self.settings.get("count")
        duration_threshold = timedelta(milliseconds=self.settings.get("duration_threshold"))

        # Do we have enough spans?
        if len(self.n_spans) < count:
            return

        # Do the spans take enough total time?
        total_duration = timedelta()
        for span in self.n_spans:
            total_duration += get_span_duration(span)
        if total_duration < duration_threshold:
            return

        # We require a parent span in order to improve our fingerprint accuracy.
        parent_span_id = self.source_span.get("parent_span_id", None)
        if not parent_span_id:
            return
        parent_span = self.potential_parents[parent_span_id]
        if not parent_span:
            return

        # Track how many N+1-looking problems we found but dropped because we
        # couldn't be sure (maybe the truncated part of the query differs).
        if not contains_complete_query(
            self.source_span, is_source=True
        ) or not contains_complete_query(self.n_spans[0]):
            metrics.incr("performance.performance_issue.truncated_np1_db")
            return

        if not self._contains_valid_repeating_query(self.n_spans[0]):
            metrics.incr("performance.performance_issue.unparametrized_first_span")
            return

        fingerprint = self._fingerprint(
            parent_span.get("op", None),
            parent_span.get("hash", None),
            self.source_span.get("hash", None),
            self.n_spans[0].get("hash", None),
        )
        if fingerprint not in self.stored_problems:
            self._metrics_for_extra_matching_spans()

            self.stored_problems[fingerprint] = PerformanceProblem(
                fingerprint=fingerprint,
                op="db",
                desc=self.n_spans[0].get("description", ""),
                type=PerformanceNPlusOneGroupType,
                parent_span_ids=[parent_span_id],
                cause_span_ids=[self.source_span.get("span_id", None)],
                offender_span_ids=[span.get("span_id", None) for span in self.n_spans],
            )

    def _contains_valid_repeating_query(self, span: Span) -> bool:
        query = span.get("description", None)
        return query and PARAMETERIZED_SQL_QUERY_REGEX.search(query)

    def _metrics_for_extra_matching_spans(self):
        # Checks for any extra spans that match the detected problem but are not part of affected spans.
        # Temporary check since we eventually want to capture extra perf problems on the initial pass while walking spans.
        n_count = len(self.n_spans)
        all_matching_spans = [
            span
            for span in self._event.get("spans", [])
            if span.get("span_id", None) == self.n_hash
        ]
        all_count = len(all_matching_spans)
        if n_count > 0 and n_count != all_count:
            metrics.incr("performance.performance_issue.np1_db.extra_spans")

    def _reset_detection(self):
        self.source_span = None
        self.n_hash = None
        self.n_spans = []

    def _fingerprint(self, parent_op, parent_hash, source_hash, n_hash) -> str:
        # XXX: this has to be a hardcoded string otherwise grouping will break
        problem_class = "GroupType.PERFORMANCE_N_PLUS_ONE_DB_QUERIES"
        full_fingerprint = hashlib.sha1(
            (str(parent_op) + str(parent_hash) + str(source_hash) + str(n_hash)).encode("utf8"),
        ).hexdigest()
        return f"1-{problem_class}-{full_fingerprint}"


class NPlusOneDBSpanDetectorExtended(NPlusOneDBSpanDetector):
    """
    Detector goals:
    - Extend N+1 DB Detector to make it compatible with more frameworks.
    """

    type: DetectorType = DetectorType.N_PLUS_ONE_DB_QUERIES_EXTENDED

    __slots__ = (
        "stored_problems",
        "potential_parents",
        "source_span",
        "n_hash",
        "n_spans",
    )


class FileIOMainThreadDetector(PerformanceDetector):
    """
    Checks for a file io span on the main thread
    """

    __slots__ = ("spans_involved", "stored_problems")

    type: DetectorType = DetectorType.FILE_IO_MAIN_THREAD
    settings_key = DetectorType.FILE_IO_MAIN_THREAD

    def init(self):
        self.spans_involved = {}
        self.most_recent_start_time = {}
        self.most_recent_hash = {}
        self.stored_problems = {}
        self.mapper = None
        self.parent_to_blocked_span = defaultdict(list)
        self._prepare_deobfuscation()

    def _prepare_deobfuscation(self):
        event = self._event
        if "debug_meta" in event:
            images = event["debug_meta"].get("images", [])
            project_id = event.get("project")
            if not isinstance(images, list):
                return
            if project_id is not None:
                project = Project.objects.get_from_cache(id=project_id)
            else:
                return

            for image in images:
                if image.get("type") == "proguard":
                    uuid = image.get("uuid")
                    dif_paths = ProjectDebugFile.difcache.fetch_difs(
                        project, [uuid], features=["mapping"]
                    )
                    debug_file_path = dif_paths.get(uuid)
                    if debug_file_path is None:
                        return

                    mapper = ProguardMapper.open(debug_file_path)
                    if not mapper.has_line_info:
                        return
                    self.mapper = mapper
                    return

    def _deobfuscate_module(self, module: str) -> str:
        if self.mapper is not None:
            return self.mapper.remap_class(module)
        else:
            return module

    def _deobfuscate_function(self, frame):
        if self.mapper is not None and "module" in frame and "function" in frame:
            functions = self.mapper.remap_frame(
                frame["module"], frame["function"], frame.get("lineno") or 0
            )
            return ".".join([func.method for func in functions])
        else:
            return frame.get("function", "")

    def visit_span(self, span: Span):
        if self._is_file_io_on_main_thread(span):
            parent_span_id = span.get("parent_span_id")
            self.parent_to_blocked_span[parent_span_id].append(span)

    def on_complete(self):
        for parent_span_id, span_list in self.parent_to_blocked_span.items():
            span_list = [
                span for span in span_list if "start_timestamp" in span and "timestamp" in span
            ]
            total_duration = total_span_time(span_list)
            settings_for_span = self.settings_for_span(span_list[0])
            if not settings_for_span:
                return

            _, _, _, _, settings = settings_for_span
            if total_duration >= settings["duration_threshold"]:
                fingerprint = self._fingerprint(span_list)
                self.stored_problems[fingerprint] = PerformanceProblem(
                    fingerprint=fingerprint,
                    op=span_list[0].get("op"),
                    desc=span_list[0].get("description", ""),
                    parent_span_ids=[parent_span_id],
                    type=PerformanceFileIOMainThreadGroupType,
                    cause_span_ids=[],
                    offender_span_ids=[span["span_id"] for span in span_list if "span_id" in span],
                )

    def _fingerprint(self, span_list) -> str:
        call_stack_strings = []
        overall_stack = []
        for span in span_list:
            for item in span.get("data", {}).get("call_stack", []):
                module = self._deobfuscate_module(item.get("module", ""))
                function = self._deobfuscate_function(item)
                call_stack_strings.append(f"{module}.{function}")
            overall_stack.append(".".join(call_stack_strings))
        call_stack = "-".join(overall_stack).encode("utf8")
        hashed_stack = hashlib.sha1(call_stack).hexdigest()
        return f"1-{PerformanceFileIOMainThreadGroupType.type_id}-{hashed_stack}"

    def _is_file_io_on_main_thread(self, span: Span) -> bool:
        data = span.get("data", {})
        if data is None:
            return False
        # doing is True since the value can be any type
        return data.get("blocked_main_thread", False) is True

    def is_creation_allowed_for_organization(self, organization: Organization) -> bool:
        return features.has(
            "organizations:performance-file-io-main-thread-detector", organization, actor=None
        )

    def is_creation_allowed_for_project(self, project: Project) -> bool:
        return True


class MNPlusOneState(ABC):
    """Abstract base class for the MNPlusOneDBSpanDetector state machine."""

    @abstractmethod
    def next(self, span: Span) -> Tuple[MNPlusOneState, Optional[PerformanceProblem]]:
        raise NotImplementedError

    def finish(self) -> Optional[PerformanceProblem]:
        return None

    def _equivalent(self, a: Span, b: Span) -> bool:
        """db spans are equivalent if their ops and hashes match. Other spans are
        equivalent if their ops match."""
        first_op = a.get("op") or None
        second_op = b.get("op") or None
        if not first_op or not second_op or first_op != second_op:
            return False

        if first_op.startswith("db"):
            return a.get("hash") == b.get("hash")

        return True


class SearchingForMNPlusOne(MNPlusOneState):
    """
    The initial state for the MN+1 DB Query detector, and the state we return to
    whenever there is no active repeating pattern being checked.

    Keeps a list of recently seen spans until a repeat is found, at which point
    it transitions to the ContinuingMNPlusOne state.
    """

    __slots__ = ("settings", "event", "recent_spans")

    def __init__(
        self, settings: Dict[str, Any], event: Event, initial_spans: Optional[Sequence[Span]] = None
    ) -> None:
        self.settings = settings
        self.event = event
        self.recent_spans = deque(initial_spans or [], self.settings["max_sequence_length"])

    def next(self, span: Span) -> Tuple[MNPlusOneState, Optional[PerformanceProblem]]:
        # Can't be a potential MN+1 without at least 2 previous spans.
        if len(self.recent_spans) <= 1:
            self.recent_spans.append(span)
            return (self, None)

        # Has an MN pattern begun to repeat itself? If so, transition to the
        # ContinuingMNPlusOne state.
        # Convert the recent_spans deque into a list for slicing. Skip the last
        # item in the list because that would find an N+1 instead.
        recent_span_list = list(self.recent_spans)
        for i, recent_span in enumerate(recent_span_list[:-1]):
            if self._equivalent(span, recent_span):
                pattern = recent_span_list[i:]
                if self._is_valid_pattern(pattern):
                    return (ContinuingMNPlusOne(self.settings, self.event, pattern, span), None)

        # We haven't found a pattern yet, so remember this span and keep
        # looking.
        self.recent_spans.append(span)
        return (self, None)

    def _is_valid_pattern(self, pattern: Sequence[Span]) -> bool:
        """A valid pattern contains at least one db operation and is not all equivalent."""
        found_db_op = False
        found_different_span = False

        for span in pattern:
            op = span.get("op") or ""
            description = span.get("description") or ""
            found_db_op = found_db_op or (
                op.startswith("db") and description and not description.endswith("...")
            )
            found_different_span = found_different_span or not self._equivalent(pattern[0], span)
            if found_db_op and found_different_span:
                return True

        return False


class ContinuingMNPlusOne(MNPlusOneState):
    """
    The state for when we think we might have found a pattern: a sequence of
    spans that has begun to repeat.

    When the sequence is broken (either by a mismatched span or span iteration
    finishing), returns to the SearchingMNPlusOne state, possibly returning a
    PerformanceProblem if the detected sequence met our thresholds.
    """

    __slots__ = ("settings", "event", "pattern", "spans", "pattern_index")

    def __init__(
        self, settings: Dict[str, Any], event: Event, pattern: Sequence[Span], first_span: Span
    ) -> None:
        self.settings = settings
        self.event = event
        self.pattern = pattern

        # The full list of spans involved in the MN pattern.
        self.spans: Sequence[Span] = pattern.copy()
        self.spans.append(first_span)
        self.pattern_index = 1

    def next(self, span: Span) -> MNPlusOneState:
        # If the MN pattern is continuing, carry on in this state.
        pattern_span = self.pattern[self.pattern_index]
        if self._equivalent(pattern_span, span):
            self.spans.append(span)
            self.pattern_index += 1
            if self.pattern_index >= len(self.pattern):
                self.pattern_index = 0
            return (self, None)

        # We've broken the MN pattern, so return to the Searching state. If it
        # is a significant problem, also return a PerformanceProblem.
        times_occurred = int(len(self.spans) / len(self.pattern))
        start_index = len(self.pattern) * times_occurred
        remaining_spans = self.spans[start_index:] + [span]
        return (
            SearchingForMNPlusOne(self.settings, self.event, remaining_spans),
            self._maybe_performance_problem(),
        )

    def finish(self) -> Optional[PerformanceProblem]:
        return self._maybe_performance_problem()

    def _maybe_performance_problem(self) -> Optional[PerformanceProblem]:
        times_occurred = int(len(self.spans) / len(self.pattern))
        minimum_occurrences_of_pattern = self.settings["minimum_occurrences_of_pattern"]
        if times_occurred < minimum_occurrences_of_pattern:
            return None

        offender_span_count = len(self.pattern) * times_occurred
        offender_spans = self.spans[:offender_span_count]

        total_duration_threshold = self.settings["total_duration_threshold"]
        total_duration = total_span_time(offender_spans)
        if total_duration < total_duration_threshold:
            return None

        parent_span = self._find_common_parent_span(offender_spans)
        if not parent_span:
            return None

        db_span = self._first_db_span()
        return PerformanceProblem(
            fingerprint=self._fingerprint(db_span["hash"], parent_span),
            op="db",
            desc=db_span["description"],
<<<<<<< HEAD
            type=GroupType.PERFORMANCE_M_N_PLUS_ONE_DB_QUERIES,
            parent_span_ids=[parent_span["span_id"]],
=======
            type=PerformanceMNPlusOneDBQueriesGroupType,
            parent_span_ids=[],
>>>>>>> 2462b211
            cause_span_ids=[],
            offender_span_ids=[span["span_id"] for span in offender_spans],
        )

    def _first_db_span(self) -> Optional[Span]:
        for span in self.spans:
            if span["op"].startswith("db"):
                return span
        return None

<<<<<<< HEAD
    def _find_common_parent_span(self, spans: Sequence[Span]):
        parent_span_id = spans[0].get("parent_span_id")
        if not parent_span_id:
            return None
        for id in [span.get("parent_span_id") for span in spans[1:]]:
            if not id or id != parent_span_id:
                return None

        all_spans = self.event.get("spans") or []
        for span in all_spans:
            if span.get("span_id") == parent_span_id:
                return span
        return None

    def _fingerprint(self, db_hash: str, parent_span: Span) -> str:
        parent_op = parent_span.get("op") or ""
        parent_hash = parent_span.get("hash") or ""
        full_fingerprint = hashlib.sha1(
            (parent_op + parent_hash + db_hash).encode("utf8")
        ).hexdigest()
        problem_class = GroupType.PERFORMANCE_M_N_PLUS_ONE_DB_QUERIES
        return f"1-{problem_class}-{full_fingerprint}"
=======
    def _fingerprint(self, db_hash) -> str:
        # TODO: Add more information to the hash. Since issues aren't being
        # detected yet, this doesn't matter.
        full_fingerprint = hashlib.sha1(db_hash.encode("utf8")).hexdigest()
        return f"1-{PerformanceMNPlusOneDBQueriesGroupType.type_id}-{full_fingerprint}"
>>>>>>> 2462b211


class MNPlusOneDBSpanDetector(PerformanceDetector):
    """
    Detects N+1 DB query issues where the repeated query is interspersed with
    other spans (which may or may not be other queries) that all repeat together
    (hence, MN+1).

    Currently does not consider parent or source spans, and only looks for a
    repeating pattern of spans (A B C A B C etc).

    Uses a small state machine internally.
    """

    __slots__ = ("stored_problems", "state")

    type: DetectorType = DetectorType.M_N_PLUS_ONE_DB
    settings_key = DetectorType.M_N_PLUS_ONE_DB

    def init(self):
        self.stored_problems = {}
        self.state = SearchingForMNPlusOne(self.settings, self.event())

    def visit_span(self, span):
        self.state, performance_problem = self.state.next(span)
        if performance_problem:
            self.stored_problems[performance_problem.fingerprint] = performance_problem

    def on_complete(self) -> None:
        if performance_problem := self.state.finish():
            self.stored_problems[performance_problem.fingerprint] = performance_problem


# Reports metrics and creates spans for detection
def report_metrics_for_detectors(
    event: Event, event_id: Optional[str], detectors: Sequence[PerformanceDetector], sdk_span: Any
):
    all_detected_problems = [i for d in detectors for i in d.stored_problems]
    has_detected_problems = bool(all_detected_problems)
    sdk_name = get_sdk_name(event)

    try:
        # Setting a tag isn't critical, the transaction doesn't exist sometimes, if it's called outside prod code (eg. load-mocks / tests)
        set_tag = sdk_span.containing_transaction.set_tag
    except AttributeError:
        set_tag = lambda *args: None

    if has_detected_problems:
        set_tag("_pi_all_issue_count", len(all_detected_problems))
        set_tag("_pi_sdk_name", sdk_name or "")
        metrics.incr(
            "performance.performance_issue.aggregate",
            len(all_detected_problems),
            tags={"sdk_name": sdk_name},
        )
        if event_id:
            set_tag("_pi_transaction", event_id)

    tags = event.get("tags", [])
    browser_name = next(
        (tag[1] for tag in tags if tag[0] == "browser.name" and len(tag) == 2), None
    )
    allowed_browser_name = "Other"
    if browser_name in [
        "Chrome",
        "Firefox",
        "Safari",
        "Electron",
        "Chrome Mobile",
        "Edge",
        "Mobile Safari",
        "Opera",
        "Opera Mobile",
        "Chrome Mobile WebView",
        "Chrome Mobile iOS",
        "Samsung Internet",
        "Firefox Mobile",
    ]:
        # Reduce cardinality in case there are custom browser name tags.
        allowed_browser_name = browser_name

    detected_tags = {"sdk_name": sdk_name}
    event_integrations = event.get("sdk", {}).get("integrations", []) or []

    for integration_name in INTEGRATIONS_OF_INTEREST:
        detected_tags["integration_" + integration_name.lower()] = (
            integration_name in event_integrations
        )

    for detector in detectors:
        detector_key = detector.type.value
        detected_problems = detector.stored_problems
        detected_problem_keys = list(detected_problems.keys())
        detected_tags[detector_key] = bool(len(detected_problem_keys))

        if not detected_problem_keys:
            continue

        if detector.type in [DetectorType.UNCOMPRESSED_ASSETS]:
            detected_tags["browser_name"] = allowed_browser_name

        first_problem = detected_problems[detected_problem_keys[0]]
        if first_problem.fingerprint:
            set_tag(f"_pi_{detector_key}_fp", first_problem.fingerprint)

        span_id = first_problem.offender_span_ids[0]

        set_tag(f"_pi_{detector_key}", span_id)

        op_tags = {}
        for problem in detected_problems.values():
            op = problem.op
            op_tags[f"op_{op}"] = True
        metrics.incr(
            f"performance.performance_issue.{detector_key}",
            len(detected_problem_keys),
            tags=op_tags,
        )

    metrics.incr(
        "performance.performance_issue.detected",
        instance=str(has_detected_problems),
        tags=detected_tags,
    )<|MERGE_RESOLUTION|>--- conflicted
+++ resolved
@@ -1215,13 +1215,8 @@
             fingerprint=self._fingerprint(db_span["hash"], parent_span),
             op="db",
             desc=db_span["description"],
-<<<<<<< HEAD
-            type=GroupType.PERFORMANCE_M_N_PLUS_ONE_DB_QUERIES,
+            type=PerformanceMNPlusOneDBQueriesGroupType,
             parent_span_ids=[parent_span["span_id"]],
-=======
-            type=PerformanceMNPlusOneDBQueriesGroupType,
-            parent_span_ids=[],
->>>>>>> 2462b211
             cause_span_ids=[],
             offender_span_ids=[span["span_id"] for span in offender_spans],
         )
@@ -1232,7 +1227,6 @@
                 return span
         return None
 
-<<<<<<< HEAD
     def _find_common_parent_span(self, spans: Sequence[Span]):
         parent_span_id = spans[0].get("parent_span_id")
         if not parent_span_id:
@@ -1253,15 +1247,7 @@
         full_fingerprint = hashlib.sha1(
             (parent_op + parent_hash + db_hash).encode("utf8")
         ).hexdigest()
-        problem_class = GroupType.PERFORMANCE_M_N_PLUS_ONE_DB_QUERIES
-        return f"1-{problem_class}-{full_fingerprint}"
-=======
-    def _fingerprint(self, db_hash) -> str:
-        # TODO: Add more information to the hash. Since issues aren't being
-        # detected yet, this doesn't matter.
-        full_fingerprint = hashlib.sha1(db_hash.encode("utf8")).hexdigest()
         return f"1-{PerformanceMNPlusOneDBQueriesGroupType.type_id}-{full_fingerprint}"
->>>>>>> 2462b211
 
 
 class MNPlusOneDBSpanDetector(PerformanceDetector):
