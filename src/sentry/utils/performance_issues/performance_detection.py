--- conflicted
+++ resolved
@@ -301,21 +301,18 @@
             "duration_threshold": 100,  # ms
             "consecutive_count_threshold": 2,
         },
-<<<<<<< HEAD
+        DetectorType.FILE_IO_MAIN_THREAD: [
+            {
+                # 16ms is when frame drops will start being evident
+                "duration_threshold": 16,
+            }
+        ],
         DetectorType.N_PLUS_ONE_API_CALLS: {
             "duration_threshold": 5,  # ms
             "concurrency_threshold": 5,  # ms
             "count": 5,
             "allowed_span_ops": ["http.client"],
         },
-=======
-        DetectorType.FILE_IO_MAIN_THREAD: [
-            {
-                # 16ms is when frame drops will start being evident
-                "duration_threshold": 16,
-            }
-        ],
->>>>>>> b217565c
     }
 
 
@@ -339,11 +336,8 @@
         DetectorType.N_PLUS_ONE_DB_QUERIES_EXTENDED: NPlusOneDBSpanDetectorExtended(
             detection_settings, data
         ),
-<<<<<<< HEAD
+        DetectorType.FILE_IO_MAIN_THREAD: FileIOMainThreadDetector(detection_settings, data),
         DetectorType.N_PLUS_ONE_API_CALLS: NPlusOneAPICallsDetector(detection_settings, data),
-=======
-        DetectorType.FILE_IO_MAIN_THREAD: FileIOMainThreadDetector(detection_settings, data),
->>>>>>> b217565c
     }
 
     for _, detector in detectors.items():
