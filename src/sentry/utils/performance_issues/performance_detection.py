--- conflicted
+++ resolved
@@ -81,11 +81,8 @@
     DetectorType.N_PLUS_ONE_DB_QUERIES_EXTENDED: "performance.issues.n_plus_one_db_ext.problem-creation",
     DetectorType.CONSECUTIVE_DB_OP: "performance.issues.consecutive_db.problem-creation",
     DetectorType.N_PLUS_ONE_API_CALLS: "performance.issues.n_plus_one_api_calls.problem-creation",
-<<<<<<< HEAD
     DetectorType.FILE_IO_MAIN_THREAD: "performance.issues.file_io_main_thread.problem-creation",
-=======
     DetectorType.UNCOMPRESSED_ASSETS: "performance.issues.compressed_assets.problem-creation",
->>>>>>> 7aa96817
     # NOTE: Slow Span issues are not allowed for creation yet, the addition of this line is temporary so that we can
     # record some metrics for issues of this type that *should* be created. We won't actually create any of these issues atm.
     # This is handled within `event_manager.py` before the issue gets created.
@@ -1317,7 +1314,7 @@
             overall_stack.append(".".join(call_stack_strings))
         call_stack = "-".join(overall_stack).encode("utf8")
         hashed_stack = hashlib.sha1(call_stack).hexdigest()
-        return f"1-{GroupType.PERFORMANCE_FILE_IO_MAIN_THREAD}-{hashed_stack}"
+        return f"1-{GroupType.PERFORMANCE_FILE_IO_MAIN_THREAD.value}-{hashed_stack}"
 
     def _is_file_io_on_main_thread(self, span: Span) -> bool:
         data = span.get("data", {})
