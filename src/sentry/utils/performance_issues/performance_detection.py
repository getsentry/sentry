--- conflicted
+++ resolved
@@ -6,11 +6,7 @@
 import random
 import re
 from abc import ABC, abstractmethod
-<<<<<<< HEAD
-from collections import deque
-=======
-from collections import defaultdict
->>>>>>> 1f86b8b2
+from collections import defaultdict, deque
 from dataclasses import dataclass
 from datetime import timedelta
 from enum import Enum
