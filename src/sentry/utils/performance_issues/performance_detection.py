import hashlib
import random
from abc import ABC, abstractmethod
from datetime import timedelta
from enum import Enum
from typing import Any, Dict, List, Optional

import sentry_sdk

from sentry import options
from sentry.eventstore.processing.base import Event
from sentry.utils import metrics

from .performance_span_issue import PerformanceSpanIssue

Span = Dict[str, Any]
TransactionSpans = List[Span]
PerformanceIssues = Dict[str, Any]


class DetectorType(Enum):
    SLOW_SPAN = "slow_span"
    DUPLICATE_SPANS_HASH = "dupes_hash"  # Have to stay within tag key length limits
    DUPLICATE_SPANS = "duplicates"
    SEQUENTIAL_SLOW_SPANS = "sequential"
    LONG_TASK_SPANS = "long_task"
<<<<<<< HEAD
    N_PLUS_ONE_SPANS = "n_plus_one"
=======
    RENDER_BLOCKING_ASSET_SPAN = "render_blocking_assets"
>>>>>>> cdca9910


# Facade in front of performance detection to limit impact of detection on our events ingestion
def detect_performance_issue(data: Event):
    try:
        rate = options.get("store.use-ingest-performance-detection-only")
        if rate and rate > random.random():
            # Add an experimental tag to be able to find these spans in production while developing. Should be removed later.
            sentry_sdk.set_tag("_did_analyze_performance_issue", "true")
            with metrics.timer(
                "performance.detect_performance_issue", sample_rate=0.01
            ), sentry_sdk.start_span(
                op="py.detect_performance_issue", description="none"
            ) as sdk_span:
                _detect_performance_issue(data, sdk_span)
    except Exception as e:
        sentry_sdk.capture_exception(e)


# Gets some of the thresholds to perform performance detection. Can be made configurable later.
# Thresholds are in milliseconds.
# Allowed span ops are allowed span prefixes. (eg. 'http' would work for a span with 'http.client' as it's op)
def get_default_detection_settings():
    return {
        DetectorType.DUPLICATE_SPANS: [
            {
                "count": 5,
                "cumulative_duration": 500.0,  # ms
                "allowed_span_ops": ["db", "http"],
            }
        ],
        DetectorType.DUPLICATE_SPANS_HASH: [
            {
                "count": 5,
                "cumulative_duration": 500.0,  # ms
                "allowed_span_ops": ["http"],
            },
        ],
        DetectorType.SEQUENTIAL_SLOW_SPANS: [
            {
                "count": 3,
                "cumulative_duration": 1200.0,  # ms
                "allowed_span_ops": ["db", "http", "ui"],
            }
        ],
        DetectorType.SLOW_SPAN: [
            {
                "duration_threshold": 1000.0,  # ms
                "allowed_span_ops": ["db"],
            },
            {
                "duration_threshold": 2000.0,  # ms
                "allowed_span_ops": ["http"],
            },
        ],
        DetectorType.LONG_TASK_SPANS: [
            {
                "cumulative_duration": 500.0,  # ms
                "allowed_span_ops": ["ui.long-task", "ui.sentry.long-task"],
            }
        ],
<<<<<<< HEAD
        DetectorType.N_PLUS_ONE_SPANS: [
            {
                "count": 5,
                "start_time_threshold": 5.0,  # ms
                "allowed_span_ops": ["http.client"],
            }
        ],
=======
        DetectorType.RENDER_BLOCKING_ASSET_SPAN: {
            "fcp_minimum_threshold": 2000.0,  # ms
            "fcp_maximum_threshold": 10000.0,  # ms
            "fcp_ratio_threshold": 0.25,
            "allowed_span_ops": ["resource.link", "resource.script"],
        },
>>>>>>> cdca9910
    }


def _detect_performance_issue(data: Event, sdk_span: Any):
    event_id = data.get("event_id", None)
    spans = data.get("spans", [])

    detection_settings = get_default_detection_settings()
    detectors = {
<<<<<<< HEAD
        DetectorType.DUPLICATE_SPANS: DuplicateSpanDetector(detection_settings),
        DetectorType.DUPLICATE_SPANS_HASH: DuplicateSpanHashDetector(detection_settings),
        DetectorType.SLOW_SPAN: SlowSpanDetector(detection_settings),
        DetectorType.SEQUENTIAL_SLOW_SPANS: SequentialSlowSpanDetector(detection_settings),
        DetectorType.LONG_TASK_SPANS: LongTaskSpanDetector(detection_settings),
        DetectorType.N_PLUS_ONE_SPANS: NPlusOneSpanDetector(detection_settings),
=======
        DetectorType.DUPLICATE_SPANS: DuplicateSpanDetector(detection_settings, data),
        DetectorType.DUPLICATE_SPANS_HASH: DuplicateSpanHashDetector(detection_settings, data),
        DetectorType.SLOW_SPAN: SlowSpanDetector(detection_settings, data),
        DetectorType.SEQUENTIAL_SLOW_SPANS: SequentialSlowSpanDetector(detection_settings, data),
        DetectorType.LONG_TASK_SPANS: LongTaskSpanDetector(detection_settings, data),
        DetectorType.RENDER_BLOCKING_ASSET_SPAN: RenderBlockingAssetSpanDetector(
            detection_settings, data
        ),
>>>>>>> cdca9910
    }

    for span in spans:
        for _, detector in detectors.items():
            detector.visit_span(span)

    report_metrics_for_detectors(event_id, detectors, sdk_span)


# Creates a stable fingerprint given the same span details using sha1.
def fingerprint_span(span: Span):
    op = span.get("op", None)
    description = span.get("description", None)
    if not description or not op:
        return None

    signature = (str(op) + str(description)).encode("utf-8")
    full_fingerprint = hashlib.sha1(signature).hexdigest()
    fingerprint = full_fingerprint[
        :20
    ]  # 80 bits. Not a cryptographic usage, we don't need all of the sha1 for collision detection

    return fingerprint


# Simple fingerprint for broader checks, using the span op.
def fingerprint_span_op(span: Span):
    op = span.get("op", None)
    if not op:
        return None
    return op


def get_span_duration(span: Span):
    return timedelta(seconds=span.get("timestamp", 0)) - timedelta(
        seconds=span.get("start_timestamp", 0)
    )


class PerformanceDetector(ABC):
    """
    Classes of this type have their visit functions called as the event is walked once and will store a performance issue if one is detected.
    """

    def __init__(self, settings: Dict[str, Any], event: Event):
        self.settings = settings[self.settings_key]
        self._event = event
        self.init()

    @abstractmethod
    def init(self):
        raise NotImplementedError

    def find_span_prefix(self, settings, span_op: str):
        allowed_span_ops = settings.get("allowed_span_ops", [])
        if len(allowed_span_ops) <= 0:
            return True
        return next((op for op in allowed_span_ops if span_op.startswith(op)), False)

    def settings_for_span(self, span: Span):
        op = span.get("op", None)
        span_id = span.get("span_id", None)
        if not op or not span_id:
            return None

        span_duration = get_span_duration(span)
        for setting in self.settings:
            op_prefix = self.find_span_prefix(setting, op)
            if op_prefix:
                return op, span_id, op_prefix, span_duration, setting
        return None

    def event(self) -> Event:
        return self._event

    @property
    @abstractmethod
    def settings_key(self) -> DetectorType:
        raise NotImplementedError

    @abstractmethod
    def visit_span(self, span: Span) -> None:
        raise NotImplementedError

    @property
    @abstractmethod
    def stored_issues(self) -> PerformanceIssues:
        raise NotImplementedError


class DuplicateSpanDetector(PerformanceDetector):
    """
    Broadly check for duplicate spans.
    """

    __slots__ = ("cumulative_durations", "duplicate_spans_involved", "stored_issues")

    settings_key = DetectorType.DUPLICATE_SPANS

    def init(self):
        self.cumulative_durations = {}
        self.duplicate_spans_involved = {}
        self.stored_issues = {}

    def visit_span(self, span: Span):
        settings_for_span = self.settings_for_span(span)
        if not settings_for_span:
            return
        op, span_id, op_prefix, span_duration, settings = settings_for_span
        duplicate_count_threshold = settings.get("count")
        duplicate_duration_threshold = settings.get("cumulative_duration")

        fingerprint = fingerprint_span(span)
        if not fingerprint:
            return

        self.cumulative_durations[fingerprint] = (
            self.cumulative_durations.get(fingerprint, timedelta(0)) + span_duration
        )

        if fingerprint not in self.duplicate_spans_involved:
            self.duplicate_spans_involved[fingerprint] = []

        self.duplicate_spans_involved[fingerprint] += [span_id]
        duplicate_spans_counts = len(self.duplicate_spans_involved[fingerprint])

        if not self.stored_issues.get(fingerprint, False):
            if duplicate_spans_counts >= duplicate_count_threshold and self.cumulative_durations[
                fingerprint
            ] >= timedelta(milliseconds=duplicate_duration_threshold):
                spans_involved = self.duplicate_spans_involved[fingerprint]
                self.stored_issues[fingerprint] = PerformanceSpanIssue(
                    span_id, op_prefix, spans_involved
                )


class DuplicateSpanHashDetector(PerformanceDetector):
    """
    Broadly check for duplicate spans.
    Uses the span grouping strategy hash to potentially detect duplicate spans more accurately.
    """

    __slots__ = ("cumulative_durations", "duplicate_spans_involved", "stored_issues")

    settings_key = DetectorType.DUPLICATE_SPANS_HASH

    def init(self):
        self.cumulative_durations = {}
        self.duplicate_spans_involved = {}
        self.stored_issues = {}

    def visit_span(self, span: Span):
        settings_for_span = self.settings_for_span(span)
        if not settings_for_span:
            return
        op, span_id, op_prefix, span_duration, settings = settings_for_span
        duplicate_count_threshold = settings.get("count")
        duplicate_duration_threshold = settings.get("cumulative_duration")

        hash = span.get("hash", None)
        if not hash:
            return

        self.cumulative_durations[hash] = (
            self.cumulative_durations.get(hash, timedelta(0)) + span_duration
        )

        if hash not in self.duplicate_spans_involved:
            self.duplicate_spans_involved[hash] = []

        self.duplicate_spans_involved[hash] += [span_id]
        duplicate_spans_counts = len(self.duplicate_spans_involved[hash])

        if not self.stored_issues.get(hash, False):
            if duplicate_spans_counts >= duplicate_count_threshold and self.cumulative_durations[
                hash
            ] >= timedelta(milliseconds=duplicate_duration_threshold):
                spans_involved = self.duplicate_spans_involved[hash]
                self.stored_issues[hash] = PerformanceSpanIssue(
                    span_id, op_prefix, spans_involved, hash
                )


class SlowSpanDetector(PerformanceDetector):
    """
    Check for slow spans in a certain type of span.op (eg. slow db spans)
    """

    __slots__ = "stored_issues"

    settings_key = DetectorType.SLOW_SPAN

    def init(self):
        self.stored_issues = {}

    def visit_span(self, span: Span):
        settings_for_span = self.settings_for_span(span)
        if not settings_for_span:
            return
        op, span_id, op_prefix, span_duration, settings = settings_for_span
        duration_threshold = settings.get("duration_threshold")

        fingerprint = fingerprint_span(span)

        if not fingerprint:
            return

        if span_duration >= timedelta(
            milliseconds=duration_threshold
        ) and not self.stored_issues.get(fingerprint, False):
            spans_involved = [span_id]
            self.stored_issues[fingerprint] = PerformanceSpanIssue(
                span_id, op_prefix, spans_involved
            )


class SequentialSlowSpanDetector(PerformanceDetector):
    """
    Checks for unparallelized slower repeated spans, to suggest using futures etc. to reduce response time.
    This makes some assumptions about span ordering etc. and also removes any spans that have any overlap with the same span op from consideration.
    """

    __slots__ = ("cumulative_durations", "stored_issues", "spans_involved", "last_span_seen")

    settings_key = DetectorType.SEQUENTIAL_SLOW_SPANS

    def init(self):
        self.cumulative_durations = {}
        self.stored_issues = {}
        self.spans_involved = {}
        self.last_span_seen = {}

    def visit_span(self, span: Span):
        settings_for_span = self.settings_for_span(span)
        if not settings_for_span:
            return
        op, span_id, op_prefix, span_duration, settings = settings_for_span
        duration_threshold = settings.get("cumulative_duration")
        count_threshold = settings.get("count")

        fingerprint = fingerprint_span_op(span)
        if not fingerprint:
            return

        span_end = timedelta(seconds=span.get("timestamp", 0))

        if fingerprint not in self.spans_involved:
            self.spans_involved[fingerprint] = []

        self.spans_involved[fingerprint] += [span_id]

        if fingerprint not in self.last_span_seen:
            self.last_span_seen[fingerprint] = span_end
            self.cumulative_durations[fingerprint] = span_duration
            return

        last_span_end = self.last_span_seen[fingerprint]
        current_span_start = timedelta(seconds=span.get("start_timestamp", 0))

        are_spans_overlapping = current_span_start <= last_span_end
        if are_spans_overlapping:
            del self.last_span_seen[fingerprint]
            self.spans_involved[fingerprint] = []
            self.cumulative_durations[fingerprint] = timedelta(0)
            return

        self.cumulative_durations[fingerprint] += span_duration
        self.last_span_seen[fingerprint] = span_end

        spans_counts = len(self.spans_involved[fingerprint])

        if not self.stored_issues.get(fingerprint, False):
            if spans_counts >= count_threshold and self.cumulative_durations[
                fingerprint
            ] >= timedelta(milliseconds=duration_threshold):
                spans_involved = self.spans_involved[fingerprint]
                self.stored_issues[fingerprint] = PerformanceSpanIssue(
                    span_id, op_prefix, spans_involved
                )


class LongTaskSpanDetector(PerformanceDetector):
    """
    Checks for ui.long-task spans, where the cumulative duration of the spans exceeds our threshold
    """

    __slots__ = ("cumulative_duration", "spans_involved", "stored_issues")

    settings_key = DetectorType.LONG_TASK_SPANS

    def init(self):
        self.cumulative_duration = timedelta(0)
        self.spans_involved = []
        self.stored_issues = {}

    def visit_span(self, span: Span):
        settings_for_span = self.settings_for_span(span)
        if not settings_for_span:
            return
        op, span_id, op_prefix, span_duration, settings = settings_for_span
        duration_threshold = settings.get("cumulative_duration")

        fingerprint = fingerprint_span(span)
        if not fingerprint:
            return

        span_duration = get_span_duration(span)
        self.cumulative_duration += span_duration
        self.spans_involved.append(span_id)

        if self.cumulative_duration >= timedelta(milliseconds=duration_threshold):
            self.stored_issues[fingerprint] = PerformanceSpanIssue(
                span_id, op_prefix, self.spans_involved
            )


<<<<<<< HEAD
class NPlusOneSpanDetector(PerformanceDetector):
    """
    Checks for multiple concurrent API calls.
    N.B.1. Non-greedy! Returns the first N concurrent spans of a series of
      concurrent spans, rather than all spans in a concurrent series.
    N.B.2. Assumes that spans are passed in asceding order of `start_timestamp`
    N.B.3. Only returns _the first_ set of concurrent calls of all possible.
    """

    __slots__ = ("spans_involved", "stored_issues")

    settings_key = DetectorType.N_PLUS_ONE_SPANS

    def init(self):
        self.spans_involved = {}
        self.most_recent_start_time = {}
        self.stored_issues = {}

    def visit_span(self, span: Span):
        settings_for_span = self.settings_for_span(span)
        if not settings_for_span:
            return

        op, span_id, op_prefix, span_duration, settings = settings_for_span

        start_time_threshold = timedelta(milliseconds=settings.get("start_time_threshold", 0))
        count = settings.get("count", 10)

        fingerprint = fingerprint_span_op(span)
        if not fingerprint:
            return

        if fingerprint not in self.spans_involved:
            self.spans_involved[fingerprint] = []
            self.most_recent_start_time[fingerprint] = 0

        delta_to_previous_span_start_time = timedelta(
            seconds=(span["start_timestamp"] - self.most_recent_start_time[fingerprint])
        )

        self.most_recent_start_time[fingerprint] = span["start_timestamp"]

        if delta_to_previous_span_start_time >= start_time_threshold:
            # This span is subsequent to the most recent span
            self.spans_involved[fingerprint] = [span_id]
            return

        else:
            # This span is approximately concurrent with the most recent span
            self.spans_involved[fingerprint].append(span)

        if not self.stored_issues.get(fingerprint, False):
            if len(self.spans_involved[fingerprint]) >= count:
                self.stored_issues[fingerprint] = PerformanceSpanIssue(
                    span_id, op_prefix, self.spans_involved[fingerprint]
                )
=======
class RenderBlockingAssetSpanDetector(PerformanceDetector):
    __slots__ = ("stored_issues", "fcp", "transaction_start")

    settings_key = DetectorType.RENDER_BLOCKING_ASSET_SPAN

    def init(self):
        self.stored_issues = {}
        self.transaction_start = timedelta(seconds=self.event().get("transaction_start", 0))
        self.fcp = None

        # Only concern ourselves with transactions where the FCP is within the
        # range we care about.
        fcp_hash = self.event().get("measurements", {}).get("fcp", {})
        if "value" in fcp_hash and ("unit" not in fcp_hash or fcp_hash["unit"] == "millisecond"):
            fcp = timedelta(milliseconds=fcp_hash.get("value"))
            fcp_minimum_threshold = timedelta(
                milliseconds=self.settings.get("fcp_minimum_threshold")
            )
            fcp_maximum_threshold = timedelta(
                milliseconds=self.settings.get("fcp_maximum_threshold")
            )
            if fcp >= fcp_minimum_threshold and fcp < fcp_maximum_threshold:
                self.fcp = fcp

    def visit_span(self, span: Span):
        if not self.fcp:
            return

        op = span.get("op", None)
        allowed_span_ops = self.settings.get("allowed_span_ops")
        if op not in allowed_span_ops:
            return False

        if self._is_blocking_render(span):
            span_id = span.get("span_id", None)
            fingerprint = fingerprint_span(span)
            if span_id and fingerprint:
                self.stored_issues[fingerprint] = PerformanceSpanIssue(span_id, op, [span_id])

        # If we visit a span that starts after FCP, then we know we've already
        # seen all possible render-blocking resource spans.
        span_start_timestamp = timedelta(seconds=span.get("start_timestamp", 0))
        fcp_timestamp = self.transaction_start + self.fcp
        if span_start_timestamp >= fcp_timestamp:
            # Early return for all future span visits.
            self.fcp = None

    def _is_blocking_render(self, span):
        span_end_timestamp = timedelta(seconds=span.get("timestamp", 0))
        fcp_timestamp = self.transaction_start + self.fcp
        if span_end_timestamp >= fcp_timestamp:
            return False

        span_duration = get_span_duration(span)
        fcp_ratio_threshold = self.settings.get("fcp_ratio_threshold")
        return span_duration / self.fcp > fcp_ratio_threshold
>>>>>>> cdca9910


# Reports metrics and creates spans for detection
def report_metrics_for_detectors(
    event_id: Optional[str], detectors: Dict[str, PerformanceDetector], sdk_span: Any
):
    all_detected_issues = [i for _, d in detectors.items() for i in d.stored_issues]
    has_detected_issues = bool(all_detected_issues)

    if has_detected_issues:
        sdk_span.containing_transaction.set_tag("_pi_all_issue_count", len(all_detected_issues))
        metrics.incr(
            "performance.performance_issue.aggregate",
            len(all_detected_issues),
        )
        if event_id:
            sdk_span.containing_transaction.set_tag("_pi_transaction", event_id)

    detected_tags = {}
    for detector_enum, detector in detectors.items():
        detector_key = detector_enum.value
        detected_issues = detector.stored_issues
        detected_issue_keys = list(detected_issues.keys())
        detected_tags[detector_key] = bool(len(detected_issue_keys))

        if not detected_issue_keys:
            continue

        first_issue = detected_issues[detected_issue_keys[0]]
        if first_issue.fingerprint:
            sdk_span.containing_transaction.set_tag(
                f"_pi_{detector_key}_fp", first_issue.fingerprint
            )
        sdk_span.containing_transaction.set_tag(f"_pi_{detector_key}", first_issue.span_id)
        metrics.incr(
            f"performance.performance_issue.{detector_key}",
            len(detected_issue_keys),
            tags={f"op_{n.allowed_op}": True for n in detected_issues.values()},
        )

    metrics.incr(
        "performance.performance_issue.detected",
        instance=str(has_detected_issues),
        tags=detected_tags,
    )<|MERGE_RESOLUTION|>--- conflicted
+++ resolved
@@ -24,11 +24,8 @@
     DUPLICATE_SPANS = "duplicates"
     SEQUENTIAL_SLOW_SPANS = "sequential"
     LONG_TASK_SPANS = "long_task"
-<<<<<<< HEAD
+    RENDER_BLOCKING_ASSET_SPAN = "render_blocking_assets"
     N_PLUS_ONE_SPANS = "n_plus_one"
-=======
-    RENDER_BLOCKING_ASSET_SPAN = "render_blocking_assets"
->>>>>>> cdca9910
 
 
 # Facade in front of performance detection to limit impact of detection on our events ingestion
@@ -90,22 +87,19 @@
                 "allowed_span_ops": ["ui.long-task", "ui.sentry.long-task"],
             }
         ],
-<<<<<<< HEAD
-        DetectorType.N_PLUS_ONE_SPANS: [
-            {
-                "count": 5,
-                "start_time_threshold": 5.0,  # ms
-                "allowed_span_ops": ["http.client"],
-            }
-        ],
-=======
         DetectorType.RENDER_BLOCKING_ASSET_SPAN: {
             "fcp_minimum_threshold": 2000.0,  # ms
             "fcp_maximum_threshold": 10000.0,  # ms
             "fcp_ratio_threshold": 0.25,
             "allowed_span_ops": ["resource.link", "resource.script"],
         },
->>>>>>> cdca9910
+        DetectorType.N_PLUS_ONE_SPANS: [
+            {
+                "count": 5,
+                "start_time_threshold": 5.0,  # ms
+                "allowed_span_ops": ["http.client"],
+            }
+        ],
     }
 
 
@@ -115,14 +109,6 @@
 
     detection_settings = get_default_detection_settings()
     detectors = {
-<<<<<<< HEAD
-        DetectorType.DUPLICATE_SPANS: DuplicateSpanDetector(detection_settings),
-        DetectorType.DUPLICATE_SPANS_HASH: DuplicateSpanHashDetector(detection_settings),
-        DetectorType.SLOW_SPAN: SlowSpanDetector(detection_settings),
-        DetectorType.SEQUENTIAL_SLOW_SPANS: SequentialSlowSpanDetector(detection_settings),
-        DetectorType.LONG_TASK_SPANS: LongTaskSpanDetector(detection_settings),
-        DetectorType.N_PLUS_ONE_SPANS: NPlusOneSpanDetector(detection_settings),
-=======
         DetectorType.DUPLICATE_SPANS: DuplicateSpanDetector(detection_settings, data),
         DetectorType.DUPLICATE_SPANS_HASH: DuplicateSpanHashDetector(detection_settings, data),
         DetectorType.SLOW_SPAN: SlowSpanDetector(detection_settings, data),
@@ -131,7 +117,7 @@
         DetectorType.RENDER_BLOCKING_ASSET_SPAN: RenderBlockingAssetSpanDetector(
             detection_settings, data
         ),
->>>>>>> cdca9910
+        DetectorType.N_PLUS_ONE_SPANS: NPlusOneSpanDetector(detection_settings, data),
     }
 
     for span in spans:
@@ -448,64 +434,6 @@
             )
 
 
-<<<<<<< HEAD
-class NPlusOneSpanDetector(PerformanceDetector):
-    """
-    Checks for multiple concurrent API calls.
-    N.B.1. Non-greedy! Returns the first N concurrent spans of a series of
-      concurrent spans, rather than all spans in a concurrent series.
-    N.B.2. Assumes that spans are passed in asceding order of `start_timestamp`
-    N.B.3. Only returns _the first_ set of concurrent calls of all possible.
-    """
-
-    __slots__ = ("spans_involved", "stored_issues")
-
-    settings_key = DetectorType.N_PLUS_ONE_SPANS
-
-    def init(self):
-        self.spans_involved = {}
-        self.most_recent_start_time = {}
-        self.stored_issues = {}
-
-    def visit_span(self, span: Span):
-        settings_for_span = self.settings_for_span(span)
-        if not settings_for_span:
-            return
-
-        op, span_id, op_prefix, span_duration, settings = settings_for_span
-
-        start_time_threshold = timedelta(milliseconds=settings.get("start_time_threshold", 0))
-        count = settings.get("count", 10)
-
-        fingerprint = fingerprint_span_op(span)
-        if not fingerprint:
-            return
-
-        if fingerprint not in self.spans_involved:
-            self.spans_involved[fingerprint] = []
-            self.most_recent_start_time[fingerprint] = 0
-
-        delta_to_previous_span_start_time = timedelta(
-            seconds=(span["start_timestamp"] - self.most_recent_start_time[fingerprint])
-        )
-
-        self.most_recent_start_time[fingerprint] = span["start_timestamp"]
-
-        if delta_to_previous_span_start_time >= start_time_threshold:
-            # This span is subsequent to the most recent span
-            self.spans_involved[fingerprint] = [span_id]
-            return
-
-        else:
-            # This span is approximately concurrent with the most recent span
-            self.spans_involved[fingerprint].append(span)
-
-        if not self.stored_issues.get(fingerprint, False):
-            if len(self.spans_involved[fingerprint]) >= count:
-                self.stored_issues[fingerprint] = PerformanceSpanIssue(
-                    span_id, op_prefix, self.spans_involved[fingerprint]
-                )
-=======
 class RenderBlockingAssetSpanDetector(PerformanceDetector):
     __slots__ = ("stored_issues", "fcp", "transaction_start")
 
@@ -562,7 +490,64 @@
         span_duration = get_span_duration(span)
         fcp_ratio_threshold = self.settings.get("fcp_ratio_threshold")
         return span_duration / self.fcp > fcp_ratio_threshold
->>>>>>> cdca9910
+
+
+class NPlusOneSpanDetector(PerformanceDetector):
+    """
+    Checks for multiple concurrent API calls.
+    N.B.1. Non-greedy! Returns the first N concurrent spans of a series of
+      concurrent spans, rather than all spans in a concurrent series.
+    N.B.2. Assumes that spans are passed in asceding order of `start_timestamp`
+    N.B.3. Only returns _the first_ set of concurrent calls of all possible.
+    """
+
+    __slots__ = ("spans_involved", "stored_issues")
+
+    settings_key = DetectorType.N_PLUS_ONE_SPANS
+
+    def init(self):
+        self.spans_involved = {}
+        self.most_recent_start_time = {}
+        self.stored_issues = {}
+
+    def visit_span(self, span: Span):
+        settings_for_span = self.settings_for_span(span)
+        if not settings_for_span:
+            return
+
+        op, span_id, op_prefix, span_duration, settings = settings_for_span
+
+        start_time_threshold = timedelta(milliseconds=settings.get("start_time_threshold", 0))
+        count = settings.get("count", 10)
+
+        fingerprint = fingerprint_span_op(span)
+        if not fingerprint:
+            return
+
+        if fingerprint not in self.spans_involved:
+            self.spans_involved[fingerprint] = []
+            self.most_recent_start_time[fingerprint] = 0
+
+        delta_to_previous_span_start_time = timedelta(
+            seconds=(span["start_timestamp"] - self.most_recent_start_time[fingerprint])
+        )
+
+        self.most_recent_start_time[fingerprint] = span["start_timestamp"]
+
+        if delta_to_previous_span_start_time >= start_time_threshold:
+            # This span is subsequent to the most recent span
+            self.spans_involved[fingerprint] = [span_id]
+            return
+
+        else:
+            # This span is approximately concurrent with the most recent span
+            self.spans_involved[fingerprint].append(span)
+
+        if not self.stored_issues.get(fingerprint, False):
+            if len(self.spans_involved[fingerprint]) >= count:
+                self.stored_issues[fingerprint] = PerformanceSpanIssue(
+                    span_id, op_prefix, self.spans_involved[fingerprint]
+                )
 
 
 # Reports metrics and creates spans for detection
