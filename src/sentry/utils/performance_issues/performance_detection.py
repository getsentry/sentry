--- conflicted
+++ resolved
@@ -705,13 +705,8 @@
         return self.settings["detection_rate"] > random.random()
 
     @classmethod
-<<<<<<< HEAD
     def is_event_eligible(cls, event, project: Project = None) -> bool:
         request = event.get("request", None) or None
-
-=======
-    def is_event_eligible(cls, event) -> bool:
->>>>>>> 4a701a20
         sdk_name = get_sdk_name(event) or ""
 
         if request:
