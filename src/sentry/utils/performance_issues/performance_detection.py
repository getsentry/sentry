from __future__ import annotations

import hashlib
import logging
import os
import random
import re
from abc import ABC, abstractmethod
from collections import defaultdict, deque
from datetime import timedelta
from typing import Any, Dict, List, Optional, Sequence, Tuple, cast
from urllib.parse import parse_qs, urlparse

import sentry_sdk
from symbolic import ProguardMapper  # type: ignore

from sentry import features, nodestore, options, projectoptions
from sentry.eventstore.models import Event
from sentry.models import Organization, Project, ProjectDebugFile, ProjectOption
from sentry.types.issues import GroupType
from sentry.utils import metrics
from sentry.utils.event_frames import get_sdk_name
from sentry.utils.safe import get_path

from .base import DetectorType, PerformanceDetector, get_span_duration
from .performance_problem import PerformanceProblem
from .types import PerformanceProblemsMap, Span


def join_regexes(regexes: Sequence[str]) -> str:
    return r"(?:" + r")|(?:".join(regexes) + r")"


PERFORMANCE_GROUP_COUNT_LIMIT = 10
INTEGRATIONS_OF_INTEREST = [
    "django",
    "flask",
    "sqlalchemy",
    "Mongo",  # Node
    "Postgres",  # Node
]

PARAMETERIZED_SQL_QUERY_REGEX = re.compile(r"\?|\$1|%s")
CONTAINS_PARAMETER_REGEX = re.compile(
    join_regexes(
        [
            r"'(?:[^']|'')*?(?:\\'.*|'(?!'))",  # single-quoted strings
            r"\b(?:true|false)\b",  # booleans
            r"\?|\$1|%s",  # existing parameters
        ]
    )
)

URL_PARAMETER_REGEX = re.compile(
    r"""(?x)
    (?P<uuid>
        \b
            [0-9a-fA-F]{8}-
            [0-9a-fA-F]{4}-
            [0-9a-fA-F]{4}-
            [0-9a-fA-F]{4}-
            [0-9a-fA-F]{12}
        \b
    ) |
    (?P<hashlike>
        \b[0-9a-fA-F]{10}([0-9a-fA-F]{14})?([0-9a-fA-F]{8})?([0-9a-fA-F]{8})?\b
    ) |
    (?P<int>
        -\d+\b |
        \b\d+\b
    )
"""
)  # Adapted from message.py


DETECTOR_TYPE_TO_GROUP_TYPE = {
    DetectorType.SLOW_DB_QUERY: GroupType.PERFORMANCE_SLOW_DB_QUERY,
    DetectorType.RENDER_BLOCKING_ASSET_SPAN: GroupType.PERFORMANCE_RENDER_BLOCKING_ASSET_SPAN,
    DetectorType.N_PLUS_ONE_DB_QUERIES: GroupType.PERFORMANCE_N_PLUS_ONE_DB_QUERIES,
    DetectorType.N_PLUS_ONE_DB_QUERIES_EXTENDED: GroupType.PERFORMANCE_N_PLUS_ONE_DB_QUERIES,
    DetectorType.N_PLUS_ONE_API_CALLS: GroupType.PERFORMANCE_N_PLUS_ONE_API_CALLS,
    DetectorType.CONSECUTIVE_DB_OP: GroupType.PERFORMANCE_CONSECUTIVE_DB_QUERIES,
    DetectorType.FILE_IO_MAIN_THREAD: GroupType.PERFORMANCE_FILE_IO_MAIN_THREAD,
    DetectorType.M_N_PLUS_ONE_DB: GroupType.PERFORMANCE_M_N_PLUS_ONE_DB_QUERIES,
    DetectorType.UNCOMPRESSED_ASSETS: GroupType.PERFORMANCE_UNCOMPRESSED_ASSETS,
}


class EventPerformanceProblem:
    """
    Wrapper that binds an Event and PerformanceProblem together and allow the problem to be saved
    to and fetch from Nodestore
    """

    def __init__(self, event: Event, problem: PerformanceProblem):
        self.event = event
        self.problem = problem

    @property
    def identifier(self) -> str:
        return self.build_identifier(self.event.event_id, self.problem.fingerprint)

    @classmethod
    def build_identifier(cls, event_id: str, problem_hash: str) -> str:
        identifier = hashlib.md5(f"{problem_hash}:{event_id}".encode()).hexdigest()
        return f"p-i-e:{identifier}"

    @property
    def evidence_hashes(self):
        evidence_ids = self.problem.to_dict()
        evidence_hashes = {}

        spans_by_id = {span["span_id"]: span for span in self.event.data.get("spans", [])}

        trace = get_path(self.event.data, "contexts", "trace")
        if trace:
            spans_by_id[trace["span_id"]] = trace

        for key in ["parent", "cause", "offender"]:
            span_ids = evidence_ids.get(key + "_span_ids", []) or []
            spans = [spans_by_id.get(id) for id in span_ids]
            hashes = [span.get("hash") for span in spans if span]
            evidence_hashes[key + "_span_hashes"] = hashes

        return evidence_hashes

    def save(self):
        nodestore.set(self.identifier, self.problem.to_dict())

    @classmethod
    def fetch(cls, event: Event, problem_hash: str) -> EventPerformanceProblem:
        return cls.fetch_multi([(event, problem_hash)])[0]

    @classmethod
    def fetch_multi(
        cls, items: Sequence[Tuple[Event, str]]
    ) -> Sequence[Optional[EventPerformanceProblem]]:
        ids = [cls.build_identifier(event.event_id, problem_hash) for event, problem_hash in items]
        results = nodestore.get_multi(ids)
        return [
            cls(event, PerformanceProblem.from_dict(results[_id])) if results.get(_id) else None
            for _id, (event, _) in zip(ids, items)
        ]


# Facade in front of performance detection to limit impact of detection on our events ingestion
def detect_performance_problems(data: Event, project: Project) -> List[PerformanceProblem]:
    try:
        # Add an experimental tag to be able to find these spans in production while developing. Should be removed later.
        sentry_sdk.set_tag("_did_analyze_performance_issue", "true")
        with metrics.timer(
            "performance.detect_performance_issue", sample_rate=0.01
        ), sentry_sdk.start_span(op="py.detect_performance_issue", description="none") as sdk_span:
            return _detect_performance_problems(data, sdk_span, project)
    except Exception:
        logging.exception("Failed to detect performance problems")
    return []


# Gets the thresholds to perform performance detection.
# Duration thresholds are in milliseconds.
# Allowed span ops are allowed span prefixes. (eg. 'http' would work for a span with 'http.client' as its op)
def get_detection_settings(project_id: Optional[int] = None) -> Dict[DetectorType, Any]:
    default_project_settings = (
        projectoptions.get_well_known_default(
            "sentry:performance_issue_settings",
            project=project_id,
        )
        if project_id
        else {}
    )

    project_settings = (
        ProjectOption.objects.get_value(
            project_id, "sentry:performance_issue_settings", default_project_settings
        )
        if project_id
        else {}
    )

    use_project_option_settings = default_project_settings != project_settings
    merged_project_settings = {
        **default_project_settings,
        **project_settings,
    }  # Merge saved project settings into default so updating the default to add new settings works in the future.

    # Use project settings if they've been adjusted at all, to allow customization, otherwise fetch settings from system-wide options.
    settings = (
        merged_project_settings
        if use_project_option_settings
        else {
            "n_plus_one_db_count": options.get("performance.issues.n_plus_one_db.count_threshold"),
            "n_plus_one_db_duration_threshold": options.get(
                "performance.issues.n_plus_one_db.duration_threshold"
            ),
            "render_blocking_fcp_min": options.get(
                "performance.issues.render_blocking_assets.fcp_minimum_threshold"
            ),
            "render_blocking_fcp_max": options.get(
                "performance.issues.render_blocking_assets.fcp_maximum_threshold"
            ),
            "render_blocking_fcp_ratio": options.get(
                "performance.issues.render_blocking_assets.fcp_ratio_threshold"
            ),
            "n_plus_one_api_calls_detection_rate": 1.0,
            "consecutive_db_queries_detection_rate": 1.0,
        }
    )

    return {
        DetectorType.SLOW_DB_QUERY: [
            {
                "duration_threshold": 1000.0,  # ms
                "allowed_span_ops": ["db"],
            },
        ],
        DetectorType.RENDER_BLOCKING_ASSET_SPAN: {
            "fcp_minimum_threshold": settings["render_blocking_fcp_min"],  # ms
            "fcp_maximum_threshold": settings["render_blocking_fcp_max"],  # ms
            "fcp_ratio_threshold": settings["render_blocking_fcp_ratio"],  # in the range [0, 1]
        },
        DetectorType.N_PLUS_ONE_DB_QUERIES: {
            "count": settings["n_plus_one_db_count"],
            "duration_threshold": settings["n_plus_one_db_duration_threshold"],  # ms
        },
        DetectorType.N_PLUS_ONE_DB_QUERIES_EXTENDED: {
            "count": settings["n_plus_one_db_count"],
            "duration_threshold": settings["n_plus_one_db_duration_threshold"],  # ms
        },
        DetectorType.CONSECUTIVE_DB_OP: {
            # time saved by running all queries in parallel
            "min_time_saved": 50,  # ms
            # The minimum duration of a single independent span in ms, used to prevent scenarios with a ton of small spans
            "span_duration_threshold": 30,  # ms
            "consecutive_count_threshold": 2,
            "detection_rate": settings["consecutive_db_queries_detection_rate"],
        },
        DetectorType.FILE_IO_MAIN_THREAD: [
            {
                # 16ms is when frame drops will start being evident
                "duration_threshold": 16,
            }
        ],
        DetectorType.N_PLUS_ONE_API_CALLS: {
            "detection_rate": settings["n_plus_one_api_calls_detection_rate"],
            "duration_threshold": 50,  # ms
            "concurrency_threshold": 5,  # ms
            "count": 10,
            "allowed_span_ops": ["http.client"],
        },
        DetectorType.M_N_PLUS_ONE_DB: {
            "total_duration_threshold": 100.0,  # ms
            "minimum_occurrences_of_pattern": 3,
            "max_sequence_length": 5,
        },
        DetectorType.UNCOMPRESSED_ASSETS: {
            "size_threshold_bytes": 500 * 1024,
            "duration_threshold": 500,  # ms
            "allowed_span_ops": ["resource.css", "resource.script"],
        },
    }


def _detect_performance_problems(
    data: Event, sdk_span: Any, project: Project
) -> List[PerformanceProblem]:
    event_id = data.get("event_id", None)
    project_id = cast(int, project.id)

    detection_settings = get_detection_settings(project_id)
    detectors: List[PerformanceDetector] = [
        ConsecutiveDBSpanDetector(detection_settings, data),
        SlowDBQueryDetector(detection_settings, data),
        RenderBlockingAssetSpanDetector(detection_settings, data),
        NPlusOneDBSpanDetector(detection_settings, data),
        NPlusOneDBSpanDetectorExtended(detection_settings, data),
        FileIOMainThreadDetector(detection_settings, data),
        NPlusOneAPICallsDetector(detection_settings, data),
        MNPlusOneDBSpanDetector(detection_settings, data),
        UncompressedAssetSpanDetector(detection_settings, data),
    ]

    for detector in detectors:
        run_detector_on_data(detector, data, project)

    # Metrics reporting only for detection, not created issues.
    report_metrics_for_detectors(data, event_id, detectors, sdk_span)

    organization = cast(Organization, project.organization)
    if project is None or organization is None:
        return []

    problems: List[PerformanceProblem] = []
    for detector in detectors:
        if all(
            [
                detector.is_creation_allowed_for_system(),
                detector.is_creation_allowed_for_organization(organization),
                detector.is_creation_allowed_for_project(project),
            ]
        ):
            problems.extend(detector.stored_problems.values())
        else:
            continue

    truncated_problems = problems[:PERFORMANCE_GROUP_COUNT_LIMIT]

    metrics.incr("performance.performance_issue.pretruncated", len(problems))
    metrics.incr("performance.performance_issue.truncated", len(truncated_problems))

    # Leans on Set to remove duplicate problems when extending a detector, since the new extended detector can overlap in terms of created issues.
    unique_problems = set(truncated_problems)

    if len(unique_problems) > 0:
        metrics.incr(
            "performance.performance_issue.performance_problem_emitted",
            len(unique_problems),
            sample_rate=1.0,
        )

    # TODO: Make sure upstream is all compatible with set before switching output type.
    return list(unique_problems)


def run_detector_on_data(detector, data, project=None):
    if not detector.is_event_eligible(data, project):
        return

    spans = data.get("spans", [])
    for span in spans:
        detector.visit_span(span)

    detector.on_complete()


def fingerprint_group(transaction_name, span_op, hash, problem_class):
    signature = (str(transaction_name) + str(span_op) + str(hash)).encode("utf-8")
    full_fingerprint = hashlib.sha1(signature).hexdigest()
    return f"1-{problem_class}-{full_fingerprint}"


# Creates a stable fingerprint given the same span details using sha1.
def fingerprint_span(span: Span):
    op = span.get("op", None)
    description = span.get("description", None)
    if not description or not op:
        return None

    signature = (str(op) + str(description)).encode("utf-8")
    full_fingerprint = hashlib.sha1(signature).hexdigest()
    fingerprint = full_fingerprint[
        :20
    ]  # 80 bits. Not a cryptographic usage, we don't need all of the sha1 for collision detection

    return fingerprint


def fingerprint_spans(spans: List[Span]):
    span_hashes = []
    for span in spans:
        hash = span.get("hash", "") or ""
        span_hashes.append(str(hash))
    joined_hashes = "-".join(span_hashes)
    return hashlib.sha1(joined_hashes.encode("utf8")).hexdigest()


# Simple fingerprint for broader checks, using the span op.
def fingerprint_span_op(span: Span):
    op = span.get("op", None)
    if not op:
        return None
    return op


def contains_complete_query(span: Span, is_source: Optional[bool] = False) -> bool:
    # Remove the truncation check from the n_plus_one db detector.
    query = span.get("description", None)
    if is_source and query:
        return True
    else:
        return query and not query.endswith("...")


def get_url_from_span(span: Span) -> str:
    data = span.get("data") or {}
    url = data.get("url") or ""
    if not url:
        # If data is missing, fall back to description
        description = span.get("description") or ""
        parts = description.split(" ", 1)
        if len(parts) == 2:
            url = parts[1]

    if type(url) is dict:
        url = url.get("pathname") or ""

    return url


def total_span_time(span_list: List[Dict[str, Any]]) -> float:
    """Return the total non-overlapping span time in milliseconds for all the spans in the list"""
    # Sort the spans so that when iterating the next span in the list is either within the current, or afterwards
    sorted_span_list = sorted(span_list, key=lambda span: span["start_timestamp"])
    total_duration = 0
    first_item = sorted_span_list[0]
    current_min = first_item["start_timestamp"]
    current_max = first_item["timestamp"]
    for span in sorted_span_list[1:]:
        # If the start is contained within the current, check if the max extends the current duration
        if current_min <= span["start_timestamp"] <= current_max:
            current_max = max(span["timestamp"], current_max)
        # If not within current min&max then there's a gap between spans, so add to total_duration and start a new
        # min/max
        else:
            total_duration += current_max - current_min
            current_min = span["start_timestamp"]
            current_max = span["timestamp"]
    # Add the remaining duration
    total_duration += current_max - current_min
    return total_duration * 1000


<<<<<<< HEAD
=======
class PerformanceDetector(ABC):
    """
    Classes of this type have their visit functions called as the event is walked once and will store a performance issue if one is detected.
    """

    type: DetectorType

    def __init__(self, settings: Dict[DetectorType, Any], event: Event):
        self.settings = settings[self.settings_key]
        self._event = event
        self.init()

    @abstractmethod
    def init(self):
        raise NotImplementedError

    def find_span_prefix(self, settings, span_op: str):
        allowed_span_ops = settings.get("allowed_span_ops", [])
        if len(allowed_span_ops) <= 0:
            return True
        return next((op for op in allowed_span_ops if span_op.startswith(op)), False)

    def settings_for_span(self, span: Span):
        op = span.get("op", None)
        span_id = span.get("span_id", None)
        if not op or not span_id:
            return None

        span_duration = get_span_duration(span)
        for setting in self.settings:
            op_prefix = self.find_span_prefix(setting, op)
            if op_prefix:
                return op, span_id, op_prefix, span_duration, setting
        return None

    def event(self) -> Event:
        return self._event

    @property
    @abstractmethod
    def settings_key(self) -> DetectorType:
        raise NotImplementedError

    @abstractmethod
    def visit_span(self, span: Span) -> None:
        raise NotImplementedError

    def on_complete(self) -> None:
        pass

    @property
    @abstractmethod
    def stored_problems(self) -> PerformanceProblemsMap:
        raise NotImplementedError

    def is_creation_allowed_for_system(self) -> bool:
        system_option = DETECTOR_TYPE_ISSUE_CREATION_TO_SYSTEM_OPTION.get(self.__class__.type, None)

        if not system_option:
            return False

        try:
            rate = options.get(system_option)
        except options.UnknownOption:
            rate = 0

        return rate > random.random()

    def is_creation_allowed_for_organization(self, organization: Organization) -> bool:
        return False  # Creation is off by default. Ideally, it should auto-generate the feature flag name, and check its value

    def is_creation_allowed_for_project(self, project: Project) -> bool:
        return False  # Creation is off by default. Ideally, it should auto-generate the project option name, and check its value

    @classmethod
    def is_event_eligible(cls, event, project: Project = None) -> bool:
        return True


>>>>>>> d712021d
class SlowDBQueryDetector(PerformanceDetector):
    """
    Check for slow spans in a certain type of span.op (eg. slow db spans)
    """

    __slots__ = "stored_problems"

    type: DetectorType = DetectorType.SLOW_DB_QUERY
    settings_key = DetectorType.SLOW_DB_QUERY

    def init(self):
        self.stored_problems = {}

    def visit_span(self, span: Span):
        settings_for_span = self.settings_for_span(span)
        if not settings_for_span:
            return
        op, span_id, op_prefix, span_duration, settings = settings_for_span
        duration_threshold = settings.get("duration_threshold")

        fingerprint = fingerprint_span(span)

        if not fingerprint:
            return

        if not SlowDBQueryDetector.is_span_eligible(span):
            return

        description = span.get("description", None)
        description = description.strip()

        if span_duration >= timedelta(
            milliseconds=duration_threshold
        ) and not self.stored_problems.get(fingerprint, False):
            spans_involved = [span_id]

            hash = span.get("hash", "")
            type = DETECTOR_TYPE_TO_GROUP_TYPE[self.settings_key]

            self.stored_problems[fingerprint] = PerformanceProblem(
                type=type,
                fingerprint=self._fingerprint(hash),
                op=op,
                desc=description,
                cause_span_ids=[],
                parent_span_ids=[],
                offender_span_ids=spans_involved,
            )

    def is_creation_allowed_for_organization(self, organization: Optional[Organization]) -> bool:
        return features.has("organizations:performance-slow-db-issue", organization, actor=None)

    def is_creation_allowed_for_project(self, project: Optional[Project]) -> bool:
        return True

    @classmethod
    def is_span_eligible(cls, span: Span) -> bool:
        description = span.get("description", None)
        if not description:
            return False

        description = description.strip()
        if description[:6].upper() != "SELECT":
            return False

        if description.endswith("..."):
            return False

        return True

    def _fingerprint(self, hash):
        signature = (str(hash)).encode("utf-8")
        full_fingerprint = hashlib.sha1(signature).hexdigest()
        return f"1-{GroupType.PERFORMANCE_SLOW_DB_QUERY.value}-{full_fingerprint}"


class RenderBlockingAssetSpanDetector(PerformanceDetector):
    __slots__ = ("stored_problems", "fcp", "transaction_start")

    type: DetectorType = DetectorType.RENDER_BLOCKING_ASSET_SPAN
    settings_key = DetectorType.RENDER_BLOCKING_ASSET_SPAN

    def init(self):
        self.stored_problems = {}
        self.transaction_start = timedelta(seconds=self.event().get("start_timestamp", 0))
        self.fcp = None

        # Only concern ourselves with transactions where the FCP is within the
        # range we care about.
        measurements = self.event().get("measurements") or {}
        fcp_hash = measurements.get("fcp") or {}
        fcp_value = fcp_hash.get("value")
        if fcp_value and ("unit" not in fcp_hash or fcp_hash["unit"] == "millisecond"):
            fcp = timedelta(milliseconds=fcp_value)
            fcp_minimum_threshold = timedelta(
                milliseconds=self.settings.get("fcp_minimum_threshold")
            )
            fcp_maximum_threshold = timedelta(
                milliseconds=self.settings.get("fcp_maximum_threshold")
            )
            if fcp >= fcp_minimum_threshold and fcp < fcp_maximum_threshold:
                self.fcp = fcp

    def is_creation_allowed_for_organization(self, organization: Optional[Organization]) -> bool:
        return features.has(
            "organizations:performance-issues-render-blocking-assets-detector",
            organization,
            actor=None,
        )

    def is_creation_allowed_for_project(self, project: Project) -> bool:
        return True  # Detection always allowed by project for now

    def visit_span(self, span: Span):
        if not self.fcp:
            return

        op = span.get("op", None)
        if op not in ["resource.link", "resource.script"]:
            return False

        if self._is_blocking_render(span):
            span_id = span.get("span_id", None)
            fingerprint = self._fingerprint(span)
            if span_id and fingerprint:
                self.stored_problems[fingerprint] = PerformanceProblem(
                    fingerprint=fingerprint,
                    op=op,
                    desc=span.get("description") or "",
                    type=GroupType.PERFORMANCE_RENDER_BLOCKING_ASSET_SPAN,
                    offender_span_ids=[span_id],
                    parent_span_ids=[],
                    cause_span_ids=[],
                )

        # If we visit a span that starts after FCP, then we know we've already
        # seen all possible render-blocking resource spans.
        span_start_timestamp = timedelta(seconds=span.get("start_timestamp", 0))
        fcp_timestamp = self.transaction_start + self.fcp
        if span_start_timestamp >= fcp_timestamp:
            # Early return for all future span visits.
            self.fcp = None

    def _is_blocking_render(self, span):
        span_end_timestamp = timedelta(seconds=span.get("timestamp", 0))
        fcp_timestamp = self.transaction_start + self.fcp
        if span_end_timestamp >= fcp_timestamp:
            return False

        span_duration = get_span_duration(span)
        fcp_ratio_threshold = self.settings.get("fcp_ratio_threshold")
        return span_duration / self.fcp > fcp_ratio_threshold

    def _fingerprint(self, span):
        hashed_spans = fingerprint_spans([span])
        return f"1-{GroupType.PERFORMANCE_RENDER_BLOCKING_ASSET_SPAN.value}-{hashed_spans}"


class NPlusOneAPICallsDetector(PerformanceDetector):
    """
    Detect parallel network calls to the same endpoint.

      [-------- transaction -----------]
         [-------- parent span -----------]
          [n0] https://service.io/resources/?id=12443
          [n1] https://service.io/resources/?id=13342
          [n2] https://service.io/resources/?id=13441
          ...
    """

    __slots__ = ["stored_problems"]
    type: DetectorType = DetectorType.N_PLUS_ONE_API_CALLS
    settings_key: DetectorType = DetectorType.N_PLUS_ONE_API_CALLS

    HOST_DENYLIST = []

    def init(self):
        # TODO: Only store the span IDs and timestamps instead of entire span objects
        self.stored_problems: PerformanceProblemsMap = {}
        self.spans: list[Span] = []

    def visit_span(self, span: Span) -> None:
        if not NPlusOneAPICallsDetector.is_span_eligible(span):
            return

        op = span.get("op", None)
        if op not in self.settings.get("allowed_span_ops", []):
            return

        duration_threshold = timedelta(milliseconds=self.settings.get("duration_threshold"))
        span_duration = get_span_duration(span)

        if span_duration < duration_threshold:
            return

        previous_span = self.spans[-1] if len(self.spans) > 0 else None

        if previous_span is None:
            self.spans.append(span)
        elif self._spans_are_concurrent(previous_span, span) and self._spans_are_similar(
            previous_span, span
        ):
            self.spans.append(span)
        else:
            self._maybe_store_problem()
            self.spans = [span]

    def is_creation_allowed_for_organization(self, organization: Organization) -> bool:
        return features.has(
            "organizations:performance-n-plus-one-api-calls-detector", organization, actor=None
        )

    def is_creation_allowed_for_project(self, project: Project) -> bool:
        return self.settings["detection_rate"] > random.random()

    @staticmethod
    def parameterize_url(url: str) -> str:
        parsed_url = urlparse(str(url))

        protocol_fragments = []
        if parsed_url.scheme:
            protocol_fragments.append(parsed_url.scheme)
            protocol_fragments.append("://")

        host_fragments = []
        for fragment in parsed_url.netloc.split("."):
            host_fragments.append(str(fragment))

        path_fragments = []
        for fragment in parsed_url.path.split("/"):
            if URL_PARAMETER_REGEX.search(fragment):
                path_fragments.append("*")
            else:
                path_fragments.append(str(fragment))

        query = parse_qs(parsed_url.query)

        return "".join(
            [
                "".join(protocol_fragments),
                ".".join(host_fragments),
                "/".join(path_fragments),
                "?",
                "&".join(sorted([f"{key}=*" for key in query.keys()])),
            ]
        ).rstrip("?")

    @classmethod
    def is_event_eligible(cls, event, project=None):
        trace_op = event.get("contexts", {}).get("trace", {}).get("op")
        if trace_op and trace_op not in ["navigation", "pageload", "ui.load", "ui.action"]:
            return False

        return True

    @classmethod
    def is_span_eligible(cls, span: Span) -> bool:
        span_id = span.get("span_id", None)
        op = span.get("op", None)
        hash = span.get("hash", None)

        if not span_id or not op or not hash:
            return False

        description = span.get("description")
        if not description:
            return False

        if description.strip()[:3].upper() != "GET":
            return False

        # GraphQL URLs have complicated queries in them. Until we parse those
        # queries to check for what's duplicated, we can't tell what is being
        # duplicated. Ignore them for now
        if "graphql" in description:
            return False

        # Next.js infixes its data URLs with a build ID. (e.g.,
        # /_next/data/<uuid>/some-endpoint) This causes a fingerprinting
        # explosion, since every deploy would change this ID and create new
        # fingerprints. Since we're not parameterizing URLs yet, we need to
        # exclude them
        if "_next/data" in description:
            return False

        url = get_url_from_span(span)
        if not url:
            return False

        parsed_url = urlparse(str(url))

        if parsed_url.netloc in cls.HOST_DENYLIST:
            return False

        # Ignore anything that looks like an asset. Some frameworks (and apps)
        # fetch assets via XHR, which is not our concern
        _pathname, extension = os.path.splitext(parsed_url.path)
        if extension and extension in [".js", ".css", ".svg", ".png", ".mp3"]:
            return False

        return True

    def on_complete(self):
        self._maybe_store_problem()
        self.spans = []

    def _maybe_store_problem(self):
        if len(self.spans) < 1:
            return

        if len(self.spans) < self.settings["count"]:
            return

        last_span = self.spans[-1]

        fingerprint = self._fingerprint()
        self.stored_problems[fingerprint] = PerformanceProblem(
            fingerprint=fingerprint,
            op=last_span["op"],
            desc=os.path.commonprefix([span.get("description", "") or "" for span in self.spans]),
            type=DETECTOR_TYPE_TO_GROUP_TYPE[self.settings_key],
            cause_span_ids=[],
            parent_span_ids=[last_span.get("parent_span_id", None)],
            offender_span_ids=[span["span_id"] for span in self.spans],
        )

    def _fingerprint(self) -> str:
        parameterized_first_url = self.parameterize_url(get_url_from_span(self.spans[0]))
        parsed_first_url = urlparse(parameterized_first_url)
        path = parsed_first_url.path

        fingerprint = hashlib.sha1(path.encode("utf8")).hexdigest()

        return f"1-{GroupType.PERFORMANCE_N_PLUS_ONE_API_CALLS.value}-{fingerprint}"

    def _spans_are_concurrent(self, span_a: Span, span_b: Span) -> bool:
        span_a_start: int = span_a.get("start_timestamp", 0) or 0
        span_b_start: int = span_b.get("start_timestamp", 0) or 0

        return timedelta(seconds=abs(span_a_start - span_b_start)) < timedelta(
            milliseconds=self.settings["concurrency_threshold"]
        )

    def _spans_are_similar(self, span_a: Span, span_b: Span) -> bool:
        return (
            span_a["hash"] == span_b["hash"]
            and span_a["parent_span_id"] == span_b["parent_span_id"]
        )


class ConsecutiveDBSpanDetector(PerformanceDetector):
    """
    Let X and Y be the consecutive db span count threshold and the span duration threshold respectively,
    each defined in the threshold settings.

    The detector first looks for X number of consecutive db query spans,
    Once these set of spans are found, the detector will compare each db span in the consecutive list
    to determine if they are dependant on one another.
    If the sum of the durations of the independent spans exceeds Y, then a performance issue is found.

    This detector assuming spans are ordered chronologically
    """

    __slots__ = "stored_problems"

    type: DetectorType = DetectorType.CONSECUTIVE_DB_OP
    settings_key = DetectorType.CONSECUTIVE_DB_OP

    def init(self):
        self.stored_problems: dict[str, PerformanceProblem] = {}
        self.consecutive_db_spans: list[Span] = []
        self.independent_db_spans: list[Span] = []

    def visit_span(self, span: Span) -> None:
        span_id = span.get("span_id", None)

        if not span_id or not self._is_db_query(span) or self._overlaps_last_span(span):
            self._validate_and_store_performance_problem()
            self._reset_variables()
            return

        self._add_problem_span(span)

    def _add_problem_span(self, span: Span) -> None:
        self.consecutive_db_spans.append(span)

    def _validate_and_store_performance_problem(self):
        self._set_independent_spans(self.consecutive_db_spans)
        if not len(self.independent_db_spans):
            return

        exceeds_count_threshold = len(self.consecutive_db_spans) >= self.settings.get(
            "consecutive_count_threshold"
        )
        exceeds_span_duration_threshold = all(
            get_span_duration(span).total_seconds() * 1000
            > self.settings.get("span_duration_threshold")
            for span in self.independent_db_spans
        )

        exceeds_time_saved_threshold = self._calculate_time_saved(
            self.independent_db_spans
        ) > self.settings.get("min_time_saved")

        if (
            exceeds_count_threshold
            and exceeds_span_duration_threshold
            and exceeds_time_saved_threshold
        ):
            self._store_performance_problem()

    def _store_performance_problem(self) -> None:
        fingerprint = self._fingerprint()
        offender_span_ids = [span.get("span_id", None) for span in self.independent_db_spans]
        cause_span_ids = [span.get("span_id", None) for span in self.consecutive_db_spans]
        query: str = self.independent_db_spans[0].get("description", None)

        self.stored_problems[fingerprint] = PerformanceProblem(
            fingerprint,
            "db",
            desc=query,  # TODO - figure out which query to use for description
            type=GroupType.PERFORMANCE_CONSECUTIVE_DB_QUERIES,
            cause_span_ids=cause_span_ids,
            parent_span_ids=None,
            offender_span_ids=offender_span_ids,
        )

        self._reset_variables()

    def _sum_span_duration(self, spans: list[Span]) -> int:
        "Given a list of spans, find the sum of the span durations in milliseconds"
        sum = 0
        for span in spans:
            sum += get_span_duration(span).total_seconds() * 1000
        return sum

    def _set_independent_spans(self, spans: list[Span]):
        """
        Given a list of spans, checks if there is at least a single span that is independent of the rest.
        To start, we are just checking for a span in a list of consecutive span without a WHERE clause
        """
        independent_spans = []
        for span in spans[1:]:
            query: str = span.get("description", None)
            if (
                query
                and contains_complete_query(span)
                and "WHERE" not in query.upper()
                and not CONTAINS_PARAMETER_REGEX.search(query)
            ):
                independent_spans.append(span)
        self.independent_db_spans = independent_spans

    def _calculate_time_saved(self, independent_spans: list[Span]) -> float:
        """
        Calculates the cost saved by running spans in parallel,
        this is the maximum time saved of running all independent queries in parallel
        note, maximum means it does not account for db connection times and overhead associated with parallelization,
        this is where thresholds come in
        """
        consecutive_spans = self.consecutive_db_spans
        total_duration = self._sum_span_duration(consecutive_spans)

        max_independent_span_duration = max(
            [get_span_duration(span).total_seconds() * 1000 for span in independent_spans]
        )

        sum_of_dependent_span_durations = 0
        for span in consecutive_spans:
            if span not in independent_spans:
                sum_of_dependent_span_durations += get_span_duration(span).total_seconds() * 1000

        return total_duration - max(max_independent_span_duration, sum_of_dependent_span_durations)

    def _overlaps_last_span(self, span: Span) -> bool:
        if len(self.consecutive_db_spans) == 0:
            return False

        last_span = self.consecutive_db_spans[-1]

        last_span_ends = timedelta(seconds=last_span.get("timestamp", 0))
        current_span_begins = timedelta(seconds=span.get("start_timestamp", 0))
        return last_span_ends > current_span_begins

    def _reset_variables(self) -> None:
        self.consecutive_db_spans = []
        self.independent_db_spans = []

    def _is_db_query(self, span: Span) -> bool:
        op: str = span.get("op", "") or ""
        description: str = span.get("description", "") or ""
        is_db_op = op == "db" or op.startswith("db.sql")
        is_query = "SELECT" in description.upper()  # TODO - make this more elegant
        return is_db_op and is_query

    def _fingerprint(self) -> str:
        prior_span_index = self.consecutive_db_spans.index(self.independent_db_spans[0]) - 1
        hashed_spans = fingerprint_spans(
            [self.consecutive_db_spans[prior_span_index]] + self.independent_db_spans
        )
        return f"1-{GroupType.PERFORMANCE_CONSECUTIVE_DB_QUERIES.value}-{hashed_spans}"

    def on_complete(self) -> None:
        self._validate_and_store_performance_problem()

    def is_creation_allowed_for_organization(self, organization: Organization) -> bool:
        return features.has(
            "organizations:performance-consecutive-db-issue", organization, actor=None
        )

    def is_creation_allowed_for_project(self, project: Project) -> bool:
        return self.settings["detection_rate"] > random.random()

    @classmethod
    def is_event_eligible(cls, event, project: Project = None) -> bool:
        # temporary hardcode of org
        if project is not None:
            organization = cast(Organization, project.organization)
            if organization is not None and organization.slug == "laracon-eu":
                return True
        sdk_name = get_sdk_name(event) or ""
        return "php" not in sdk_name.lower()


class NPlusOneDBSpanDetector(PerformanceDetector):
    """
    Detector goals:
      - identify a database N+1 query with high accuracy
      - collect enough information to create a good fingerprint (see below)
      - only return issues with good fingerprints

    A good fingerprint is one that gives us confidence that, if two fingerprints
    match, then they correspond to the same issue location in code (and
    therefore, the same fix).

    To do this we look for a specific structure:

      [-------- transaction span -----------]
         [-------- parent span -----------]
            [source query]
                          [n0]
                              [n1]
                                  [n2]
                                      ...

    If we detect two different N+1 problems, and both have matching parents,
    source queries, and repeated (n) queries, then we can be fairly confident
    they are the same issue.
    """

    __slots__ = (
        "stored_problems",
        "potential_parents",
        "source_span",
        "n_hash",
        "n_spans",
    )

    type: DetectorType = DetectorType.N_PLUS_ONE_DB_QUERIES
    settings_key = DetectorType.N_PLUS_ONE_DB_QUERIES

    def init(self):
        self.stored_problems = {}
        self.potential_parents = {}
        self.n_hash = None
        self.n_spans = []
        self.source_span = None
        root_span = get_path(self._event, "contexts", "trace")
        if root_span:
            self.potential_parents[root_span.get("span_id")] = root_span

    def is_creation_allowed_for_organization(self, organization: Optional[Organization]) -> bool:
        return True  # This detector is fully rolled out

    def is_creation_allowed_for_project(self, project: Optional[Project]) -> bool:
        return True  # This should probably use the `n_plus_one_db.problem-creation` option, which is currently not in use

    def visit_span(self, span: Span) -> None:
        span_id = span.get("span_id", None)
        op = span.get("op", None)
        if not span_id or not op:
            return

        if not self._is_db_op(op):
            # This breaks up the N+1 we're currently tracking.
            self._maybe_store_problem()
            self._reset_detection()
            # Treat it as a potential parent as long as it isn't the root span.
            if span.get("parent_span_id", None):
                self.potential_parents[span_id] = span
            return

        if not self.source_span:
            # We aren't currently tracking an N+1. Maybe this span triggers one!
            self._maybe_use_as_source(span)
            return

        # If we got this far, we know we're a DB span and we're looking for a
        # sequence of N identical DB spans.
        if self._continues_n_plus_1(span):
            self.n_spans.append(span)
        else:
            previous_span = self.n_spans[-1] if self.n_spans else None
            self._maybe_store_problem()
            self._reset_detection()

            # Maybe this DB span starts a whole new N+1!
            if previous_span:
                self._maybe_use_as_source(previous_span)
            if self.source_span and self._continues_n_plus_1(span):
                self.n_spans.append(span)
            else:
                self.source_span = None
                self._maybe_use_as_source(span)

    def on_complete(self) -> None:
        self._maybe_store_problem()

    def _is_db_op(self, op: str) -> bool:
        return op.startswith("db") and not op.startswith("db.redis")

    def _maybe_use_as_source(self, span: Span):
        parent_span_id = span.get("parent_span_id", None)
        if not parent_span_id or parent_span_id not in self.potential_parents:
            return

        self.source_span = span

    def _continues_n_plus_1(self, span: Span):
        if self._overlaps_last_span(span):
            return False

        expected_parent_id = self.source_span.get("parent_span_id", None)
        parent_id = span.get("parent_span_id", None)
        if not parent_id or parent_id != expected_parent_id:
            return False

        span_hash = span.get("hash", None)
        if not span_hash:
            return False

        if span_hash == self.source_span.get("hash", None):
            # The source span and n repeating spans must have different queries.
            return False

        if not self.n_hash:
            self.n_hash = span_hash
            return True

        return span_hash == self.n_hash

    def _overlaps_last_span(self, span: Span) -> bool:
        last_span = self.source_span
        if self.n_spans:
            last_span = self.n_spans[-1]

        last_span_ends = timedelta(seconds=last_span.get("timestamp", 0))
        current_span_begins = timedelta(seconds=span.get("start_timestamp", 0))
        return last_span_ends > current_span_begins

    def _maybe_store_problem(self):
        if not self.source_span or not self.n_spans:
            return

        count = self.settings.get("count")
        duration_threshold = timedelta(milliseconds=self.settings.get("duration_threshold"))

        # Do we have enough spans?
        if len(self.n_spans) < count:
            return

        # Do the spans take enough total time?
        total_duration = timedelta()
        for span in self.n_spans:
            total_duration += get_span_duration(span)
        if total_duration < duration_threshold:
            return

        # We require a parent span in order to improve our fingerprint accuracy.
        parent_span_id = self.source_span.get("parent_span_id", None)
        if not parent_span_id:
            return
        parent_span = self.potential_parents[parent_span_id]
        if not parent_span:
            return

        # Track how many N+1-looking problems we found but dropped because we
        # couldn't be sure (maybe the truncated part of the query differs).
        if not contains_complete_query(
            self.source_span, is_source=True
        ) or not contains_complete_query(self.n_spans[0]):
            metrics.incr("performance.performance_issue.truncated_np1_db")
            return

        if not self._contains_valid_repeating_query(self.n_spans[0]):
            metrics.incr("performance.performance_issue.unparametrized_first_span")
            return

        fingerprint = self._fingerprint(
            parent_span.get("op", None),
            parent_span.get("hash", None),
            self.source_span.get("hash", None),
            self.n_spans[0].get("hash", None),
        )
        if fingerprint not in self.stored_problems:
            self._metrics_for_extra_matching_spans()

            self.stored_problems[fingerprint] = PerformanceProblem(
                fingerprint=fingerprint,
                op="db",
                desc=self.n_spans[0].get("description", ""),
                type=GroupType.PERFORMANCE_N_PLUS_ONE_DB_QUERIES,
                parent_span_ids=[parent_span_id],
                cause_span_ids=[self.source_span.get("span_id", None)],
                offender_span_ids=[span.get("span_id", None) for span in self.n_spans],
            )

    def _contains_valid_repeating_query(self, span: Span) -> bool:
        query = span.get("description", None)
        return query and PARAMETERIZED_SQL_QUERY_REGEX.search(query)

    def _metrics_for_extra_matching_spans(self):
        # Checks for any extra spans that match the detected problem but are not part of affected spans.
        # Temporary check since we eventually want to capture extra perf problems on the initial pass while walking spans.
        n_count = len(self.n_spans)
        all_matching_spans = [
            span
            for span in self._event.get("spans", [])
            if span.get("span_id", None) == self.n_hash
        ]
        all_count = len(all_matching_spans)
        if n_count > 0 and n_count != all_count:
            metrics.incr("performance.performance_issue.np1_db.extra_spans")

    def _reset_detection(self):
        self.source_span = None
        self.n_hash = None
        self.n_spans = []

    def _fingerprint(self, parent_op, parent_hash, source_hash, n_hash) -> str:
        problem_class = GroupType.PERFORMANCE_N_PLUS_ONE_DB_QUERIES
        full_fingerprint = hashlib.sha1(
            (str(parent_op) + str(parent_hash) + str(source_hash) + str(n_hash)).encode("utf8"),
        ).hexdigest()
        return f"1-{problem_class}-{full_fingerprint}"


class NPlusOneDBSpanDetectorExtended(NPlusOneDBSpanDetector):
    """
    Detector goals:
    - Extend N+1 DB Detector to make it compatible with more frameworks.
    """

    type: DetectorType = DetectorType.N_PLUS_ONE_DB_QUERIES_EXTENDED

    __slots__ = (
        "stored_problems",
        "potential_parents",
        "source_span",
        "n_hash",
        "n_spans",
    )


class FileIOMainThreadDetector(PerformanceDetector):
    """
    Checks for a file io span on the main thread
    """

    __slots__ = ("spans_involved", "stored_problems")

    type: DetectorType = DetectorType.FILE_IO_MAIN_THREAD
    settings_key = DetectorType.FILE_IO_MAIN_THREAD

    def init(self):
        self.spans_involved = {}
        self.most_recent_start_time = {}
        self.most_recent_hash = {}
        self.stored_problems = {}
        self.mapper = None
        self.parent_to_blocked_span = defaultdict(list)
        self._prepare_deobfuscation()

    def _prepare_deobfuscation(self):
        event = self._event
        if "debug_meta" in event:
            images = event["debug_meta"].get("images", [])
            project_id = event.get("project")
            if not isinstance(images, list):
                return
            if project_id is not None:
                project = Project.objects.get_from_cache(id=project_id)
            else:
                return

            for image in images:
                if image.get("type") == "proguard":
                    uuid = image.get("uuid")
                    dif_paths = ProjectDebugFile.difcache.fetch_difs(
                        project, [uuid], features=["mapping"]
                    )
                    debug_file_path = dif_paths.get(uuid)
                    if debug_file_path is None:
                        return

                    mapper = ProguardMapper.open(debug_file_path)
                    if not mapper.has_line_info:
                        return
                    self.mapper = mapper
                    return

    def _deobfuscate_module(self, module: str) -> str:
        if self.mapper is not None:
            return self.mapper.remap_class(module)
        else:
            return module

    def _deobfuscate_function(self, frame):
        if self.mapper is not None and "module" in frame and "function" in frame:
            functions = self.mapper.remap_frame(
                frame["module"], frame["function"], frame.get("lineno") or 0
            )
            return ".".join([func.method for func in functions])
        else:
            return frame.get("function", "")

    def visit_span(self, span: Span):
        if self._is_file_io_on_main_thread(span):
            parent_span_id = span.get("parent_span_id")
            self.parent_to_blocked_span[parent_span_id].append(span)

    def on_complete(self):
        for parent_span_id, span_list in self.parent_to_blocked_span.items():
            span_list = [
                span for span in span_list if "start_timestamp" in span and "timestamp" in span
            ]
            total_duration = total_span_time(span_list)
            settings_for_span = self.settings_for_span(span_list[0])
            if not settings_for_span:
                return

            _, _, _, _, settings = settings_for_span
            if total_duration >= settings["duration_threshold"]:
                fingerprint = self._fingerprint(span_list)
                self.stored_problems[fingerprint] = PerformanceProblem(
                    fingerprint=fingerprint,
                    op=span_list[0].get("op"),
                    desc=span_list[0].get("description", ""),
                    parent_span_ids=[parent_span_id],
                    type=GroupType.PERFORMANCE_FILE_IO_MAIN_THREAD,
                    cause_span_ids=[],
                    offender_span_ids=[span["span_id"] for span in span_list if "span_id" in span],
                )

    def _fingerprint(self, span_list) -> str:
        call_stack_strings = []
        overall_stack = []
        for span in span_list:
            for item in span.get("data", {}).get("call_stack", []):
                module = self._deobfuscate_module(item.get("module", ""))
                function = self._deobfuscate_function(item)
                call_stack_strings.append(f"{module}.{function}")
            overall_stack.append(".".join(call_stack_strings))
        call_stack = "-".join(overall_stack).encode("utf8")
        hashed_stack = hashlib.sha1(call_stack).hexdigest()
        return f"1-{GroupType.PERFORMANCE_FILE_IO_MAIN_THREAD.value}-{hashed_stack}"

    def _is_file_io_on_main_thread(self, span: Span) -> bool:
        data = span.get("data", {})
        if data is None:
            return False
        # doing is True since the value can be any type
        return data.get("blocked_main_thread", False) is True

    def is_creation_allowed_for_organization(self, organization: Organization) -> bool:
        return features.has(
            "organizations:performance-file-io-main-thread-detector", organization, actor=None
        )

    def is_creation_allowed_for_project(self, project: Project) -> bool:
        return True


class MNPlusOneState(ABC):
    """Abstract base class for the MNPlusOneDBSpanDetector state machine."""

    @abstractmethod
    def next(self, span: Span) -> Tuple[MNPlusOneState, Optional[PerformanceProblem]]:
        raise NotImplementedError

    def finish(self) -> Optional[PerformanceProblem]:
        return None

    def _equivalent(self, a: Span, b: Span) -> bool:
        """db spans are equivalent if their ops and hashes match. Other spans are
        equivalent if their ops match."""
        first_op = a.get("op") or None
        second_op = b.get("op") or None
        if not first_op or not second_op or first_op != second_op:
            return False

        if first_op.startswith("db"):
            return a.get("hash") == b.get("hash")

        return True


class SearchingForMNPlusOne(MNPlusOneState):
    """
    The initial state for the MN+1 DB Query detector, and the state we return to
    whenever there is no active repeating pattern being checked.

    Keeps a list of recently seen spans until a repeat is found, at which point
    it transitions to the ContinuingMNPlusOne state.
    """

    __slots__ = ("settings", "recent_spans")

    def __init__(
        self, settings: Dict[str, Any], initial_spans: Optional[Sequence[Span]] = None
    ) -> None:
        self.settings = settings
        self.recent_spans = deque(initial_spans or [], self.settings["max_sequence_length"])

    def next(self, span: Span) -> Tuple[MNPlusOneState, Optional[PerformanceProblem]]:
        # Can't be a potential MN+1 without at least 2 previous spans.
        if len(self.recent_spans) <= 1:
            self.recent_spans.append(span)
            return (self, None)

        # Has an MN pattern begun to repeat itself? If so, transition to the
        # ContinuingMNPlusOne state.
        # Convert the recent_spans deque into a list for slicing. Skip the last
        # item in the list because that would find an N+1 instead.
        recent_span_list = list(self.recent_spans)
        for i, recent_span in enumerate(recent_span_list[:-1]):
            if self._equivalent(span, recent_span):
                pattern = recent_span_list[i:]
                if self._is_valid_pattern(pattern):
                    return (ContinuingMNPlusOne(self.settings, pattern, span), None)

        # We haven't found a pattern yet, so remember this span and keep
        # looking.
        self.recent_spans.append(span)
        return (self, None)

    def _is_valid_pattern(self, pattern: Sequence[Span]) -> bool:
        """A valid pattern contains at least one db operation and is not all equivalent."""
        found_db_op = False
        found_different_span = False

        for span in pattern:
            op = span.get("op") or ""
            description = span.get("description") or ""
            found_db_op = found_db_op or (
                op.startswith("db") and description and not description.endswith("...")
            )
            found_different_span = found_different_span or not self._equivalent(pattern[0], span)
            if found_db_op and found_different_span:
                return True

        return False


class ContinuingMNPlusOne(MNPlusOneState):
    """
    The state for when we think we might have found a pattern: a sequence of
    spans that has begun to repeat.

    When the sequence is broken (either by a mismatched span or span iteration
    finishing), returns to the SearchingMNPlusOne state, possibly returning a
    PerformanceProblem if the detected sequence met our thresholds.
    """

    __slots__ = ("settings", "pattern", "spans", "pattern_index")

    def __init__(self, settings: Dict[str, Any], pattern: Sequence[Span], first_span: Span) -> None:
        self.settings = settings
        self.pattern = pattern

        # The full list of spans involved in the MN pattern.
        self.spans: Sequence[Span] = pattern.copy()
        self.spans.append(first_span)
        self.pattern_index = 1

    def next(self, span: Span) -> MNPlusOneState:
        # If the MN pattern is continuing, carry on in this state.
        pattern_span = self.pattern[self.pattern_index]
        if self._equivalent(pattern_span, span):
            self.spans.append(span)
            self.pattern_index += 1
            if self.pattern_index >= len(self.pattern):
                self.pattern_index = 0
            return (self, None)

        # We've broken the MN pattern, so return to the Searching state. If it
        # is a significant problem, also return a PerformanceProblem.
        times_occurred = int(len(self.spans) / len(self.pattern))
        start_index = len(self.pattern) * times_occurred
        remaining_spans = self.spans[start_index:] + [span]
        return (
            SearchingForMNPlusOne(self.settings, remaining_spans),
            self._maybe_performance_problem(),
        )

    def finish(self) -> Optional[PerformanceProblem]:
        return self._maybe_performance_problem()

    def _maybe_performance_problem(self) -> Optional[PerformanceProblem]:
        times_occurred = int(len(self.spans) / len(self.pattern))
        minimum_occurrences_of_pattern = self.settings["minimum_occurrences_of_pattern"]
        if times_occurred < minimum_occurrences_of_pattern:
            return None

        offender_span_count = len(self.pattern) * times_occurred
        offender_spans = self.spans[:offender_span_count]

        total_duration_threshold = self.settings["total_duration_threshold"]
        total_duration = total_span_time(offender_spans)
        if total_duration < total_duration_threshold:
            return None

        db_span = self._first_db_span()
        return PerformanceProblem(
            fingerprint=self._fingerprint(db_span["hash"]),
            op="db",
            desc=db_span["description"],
            type=GroupType.PERFORMANCE_M_N_PLUS_ONE_DB_QUERIES,
            parent_span_ids=[],
            cause_span_ids=[],
            offender_span_ids=[span["span_id"] for span in offender_spans],
        )

    def _first_db_span(self) -> Optional[Span]:
        for span in self.spans:
            if span["op"].startswith("db"):
                return span
        return None

    def _fingerprint(self, db_hash) -> str:
        # TODO: Add more information to the hash. Since issues aren't being
        # detected yet, this doesn't matter.
        problem_class = GroupType.PERFORMANCE_M_N_PLUS_ONE_DB_QUERIES
        full_fingerprint = hashlib.sha1(db_hash.encode("utf8")).hexdigest()
        return f"1-{problem_class}-{full_fingerprint}"


class MNPlusOneDBSpanDetector(PerformanceDetector):
    """
    Detects N+1 DB query issues where the repeated query is interspersed with
    other spans (which may or may not be other queries) that all repeat together
    (hence, MN+1).

    Currently does not consider parent or source spans, and only looks for a
    repeating pattern of spans (A B C A B C etc).

    Uses a small state machine internally.
    """

    __slots__ = ("stored_problems", "state")

    type: DetectorType = DetectorType.M_N_PLUS_ONE_DB
    settings_key = DetectorType.M_N_PLUS_ONE_DB

    def init(self):
        self.stored_problems = {}
        self.state = SearchingForMNPlusOne(self.settings)

    def visit_span(self, span):
        self.state, performance_problem = self.state.next(span)
        if performance_problem:
            self.stored_problems[performance_problem.fingerprint] = performance_problem

    def on_complete(self) -> None:
        if performance_problem := self.state.finish():
            self.stored_problems[performance_problem.fingerprint] = performance_problem


class UncompressedAssetSpanDetector(PerformanceDetector):
    """
    Checks for large assets that are affecting load time.
    """

    __slots__ = ("stored_problems", "any_compression")

    settings_key = DetectorType.UNCOMPRESSED_ASSETS
    type: DetectorType = DetectorType.UNCOMPRESSED_ASSETS

    def init(self):
        self.stored_problems = {}
        self.any_compression = False

    def visit_span(self, span: Span) -> None:
        op = span.get("op", None)
        if not op:
            return

        allowed_span_ops = self.settings.get("allowed_span_ops")
        if op not in allowed_span_ops:
            return

        data = span.get("data", None)
        transfer_size = data and data.get("Transfer Size", None)
        encoded_body_size = data and data.get("Encoded Body Size", None)
        decoded_body_size = data and data.get("Decoded Body Size", None)
        if not (encoded_body_size and decoded_body_size and transfer_size):
            return

        # Ignore assets from cache, either directly (nothing transferred) or via
        # a 304 Not Modified response (transfer is smaller than asset size).
        if transfer_size <= 0 or transfer_size < encoded_body_size:
            return

        # Ignore assets that are already compressed.
        if encoded_body_size != decoded_body_size:
            # Met criteria for a compressed span somewhere in the event.
            self.any_compression = True
            return

        # Ignore assets that aren't big enough to worry about.
        size_threshold_bytes = self.settings.get("size_threshold_bytes")
        if encoded_body_size < size_threshold_bytes:
            return

        # Ignore assets under a certain duration threshold
        if get_span_duration(span).total_seconds() * 1000 <= self.settings.get(
            "duration_threshold"
        ):
            return

        fingerprint = self._fingerprint(span)
        span_id = span.get("span_id", None)
        if fingerprint and span_id and not self.stored_problems.get(fingerprint, False):
            self.stored_problems[fingerprint] = PerformanceProblem(
                fingerprint=fingerprint,
                op=span.get("op"),
                desc=span.get("description", ""),
                parent_span_ids=[],
                type=GroupType.PERFORMANCE_UNCOMPRESSED_ASSETS,
                cause_span_ids=[],
                offender_span_ids=[span.get("span_id", None)],
            )

    def _fingerprint(self, span) -> str:
        hashed_spans = fingerprint_spans([span])
        return f"1-{GroupType.PERFORMANCE_UNCOMPRESSED_ASSETS.value}-{hashed_spans}"

    def is_creation_allowed_for_organization(self, organization: Organization) -> bool:
        return features.has(
            "organizations:performance-issues-compressed-assets-detector", organization, actor=None
        )

    def is_creation_allowed_for_project(self, project: Project) -> bool:
        return True  # Detection always allowed by project for now

    def is_event_eligible(cls, event, project: Project = None):
        tags = event.get("tags", [])
        browser_name = next(
            (tag[1] for tag in tags if tag[0] == "browser.name" and len(tag) == 2), ""
        )
        if browser_name.lower() in [
            "chrome",
            "firefox",
            "safari",
            "edge",
        ]:
            # Only use major browsers as some mobile browser may be responsible for not sending accept-content header,
            # which isn't fixable since you can't control what headers your users are sending.
            # This can be extended later.
            return True
        return False

    def on_complete(self) -> None:
        if not self.any_compression:
            # Must have a compressed asset in the event to emit this perf problem.
            self.stored_problems = {}


# Reports metrics and creates spans for detection
def report_metrics_for_detectors(
    event: Event, event_id: Optional[str], detectors: Sequence[PerformanceDetector], sdk_span: Any
):
    all_detected_problems = [i for d in detectors for i in d.stored_problems]
    has_detected_problems = bool(all_detected_problems)
    sdk_name = get_sdk_name(event)

    try:
        # Setting a tag isn't critical, the transaction doesn't exist sometimes, if it's called outside prod code (eg. load-mocks / tests)
        set_tag = sdk_span.containing_transaction.set_tag
    except AttributeError:
        set_tag = lambda *args: None

    if has_detected_problems:
        set_tag("_pi_all_issue_count", len(all_detected_problems))
        set_tag("_pi_sdk_name", sdk_name or "")
        metrics.incr(
            "performance.performance_issue.aggregate",
            len(all_detected_problems),
            tags={"sdk_name": sdk_name},
        )
        if event_id:
            set_tag("_pi_transaction", event_id)

    tags = event.get("tags", [])
    browser_name = next(
        (tag[1] for tag in tags if tag[0] == "browser.name" and len(tag) == 2), None
    )
    allowed_browser_name = "Other"
    if browser_name in [
        "Chrome",
        "Firefox",
        "Safari",
        "Electron",
        "Chrome Mobile",
        "Edge",
        "Mobile Safari",
        "Opera",
        "Opera Mobile",
        "Chrome Mobile WebView",
        "Chrome Mobile iOS",
        "Samsung Internet",
        "Firefox Mobile",
    ]:
        # Reduce cardinality in case there are custom browser name tags.
        allowed_browser_name = browser_name

    detected_tags = {"sdk_name": sdk_name}
    event_integrations = event.get("sdk", {}).get("integrations", []) or []

    for integration_name in INTEGRATIONS_OF_INTEREST:
        detected_tags["integration_" + integration_name.lower()] = (
            integration_name in event_integrations
        )

    for detector in detectors:
        detector_key = detector.type.value
        detected_problems = detector.stored_problems
        detected_problem_keys = list(detected_problems.keys())
        detected_tags[detector_key] = bool(len(detected_problem_keys))

        if not detected_problem_keys:
            continue

        if detector.type in [DetectorType.UNCOMPRESSED_ASSETS]:
            detected_tags["browser_name"] = allowed_browser_name

        first_problem = detected_problems[detected_problem_keys[0]]
        if first_problem.fingerprint:
            set_tag(f"_pi_{detector_key}_fp", first_problem.fingerprint)

        span_id = first_problem.offender_span_ids[0]

        set_tag(f"_pi_{detector_key}", span_id)

        op_tags = {}
        for problem in detected_problems.values():
            op = problem.op
            op_tags[f"op_{op}"] = True
        metrics.incr(
            f"performance.performance_issue.{detector_key}",
            len(detected_problem_keys),
            tags=op_tags,
        )

    metrics.incr(
        "performance.performance_issue.detected",
        instance=str(has_detected_problems),
        tags=detected_tags,
    )<|MERGE_RESOLUTION|>--- conflicted
+++ resolved
@@ -420,88 +420,6 @@
     return total_duration * 1000
 
 
-<<<<<<< HEAD
-=======
-class PerformanceDetector(ABC):
-    """
-    Classes of this type have their visit functions called as the event is walked once and will store a performance issue if one is detected.
-    """
-
-    type: DetectorType
-
-    def __init__(self, settings: Dict[DetectorType, Any], event: Event):
-        self.settings = settings[self.settings_key]
-        self._event = event
-        self.init()
-
-    @abstractmethod
-    def init(self):
-        raise NotImplementedError
-
-    def find_span_prefix(self, settings, span_op: str):
-        allowed_span_ops = settings.get("allowed_span_ops", [])
-        if len(allowed_span_ops) <= 0:
-            return True
-        return next((op for op in allowed_span_ops if span_op.startswith(op)), False)
-
-    def settings_for_span(self, span: Span):
-        op = span.get("op", None)
-        span_id = span.get("span_id", None)
-        if not op or not span_id:
-            return None
-
-        span_duration = get_span_duration(span)
-        for setting in self.settings:
-            op_prefix = self.find_span_prefix(setting, op)
-            if op_prefix:
-                return op, span_id, op_prefix, span_duration, setting
-        return None
-
-    def event(self) -> Event:
-        return self._event
-
-    @property
-    @abstractmethod
-    def settings_key(self) -> DetectorType:
-        raise NotImplementedError
-
-    @abstractmethod
-    def visit_span(self, span: Span) -> None:
-        raise NotImplementedError
-
-    def on_complete(self) -> None:
-        pass
-
-    @property
-    @abstractmethod
-    def stored_problems(self) -> PerformanceProblemsMap:
-        raise NotImplementedError
-
-    def is_creation_allowed_for_system(self) -> bool:
-        system_option = DETECTOR_TYPE_ISSUE_CREATION_TO_SYSTEM_OPTION.get(self.__class__.type, None)
-
-        if not system_option:
-            return False
-
-        try:
-            rate = options.get(system_option)
-        except options.UnknownOption:
-            rate = 0
-
-        return rate > random.random()
-
-    def is_creation_allowed_for_organization(self, organization: Organization) -> bool:
-        return False  # Creation is off by default. Ideally, it should auto-generate the feature flag name, and check its value
-
-    def is_creation_allowed_for_project(self, project: Project) -> bool:
-        return False  # Creation is off by default. Ideally, it should auto-generate the project option name, and check its value
-
-    @classmethod
-    def is_event_eligible(cls, event, project: Project = None) -> bool:
-        return True
-
-
->>>>>>> d712021d
 class SlowDBQueryDetector(PerformanceDetector):
     """
     Check for slow spans in a certain type of span.op (eg. slow db spans)
