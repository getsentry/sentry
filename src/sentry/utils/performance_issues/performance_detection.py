--- conflicted
+++ resolved
@@ -675,11 +675,7 @@
         )
 
     def is_creation_allowed_for_project(self, project: Project) -> bool:
-<<<<<<< HEAD
         return self.settings["detection_rate"] > random.random()
-=======
-        return True  # Detection always allowed by project for now
->>>>>>> e0bfb657
 
     @classmethod
     def is_event_eligible(cls, event):
