--- conflicted
+++ resolved
@@ -31,11 +31,8 @@
     HTTP_OVERHEAD = "http_overhead"
     EXPERIMENTAL_N_PLUS_ONE_API_CALLS = "experimental_n_plus_one_api_calls"
     EXPERIMENTAL_N_PLUS_ONE_DB_QUERIES = "experimental_n_plus_one_db_queries"
-<<<<<<< HEAD
     SQL_INJECTION = "sql_injection"
-=======
     EXPERIMENTAL_M_N_PLUS_ONE_DB_QUERIES = "experimental_m_n_plus_one_db_queries"
->>>>>>> ed0a658b
 
 
 # Detector and the corresponding system option must be added to this list to have issues created.
