from __future__ import annotations

from datetime import timedelta
from typing import Any, Mapping, Optional

from sentry import features
from sentry.issues.grouptype import PerformanceRenderBlockingAssetSpanGroupType
from sentry.models import Organization, Project

from ..base import (
    DetectorType,
    PerformanceDetector,
    fingerprint_resource_span,
    get_span_duration,
    get_span_evidence_value,
)
from ..performance_problem import PerformanceProblem
from ..types import Span


class RenderBlockingAssetSpanDetector(PerformanceDetector):
    __slots__ = ("stored_problems", "fcp", "transaction_start")

    type: DetectorType = DetectorType.RENDER_BLOCKING_ASSET_SPAN
    settings_key = DetectorType.RENDER_BLOCKING_ASSET_SPAN

    MAX_SIZE_BYTES = 1_000_000_000  # 1GB

    def init(self):
        self.stored_problems = {}
        self.transaction_start = timedelta(seconds=self.event().get("start_timestamp", 0))
        self.fcp = None
        self.fcp_value = 0

        # Only concern ourselves with transactions where the FCP is within the
        # range we care about.
        measurements = self.event().get("measurements") or {}
        fcp_hash = measurements.get("fcp") or {}
        fcp_value = fcp_hash.get("value")
        if fcp_value and ("unit" not in fcp_hash or fcp_hash["unit"] == "millisecond"):
            fcp = timedelta(milliseconds=fcp_value)
            fcp_minimum_threshold = timedelta(
                milliseconds=self.settings.get("fcp_minimum_threshold")
            )
            fcp_maximum_threshold = timedelta(
                milliseconds=self.settings.get("fcp_maximum_threshold")
            )
            if fcp >= fcp_minimum_threshold and fcp < fcp_maximum_threshold:
                self.fcp = fcp
                self.fcp_value = fcp_value

    def is_creation_allowed_for_organization(self, organization: Optional[Organization]) -> bool:
        return features.has(
            "organizations:performance-issues-render-blocking-assets-detector",
            organization,
            actor=None,
        )

    def is_creation_allowed_for_project(self, project: Project) -> bool:
        return True  # Detection always allowed by project for now

    def visit_span(self, span: Span):
        if not self.fcp:
            return

        op = span.get("op", None)
        if op not in ["resource.link", "resource.script"]:
            return False

        if self._is_blocking_render(span):
            span_id = span.get("span_id", None)
            fingerprint = self._fingerprint(span)
            if span_id and fingerprint:
                self.stored_problems[fingerprint] = PerformanceProblem(
                    fingerprint=fingerprint,
                    op=op,
                    desc=span.get("description") or "",
                    type=PerformanceRenderBlockingAssetSpanGroupType,
                    offender_span_ids=[span_id],
                    parent_span_ids=[],
                    cause_span_ids=[],
                    evidence_data={
                        "op": op,
                        "parent_span_ids": [],
                        "cause_span_ids": [],
                        "offender_span_ids": [span_id],
                        "transaction_name": self.event().get("description", ""),
                        "slow_span_description": span.get("description", ""),
                        "slow_span_duration": self._get_duration(span),
<<<<<<< HEAD
                        "transaction_duration": self._get_duration(self._event.data),
=======
                        "transaction_duration": self._get_duration(self._event),
>>>>>>> bc633b5b
                        "fcp": self.fcp_value,
                        "repeating_spans": get_span_evidence_value(span),
                        "repeating_spans_compact": get_span_evidence_value(span, include_op=False),
                    },
                    evidence_display=[],
                )

        # If we visit a span that starts after FCP, then we know we've already
        # seen all possible render-blocking resource spans.
        span_start_timestamp = timedelta(seconds=span.get("start_timestamp", 0))
        fcp_timestamp = self.transaction_start + self.fcp
        if span_start_timestamp >= fcp_timestamp:
            # Early return for all future span visits.
            self.fcp = None
            self.fcp_value = 0

    def _get_duration(self, item: Mapping[str, Any] | None) -> float:
        if not item:
            return 0

        start = float(item.get("start_timestamp", 0))
        end = float(item.get("timestamp", 0))

        return (end - start) * 1000

    def _is_blocking_render(self, span):
        data = span.get("data", None)
        render_blocking_status = data and data.get("resource.render_blocking_status")
        if render_blocking_status == "non-blocking":
            return False

        span_end_timestamp = timedelta(seconds=span.get("timestamp", 0))
        fcp_timestamp = self.transaction_start + self.fcp
        if span_end_timestamp >= fcp_timestamp:
            return False

        minimum_size_bytes = self.settings.get("minimum_size_bytes")
        # TODO(nar): `Encoded Body Size` can be removed once SDK adoption has increased and
        # we are receiving `http.response_content_length` consistently, likely beyond October 2023
        encoded_body_size = (
            data
            and (data.get("http.response_content_length", 0) or data.get("Encoded Body Size", 0))
            or 0
        )
        if encoded_body_size < minimum_size_bytes or encoded_body_size > self.MAX_SIZE_BYTES:
            return False

        span_duration = get_span_duration(span)
        fcp_ratio_threshold = self.settings.get("fcp_ratio_threshold")
        return span_duration / self.fcp > fcp_ratio_threshold

    def _fingerprint(self, span: Span):
        resource_url_hash = fingerprint_resource_span(span)
        return f"1-{PerformanceRenderBlockingAssetSpanGroupType.type_id}-{resource_url_hash}"<|MERGE_RESOLUTION|>--- conflicted
+++ resolved
@@ -87,11 +87,7 @@
                         "transaction_name": self.event().get("description", ""),
                         "slow_span_description": span.get("description", ""),
                         "slow_span_duration": self._get_duration(span),
-<<<<<<< HEAD
-                        "transaction_duration": self._get_duration(self._event.data),
-=======
                         "transaction_duration": self._get_duration(self._event),
->>>>>>> bc633b5b
                         "fcp": self.fcp_value,
                         "repeating_spans": get_span_evidence_value(span),
                         "repeating_spans_compact": get_span_evidence_value(span, include_op=False),
