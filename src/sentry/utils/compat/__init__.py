<<<<<<< HEAD
import six

try:
    import cPickle as pickle
except ImportError:
    import pickle  # NOQA

try:
    # TODO: remove when we drop Python 2.7 compat
    import functools32 as functools
except ImportError:
    import functools  # NOQA
=======
from __future__ import absolute_import

import pickle  # NOQA
import functools  # NOQA
>>>>>>> 3c7e0947

from six.moves import map as _map
from six.moves import filter as _filter
from six.moves import zip as _zip


def map(a, b, *c):
    return list(_map(a, b, *c))


def filter(a, b):
    return list(_filter(a, b))


def zip(*a):
    return list(_zip(*a))


def _identity(x):
    return x


implements_to_string = _identity
implements_iterator = _identity
implements_bool = _identity


from binascii import crc32 as _crc32


# In python3 crc32 was changed to never return a signed value, which is
# different from the python2 implementation. As noted in
# https://docs.python.org/3/library/binascii.html#binascii.crc32
#
# Note the documentation suggests the following:
#
# > Changed in version 3.0: The result is always unsigned. To generate the
# > same numeric value across all Python versions and platforms, use
# > crc32(data) & 0xffffffff.
#
# However this will not work when transitioning between versions, as the
# value MUST match what was generated in python 2.
#
# We can sign the return value using the following bit math to ensure we
# match the python2 output of crc32.
#
# XXX(BYK): This needs to stay as we transitioned from PY2 and still need to
#           keep these compatible due to values stored in various places.
def crc32(*args):
    rt = _crc32(*args)
    return rt - ((rt & 0x80000000) << 1)


import types


def new_module(name):
    return types.ModuleType(name)<|MERGE_RESOLUTION|>--- conflicted
+++ resolved
@@ -1,22 +1,7 @@
-<<<<<<< HEAD
-import six
-
-try:
-    import cPickle as pickle
-except ImportError:
-    import pickle  # NOQA
-
-try:
-    # TODO: remove when we drop Python 2.7 compat
-    import functools32 as functools
-except ImportError:
-    import functools  # NOQA
-=======
 from __future__ import absolute_import
 
 import pickle  # NOQA
 import functools  # NOQA
->>>>>>> 3c7e0947
 
 from six.moves import map as _map
 from six.moves import filter as _filter
