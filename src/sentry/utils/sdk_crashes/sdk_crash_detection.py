from __future__ import annotations

import random
from typing import Any, Mapping, Optional, Sequence

import sentry_sdk

from sentry.eventstore.models import Event, GroupEvent
from sentry.issues.grouptype import GroupCategory
from sentry.utils.safe import get_path, set_path
from sentry.utils.sdk_crashes.cocoa_sdk_crash_detector import CocoaSDKCrashDetector
from sentry.utils.sdk_crashes.event_stripper import strip_event_data
from sentry.utils.sdk_crashes.sdk_crash_detection_config import SDKCrashDetectionConfig, SdkName
from sentry.utils.sdk_crashes.sdk_crash_detector import SDKCrashDetector


class SDKCrashReporter:
    def report(self, event_data: Mapping[str, Any], event_project_id: int) -> Event:
        from sentry.event_manager import EventManager

        manager = EventManager(dict(event_data))
        manager.normalize()
        return manager.save(project_id=event_project_id)


class SDKCrashDetection:
    """
    This class checks events for SDK crashes, a crash caused by a bug in one of our SDKs.
    When it detects such an event, it only keeps essential data and stores the event in a
    dedicated Sentry project only Sentry employees can access.

    This class doesn't seek to detect severe bugs, such as the transport layer breaking or
    the SDK continuously crashing. CI or other quality mechanisms should find such severe
    bugs. Furthermore, the solution only targets SDKs maintained by us, Sentry.
    """

    def __init__(
        self,
        sdk_crash_reporter: SDKCrashReporter,
        sdk_crash_detectors: Mapping[SdkName, SDKCrashDetector],
    ):
        """
        Initializes the SDK crash detection.

        :param sdk_crash_reporter: Stores the stripped crash event to a Sentry project.
        :param sdk_crash_detectors: A mapping of SDK name to SDK crash detector. The name of the SDK must match the sdk_name of th SDKCrashDetectionConfig.
        """
        self.sdk_crash_reporter = sdk_crash_reporter
        self.sdk_crash_detectors = sdk_crash_detectors

    def detect_sdk_crash(
<<<<<<< HEAD
        self, event: Event | GroupEvent, event_project_id: int, sample_rate: float
=======
        self, event: Event, configs: Sequence[SDKCrashDetectionConfig]
>>>>>>> e093e743
    ) -> Optional[Event]:
        """
        Checks if the passed-in event is an SDK crash and stores the stripped event to a Sentry
        project specified with project_id in the configs.

        :param event: The event to check for an SDK crash.
        :param configs: The list of configs per SDK.
        """

        is_error = event.group and event.group.issue_category == GroupCategory.ERROR
        if not is_error:
            return None

        sdk_crash_detectors = [
            (sdk_name, detector)
            for sdk_name, detector in self.sdk_crash_detectors.items()
            if detector.should_detect_sdk_crash(event.data)
        ]

        if not sdk_crash_detectors:
            return None

        # Only report the first matching SDK crash detector. We don't want to report the same
        # event multiple times.
        sdk_name, sdk_crash_detector = sdk_crash_detectors[0]

        config = [x for x in configs if x["sdk_name"] == sdk_name]
        if not config:
            sentry_sdk.capture_message(f"No config found for sdk_name={sdk_name}")
            return None

        if len(config) > 1:
            sentry_sdk.capture_message(
                "Multiple configs found for sdk_name={sdk_name}. Taking first one."
            )

        sample_rate = config[0]["sample_rate"]
        project_id = config[0]["project_id"]

        context = get_path(event.data, "contexts", "sdk_crash_detection")
        if context is not None:
            return None

        frames = get_path(event.data, "exception", "values", -1, "stacktrace", "frames")
        if not frames:
            return None

        if sdk_crash_detector.is_sdk_crash(frames):
            if random.random() >= sample_rate:
                return None

            sdk_crash_event_data = strip_event_data(event.data, sdk_crash_detector)

            set_path(
                sdk_crash_event_data,
                "contexts",
                "sdk_crash_detection",
                value={
                    "original_project_id": event.project.id,
                    "original_event_id": event.event_id,
                },
            )

            sdk_version = get_path(sdk_crash_event_data, "sdk", "version")
            set_path(sdk_crash_event_data, "release", value=sdk_version)

            # So Sentry can tell how many projects are impacted by this SDK crash
            set_path(sdk_crash_event_data, "user", "id", value=event.project.id)

            return self.sdk_crash_reporter.report(sdk_crash_event_data, project_id)

        return None


_crash_reporter = SDKCrashReporter()
_cocoa_sdk_crash_detector = CocoaSDKCrashDetector()

sdk_crash_detection = SDKCrashDetection(_crash_reporter, {SdkName.Cocoa: _cocoa_sdk_crash_detector})<|MERGE_RESOLUTION|>--- conflicted
+++ resolved
@@ -49,11 +49,7 @@
         self.sdk_crash_detectors = sdk_crash_detectors
 
     def detect_sdk_crash(
-<<<<<<< HEAD
-        self, event: Event | GroupEvent, event_project_id: int, sample_rate: float
-=======
         self, event: Event, configs: Sequence[SDKCrashDetectionConfig]
->>>>>>> e093e743
     ) -> Optional[Event]:
         """
         Checks if the passed-in event is an SDK crash and stores the stripped event to a Sentry
