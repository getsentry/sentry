from typing import Any, Dict, Mapping, Sequence

from sentry.eventstore.models import Event
from sentry.utils.safe import get_path
from sentry.utils.sdk_crashes.sdk_crash_detector import SDKCrashDetector

<<<<<<< HEAD

class EventStripper:
    def __init__(
        self,
        sdk_crash_detector: SDKCrashDetector,
    ):
        self
        self.sdk_crash_detector = sdk_crash_detector

    ALLOWED_EVENT_KEYS = {
        "type",
        "datetime",
        "timestamp",
        "platform",
        "sdk",
        "level",
        "logger",
        "exception",
        "debug_meta",
        "contexts",
    }

    def strip_event_data(self, event: Event) -> Dict[str, Any]:
        new_event_data = dict(filter(self._filter_event, event.data.items()))
        new_event_data["contexts"] = dict(
            filter(self._filter_contexts, new_event_data["contexts"].items())
        )

        stripped_frames = []
        frames = get_path(new_event_data, "exception", "values", -1, "stacktrace", "frames")

        if frames is not None:
            stripped_frames = self._strip_frames(frames)
            new_event_data["exception"]["values"][0]["stacktrace"]["frames"] = stripped_frames

        debug_meta_images = get_path(new_event_data, "debug_meta", "images")
        if debug_meta_images is not None:
            stripped_debug_meta_images = self._strip_debug_meta(debug_meta_images, stripped_frames)
            new_event_data["debug_meta"]["images"] = stripped_debug_meta_images

        return new_event_data

    def _filter_event(self, pair):
        key, _ = pair
        if key in self.ALLOWED_EVENT_KEYS:
            return True

        return False

    def _filter_contexts(self, pair):
        key, _ = pair
        if key in {"os", "device"}:
            return True
        return False

    def _strip_debug_meta(
        self, debug_meta_images: Sequence[Mapping[str, Any]], frames: Sequence[Mapping[str, Any]]
    ) -> Sequence[Mapping[str, Any]]:

        frame_image_addresses = {frame["image_addr"] for frame in frames}

        return [
            image for image in debug_meta_images if image["image_addr"] in frame_image_addresses
        ]

    def _strip_frames(self, frames: Sequence[Mapping[str, Any]]) -> Sequence[Mapping[str, Any]]:
        """
        Only keep SDK frames or non in app frames.
        """
        return [
            frame
            for frame in frames
            if self.sdk_crash_detector.is_sdk_frame(frame) or frame.get("in_app", None) is False
        ]
=======
ALLOWED_EVENT_KEYS = {
    "type",
    "datetime",
    "timestamp",
    "platform",
    "sdk",
    "level",
    "logger",
    "exception",
    "debug_meta",
    "contexts",
}


def strip_event_data(event: Event, sdk_crash_detector: SDKCrashDetector) -> Event:
    new_event_data = {key: value for key, value in event.data.items() if key in ALLOWED_EVENT_KEYS}
    new_event_data["contexts"] = dict(filter(_filter_contexts, new_event_data["contexts"].items()))

    stripped_frames = []
    frames = get_path(new_event_data, "exception", "values", -1, "stacktrace", "frames")

    if frames is not None:
        stripped_frames = _strip_frames(frames, sdk_crash_detector)
        new_event_data["exception"]["values"][0]["stacktrace"]["frames"] = stripped_frames

    debug_meta_images = get_path(new_event_data, "debug_meta", "images")
    if debug_meta_images is not None:
        stripped_debug_meta_images = _strip_debug_meta(debug_meta_images, stripped_frames)
        new_event_data["debug_meta"]["images"] = stripped_debug_meta_images

    return new_event_data


def _filter_contexts(pair):
    key, _ = pair
    if key in {"os", "device"}:
        return True
    return False


def _strip_debug_meta(
    debug_meta_images: Sequence[Mapping[str, Any]], frames: Sequence[Mapping[str, Any]]
) -> Sequence[Mapping[str, Any]]:

    frame_image_addresses = {frame["image_addr"] for frame in frames}

    return [image for image in debug_meta_images if image["image_addr"] in frame_image_addresses]


def _strip_frames(
    frames: Sequence[Mapping[str, Any]], sdk_crash_detector: SDKCrashDetector
) -> Sequence[Mapping[str, Any]]:
    """
    Only keep SDK frames or non in app frames.
    """
    return [
        frame
        for frame in frames
        if sdk_crash_detector.is_sdk_frame(frame) or frame.get("in_app", None) is False
    ]
>>>>>>> 082ddda4
<|MERGE_RESOLUTION|>--- conflicted
+++ resolved
@@ -1,85 +1,9 @@
-from typing import Any, Dict, Mapping, Sequence
+from typing import Any, Mapping, Sequence
 
 from sentry.eventstore.models import Event
 from sentry.utils.safe import get_path
 from sentry.utils.sdk_crashes.sdk_crash_detector import SDKCrashDetector
 
-<<<<<<< HEAD
-
-class EventStripper:
-    def __init__(
-        self,
-        sdk_crash_detector: SDKCrashDetector,
-    ):
-        self
-        self.sdk_crash_detector = sdk_crash_detector
-
-    ALLOWED_EVENT_KEYS = {
-        "type",
-        "datetime",
-        "timestamp",
-        "platform",
-        "sdk",
-        "level",
-        "logger",
-        "exception",
-        "debug_meta",
-        "contexts",
-    }
-
-    def strip_event_data(self, event: Event) -> Dict[str, Any]:
-        new_event_data = dict(filter(self._filter_event, event.data.items()))
-        new_event_data["contexts"] = dict(
-            filter(self._filter_contexts, new_event_data["contexts"].items())
-        )
-
-        stripped_frames = []
-        frames = get_path(new_event_data, "exception", "values", -1, "stacktrace", "frames")
-
-        if frames is not None:
-            stripped_frames = self._strip_frames(frames)
-            new_event_data["exception"]["values"][0]["stacktrace"]["frames"] = stripped_frames
-
-        debug_meta_images = get_path(new_event_data, "debug_meta", "images")
-        if debug_meta_images is not None:
-            stripped_debug_meta_images = self._strip_debug_meta(debug_meta_images, stripped_frames)
-            new_event_data["debug_meta"]["images"] = stripped_debug_meta_images
-
-        return new_event_data
-
-    def _filter_event(self, pair):
-        key, _ = pair
-        if key in self.ALLOWED_EVENT_KEYS:
-            return True
-
-        return False
-
-    def _filter_contexts(self, pair):
-        key, _ = pair
-        if key in {"os", "device"}:
-            return True
-        return False
-
-    def _strip_debug_meta(
-        self, debug_meta_images: Sequence[Mapping[str, Any]], frames: Sequence[Mapping[str, Any]]
-    ) -> Sequence[Mapping[str, Any]]:
-
-        frame_image_addresses = {frame["image_addr"] for frame in frames}
-
-        return [
-            image for image in debug_meta_images if image["image_addr"] in frame_image_addresses
-        ]
-
-    def _strip_frames(self, frames: Sequence[Mapping[str, Any]]) -> Sequence[Mapping[str, Any]]:
-        """
-        Only keep SDK frames or non in app frames.
-        """
-        return [
-            frame
-            for frame in frames
-            if self.sdk_crash_detector.is_sdk_frame(frame) or frame.get("in_app", None) is False
-        ]
-=======
 ALLOWED_EVENT_KEYS = {
     "type",
     "datetime",
@@ -139,5 +63,4 @@
         frame
         for frame in frames
         if sdk_crash_detector.is_sdk_frame(frame) or frame.get("in_app", None) is False
-    ]
->>>>>>> 082ddda4
+    ]