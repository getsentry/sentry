--- conflicted
+++ resolved
@@ -22,15 +22,9 @@
         return False
 
     def is_sdk_frame(self, frame: Mapping[str, Any]) -> bool:
-<<<<<<< HEAD
-        function = frame.get("function")
-
-        if function is not None:
-=======
 
         function = frame.get("function")
         if function:
->>>>>>> 497c8417
             # [SentrySDK crash] is a testing function causing a crash.
             # Therefore, we don't want to mark it a as a SDK crash.
             if "SentrySDK crash" in function:
@@ -38,19 +32,11 @@
 
             function_matchers = ["*sentrycrash*", "**[[]Sentry*"]
             for matcher in function_matchers:
-<<<<<<< HEAD
-                if glob_match(frame.get("function"), matcher, ignorecase=True):
-                    return True
-
-        filename = frame.get("filename")
-        if filename is not None:
-=======
                 if glob_match(function, matcher, ignorecase=True):
                     return True
 
         filename = frame.get("filename")
         if filename:
->>>>>>> 497c8417
             filenameMatchers = ["Sentry**"]
             for matcher in filenameMatchers:
                 if glob_match(filename, matcher, ignorecase=True):
