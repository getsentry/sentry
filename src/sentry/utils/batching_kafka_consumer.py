--- conflicted
+++ resolved
@@ -236,12 +236,8 @@
             conf = kafka_config.get_kafka_admin_cluster_options(
                 cluster_name, override_params={"allow.auto.create.topics": "true"}
             )
-<<<<<<< HEAD
             admin_client = AdminClient(conf)
-            self._wait_for_topics(admin_client, topics)
-=======
             wait_for_topics(admin_client, topics)
->>>>>>> ed775384
 
         consumer = Consumer(consumer_config)
 
