from uuid import uuid4

from sentry.utils.json import dumps, loads
from sentry.utils.redis import clusters

EXPIRATION_TTL = 10 * 60


class RedisSessionStore:
    """
    RedisSessionStore provides a convenience object, which when initialized will
    store attributes assigned to it into redis. The redis key is stored into
    the request session. Useful for storing data too large to be stored into
    the session cookie.

    The attributes to be backed by Redis must be declared in a subclass using
<<<<<<< HEAD
    the `redis_property` function. For example:
=======
    the `redis_property` function. Do not instantiate RedisSessionStore without
    extending it to add properties. For example:
>>>>>>> bcc8ce7f

    >>> class HotDogSessionStore(RedisSessionStore):
    >>>     bun = redis_property("bun")
    >>>     condiment = redis_property("condiment")

    NOTE: Assigning attributes immediately saves their value back into the
          redis key assigned for this store. Be aware of the multiple
          round-trips implication of this.

    NOTE: This object is subject to race conditions on updating valeus as the
          entire object value is stored in one redis key.

    >>> store = RedisSessionStore(request, 'store-name')
    >>> store.regenerate()
    >>> store.some_value = 'my value'

    The value will be available across requests as long as the same same store
    name is used.

    >>> store.some_value
    'my value'

    The store may be destroyed before it expires using the ``clear`` method.

    >>> store.clear()

    It's important to note that the session store will expire if values are not
    modified within the provided ttl.
    """

    redis_namespace = "session-cache"

    def __init__(self, request, prefix, ttl=EXPIRATION_TTL):
        self.request = request
        self.prefix = prefix
        self.ttl = ttl

    @property
    def _client(self):
        return clusters.get("default").get_local_client_for_key(self.redis_key)

    @property
    def session_key(self):
        return f"store:{self.prefix}"

    @property
    def redis_key(self):
        return self.request.session.get(self.session_key)

    def mark_session(self):
        # Subclasses may override to mark session as modified
        pass

    def regenerate(self, initial_state=None):
        if initial_state is None:
            initial_state = {}

        redis_key = f"{self.redis_namespace}:{self.prefix}:{uuid4().hex}"

        self.request.session[self.session_key] = redis_key
        self.mark_session()

        value = dumps(initial_state)
        self._client.setex(redis_key, self.ttl, value)

    def clear(self):
        if not self.redis_key:
            return

        self._client.delete(self.redis_key)

        session = self.request.session
        del session[self.session_key]
        self.mark_session()

    def is_valid(self):
        return self.redis_key and self._client.get(self.redis_key)

    def get_state(self):
        if not self.redis_key:
            return None

        state_json = self._client.get(self.redis_key)
        if not state_json:
            return None

        return loads(state_json)


def redis_property(key: str):
    """Declare a property backed by Redis on a RedisSessionStore class."""

    def getter(store: "RedisSessionStore"):
        state = store.get_state()

        try:
            return state[key] if state else None
        except KeyError as e:
            raise AttributeError(e)

    def setter(store: "RedisSessionStore", value):
        state = store.get_state()

        if state is None:
            return

        state[key] = value
        store._client.setex(store.redis_key, store.ttl, dumps(state))

    return property(getter, setter)<|MERGE_RESOLUTION|>--- conflicted
+++ resolved
@@ -14,12 +14,8 @@
     the session cookie.
 
     The attributes to be backed by Redis must be declared in a subclass using
-<<<<<<< HEAD
-    the `redis_property` function. For example:
-=======
     the `redis_property` function. Do not instantiate RedisSessionStore without
     extending it to add properties. For example:
->>>>>>> bcc8ce7f
 
     >>> class HotDogSessionStore(RedisSessionStore):
     >>>     bun = redis_property("bun")
