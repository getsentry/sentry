--- conflicted
+++ resolved
@@ -77,15 +77,9 @@
         if 'stacktrace' in data:
             self.filter_stacktrace(data['stacktrace'])
 
-<<<<<<< HEAD
-        if 'sentry.interfaces.Exception' in data:
-            for exc in data['sentry.interfaces.Exception']['values']:
-                if exc is not None and exc.get('stacktrace'):
-=======
         if 'exception' in data:
             for exc in data['exception']['values']:
-                if exc.get('stacktrace'):
->>>>>>> 317c65fb
+                if exc is not None and exc.get('stacktrace'):
                     self.filter_stacktrace(exc['stacktrace'])
 
         if 'breadcrumbs' in data:
