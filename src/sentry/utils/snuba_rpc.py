from __future__ import annotations

import os
from typing import Protocol, TypeVar

import sentry_protos.snuba.v1alpha.request_common_pb2
import sentry_sdk
import sentry_sdk.scope
from google.protobuf.message import Message as ProtobufMessage
from sentry_protos.snuba.v1.endpoint_trace_item_table_pb2 import (
    TraceItemTableRequest,
    TraceItemTableResponse,
)
from sentry_protos.snuba.v1.error_pb2 import Error as ErrorProto
from urllib3.response import BaseHTTPResponse

from sentry.utils.snuba import SnubaError, _snuba_pool

RPCResponseType = TypeVar("RPCResponseType", bound=ProtobufMessage)

# Show the snuba query params and the corresponding sql or errors in the server logs
SNUBA_INFO_FILE = os.environ.get("SENTRY_SNUBA_INFO_FILE", "")

SNUBA_INFO = (
    os.environ.get("SENTRY_SNUBA_INFO", "false").lower() in ("true", "1") or SNUBA_INFO_FILE
)


def log_snuba_info(content):
    if SNUBA_INFO_FILE:
        with open(SNUBA_INFO_FILE, "a") as file:
            file.writelines(content)
    else:
        print(content)  # NOQA: only prints when an env variable is set


class SnubaRPCError(SnubaError):
    pass


class SnubaRPCRequest(Protocol):
    def SerializeToString(self, deterministic: bool = ...) -> bytes: ...

    @property
    def meta(
        self,
    ) -> (
        sentry_protos.snuba.v1alpha.request_common_pb2.RequestMeta
        | sentry_protos.snuba.v1.request_common_pb2.RequestMeta
    ): ...


<<<<<<< HEAD
def rpc(
    req: SnubaRPCRequest, resp_type: type[RPCResponseType], referrer: str | None = None
) -> RPCResponseType:
=======
def table_rpc(req: TraceItemTableRequest) -> TraceItemTableResponse:
    resp = _make_rpc_request("EndpointTraceItemTable", "v1", req)
    response = TraceItemTableResponse()
    response.ParseFromString(resp.data)
    return response


def rpc(req: SnubaRPCRequest, resp_type: type[RPCResponseType]) -> RPCResponseType:
>>>>>>> 9ee399c5
    """
    You want to call a snuba RPC. Here's how you do it:

    start_time_proto = ProtobufTimestamp()
    start_time_proto.FromDatetime(start)
    end_time_proto = ProtobufTimestamp()
    end_time_proto.FromDatetime(end)
    aggregate_req = AggregateBucketRequest(
        meta=RequestMeta(
            organization_id=organization.id,
            cogs_category="events_analytics_platform",
            referrer=referrer,
            project_ids=[project.id for project in projects],
            start_timestamp=start_time_proto,
            end_timestamp=end_time_proto,
        ),
        aggregate=AggregateBucketRequest.FUNCTION_SUM,
        filter=TraceItemFilter(
            comparison_filter=ComparisonFilter(
                key=AttributeKey(name="op", type=AttributeKey.Type.TYPE_STRING),
                value=AttributeValue(val_str="ai.run"),
            )
        ),
        granularity_secs=60,
        key=AttributeKey(
            name="duration", type=AttributeKey.TYPE_FLOAT
        ),
        attribute_key_transform_context=AttributeKeyTransformContext(),
    )
    aggregate_resp = snuba.rpc(aggregate_req, AggregateBucketResponse)
    """
<<<<<<< HEAD
    referrer = referrer if referrer else req.meta.referrer
=======
    cls = req.__class__
    endpoint_name = cls.__name__
    class_version = cls.__module__.split(".", 3)[2]
    http_resp = _make_rpc_request(endpoint_name, class_version, req)
    resp = resp_type()
    resp.ParseFromString(http_resp.data)
    return resp


def _make_rpc_request(
    endpoint_name: str, class_version: str, req: SnubaRPCRequest
) -> BaseHTTPResponse:
    referrer = req.meta.referrer
>>>>>>> 9ee399c5
    if SNUBA_INFO:
        from google.protobuf.json_format import MessageToJson

        log_snuba_info(f"{referrer}.body:\n{MessageToJson(req)}")  # type: ignore[arg-type]
    with sentry_sdk.start_span(op="snuba_rpc.run", name=req.__class__.__name__) as span:
        span.set_tag("snuba.referrer", referrer)
        http_resp = _snuba_pool.urlopen(
            "POST",
            f"/rpc/{endpoint_name}/{class_version}",
            body=req.SerializeToString(),
            headers={
                "referer": referrer,
            },
        )
        if http_resp.status != 200 and http_resp.status != 202:
            error = ErrorProto()
            error.ParseFromString(http_resp.data)
            if SNUBA_INFO:
                log_snuba_info(f"{referrer}.error:\n{error}")
            raise SnubaRPCError(error)
        return http_resp<|MERGE_RESOLUTION|>--- conflicted
+++ resolved
@@ -14,6 +14,7 @@
 from sentry_protos.snuba.v1.error_pb2 import Error as ErrorProto
 from urllib3.response import BaseHTTPResponse
 
+from sentry.snuba.referrer import Referrer
 from sentry.utils.snuba import SnubaError, _snuba_pool
 
 RPCResponseType = TypeVar("RPCResponseType", bound=ProtobufMessage)
@@ -50,11 +51,6 @@
     ): ...
 
 
-<<<<<<< HEAD
-def rpc(
-    req: SnubaRPCRequest, resp_type: type[RPCResponseType], referrer: str | None = None
-) -> RPCResponseType:
-=======
 def table_rpc(req: TraceItemTableRequest) -> TraceItemTableResponse:
     resp = _make_rpc_request("EndpointTraceItemTable", "v1", req)
     response = TraceItemTableResponse()
@@ -62,8 +58,9 @@
     return response
 
 
-def rpc(req: SnubaRPCRequest, resp_type: type[RPCResponseType]) -> RPCResponseType:
->>>>>>> 9ee399c5
+def rpc(
+    req: SnubaRPCRequest, resp_type: type[RPCResponseType], referrer: Referrer | None = None
+) -> RPCResponseType:
     """
     You want to call a snuba RPC. Here's how you do it:
 
@@ -95,23 +92,19 @@
     )
     aggregate_resp = snuba.rpc(aggregate_req, AggregateBucketResponse)
     """
-<<<<<<< HEAD
-    referrer = referrer if referrer else req.meta.referrer
-=======
     cls = req.__class__
     endpoint_name = cls.__name__
     class_version = cls.__module__.split(".", 3)[2]
-    http_resp = _make_rpc_request(endpoint_name, class_version, req)
+    http_resp = _make_rpc_request(endpoint_name, class_version, req, referrer)
     resp = resp_type()
     resp.ParseFromString(http_resp.data)
     return resp
 
 
 def _make_rpc_request(
-    endpoint_name: str, class_version: str, req: SnubaRPCRequest
+    endpoint_name: str, class_version: str, req: SnubaRPCRequest, referrer: Referrer | None = None
 ) -> BaseHTTPResponse:
-    referrer = req.meta.referrer
->>>>>>> 9ee399c5
+    referrer = referrer if referrer else req.meta.referrer
     if SNUBA_INFO:
         from google.protobuf.json_format import MessageToJson
 
