--- conflicted
+++ resolved
@@ -1,12 +1,7 @@
 from typing import Any, Dict, Optional
 from urllib.parse import urlencode, urlparse
 
-<<<<<<< HEAD
-=======
-import google.auth.transport.requests
-import google.oauth2.id_token
 import urllib3
->>>>>>> 0d9ac1d3
 from django.conf import settings
 from django.http import StreamingHttpResponse
 from parsimonious.exceptions import ParseError
@@ -70,17 +65,9 @@
         path = f"{path}?{urlencode(params, doseq=True)}"
     if headers:
         kwargs["headers"].update(headers)
-<<<<<<< HEAD
-    return safe_urlopen(
-        f"{settings.SENTRY_PROFILING_SERVICE_URL}{path}",
-=======
-    if settings.ENVIRONMENT == "production":
-        id_token = fetch_id_token_for_service(settings.SENTRY_PROFILING_SERVICE_URL)
-        kwargs["headers"].update({"Authorization": f"Bearer {id_token}"})
     return _profiling_pool.urlopen(
         method,
         path,
->>>>>>> 0d9ac1d3
         **kwargs,
     )
 
