--- conflicted
+++ resolved
@@ -411,13 +411,8 @@
         transport=MultiplexingTransport(),
         integrations=[
             DjangoAtomicIntegration(),
-<<<<<<< HEAD
-            DjangoIntegration(),
+            DjangoIntegration(signals_spans=False),
             CeleryIntegration(monitor_beat_tasks=True),
-=======
-            DjangoIntegration(signals_spans=False),
-            CeleryIntegration(),
->>>>>>> b8cc6ccd
             # This makes it so all levels of logging are recorded as breadcrumbs,
             # but none are captured as events (that's handled by the `internal`
             # logger defined in `server.py`, which ignores the levels set
