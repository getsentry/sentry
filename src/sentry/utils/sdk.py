--- conflicted
+++ resolved
@@ -114,11 +114,7 @@
         ],
         transport=capture_event,
         traceparent_v2=True,
-<<<<<<< HEAD
-        **options
-=======
         **sdk_options
->>>>>>> a031b325
     )
 
 
