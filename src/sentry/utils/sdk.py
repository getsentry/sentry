from __future__ import annotations

import copy
import logging
import sys
from collections.abc import Generator, Mapping, Sequence
from types import FrameType
from typing import TYPE_CHECKING, Any, NamedTuple

import sentry_sdk
from django.conf import settings
from rest_framework.request import Request

# Reexport sentry_sdk just in case we ever have to write another shim like we
# did for raven
from sentry_sdk import Scope, capture_exception, capture_message, configure_scope, push_scope
from sentry_sdk.client import get_options
from sentry_sdk.integrations.django.transactions import LEGACY_RESOLVER
from sentry_sdk.transport import make_transport
from sentry_sdk.utils import logger as sdk_logger

from sentry import options
from sentry.conf.types.sdk_config import SdkConfig
from sentry.features.rollout import in_random_rollout
from sentry.utils import metrics
from sentry.utils.db import DjangoAtomicIntegration
from sentry.utils.openai_sdk_integration import OpenAiIntegration
from sentry.utils.rust import RustInfoIntegration

# Can't import models in utils because utils should be the bottom of the food chain
if TYPE_CHECKING:
    from sentry.models.organization import Organization
    from sentry.services.hybrid_cloud.organization import RpcOrganization


logger = logging.getLogger(__name__)

UNSAFE_FILES = (
    "sentry/event_manager.py",
    "sentry/spans/consumers/process/factory.py",
    "sentry/spans/consumers/detect_performance_issues/factory.py",
    "sentry/tasks/process_buffer.py",
    "sentry/ingest/consumer/processors.py",
    # This consumer lives outside of sentry but is just as unsafe.
    "outcomes_consumer.py",
)

# Tasks not included here are not sampled
# If a parent task schedules other tasks you should add it in here or the child
# tasks will not be sampled
SAMPLED_TASKS = {
    "sentry.tasks.send_ping": settings.SAMPLED_DEFAULT_RATE,
    "sentry.tasks.store.process_event": settings.SENTRY_PROCESS_EVENT_APM_SAMPLING,
    "sentry.tasks.store.process_event_from_reprocessing": settings.SENTRY_PROCESS_EVENT_APM_SAMPLING,
    "sentry.tasks.app_store_connect.dsym_download": settings.SENTRY_APPCONNECT_APM_SAMPLING,
    "sentry.tasks.app_store_connect.refresh_all_builds": settings.SENTRY_APPCONNECT_APM_SAMPLING,
    "sentry.tasks.process_suspect_commits": settings.SENTRY_SUSPECT_COMMITS_APM_SAMPLING,
    "sentry.tasks.process_commit_context": settings.SENTRY_SUSPECT_COMMITS_APM_SAMPLING,
    "sentry.tasks.post_process.post_process_group": settings.SENTRY_POST_PROCESS_GROUP_APM_SAMPLING,
    "sentry.tasks.reprocessing2.handle_remaining_events": settings.SENTRY_REPROCESSING_APM_SAMPLING,
    "sentry.tasks.reprocessing2.reprocess_group": settings.SENTRY_REPROCESSING_APM_SAMPLING,
    "sentry.tasks.reprocessing2.finish_reprocessing": settings.SENTRY_REPROCESSING_APM_SAMPLING,
    "sentry.tasks.relay.build_project_config": settings.SENTRY_RELAY_TASK_APM_SAMPLING,
    "sentry.tasks.relay.invalidate_project_config": settings.SENTRY_RELAY_TASK_APM_SAMPLING,
    "sentry.ingest.transaction_clusterer.tasks.spawn_clusterers": settings.SENTRY_RELAY_TASK_APM_SAMPLING,
    "sentry.ingest.transaction_clusterer.tasks.cluster_projects": settings.SENTRY_RELAY_TASK_APM_SAMPLING,
    "sentry.tasks.process_buffer.process_incr": 0.01,
    "sentry.replays.tasks.delete_recording_segments": settings.SAMPLED_DEFAULT_RATE,
    "sentry.replays.tasks.delete_replay_recording_async": settings.SAMPLED_DEFAULT_RATE,
    "sentry.tasks.summaries.weekly_reports.schedule_organizations": 1.0,
    "sentry.tasks.summaries.weekly_reports.prepare_organization_report": 0.1,
    "sentry.profiles.task.process_profile": 0.01,
    "sentry.tasks.derive_code_mappings.process_organizations": settings.SAMPLED_DEFAULT_RATE,
    "sentry.tasks.derive_code_mappings.derive_code_mappings": settings.SAMPLED_DEFAULT_RATE,
    "sentry.monitors.tasks.check_missing": 1.0,
    "sentry.monitors.tasks.mark_environment_missing": 0.05,
    "sentry.monitors.tasks.check_timeout": 1.0,
    "sentry.monitors.tasks.mark_checkin_timeout": 0.05,
    "sentry.monitors.tasks.clock_pulse": 1.0,
    "sentry.tasks.auto_enable_codecov": settings.SAMPLED_DEFAULT_RATE,
    "sentry.dynamic_sampling.tasks.boost_low_volume_projects": 0.2,
    "sentry.dynamic_sampling.tasks.boost_low_volume_transactions": 0.2,
    "sentry.dynamic_sampling.tasks.recalibrate_orgs": 0.2,
    "sentry.dynamic_sampling.tasks.sliding_window_org": 0.2,
    "sentry.dynamic_sampling.tasks.collect_orgs": 0.2,
    "sentry.dynamic_sampling.tasks.custom_rule_notifications": 0.2,
    "sentry.dynamic_sampling.tasks.clean_custom_rule_notifications": 0.2,
}

if settings.ADDITIONAL_SAMPLED_TASKS:
    SAMPLED_TASKS.update(settings.ADDITIONAL_SAMPLED_TASKS)


UNSAFE_TAG = "_unsafe"


def _current_stack_filenames() -> Generator[str, None, None]:
    f: FrameType | None = sys._getframe()
    while f is not None:
        yield f.f_code.co_filename
        f = f.f_back


def is_current_event_safe():
    """
    Tests the current stack for unsafe locations that would likely cause
    recursion if an attempt to send to Sentry was made.
    """

    with configure_scope() as scope:
        # Scope was explicitly marked as unsafe
        if scope._tags.get(UNSAFE_TAG):
            return False

        project_id = scope._tags.get("processing_event_for_project")

        if project_id and project_id == settings.SENTRY_PROJECT:
            return False

    for filename in _current_stack_filenames():
        if filename.endswith(UNSAFE_FILES):
            return False

    return True


def mark_scope_as_unsafe():
    """
    Set the unsafe tag on the SDK scope for outgoing crashes and transactions.

    Marking a scope explicitly as unsafe allows the recursion breaker to
    decide early, before walking the stack and checking for unsafe files.
    """
    with configure_scope() as scope:
        scope.set_tag(UNSAFE_TAG, True)


def set_current_event_project(project_id):
    """
    Set the current project on the SDK scope for outgoing crash reports.

    This is a dedicated function because it is also important for the recursion
    breaker to work. You really should set the project in every task that is
    relevant to event processing, or that task may crash ingesting
    sentry-internal errors, causing infinite recursion.
    """
    with configure_scope() as scope:
        scope.set_tag("processing_event_for_project", project_id)
        scope.set_tag("project", project_id)


def get_project_key():
    from sentry.models.projectkey import ProjectKey

    if not settings.SENTRY_PROJECT:
        return None

    key = None
    try:
        if settings.SENTRY_PROJECT_KEY is not None:
            key = ProjectKey.objects.get(
                id=settings.SENTRY_PROJECT_KEY, project=settings.SENTRY_PROJECT
            )
        else:
            key = ProjectKey.get_default(settings.SENTRY_PROJECT)
    except Exception as exc:
        # if the relation fails to query or is missing completely, lets handle
        # it gracefully
        sdk_logger.warning(
            "internal-error.unable-to-fetch-project",
            extra={
                "project_id": settings.SENTRY_PROJECT,
                "project_key": settings.SENTRY_PROJECT_KEY,
                "error_message": str(exc),
            },
        )
    if key is None:
        sdk_logger.warning(
            "internal-error.no-project-available",
            extra={
                "project_id": settings.SENTRY_PROJECT,
                "project_key": settings.SENTRY_PROJECT_KEY,
            },
        )
    return key


def traces_sampler(sampling_context):
    # If there's already a sampling decision, just use that
    if sampling_context["parent_sampled"] is not None:
        return sampling_context["parent_sampled"]

    if "celery_job" in sampling_context:
        task_name = sampling_context["celery_job"].get("task")

        if task_name in SAMPLED_TASKS:
            return SAMPLED_TASKS[task_name]

    # Default to the sampling rate in settings
    return float(settings.SENTRY_BACKEND_APM_SAMPLING or 0)


def before_send_transaction(event, _):
    # Discard generic redirects.
    # This condition can be removed once https://github.com/getsentry/team-sdks/issues/48 is fixed.
    if (
        event.get("tags", {}).get("http.status_code") == "301"
        and event.get("transaction_info", {}).get("source") == "url"
    ):
        return None

    # Occasionally the span limit is hit and we drop spans from transactions, this helps find transactions where this occurs.
    num_of_spans = len(event["spans"])
    event["tags"]["spans_over_limit"] = num_of_spans >= 1000
    if not event["measurements"]:
        event["measurements"] = {}
    event["measurements"]["num_of_spans"] = {"value": num_of_spans}
    return event


def before_send(event, _):
    if event.get("tags"):
        if settings.SILO_MODE:
            event["tags"]["silo_mode"] = str(settings.SILO_MODE)
        if settings.SENTRY_REGION:
            event["tags"]["sentry_region"] = settings.SENTRY_REGION
    return event


# Patches transport functions to add metrics to improve resolution around events sent to our ingest.
# Leaving this in to keep a permanent measurement of sdk requests vs ingest.
def patch_transport_for_instrumentation(transport, transport_name):
    _send_request = transport._send_request
    if _send_request:

        def patched_send_request(*args, **kwargs):
            metrics.incr(f"internal.sent_requests.{transport_name}.events")
            return _send_request(*args, **kwargs)

        transport._send_request = patched_send_request
    return transport


class Dsns(NamedTuple):
    sentry4sentry: str | None
    sentry_saas: str | None
    experimental: str | None


def _get_sdk_options() -> tuple[SdkConfig, Dsns]:
    sdk_options = settings.SENTRY_SDK_CONFIG.copy()
    sdk_options["send_client_reports"] = True
    sdk_options["traces_sampler"] = traces_sampler
    sdk_options["before_send_transaction"] = before_send_transaction
    sdk_options["before_send"] = before_send
    sdk_options["release"] = (
        f"backend@{sdk_options['release']}" if "release" in sdk_options else None
    )

    # Modify SENTRY_SDK_CONFIG in your deployment scripts to specify your desired DSN
    dsns = Dsns(
        sentry4sentry=sdk_options.pop("dsn", None),
        sentry_saas=sdk_options.pop("relay_dsn", None),
        experimental=sdk_options.pop("experimental_dsn", None),
    )

    return sdk_options, dsns


def configure_sdk():
    """
    Setup and initialize the Sentry SDK.
    """
    assert sentry_sdk.Hub.main.client is None

    sdk_options, dsns = _get_sdk_options()

    internal_project_key = get_project_key()

    if dsns.sentry4sentry:
        transport = make_transport(get_options(dsn=dsns.sentry4sentry, **sdk_options))
        sentry4sentry_transport = patch_transport_for_instrumentation(transport, "upstream")
    else:
        sentry4sentry_transport = None

    if dsns.sentry_saas:
        transport = make_transport(get_options(dsn=dsns.sentry_saas, **sdk_options))
        sentry_saas_transport = patch_transport_for_instrumentation(transport, "relay")
    elif settings.IS_DEV and not settings.SENTRY_USE_RELAY:
        sentry_saas_transport = None
    elif internal_project_key and internal_project_key.dsn_private:
        transport = make_transport(get_options(dsn=internal_project_key.dsn_private, **sdk_options))
        sentry_saas_transport = patch_transport_for_instrumentation(transport, "relay")
    else:
        sentry_saas_transport = None

    if dsns.experimental:
        transport = make_transport(get_options(dsn=dsns.experimental, **sdk_options))
        experimental_transport = patch_transport_for_instrumentation(transport, "experimental")
    else:
        experimental_transport = None

    if settings.SENTRY_PROFILING_ENABLED:
        sdk_options["profiles_sample_rate"] = settings.SENTRY_PROFILES_SAMPLE_RATE
        sdk_options["profiler_mode"] = settings.SENTRY_PROFILER_MODE

    class MultiplexingTransport(sentry_sdk.transport.Transport):
        """
        Sends all envelopes and events to two Sentry instances:
        - Sentry SaaS (aka Sentry.io) and
        - Sentry4Sentry (aka S4S)
        """

        def capture_envelope(self, envelope):
            # Temporarily capture envelope counts to compare to ingested
            # transactions.
            metrics.incr("internal.captured.events.envelopes")
            transaction = envelope.get_transaction_event()

            if transaction:
                metrics.incr("internal.captured.events.transactions")

            # Assume only transactions get sent via envelopes
            if options.get("transaction-events.force-disable-internal-project"):
                return

            self._capture_anything("capture_envelope", envelope)

        def capture_event(self, event):
            if event.get("type") == "transaction" and options.get(
                "transaction-events.force-disable-internal-project"
            ):
                return

            self._capture_anything("capture_event", event)

        def _capture_anything(self, method_name, *args, **kwargs):
            # Sentry4Sentry (upstream) should get the event first because
            # it is most isolated from the sentry installation.
            if sentry4sentry_transport:
                metrics.incr("internal.captured.events.upstream")
                # TODO(mattrobenolt): Bring this back safely.
                # from sentry import options
                # install_id = options.get('sentry:install-id')
                # if install_id:
                #     event.setdefault('tags', {})['install-id'] = install_id
                s4s_args = args
                # We want to control whether we want to send metrics at the s4s upstream.
                if (
                    not settings.SENTRY_SDK_UPSTREAM_METRICS_ENABLED
                    and method_name == "capture_envelope"
                ):
                    args_list = list(args)
                    envelope = args_list[0]
                    # We filter out all the statsd envelope items, which contain custom metrics sent by the SDK.
                    # unless we allow them via a separate sample rate.
                    safe_items = [
                        x
                        for x in envelope.items
                        if x.data_category != "statsd"
                        or in_random_rollout("store.allow-s4s-ddm-sample-rate")
                    ]
                    if len(safe_items) != len(envelope.items):
                        relay_envelope = copy.copy(envelope)
                        relay_envelope.items = safe_items
                        s4s_args = (relay_envelope, *args_list[1:])

                getattr(sentry4sentry_transport, method_name)(*s4s_args, **kwargs)

            if (sentry_saas_transport or experimental_transport) and options.get(
                "store.use-relay-dsn-sample-rate"
            ) == 1:
                # If this is an envelope ensure envelope and its items are distinct references
                if method_name == "capture_envelope":
                    args_list = list(args)
                    envelope = args_list[0]
                    relay_envelope = copy.copy(envelope)
                    relay_envelope.items = envelope.items.copy()
                    args = (relay_envelope, *args_list[1:])

                if sentry_saas_transport:
                    if is_current_event_safe():
                        metrics.incr("internal.captured.events.relay")
                        getattr(sentry_saas_transport, method_name)(*args, **kwargs)
                    else:
                        metrics.incr(
                            "internal.uncaptured.events.relay",
                            skip_internal=False,
                            tags={"reason": "unsafe"},
                        )

                if experimental_transport:
                    if is_current_event_safe():
                        if in_random_rollout("store.experimental-dsn-double-write.sample-rate"):
                            getattr(experimental_transport, method_name)(*args, **kwargs)

        def record_lost_event(self, *args, **kwargs):
            # pass through client report recording to sentry_saas_transport
            # not entirely accurate for some cases like rate limiting but does the job
            if sentry_saas_transport:
                record = getattr(sentry_saas_transport, "record_lost_event", None)
                if record:
                    record(*args, **kwargs)

        def is_healthy(self):
            if sentry4sentry_transport:
                if not sentry4sentry_transport.is_healthy():
                    return False
            if sentry_saas_transport:
                if not sentry_saas_transport.is_healthy():
                    return False
            return True

        def flush(
            self,
            timeout,
            callback=None,
        ):
            # flush transports in case we received a kill signal
            if experimental_transport:
                getattr(experimental_transport, "flush")(timeout, callback)
            if sentry4sentry_transport:
                getattr(sentry4sentry_transport, "flush")(timeout, callback)
            if sentry_saas_transport:
                getattr(sentry_saas_transport, "flush")(timeout, callback)

    from sentry_sdk.integrations.celery import CeleryIntegration
    from sentry_sdk.integrations.django import DjangoIntegration
    from sentry_sdk.integrations.logging import LoggingIntegration
    from sentry_sdk.integrations.redis import RedisIntegration
    from sentry_sdk.integrations.threading import ThreadingIntegration

    from sentry.metrics import minimetrics

    # exclude monitors with sub-minute schedules from using crons
    exclude_beat_tasks = [
        "deliver-from-outbox-control",
        "deliver-webhooks-control",
        "flush-buffers",
        "sync-options",
        "sync-options-control",
        "schedule-digests",
        "check-symbolicator-lpq-project-eligibility",  # defined in getsentry
    ]

    # turn on minimetrics
    sdk_options.setdefault("_experiments", {}).update(
        enable_metrics=True,
        metric_code_locations=options.get("delightful_metrics.enable_code_locations"),
        before_emit_metric=minimetrics.before_emit_metric,
        # turn summaries on, but filter them dynamically in the callback
        metrics_summary_sample_rate=1.0,
        should_summarize_metric=minimetrics.should_summarize_metric,
    )

    sentry_sdk.init(
        # set back the sentry4sentry_dsn popped above since we need a default dsn on the client
        # for dynamic sampling context public_key population
        dsn=dsns.sentry4sentry,
        transport=MultiplexingTransport(),
        integrations=[
            DjangoAtomicIntegration(),
            DjangoIntegration(signals_spans=False),
            CeleryIntegration(monitor_beat_tasks=True, exclude_beat_tasks=exclude_beat_tasks),
            # This makes it so all levels of logging are recorded as breadcrumbs,
            # but none are captured as events (that's handled by the `internal`
            # logger defined in `server.py`, which ignores the levels set
            # in the integration and goes straight to the underlying handler class).
            LoggingIntegration(event_level=None),
            RustInfoIntegration(),
            RedisIntegration(),
            ThreadingIntegration(propagate_hub=True),
            OpenAiIntegration(capture_prompts=True),
        ],
        spotlight=settings.IS_DEV and not settings.NO_SPOTLIGHT,
        **sdk_options,
    )

    minimetrics.patch_sentry_sdk()


def check_tag_for_scope_bleed(
    tag_key: str, expected_value: str | int, add_to_scope: bool = True
) -> None:
    """
    Detect if the given tag has already been set to a value different than what we expect. If we
    find a mismatch, log a warning and, if `add_to_scope` is `True`, add scope bleed tags to the
    scope. (An example of when we don't want to add scope bleed tag is if we're only logging a
    warning rather than capturing an event.)
    """
    # force the string version to prevent false positives
    expected_value = str(expected_value)

    with configure_scope() as scope:
        current_value = scope._tags.get(tag_key)

        if not current_value:
            return

        # ensure we're comparing apples to apples
        current_value = str(current_value)

        # There are times where we can only narrow down the current org to a list, for example if
        # we've derived it from an integration, since integrations can be shared across multiple orgs.
        if tag_key == "organization.slug" and current_value == "[multiple orgs]":
            # Currently, we don't have access in this function to the underlying slug list
            # corresponding to an incoming "[multiple orgs]" tag, so we can't check it against the
            # current list. Regardless of whether the lists would match, it's currently not flagged
            # as scope bleed. (Fortunately, that version of scope bleed should be a pretty rare case,
            # since only ~3% of integrations belong to multiple orgs, making the chance of it
            # happening twice around 0.1%.) So for now, just skip that case.
            if expected_value != "[multiple orgs]":
                # If we've now figured out which of that list is correct, don't count it as a mismatch.
                # But if it currently is a list and `expected_value` is something *not* in that list,
                # we're almost certainly dealing with scope bleed, so we should continue with our check.
                current_org_list = scope._contexts.get("organization", {}).get(
                    "multiple possible", []
                )
                if current_org_list and expected_value in current_org_list:
                    return

        if current_value != expected_value:
            extra = {
                f"previous_{tag_key}_tag": current_value,
                f"new_{tag_key}_tag": expected_value,
            }
            if add_to_scope:
                scope.set_tag("possible_mistag", True)
                scope.set_tag(f"scope_bleed.{tag_key}", True)
                merge_context_into_scope("scope_bleed", extra, scope)
            logger.warning("Tag already set and different (%s).", tag_key, extra=extra)


def get_transaction_name_from_request(request: Request) -> str:
    """
    Given an incoming request, derive a parameterized transaction name, if possible. Based on the
    implementation in `_set_transaction_name_and_source` in the SDK, which is what it uses to label
    request transactions. See https://github.com/getsentry/sentry-python/blob/6c68cf4742e6f65da431210085ee095ba6535cee/sentry_sdk/integrations/django/__init__.py#L333.

    If parameterization isn't possible, use the request's path.
    """

    transaction_name = request.path_info
    try:
        # Note: In spite of the name, the legacy resolver is still what's used in the python SDK
        resolved_transaction_name = LEGACY_RESOLVER.resolve(
            request.path_info, urlconf=getattr(request, "urlconf", None)
        )
    except Exception:
        pass
    else:
        if resolved_transaction_name is not None:
            transaction_name = resolved_transaction_name

    return transaction_name


def check_current_scope_transaction(
    request: Request,
) -> dict[str, str] | None:
    """
    Check whether the name of the transaction on the current scope matches what we'd expect, given
    the request being handled.

    If the transaction values match, return None. If they don't, return a dictionary including both
    values.

    Note: Ignores scope `transaction` values with `source = "custom"`, indicating a value which has
    been set maunually.
    """

    with configure_scope() as scope:
        transaction_from_request = get_transaction_name_from_request(request)

        if (
            scope._transaction is not None
            and scope._transaction != transaction_from_request
            and scope._transaction_info.get("source") != "custom"
        ):
            return {
                "scope_transaction": scope._transaction,
                "request_transaction": transaction_from_request,
            }
        else:
            return None


def capture_exception_with_scope_check(
    error, scope: Scope | None = None, request: Request | None = None, **scope_args
):
    """
    A wrapper around `sentry_sdk.capture_exception` which checks scope `transaction` against the
    given Request object, to help debug scope bleed problems.
    """

    # The SDK's version of `capture_exception` accepts either a `Scope` object or scope kwargs.
    # Regardless of which one the caller passed, convert the data into a `Scope` object
    extra_scope = scope or Scope()
    extra_scope.update_from_kwargs(**scope_args)

    # We've got a weird scope bleed problem, where, among other things, errors are getting tagged
    # with the wrong transaction value, so record any possible mismatch.
    transaction_mismatch = check_current_scope_transaction(request) if request else None
    if transaction_mismatch:
        # TODO: We probably should add this data to the scope in `check_current_scope_transaction`
        # instead, but the whole point is that right now it's unclear how trustworthy ambient scope is
        extra_scope.set_tag("scope_bleed.transaction", True)
        merge_context_into_scope("scope_bleed", transaction_mismatch, extra_scope)

    return sentry_sdk.capture_exception(error, scope=extra_scope)


def bind_organization_context(organization: Organization | RpcOrganization) -> None:
    # Callable to bind additional context for the Sentry SDK
    helper = settings.SENTRY_ORGANIZATION_CONTEXT_HELPER

    # XXX(dcramer): this is duplicated in organizationContext.jsx on the frontend
<<<<<<< HEAD
    with (
        configure_scope() as scope,
        sentry_sdk.start_span(op="other", description="bind_organization_context"),
    ):
=======
    # fmt: off
    with configure_scope() as scope, \
         sentry_sdk.start_span(op="other", description="bind_organization_context"):
        # fmt: on
>>>>>>> 8360a3e0
        # This can be used to find errors that may have been mistagged
        check_tag_for_scope_bleed("organization.slug", organization.slug)

        scope.set_tag("organization", organization.id)
        scope.set_tag("organization.slug", organization.slug)
        scope.set_context("organization", {"id": organization.id, "slug": organization.slug})
        if helper:
            try:
                helper(scope=scope, organization=organization)
            except Exception:
                sdk_logger.exception(
                    "internal-error.organization-context",
                    extra={"organization_id": organization.id},
                )


def bind_ambiguous_org_context(
    orgs: Sequence[Organization] | Sequence[RpcOrganization] | list[str], source: str | None = None
) -> None:
    """
    Add org context information to the scope in the case where the current org might be one of a
    number of known orgs (for example, if we've attempted to derive the current org from an
    Integration instance, which can be shared by multiple orgs).
    """

    MULTIPLE_ORGS_TAG = "[multiple orgs]"

    def parse_org_slug(x: Organization | RpcOrganization | str) -> str:
        if isinstance(x, str):
            return x
        return x.slug

    org_slugs = [parse_org_slug(org) for org in orgs]

    # Right now there is exactly one Integration instance shared by more than 30 orgs (the generic
    # GitLab integration, at the moment shared by ~500 orgs), so 50 should be plenty for all but
    # that one instance
    if len(orgs) > 50:
        org_slugs = org_slugs[:49] + [f"... ({len(orgs) - 49} more)"]

    with configure_scope() as scope:
        # It's possible we've already set the org context with one of the orgs in our list,
        # somewhere we could narrow it down to one org. In that case, we don't want to overwrite
        # that specific data with this ambiguous data.
        current_org_slug_tag = scope._tags.get("organization.slug")
        if current_org_slug_tag and current_org_slug_tag in org_slugs:
            return

        # It's also possible that the org seems already to be set but it's just a case of scope
        # bleed. In that case, we want to test for that and proceed.
        check_tag_for_scope_bleed("organization.slug", MULTIPLE_ORGS_TAG)

        scope.set_tag("organization", MULTIPLE_ORGS_TAG)
        scope.set_tag("organization.slug", MULTIPLE_ORGS_TAG)

        scope.set_context(
            "organization", {"multiple possible": org_slugs, "source": source or "unknown"}
        )


def set_measurement(measurement_name, value, unit=None):
    try:
        transaction = sentry_sdk.Hub.current.scope.transaction
        if transaction is not None:
            transaction.set_measurement(measurement_name, value, unit)
    except Exception:
        pass


def merge_context_into_scope(
    context_name: str, context_data: Mapping[str, Any], scope: Scope
) -> None:
    """
    Add the given context to the given scope, merging the data in if a context with the given name
    already exists.
    """

    existing_context = scope._contexts.setdefault(context_name, {})
    existing_context.update(context_data)


__all__ = (
    "LEGACY_RESOLVER",
    "Scope",
    "UNSAFE_FILES",
    "UNSAFE_TAG",
    "before_send_transaction",
    "bind_ambiguous_org_context",
    "bind_organization_context",
    "capture_exception",
    "capture_exception_with_scope_check",
    "capture_message",
    "check_current_scope_transaction",
    "check_tag_for_scope_bleed",
    "configure_scope",
    "configure_sdk",
    "get_options",
    "get_project_key",
    "get_transaction_name_from_request",
    "is_current_event_safe",
    "make_transport",
    "mark_scope_as_unsafe",
    "merge_context_into_scope",
    "patch_transport_for_instrumentation",
    "push_scope",
    "set_current_event_project",
    "set_measurement",
    "traces_sampler",
)<|MERGE_RESOLUTION|>--- conflicted
+++ resolved
@@ -615,17 +615,10 @@
     helper = settings.SENTRY_ORGANIZATION_CONTEXT_HELPER
 
     # XXX(dcramer): this is duplicated in organizationContext.jsx on the frontend
-<<<<<<< HEAD
-    with (
-        configure_scope() as scope,
-        sentry_sdk.start_span(op="other", description="bind_organization_context"),
-    ):
-=======
     # fmt: off
     with configure_scope() as scope, \
          sentry_sdk.start_span(op="other", description="bind_organization_context"):
         # fmt: on
->>>>>>> 8360a3e0
         # This can be used to find errors that may have been mistagged
         check_tag_for_scope_bleed("organization.slug", organization.slug)
 
