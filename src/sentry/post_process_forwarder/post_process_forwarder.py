--- conflicted
+++ resolved
@@ -97,11 +97,7 @@
     ) -> StreamProcessor[KafkaPayload]:
         configure_metrics(MetricsWrapper(metrics.backend, name="eventstream"))
 
-<<<<<<< HEAD
-        cluster_name = settings.KAFKA_TOPICS[topic]["cluster"]  # type: ignore
-=======
         cluster_name = get_topic_definition(topic)["cluster"]
->>>>>>> 010292e5
 
         consumer = KafkaConsumer(
             build_kafka_consumer_configuration(
