import logging
from abc import ABC, abstractmethod
from typing import Mapping

from arroyo.backends.kafka import KafkaPayload
from arroyo.processing.strategies import (
    CommitOffsets,
    ProcessingStrategy,
    ProcessingStrategyFactory,
    RunTaskInThreads,
)
<<<<<<< HEAD
from arroyo.types import Commit, Message, Partition, Topic
from django.conf import settings

from sentry.consumers.synchronized import SynchronizedConsumer
from sentry.utils import metrics
from sentry.utils.arroyo import MetricsWrapper, RunTaskWithMultiprocessing
from sentry.utils.kafka_config import get_kafka_consumer_cluster_options, get_topic_definition
=======
from arroyo.types import Commit, Message, Partition
>>>>>>> 8135be46

logger = logging.getLogger(__name__)


class PostProcessForwarderStrategyFactory(ProcessingStrategyFactory[KafkaPayload], ABC):
    @abstractmethod
    def _dispatch_function(self, message: Message[KafkaPayload]) -> None:
        raise NotImplementedError()

    def __init__(
        self,
        mode: str,
        num_processes: int,
        input_block_size: int,
        output_block_size: int,
        max_batch_size: int,
        max_batch_time: int,
        concurrency: int,
    ) -> None:
        self.mode = mode
        self.num_processes = num_processes
        self.input_block_size = input_block_size
        self.output_block_size = output_block_size
        self.max_batch_size = max_batch_size
        self.max_batch_time = max_batch_time
        self.concurrency = concurrency
        self.max_pending_futures = concurrency + 1000

    def create_with_partitions(
        self,
        commit: Commit,
        partitions: Mapping[Partition, int],
    ) -> ProcessingStrategy[KafkaPayload]:
        if self.mode == "multithreaded":
            logger.info("Starting multithreaded post process forwarder")
            return RunTaskInThreads(
                processing_function=self._dispatch_function,
                concurrency=self.concurrency,
                max_pending_futures=self.max_pending_futures,
                next_step=CommitOffsets(commit),
            )
        elif self.mode == "multiprocess":
            logger.info("Starting multiprocess post process forwarder")
            return RunTaskWithMultiprocessing(
                function=self._dispatch_function,
                next_step=CommitOffsets(commit),
                num_processes=self.num_processes,
                max_batch_size=self.max_batch_size,
                max_batch_time=self.max_batch_time,
                input_block_size=self.input_block_size,
                output_block_size=self.output_block_size,
            )
        else:
            raise ValueError(f"Invalid mode {self.mode}")<|MERGE_RESOLUTION|>--- conflicted
+++ resolved
@@ -9,17 +9,9 @@
     ProcessingStrategyFactory,
     RunTaskInThreads,
 )
-<<<<<<< HEAD
-from arroyo.types import Commit, Message, Partition, Topic
-from django.conf import settings
+from arroyo.types import Commit, Message, Partition
 
-from sentry.consumers.synchronized import SynchronizedConsumer
-from sentry.utils import metrics
-from sentry.utils.arroyo import MetricsWrapper, RunTaskWithMultiprocessing
-from sentry.utils.kafka_config import get_kafka_consumer_cluster_options, get_topic_definition
-=======
-from arroyo.types import Commit, Message, Partition
->>>>>>> 8135be46
+from sentry.utils.arroyo import RunTaskWithMultiprocessing
 
 logger = logging.getLogger(__name__)
 
