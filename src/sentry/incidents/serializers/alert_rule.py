--- conflicted
+++ resolved
@@ -48,11 +48,8 @@
 )
 from sentry.snuba.models import QuerySubscription, SnubaQuery, SnubaQueryEventType
 from sentry.workflow_engine.migration_helpers.alert_rule import (
-<<<<<<< HEAD
     dual_update_resolve_condition,
-=======
     dual_delete_migrated_alert_rule_trigger,
->>>>>>> 909236e1
     migrate_alert_rule,
     migrate_resolve_threshold_data_conditions,
 )
