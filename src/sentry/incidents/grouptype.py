--- conflicted
+++ resolved
@@ -25,26 +25,10 @@
         self, group_key: DetectorGroupKey, new_status: PriorityLevel
     ) -> tuple[DetectorOccurrence, dict[str, Any]]:
         # Returning a placeholder for now, this may require us passing more info
-<<<<<<< HEAD
-
-        occurrence = IssueOccurrence(
-            id=str(uuid4()),
-            project_id=self.detector.project_id,
-            event_id=str(uuid4()),
-            fingerprint=self.build_fingerprint(group_key),
-            issue_title="Some Issue",
-            subtitle="Some subtitle",
-            resource_id=None,
-            evidence_data={"detector_id": self.detector.id, "value": value},
-            evidence_display=[],
-            type=MetricIssue,
-            detection_time=datetime.now(UTC),
-=======
         occurrence = DetectorOccurrence(
             issue_title="Some Issue Title",
             subtitle="An Issue Subtitle",
-            type=MetricAlertFire,
->>>>>>> ede1bab5
+            type=MetricIssue,
             level="error",
             culprit="Some culprit",
         )
