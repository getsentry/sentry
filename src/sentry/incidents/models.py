--- conflicted
+++ resolved
@@ -371,14 +371,9 @@
     __core__ = True
 
     objects = AlertRuleManager()
-<<<<<<< HEAD
     objects_with_archived = BaseManager()
-    organization = FlexibleForeignKey("sentry.Organization", db_index=False, null=True)
-=======
-    objects_with_deleted = BaseManager()
 
     organization = FlexibleForeignKey("sentry.Organization", null=True)
->>>>>>> 8a5ef9c4
     query_subscriptions = models.ManyToManyField(
         "sentry.QuerySubscription", related_name="alert_rules", through=AlertRuleQuerySubscription
     )
