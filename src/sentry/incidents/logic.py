from __future__ import annotations

import bisect
import logging
from collections.abc import Collection, Iterable, Mapping
from copy import deepcopy
from dataclasses import replace
from datetime import datetime, timedelta, timezone
from enum import Enum, auto
from typing import TYPE_CHECKING, Any
from uuid import UUID, uuid4

from django.db import router, transaction
from django.db.models import QuerySet
from django.db.models.signals import post_save
from django.forms import ValidationError
from django.utils import timezone as django_timezone
from snuba_sdk import Column, Condition, Limit, Op
from urllib3.exceptions import MaxRetryError, TimeoutError

from sentry import analytics, audit_log, features, quotas
from sentry.api.exceptions import ResourceDoesNotExist
from sentry.auth.access import SystemAccess
from sentry.constants import CRASH_RATE_ALERT_AGGREGATE_ALIAS, ObjectStatus
from sentry.incidents import tasks
from sentry.incidents.models.alert_rule import (
    AlertRule,
    AlertRuleActivity,
    AlertRuleActivityType,
    AlertRuleDetectionType,
    AlertRuleExcludedProjects,
    AlertRuleMonitorTypeInt,
    AlertRuleProjects,
    AlertRuleSeasonality,
    AlertRuleSensitivity,
    AlertRuleStatus,
    AlertRuleThresholdType,
    AlertRuleTrigger,
    AlertRuleTriggerAction,
    AlertRuleTriggerExclusion,
)
from sentry.incidents.models.alert_rule_activations import (
    AlertRuleActivationCondition,
    AlertRuleActivations,
)
from sentry.incidents.models.incident import (
    Incident,
    IncidentActivity,
    IncidentActivityType,
    IncidentProject,
    IncidentStatus,
    IncidentStatusMethod,
    IncidentSubscription,
    IncidentTrigger,
    IncidentType,
    TriggerStatus,
)
from sentry.integrations.models import Integration
from sentry.integrations.services.integration import RpcIntegration, integration_service
from sentry.models.environment import Environment
from sentry.models.notificationaction import ActionService, ActionTarget
from sentry.models.organization import Organization
from sentry.models.project import Project
from sentry.models.scheduledeletion import RegionScheduledDeletion
from sentry.relay.config.metric_extraction import on_demand_metrics_feature_flags
from sentry.search.events.builder.base import BaseQueryBuilder
from sentry.search.events.fields import is_function, resolve_field
from sentry.seer.anomaly_detection.store_data import send_historical_data_to_seer
from sentry.sentry_apps.services.app import RpcSentryAppInstallation, app_service
from sentry.shared_integrations.exceptions import (
    ApiTimeoutError,
    DuplicateDisplayNameError,
    IntegrationError,
)
from sentry.snuba.dataset import Dataset
from sentry.snuba.entity_subscription import (
    ENTITY_TIME_COLUMNS,
    EntitySubscription,
    get_entity_from_query_builder,
    get_entity_key_from_query_builder,
    get_entity_subscription_from_snuba_query,
)
from sentry.snuba.metrics.extraction import should_use_on_demand_metrics
from sentry.snuba.metrics.naming_layer.mri import get_available_operations, is_mri, parse_mri
from sentry.snuba.models import QuerySubscription, SnubaQuery, SnubaQueryEventType
from sentry.snuba.subscriptions import (
    bulk_delete_snuba_subscriptions,
    bulk_disable_snuba_subscriptions,
    bulk_enable_snuba_subscriptions,
    create_snuba_query,
    update_snuba_query,
)
from sentry.tasks.relay import schedule_invalidate_project_config
from sentry.types.actor import Actor
from sentry.users.services.user import RpcUser
from sentry.utils import metrics
from sentry.utils.audit import create_audit_entry_from_user
from sentry.utils.snuba import is_measurement

if TYPE_CHECKING:
    from sentry.incidents.utils.types import AlertRuleActivationConditionType


# We can return an incident as "windowed" which returns a range of points around the start of the incident
# It attempts to center the start of the incident, only showing earlier data if there isn't enough time
# after the incident started to display the correct start date.
WINDOWED_STATS_DATA_POINTS = 200


class NotSet(Enum):
    TOKEN = auto()


NOT_SET = NotSet.TOKEN

CRITICAL_TRIGGER_LABEL = "critical"
WARNING_TRIGGER_LABEL = "warning"
DYNAMIC_TIME_WINDOWS = {15, 30, 60}
DYNAMIC_TIME_WINDOWS_SECONDS = {window * 60 for window in DYNAMIC_TIME_WINDOWS}
INVALID_TIME_WINDOW = f"Invalid time window for dynamic alert (valid windows are {', '.join(map(str, DYNAMIC_TIME_WINDOWS))} minutes)"
INVALID_ALERT_THRESHOLD = "Dynamic alerts cannot have a nonzero alert threshold"

logger = logging.getLogger(__name__)


class AlreadyDeletedError(Exception):
    pass


class InvalidTriggerActionError(Exception):
    pass


class ChannelLookupTimeoutError(Exception):
    pass


def create_incident(
    organization: Organization,
    incident_type: IncidentType,
    title: str,
    date_started: datetime,
    date_detected: datetime | None = None,
    detection_uuid: UUID | None = None,  # TODO: Probably remove detection_uuid?
    projects: Collection[Project] = (),
    user: RpcUser | None = None,
    alert_rule: AlertRule | None = None,
    activation: AlertRuleActivations | None = None,
    subscription: QuerySubscription | None = None,
) -> Incident:
    if date_detected is None:
        date_detected = date_started

    with transaction.atomic(router.db_for_write(Incident)):
        incident = Incident.objects.create(
            organization=organization,
            detection_uuid=detection_uuid,
            status=IncidentStatus.OPEN.value,
            type=incident_type.value,
            title=title,
            date_started=date_started,
            date_detected=date_detected,
            alert_rule=alert_rule,
            activation=activation,
            subscription=subscription,
        )
        if projects:
            incident_projects = [
                IncidentProject(incident=incident, project=project) for project in projects
            ]
            IncidentProject.objects.bulk_create(incident_projects)
            # `bulk_create` doesn't send `post_save` signals, so we manually fire them here.
            for incident_project in incident_projects:
                post_save.send(
                    sender=type(incident_project), instance=incident_project, created=True
                )

        create_incident_activity(
            incident, IncidentActivityType.DETECTED, user=user, date_added=date_started
        )
        create_incident_activity(incident, IncidentActivityType.CREATED, user=user)
        analytics.record(
            "incident.created",
            incident_id=incident.id,
            organization_id=incident.organization_id,
            incident_type=incident_type.value,
        )

    return incident


def update_incident_status(
    incident: Incident,
    status: IncidentStatus,
    user: RpcUser | None = None,
    comment: str | None = None,
    status_method: IncidentStatusMethod = IncidentStatusMethod.RULE_TRIGGERED,
    date_closed: datetime | None = None,
) -> Incident:
    """
    Updates the status of an Incident and write an IncidentActivity row to log
    the change. When the status is CLOSED we also set the date closed to the
    current time and take a snapshot of the current incident state.
    """
    if incident.status == status.value:
        # If the status isn't actually changing just no-op.
        return incident
    with transaction.atomic(router.db_for_write(Incident)):
        create_incident_activity(
            incident,
            IncidentActivityType.STATUS_CHANGE,
            user=user,
            value=status.value,
            previous_value=incident.status,
            comment=comment,
        )
        if user:
            subscribe_to_incident(incident, user.id)

        prev_status = incident.status
        kwargs = {"status": status.value, "status_method": status_method.value}
        if status == IncidentStatus.CLOSED:
            kwargs["date_closed"] = date_closed if date_closed else django_timezone.now()
        elif status == IncidentStatus.OPEN:
            # If we're moving back out of closed status then unset the closed
            # date
            kwargs["date_closed"] = None

        incident.update(**kwargs)

        analytics.record(
            "incident.status_change",
            incident_id=incident.id,
            organization_id=incident.organization_id,
            incident_type=incident.type,
            prev_status=prev_status,
            status=incident.status,
        )

        if status == IncidentStatus.CLOSED and (
            status_method == IncidentStatusMethod.MANUAL
            or status_method == IncidentStatusMethod.RULE_UPDATED
        ):
            _trigger_incident_triggers(incident)

        return incident


@transaction.atomic(router.db_for_write(Incident))
def create_incident_activity(
    incident: Incident,
    activity_type: IncidentActivityType,
    user: RpcUser | None = None,
    value: str | int | None = None,
    previous_value: str | int | None = None,
    comment: str | None = None,
    mentioned_user_ids: Collection[int] = (),
    date_added: datetime | None = None,
) -> IncidentActivity:
    if activity_type == IncidentActivityType.COMMENT and user:
        subscribe_to_incident(incident, user.id)
    value = str(value) if value is not None else None
    previous_value = str(previous_value) if previous_value is not None else None
    kwargs = {}
    if date_added:
        kwargs["date_added"] = date_added
    activity = IncidentActivity.objects.create(
        incident=incident,
        type=activity_type.value,
        user_id=user.id if user else None,
        value=value,
        previous_value=previous_value,
        comment=comment,
        notification_uuid=uuid4(),
        **kwargs,
    )

    if mentioned_user_ids:
        user_ids_to_subscribe = set(mentioned_user_ids) - set(
            IncidentSubscription.objects.filter(
                incident=incident, user_id__in=mentioned_user_ids
            ).values_list("user_id", flat=True)
        )
        if user_ids_to_subscribe:
            IncidentSubscription.objects.bulk_create(
                [
                    IncidentSubscription(incident=incident, user_id=mentioned_user_id)
                    for mentioned_user_id in user_ids_to_subscribe
                ]
            )
    transaction.on_commit(
        lambda: tasks.send_subscriber_notifications.apply_async(
            kwargs={"activity_id": activity.id}, countdown=10
        ),
        router.db_for_write(IncidentSubscription),
    )
    if activity_type == IncidentActivityType.COMMENT:
        analytics.record(
            "incident.comment",
            incident_id=incident.id,
            organization_id=incident.organization_id,
            incident_type=incident.type,
            user_id=user.id if user else None,
            activity_id=activity.id,
        )

    return activity


def _build_incident_query_builder(
    incident: Incident,
    entity_subscription: EntitySubscription,
    start: datetime | None = None,
    end: datetime | None = None,
    windowed_stats: bool = False,
) -> BaseQueryBuilder:
    snuba_query = incident.alert_rule.snuba_query
    start, end = _calculate_incident_time_range(incident, start, end, windowed_stats=windowed_stats)
    project_ids = list(
        IncidentProject.objects.filter(incident=incident).values_list("project_id", flat=True)
    )
    query_builder = entity_subscription.build_query_builder(
        query=snuba_query.query,
        project_ids=project_ids,
        environment=snuba_query.environment,
        params={
            "organization_id": incident.organization_id,
            "project_id": project_ids,
            "start": start,
            "end": end,
        },
    )
    for i, column in enumerate(query_builder.columns):
        if column.alias == CRASH_RATE_ALERT_AGGREGATE_ALIAS:
            query_builder.columns[i] = replace(column, alias="count")
    entity_key = get_entity_key_from_query_builder(query_builder)
    time_col = ENTITY_TIME_COLUMNS[entity_key]
    entity = get_entity_from_query_builder(query_builder)
    query_builder.add_conditions(
        [
            Condition(Column(time_col, entity=entity), Op.GTE, start),
            Condition(Column(time_col, entity=entity), Op.LT, end),
        ]
    )
    query_builder.limit = Limit(10000)
    return query_builder


def _calculate_incident_time_range(
    incident: Incident,
    start: datetime | None = None,
    end: datetime | None = None,
    windowed_stats: bool = False,
) -> tuple[datetime, datetime]:
    time_window = (
        incident.alert_rule.snuba_query.time_window if incident.alert_rule is not None else 60
    )
    time_window_delta = timedelta(seconds=time_window)
    start = incident.date_started - time_window_delta if start is None else start
    end = incident.current_end_date + time_window_delta if end is None else end
    if windowed_stats:
        now = django_timezone.now()
        end = start + timedelta(seconds=time_window * (WINDOWED_STATS_DATA_POINTS / 2))
        start = start - timedelta(seconds=time_window * (WINDOWED_STATS_DATA_POINTS / 2))
        if end > now:
            end = now

            # If the incident ended already, 'now' could be greater than we'd like
            # which would result in showing too many data points after an incident ended.
            # This depends on when the task to process snapshots runs.
            # To resolve that, we ensure that the end is never greater than the date
            # an incident ended + the smaller of time_window*10 or 10 days.
            latest_end_date = incident.current_end_date + min(
                timedelta(seconds=time_window * 10), timedelta(days=10)
            )
            end = min(end, latest_end_date)

            start = end - timedelta(seconds=time_window * WINDOWED_STATS_DATA_POINTS)

    retention = quotas.get_event_retention(organization=incident.organization) or 90
    start = max(
        start.replace(tzinfo=timezone.utc),
        datetime.now(timezone.utc) - timedelta(days=retention),
    )
    end = max(start, end.replace(tzinfo=timezone.utc))

    return start, end


def get_incident_aggregates(
    incident: Incident,
    start: datetime | None = None,
    end: datetime | None = None,
    windowed_stats: bool = False,
) -> dict[str, float | int]:
    """
    Calculates aggregate stats across the life of an incident, or the provided range.
    """
    snuba_query = incident.alert_rule.snuba_query
    entity_subscription = get_entity_subscription_from_snuba_query(
        snuba_query,
        incident.organization_id,
    )
    query_builder = _build_incident_query_builder(
        incident, entity_subscription, start, end, windowed_stats
    )
    try:
        results = query_builder.run_query(referrer="incidents.get_incident_aggregates")
    except Exception:
        metrics.incr(
            "incidents.get_incident_aggregates.snql.query.error",
            tags={
                "dataset": snuba_query.dataset,
                "entity": get_entity_key_from_query_builder(query_builder).value,
            },
        )
        raise

    aggregated_result = entity_subscription.aggregate_query_results(results["data"], alias="count")
    return aggregated_result[0]


def subscribe_to_incident(incident: Incident, user_id: int) -> tuple[IncidentSubscription, bool]:
    return IncidentSubscription.objects.get_or_create(incident=incident, user_id=user_id)


def unsubscribe_from_incident(incident: Incident, user_id: int) -> int:
    return IncidentSubscription.objects.filter(incident=incident, user_id=user_id).delete()


def get_incident_subscribers(incident: Incident) -> Iterable[IncidentSubscription]:
    return IncidentSubscription.objects.filter(incident=incident)


def get_incident_activity(incident: Incident) -> Iterable[IncidentActivity]:
    return IncidentActivity.objects.filter(incident=incident).select_related("incident")


class AlertRuleNameAlreadyUsedError(Exception):
    pass


# Default values for `SnubaQuery.resolution`, in minutes.
DEFAULT_ALERT_RULE_RESOLUTION = 1
DEFAULT_CMP_ALERT_RULE_RESOLUTION_MULTIPLIER = 2
DEFAULT_ALERT_RULE_WINDOW_TO_RESOLUTION = {
    30: 2,
    60: 3,
    90: 3,
    120: 3,
    240: 5,
    720: 5,
    1440: 15,
}

# Temporary mapping of `Dataset` to `AlertRule.Type`. In the future, `Performance` will be
# able to be run on `METRICS` as well.
query_datasets_to_type = {
    Dataset.Events: SnubaQuery.Type.ERROR,
    Dataset.Transactions: SnubaQuery.Type.PERFORMANCE,
    Dataset.PerformanceMetrics: SnubaQuery.Type.PERFORMANCE,
    Dataset.Metrics: SnubaQuery.Type.CRASH_RATE,
}


def get_alert_resolution(time_window: int) -> int:
    windows = sorted(DEFAULT_ALERT_RULE_WINDOW_TO_RESOLUTION.keys())
    index = bisect.bisect_right(windows, time_window)

    if index == 0:
        return DEFAULT_ALERT_RULE_RESOLUTION

    return DEFAULT_ALERT_RULE_WINDOW_TO_RESOLUTION[windows[index - 1]]


def create_alert_rule(
    organization: Organization,
    projects: Collection[Project],
    name: str,
    query: str,
    aggregate: str,
    time_window: int,
    threshold_type: AlertRuleThresholdType,
    threshold_period: int,
    owner: Actor | None = None,
    resolve_threshold: int | float | None = None,
    environment: Environment | None = None,
    include_all_projects: bool = False,
    excluded_projects=None,
    query_type: SnubaQuery.Type = SnubaQuery.Type.ERROR,
    dataset: Dataset = Dataset.Events,
    user: RpcUser | None = None,
    event_types: Collection[SnubaQueryEventType.EventType] = (),
    comparison_delta: int | None = None,
    monitor_type: AlertRuleMonitorTypeInt = AlertRuleMonitorTypeInt.CONTINUOUS,
    activation_condition: AlertRuleActivationConditionType | None = None,
    description: str | None = None,
    sensitivity: AlertRuleSensitivity | None = None,
    seasonality: AlertRuleSeasonality | None = None,
    detection_type: AlertRuleDetectionType = AlertRuleDetectionType.STATIC,
    **kwargs: Any,
) -> AlertRule:
    """
    Creates an alert rule for an organization.

    :param organization:
    :param projects: A list of projects to subscribe to the rule. This will be overridden
    if `include_all_projects` is True
    :param name: Name for the alert rule. This will be used as part of the
    incident name, and must be unique per project
    :param owner: Actor (sentry.types.actor.Actor) or None
    :param query: An event search query to subscribe to and monitor for alerts
    :param aggregate: A string representing the aggregate used in this alert rule
    :param time_window: Time period to aggregate over, in minutes
    :param environment: An optional environment that this rule applies to
    :param threshold_type: An AlertRuleThresholdType
    :param threshold_period: How many update periods the value of the
    subscription needs to exceed the threshold before triggering
    :param resolve_threshold: Optional value that the subscription needs to reach to
    resolve the alert
    :param include_all_projects: Whether to include all current and future projects
    from this organization
    :param excluded_projects: List of projects to exclude if we're using
    `include_all_projects`.
    :param query_type: The SnubaQuery.Type of the query
    :param dataset: The dataset that this query will be executed on
    :param event_types: List of `EventType` that this alert will be related to
    :param comparison_delta: An optional int representing the time delta to use to determine the
    comparison period. In minutes.
    :param sensitivity: An AlertRuleSensitivity that specifies sensitivity of anomaly detection alerts
    :param seasonality: An AlertRuleSeasonality that specifies seasonality of anomaly detection alerts
    :param detection_type: the type of metric alert; defaults to AlertRuleDetectionType.STATIC

    :return: The created `AlertRule`
    """
    if monitor_type == AlertRuleMonitorTypeInt.ACTIVATED and not activation_condition:
        raise ValidationError("Activation condition required for activated alert rule")

    resolution = get_alert_resolution(time_window)

    if detection_type == AlertRuleDetectionType.DYNAMIC:
        if not (sensitivity and seasonality):
            raise ValidationError("Dynamic alerts require both sensitivity and seasonality")
        if time_window not in DYNAMIC_TIME_WINDOWS:
            raise ValidationError(INVALID_TIME_WINDOW)
    else:
        if sensitivity or seasonality:
            raise ValidationError(
                "Sensitivity and seasonality are not valid fields for this alert type"
            )
        if threshold_type == AlertRuleThresholdType.ABOVE_AND_BELOW:
            raise ValidationError(
                "Above and below is not a valid threshold type for this alert type"
            )

    if detection_type == AlertRuleDetectionType.PERCENT:
        if comparison_delta is None:
            raise ValidationError("Percentage-based alerts require a comparison delta")
    else:
        if comparison_delta is not None:
            if not (sensitivity or seasonality):
                # this is a user setting up a percent-based metric alert who doesn't know about the new field
                detection_type = AlertRuleDetectionType.PERCENT
            else:
                # this is an incorrect field selection
                raise ValidationError("Comparison delta is not a valid field for this alert type")

    if comparison_delta is not None:
        # Since comparison alerts make twice as many queries, run the queries less frequently.
        resolution = resolution * DEFAULT_CMP_ALERT_RULE_RESOLUTION_MULTIPLIER
        comparison_delta = int(timedelta(minutes=comparison_delta).total_seconds())

    with transaction.atomic(router.db_for_write(SnubaQuery)):
        # NOTE: `create_snuba_query` constructs the postgres representation of the snuba query
        snuba_query = create_snuba_query(
            query_type=query_type,
            dataset=dataset,
            query=query,
            aggregate=aggregate,
            time_window=timedelta(minutes=time_window),
            resolution=timedelta(minutes=resolution),
            environment=environment,
            event_types=event_types,
        )

        alert_rule = AlertRule.objects.create(
            organization=organization,
            snuba_query=snuba_query,
            name=name,
            threshold_type=threshold_type.value,
            resolve_threshold=resolve_threshold,
            threshold_period=threshold_period,
            include_all_projects=include_all_projects,
            comparison_delta=comparison_delta,
            owner=owner,
            monitor_type=monitor_type,
            description=description,
            sensitivity=sensitivity,
            seasonality=seasonality,
            detection_type=detection_type,
        )

        if include_all_projects:
            # NOTE: This feature is not currently utilized.
            excluded_projects = excluded_projects if excluded_projects else []
            projects = Project.objects.filter(organization=organization).exclude(
                id__in=[p.id for p in excluded_projects]
            )
            exclusions = [
                AlertRuleExcludedProjects(alert_rule=alert_rule, project=project)
                for project in excluded_projects
            ]
            AlertRuleExcludedProjects.objects.bulk_create(exclusions)

        if alert_rule.detection_type == AlertRuleDetectionType.DYNAMIC.value:
            if not features.has("organizations:anomaly-detection-alerts", organization):
                alert_rule.delete()
                raise ResourceDoesNotExist(
                    "Your organization does not have access to this feature."
                )

            try:
                rule_status = send_historical_data_to_seer(
                    alert_rule=alert_rule, project=projects[0]
                )
                if rule_status == AlertRuleStatus.NOT_ENOUGH_DATA:
                    # if we don't have at least seven days worth of data, then the dynamic alert won't fire
                    alert_rule.update(status=AlertRuleStatus.NOT_ENOUGH_DATA.value)
            except (TimeoutError, MaxRetryError):
                alert_rule.delete()
                raise TimeoutError("Failed to send data to Seer - cannot create alert rule.")
            except ValidationError:
                alert_rule.delete()
                raise
            else:
                metrics.incr("anomaly_detection_alert.created")

        if user:
            create_audit_entry_from_user(
                user,
                ip_address=kwargs.get("ip_address") if kwargs else None,
                organization_id=organization.id,
                target_object=alert_rule.id,
                data=alert_rule.get_audit_log_data(),
                event=audit_log.get_event_id("ALERT_RULE_ADD"),
            )

        if monitor_type == AlertRuleMonitorTypeInt.ACTIVATED and activation_condition:
            # NOTE: if monitor_type is activated, activation_condition is required
            AlertRuleActivationCondition.objects.create(
                alert_rule=alert_rule, condition_type=activation_condition.value
            )

        # initialize projects join table for alert rules
        arps = [AlertRuleProjects(alert_rule=alert_rule, project=project) for project in projects]
        AlertRuleProjects.objects.bulk_create(arps)

        # NOTE: This constructs the query in snuba
        # NOTE: Will only subscribe if AlertRule.monitor_type === 'CONTINUOUS'
        alert_rule.subscribe_projects(projects=projects)

        # Activity is an audit log of what's happened with this alert rule
        AlertRuleActivity.objects.create(
            alert_rule=alert_rule,
            user_id=user.id if user else None,
            type=AlertRuleActivityType.CREATED.value,
        )

    schedule_update_project_config(alert_rule, projects)

    return alert_rule


def snapshot_alert_rule(alert_rule: AlertRule, user: RpcUser | None = None) -> None:
    # Creates an archived alert_rule using the same properties as the passed rule
    # It will also resolve any incidents attached to this rule.
    with transaction.atomic(router.db_for_write(AlertRuleActivity)):
        triggers = AlertRuleTrigger.objects.filter(alert_rule=alert_rule)
        incidents = Incident.objects.filter(alert_rule=alert_rule)
        snuba_query_snapshot = deepcopy(alert_rule.snuba_query)
        snuba_query_snapshot.id = None
        snuba_query_snapshot.save()
        alert_rule_snapshot = deepcopy(alert_rule)
        alert_rule_snapshot.id = None
        alert_rule_snapshot.status = AlertRuleStatus.SNAPSHOT.value
        alert_rule_snapshot.snuba_query = snuba_query_snapshot
        if alert_rule.user_id or alert_rule.team_id:
            alert_rule_snapshot.user_id = alert_rule.user_id
            alert_rule_snapshot.team_id = alert_rule.team_id
        alert_rule_snapshot.save()
        AlertRuleActivity.objects.create(
            alert_rule=alert_rule_snapshot,
            previous_alert_rule=alert_rule,
            user_id=user.id if user else None,
            type=AlertRuleActivityType.SNAPSHOT.value,
        )

        incidents.update(alert_rule=alert_rule_snapshot)

        for trigger in triggers:
            actions = AlertRuleTriggerAction.objects.filter(alert_rule_trigger=trigger)
            trigger.id = None
            trigger.alert_rule = alert_rule_snapshot
            trigger.save()
            for action in actions:
                action.id = None
                action.alert_rule_trigger = trigger
                action.save()

    # Change the incident status asynchronously, which could take awhile with many incidents due to snapshot creations.
    tasks.auto_resolve_snapshot_incidents.apply_async(
        kwargs={"alert_rule_id": alert_rule_snapshot.id}, countdown=3
    )


def update_alert_rule(
    alert_rule: AlertRule,
    query_type: SnubaQuery.Type | None = None,
    dataset: Dataset | None = None,
    projects: Collection[Project] | None = None,
    name: str | None = None,
    owner: Actor | None | NotSet = NOT_SET,
    query: str | None = None,
    aggregate: str | None = None,
    time_window: int | None = None,
    environment: Environment | None = None,
    threshold_type: AlertRuleThresholdType | None = None,
    threshold_period: int | None = None,
    resolve_threshold: int | float | NotSet = NOT_SET,
    include_all_projects: bool | None = None,
    excluded_projects: Iterable[Project] | None = None,
    user: RpcUser | None = None,
    event_types: Collection[SnubaQueryEventType.EventType] | None = None,
    comparison_delta: int | None | NotSet = NOT_SET,
    monitor_type: AlertRuleMonitorTypeInt | None = None,
    description: str | None = None,
    sensitivity: AlertRuleSensitivity | None | NotSet = NOT_SET,
    seasonality: AlertRuleSeasonality | None | NotSet = NOT_SET,
    detection_type: AlertRuleDetectionType | None = None,
    **kwargs: Any,
) -> AlertRule:
    """
    Updates an alert rule.

    :param alert_rule: The alert rule to update
    :param excluded_projects: List of projects to subscribe to the rule. Ignored if
    `include_all_projects` is True
    :param name: Name for the alert rule. This will be used as part of the
    incident name, and must be unique per project.
    :param owner: Actor (sentry.types.actor.Actor) or None
    :param query: An event search query to subscribe to and monitor for alerts
    :param aggregate: A string representing the aggregate used in this alert rule
    :param time_window: Time period to aggregate over, in minutes.
    :param environment: An optional environment that this rule applies to
    :param threshold_type: An AlertRuleThresholdType
    :param threshold_period: How many update periods the value of the
    subscription needs to exceed the threshold before triggering
    :param resolve_threshold: Optional value that the subscription needs to reach to
    resolve the alert
    :param include_all_projects: Whether to include all current and future projects
    from this organization
    :param excluded_projects: List of projects to exclude if we're using
    `include_all_projects`. Ignored otherwise.
    :param event_types: List of `EventType` that this alert will be related to
    :param comparison_delta: An optional int representing the time delta to use to determine the
    comparison period. In minutes.
    :param description: An optional str that will be rendered in the notification
    :param sensitivity: An AlertRuleSensitivity that specifies sensitivity of anomaly detection alerts
    :param seasonality: An AlertRuleSeasonality that specifies seasonality of anomaly detection alerts
    :param detection_type: the type of metric alert; defaults to AlertRuleDetectionType.STATIC
    :return: The updated `AlertRule`
    """
    updated_fields: dict[str, Any] = {"date_modified": django_timezone.now()}
    updated_query_fields = {}
    if name:
        updated_fields["name"] = name
    if description:
        updated_fields["description"] = description
    if sensitivity is not NOT_SET:
        updated_fields["sensitivity"] = sensitivity
    if seasonality is not NOT_SET:
        updated_fields["seasonality"] = seasonality
    if query is not None:
        updated_query_fields["query"] = query
    if aggregate is not None:
        updated_query_fields["aggregate"] = aggregate
    if time_window:
        updated_query_fields["time_window"] = timedelta(minutes=time_window)
    if threshold_type:
        updated_fields["threshold_type"] = threshold_type.value
    if resolve_threshold is not NOT_SET:
        updated_fields["resolve_threshold"] = resolve_threshold
    if threshold_period:
        updated_fields["threshold_period"] = threshold_period
    if include_all_projects is not None:
        updated_fields["include_all_projects"] = include_all_projects
    if dataset is not None:
        if dataset.value != alert_rule.snuba_query.dataset:
            updated_query_fields["dataset"] = dataset
    if query_type is not None:
        updated_query_fields["query_type"] = query_type
    if monitor_type is not None:
        # TODO: determine how to convert activated alert into continuous alert and vice versa
        pass
    if event_types is not None:
        updated_query_fields["event_types"] = event_types
    if owner is not NOT_SET:
        updated_fields["owner"] = owner
    if comparison_delta is not NOT_SET:
        if comparison_delta is not None:
            # Since comparison alerts make twice as many queries, run the queries less frequently.
            comparison_delta = int(timedelta(minutes=comparison_delta).total_seconds())

        updated_fields["comparison_delta"] = comparison_delta
    if detection_type is None:
        if "comparison_delta" in updated_fields:  # some value changed -> update type if necessary
            if comparison_delta is not None:
                detection_type = AlertRuleDetectionType.PERCENT
            else:
                detection_type = AlertRuleDetectionType.STATIC

    # if we modified the comparison_delta or the time_window, we should update the resolution accordingly
    if "comparison_delta" in updated_fields or "time_window" in updated_query_fields:
        window = int(
            updated_query_fields.get(
                "time_window", timedelta(seconds=alert_rule.snuba_query.time_window)
            ).total_seconds()
            / 60
        )

        resolution = get_alert_resolution(window)
        resolution_comparison_delta = updated_fields.get(
            "comparison_delta", alert_rule.comparison_delta
        )

        if resolution_comparison_delta is not None:
            updated_query_fields["resolution"] = timedelta(
                minutes=(resolution * DEFAULT_CMP_ALERT_RULE_RESOLUTION_MULTIPLIER)
            )
        else:
            updated_query_fields["resolution"] = timedelta(minutes=resolution)

    if detection_type:
        updated_fields["detection_type"] = detection_type
        # make sure we clear the incorrect fields for each detection type
        if detection_type == AlertRuleDetectionType.STATIC:
            updated_fields["sensitivity"] = None
            updated_fields["seasonality"] = None
            updated_fields["comparison_delta"] = None
        elif detection_type == AlertRuleDetectionType.PERCENT:
            updated_fields["sensitivity"] = None
            updated_fields["seasonality"] = None
        elif detection_type == AlertRuleDetectionType.DYNAMIC:
            # TODO: if updating to a dynamic alert rule, check to see if there's enough data
            # This must be done after backfill PR lands
            updated_fields["comparison_delta"] = None
            if (
                time_window not in DYNAMIC_TIME_WINDOWS
                or time_window is None
                and alert_rule.snuba_query.time_window not in DYNAMIC_TIME_WINDOWS_SECONDS
            ):
                raise ValidationError(INVALID_TIME_WINDOW)

    with transaction.atomic(router.db_for_write(AlertRuleActivity)):
        incidents = Incident.objects.filter(alert_rule=alert_rule).exists()
        if incidents:
            snapshot_alert_rule(alert_rule, user)

        if "owner" in updated_fields:
            alert_rule.owner = updated_fields.pop("owner", None)
            # This is clunky but Model.update() uses QuerySet.update()
            # and doesn't persist other dirty attributes in the model
            updated_fields["user_id"] = alert_rule.user_id
            updated_fields["team_id"] = alert_rule.team_id

        if detection_type == AlertRuleDetectionType.DYNAMIC:
            if not features.has("organizations:anomaly-detection-alerts", alert_rule.organization):
                raise ResourceDoesNotExist(
                    "Your organization does not have access to this feature."
                )

            if updated_fields.get("detection_type") == AlertRuleDetectionType.DYNAMIC and (
                alert_rule.detection_type != AlertRuleDetectionType.DYNAMIC or query or aggregate
            ):
                for k, v in updated_fields.items():
                    setattr(alert_rule, k, v)

                try:
                    rule_status = send_historical_data_to_seer(
                        alert_rule=alert_rule,
                        project=projects[0] if projects else alert_rule.projects.get(),
                    )
                    if rule_status == AlertRuleStatus.NOT_ENOUGH_DATA:
                        # if we don't have at least seven days worth of data, then the dynamic alert won't fire
                        alert_rule.update(status=AlertRuleStatus.NOT_ENOUGH_DATA.value)
                except (TimeoutError, MaxRetryError):
                    raise TimeoutError("Failed to send data to Seer - cannot update alert rule.")
                except ValidationError:
                    # If there's no historical data available—something went wrong when querying snuba
                    raise ValidationError("Failed to send data to Seer - cannot update alert rule.")

        alert_rule.update(**updated_fields)
        AlertRuleActivity.objects.create(
            alert_rule=alert_rule,
            user_id=user.id if user else None,
            type=AlertRuleActivityType.UPDATED.value,
        )

        if updated_query_fields or environment != alert_rule.snuba_query.environment:
            snuba_query = alert_rule.snuba_query
            updated_query_fields.setdefault("query_type", SnubaQuery.Type(snuba_query.type))
            updated_query_fields.setdefault("dataset", Dataset(snuba_query.dataset))
            updated_query_fields.setdefault("query", snuba_query.query)
            updated_query_fields.setdefault("aggregate", snuba_query.aggregate)
            updated_query_fields.setdefault(
                "time_window", timedelta(seconds=snuba_query.time_window)
            )
            updated_query_fields.setdefault("event_types", None)
            updated_query_fields.setdefault("resolution", timedelta(seconds=snuba_query.resolution))
            update_snuba_query(
                alert_rule.snuba_query,
                environment=environment,
                **updated_query_fields,
            )

        existing_subs = []
        if (
            query is not None
            or aggregate is not None
            or time_window is not None
            or projects is not None
            or include_all_projects is not None
            or excluded_projects is not None
        ):
            existing_subs = alert_rule.snuba_query.subscriptions.all().select_related("project")

        new_projects = []
        deleted_subs = []

        if not alert_rule.include_all_projects:
            # We don't want to have any exclusion rows present if we're not in
            # `include_all_projects` mode
            get_excluded_projects_for_alert_rule(alert_rule).delete()

        if alert_rule.include_all_projects:
            # NOTE: This feature is not currently utilized.
            if include_all_projects or excluded_projects is not None:
                # If we're in `include_all_projects` mode, we want to just fetch
                # projects that aren't already subscribed, and haven't been excluded so
                # we can add them.
                excluded_project_ids = (
                    {p.id for p in excluded_projects} if excluded_projects else set()
                )
                project_exclusions = get_excluded_projects_for_alert_rule(alert_rule)
                project_exclusions.exclude(project_id__in=excluded_project_ids).delete()
                existing_excluded_project_ids = {pe.project_id for pe in project_exclusions}
                new_exclusions = [
                    AlertRuleExcludedProjects(alert_rule=alert_rule, project_id=project_id)
                    for project_id in excluded_project_ids
                    if project_id not in existing_excluded_project_ids
                ]
                AlertRuleExcludedProjects.objects.bulk_create(new_exclusions)

                new_projects = Project.objects.filter(organization=alert_rule.organization).exclude(
                    id__in={sub.project_id for sub in existing_subs} | excluded_project_ids
                )
                # If we're subscribed to any of the excluded projects then we want to
                # remove those subscriptions
                deleted_subs = [
                    sub for sub in existing_subs if sub.project_id in excluded_project_ids
                ]
        elif projects is not None:
            # All project slugs that currently exist for the alert rule
            existing_project_slugs = {sub.project.slug for sub in existing_subs}

            # All project slugs being provided as part of the update
            updated_project_slugs = {project.slug for project in projects}

            # Set of projects provided in the update, but don't already exist
            new_projects = [
                project for project in projects if project.slug not in existing_project_slugs
            ]

            # Delete any projects for the alert rule that were removed as part of this update
            AlertRuleProjects.objects.filter(
                alert_rule_id=alert_rule.id,  # for the alert rule
                project__slug__in=existing_project_slugs,  # that are in the existing project slugs
            ).exclude(
                project__slug__in=updated_project_slugs  # but not included with the updated project slugs
            ).delete()

            # Add any new projects to the alert rule
            for project in new_projects:
                alert_rule.projects.add(project)
            # Find any subscriptions that were removed as part of this update
            deleted_subs = [
                sub for sub in existing_subs if sub.project.slug not in updated_project_slugs
            ]

        if new_projects:
            alert_rule.subscribe_projects(projects=new_projects)

        if deleted_subs:
            bulk_delete_snuba_subscriptions(deleted_subs)

    if user:
        create_audit_entry_from_user(
            user,
            ip_address=kwargs.get("ip_address") if kwargs else None,
            organization_id=alert_rule.organization_id,
            target_object=alert_rule.id,
            data=alert_rule.get_audit_log_data(),
            event=audit_log.get_event_id("ALERT_RULE_EDIT"),
        )

    schedule_update_project_config(alert_rule, projects)

    return alert_rule


def enable_alert_rule(alert_rule: AlertRule) -> None:
    if alert_rule.status != AlertRuleStatus.DISABLED.value:
        return
    with transaction.atomic(router.db_for_write(AlertRule)):
        alert_rule.update(status=AlertRuleStatus.PENDING.value)
        bulk_enable_snuba_subscriptions(alert_rule.snuba_query.subscriptions.all())


def disable_alert_rule(alert_rule: AlertRule) -> None:
    if alert_rule.status != AlertRuleStatus.PENDING.value:
        return
    with transaction.atomic(router.db_for_write(AlertRule)):
        alert_rule.update(status=AlertRuleStatus.DISABLED.value)
        bulk_disable_snuba_subscriptions(alert_rule.snuba_query.subscriptions.all())


def delete_alert_rule(
    alert_rule: AlertRule, user: RpcUser | None = None, ip_address: str | None = None
) -> None:
    """
    Marks an alert rule as deleted and fires off a task to actually delete it.
    :param alert_rule:
    """
    if alert_rule.status == AlertRuleStatus.SNAPSHOT.value:
        raise AlreadyDeletedError()

    with transaction.atomic(router.db_for_write(AlertRuleActivity)):
        if user:
            create_audit_entry_from_user(
                user,
                ip_address=ip_address,
                organization_id=alert_rule.organization_id,
                target_object=alert_rule.id,
                data=alert_rule.get_audit_log_data(),
                event=audit_log.get_event_id("ALERT_RULE_REMOVE"),
            )

        subscriptions = alert_rule.snuba_query.subscriptions.all()
        bulk_delete_snuba_subscriptions(subscriptions)

        schedule_update_project_config(alert_rule, [sub.project for sub in subscriptions])

        incidents = Incident.objects.filter(alert_rule=alert_rule)
        if incidents.exists():
            AlertRuleActivity.objects.create(
                alert_rule=alert_rule,
                user_id=user.id if user else None,
                type=AlertRuleActivityType.DELETED.value,
            )
        else:
            RegionScheduledDeletion.schedule(instance=alert_rule, days=0, actor=user)

        alert_rule.update(status=AlertRuleStatus.SNAPSHOT.value)

    if alert_rule.id:
        # Change the incident status asynchronously, which could take awhile with many incidents due to snapshot creations.
        tasks.auto_resolve_snapshot_incidents.apply_async(kwargs={"alert_rule_id": alert_rule.id})


def get_excluded_projects_for_alert_rule(
    alert_rule: AlertRule,
) -> QuerySet[AlertRuleExcludedProjects]:
    return AlertRuleExcludedProjects.objects.filter(alert_rule=alert_rule)


class AlertRuleTriggerLabelAlreadyUsedError(Exception):
    pass


class AlertRuleActivationConditionLabelAlreadyUsedError(Exception):
    pass


class ProjectsNotAssociatedWithAlertRuleError(Exception):
    def __init__(self, project_slugs: Collection[str]) -> None:
        self.project_slugs = project_slugs


def create_alert_rule_trigger(
    alert_rule: AlertRule,
    label: str,
    alert_threshold: int | float,
    excluded_projects: Collection[Project] = (),
) -> AlertRuleTrigger:
    """
    Creates a new AlertRuleTrigger
    :param alert_rule: The alert rule to create the trigger for
    :param label: A description of the trigger
    :param alert_threshold: Value that the subscription needs to reach to trigger the
    alert rule
    :param excluded_projects: A list of Projects that should be excluded from this
    trigger. These projects must be associate with the alert rule already
    :return: The created AlertRuleTrigger
    """
    if AlertRuleTrigger.objects.filter(alert_rule=alert_rule, label=label).exists():
        raise AlertRuleTriggerLabelAlreadyUsedError()

    if alert_rule.detection_type == AlertRuleDetectionType.DYNAMIC and alert_threshold != 0:
        raise ValidationError(INVALID_ALERT_THRESHOLD)

    excluded_subs = []
    if excluded_projects:
        excluded_subs = _get_subscriptions_from_alert_rule(alert_rule, excluded_projects)

    with transaction.atomic(router.db_for_write(AlertRuleTrigger)):
        trigger = AlertRuleTrigger.objects.create(
            alert_rule=alert_rule, label=label, alert_threshold=alert_threshold
        )
        if excluded_subs:
            new_exclusions = [
                AlertRuleTriggerExclusion(alert_rule_trigger=trigger, query_subscription=sub)
                for sub in excluded_subs
            ]
            AlertRuleTriggerExclusion.objects.bulk_create(new_exclusions)

    return trigger


def update_alert_rule_trigger(
    trigger: AlertRuleTrigger,
    label: str | None = None,
    alert_threshold: int | float | None = None,
    excluded_projects: Collection[Project] = (),
) -> AlertRuleTrigger:
    """
    :param trigger: The AlertRuleTrigger to update
    :param label: A description of the trigger
    :param alert_threshold: Value that the subscription needs to reach to trigger the
    alert rule
    :param excluded_projects: A list of Projects that should be excluded from this
    trigger. These projects must be associate with the alert rule already
    :return: The updated AlertRuleTrigger
    """

    if (
        AlertRuleTrigger.objects.filter(alert_rule=trigger.alert_rule, label=label)
        .exclude(id=trigger.id)
        .exists()
    ):
        raise AlertRuleTriggerLabelAlreadyUsedError()

    if trigger.alert_rule.detection_type == AlertRuleDetectionType.DYNAMIC and alert_threshold != 0:
        raise ValidationError(INVALID_ALERT_THRESHOLD)

    updated_fields = {}
    if label is not None:
        updated_fields["label"] = label
    if alert_threshold is not None:
        updated_fields["alert_threshold"] = alert_threshold

    deleted_exclusion_ids = []
    new_subs = []

    if excluded_projects:
        # We link projects to exclusions via QuerySubscriptions. Calculate which
        # exclusions need to be deleted, and which need to be created.
        excluded_subs = _get_subscriptions_from_alert_rule(trigger.alert_rule, excluded_projects)
        existing_exclusions = AlertRuleTriggerExclusion.objects.filter(alert_rule_trigger=trigger)
        new_sub_ids = {sub.id for sub in excluded_subs}
        existing_sub_ids = {exclusion.query_subscription_id for exclusion in existing_exclusions}

        deleted_exclusion_ids = [
            e.id for e in existing_exclusions if e.query_subscription_id not in new_sub_ids
        ]
        new_subs = [sub for sub in excluded_subs if sub.id not in existing_sub_ids]

    with transaction.atomic(router.db_for_write(AlertRuleTrigger)):
        if updated_fields:
            trigger.update(**updated_fields)

        if deleted_exclusion_ids:
            AlertRuleTriggerExclusion.objects.filter(id__in=deleted_exclusion_ids).delete()

        if new_subs:
            new_exclusions = [
                AlertRuleTriggerExclusion(alert_rule_trigger=trigger, query_subscription=sub)
                for sub in new_subs
            ]
            AlertRuleTriggerExclusion.objects.bulk_create(new_exclusions)

    return trigger


def delete_alert_rule_trigger(trigger: AlertRuleTrigger) -> None:
    """
    Deletes an AlertRuleTrigger
    """
    trigger.delete()


def get_triggers_for_alert_rule(alert_rule: AlertRule) -> QuerySet[AlertRuleTrigger]:
    return AlertRuleTrigger.objects.filter(alert_rule=alert_rule)


def _trigger_incident_triggers(incident: Incident) -> None:
    from sentry.incidents.tasks import handle_trigger_action

    incident_triggers = IncidentTrigger.objects.filter(incident=incident)
    triggers = get_triggers_for_alert_rule(incident.alert_rule)
    actions = deduplicate_trigger_actions(triggers=list(triggers))
    with transaction.atomic(router.db_for_write(AlertRuleTrigger)):
        for trigger in incident_triggers:
            trigger.status = TriggerStatus.RESOLVED.value
            trigger.save()

        for action in actions:
            for project in incident.projects.all():
                transaction.on_commit(
                    handle_trigger_action.s(
                        action_id=action.id,
                        incident_id=incident.id,
                        project_id=project.id,
                        method="resolve",
                        new_status=IncidentStatus.CLOSED.value,
                    ).delay,
                    router.db_for_write(AlertRuleTrigger),
                )


def _sort_by_priority_list(triggers: Collection[AlertRuleTrigger]) -> list[AlertRuleTrigger]:
    priority_dict = {
        WARNING_TRIGGER_LABEL: 0,
        CRITICAL_TRIGGER_LABEL: 1,
    }
    return sorted(
        triggers,
        key=lambda t: priority_dict.get(t.label, len(triggers) + t.id),
    )


def _prioritize_actions(triggers: Collection[AlertRuleTrigger]) -> list[AlertRuleTriggerAction]:
    """
    Function that given an input array of AlertRuleTriggers, prioritizes those triggers
    based on their label, and then re-orders actions based on that ordering
    Inputs:
        * triggers: Array of instances of `AlertRuleTrigger`
    Returns:
        List of instances of `AlertRuleTriggerAction` that are ordered according to the ordering
        of related prioritized instances of `AlertRuleTrigger`
    """
    actions = list(
        AlertRuleTriggerAction.objects.filter(alert_rule_trigger__in=triggers).select_related(
            "alert_rule_trigger"
        )
    )

    triggers = _sort_by_priority_list(triggers=triggers)
    triggers_dict = {t.id: idx for idx, t in enumerate(triggers)}

    sorted_actions = sorted(
        actions,
        key=lambda action: triggers_dict.get(
            action.alert_rule_trigger.id, len(actions) + action.id
        ),
    )
    return sorted_actions


def deduplicate_trigger_actions(
    triggers: Collection[AlertRuleTrigger],
) -> list[AlertRuleTriggerAction]:
    """
    Given a list of alert rule triggers, we fetch actions, this returns a list of actions that is
    unique on (type, target_type, target_identifier, integration_id, sentry_app_id). If there are
    duplicate actions, we'll prefer the action from a warning trigger over a critical
    trigger. If there are duplicate actions on a single trigger, we'll just choose
    one arbitrarily.
    :param triggers: A list of `AlertRuleTrigger` instances from the same `AlertRule`
    :return: A list of deduplicated `AlertRuleTriggerAction` instances.
    """
    actions = _prioritize_actions(triggers=triggers)

    deduped = {}
    for action in actions:
        deduped.setdefault(
            (
                action.type,
                action.target_type,
                action.target_identifier,
                action.integration_id,
                action.sentry_app_id,
            ),
            action,
        )
    return list(deduped.values())


def _get_subscriptions_from_alert_rule(
    alert_rule: AlertRule, projects: Collection[Project]
) -> Iterable[QuerySubscription]:
    """
    Fetches subscriptions associated with an alert rule filtered by a list of projects.
    Raises `ProjectsNotAssociatedWithAlertRuleError` if Projects aren't associated with
    the AlertRule
    :param alert_rule: The AlertRule to fetch subscriptions for
    :param projects: The Project we want subscriptions for
    :return: A list of QuerySubscriptions
    """
    excluded_subscriptions = alert_rule.snuba_query.subscriptions.filter(project__in=projects)
    if len(excluded_subscriptions) != len(projects):
        invalid_slugs = {p.slug for p in projects} - {
            s.project.slug for s in excluded_subscriptions
        }
        raise ProjectsNotAssociatedWithAlertRuleError(invalid_slugs)
    return excluded_subscriptions


def create_alert_rule_trigger_action(
    trigger: AlertRuleTrigger,
    type: ActionService,
    target_type: ActionTarget,
    target_identifier: str | None = None,
    integration_id: int | None = None,
    sentry_app_id: int | None = None,
    use_async_lookup: bool = False,
    input_channel_id=None,
    sentry_app_config=None,
    installations: list[RpcSentryAppInstallation] | None = None,
    integrations: list[RpcIntegration] | None = None,
    priority: str | None = None,
) -> AlertRuleTriggerAction:
    """
    Creates an AlertRuleTriggerAction
    :param trigger: The trigger to create the action on
    :param type: Which sort of action to take
    :param target_type: Which type of target to send to
    :param target_identifier: (Optional) The identifier of the target
    :param integration_id: (Optional) The Integration related to this action.
    :param sentry_app_id: (Optional) The Sentry App related to this action.
    :param use_async_lookup: (Optional) Longer lookup for the Slack channel async job
    :param input_channel_id: (Optional) Slack channel ID. If provided skips lookup
    :return: The created action
    """
    target_display = None
    if type.value in AlertRuleTriggerAction.EXEMPT_SERVICES:
        raise InvalidTriggerActionError("Selected notification service is exempt from alert rules")

    if type.value in AlertRuleTriggerAction.INTEGRATION_TYPES:
        if target_type != AlertRuleTriggerAction.TargetType.SPECIFIC:
            raise InvalidTriggerActionError("Must specify specific target type")

        target_identifier, target_display = get_target_identifier_display_for_integration(
            type.value,
            target_identifier,
            trigger.alert_rule.organization,
            integration_id,
            use_async_lookup=use_async_lookup,
            input_channel_id=input_channel_id,
            integrations=integrations,
        )

    elif type == AlertRuleTriggerAction.Type.SENTRY_APP:
        target_identifier, target_display = _get_alert_rule_trigger_action_sentry_app(
            trigger.alert_rule.organization, sentry_app_id, installations
        )

    # store priority in the json sentry_app_config
    if priority is not None and type in [ActionService.PAGERDUTY, ActionService.OPSGENIE]:
        if sentry_app_config:
            sentry_app_config.update({"priority": priority})
        else:
            sentry_app_config = {"priority": priority}

    return AlertRuleTriggerAction.objects.create(
        alert_rule_trigger=trigger,
        type=type.value,
        target_type=target_type.value,
        target_identifier=target_identifier,
        target_display=target_display,
        integration_id=integration_id,
        sentry_app_id=sentry_app_id,
        sentry_app_config=sentry_app_config,
    )


def update_alert_rule_trigger_action(
    trigger_action: AlertRuleTriggerAction,
    type: ActionService | None = None,
    target_type: ActionTarget | None = None,
    target_identifier: str | None = None,
    integration_id: int | None = None,
    sentry_app_id: int | None = None,
    use_async_lookup: bool = False,
    input_channel_id=None,
    sentry_app_config=None,
    installations: list[RpcSentryAppInstallation] | None = None,
    integrations: list[RpcIntegration] | None = None,
    priority: str | None = None,
) -> AlertRuleTriggerAction:
    """
    Updates values on an AlertRuleTriggerAction
    :param trigger_action: The trigger action to update
    :param type: Which sort of action to take
    :param target_type: Which type of target to send to
    :param target_identifier: The identifier of the target
    :param integration_id: (Optional) The ID of the Integration related to this action.
    :param sentry_app_id: (Optional) The ID of the SentryApp related to this action.
    :param use_async_lookup: (Optional) Longer lookup for the Slack channel async job
    :param input_channel_id: (Optional) Slack channel ID. If provided skips lookup
    :return:
    """
    updated_fields = {}
    if type is not None:
        updated_fields["type"] = type.value
    if target_type is not None:
        updated_fields["target_type"] = target_type.value
    if integration_id is not None:
        updated_fields["integration_id"] = integration_id
    if sentry_app_id is not None:
        updated_fields["sentry_app_id"] = sentry_app_id
    if sentry_app_config is not None:
        updated_fields["sentry_app_config"] = sentry_app_config
    if target_identifier is not None:
        type = updated_fields.get("type", trigger_action.type)

        if type in AlertRuleTriggerAction.INTEGRATION_TYPES:
            integration_id = updated_fields.get("integration_id", trigger_action.integration_id)
            organization = trigger_action.alert_rule_trigger.alert_rule.organization

            target_identifier, target_display = get_target_identifier_display_for_integration(
                type,
                target_identifier,
                organization,
                integration_id,
                use_async_lookup=use_async_lookup,
                input_channel_id=input_channel_id,
                integrations=integrations,
            )
            updated_fields["target_display"] = target_display

        elif type == AlertRuleTriggerAction.Type.SENTRY_APP.value:
            sentry_app_id = updated_fields.get("sentry_app_id", trigger_action.sentry_app_id)
            organization = trigger_action.alert_rule_trigger.alert_rule.organization

            target_identifier, target_display = _get_alert_rule_trigger_action_sentry_app(
                organization, sentry_app_id, installations
            )
            updated_fields["target_display"] = target_display

        updated_fields["target_identifier"] = target_identifier

    # store priority in the json sentry_app_config
    if priority is not None and type in [ActionService.PAGERDUTY, ActionService.OPSGENIE]:
        if updated_fields.get("sentry_app_config"):
            updated_fields["sentry_app_config"].update({"priority": priority})
        else:
            updated_fields["sentry_app_config"] = {"priority": priority}

    trigger_action.update(**updated_fields)
    return trigger_action


def get_target_identifier_display_for_integration(
    type: ActionService,
    target_value: str,
    organization: Organization,
    integration_id: int,
    use_async_lookup: bool = True,
    input_channel_id: str | None = None,
    integrations: Collection[Integration] | None = None,
) -> tuple[str | int, str]:
    # target_value is the Slack username or channel name
    if type == AlertRuleTriggerAction.Type.SLACK.value:
        # if we have a value for input_channel_id, just set target_identifier to that
        target_identifier = input_channel_id
        if target_identifier is not None:
            return target_identifier, target_value
        target_identifier = _get_alert_rule_trigger_action_slack_channel_id(
            target_value, organization, integration_id, use_async_lookup, integrations
        )
    # target_value is the MSTeams username or channel name
    elif type == AlertRuleTriggerAction.Type.MSTEAMS.value:
        target_identifier = _get_alert_rule_trigger_action_msteams_channel_id(
            target_value, organization, integration_id
        )

    elif type == AlertRuleTriggerAction.Type.DISCORD.value:
        target_identifier = _get_alert_rule_trigger_action_discord_channel_id(
            target_value, integration_id
        )

    # target_value is the ID of the PagerDuty service
    elif type == AlertRuleTriggerAction.Type.PAGERDUTY.value:
        target_identifier, target_value = _get_alert_rule_trigger_action_pagerduty_service(
            target_value, organization, integration_id
        )
    elif type == AlertRuleTriggerAction.Type.OPSGENIE.value:
        target_identifier, target_value = get_alert_rule_trigger_action_opsgenie_team(
            target_value, organization, integration_id
        )
    else:
        raise Exception("Not implemented")

    return target_identifier, target_value


<<<<<<< HEAD
def _get_alert_rule_trigger_action_slack_channel_id(
    name: str,
    organization: Organization,
    integration_id: int,
    use_async_lookup: bool = True,
    integrations: Collection[Integration] | None = None,
) -> str:
    from sentry.integrations.slack.utils import get_channel_id
=======
def get_alert_rule_trigger_action_slack_channel_id(
    name, organization, integration_id, use_async_lookup, integrations
):
    from sentry.integrations.slack.utils.channel import get_channel_id
>>>>>>> 2cbf8813

    if integrations is not None:
        try:
            integration = next(i for i in integrations if i.id == integration_id)
        except StopIteration:
            integration = None
    else:
        integration = integration_service.get_integration(integration_id=integration_id)
    if integration is None:
        raise InvalidTriggerActionError("Slack workspace is a required field.")

    try:
        channel_data = get_channel_id(organization, integration, name, use_async_lookup)
    except DuplicateDisplayNameError as e:
        domain = integration.metadata["domain_name"]

        raise InvalidTriggerActionError(
            'Multiple users were found with display name "%s". Please use your username, found at %s/account/settings.'
            % (e, domain)
        )

    if channel_data.timed_out:
        raise ChannelLookupTimeoutError(
            "Could not find channel %s. We have timed out trying to look for it." % name
        )

    if channel_data.channel_id is None:
        raise InvalidTriggerActionError(
            "Could not find channel %s. Channel may not exist, or Sentry may not "
            "have been granted permission to access it" % name
        )

    return channel_data.channel_id


def _get_alert_rule_trigger_action_discord_channel_id(name: str, integration_id: int) -> str:
    from sentry.integrations.discord.utils.channel import validate_channel_id

    integration = integration_service.get_integration(integration_id=integration_id)
    if integration is None:
        raise InvalidTriggerActionError("Discord integration not found.")
    try:
        validate_channel_id(
            channel_id=name,
            guild_id=integration.external_id,
            guild_name=integration.name,
        )
    except ValidationError as e:
        raise InvalidTriggerActionError(e.message)
    except IntegrationError:
        raise InvalidTriggerActionError("Bad response from Discord channel lookup")
    except ApiTimeoutError:
        raise ChannelLookupTimeoutError(
            "Could not find channel %s. We have timed out trying to look for it." % name
        )

    return name


def _get_alert_rule_trigger_action_msteams_channel_id(
    name: str, organization: Organization, integration_id: int
) -> str:
    from sentry.integrations.msteams.utils import get_channel_id

    channel_id = get_channel_id(organization, integration_id, name)

    if channel_id is None:
        # no granting access for msteams channels unlike slack
        raise InvalidTriggerActionError("Could not find channel %s." % name)

    return channel_id


def _get_alert_rule_trigger_action_pagerduty_service(
    target_value: str, organization: Organization, integration_id: int
) -> tuple[int, str]:
    from sentry.integrations.pagerduty.utils import get_service

    org_integration = integration_service.get_organization_integration(
        integration_id=integration_id, organization_id=organization.id
    )
    service = get_service(org_integration, target_value)
    if not service:
        raise InvalidTriggerActionError("No PagerDuty service found.")

    return service["id"], service["service_name"]


def get_alert_rule_trigger_action_opsgenie_team(
    target_value: str | None, organization: Organization, integration_id: int
) -> tuple[str, str]:
    from sentry.integrations.opsgenie.utils import get_team

    result = integration_service.organization_context(
        organization_id=organization.id, integration_id=integration_id
    )
    integration = result.integration
    oi = result.organization_integration
    if integration is None or oi is None:
        raise InvalidTriggerActionError("Opsgenie integration not found.")

    team = get_team(target_value, oi)
    if not team:
        raise InvalidTriggerActionError("No Opsgenie team found.")

    return team["id"], team["team"]


def _get_alert_rule_trigger_action_sentry_app(
    organization: Organization,
    sentry_app_id: int,
    installations: Collection[RpcSentryAppInstallation] | None,
) -> tuple[int, str]:
    from sentry.sentry_apps.services.app import app_service

    if installations is None:
        installations = app_service.get_installed_for_organization(organization_id=organization.id)

    for installation in installations:
        if installation.sentry_app.id == sentry_app_id:
            return sentry_app_id, installation.sentry_app.name

    raise InvalidTriggerActionError("No SentryApp found.")


def delete_alert_rule_trigger_action(trigger_action: AlertRuleTriggerAction) -> None:
    """
    Schedules a deletion for a AlertRuleTriggerAction, and marks it as pending deletion.
    Marking it as pending deletion should filter out the object through the manager when querying.
    """
    RegionScheduledDeletion.schedule(instance=trigger_action, days=0)
    trigger_action.update(status=ObjectStatus.PENDING_DELETION)


def get_actions_for_trigger(trigger: AlertRuleTrigger) -> QuerySet[AlertRuleTriggerAction]:
    return AlertRuleTriggerAction.objects.filter(alert_rule_trigger=trigger)


def get_available_action_integrations_for_org(organization: Organization) -> list[RpcIntegration]:
    """
    Returns a list of integrations that the organization has installed. Integrations are
    filtered by the list of registered providers.
    :param organization:
    """

    providers = [
        registration.integration_provider
        for registration in AlertRuleTriggerAction.get_registered_factories()
        if registration.integration_provider is not None
    ]
    return integration_service.get_integrations(
        status=ObjectStatus.ACTIVE,
        org_integration_status=ObjectStatus.ACTIVE,
        organization_id=organization.id,
        providers=providers,
    )


def get_pagerduty_services(organization_id: int, integration_id: int) -> list[tuple[int, str]]:
    from sentry.integrations.pagerduty.utils import get_services

    org_int = integration_service.get_organization_integration(
        organization_id=organization_id, integration_id=integration_id
    )
    services = get_services(org_int)
    return [(s["id"], s["service_name"]) for s in services]


def get_opsgenie_teams(organization_id: int, integration_id: int) -> list[tuple[str, str]]:
    org_int = integration_service.get_organization_integration(
        organization_id=organization_id, integration_id=integration_id
    )
    if org_int is None:
        return []
    teams = []
    team_table = org_int.config.get("team_table")
    if team_table:
        teams = [(team["id"], team["team"]) for team in team_table]
    return teams


# TODO: This is temporarily needed to support back and forth translations for snuba / frontend.
# Uses a function from discover to break the aggregate down into parts, and then compare the "field"
# to a list of accepted fields, or a list of fields we need to translate.
# This can be dropped once snuba can handle this aliasing.
SUPPORTED_COLUMNS = [
    "tags[sentry:user]",
    "tags[sentry:dist]",
    "tags[sentry:release]",
    "transaction.duration",
]
TRANSLATABLE_COLUMNS = {
    "user": "tags[sentry:user]",
    "dist": "tags[sentry:dist]",
    "release": "tags[sentry:release]",
}


def get_column_from_aggregate(aggregate: str, allow_mri: bool) -> str | None:
    if allow_mri:
        mri_column = _get_column_from_aggregate_with_mri(aggregate)
        # Only if the column was allowed, we return it, otherwise we fallback to the old logic.
        if mri_column:
            return mri_column

    function = resolve_field(aggregate)
    if function.aggregate is not None:
        return function.aggregate[1]

    return None


def _get_column_from_aggregate_with_mri(aggregate: str) -> str | None:
    match = is_function(aggregate)
    if match is None:
        return None

    function = match.group("function")
    columns = match.group("columns")

    parsed_mri = parse_mri(columns)
    if parsed_mri is None:
        return None

    available_ops = set(get_available_operations(parsed_mri))
    if function not in available_ops:
        return None

    return columns


def check_aggregate_column_support(aggregate: str, allow_mri: bool = False) -> bool:
    # TODO(ddm): remove `allow_mri` once the experimental feature flag is removed.
    column = get_column_from_aggregate(aggregate, allow_mri)
    return (
        column is None
        or is_measurement(column)
        or column in SUPPORTED_COLUMNS
        or column in TRANSLATABLE_COLUMNS
        or (is_mri(column) and allow_mri)
    )


def translate_aggregate_field(
    aggregate: str, reverse: bool = False, allow_mri: bool = False
) -> str:
    column = get_column_from_aggregate(aggregate, allow_mri)
    if not reverse:
        if column in TRANSLATABLE_COLUMNS:
            return aggregate.replace(column, TRANSLATABLE_COLUMNS[column])
    else:
        if column is not None:
            for field, translated_field in TRANSLATABLE_COLUMNS.items():
                if translated_field == column:
                    return aggregate.replace(column, field)
    return aggregate


# TODO(Ecosystem): Convert to using get_filtered_actions
def get_slack_actions_with_async_lookups(
    organization: Organization,
    user: RpcUser | None,
    data: Mapping[str, Any],
) -> list[Mapping[str, Any]]:
    """Return Slack trigger actions that require async lookup"""
    try:
        from sentry.incidents.serializers import AlertRuleTriggerActionSerializer

        slack_actions = []
        for trigger in data["triggers"]:
            for action in trigger["actions"]:
                action = rewrite_trigger_action_fields(action)
                a_s = AlertRuleTriggerActionSerializer(
                    context={
                        "organization": organization,
                        "access": SystemAccess(),
                        "user": user,
                        "input_channel_id": action.get("inputChannelId"),
                        "installations": app_service.get_installed_for_organization(
                            organization_id=organization.id
                        ),
                    },
                    data=action,
                )
                # If a channel does not have a channel ID we should use an async look up to find it
                # The calling function will receive a list of channels in need of this look up and schedule it
                if a_s.is_valid():
                    if (
                        a_s.validated_data["type"].value == AlertRuleTriggerAction.Type.SLACK.value
                        and not a_s.validated_data["input_channel_id"]
                    ):
                        slack_actions.append(a_s.validated_data)
        return slack_actions
    except KeyError:
        # If we have any KeyErrors reading the data, we can just return nothing
        # This will cause the endpoint to try creating the rule synchronously
        # which will capture the error properly.
        return []


def get_slack_channel_ids(
    organization: Organization,
    user: RpcUser | None,
    data: Mapping[str, Any],
) -> Mapping[str, Any]:
    slack_actions = get_slack_actions_with_async_lookups(organization, user, data)
    mapped_slack_channels = {}
    for action in slack_actions:
        if not action["target_identifier"] in mapped_slack_channels:
            (
                mapped_slack_channels[action["target_identifier"]],
                _,
            ) = get_target_identifier_display_for_integration(
                action["type"].value,
                action["target_identifier"],
                organization,
                action["integration_id"],
                use_async_lookup=True,
                input_channel_id=None,
                integrations=None,
            )
    return mapped_slack_channels


def rewrite_trigger_action_fields(action_data: dict[str, Any]) -> dict[str, Any]:
    if "integration_id" in action_data:
        action_data["integration"] = action_data.pop("integration_id")
    elif "integrationId" in action_data:
        action_data["integration"] = action_data.pop("integrationId")

    if "sentry_app_id" in action_data:
        action_data["sentry_app"] = action_data.pop("sentry_app_id")
    elif "sentryAppId" in action_data:
        action_data["sentry_app"] = action_data.pop("sentryAppId")

    if "settings" in action_data:
        action_data["sentry_app_config"] = action_data.pop("settings")
    return action_data


def get_filtered_actions(
    alert_rule_data: Mapping[str, Any],
    action_type: ActionService,
) -> list[dict[str, Any]]:
    def is_included(action: Mapping[str, Any]) -> bool:
        type_slug = action.get("type")
        factory = AlertRuleTriggerAction.look_up_factory_by_slug(type_slug)
        return factory is not None and factory.service_type == action_type

    return [
        rewrite_trigger_action_fields(action)
        for trigger in alert_rule_data.get("triggers", [])
        for action in trigger.get("actions", [])
        if is_included(action)
    ]


def schedule_update_project_config(alert_rule: AlertRule, projects: Collection[Project]) -> None:
    """
    If `should_use_on_demand`, then invalidate the project configs
    """
    enabled_features = on_demand_metrics_feature_flags(alert_rule.organization)
    prefilling = "organizations:on-demand-metrics-prefill" in enabled_features
    if (
        not projects
        or "organizations:on-demand-metrics-extraction" not in enabled_features
        and not prefilling
    ):
        return

    alert_snuba_query = alert_rule.snuba_query
    should_use_on_demand = should_use_on_demand_metrics(
        alert_snuba_query.dataset,
        alert_snuba_query.aggregate,
        alert_snuba_query.query,
        None,
        prefilling,
    )
    if should_use_on_demand:
        for project in projects:
            schedule_invalidate_project_config(
                trigger="alerts:create-on-demand-metric", project_id=project.id
            )<|MERGE_RESOLUTION|>--- conflicted
+++ resolved
@@ -1514,7 +1514,6 @@
     return target_identifier, target_value
 
 
-<<<<<<< HEAD
 def _get_alert_rule_trigger_action_slack_channel_id(
     name: str,
     organization: Organization,
@@ -1522,13 +1521,7 @@
     use_async_lookup: bool = True,
     integrations: Collection[Integration] | None = None,
 ) -> str:
-    from sentry.integrations.slack.utils import get_channel_id
-=======
-def get_alert_rule_trigger_action_slack_channel_id(
-    name, organization, integration_id, use_async_lookup, integrations
-):
     from sentry.integrations.slack.utils.channel import get_channel_id
->>>>>>> 2cbf8813
 
     if integrations is not None:
         try:
