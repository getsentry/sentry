from __future__ import absolute_import

from collections import defaultdict
from datetime import timedelta
from rest_framework import serializers
from uuid import uuid4

import pytz
import six
from dateutil.parser import parse as parse_date
from django.db import transaction
from django.utils import timezone

from sentry import analytics
from sentry.api.event_search import get_filter
from sentry.incidents import tasks
from sentry.incidents.models import (
    AlertRule,
    AlertRuleEnvironment,
    AlertRuleExcludedProjects,
    AlertRuleQuerySubscription,
    AlertRuleStatus,
    AlertRuleTrigger,
    AlertRuleTriggerAction,
    AlertRuleTriggerExclusion,
    Incident,
    IncidentActivity,
    IncidentActivityType,
    IncidentGroup,
    IncidentProject,
    IncidentSnapshot,
    IncidentSeen,
    IncidentStatus,
    IncidentSubscription,
    IncidentType,
    TimeSeriesSnapshot,
)
from sentry.snuba.discover import zerofill
<<<<<<< HEAD
from sentry.models import Commit, Integration, Project, Release, Environment
=======
from sentry.models import Integration, Project
>>>>>>> 57a6ace7
from sentry.snuba.models import QueryAggregations, QueryDatasets
from sentry.snuba.subscriptions import (
    bulk_create_snuba_subscriptions,
    bulk_delete_snuba_subscriptions,
    bulk_update_snuba_subscriptions,
    query_aggregation_to_snuba,
)
from sentry.utils.snuba import bulk_raw_query, raw_query, SnubaQueryParams, SnubaTSResult

MAX_INITIAL_INCIDENT_PERIOD = timedelta(days=7)


class StatusAlreadyChangedError(Exception):
    pass


class AlreadyDeletedError(Exception):
    pass


class InvalidTriggerActionError(Exception):
    pass


def create_incident(
    organization,
    type,
    title,
    query,
    aggregation,
    date_started=None,
    date_detected=None,
    # TODO: Probably remove detection_uuid?
    detection_uuid=None,
    projects=None,
    groups=None,
    user=None,
    alert_rule=None,
):
    if groups:
        group_projects = [g.project for g in groups]
        if projects is None:
            projects = []
        projects = list(set(projects + group_projects))

    if date_started is None:
        date_started = calculate_incident_start(query, projects, groups)

    if date_detected is None:
        date_detected = date_started

    with transaction.atomic():
        incident = Incident.objects.create(
            organization=organization,
            detection_uuid=detection_uuid,
            status=IncidentStatus.OPEN.value,
            type=type.value,
            title=title,
            query=query,
            aggregation=aggregation.value,
            date_started=date_started,
            date_detected=date_detected,
            alert_rule=alert_rule,
        )
        if projects:
            IncidentProject.objects.bulk_create(
                [IncidentProject(incident=incident, project=project) for project in projects]
            )
        if groups:
            IncidentGroup.objects.bulk_create(
                [IncidentGroup(incident=incident, group=group) for group in groups]
            )

        if type == IncidentType.CREATED:
            activity_status = IncidentActivityType.CREATED
        else:
            activity_status = IncidentActivityType.DETECTED

        event_stats_snapshot = create_initial_event_stats_snapshot(incident)
        create_incident_activity(
            incident, activity_status, event_stats_snapshot=event_stats_snapshot, user=user
        )
        analytics.record(
            "incident.created",
            incident_id=incident.id,
            organization_id=incident.organization_id,
            incident_type=type.value,
        )

    return incident


INCIDENT_START_PERIOD = timedelta(days=14)
INCIDENT_START_ROLLUP = timedelta(minutes=15)


def calculate_incident_start(query, projects, groups):
    """
    Attempts to automatically calculate the date that an incident began at based
    on the events related to the incident.
    """
    params = {}
    if groups:
        params["group_ids"] = [g.id for g in groups]
        end = max(g.last_seen for g in groups) + timedelta(seconds=1)
    else:
        end = timezone.now()

    params["start"] = end - INCIDENT_START_PERIOD
    params["end"] = end

    if projects:
        params["project_id"] = [p.id for p in projects]

    filter = get_filter(query, params)
    rollup = int(INCIDENT_START_ROLLUP.total_seconds())

    result = raw_query(
        aggregations=[("count()", "", "count"), ("min", "timestamp", "first_seen")],
        orderby="time",
        groupby=["time"],
        rollup=rollup,
        referrer="incidents.calculate_incident_start",
        limit=10000,
        start=filter.start,
        end=filter.end,
        conditions=filter.conditions,
        filter_keys=filter.filter_keys,
    )["data"]
    # TODO: Start could be the period before the first period we find
    result = zerofill(result, params["start"], params["end"], rollup, "time")

    # We want to linearly scale scores from 100% value at the most recent to
    # 50% at the oldest. This gives a bias towards newer results.
    negative_weight = (1.0 / len(result)) / 2
    multiplier = 1.0
    cur_spike_max_count = -1
    cur_spike_start = None
    cur_spike_end = None
    max_height = 0
    incident_start = None
    cur_height = 0
    prev_count = 0

    def get_row_first_seen(row, default=None):
        first_seen = default
        if "first_seen" in row:
            first_seen = parse_date(row["first_seen"]).replace(tzinfo=pytz.utc)
        return first_seen

    def calculate_start(spike_start, spike_end):
        """
        We arbitrarily choose a date about 1/3 into the incident period. We
        could potentially improve this if we want by analyzing the period in
        more detail and choosing a date that most closely fits with being 1/3
        up the spike.
        """
        spike_length = spike_end - spike_start
        return spike_start + (spike_length / 3)

    for row in reversed(result):
        cur_count = row.get("count", 0)
        if cur_count < prev_count or cur_count > 0 and cur_count == prev_count:
            cur_height = cur_spike_max_count - cur_count
        elif cur_count > 0 or prev_count > 0 or cur_height > 0:
            # Now we've got the height of the current spike, compare it to the
            # current max. We decrease the value by `multiplier` so that we
            # favour newer results
            cur_height *= multiplier
            if cur_height > max_height:
                # If we detect that we have a new highest peak, then set a new
                # incident start date
                incident_start = calculate_start(cur_spike_start, cur_spike_end)
                max_height = cur_height

            cur_height = 0
            cur_spike_max_count = cur_count
            cur_spike_end = get_row_first_seen(row)

        # We attempt to get the first_seen value from the row here. If the row
        # doesn't have it (because it's a zerofilled row), then just use the
        # previous value. This allows us to have the start of a spike always be
        # a bucket that contains at least one element.
        cur_spike_start = get_row_first_seen(row, cur_spike_start)
        prev_count = cur_count
        multiplier -= negative_weight

    if (cur_height > max_height or not incident_start) and cur_spike_start:
        incident_start = calculate_start(cur_spike_start, cur_spike_end)

    if not incident_start:
        incident_start = timezone.now()

    return incident_start


def update_incident_status(incident, status, user=None, comment=None):
    """
    Updates the status of an Incident and write an IncidentActivity row to log
    the change. When the status is CLOSED we also set the date closed to the
    current time and take a snapshot of the current incident state.
    """
    if incident.status == status.value:
        # If the status isn't actually changing just no-op.
        raise StatusAlreadyChangedError()
    with transaction.atomic():
        create_incident_activity(
            incident,
            IncidentActivityType.STATUS_CHANGE,
            user=user,
            value=status.value,
            previous_value=incident.status,
            comment=comment,
        )
        if user:
            subscribe_to_incident(incident, user)

        prev_status = incident.status

        kwargs = {"status": status.value}
        if status == IncidentStatus.CLOSED:
            kwargs["date_closed"] = timezone.now()
        elif status == IncidentStatus.OPEN:
            # If we're moving back out of closed status then unset the closed
            # date
            kwargs["date_closed"] = None
            # Remove the snapshot since it's only used after the incident is
            # closed.
            IncidentSnapshot.objects.filter(incident=incident).delete()

        incident.update(**kwargs)

        if status == IncidentStatus.CLOSED:
            create_incident_snapshot(incident)

        analytics.record(
            "incident.status_change",
            incident_id=incident.id,
            organization_id=incident.organization_id,
            incident_type=incident.type,
            prev_status=prev_status,
            status=incident.status,
        )
        return incident


def set_incident_seen(incident, user=None):
    """
    Updates the incident to be seen
    """
    incident_seen, created = IncidentSeen.objects.create_or_update(
        incident=incident, user=user, values={"last_seen": timezone.now()}
    )

    return incident_seen


def create_initial_event_stats_snapshot(incident):
    """
    Creates an event snapshot representing the state at the beginning of
    an incident. It's intended to capture the history of the events involved in
    the incident, the spike and a short period of time after that.
    """
    initial_period_length = min(timezone.now() - incident.date_started, MAX_INITIAL_INCIDENT_PERIOD)
    end = incident.date_started + initial_period_length
    start = end - (initial_period_length * 4)
    return create_event_stat_snapshot(incident, start, end)


@transaction.atomic
def create_incident_activity(
    incident,
    activity_type,
    user=None,
    value=None,
    previous_value=None,
    comment=None,
    event_stats_snapshot=None,
    mentioned_user_ids=None,
):
    if activity_type == IncidentActivityType.COMMENT and user:
        subscribe_to_incident(incident, user)
    value = six.text_type(value) if value is not None else value
    previous_value = six.text_type(previous_value) if previous_value is not None else previous_value
    activity = IncidentActivity.objects.create(
        incident=incident,
        type=activity_type.value,
        user=user,
        value=value,
        previous_value=previous_value,
        comment=comment,
        event_stats_snapshot=event_stats_snapshot,
    )

    if mentioned_user_ids:
        user_ids_to_subscribe = set(mentioned_user_ids) - set(
            IncidentSubscription.objects.filter(
                incident=incident, user_id__in=mentioned_user_ids
            ).values_list("user_id", flat=True)
        )
        if user_ids_to_subscribe:
            IncidentSubscription.objects.bulk_create(
                [
                    IncidentSubscription(incident=incident, user_id=mentioned_user_id)
                    for mentioned_user_id in user_ids_to_subscribe
                ]
            )
    tasks.send_subscriber_notifications.apply_async(
        kwargs={"activity_id": activity.id}, countdown=10
    )
    if activity_type == IncidentActivityType.COMMENT:
        analytics.record(
            "incident.comment",
            incident_id=incident.id,
            organization_id=incident.organization_id,
            incident_type=incident.type,
            user_id=user.id if user else None,
            activity_id=activity.id,
        )

    return activity


def update_comment(activity, comment):
    """
    Specifically updates an IncidentActivity with type IncidentActivityType.COMMENT
    """

    return activity.update(comment=comment)


def delete_comment(activity):
    """
    Specifically deletes an IncidentActivity with type IncidentActivityType.COMMENT
    """

    return activity.delete()


def create_incident_snapshot(incident):
    """
    Creates a snapshot of an incident. This includes the count of unique users
    and total events, plus a time series snapshot of the entire incident.
    """
    assert incident.status == IncidentStatus.CLOSED.value
    event_stats_snapshot = create_event_stat_snapshot(
        incident, incident.date_started, incident.date_closed
    )
    aggregates = get_incident_aggregates(incident)
    return IncidentSnapshot.objects.create(
        incident=incident,
        event_stats_snapshot=event_stats_snapshot,
        unique_users=aggregates["unique_users"],
        total_events=aggregates["count"],
    )


def create_event_stat_snapshot(incident, start, end):
    """
    Creates an event stats snapshot for an incident in a given period of time.
    """
    event_stats = get_incident_event_stats(incident, start, end)
    return TimeSeriesSnapshot.objects.create(
        start=start,
        end=end,
        values=[[row["time"], row["count"]] for row in event_stats.data["data"]],
        period=event_stats.rollup,
    )


def build_incident_query_params(incident, start=None, end=None):
    return bulk_build_incident_query_params([incident], start=start, end=end)[0]


def bulk_build_incident_query_params(incidents, start=None, end=None):
    incident_groups = defaultdict(list)
    for incident_id, group_id in IncidentGroup.objects.filter(incident__in=incidents).values_list(
        "incident_id", "group_id"
    ):
        incident_groups[incident_id].append(group_id)
    incident_projects = defaultdict(list)
    for incident_id, project_id in IncidentProject.objects.filter(
        incident__in=incidents
    ).values_list("incident_id", "project_id"):
        incident_projects[incident_id].append(project_id)

    query_args_list = []
    for incident in incidents:
        params = {
            "start": incident.date_started if start is None else start,
            "end": incident.current_end_date if end is None else end,
        }
        group_ids = incident_groups[incident.id]
        if group_ids:
            params["group_ids"] = group_ids
        project_ids = incident_projects[incident.id]
        if project_ids:
            params["project_id"] = project_ids

        filter = get_filter(incident.query, params)

        query_args_list.append(
            {
                "start": filter.start,
                "end": filter.end,
                "conditions": filter.conditions,
                "filter_keys": filter.filter_keys,
            }
        )

    return query_args_list


def get_incident_event_stats(incident, start=None, end=None, data_points=50):
    """
    Gets event stats for an incident. If start/end are provided, uses that time
    period, otherwise uses the incident start/current_end.
    """
    query_params = bulk_build_incident_query_params([incident], start=start, end=end)
    return bulk_get_incident_event_stats([incident], query_params, data_points=data_points)[0]


def bulk_get_incident_event_stats(incidents, query_params_list, data_points=50):
    snuba_params_list = [
        SnubaQueryParams(
            aggregations=[
                (
                    query_aggregation_to_snuba[QueryAggregations(incident.aggregation)][0],
                    query_aggregation_to_snuba[QueryAggregations(incident.aggregation)][1],
                    "count",
                )
            ],
            orderby="time",
            groupby=["time"],
            rollup=max(int(incident.duration.total_seconds() / data_points), 1),
            limit=10000,
            **query_param
        )
        for incident, query_param in zip(incidents, query_params_list)
    ]
    results = bulk_raw_query(snuba_params_list, referrer="incidents.get_incident_event_stats")
    return [
        SnubaTSResult(result, snuba_params.start, snuba_params.end, snuba_params.rollup)
        for snuba_params, result in zip(snuba_params_list, results)
    ]


def get_incident_aggregates(incident):
    """
    Calculates aggregate stats across the life of an incident.
    - count: Total count of events
    - unique_users: Total number of unique users
    """
    query_params = build_incident_query_params(incident)
    return bulk_get_incident_aggregates([query_params])[0]


def bulk_get_incident_aggregates(query_params_list):
    snuba_params_list = [
        SnubaQueryParams(
            aggregations=[("count()", "", "count"), ("uniq", "tags[sentry:user]", "unique_users")],
            limit=10000,
            **query_param
        )
        for query_param in query_params_list
    ]
    results = bulk_raw_query(snuba_params_list, referrer="incidents.get_incident_aggregates")
    return [result["data"][0] for result in results]


def bulk_get_incident_stats(incidents):
    """
    Returns bulk stats for a list of incidents. This includes unique user count,
    total event count and event stats.
    """
    closed = [i for i in incidents if i.status == IncidentStatus.CLOSED.value]
    incident_stats = {}
    snapshots = IncidentSnapshot.objects.filter(incident__in=closed)
    for snapshot in snapshots:
        event_stats = snapshot.event_stats_snapshot
        incident_stats[snapshot.incident_id] = {
            "event_stats": SnubaTSResult(
                event_stats.snuba_values, event_stats.start, event_stats.end, event_stats.period
            ),
            "total_events": snapshot.total_events,
            "unique_users": snapshot.unique_users,
        }

    to_fetch = [i for i in incidents if i.id not in incident_stats]
    if to_fetch:
        query_params_list = bulk_build_incident_query_params(to_fetch)
        all_event_stats = bulk_get_incident_event_stats(to_fetch, query_params_list)
        all_aggregates = bulk_get_incident_aggregates(query_params_list)
        for incident, event_stats, aggregates in zip(to_fetch, all_event_stats, all_aggregates):
            incident_stats[incident.id] = {
                "event_stats": event_stats,
                "total_events": aggregates["count"],
                "unique_users": aggregates["unique_users"],
            }

    return [incident_stats[incident.id] for incident in incidents]


def subscribe_to_incident(incident, user):
    return IncidentSubscription.objects.get_or_create(incident=incident, user=user)


def unsubscribe_from_incident(incident, user):
    return IncidentSubscription.objects.filter(incident=incident, user=user).delete()


def get_incident_subscribers(incident):
    return IncidentSubscription.objects.filter(incident=incident)


def get_incident_activity(incident):
    return IncidentActivity.objects.filter(incident=incident).select_related(
        "user", "event_stats_snapshot", "incident"
    )


class AlertRuleNameAlreadyUsedError(Exception):
    pass


DEFAULT_ALERT_RULE_RESOLUTION = 1


def create_alert_rule(
    organization,
    projects,
    name,
    query,
    aggregation,
    time_window,
    threshold_period,
    environment=None,
    include_all_projects=False,
    excluded_projects=None,
    triggers=None,
):
    """
    Creates an alert rule for an organization.

    :param organization:
    :param projects: A list of projects to subscribe to the rule. This will be overriden
    if `include_all_projects` is True
    :param name: Name for the alert rule. This will be used as part of the
    incident name, and must be unique per project
    :param query: An event search query to subscribe to and monitor for alerts
    :param aggregation: A QueryAggregation to fetch for this alert rule
    :param time_window: Time period to aggregate over, in minutes
    :param environment: List of environment IDs that this rule applies to
    :param threshold_period: How many update periods the value of the
    subscription needs to exceed the threshold before triggering
    :param include_all_projects: Whether to include all current and future projects
    from this organization
    :param excluded_projects: List of projects to exclude if we're using
    `include_all_projects`.
    :param actions: A list of alert rule triggers for this for this rule

    :return: The created `AlertRule`
    """
    dataset = QueryDatasets.EVENTS
    resolution = DEFAULT_ALERT_RULE_RESOLUTION
    validate_alert_rule_query(query)
    if AlertRule.objects.filter(organization=organization, name=name).exists():
        raise AlertRuleNameAlreadyUsedError()
    with transaction.atomic():
        alert_rule = AlertRule.objects.create(
            organization=organization,
            name=name,
            dataset=dataset.value,
            query=query,
            aggregation=aggregation.value,
            time_window=time_window,
            resolution=resolution,
            threshold_period=threshold_period,
            include_all_projects=include_all_projects,
        )

        if include_all_projects:
            excluded_projects = excluded_projects if excluded_projects else []
            projects = Project.objects.filter(organization=organization).exclude(
                id__in=[p.id for p in excluded_projects]
            )
            exclusions = [
                AlertRuleExcludedProjects(alert_rule=alert_rule, project=project)
                for project in excluded_projects
            ]
            AlertRuleExcludedProjects.objects.bulk_create(exclusions)

        if environment:
            for e in environment:
                try:
                    env = Environment.objects.get(id=e)
                    if env:
                        AlertRuleEnvironment.objects.create(alert_rule=alert_rule, environment=env)
                except Environment.DoesNotExist:
                    raise Environment.DoesNotExist()

        subscribe_projects_to_alert_rule(alert_rule, projects)

        if triggers:
            for trigger_data in triggers:
                create_alert_rule_trigger(alert_rule=alert_rule, **trigger_data)

    return alert_rule


def update_alert_rule(
    alert_rule,
    projects=None,
    name=None,
    query=None,
    aggregation=None,
    time_window=None,
    environment=None,
    threshold_period=None,
    include_all_projects=None,
    excluded_projects=None,
    triggers=None,
):
    """
    Updates an alert rule.

    :param alert_rule: The alert rule to update
    :param excluded_projects: List of projects to subscribe to the rule. Ignored if
    `include_all_projects` is True
    :param name: Name for the alert rule. This will be used as part of the
    incident name, and must be unique per project.
    :param query: An event search query to subscribe to and monitor for alerts
    :param aggregation: An AlertRuleAggregation that we want to fetch for this alert rule
    :param time_window: Time period to aggregate over, in minutes.
    :param environment: List of environment IDs that this rule applies to
    :param threshold_period: How many update periods the value of the
    subscription needs to exceed the threshold before triggering
    :param include_all_projects: Whether to include all current and future projects
    from this organization
    :param excluded_projects: List of projects to exclude if we're using
    `include_all_projects`. Ignored otherwise.
    :return: The updated `AlertRule`
    """
    if (
        name
        and alert_rule.name != name
        and AlertRule.objects.filter(organization=alert_rule.organization, name=name).exists()
    ):
        raise AlertRuleNameAlreadyUsedError()

    updated_fields = {}
    if name:
        updated_fields["name"] = name
    if query is not None:
        validate_alert_rule_query(query)
        updated_fields["query"] = query
    if aggregation is not None:
        updated_fields["aggregation"] = aggregation.value
    if time_window:
        updated_fields["time_window"] = time_window
    if threshold_period:
        updated_fields["threshold_period"] = threshold_period
    if include_all_projects is not None:
        updated_fields["include_all_projects"] = include_all_projects

    with transaction.atomic():
        alert_rule.update(**updated_fields)
        existing_subs = []
        if (
            query is not None
            or aggregation is not None
            or time_window is not None
            or projects is not None
            or include_all_projects is not None
            or excluded_projects is not None
        ):
            existing_subs = alert_rule.query_subscriptions.all().select_related("project")

        new_projects = []
        deleted_subs = []

        if not alert_rule.include_all_projects:
            # We don't want to have any exclusion rows present if we're not in
            # `include_all_projects` mode
            get_excluded_projects_for_alert_rule(alert_rule).delete()

        if alert_rule.include_all_projects:
            if include_all_projects or excluded_projects is not None:
                # If we're in `include_all_projects` mode, we want to just fetch
                # projects that aren't already subscribed, and haven't been excluded so
                # we can add them.
                excluded_project_ids = (
                    {p.id for p in excluded_projects} if excluded_projects else set()
                )
                project_exclusions = get_excluded_projects_for_alert_rule(alert_rule)
                project_exclusions.exclude(project_id__in=excluded_project_ids).delete()
                existing_excluded_project_ids = {pe.project_id for pe in project_exclusions}
                new_exclusions = [
                    AlertRuleExcludedProjects(alert_rule=alert_rule, project_id=project_id)
                    for project_id in excluded_project_ids
                    if project_id not in existing_excluded_project_ids
                ]
                AlertRuleExcludedProjects.objects.bulk_create(new_exclusions)

                new_projects = Project.objects.filter(organization=alert_rule.organization).exclude(
                    id__in=set([sub.project_id for sub in existing_subs]) | excluded_project_ids
                )
                # If we're subscribed to any of the excluded projects then we want to
                # remove those subscriptions
                deleted_subs = [
                    sub for sub in existing_subs if sub.project_id in excluded_project_ids
                ]
        elif projects is not None:
            existing_project_slugs = {sub.project.slug for sub in existing_subs}
            # Determine whether we've added any new projects as part of this update
            new_projects = [
                project for project in projects if project.slug not in existing_project_slugs
            ]
            updated_project_slugs = {project.slug for project in projects}
            # Find any subscriptions that were removed as part of this update
            deleted_subs = [
                sub for sub in existing_subs if sub.project.slug not in updated_project_slugs
            ]

        if new_projects:
            subscribe_projects_to_alert_rule(alert_rule, new_projects)

        if deleted_subs:
            bulk_delete_snuba_subscriptions(deleted_subs)
            # Remove any deleted subscriptions from `existing_subscriptions`, so that
            # if we need to update any subscriptions we don't end up doing it twice. We
            # don't add new subscriptions here since they'll already have the updated
            # values
            existing_subs = [sub for sub in existing_subs if sub.id]

        if existing_subs and (
            query is not None or aggregation is not None or time_window is not None
        ):
            # If updating any subscription details, update related Snuba subscriptions
            # too
            bulk_update_snuba_subscriptions(
                existing_subs,
                alert_rule.query,
                QueryAggregations(alert_rule.aggregation),
                timedelta(minutes=alert_rule.time_window),
                timedelta(minutes=DEFAULT_ALERT_RULE_RESOLUTION),
            )

        if environment:
            # Delete rows we don't have present in the updated data.
            AlertRuleEnvironment.objects.filter(alert_rule=alert_rule).exclude(
                id__in=environment
            ).delete()
            for e in environment:
                env = Environment.objects.get(id=e)
                if env:
                    AlertRuleEnvironment.objects.get_or_create(
                        alert_rule=alert_rule, environment=env
                    )
        else:
            AlertRuleEnvironment.objects.filter(alert_rule=alert_rule).delete()

        if triggers is not None:
            # Delete triggers we don't have present in the updated data.
            trigger_ids = [x["id"] for x in triggers if "id" in x]
            AlertRuleTrigger.objects.filter(alert_rule=alert_rule).exclude(
                id__in=trigger_ids
            ).delete()

            for trigger_data in triggers:
                try:
                    if "id" in trigger_data:
                        trigger_instance = AlertRuleTrigger.objects.get(
                            alert_rule=alert_rule, id=trigger_data["id"]
                        )
                        trigger_data.pop("id")
                        update_alert_rule_trigger(trigger_instance, **trigger_data)
                    else:
                        create_alert_rule_trigger(alert_rule=alert_rule, **trigger_data)
                except AlertRuleTriggerLabelAlreadyUsedError:
                    raise serializers.ValidationError(
                        "This trigger label is already in use for this alert rule"
                    )

    return alert_rule


def subscribe_projects_to_alert_rule(alert_rule, projects):
    """
    Subscribes a list of projects to an alert rule
    :return: The list of created subscriptions
    """
    subscriptions = bulk_create_snuba_subscriptions(
        projects,
        tasks.INCIDENTS_SNUBA_SUBSCRIPTION_TYPE,
        QueryDatasets(alert_rule.dataset),
        alert_rule.query,
        QueryAggregations(alert_rule.aggregation),
        timedelta(minutes=alert_rule.time_window),
        timedelta(minutes=alert_rule.resolution),
    )
    subscription_links = [
        AlertRuleQuerySubscription(query_subscription=subscription, alert_rule=alert_rule)
        for subscription in subscriptions
    ]
    AlertRuleQuerySubscription.objects.bulk_create(subscription_links)
    return subscriptions


def delete_alert_rule(alert_rule):
    """
    Marks an alert rule as deleted and fires off a task to actually delete it.
    :param alert_rule:
    """
    if alert_rule.status in (
        AlertRuleStatus.PENDING_DELETION.value,
        AlertRuleStatus.DELETION_IN_PROGRESS.value,
    ):
        raise AlreadyDeletedError()

    with transaction.atomic():
        alert_rule.update(
            # Randomize the name here so that we don't get unique constraint issues
            # while waiting for the deletion to process
            name=uuid4().get_hex(),
            status=AlertRuleStatus.PENDING_DELETION.value,
        )
        bulk_delete_snuba_subscriptions(list(alert_rule.query_subscriptions.all()))
    tasks.delete_alert_rule.apply_async(kwargs={"alert_rule_id": alert_rule.id})


def validate_alert_rule_query(query):
    # TODO: We should add more validation here to reject queries that include
    # fields that are invalid in alert rules. For now this will just make sure
    # the query parses correctly.
    get_filter(query)


def get_excluded_projects_for_alert_rule(alert_rule):
    return AlertRuleExcludedProjects.objects.filter(alert_rule=alert_rule)


class AlertRuleTriggerLabelAlreadyUsedError(Exception):
    pass


class ProjectsNotAssociatedWithAlertRuleError(Exception):
    def __init__(self, project_slugs):
        self.project_slugs = project_slugs


def create_alert_rule_trigger(
    alert_rule,
    label,
    threshold_type,
    alert_threshold,
    resolve_threshold=None,
    excluded_projects=None,
    actions=None,
):
    """
    Creates a new AlertRuleTrigger
    :param alert_rule: The alert rule to create the trigger for
    :param label: A description of the trigger
    :param threshold_type: An AlertRuleThresholdType
    :param alert_threshold: Value that the subscription needs to reach to trigger the
    alert rule
    :param resolve_threshold: Optional value that the subscription needs to reach to
    resolve the alert
    :param excluded_projects: A list of Projects that should be excluded from this
    trigger. These projects must be associate with the alert rule already
    :param actions: A list of alert rule trigger actions for this trigger
    :return: The created AlertRuleTrigger
    """
    if AlertRuleTrigger.objects.filter(alert_rule=alert_rule, label=label).exists():
        raise AlertRuleTriggerLabelAlreadyUsedError()

    excluded_subs = []
    if excluded_projects:
        excluded_subs = get_subscriptions_from_alert_rule(alert_rule, excluded_projects)

    with transaction.atomic():
        trigger = AlertRuleTrigger.objects.create(
            alert_rule=alert_rule,
            label=label,
            threshold_type=threshold_type.value,
            alert_threshold=alert_threshold,
            resolve_threshold=resolve_threshold,
        )
        if excluded_subs:
            new_exclusions = [
                AlertRuleTriggerExclusion(alert_rule_trigger=trigger, query_subscription=sub)
                for sub in excluded_subs
            ]
            AlertRuleTriggerExclusion.objects.bulk_create(new_exclusions)

        if actions:
            for action_data in actions:
                create_alert_rule_trigger_action(trigger=trigger, **action_data)

    return trigger


def update_alert_rule_trigger(
    trigger,
    label=None,
    threshold_type=None,
    alert_threshold=None,
    resolve_threshold=None,
    excluded_projects=None,
    actions=None,
):
    """
    :param trigger: The AlertRuleTrigger to update
    :param label: A description of the trigger
    :param threshold_type: An AlertRuleThresholdType
    :param alert_threshold: Value that the subscription needs to reach to trigger the
    alert rule
    :param resolve_threshold: Optional value that the subscription needs to reach to
    resolve the alert
    :param excluded_projects: A list of Projects that should be excluded from this
    trigger. These projects must be associate with the alert rule already
    :param actions: A list of alert rule trigger actions for this trigger
    :return: The updated AlertRuleTrigger
    """

    if (
        AlertRuleTrigger.objects.filter(alert_rule=trigger.alert_rule, label=label)
        .exclude(id=trigger.id)
        .exists()
    ):
        raise AlertRuleTriggerLabelAlreadyUsedError()

    updated_fields = {}
    if label is not None:
        updated_fields["label"] = label
    if threshold_type is not None:
        updated_fields["threshold_type"] = threshold_type.value
    if alert_threshold is not None:
        updated_fields["alert_threshold"] = alert_threshold
    # We set resolve_threshold to None as a 'reset', in case it was previously a value and we're removing it here.
    updated_fields["resolve_threshold"] = resolve_threshold

    deleted_exclusion_ids = []
    new_subs = []

    if excluded_projects:
        # We link projects to exclusions via QuerySubscriptions. Calculate which
        # exclusions need to be deleted, and which need to be created.
        excluded_subs = get_subscriptions_from_alert_rule(trigger.alert_rule, excluded_projects)
        existing_exclusions = AlertRuleTriggerExclusion.objects.filter(alert_rule_trigger=trigger)
        new_sub_ids = {sub.id for sub in excluded_subs}
        existing_sub_ids = {exclusion.query_subscription_id for exclusion in existing_exclusions}

        deleted_exclusion_ids = [
            e.id for e in existing_exclusions if e.query_subscription_id not in new_sub_ids
        ]
        new_subs = [sub for sub in excluded_subs if sub.id not in existing_sub_ids]

    with transaction.atomic():
        if updated_fields:
            trigger.update(**updated_fields)

        if deleted_exclusion_ids:
            AlertRuleTriggerExclusion.objects.filter(id__in=deleted_exclusion_ids).delete()

        if new_subs:
            new_exclusions = [
                AlertRuleTriggerExclusion(alert_rule_trigger=trigger, query_subscription=sub)
                for sub in new_subs
            ]
            AlertRuleTriggerExclusion.objects.bulk_create(new_exclusions)

        if actions is not None:
            # Delete actions we don't have present in the updated data.
            action_ids = [x["id"] for x in actions if "id" in x]
            AlertRuleTriggerAction.objects.filter(alert_rule_trigger=trigger).exclude(
                id__in=action_ids
            ).delete()

            for action_data in actions:
                if "id" in action_data:
                    action_instance = AlertRuleTriggerAction.objects.get(
                        alert_rule_trigger=trigger, id=action_data["id"]
                    )
                    action_data.pop("id")
                    update_alert_rule_trigger_action(action_instance, **action_data)
                else:
                    create_alert_rule_trigger_action(trigger=trigger, **action_data)
    return trigger


def delete_alert_rule_trigger(trigger):
    """
    Deletes an AlertRuleTrigger
    """
    trigger.delete()


def get_triggers_for_alert_rule(alert_rule):
    return AlertRuleTrigger.objects.filter(alert_rule=alert_rule)


def get_subscriptions_from_alert_rule(alert_rule, projects):
    """
    Fetches subscriptions associated with an alert rule filtered by a list of projects.
    Raises `ProjectsNotAssociatedWithAlertRuleError` if Projects aren't associated with
    the AlertRule
    :param alert_rule: The AlertRule to fetch subscriptions for
    :param projects: The Project we want subscriptions for
    :return: A list of QuerySubscriptions
    """
    excluded_subscriptions = alert_rule.query_subscriptions.filter(project__in=projects)
    if len(excluded_subscriptions) != len(projects):
        invalid_slugs = set([p.slug for p in projects]) - set(
            [s.project.slug for s in excluded_subscriptions]
        )
        raise ProjectsNotAssociatedWithAlertRuleError(invalid_slugs)
    return excluded_subscriptions


def create_alert_rule_trigger_action(
    trigger, type, target_type, target_identifier=None, integration=None
):
    """
    Creates an AlertRuleTriggerAction
    :param trigger: The trigger to create the action on
    :param type: Which sort of action to take
    :param target_type: Which type of target to send to
    :param target_identifier: (Optional) The identifier of the target
    :param target_display: (Optional) Human readable name for the target
    :param integration: (Optional) The Integration related to this action.
    :return: The created action
    """
    target_display = None
    if type == AlertRuleTriggerAction.Type.SLACK:
        from sentry.integrations.slack.utils import get_channel_id

        if target_type != AlertRuleTriggerAction.TargetType.SPECIFIC:
            raise InvalidTriggerActionError("Slack action must specify channel")

        prefix, channel_id, _ = get_channel_id(
            trigger.alert_rule.organization, integration.id, target_identifier
        )
        if channel_id is None:
            raise InvalidTriggerActionError(
                "Could not find channel %s. Channel may not exist, or Sentry may not "
                "have been granted permission to access it" % target_identifier
            )

        # Use the channel name for display
        target_display = target_identifier
        target_identifier = channel_id

    return AlertRuleTriggerAction.objects.create(
        alert_rule_trigger=trigger,
        type=type.value,
        target_type=target_type.value,
        target_identifier=target_identifier,
        target_display=target_display,
        integration=integration,
    )


def update_alert_rule_trigger_action(
    trigger_action, type=None, target_type=None, target_identifier=None, integration=None
):
    """
    Updates values on an AlertRuleTriggerAction
    :param trigger_action: The trigger action to update
    :param type: Which sort of action to take
    :param target_type: Which type of target to send to
    :param target_identifier: The identifier of the target
    :param target_display: Human readable name for the target
    :param integration: The Integration related to this action.
    :return:
    """
    updated_fields = {}
    if type is not None:
        updated_fields["type"] = type.value
    if target_type is not None:
        updated_fields["target_type"] = target_type.value
    if integration is not None:
        updated_fields["integration"] = integration
    if target_identifier is not None:
        type = updated_fields.get("type", trigger_action.type)

        if type == AlertRuleTriggerAction.Type.SLACK.value:
            from sentry.integrations.slack.utils import get_channel_id

            integration = updated_fields.get("integration", trigger_action.integration)
            prefix, channel_id, _ = get_channel_id(
                trigger_action.alert_rule_trigger.alert_rule.organization,
                integration.id,
                target_identifier,
            )
            # Use the channel name for display
            updated_fields["target_display"] = target_identifier
            updated_fields["target_identifier"] = channel_id
        else:
            updated_fields["target_identifier"] = target_identifier

    trigger_action.update(**updated_fields)
    return trigger_action


def delete_alert_rule_trigger_action(trigger_action):
    """
    Deletes a AlertRuleTriggerAction
    """
    trigger_action.delete()


def get_actions_for_trigger(trigger):
    return AlertRuleTriggerAction.objects.filter(alert_rule_trigger=trigger)


def get_available_action_integrations_for_org(organization):
    """
    Returns a list of integrations that the organization has installed. Integrations are
    filtered by the list of registered providers.
    :param organization:
    """
    providers = [
        registration.integration_provider
        for registration in AlertRuleTriggerAction.get_registered_types()
        if registration.integration_provider is not None
    ]
    return Integration.objects.filter(organizations=organization, provider__in=providers)<|MERGE_RESOLUTION|>--- conflicted
+++ resolved
@@ -36,11 +36,7 @@
     TimeSeriesSnapshot,
 )
 from sentry.snuba.discover import zerofill
-<<<<<<< HEAD
-from sentry.models import Commit, Integration, Project, Release, Environment
-=======
-from sentry.models import Integration, Project
->>>>>>> 57a6ace7
+from sentry.models import Integration, Project, Environment
 from sentry.snuba.models import QueryAggregations, QueryDatasets
 from sentry.snuba.subscriptions import (
     bulk_create_snuba_subscriptions,
