--- conflicted
+++ resolved
@@ -42,10 +42,7 @@
     query_aggregation_to_snuba,
 )
 from sentry.utils.snuba import bulk_raw_query, SnubaQueryParams, SnubaTSResult
-<<<<<<< HEAD
-=======
 from sentry.utils.compat import zip
->>>>>>> be3ea13b
 
 
 class AlreadyDeletedError(Exception):
