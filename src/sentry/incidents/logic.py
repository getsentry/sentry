--- conflicted
+++ resolved
@@ -36,11 +36,8 @@
 from sentry.snuba.models import QueryDatasets
 from sentry.snuba.subscriptions import (
     bulk_create_snuba_subscriptions,
-<<<<<<< HEAD
     bulk_enable_snuba_subscriptions,
-=======
     bulk_disable_snuba_subscriptions,
->>>>>>> 17cd6c6c
     bulk_delete_snuba_subscriptions,
     create_snuba_query,
     update_snuba_query,
@@ -813,7 +810,6 @@
     )
 
 
-<<<<<<< HEAD
 def enable_alert_rule(alert_rule):
     if alert_rule.status != AlertRuleStatus.DISABLED.value:
         return
@@ -821,14 +817,13 @@
     with transaction.atomic():
         alert_rule.update(status=AlertRuleStatus.PENDING.value)
         bulk_enable_snuba_subscriptions(alert_rule.snuba_query.subscriptions.all())
-=======
+
 def disable_alert_rule(alert_rule):
     if alert_rule.status == AlertRuleStatus.DISABLED.value:
         return
     with transaction.atomic():
         alert_rule.update(status=AlertRuleStatus.DISABLED.value)
         bulk_disable_snuba_subscriptions(alert_rule.snuba_query.subscriptions.all())
->>>>>>> 17cd6c6c
 
 
 def delete_alert_rule(alert_rule):
