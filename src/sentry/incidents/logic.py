--- conflicted
+++ resolved
@@ -482,14 +482,8 @@
 }
 
 
-<<<<<<< HEAD
-def get_alert_resolution(time_window: int) -> int:
-    windows = sorted(DEFAULT_ALERT_RULE_WINDOW_TO_RESOLUTION.keys())
-    index = bisect.bisect_right(windows, time_window)
-=======
-def get_alert_resolution(time_window: int, organization) -> int:
+def get_alert_resolution(time_window: int, organization: Organization) -> int:
     index = bisect.bisect_right(SORTED_TIMEWINDOWS, time_window)
->>>>>>> 5522b80a
 
     if index == 0:
         return DEFAULT_ALERT_RULE_RESOLUTION
@@ -573,7 +567,7 @@
     if monitor_type == AlertRuleMonitorTypeInt.ACTIVATED and not activation_condition:
         raise ValidationError("Activation condition required for activated alert rule")
 
-    resolution = get_alert_resolution(time_window)
+    resolution = get_alert_resolution(time_window, organization)
 
     if detection_type == AlertRuleDetectionType.DYNAMIC:
         if not (sensitivity and seasonality):
@@ -819,6 +813,8 @@
     :return: The updated `AlertRule`
     """
     snuba_query = _unpack_snuba_query(alert_rule)
+    organization = _unpack_organization(alert_rule)
+
     updated_fields: dict[str, Any] = {"date_modified": django_timezone.now()}
     updated_query_fields: dict[str, Any] = {}
     if name:
@@ -877,7 +873,7 @@
             / 60
         )
 
-        resolution = get_alert_resolution(window)
+        resolution = get_alert_resolution(window, organization=organization)
         resolution_comparison_delta = updated_fields.get(
             "comparison_delta", alert_rule.comparison_delta
         )
@@ -923,7 +919,7 @@
             updated_fields["team_id"] = alert_rule.team_id
 
         if detection_type == AlertRuleDetectionType.DYNAMIC:
-            if not features.has("organizations:anomaly-detection-alerts", alert_rule.organization):
+            if not features.has("organizations:anomaly-detection-alerts", organization):
                 raise ResourceDoesNotExist(
                     "Your organization does not have access to this feature."
                 )
@@ -1009,7 +1005,7 @@
                 ]
                 AlertRuleExcludedProjects.objects.bulk_create(new_exclusions)
 
-                new_projects = Project.objects.filter(organization=alert_rule.organization).exclude(
+                new_projects = Project.objects.filter(organization=organization).exclude(
                     id__in={sub.project_id for sub in existing_subs} | excluded_project_ids
                 )
                 # If we're subscribed to any of the excluded projects then we want to
