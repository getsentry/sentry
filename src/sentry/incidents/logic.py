--- conflicted
+++ resolved
@@ -753,11 +753,7 @@
     :param detection_type: the type of metric alert; defaults to AlertRuleDetectionType.STATIC
     :return: The updated `AlertRule`
     """
-<<<<<<< HEAD
-    from sentry.workflow_engine.migration_helpers.alert_rule import dual_update_migrated_query
-=======
-    from sentry.workflow_engine.migration_helpers.alert_rule import dual_update_migrated_alert_rule
->>>>>>> 1d4c8ac0
+    from sentry.workflow_engine.migration_helpers.alert_rule import dual_update_migrated_alert_rule, dual_update_migrated_query
 
     snuba_query = _unpack_snuba_query(alert_rule)
     organization = _unpack_organization(alert_rule)
