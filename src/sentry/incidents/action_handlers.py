--- conflicted
+++ resolved
@@ -134,14 +134,9 @@
             users = None
             if should_use_notifications_v2(self.project.organization):
                 out = get_notification_recipients_v2(
-<<<<<<< HEAD
-                    recipients=RpcActor.many_from_object(
-                        list(RpcUser(id=member.user_id) for member in target.member_set)
-=======
                     recipients=list(
                         RpcActor(id=member.user_id, actor_type=ActorType.USER)
                         for member in target.member_set
->>>>>>> d5180724
                     ),
                     type=NotificationSettingEnum.ISSUE_ALERTS,
                     organization_id=self.project.organization_id,
