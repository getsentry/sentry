--- conflicted
+++ resolved
@@ -3,6 +3,7 @@
 from rest_framework.response import Response
 
 from sentry.api.serializers import serialize
+from sentry.api.serializers.models.alert_rule import DetailedAlertRuleSerializer
 from sentry.auth.superuser import is_active_superuser
 from sentry.incidents.endpoints.bases import OrganizationAlertRuleEndpoint
 from sentry.incidents.logic import AlreadyDeletedError, delete_alert_rule
@@ -19,15 +20,8 @@
         :auth: required
         """
         # Serialize Alert Rule
-<<<<<<< HEAD
-        serialized_rule = serialize(
-            alert_rule,
-            request.user,
-        )
-=======
         serialized_rule = serialize(alert_rule, request.user, DetailedAlertRuleSerializer())
 
->>>>>>> 783116a0
         # Prepare AlertRuleTriggerActions that are SentryApp components
 
         for trigger in serialized_rule.get("triggers", []):
