--- conflicted
+++ resolved
@@ -9,7 +9,7 @@
 from django.db import transaction
 from django.utils import timezone
 
-from sentry.api.event_search import InvalidSearchQuery, resolve_field
+from sentry.api.event_search import InvalidSearchQuery
 from sentry.api.serializers.rest_framework.base import CamelSnakeModelSerializer
 from sentry.api.serializers.rest_framework.environment import EnvironmentField
 from sentry.api.serializers.rest_framework.project import ProjectField
@@ -25,6 +25,8 @@
     update_alert_rule_trigger_action,
     delete_alert_rule_trigger_action,
     delete_alert_rule_trigger,
+    translate_aggregate_field,
+    check_aggregate_column_support,
 )
 from sentry.incidents.models import (
     AlertRule,
@@ -57,41 +59,6 @@
 
 CRITICAL_TRIGGER_LABEL = "critical"
 WARNING_TRIGGER_LABEL = "warning"
-
-# TODO: This is temporarily needed.
-# Use a function from discover to break the aggregate down into parts, and then compare the "field"
-# to a list of accepted fields, or a list of fields we need to translate.
-# This can be dropped once snuba can handle this aliasing.
-SUPPORTED_COLUMNS = [None, "tags[sentry:user]", "transaction.duration"]
-TRANSLATABLE_COLUMNS = {
-    "user": "tags[sentry:user]",
-    "dist": "tags[sentry:dist]",
-    "release": "tags[sentry:release]",
-}
-
-
-def forward_translate_snuba_field(aggregate):
-    field = resolve_field(aggregate)
-    column = field[1][0][1]
-    if column in SUPPORTED_COLUMNS:
-        return aggregate
-    elif column in TRANSLATABLE_COLUMNS.keys():
-        return aggregate.replace(column, TRANSLATABLE_COLUMNS[column])
-
-    return False
-
-
-def reverse_translate_snuba_field(aggregate):
-    field = resolve_field(aggregate)
-    column = field[1][0][1]
-    if column is None:
-        return aggregate
-
-    for field, translated_field in TRANSLATABLE_COLUMNS.items():
-        if translated_field == column:
-            return aggregate.replace(column, field)
-
-    return False
 
 
 class AlertRuleTriggerActionSerializer(CamelSnakeModelSerializer):
@@ -344,26 +311,19 @@
             "include_all_projects": {"default": False},
         }
 
-<<<<<<< HEAD
     def validate_aggregate(self, aggregate):
-        aggregate = forward_translate_snuba_field(aggregate)
-        if aggregate is False:
-            raise serializers.ValidationError(
-                "Invalid metric provided. We could not recognize the field."
-            )
+        try:
+            if not check_aggregate_column_support(aggregate):
+                raise serializers.ValidationError(
+                    "Invalid metric provided. We do not currently support this field."
+                )
+        except InvalidSearchQuery:
+            raise serializers.ValidationError(
+                "Invalid metric provided. We do not recognize this query."
+            )
+        aggregate = translate_aggregate_field(aggregate)
         return aggregate
 
-    def validate_aggregation(self, aggregation):
-        try:
-            return QueryAggregations(aggregation)
-        except ValueError:
-            raise serializers.ValidationError(
-                "Invalid aggregation, valid values are %s"
-                % [item.value for item in QueryAggregations]
-            )
-
-=======
->>>>>>> ab65e75e
     def validate_dataset(self, dataset):
         try:
             return QueryDatasets(dataset)
