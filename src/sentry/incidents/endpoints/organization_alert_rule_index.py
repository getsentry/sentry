--- conflicted
+++ resolved
@@ -1,22 +1,14 @@
-<<<<<<< HEAD
-from django.db.models import OuterRef, Q, Subquery, Value
-=======
 from datetime import datetime
 
 from django.db.models import DateTimeField, IntegerField, OuterRef, Q, Subquery, Value
->>>>>>> bacf53da
 from django.db.models.functions import Coalesce
 from rest_framework import status
 from rest_framework.response import Response
-
 from sentry import features
 from sentry.api.bases.organization import OrganizationAlertRulePermission, OrganizationEndpoint
 from sentry.api.exceptions import ResourceDoesNotExist
-from sentry.api.paginator import (
-    CombinedQuerysetIntermediary,
-    CombinedQuerysetPaginator,
-    OffsetPaginator,
-)
+from sentry.api.paginator import (CombinedQuerysetIntermediary, CombinedQuerysetPaginator,
+                                  OffsetPaginator)
 from sentry.api.serializers import serialize
 from sentry.api.serializers.models.alert_rule import CombinedRuleSerializer
 from sentry.auth.superuser import is_active_superuser
