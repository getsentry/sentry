--- conflicted
+++ resolved
@@ -106,46 +106,7 @@
             },
             data=data,
         )
-<<<<<<< HEAD
-        if serializer.is_valid():
-            trigger_sentry_app_action_creators_for_incidents(serializer.validated_data)
-            if get_slack_actions_with_async_lookups(organization, request.user, request.data):
-                # need to kick off an async job for Slack
-                client = RedisRuleStatus()
-                task_args = {
-                    "organization_id": organization.id,
-                    "uuid": client.uuid,
-                    "data": request.data,
-                    "user_id": request.user.id,
-                }
-                find_channel_id_for_alert_rule.apply_async(kwargs=task_args)
-                return Response({"uuid": client.uuid}, status=202)
-            else:
-                alert_rule = serializer.save()
-                referrer = request.query_params.get("referrer")
-                session_id = request.query_params.get("sessionId")
-                duplicate_rule = request.query_params.get("duplicateRule")
-                wizard_v3 = request.query_params.get("wizardV3")
-                subscriptions = alert_rule.snuba_query.subscriptions.all()
-                for sub in subscriptions:
-                    alert_rule_created.send_robust(
-                        user=request.user,
-                        project=sub.project,
-                        rule_id=alert_rule.id,
-                        rule_type="metric",
-                        sender=self,
-                        referrer=referrer,
-                        session_id=session_id,
-                        is_api_token=request.auth is not None,
-                        duplicate_rule=duplicate_rule,
-                        wizard_v3=wizard_v3,
-                    )
-                    return Response(
-                        serialize(alert_rule, request.user), status=status.HTTP_201_CREATED
-                    )
-
-        return Response(serializer.errors, status=status.HTTP_400_BAD_REQUEST)
-=======
+        
         if not serializer.is_valid():
             raise ValidationError(serializer.errors)
 
@@ -182,8 +143,6 @@
                     wizard_v3=wizard_v3,
                 )
             return Response(serialize(alert_rule, request.user), status=status.HTTP_201_CREATED)
->>>>>>> 242ba1f4
-
 
 @region_silo_endpoint
 class OrganizationCombinedRuleIndexEndpoint(OrganizationEndpoint):
