--- conflicted
+++ resolved
@@ -566,14 +566,9 @@
 
 class _FactoryRegistry:
     def __init__(self) -> None:
-<<<<<<< HEAD
-        self.by_action_service = {}
-        self.by_slug = {}
-=======
         # Two kinds of index. The value sets should be equal at all times.
         self.by_action_service: dict[ActionService, ActionHandlerFactory] = {}
         self.by_slug: dict[str, ActionHandlerFactory] = {}
->>>>>>> 233a577d
 
     def register(self, factory: ActionHandlerFactory) -> None:
         if factory.service_type in self.by_action_service:
@@ -598,11 +593,8 @@
     Type = ActionService
     TargetType = ActionTarget
 
-<<<<<<< HEAD
-=======
     # As a test utility, TemporaryAlertRuleTriggerActionRegistry has privileged
     # access to this otherwise private class variable
->>>>>>> 233a577d
     _factory_registrations = _FactoryRegistry()
 
     INTEGRATION_TYPES = frozenset(
