from __future__ import annotations

import logging
from collections import defaultdict
from collections.abc import Callable, Mapping, Sequence
from datetime import datetime
from functools import reduce
from typing import Any

from django.db import router, transaction
from django.db.models.base import Model

from sentry import analytics, eventstore, similarity, tsdb
from sentry.analytics.events.eventuser_endpoint_request import EventUserEndpointRequest
from sentry.constants import DEFAULT_LOGGER_NAME, LOG_LEVELS_MAP
from sentry.culprit import generate_culprit
from sentry.models.activity import Activity
from sentry.models.environment import Environment
from sentry.models.eventattachment import EventAttachment
from sentry.models.group import Group, GroupStatus
from sentry.models.groupenvironment import GroupEnvironment
from sentry.models.grouphash import GroupHash
from sentry.models.groupopenperiod import GroupOpenPeriod
from sentry.models.grouprelease import GroupRelease
from sentry.models.project import Project
from sentry.models.release import Release
from sentry.models.userreport import UserReport
from sentry.services.eventstore.models import GroupEvent
from sentry.silo.base import SiloMode
from sentry.tasks.base import instrumented_task
from sentry.taskworker.config import TaskworkerConfig
from sentry.taskworker.namespaces import issues_tasks
from sentry.tsdb.base import TSDBModel
from sentry.types.activity import ActivityType
from sentry.unmerge import InitialUnmergeArgs, SuccessiveUnmergeArgs, UnmergeArgs, UnmergeArgsBase
from sentry.utils.eventuser import EventUser
from sentry.utils.query import task_run_batch_query

logger = logging.getLogger(__name__)


def cache(function: Callable[..., Any]) -> Callable[..., Any]:
    results: dict[tuple[int, ...], tuple[bool, type[Model] | Exception | None]] = {}

    def fetch(*key: Any) -> Any:
        value = results.get(key)
        if value is None:
            try:
                value = results[key] = (True, function(*key))
            except Exception as error:
                value = results[key] = (False, error)

        ok, result = value
        if ok:
            return result
        else:
            assert isinstance(result, Exception)
            raise result

    return fetch


<<<<<<< HEAD
# Module-level cache to persist across task iterations
_global_caches = None


def get_caches():
    global _global_caches
    if _global_caches is None:
        _global_caches = {
            "Environment": cache(
                lambda organization_id, name: Environment.objects.get(
                    organization_id=organization_id, name=name
                )
            ),
            "GroupRelease": cache(
                lambda group_id, environment, release_id: GroupRelease.objects.get(
                    group_id=group_id, environment=environment, release_id=release_id
                )
            ),
            "Project": cache(lambda id: Project.objects.get(id=id)),
            "Release": cache(
                lambda organization_id, version: Release.objects.get(
                    organization_id=organization_id, version=version
                )
            ),
        }
    return _global_caches
=======
def get_caches() -> dict[str, Callable[..., Any]]:
    return {
        "Environment": cache(
            lambda organization_id, name: Environment.objects.get(
                organization_id=organization_id, name=name
            )
        ),
        "GroupRelease": cache(
            lambda group_id, environment, release_id: GroupRelease.objects.get(
                group_id=group_id, environment=environment, release_id=release_id
            )
        ),
        "Project": cache(lambda id: Project.objects.get(id=id)),
        "Release": cache(
            lambda organization_id, version: Release.objects.get(
                organization_id=organization_id, version=version
            )
        ),
    }
>>>>>>> 88611744


def merge_mappings(values: Sequence[Mapping[str, Any]]) -> dict[str, Any]:
    result: dict[str, Any] = {}
    for value in values:
        result.update(value)
    return result


initial_fields = {
    "culprit": lambda event, group: generate_culprit(event.data),
    "data": lambda event, group: {
        "last_received": event.data.get("received") or float(event.datetime.strftime("%s")),
        "type": event.data["type"],
        "metadata": event.data["metadata"],
    },
    "last_seen": lambda event, group: event.datetime,
    "level": lambda event, group: LOG_LEVELS_MAP.get(event.get_tag("level"), logging.ERROR),
    "message": lambda event, group: event.search_message,
    "times_seen": lambda event, group: 0,
    "status": lambda event, group: group.status,
    "substatus": lambda event, group: group.substatus,
}


backfill_fields = {
    "platform": lambda caches, data, event, project: event.platform,
    "logger": lambda caches, data, event, project: event.get_tag("logger") or DEFAULT_LOGGER_NAME,
    "first_seen": lambda caches, data, event, project: event.datetime,
    "active_at": lambda caches, data, event, project: event.datetime,
    "first_release": lambda caches, data, event, project: (
        caches["Release"](project.organization_id, event.get_tag("sentry:release"))
        if event.get_tag("sentry:release")
        else data.get("first_release", None)
    ),
    "times_seen": lambda caches, data, event, project: data["times_seen"] + 1,
}


<<<<<<< HEAD
def get_group_creation_attributes(caches, group, events, project):
=======
def get_group_creation_attributes(
    caches: Mapping[str, Any],
    group: Group,
    events: Sequence[GroupEvent],
) -> dict[str, Any]:
>>>>>>> 88611744
    latest_event = events[0]
    return reduce(
        lambda data, event: merge_mappings(
            [data, {name: f(caches, data, event, project) for name, f in backfill_fields.items()}]
        ),
        events,
        {name: f(latest_event, group) for name, f in initial_fields.items()},
    )


<<<<<<< HEAD
def get_group_backfill_attributes(caches, group, events, project):
=======
def get_group_backfill_attributes(
    caches: Mapping[str, Any], group: Group, events: Sequence[GroupEvent]
) -> dict[str, Any]:
>>>>>>> 88611744
    return {
        k: v
        for k, v in reduce(
            lambda data, event: merge_mappings(
                [
                    data,
                    {name: f(caches, data, event, project) for name, f in backfill_fields.items()},
                ]
            ),
            events,
            {
                name: getattr(group, name)
                for name in set(initial_fields.keys()) | set(backfill_fields.keys())
            },
        ).items()
        if k in backfill_fields
    }


def get_fingerprint(event: GroupEvent) -> str | None:
    # TODO: This *might* need to be protected from an IndexError?
    return event.get_primary_hash()


def migrate_events(
    source: Group,
    caches: Mapping[str, Callable[..., Any]],
    project: Project,
    args: UnmergeArgs,
    events: Sequence[GroupEvent],
    locked_primary_hashes: Sequence[str],
    opt_destination_id: int | None,
    opt_eventstream_state: Mapping[str, Any] | None,
) -> tuple[int, Mapping[str, Any]]:
    logger.info(
        "migrate_events.start",
        extra={
            "source_id": args.source_id,
            "opt_destination_id": opt_destination_id,
            "migrate_args": args,
        },
    )
    if opt_destination_id is None:
        # XXX: There is a race condition here between the (wall clock) time
        # that the migration is started by the user and when we actually
        # get to this block where the new destination is created and we've
        # moved the ``GroupHash`` so that events start being associated
        # with it. During this gap, there could have been additional events
        # ingested, and if we want to handle this, we'd need to record the
        # highest event ID we've seen at the beginning of the migration,
        # then scan all events greater than that ID and migrate the ones
        # where necessary. (This still isn't even guaranteed to catch all
        # of the events due to processing latency, but it's a better shot.)
        # Create a new destination group.
        destination = Group.objects.create(
            project_id=project.id,
            short_id=project.next_short_id(),
            **get_group_creation_attributes(caches, source, events, project),
        )

        destination_id = destination.id
    else:
        # Update the existing destination group.
        destination_id = opt_destination_id
        destination = Group.objects.get(id=destination_id)
        destination.update(**get_group_backfill_attributes(caches, destination, events, project))

    update_open_periods(source, destination)
    logger.info("migrate_events.migrate", extra={"destination_id": destination_id})

    if isinstance(args, InitialUnmergeArgs) or opt_eventstream_state is None:
        eventstream_state = args.replacement.start_snuba_replacement(
            project, args.source_id, destination_id
        )

        args.replacement.run_postgres_replacement(project, destination_id, locked_primary_hashes)

        # Create activity records for the source and destination group.
        Activity.objects.create(
            project_id=project.id,
            group_id=destination_id,
            type=ActivityType.UNMERGE_DESTINATION.value,
            user_id=args.actor_id,
            data={"source_id": args.source_id, **args.replacement.get_activity_args()},
        )

        Activity.objects.create(
            project_id=project.id,
            group_id=args.source_id,
            type=ActivityType.UNMERGE_SOURCE.value,
            user_id=args.actor_id,
            data={"destination_id": destination_id, **args.replacement.get_activity_args()},
        )
    else:
        eventstream_state = opt_eventstream_state

    event_id_set = {event.event_id for event in events}

    for event in events:
        event.group = destination

    event_id_set = {event.event_id for event in events}

    UserReport.objects.filter(project_id=project.id, event_id__in=event_id_set).update(
        group_id=destination_id
    )
    EventAttachment.objects.filter(project_id=project.id, event_id__in=event_id_set).update(
        group_id=destination_id
    )

    return (destination.id, eventstream_state)


def update_open_periods(source: Group, destination: Group) -> None:
    # For groups that are not resolved, the open period created on group creation should have the necessary information
    if destination.status != GroupStatus.RESOLVED:
        return

    try:
        dest_open_period = GroupOpenPeriod.objects.get(group=destination)
    except GroupOpenPeriod.DoesNotExist:
        logger.exception("No open period found for group", extra={"group_id": destination.id})

    source_open_period = GroupOpenPeriod.objects.filter(group=source).order_by("-datetime").first()
    if not source_open_period:
        logger.error("No open period found for group", extra={"group_id": destination.id})
        return

    if source_open_period.date_ended is None:
        return

    # If the destination group is resolved, set the open period fields to match the source's open period.
    dest_open_period.update(
        date_started=source_open_period.date_started,
        date_ended=source_open_period.date_ended,
        resolution_activity=source_open_period.resolution_activity,
        user_id=source_open_period.user_id,
    )


def truncate_denormalizations(project: Project, group: Group) -> None:
    GroupRelease.objects.filter(group_id=group.id).delete()

    # XXX: This can cause a race condition with the ``FirstSeenEventCondition``
    # where notifications can be erroneously sent if they occur in this group
    # before the reprocessing of the denormalized data completes, since a new
    # ``GroupEnvironment`` will be created.
    for instance in GroupEnvironment.objects.filter(group_id=group.id):
        instance.delete()

    environment_ids = list(
        Environment.objects.filter(projects=project).values_list("id", flat=True)
    )

    tsdb.backend.delete([TSDBModel.group], [group.id], environment_ids=environment_ids)

    tsdb.backend.delete_distinct_counts(
        [TSDBModel.users_affected_by_group], [group.id], environment_ids=environment_ids
    )

    tsdb.backend.delete_frequencies(
        [TSDBModel.frequent_releases_by_group, TSDBModel.frequent_environments_by_group],
        [str(group.id)],
    )

    similarity.delete(project, group)


def collect_group_environment_data(
    events: Sequence[GroupEvent],
) -> dict[tuple[int, str], str | None]:
    """\
    Find the first release for a each group and environment pair from a
    date-descending sorted list of events.
    """
    results: dict[tuple[int, str], str | None] = {}
    for event in events:
        results[(event.group_id, get_environment_name(event))] = event.get_tag("sentry:release")
    return results


def repair_group_environment_data(
    caches: Mapping[str, Any], project: Project, events: Sequence[GroupEvent]
) -> None:
    for (group_id, env_name), first_release in collect_group_environment_data(events).items():
        fields = {}
        if first_release:
            fields["first_release"] = caches["Release"](project.organization_id, first_release)

        GroupEnvironment.objects.update_or_create(
            environment_id=caches["Environment"](project.organization_id, env_name).id,
            group_id=group_id,
            defaults=fields,
        )


def get_environment_name(event: GroupEvent) -> str:
    return Environment.get_name_or_default(event.get_tag("environment"))


def collect_release_data(
    caches: Mapping[str, Any], project: Project, events: Sequence[GroupEvent]
) -> dict[tuple[int, str, Release], tuple[datetime, datetime]]:
    results: dict[tuple[int, str, Release], tuple[datetime, datetime]] = {}

    for event in events:
        release = event.get_tag("sentry:release")

        if not release:
            continue

        key = (
            event.group_id,
            get_environment_name(event),
            caches["Release"](project.organization_id, release).id,
        )

        if key in results:
            _, last_seen = results[key]
            results[key] = (event.datetime, last_seen)
        else:
            results[key] = (event.datetime, event.datetime)

    return results


def repair_group_release_data(
    caches: Mapping[str, Any], project: Project, events: Sequence[GroupEvent]
) -> None:
    attributes = collect_release_data(caches, project, events).items()
    for (group_id, environment, release_id), (first_seen, last_seen) in attributes:
        instance, created = GroupRelease.objects.get_or_create(
            project_id=project.id,
            group_id=group_id,
            environment=environment,
            release_id=release_id,
            defaults={"first_seen": first_seen, "last_seen": last_seen},
        )

        if not created:
            instance.update(first_seen=first_seen)


def get_event_user_from_interface(value: dict[str, Any], project: Project) -> EventUser:
    analytics.record(
        EventUserEndpointRequest(
            project_id=project.id,
            endpoint="sentry.tasks.unmerge.get_event_user_from_interface",
        )
    )
    return EventUser(
        user_ident=value.get("id"),
        email=value.get("email"),
        username=value.get("valuename"),
        ip_address=value.get("ip_address"),
        project_id=project.id,
        name=None,
    )


def collect_tsdb_data(
    caches: Mapping[str, Any], project: Project, events: Sequence[GroupEvent]
) -> tuple[
    dict[datetime, dict[TSDBModel, dict[tuple[int, int], int]]],
    dict[datetime, dict[TSDBModel, dict[tuple[int, int], set[str]]]],
    dict[datetime, dict[TSDBModel, dict[str, dict[str, int | float]]]],
]:
    counters: dict[datetime, dict[TSDBModel, dict[tuple[int, int], int]]] = defaultdict(
        lambda: defaultdict(lambda: defaultdict(int))
    )

    sets: dict[datetime, dict[TSDBModel, dict[tuple[int, int], set[str]]]] = defaultdict(
        lambda: defaultdict(lambda: defaultdict(set))
    )

    frequencies: dict[datetime, dict[TSDBModel, dict[str, dict[str, int | float]]]] = defaultdict(
        lambda: defaultdict(lambda: defaultdict(lambda: defaultdict(int)))
    )

    for event in events:
        environment = caches["Environment"](project.organization_id, get_environment_name(event))

        counters[event.datetime][TSDBModel.group][(event.group_id, environment.id)] += 1

        user = event.data.get("user")
        if user:
            tag_value = get_event_user_from_interface(user, project).tag_value
            if tag_value is not None:
                sets[event.datetime][TSDBModel.users_affected_by_group][
                    (event.group_id, environment.id)
                ].add(tag_value)

        frequencies[event.datetime][TSDBModel.frequent_environments_by_group][str(event.group_id)][
            str(environment.id)
        ] += 1

        release = event.get_tag("sentry:release")
        if release:
            # TODO: I'm also not sure if "environment" here is correct, see
            # similar comment above during creation.
            grouprelease = caches["GroupRelease"](
                event.group_id,
                get_environment_name(event),
                caches["Release"](project.organization_id, release).id,
            )

            frequencies[event.datetime][TSDBModel.frequent_releases_by_group][str(event.group_id)][
                str(grouprelease.id)
            ] += 1

    return counters, sets, frequencies


def repair_tsdb_data(
    caches: Mapping[str, Any], project: Project, events: Sequence[GroupEvent]
) -> None:
    counters, sets, frequencies = collect_tsdb_data(caches, project, events)

    for timestamp, data in counters.items():
        for model, keys in data.items():
            for (key, environment_id), value in keys.items():
                tsdb.backend.incr(model, key, timestamp, value, environment_id=environment_id)

    for timestamp, sets_data in sets.items():
        for model, sets_keys in sets_data.items():
            for (key, environment_id), sets_values in sets_keys.items():
                # TODO: This should use `record_multi` rather than `record`.
                tsdb.backend.record(
                    model, key, list(sets_values), timestamp, environment_id=environment_id
                )

    for timestamp, frequencies_data in frequencies.items():
        # Convert the frequency data to the format expected by record_frequency_multi
        frequency_requests: list[tuple[TSDBModel, Mapping[str, Mapping[str, int | float]]]] = [
            (freq_model, freq_model_data)
            for freq_model, freq_model_data in frequencies_data.items()
        ]
        if frequency_requests:
            tsdb.backend.record_frequency_multi(
                frequency_requests,
                timestamp,
            )


def repair_denormalizations(
    caches: Mapping[str, Any], project: Project, events: Sequence[GroupEvent]
) -> None:
    repair_group_environment_data(caches, project, events)
    repair_group_release_data(caches, project, events)
    repair_tsdb_data(caches, project, events)

    for event in events:
        similarity.record(project, [event])


def lock_hashes(project_id: int, source_id: int, fingerprints: Sequence[str]) -> list[str]:
    with transaction.atomic(router.db_for_write(GroupHash)):
        eligible_hashes = list(
            GroupHash.objects.filter(
                project_id=project_id, group_id=source_id, hash__in=fingerprints
            )
            .exclude(state=GroupHash.State.LOCKED_IN_MIGRATION)
            .select_for_update()
        )

        GroupHash.objects.filter(id__in=[h.id for h in eligible_hashes]).update(
            state=GroupHash.State.LOCKED_IN_MIGRATION
        )

    return [h.hash for h in eligible_hashes]


def unlock_hashes(project_id: int, locked_primary_hashes: Sequence[str]) -> None:
    GroupHash.objects.filter(
        project_id=project_id,
        hash__in=locked_primary_hashes,
        state=GroupHash.State.LOCKED_IN_MIGRATION,
    ).update(state=GroupHash.State.UNLOCKED)


@instrumented_task(
    name="sentry.tasks.unmerge",
    queue="unmerge",
    silo_mode=SiloMode.REGION,
    taskworker_config=TaskworkerConfig(
        namespace=issues_tasks,
        processing_deadline_duration=60,
    ),
)
def unmerge(*posargs: Any, **kwargs: Any) -> None:
    args = UnmergeArgsBase.parse_arguments(*posargs, **kwargs)

    source = Group.objects.get(project_id=args.project_id, id=args.source_id)

<<<<<<< HEAD
    caches = get_caches()
=======
    caches: Mapping[str, Any] = get_caches()

>>>>>>> 88611744
    project = caches["Project"](args.project_id)

    # On the first iteration of this loop, we clear out all of the
    # denormalizations from the source group so that we can have a clean slate
    # for the new, repaired data.
    if isinstance(args, InitialUnmergeArgs):
        locked_primary_hashes = lock_hashes(
            args.project_id, args.source_id, list(args.replacement.primary_hashes_to_lock)
        )
        truncate_denormalizations(project, source)
        last_event = None
    else:
        last_event = args.last_event
        locked_primary_hashes = list(args.locked_primary_hashes)

    last_event, raw_events = task_run_batch_query(
        filter=eventstore.Filter(project_ids=[args.project_id], group_ids=[source.id]),
        batch_size=args.batch_size,
        state=last_event,
        referrer="unmerge",
        tenant_ids={"organization_id": project.organization_id},
    )
<<<<<<< HEAD

    # Cache project on each event to prevent N+1 queries during unmerge processing
    for event in events:
        event._project_cache = project

=======
    # Convert Event objects to GroupEvent objects
    events: list[GroupEvent] = [event.for_group(source) for event in raw_events]
>>>>>>> 88611744
    # Log info related to this unmerge
    logger.info(
        "unmerge.check",
        extra={
            "source_id": source.id,
            "num_events": len(events),
        },
    )

    # If there are no more events to process, we're done with the migration.
    if not events:
        unlock_hashes(args.project_id, locked_primary_hashes)
        for unmerge_key, (group_id, eventstream_state) in args.destinations.items():
            logger.warning(
                "Unmerge complete (eventstream state: %s)",
                eventstream_state,
                extra={"source_id": source.id},
            )
            if eventstream_state:
                args.replacement.stop_snuba_replacement(eventstream_state)
        return

    source_events = []
    destination_events: dict[str, list[GroupEvent]] = {}

    for event in events:
        key = args.replacement.get_unmerge_key(event, locked_primary_hashes)
        if key is not None:
            destination_events.setdefault(key, []).append(event)
        else:
            source_events.append(event)

    source_fields_reset = isinstance(args, SuccessiveUnmergeArgs) and args.source_fields_reset

    if source_events:
        if not source_fields_reset:
            source.update(**get_group_creation_attributes(caches, source, source_events, project))
            source_fields_reset = True
        else:
            source.update(**get_group_backfill_attributes(caches, source, source_events, project))

    destinations = dict(args.destinations)
    # Log info related to this unmerge
    logger.info(
        "unmerge.destinations",
        extra={
            "source_id": source.id,
            "source_events": len(source_events),
            "destination_events": len(destination_events),
            "source_fields_reset": source_fields_reset,
        },
    )

    # XXX: This is only actually able to create a destination group and migrate
    # the group hashes if there are events that can be migrated. How do we
    # handle this if there aren't any events? We can't create a group (there
    # isn't any data to derive the aggregates from), so we'd have to mark the
    # hash as in limbo somehow...?)

    for unmerge_key, _destination_events in destination_events.items():
        destination_id, eventstream_state = destinations.get(unmerge_key) or (None, None)
        (destination_id, eventstream_state) = migrate_events(
            source,
            caches,
            project,
            args,
            _destination_events,
            locked_primary_hashes,
            destination_id,
            eventstream_state,
        )
        destinations[unmerge_key] = destination_id, eventstream_state

    repair_denormalizations(caches, project, events)

    new_args = SuccessiveUnmergeArgs(
        project_id=args.project_id,
        source_id=args.source_id,
        replacement=args.replacement,
        actor_id=args.actor_id,
        batch_size=args.batch_size,
        last_event=last_event,
        destinations=destinations,
        locked_primary_hashes=locked_primary_hashes,
        source_fields_reset=source_fields_reset,
    )

    unmerge.delay(**new_args.dump_arguments())<|MERGE_RESOLUTION|>--- conflicted
+++ resolved
@@ -37,6 +37,8 @@
 from sentry.utils.query import task_run_batch_query
 
 logger = logging.getLogger(__name__)
+# Module-level cache to persist across task iterations
+_global_caches = None
 
 
 def cache(function: Callable[..., Any]) -> Callable[..., Any]:
@@ -60,12 +62,7 @@
     return fetch
 
 
-<<<<<<< HEAD
-# Module-level cache to persist across task iterations
-_global_caches = None
-
-
-def get_caches():
+def get_caches() -> dict[str, Callable[..., Any]]:
     global _global_caches
     if _global_caches is None:
         _global_caches = {
@@ -87,27 +84,6 @@
             ),
         }
     return _global_caches
-=======
-def get_caches() -> dict[str, Callable[..., Any]]:
-    return {
-        "Environment": cache(
-            lambda organization_id, name: Environment.objects.get(
-                organization_id=organization_id, name=name
-            )
-        ),
-        "GroupRelease": cache(
-            lambda group_id, environment, release_id: GroupRelease.objects.get(
-                group_id=group_id, environment=environment, release_id=release_id
-            )
-        ),
-        "Project": cache(lambda id: Project.objects.get(id=id)),
-        "Release": cache(
-            lambda organization_id, version: Release.objects.get(
-                organization_id=organization_id, version=version
-            )
-        ),
-    }
->>>>>>> 88611744
 
 
 def merge_mappings(values: Sequence[Mapping[str, Any]]) -> dict[str, Any]:
@@ -147,15 +123,12 @@
 }
 
 
-<<<<<<< HEAD
-def get_group_creation_attributes(caches, group, events, project):
-=======
 def get_group_creation_attributes(
     caches: Mapping[str, Any],
     group: Group,
     events: Sequence[GroupEvent],
+    project: Project,
 ) -> dict[str, Any]:
->>>>>>> 88611744
     latest_event = events[0]
     return reduce(
         lambda data, event: merge_mappings(
@@ -166,13 +139,12 @@
     )
 
 
-<<<<<<< HEAD
-def get_group_backfill_attributes(caches, group, events, project):
-=======
 def get_group_backfill_attributes(
-    caches: Mapping[str, Any], group: Group, events: Sequence[GroupEvent]
+    caches: Mapping[str, Any],
+    group: Group,
+    events: Sequence[GroupEvent],
+    project: Project,
 ) -> dict[str, Any]:
->>>>>>> 88611744
     return {
         k: v
         for k, v in reduce(
@@ -567,12 +539,8 @@
 
     source = Group.objects.get(project_id=args.project_id, id=args.source_id)
 
-<<<<<<< HEAD
-    caches = get_caches()
-=======
     caches: Mapping[str, Any] = get_caches()
 
->>>>>>> 88611744
     project = caches["Project"](args.project_id)
 
     # On the first iteration of this loop, we clear out all of the
@@ -595,16 +563,13 @@
         referrer="unmerge",
         tenant_ids={"organization_id": project.organization_id},
     )
-<<<<<<< HEAD
-
+
+    # Convert Event objects to GroupEvent objects
+    events: list[GroupEvent] = [event.for_group(source) for event in raw_events]
     # Cache project on each event to prevent N+1 queries during unmerge processing
     for event in events:
         event._project_cache = project
 
-=======
-    # Convert Event objects to GroupEvent objects
-    events: list[GroupEvent] = [event.for_group(source) for event in raw_events]
->>>>>>> 88611744
     # Log info related to this unmerge
     logger.info(
         "unmerge.check",
