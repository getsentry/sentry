--- conflicted
+++ resolved
@@ -10,7 +10,6 @@
 from sentry.tasks.base import instrumented_task
 
 
-<<<<<<< HEAD
 @instrumented_task(
     name="sentry.tasks.enqueue_outbox_jobs_control",
     queue="outbox.control",
@@ -32,41 +31,22 @@
 
 
 def _run_enqueue_outbox_jobs(silo_mode: SiloMode, drain_task: Callable) -> bool:
-    processed: bool = False
-    for outbox_name in settings.SENTRY_OUTBOX_MODELS[silo_mode.name]:
-        outbox_model = OutboxBase.from_outbox_name(outbox_name)
-
-        for row in outbox_model.find_scheduled_shards():
-            if next_outbox := outbox_model.prepare_next_from_shard(row):
-                processed = True
-                drain_task.delay(
-                    outbox_name=outbox_name,
-                    **(next_outbox.key_from(outbox_model.sharding_columns)),
-                )
-
-    return processed
-=======
-@instrumented_task(name="sentry.tasks.enqueue_outbox_jobs")
-def enqueue_outbox_jobs(**kwargs):
     try:
         processed: bool = False
-        for silo_mode in outbox_silo_modes():
-            for outbox_name in settings.SENTRY_OUTBOX_MODELS[silo_mode.name]:
-                outbox_model = OutboxBase.from_outbox_name(outbox_name)
+        for outbox_name in settings.SENTRY_OUTBOX_MODELS[silo_mode.name]:
+            outbox_model = OutboxBase.from_outbox_name(outbox_name)
 
-                for row in outbox_model.find_scheduled_shards():
-                    if next_outbox := outbox_model.prepare_next_from_shard(row):
-                        processed = True
-                        drain_outbox_shard.delay(
-                            outbox_name=outbox_name,
-                            **(next_outbox.key_from(outbox_model.sharding_columns)),
-                        )
-
+            for row in outbox_model.find_scheduled_shards():
+                if next_outbox := outbox_model.prepare_next_from_shard(row):
+                    processed = True
+                    drain_task.delay(
+                        outbox_name=outbox_name,
+                        **(next_outbox.key_from(outbox_model.sharding_columns)),
+                    )
         return processed
     except Exception:
         capture_exception()
         raise
->>>>>>> 539bb5bd
 
 
 @instrumented_task(
@@ -80,18 +60,21 @@
     outbox_name: str | None = None,
     region_name: str | None = None,
 ):
-<<<<<<< HEAD
-    assert region_name, "Cannot deliver outbox without a region name"
-    if outbox_name is None:
-        outbox_name = settings.SENTRY_OUTBOX_MODELS["CONTROL"][0]
+    try:
+        assert region_name, "Cannot deliver outbox without a region name"
+        if outbox_name is None:
+            outbox_name = settings.SENTRY_OUTBOX_MODELS["CONTROL"][0]
 
-    assert outbox_name, "Could not determine outbox name"
-    outbox_model = ControlOutboxBase.from_outbox_name(outbox_name)
+        assert outbox_name, "Could not determine outbox name"
+        outbox_model = ControlOutboxBase.from_outbox_name(outbox_name)
 
-    shard_outbox = outbox_model(
-        shard_scope=shard_scope, shard_identifier=shard_identifier, region_name=region_name
-    )
-    shard_outbox.drain_shard(flush_all=True)
+        shard_outbox = outbox_model(
+            shard_scope=shard_scope, shard_identifier=shard_identifier, region_name=region_name
+        )
+        shard_outbox.drain_shard(flush_all=True)
+    except Exception:
+        capture_exception()
+        raise
 
 
 @instrumented_task(name="sentry.tasks.drain_outbox_shard", silo_mode=SiloMode.REGION)
@@ -101,35 +84,15 @@
     outbox_name: str | None = None,
     region_name: str | None = None,
 ):
-    if outbox_name is None:
-        outbox_name = settings.SENTRY_OUTBOX_MODELS["REGION"][0]
+    try:
+        if outbox_name is None:
+            outbox_name = settings.SENTRY_OUTBOX_MODELS["REGION"][0]
 
-    assert outbox_name, "Could not determine outbox name"
-    outbox_model = RegionOutboxBase.from_outbox_name(outbox_name)
+        assert outbox_name, "Could not determine outbox name"
+        outbox_model = RegionOutboxBase.from_outbox_name(outbox_name)
 
-    shard_outbox = outbox_model(shard_scope=shard_scope, shard_identifier=shard_identifier)
-    shard_outbox.drain_shard(flush_all=True)
-=======
-    try:
-        if region_name is not None:
-            if outbox_name is None:
-                outbox_name = settings.SENTRY_OUTBOX_MODELS["CONTROL"][0]
-
-            outbox_model = ControlOutboxBase.from_outbox_name(outbox_name)
-
-            shard_outbox = outbox_model(
-                shard_scope=shard_scope, shard_identifier=shard_identifier, region_name=region_name
-            )
-        else:
-            if outbox_name is None:
-                outbox_name = settings.SENTRY_OUTBOX_MODELS["REGION"][0]
-
-            outbox_model = RegionOutboxBase.from_outbox_name(outbox_name)
-
-            shard_outbox = outbox_model(shard_scope=shard_scope, shard_identifier=shard_identifier)
-
+        shard_outbox = outbox_model(shard_scope=shard_scope, shard_identifier=shard_identifier)
         shard_outbox.drain_shard(flush_all=True)
     except Exception:
         capture_exception()
-        raise
->>>>>>> 539bb5bd
+        raise