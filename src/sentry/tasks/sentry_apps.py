from __future__ import absolute_import, print_function

import logging

from celery.task import current
from django.core.urlresolvers import reverse
from requests.exceptions import RequestException

from sentry.eventstore.models import Event
from sentry.http import safe_urlopen
from sentry.tasks.base import instrumented_task, retry
from sentry.utils import metrics
from sentry.utils.http import absolute_uri
from sentry.utils.sentryappwebhookrequests import SentryAppWebhookRequestsBuffer
from sentry.api.serializers import serialize, AppPlatformEvent
from sentry.models import (
    SentryAppInstallation,
    Group,
    Project,
    Organization,
    User,
    ServiceHook,
    ServiceHookProject,
    SentryApp,
)
<<<<<<< HEAD
from sentry.models.sentryapp import VALID_EVENTS
from six.moves import filter
=======
from sentry.models.sentryapp import VALID_EVENTS, track_response_code
>>>>>>> 022cd9c1

logger = logging.getLogger("sentry.tasks.sentry_apps")

TASK_OPTIONS = {
    "queue": "app_platform",
    "default_retry_delay": (60 * 5),  # Five minutes.
    "max_retries": 3,
}

# We call some models by a different name, publicly, than their class name.
# For example the model Group is called "Issue" in the UI. We want the Service
# Hook events to match what we externally call these primitives.
RESOURCE_RENAMES = {"Group": "issue"}

TYPES = {"Group": Group, "Error": Event}


def _webhook_event_data(event, group_id, project_id):
    project = Project.objects.get_from_cache(id=project_id)
    organization = Organization.objects.get_from_cache(id=project.organization_id)

    event_context = event.as_dict()
    event_context["url"] = absolute_uri(
        reverse(
            "sentry-api-0-project-event-details",
            args=[project.organization.slug, project.slug, event.event_id],
        )
    )

    event_context["web_url"] = absolute_uri(
        reverse(
            "sentry-organization-event-detail", args=[organization.slug, group_id, event.event_id]
        )
    )

    # The URL has a regex OR in it ("|") which means `reverse` cannot generate
    # a valid URL (it can't know which option to pick). We have to manually
    # create this URL for, that reason.
    event_context["issue_url"] = absolute_uri("/api/0/issues/{}/".format(group_id))

    return event_context


@instrumented_task(name="sentry.tasks.sentry_apps.send_alert_event", **TASK_OPTIONS)
@retry(on=(RequestException,))
def send_alert_event(event, rule, sentry_app_id):
    group = event.group
    project = Project.objects.get_from_cache(id=group.project_id)
    organization = Organization.objects.get_from_cache(id=project.organization_id)

    extra = {
        "sentry_app_id": sentry_app_id,
        "project": project.slug,
        "organization": organization.slug,
        "rule": rule,
    }

    try:
        sentry_app = SentryApp.objects.get(id=sentry_app_id)
    except SentryApp.DoesNotExist:
        logger.info("event_alert_webhook.missing_sentry_app", extra=extra)
        return

    try:
        install = SentryAppInstallation.objects.get(
            organization=organization.id, sentry_app=sentry_app
        )
    except SentryAppInstallation.DoesNotExist:
        logger.info("event_alert_webhook.missing_installation", extra=extra)
        return

    event_context = _webhook_event_data(event, group.id, project.id)

    data = {"event": event_context, "triggered_rule": rule}

    request_data = AppPlatformEvent(
        resource="event_alert", action="triggered", install=install, data=data
    )

    send_and_save_webhook_request(sentry_app.webhook_url, sentry_app, request_data)


def _process_resource_change(action, sender, instance_id, retryer=None, *args, **kwargs):
    # The class is serialized as a string when enqueueing the class.
    model = TYPES[sender]
    # The Event model has different hooks for the different event types. The sender
    # determines which type eg. Error and therefore the 'name' eg. error
    if issubclass(model, Event):
        if not kwargs.get("instance"):
            extra = {"sender": sender, "action": action, "event_id": instance_id}
            logger.info("process_resource_change.event_missing_event", extra=extra)
            return

        name = sender.lower()
    else:
        # Some resources are named differently than their model. eg. Group vs Issue.
        # Looks up the human name for the model. Defaults to the model name.
        name = RESOURCE_RENAMES.get(model.__name__, model.__name__.lower())

    # By default, use Celery's `current` but allow a value to be passed for the
    # bound Task.
    retryer = retryer or current

    # We may run into a race condition where this task executes before the
    # transaction that creates the Group has committed.
    try:
        if issubclass(model, Event):
            # XXX:(Meredith): Passing through the entire event was an intentional choice
            # to avoid having to query NodeStore again for data we had previously in
            # post_process. While this is not ideal, changing this will most likely involve
            # an overhaul of how we do things in post_process, not just this task alone.
            instance = kwargs.get("instance")
        else:
            instance = model.objects.get(id=instance_id)
    except model.DoesNotExist as e:
        # Explicitly requeue the task, so we don't report this to Sentry until
        # we hit the max number of retries.
        return retryer.retry(exc=e)

    event = "{}.{}".format(name, action)

    if event not in VALID_EVENTS:
        return

    org = None

    if isinstance(instance, Group) or isinstance(instance, Event):
        org = Organization.objects.get_from_cache(
            id=Project.objects.get_from_cache(id=instance.project_id).organization_id
        )

    installations = list(filter(
        lambda i: event in i.sentry_app.events,
        org.sentry_app_installations.select_related("sentry_app"),
    ))

    for installation in installations:
        data = {}
        if isinstance(instance, Event):
            data[name] = _webhook_event_data(instance, instance.group_id, instance.project_id)
            send_webhooks(installation, event, data=data)
        else:
            data[name] = serialize(instance)
            send_webhooks(installation, event, data=data)

        metrics.incr("resource_change.processed", sample_rate=1.0, tags={"change_event": event})


@instrumented_task("sentry.tasks.process_resource_change", **TASK_OPTIONS)
@retry()
def process_resource_change(action, sender, instance_id, *args, **kwargs):
    _process_resource_change(action, sender, instance_id, *args, **kwargs)


@instrumented_task("sentry.tasks.process_resource_change_bound", bind=True, **TASK_OPTIONS)
@retry()
def process_resource_change_bound(self, action, sender, instance_id, *args, **kwargs):
    _process_resource_change(action, sender, instance_id, retryer=self, *args, **kwargs)


@instrumented_task(name="sentry.tasks.sentry_apps.installation_webhook", **TASK_OPTIONS)
@retry(on=(RequestException,))
def installation_webhook(installation_id, user_id, *args, **kwargs):
    from sentry.mediators.sentry_app_installations import InstallationNotifier

    extra = {"installation_id": installation_id, "user_id": user_id}

    try:
        install = SentryAppInstallation.objects.get(id=installation_id)
    except SentryAppInstallation.DoesNotExist:
        logger.info("installation_webhook.missing_installation", extra=extra)
        return

    try:
        user = User.objects.get(id=user_id)
    except User.DoesNotExist:
        logger.info("installation_webhook.missing_user", extra=extra)
        return

    InstallationNotifier.run(install=install, user=user, action="created")


@instrumented_task(name="sentry.tasks.sentry_apps.workflow_notification", **TASK_OPTIONS)
@retry(on=(RequestException,))
def workflow_notification(installation_id, issue_id, type, user_id, *args, **kwargs):
    extra = {"installation_id": installation_id, "issue_id": issue_id}

    try:
        install = SentryAppInstallation.objects.get(id=installation_id)
    except SentryAppInstallation.DoesNotExist:
        logger.info("workflow_notification.missing_installation", extra=extra)
        return

    try:
        issue = Group.objects.get(id=issue_id)
    except Group.DoesNotExist:
        logger.info("workflow_notification.missing_issue", extra=extra)
        return

    user = None

    try:
        user = User.objects.get(id=user_id) if user_id else None
    except User.DoesNotExist:
        logger.info("workflow_notification.missing_user", extra=extra)

    data = kwargs.get("data", {})
    data.update({"issue": serialize(issue)})

    send_webhooks(installation=install, event=u"issue.{}".format(type), data=data, actor=user)


def notify_sentry_app(event, futures):
    for f in futures:
        if not f.kwargs.get("sentry_app"):
            continue

        send_alert_event.delay(
            event=event, rule=f.rule.label, sentry_app_id=f.kwargs["sentry_app"].id
        )


def send_webhooks(installation, event, **kwargs):
    try:
        servicehook = ServiceHook.objects.get(
            organization_id=installation.organization_id, actor_id=installation.id
        )
    except ServiceHook.DoesNotExist:
        return

    if event not in servicehook.events:
        return

    # The service hook applies to all projects if there are no
    # ServiceHookProject records. Otherwise we want check if
    # the event is within the allowed projects.
    project_limited = ServiceHookProject.objects.filter(service_hook_id=servicehook.id).exists()

    # TODO(nola): This is disabled for now, because it could potentially affect internal integrations w/ error.created
    # # If the event is error.created & the request is going out to the Org that owns the Sentry App,
    # # Make sure we don't send the request, to prevent potential infinite loops
    # if (
    #     event == "error.created"
    #     and installation.organization_id == installation.sentry_app.owner_id
    # ):
    #     # We just want to exclude error.created from the project that the integration lives in
    #     # Need to first implement project mapping for integration partners
    #     metrics.incr(
    #         "webhook_request.dropped",
    #         tags={"sentry_app": installation.sentry_app.id, "event": event},
    #     )
    #     return

    if not project_limited:
        resource, action = event.split(".")

        kwargs["resource"] = resource
        kwargs["action"] = action
        kwargs["install"] = installation

        request_data = AppPlatformEvent(**kwargs)

        send_and_save_webhook_request(
            servicehook.sentry_app.webhook_url, installation.sentry_app, request_data
        )


def send_and_save_webhook_request(url, sentry_app, app_platform_event):
    buffer = SentryAppWebhookRequestsBuffer(sentry_app)

    org_id = app_platform_event.install.organization_id
    event = "{}.{}".format(app_platform_event.resource, app_platform_event.action)
    slug = sentry_app.slug_for_metrics

    try:
        resp = safe_urlopen(
            url=url, data=app_platform_event.body, headers=app_platform_event.headers, timeout=5
        )

    except RequestException:
        track_response_code("timeout", slug, event)
        # Response code of 0 represents timeout
        buffer.add_request(response_code=0, org_id=org_id, event=event, url=url)
        # Re-raise the exception because some of these tasks might retry on the exception
        raise
    track_response_code(resp.status_code, slug, event)

    buffer.add_request(
        response_code=resp.status_code,
        org_id=org_id,
        event=event,
        url=url,
        error_id=resp.headers.get("Sentry-Hook-Error"),
        project_id=resp.headers.get("Sentry-Hook-Project"),
    )

    return resp<|MERGE_RESOLUTION|>--- conflicted
+++ resolved
@@ -23,12 +23,9 @@
     ServiceHookProject,
     SentryApp,
 )
-<<<<<<< HEAD
-from sentry.models.sentryapp import VALID_EVENTS
+from sentry.models.sentryapp import VALID_EVENTS, track_response_code
 from six.moves import filter
-=======
-from sentry.models.sentryapp import VALID_EVENTS, track_response_code
->>>>>>> 022cd9c1
+
 
 logger = logging.getLogger("sentry.tasks.sentry_apps")
 
