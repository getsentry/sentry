from collections.abc import Mapping
from typing import Any

from celery import Task

from sentry.eventstore.models import Event
from sentry.sentry_apps.tasks.sentry_apps import CONTROL_TASK_OPTIONS, TASK_OPTIONS
from sentry.sentry_apps.tasks.sentry_apps import build_comment_webhook as new_build_comment_webhook
from sentry.sentry_apps.tasks.sentry_apps import clear_region_cache as new_clear_region_cache
from sentry.sentry_apps.tasks.sentry_apps import (
    create_or_update_service_hooks_for_sentry_app as new_create_or_update_service_hooks_for_sentry_app,
)
from sentry.sentry_apps.tasks.sentry_apps import installation_webhook as new_installation_webhook
from sentry.sentry_apps.tasks.sentry_apps import (
    process_resource_change_bound as new_process_resource_change_bound,
)
from sentry.sentry_apps.tasks.sentry_apps import retry_decorator
from sentry.sentry_apps.tasks.sentry_apps import send_alert_event as new_send_alert_event
from sentry.sentry_apps.tasks.sentry_apps import (
    send_resource_change_webhook as new_send_resource_change_webhook,
)
from sentry.sentry_apps.tasks.sentry_apps import workflow_notification as new_workflow_notification
from sentry.tasks.base import instrumented_task


@instrumented_task(name="sentry.tasks.sentry_apps.send_alert_event", **TASK_OPTIONS)
@retry_decorator
def send_alert_event(
    event: Event,
    rule: str,
    sentry_app_id: int,
    additional_payload_key: str | None = None,
    additional_payload: Mapping[str, Any] | None = None,
) -> None:
    new_send_alert_event(
        event=event,
        rule=rule,
        sentry_app_id=sentry_app_id,
        additional_payload_key=additional_payload_key,
        additional_payload=additional_payload,
    )


@instrumented_task("sentry.tasks.process_resource_change_bound", bind=True, **TASK_OPTIONS)
@retry_decorator
def process_resource_change_bound(
    self: Task, action: str, sender: str, instance_id: int, **kwargs: Any
) -> None:
    new_process_resource_change_bound(
        action=action, sender=sender, instance_id=instance_id, **kwargs
    )


@instrumented_task(name="sentry.tasks.sentry_apps.installation_webhook", **CONTROL_TASK_OPTIONS)
@retry_decorator
def installation_webhook(installation_id: int, user_id: int, *args: Any, **kwargs: Any) -> None:
<<<<<<< HEAD
    from sentry.sentry_apps.installations import SentryAppInstallationNotifier

    extra = {"installation_id": installation_id, "user_id": user_id}
    try:
        # we should send the webhook for pending installations on the install event in case that's part of the workflow
        install = SentryAppInstallation.objects.get(id=installation_id)
    except SentryAppInstallation.DoesNotExist:
        logger.info("installation_webhook.missing_installation", extra=extra)
        return

    user = user_service.get_user(user_id=user_id)
    if not user:
        logger.info("installation_webhook.missing_user", extra=extra)
        return

    SentryAppInstallationNotifier(
        sentry_app_installation=install, user=user, action="created"
    ).run()
=======
    new_installation_webhook(installation_id=installation_id, user_id=user_id, *args, **kwargs)
>>>>>>> ba002f84


@instrumented_task(
    name="sentry.sentry_apps.tasks.installations.clear_region_cache", **CONTROL_TASK_OPTIONS
)
def clear_region_cache(sentry_app_id: int, region_name: str) -> None:
    new_clear_region_cache(sentry_app_id=sentry_app_id, region_name=region_name)


@instrumented_task(name="sentry.tasks.sentry_apps.workflow_notification", **TASK_OPTIONS)
@retry_decorator
def workflow_notification(
    installation_id: int, issue_id: int, type: str, user_id: int, *args: Any, **kwargs: Any
) -> None:
    new_workflow_notification(
        installation_id=installation_id,
        issue_id=issue_id,
        type=type,
        user_id=user_id,
        *args,
        **kwargs,
    )


@instrumented_task(name="sentry.tasks.sentry_apps.build_comment_webhook", **TASK_OPTIONS)
@retry_decorator
def build_comment_webhook(
    installation_id: int, issue_id: int, type: str, user_id: int, *args: Any, **kwargs: Any
) -> None:
    new_build_comment_webhook(
        installation_id=installation_id,
        issue_id=issue_id,
        type=type,
        user_id=user_id,
        *args,
        **kwargs,
    )


@instrumented_task("sentry.tasks.send_process_resource_change_webhook", **TASK_OPTIONS)
@retry_decorator
def send_resource_change_webhook(
    installation_id: int, event: str, data: dict[str, Any], *args: Any, **kwargs: Any
) -> None:
    new_send_resource_change_webhook(
        installation_id=installation_id, event=event, data=data, *args, **kwargs
    )


@instrumented_task(
    "sentry.tasks.create_or_update_service_hooks_for_sentry_app", **CONTROL_TASK_OPTIONS
)
def create_or_update_service_hooks_for_sentry_app(
    sentry_app_id: int, webhook_url: str, events: list[str], **kwargs: dict
) -> None:
    new_create_or_update_service_hooks_for_sentry_app(
        sentry_app_id=sentry_app_id, webhook_url=webhook_url, events=events, **kwargs
    )<|MERGE_RESOLUTION|>--- conflicted
+++ resolved
@@ -54,28 +54,7 @@
 @instrumented_task(name="sentry.tasks.sentry_apps.installation_webhook", **CONTROL_TASK_OPTIONS)
 @retry_decorator
 def installation_webhook(installation_id: int, user_id: int, *args: Any, **kwargs: Any) -> None:
-<<<<<<< HEAD
-    from sentry.sentry_apps.installations import SentryAppInstallationNotifier
-
-    extra = {"installation_id": installation_id, "user_id": user_id}
-    try:
-        # we should send the webhook for pending installations on the install event in case that's part of the workflow
-        install = SentryAppInstallation.objects.get(id=installation_id)
-    except SentryAppInstallation.DoesNotExist:
-        logger.info("installation_webhook.missing_installation", extra=extra)
-        return
-
-    user = user_service.get_user(user_id=user_id)
-    if not user:
-        logger.info("installation_webhook.missing_user", extra=extra)
-        return
-
-    SentryAppInstallationNotifier(
-        sentry_app_installation=install, user=user, action="created"
-    ).run()
-=======
     new_installation_webhook(installation_id=installation_id, user_id=user_id, *args, **kwargs)
->>>>>>> ba002f84
 
 
 @instrumented_task(
