import logging

from sentry import audit_log, features
from sentry.integrations.utils.codecov import has_codecov_integration
from sentry.models.organization import Organization, OrganizationStatus
from sentry.tasks.base import instrumented_task
from sentry.utils.audit import create_system_audit_entry
from sentry.utils.query import RangeQuerySetWrapper

logger = logging.getLogger(__name__)


@instrumented_task(
    name="sentry.tasks.auto_enable_codecov.schedule_organizations",
    queue="auto_enable_codecov",
    max_retries=0,
)  # type: ignore
def schedule_organizations(dry_run=False) -> None:
    """
    Queue tasks to enable codecov for each organization.

    Note that this is not gated by the V2 flag so we can enable the V2
    features independently of the auto-enablement.
    """
    logger.info("Starting task for sentry.tasks.auto_enable_codecov.schedule_organizations")
    for organization in RangeQuerySetWrapper(
        Organization.objects.filter(status=OrganizationStatus.ACTIVE)
    ):
        should_auto_enable = features.has("organizations:auto-enable-codecov", organization)
<<<<<<< HEAD
        if should_auto_enable:
            logger.warning(
=======
        if codecov_enabled and should_auto_enable:
            logger.info(
>>>>>>> 3fcb5719
                "Processing organization",
                extra={"organization_id": organization.id},
            )
            enable_for_organization(organization.id)
<<<<<<< HEAD
        else:
            logger.warning(
                "Skipping organization: feature flag is False",
                extra={
                    "organization_id": organization.id,
                    "should_auto_enable": should_auto_enable,
                },
            )
=======
>>>>>>> 3fcb5719


@instrumented_task(  # type: ignore
    name="sentry.tasks.auto_enable_codecov.enable_for_organization",
    queue="auto_enable_codecov",
    max_retries=5,
)
def enable_for_organization(organization_id: int, dry_run=False) -> None:
    """
    Set the codecov_access flag to True for organizations with a valid Codecov integration.
    """
    try:
        logger.info(
            "Attempting to enable codecov for organization",
            extra={"organization_id": organization_id},
        )
        organization = Organization.objects.get(id=organization_id)
        has_integration, error = has_codecov_integration(organization)
        if not has_integration:
            logger.warning(
                "No codecov integration exists for organization",
                extra={"organization_id": organization.id, "error": error},
            )
            return

        if organization.flags.codecov_access.is_set:
            logger.warning(
                "Codecov Access flag already set.",
                extra={
                    "organization_id": organization.id,
                    "codecov_access": organization.flags.codecov_access,
                },
            )
            return

        organization.flags.codecov_access = True
        organization.save()
        logger.info(
            "Enabled Codecov Access flag for organization",
            extra={
                "organization_id": organization.id,
                "codecov_access": organization.flags.codecov_access,
            },
        )

        create_system_audit_entry(
            organization=organization,
            target_object=organization.id,
            event=audit_log.get_event_id("ORG_EDIT"),
            data={"codecov_access": "to True"},
        )

    except Organization.DoesNotExist:
        logger.exception(
            "Organization does not exist.",
            extra={"organization_id": organization_id},
        )
    except Exception:
        logger.exception(
            "Error checking for Codecov integration",
            extra={"organization_id": organization_id},
        )<|MERGE_RESOLUTION|>--- conflicted
+++ resolved
@@ -27,28 +27,12 @@
         Organization.objects.filter(status=OrganizationStatus.ACTIVE)
     ):
         should_auto_enable = features.has("organizations:auto-enable-codecov", organization)
-<<<<<<< HEAD
         if should_auto_enable:
-            logger.warning(
-=======
-        if codecov_enabled and should_auto_enable:
             logger.info(
->>>>>>> 3fcb5719
                 "Processing organization",
                 extra={"organization_id": organization.id},
             )
             enable_for_organization(organization.id)
-<<<<<<< HEAD
-        else:
-            logger.warning(
-                "Skipping organization: feature flag is False",
-                extra={
-                    "organization_id": organization.id,
-                    "should_auto_enable": should_auto_enable,
-                },
-            )
-=======
->>>>>>> 3fcb5719
 
 
 @instrumented_task(  # type: ignore
