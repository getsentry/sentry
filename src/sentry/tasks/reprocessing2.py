from __future__ import absolute_import

import time
import logging
import six
import zstandard

from django.db import transaction

from sentry import eventstore, eventstream, models, nodestore
from sentry.eventstore.models import Event
from sentry.utils.query import celery_run_batch_query
from sentry.utils import metrics
from sentry.utils.sdk import set_current_project
from sentry.eventstore.processing import event_processing_store
from sentry.tasks.base import instrumented_task, retry
from sentry.eventstore.processing.base import _get_unprocessed_key
from sentry.lang.native.utils import is_minidump_event

GROUP_REPROCESSING_CHUNK_SIZE = 100

nodestore_stats_logger = logging.getLogger("sentry.nodestore.stats")


@instrumented_task(
    name="sentry.tasks.reprocessing2.reprocess_group",
    queue="events.reprocessing.process_event",
    time_limit=120,
    soft_time_limit=110,
)
def reprocess_group(
    project_id,
    group_id,
    remaining_events="delete",
    new_group_id=None,
    query_state=None,
    start_time=None,
    max_events=None,
    acting_user_id=None,
):
    from sentry.reprocessing2 import start_group_reprocessing

    if start_time is None:
        assert new_group_id is None
        start_time = time.time()
        new_group_id = start_group_reprocessing(
            project_id,
            group_id,
            max_events=max_events,
            acting_user_id=acting_user_id,
            remaining_events=remaining_events,
        )

    assert new_group_id is not None

    query_state, events = celery_run_batch_query(
        filter=eventstore.Filter(project_ids=[project_id], group_ids=[group_id]),
        batch_size=GROUP_REPROCESSING_CHUNK_SIZE,
        state=query_state,
        referrer="reprocessing2.reprocess_group",
    )

    if not events:
        return

    remaining_event_ids = []

    for event in events:
        if max_events is None or max_events > 0:
            reprocess_event.delay(
                project_id=project_id, event_id=event.event_id, start_time=start_time,
            )
            if max_events is not None:
                max_events -= 1
        else:
            remaining_event_ids.append(event.event_id)

    # len(remaining_event_ids) is upper-bounded by GROUP_REPROCESSING_CHUNK_SIZE
    if remaining_event_ids:
        handle_remaining_events.delay(
            project_id=project_id,
            new_group_id=new_group_id,
            event_ids=remaining_event_ids,
            remaining_events=remaining_events,
        )

    reprocess_group.delay(
        project_id=project_id,
        group_id=group_id,
        new_group_id=new_group_id,
        query_state=query_state,
        start_time=start_time,
        max_events=max_events,
        remaining_events=remaining_events,
    )


@instrumented_task(
    name="sentry.tasks.reprocessing2.handle_remaining_events",
    queue="events.reprocessing.process_event",
    time_limit=60 * 5,
    max_retries=5,
)
@retry
def handle_remaining_events(project_id, new_group_id, event_ids, remaining_events):
    """
    Delete or merge/move associated per-event data: nodestore, event
    attachments, user reports. Mark the event as "tombstoned" in Snuba.

    This is not full event deletion. Snuba can still only delete entire groups,
    however we must only run this task for event IDs that we don't intend to
    reuse for reprocessed events. An event ID that is once tombstoned cannot be
    inserted over in eventstream.

    See doccomment in sentry.reprocessing2.
    """

<<<<<<< HEAD
    models.EventAttachment.objects.filter(project_id=project_id, event_id__in=event_ids).delete()
    models.UserReport.objects.filter(project_id=project_id, event_id__in=event_ids).delete()
=======
    from sentry.reprocessing2 import delete_unprocessed_events

    assert remaining_events in ("delete", "keep")

    if remaining_events == "delete":
        models.EventAttachment.objects.filter(
            project_id=project_id, event_id__in=event_ids
        ).delete()
        models.UserReport.objects.filter(project_id=project_id, event_id__in=event_ids).delete()
>>>>>>> 7655ee23

        # Remove from nodestore
        node_ids = [Event.generate_node_id(project_id, event_id) for event_id in event_ids]
        nodestore.delete_multi(node_ids)

<<<<<<< HEAD
    # Tell Snuba to delete the event data.
    eventstream.tombstone_events(project_id, event_ids)
=======
        delete_unprocessed_events(project_id, event_ids)

        # Tell Snuba to delete the event data.
        eventstream.tombstone_events_unsafe(project_id, event_ids)
    elif remaining_events == "keep":
        eventstream.replace_group_unsafe(project_id, event_ids, new_group_id=new_group_id)
    else:
        raise ValueError("Invalid value for remaining_events: {}".format(remaining_events))
>>>>>>> 7655ee23


@instrumented_task(
    name="sentry.tasks.reprocessing2.reprocess_event",
    queue="events.reprocessing.process_event",
    time_limit=30,
    soft_time_limit=20,
)
def reprocess_event(project_id, event_id, start_time):
    from sentry.reprocessing2 import reprocess_event as reprocess_event_impl

    reprocess_event_impl(project_id=project_id, event_id=event_id, start_time=start_time)


@instrumented_task(
    name="sentry.tasks.reprocessing2.finish_reprocessing",
    queue="events.reprocessing.process_event",
    time_limit=(60 * 5) + 5,
    soft_time_limit=60 * 5,
)
def finish_reprocessing(project_id, group_id):
    from sentry.models import Group, GroupRedirect, Activity

    with transaction.atomic():
        group = Group.objects.get(id=group_id)

        # While we migrated all associated models at the beginning of
        # reprocessing, there is still the "reprocessing" activity that we need
        # to transfer manually.
        activity = Activity.objects.get(group_id=group_id)
        new_group_id = activity.group_id = activity.data["newGroupId"]
        activity.save()

        new_group = Group.objects.get(id=new_group_id)

        # Any sort of success message will be shown at the *new* group ID's URL
        GroupRedirect.objects.create(
            organization_id=new_group.project.organization_id,
            group_id=new_group_id,
            previous_group_id=group_id,
        )

        # All the associated models (groupassignee and eventattachments) should
        # have moved to a successor group that may be deleted independently.
        group.delete()

    # Need to delay this until we have enqueued all events.
    eventstream.exclude_groups(project_id, [group_id])

    from sentry import similarity

    similarity.delete(None, group)


def _json_size(*json_blobs):
    from sentry.nodestore.base import json_dumps

    bytestring = b"\n".join(json_dumps(data).encode("utf8") for data in json_blobs)
    cctx = zstandard.ZstdCompressor()
    return len(cctx.compress(bytestring))


@instrumented_task(name="sentry.tasks.reprocessing2.capture_nodestore_stats")
def capture_nodestore_stats(cache_key, project_id, event_id):
    set_current_project(project_id)

    from sentry.eventstore.compressor import deduplicate
    from sentry.eventstore.models import Event

    node_id = Event.generate_node_id(project_id, event_id)
    data = nodestore.get(node_id)

    if not data:
        metrics.incr("eventstore.compressor.error", tags={"reason": "no_data"})
        return

    old_event_size = _json_size(data)

    unprocessed_data = event_processing_store.get(_get_unprocessed_key(cache_key))
    event_processing_store.delete_by_key(_get_unprocessed_key(cache_key))

    tags = {
        "with_reprocessing": bool(unprocessed_data),
        "platform": data.get("platform") or "none",
        "is_minidump": is_minidump_event(data),
    }

    if unprocessed_data:
        metrics.incr("nodestore_stats.with_reprocessing")

        concatenated_size = _json_size(data, unprocessed_data)
        metrics.timing("events.size.concatenated", concatenated_size, tags=tags)
        metrics.timing(
            "events.size.concatenated.ratio", concatenated_size / old_event_size, tags=tags
        )

        _data = dict(data)
        _data["__nodestore_reprocessing"] = unprocessed_data
        simple_concatenated_size = _json_size(_data)
        metrics.timing("events.size.simple_concatenated", simple_concatenated_size, tags=tags)
        metrics.timing(
            "events.size.simple_concatenated.ratio",
            simple_concatenated_size / old_event_size,
            tags=tags,
        )
    else:
        metrics.incr("nodestore_stats.without_reprocessing")

    new_data, extra_keys = deduplicate(dict(data))
    total_size = event_size = _json_size(new_data)

    for key, value in six.iteritems(extra_keys):
        if nodestore.get(key) is not None:
            metrics.incr("eventstore.compressor.hits", tags=tags)
            # do not continue, nodestore.set() should bump TTL
        else:
            metrics.incr("eventstore.compressor.misses", tags=tags)
            total_size += _json_size(value)

        # key is md5sum of content
        # do not store actual value to keep prod impact to a minimum
        nodestore.set(key, {})

    metrics.timing("events.size.deduplicated", event_size, tags=tags)
    metrics.timing("events.size.deduplicated.total_written", total_size, tags=tags)

    metrics.timing("events.size.deduplicated.ratio", event_size / old_event_size, tags=tags)
    metrics.timing(
        "events.size.deduplicated.total_written.ratio", total_size / old_event_size, tags=tags
    )

    if total_size > old_event_size:
        nodestore_stats_logger.info(
            "events.size.deduplicated.details",
            extra={
                "project_id": project_id,
                "event_id": event_id,
                "total_size": total_size,
                "old_event_size": old_event_size,
            },
        )<|MERGE_RESOLUTION|>--- conflicted
+++ resolved
@@ -115,12 +115,6 @@
     See doccomment in sentry.reprocessing2.
     """
 
-<<<<<<< HEAD
-    models.EventAttachment.objects.filter(project_id=project_id, event_id__in=event_ids).delete()
-    models.UserReport.objects.filter(project_id=project_id, event_id__in=event_ids).delete()
-=======
-    from sentry.reprocessing2 import delete_unprocessed_events
-
     assert remaining_events in ("delete", "keep")
 
     if remaining_events == "delete":
@@ -128,17 +122,10 @@
             project_id=project_id, event_id__in=event_ids
         ).delete()
         models.UserReport.objects.filter(project_id=project_id, event_id__in=event_ids).delete()
->>>>>>> 7655ee23
 
         # Remove from nodestore
         node_ids = [Event.generate_node_id(project_id, event_id) for event_id in event_ids]
         nodestore.delete_multi(node_ids)
-
-<<<<<<< HEAD
-    # Tell Snuba to delete the event data.
-    eventstream.tombstone_events(project_id, event_ids)
-=======
-        delete_unprocessed_events(project_id, event_ids)
 
         # Tell Snuba to delete the event data.
         eventstream.tombstone_events_unsafe(project_id, event_ids)
@@ -146,7 +133,6 @@
         eventstream.replace_group_unsafe(project_id, event_ids, new_group_id=new_group_id)
     else:
         raise ValueError("Invalid value for remaining_events: {}".format(remaining_events))
->>>>>>> 7655ee23
 
 
 @instrumented_task(
