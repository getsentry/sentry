--- conflicted
+++ resolved
@@ -79,27 +79,6 @@
 
     for event in events:
         if max_events is None or max_events > 0:
-<<<<<<< HEAD
-            reprocess_event.delay(
-                project_id=project_id,
-                event_id=event.event_id,
-                start_time=start_time,
-            )
-            if max_events is not None:
-                max_events -= 1
-        else:
-            if (
-                remaining_events_min_datetime is None
-                or remaining_events_min_datetime < event.timestamp
-            ):
-                remaining_events_min_datetime = event.timestamp
-            if (
-                remaining_events_max_datetime is None
-                or remaining_events_max_datetime < event.timestamp
-            ):
-                remaining_events_max_datetime = event.timestamp
-            remaining_event_ids.append(event.event_id)
-=======
             with sentry_sdk.start_span(op="reprocess_event"):
                 try:
                     reprocess_event(
@@ -117,10 +96,20 @@
 
                     continue
 
+        if (
+            remaining_events_min_datetime is None
+            or remaining_events_min_datetime < event.timestamp
+        ):
+            remaining_events_min_datetime = event.timestamp
+        if (
+            remaining_events_max_datetime is None
+            or remaining_events_max_datetime < event.timestamp
+        ):
+            remaining_events_max_datetime = event.timestamp
+
         # In case of errors while kicking of reprocessing or if max_events has
         # been exceeded, do the default action.
         remaining_event_ids.append(event.event_id)
->>>>>>> eac1482d
 
     # len(remaining_event_ids) is upper-bounded by GROUP_REPROCESSING_CHUNK_SIZE
     if remaining_event_ids:
