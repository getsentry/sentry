import logging
import time
from dataclasses import asdict
from datetime import UTC, datetime, timedelta
from typing import Any, TypedDict

import sentry_sdk
from django.conf import settings
from google.api_core.exceptions import DeadlineExceeded, ServiceUnavailable
from redis.client import StrictRedis
from rediscluster import RedisCluster
from snuba_sdk import Column, Condition, Entity, Limit, Op, Query, Request

from sentry import features, nodestore, options
from sentry.conf.server import SEER_SIMILARITY_MODEL_VERSION
from sentry.eventstore.models import Event
from sentry.grouping.grouping_info import get_grouping_info
from sentry.issues.grouptype import ErrorGroupType
from sentry.issues.occurrence_consumer import EventLookupError
from sentry.models.group import Group, GroupStatus
from sentry.models.project import Project
from sentry.seer.similarity.backfill import (
    CreateGroupingRecordData,
    CreateGroupingRecordsRequest,
    delete_grouping_records,
    post_bulk_grouping_records,
)
from sentry.seer.similarity.types import (
    IncompleteSeerDataError,
    SeerSimilarIssueData,
    SimilarGroupNotFoundError,
)
from sentry.seer.similarity.utils import filter_null_from_event_title, get_stacktrace_string
from sentry.silo.base import SiloMode
from sentry.snuba.dataset import Dataset
from sentry.snuba.referrer import Referrer
from sentry.tasks.base import instrumented_task
from sentry.utils import json, metrics, redis
from sentry.utils.iterators import chunked
from sentry.utils.query import RangeQuerySetWrapper
from sentry.utils.safe import get_path
from sentry.utils.snuba import bulk_snuba_queries

BACKFILL_NAME = "backfill_grouping_records"
BULK_DELETE_METADATA_CHUNK_SIZE = 100

logger = logging.getLogger(__name__)


class FeatureError(Exception):
    pass


class NoNodestoreDataError(Exception):
    pass


class NoMoreGroupsToBackfillError(Exception):
    pass


class GroupEventRow(TypedDict):
    event_id: str
    group_id: int


class GroupStacktraceData(TypedDict):
    data: list[CreateGroupingRecordData]
    stacktrace_list: list[str]


@instrumented_task(
    name="sentry.tasks.backfill_seer_grouping_records",
    queue="default",
    max_retries=0,
    silo_mode=SiloMode.REGION,
    soft_time_limit=60 * 15,
    time_limit=60 * 15 + 5,
)
def backfill_seer_grouping_records(
    project_id: int,
    last_processed_index: int | None,
    dry_run: bool = False,
    only_delete=False,
    *args: Any,
    **kwargs: Any,
) -> None:
    """
    Task to backfill seer grouping_records table.
    Pass in last_processed_index = None if calling for the first time. This function will spawn
    child tasks that will pass the last_processed_index
    """

    try:
        project, redis_client, last_processed_index = initialize_backfill(
            project_id, last_processed_index, dry_run
        )
    except FeatureError:
        logger.info(
            "backfill_seer_grouping_records.no_feature",
            extra={"project_id": project_id},
        )
        return

    if only_delete:
        delete_seer_grouping_records(project.id, redis_client)
        logger.info(
            "backfill_seer_grouping_records.deleted_all_records",
            extra={"project_id": project.id},
        )
        return

    batch_size = options.get("embeddings-grouping.seer.backfill-batch-size")

    try:
        (
            groups_to_backfill_with_no_embedding,
            batch_end_index,
            total_groups_to_backfill_length,
        ) = get_current_batch_groups_from_postgres(project, last_processed_index, batch_size)
    except NoMoreGroupsToBackfillError:
        return

    last_group_id = groups_to_backfill_with_no_embedding[-1]

    snuba_results = get_data_from_snuba(project, groups_to_backfill_with_no_embedding)

    (
        filtered_snuba_results,
        groups_to_backfill_with_no_embedding_has_snuba_row,
    ) = filter_snuba_results(snuba_results, groups_to_backfill_with_no_embedding, project)

    try:
        nodestore_results, group_hashes_dict = get_events_from_nodestore(
            project, filtered_snuba_results, groups_to_backfill_with_no_embedding_has_snuba_row
        )
    except NoNodestoreDataError:
        call_next_backfill(
            batch_end_index,
            project_id,
            redis_client,
            total_groups_to_backfill_length,
            last_group_id,
            dry_run,
        )
        return

    groups_to_backfill_with_no_embedding_has_snuba_row_and_nodestore_row = [
        group_id
        for group_id in groups_to_backfill_with_no_embedding_has_snuba_row
        if group_id in group_hashes_dict
    ]

    seer_response = send_group_and_stacktrace_to_seer(
        project,
        groups_to_backfill_with_no_embedding_has_snuba_row_and_nodestore_row,
        nodestore_results,
    )
    if not seer_response.get("success"):
        logger.info(
            "backfill_seer_grouping_records.seer_down",
            extra={"project_id": project.id},
        )
        return

    update_groups(
        project,
        seer_response,
        groups_to_backfill_with_no_embedding_has_snuba_row_and_nodestore_row,
        group_hashes_dict,
        dry_run,
    )

    logger.info(
        "about to call next backfill",
        extra={
            "project_id": project_id,
        },
    )
    call_next_backfill(
        batch_end_index,
        project_id,
        redis_client,
        total_groups_to_backfill_length,
        last_group_id,
        dry_run,
    )


def filter_snuba_results(snuba_results, groups_to_backfill_with_no_embedding, project):
    if not snuba_results or not snuba_results[0].get("data"):
        logger.info(
            "tasks.backfill_seer_grouping_records.results",
            extra={
                "project_id": project.id,
                "group_id_batch": json.dumps(groups_to_backfill_with_no_embedding),
            },
        )
        return
    filtered_snuba_results: list[GroupEventRow] = [
        snuba_result["data"][0] for snuba_result in snuba_results if snuba_result["data"]
    ]

    groups_to_backfill_with_no_embedding_has_snuba_row = []
    row_group_ids = {row["group_id"] for row in filtered_snuba_results}
    for group_id in groups_to_backfill_with_no_embedding:
        if group_id in row_group_ids:
            groups_to_backfill_with_no_embedding_has_snuba_row.append(group_id)
        else:
            logger.info(
                "tasks.backfill_seer_grouping_records.no_snuba_event",
                extra={
                    "organization_id": project.organization.id,
                    "project_id": project.id,
                    "group_id": group_id,
                },
            )
    return filtered_snuba_results, groups_to_backfill_with_no_embedding_has_snuba_row


@sentry_sdk.tracing.trace
def initialize_backfill(project_id, last_processed_index, dry_run):
    logger.info(
        "backfill_seer_grouping_records.start",
        extra={
            "project_id": project_id,
            "last_processed_index": last_processed_index,
            "dry_run": dry_run,
        },
    )
    project = Project.objects.get_from_cache(id=project_id)
    if not features.has("projects:similarity-embeddings-backfill", project):
        raise FeatureError("Project does not have feature")

    redis_client = redis.redis_clusters.get(settings.SENTRY_MONITORS_REDIS_CLUSTER)

    if last_processed_index is None:
        last_processed_index = int(redis_client.get(make_backfill_redis_key(project_id)) or 0)
    return project, redis_client, last_processed_index


@sentry_sdk.tracing.trace
def get_current_batch_groups_from_postgres(project, last_processed_index, batch_size):
    groups_to_backfill_query = (
        Group.objects.filter(
            project_id=project.id,
            type=ErrorGroupType.type_id,
            times_seen__gt=1,
            last_seen__gt=(datetime.now(UTC) - timedelta(days=90)),
        )
        .exclude(status__in=[GroupStatus.PENDING_DELETION, GroupStatus.DELETION_IN_PROGRESS])
        .values_list("id", "data")
        .order_by("-times_seen", "id")
    )
    total_groups_to_backfill_length = len(groups_to_backfill_query)

    batch_end_index = min(last_processed_index + batch_size, total_groups_to_backfill_length)
    groups_to_backfill_batch = groups_to_backfill_query[last_processed_index:batch_end_index]

    logger.info(
        "backfill_seer_grouping_records.batch",
        extra={
            "project_id": project.id,
            "batch_len": len(groups_to_backfill_batch),
            "last_processed_index": last_processed_index,
            "total_groups_length": total_groups_to_backfill_length,
        },
    )

    if len(groups_to_backfill_batch) == 0:
        logger.info(
            "backfill_seer_grouping_records.no_more_groups",
            extra={"project_id": project.id},
        )
        raise NoMoreGroupsToBackfillError("No more groups to backfill")

    groups_to_backfill_with_no_embedding = [
        group_id
        for (group_id, data) in groups_to_backfill_batch
        if get_path(data, "metadata", "seer_similarity", "similarity_model_version") is None
    ]
    if len(groups_to_backfill_batch) != len(groups_to_backfill_with_no_embedding):
        logger.info(
            "backfill_seer_grouping_records.groups_already_had_embedding",
            extra={
                "project_id": project.id,
                "num_groups": len(groups_to_backfill_with_no_embedding),
            },
        )
    return (
        groups_to_backfill_with_no_embedding,
        batch_end_index,
        total_groups_to_backfill_length,
    )


@sentry_sdk.tracing.trace
def get_data_from_snuba(project, group_id_batch_filtered):
    # TODO(jangjodi): Only query per group if it has over 1 million events, or batch queries with new where condition
    events_entity = Entity("events", alias="events")

    snuba_requests = []
    for group_id in group_id_batch_filtered:
        group = Group.objects.get(id=group_id)
        query = Query(
            match=events_entity,
            select=[
                Column("group_id"),
                Column("event_id"),
            ],
            where=[
                Condition(Column("project_id"), Op.EQ, project.id),
                Condition(Column("group_id"), Op.EQ, group_id),
                Condition(
                    Column("timestamp", entity=events_entity),
                    Op.GTE,
                    group.last_seen - timedelta(minutes=5),
                ),
                Condition(
                    Column("timestamp", entity=events_entity),
                    Op.LT,
                    group.last_seen + timedelta(minutes=5),
                ),
            ],
            limit=Limit(1),
        )

        request = Request(
            dataset=Dataset.Events.value,
            app_id=Referrer.GROUPING_RECORDS_BACKFILL_REFERRER.value,
            query=query,
            tenant_ids={
                "referrer": Referrer.GROUPING_RECORDS_BACKFILL_REFERRER.value,
                "cross_org_query": 1,
            },
        )
        snuba_requests.append(request)

    with metrics.timer(f"{BACKFILL_NAME}.bulk_snuba_queries", sample_rate=1.0):
        snuba_results = bulk_snuba_queries(
            snuba_requests, referrer=Referrer.GROUPING_RECORDS_BACKFILL_REFERRER.value
        )
    return snuba_results


@sentry_sdk.tracing.trace
def get_events_from_nodestore(project, snuba_results, group_id_batch_filtered):
    nodestore_events = lookup_group_data_stacktrace_bulk(project, snuba_results)
    # If nodestore returns no data
    if len(nodestore_events) == 0:
        logger.info(
            "tasks.backfill_seer_grouping_records.no_data",
            extra={
                "project_id": project.id,
                "group_id_batch": json.dumps(group_id_batch_filtered),
            },
        )
        raise NoNodestoreDataError("No data found in nodestore")

    group_data = []
    stacktrace_strings = []
    bulk_event_ids = set()
    invalid_event_ids = set()
    for group_id, event in nodestore_events.items():
        if event and event.data and event.data.get("exception"):
            grouping_info = get_grouping_info(None, project=project, event=event)
            stacktrace_string = get_stacktrace_string(grouping_info)
            if stacktrace_string == "":
                invalid_event_ids.add(event.event_id)
                continue
            primary_hash = event.get_primary_hash()
            if not primary_hash:
                invalid_event_ids.add(event.event_id)
                continue

            group_data.append(
                CreateGroupingRecordData(
                    group_id=group_id,
                    project_id=project.id,
                    message=event.title,
                    hash=primary_hash,
                )
            )
            stacktrace_strings.append(stacktrace_string)
            bulk_event_ids.add(event.event_id)
        else:
            pass
            # TODO
            # invalid_event_ids.add(event.event_id)

    group_hashes_dict = {
        group_stacktrace_data["group_id"]: group_stacktrace_data["hash"]
        for group_stacktrace_data in group_data
    }
    return (
        GroupStacktraceData(data=group_data, stacktrace_list=stacktrace_strings),
        group_hashes_dict,
    )


@sentry_sdk.tracing.trace
def send_group_and_stacktrace_to_seer(project, group_id_batch_filtered, nodestore_results):
    seer_response = post_bulk_grouping_records(
        CreateGroupingRecordsRequest(
            group_id_list=group_id_batch_filtered,
            data=nodestore_results["data"],
            stacktrace_list=nodestore_results["stacktrace_list"],
        )
    )
    return seer_response


@sentry_sdk.tracing.trace
def update_groups(project, seer_response, group_id_batch_filtered, group_hashes_dict, dry_run):
    groups_with_neighbor = seer_response["groups_with_neighbor"]
    groups = Group.objects.filter(project_id=project.id, id__in=group_id_batch_filtered)
    for group in groups:
        seer_similarity: dict[str, Any] = {
            "similarity_model_version": SEER_SIMILARITY_MODEL_VERSION,
            "request_hash": group_hashes_dict[group.id],
        }
        if str(group.id) in groups_with_neighbor:
            logger.info(
                "backfill_seer_grouping_records.found_neighbor",
                extra={
                    "project_id": project.id,
                    "group_id": group.id,
                },
            )
            # TODO: remove this try catch once the helper is made
            try:
                seer_similarity["results"] = [
                    asdict(
                        SeerSimilarIssueData.from_raw(
                            project.id, groups_with_neighbor[str(group.id)]
                        )
                    )
                ]
            # TODO: if we reach this exception, we need to delete the record from seer or this will always happen
            # we should not update the similarity data for this group cause we'd want to try again once we delete it
            except (IncompleteSeerDataError, SimilarGroupNotFoundError):
                logger.exception(
                    "tasks.backfill_seer_grouping_records.invalid_parent_group",
                    extra={
                        "project_id": project.id,
                        "group_id": group.id,
                        "parent_hash": groups_with_neighbor[str(group.id)]["parent_hash"],
                    },
                )
                seer_similarity = {}

        if seer_similarity:
            if group.data.get("metadata"):
                group.data["metadata"]["seer_similarity"] = seer_similarity
            else:
                group.data["metadata"] = {"seer_similarity": seer_similarity}

    if not dry_run:
        num_updated = Group.objects.bulk_update(groups, ["data"])
        logger.info(
            "backfill_seer_grouping_records.bulk_update",
            extra={"project_id": project.id, "num_updated": num_updated},
        )


@metrics.wraps(f"{BACKFILL_NAME}.lookup_event_bulk", sample_rate=1.0)
def lookup_group_data_stacktrace_bulk(
    project: Project, rows: list[GroupEventRow]
) -> dict[int, Event]:
    project_id = project.id
    node_id_to_group_data = {
        Event.generate_node_id(project_id, event_id=row["event_id"]): (
            row["event_id"],
            row["group_id"],
        )
        for row in rows
    }

    groups_to_event = {}

    try:
        bulk_data = _retry_operation(
            nodestore.backend.get_multi,
            list(node_id_to_group_data.keys()),
            retries=3,
            delay=2,
        )
    except (ServiceUnavailable, DeadlineExceeded) as e:
        extra = {
            "organization_id": project.organization.id,
            "project_id": project.id,
            "group_data": json.dumps(rows),
            "error": e.message,
        }
        logger.exception(
            "tasks.backfill_seer_grouping_records.bulk_event_lookup_exception",
            extra=extra,
        )
        raise

    for node_id, data in bulk_data.items():
        if node_id in node_id_to_group_data:
            event_id, group_id = (
                node_id_to_group_data[node_id][0],
                node_id_to_group_data[node_id][1],
            )
            event = Event(event_id=event_id, project_id=project_id, group_id=group_id, data=data)
            groups_to_event[group_id] = event

    # look up individually any that may have failed during bulk lookup
    for node_id, (event_id, group_id) in node_id_to_group_data.items():
        if node_id not in bulk_data:
            data = _retry_operation(
                nodestore.backend.get,
                Event.generate_node_id(project_id, event_id),
                retries=3,
                delay=2,
            )
            if data is None:
                extra = {
                    "organization_id": project.organization.id,
                    "project_id": project.id,
                    "group_id": group_id,
                    "event_id": event_id,
                }
<<<<<<< HEAD
                logger.error("tasks.backfill_seer_grouping_records.event_lookup_error", extra=extra)
                continue
            event = Event(event_id=event_id, project_id=project_id, group_id=group_id)
            event.data = data
            groups_to_event[group_id] = event
=======
                logger.exception(
                    "tasks.backfill_seer_grouping_records.bulk_event_lookup_exception",
                    extra=extra,
                )
                raise

    group_data = []
    stacktrace_strings = []
    bulk_event_ids = set()
    invalid_event_ids, invalid_event_group_ids = set(), set()
    with sentry_sdk.start_transaction(op="embeddings_grouping.get_latest_event"):
        for node_id, data in bulk_data.items():
            if node_id in node_id_to_group_data:
                event_id, group_id = (
                    node_id_to_group_data[node_id][0],
                    node_id_to_group_data[node_id][1],
                )
                event = Event(
                    event_id=event_id, project_id=project_id, group_id=group_id, data=data
                )
                if event and event.data and event.data.get("exception"):
                    grouping_info = get_grouping_info(None, project=project, event=event)
                    stacktrace_string = get_stacktrace_string(grouping_info)
                    if stacktrace_string == "":
                        invalid_event_ids.add(event_id)
                        invalid_event_group_ids.add(group_id)
                        continue
                    primary_hash = event.get_primary_hash()
                    if not primary_hash:
                        invalid_event_ids.add(event_id)
                        invalid_event_group_ids.add(group_id)
                        continue

                    group_data.append(
                        CreateGroupingRecordData(
                            group_id=group_id,
                            project_id=project_id,
                            message=filter_null_from_event_title(event.title),
                            hash=primary_hash,
                        )
                    )
                    stacktrace_strings.append(stacktrace_string)
                    bulk_event_ids.add(event_id)
                else:
                    invalid_event_ids.add(event_id)
                    invalid_event_group_ids.add(group_id)
>>>>>>> 2f5d9870

    metrics.gauge(
        f"{BACKFILL_NAME}._lookup_event_bulk.hit_ratio",
        round(len(bulk_data.items()) / len(rows)) * 100,
        sample_rate=1.0,
    )

    return groups_to_event


def _retry_operation(operation, *args, retries, delay, **kwargs):
    for attempt in range(retries):
        try:
            return operation(*args, **kwargs)
        except (ServiceUnavailable, DeadlineExceeded):
            if attempt < retries - 1:
                time.sleep(delay * (2**attempt))
            else:
                raise

<<<<<<< HEAD
=======
    if event and event.data and event.data.get("exception"):
        with sentry_sdk.start_transaction(op="embeddings_grouping.get_latest_event"):
            grouping_info = get_grouping_info(None, project=project, event=event)
        stacktrace_string = get_stacktrace_string(grouping_info)
        primary_hash = event.get_primary_hash()
        if not primary_hash:
            group_data = None
        else:
            group_data = (
                CreateGroupingRecordData(
                    group_id=group_id,
                    hash=primary_hash,
                    project_id=project_id,
                    message=filter_null_from_event_title(event.title),
                )
                if stacktrace_string != ""
                else None
            )

        return (group_data, stacktrace_string)

    return (None, "")

>>>>>>> 2f5d9870

def lookup_event(project_id: int, event_id: str, group_id: int) -> Event:
    data = nodestore.backend.get(Event.generate_node_id(project_id, event_id))
    if data is None:
        raise EventLookupError(f"Failed to lookup event({event_id}) for project_id({project_id})")
    event = Event(event_id=event_id, project_id=project_id, group_id=group_id)
    event.data = data
    return event


def make_backfill_redis_key(project_id: int):
    redis_key = "grouping_record_backfill.last_processed_index"
    return f"{redis_key}-{project_id}"


def delete_seer_grouping_records(
    project_id: int,
    redis_client: RedisCluster | StrictRedis,
):
    """
    Delete seer grouping records for the project_id.
    Delete seer_similarity from the project's groups metadata.
    """
    logger.info(
        "backfill_seer_grouping_records.delete_all_seer_records",
        extra={"project_id": project_id},
    )
    delete_grouping_records(project_id)
    redis_client.delete(make_backfill_redis_key(project_id))

    for groups in chunked(
        RangeQuerySetWrapper(
            Group.objects.filter(project_id=project_id, type=ErrorGroupType.type_id)
        ),
        BULK_DELETE_METADATA_CHUNK_SIZE,
    ):
        groups_with_seer_metadata = [
            group
            for group in groups
            if get_path(group.data, "metadata", "seer_similarity") is not None
        ]

        for group in groups_with_seer_metadata:
            del group.data["metadata"]["seer_similarity"]
        Group.objects.bulk_update(groups_with_seer_metadata, ["data"])


def call_next_backfill(
    last_processed_index: int,
    project_id: int,
    redis_client: RedisCluster | StrictRedis,
    len_group_id_batch_unfiltered: int,
    last_group_id: int,
    dry_run: bool,
):
    redis_client.set(
        f"{make_backfill_redis_key(project_id)}",
        last_processed_index if last_processed_index is not None else 0,
        ex=60 * 60 * 24 * 7,
    )

    if last_processed_index and last_processed_index < len_group_id_batch_unfiltered:
        logger.info(
            "calling next backfill task",
            extra={
                "project_id": project_id,
                "last_processed_index": last_processed_index,
                "last_processed_group_id": last_group_id,
                "dry_run": dry_run,
            },
        )
        backfill_seer_grouping_records.apply_async(
            args=[project_id, last_processed_index, dry_run],
        )
    else:
        logger.info(
            "reached the end of the group id list",
            extra={
                "project_id": project_id,
                "last_processed_index": last_processed_index,
                "dry_run": dry_run,
            },
        )<|MERGE_RESOLUTION|>--- conflicted
+++ resolved
@@ -377,7 +377,7 @@
                 CreateGroupingRecordData(
                     group_id=group_id,
                     project_id=project.id,
-                    message=event.title,
+                    message=filter_null_from_event_title(event.title),
                     hash=primary_hash,
                 )
             )
@@ -523,60 +523,11 @@
                     "group_id": group_id,
                     "event_id": event_id,
                 }
-<<<<<<< HEAD
                 logger.error("tasks.backfill_seer_grouping_records.event_lookup_error", extra=extra)
                 continue
             event = Event(event_id=event_id, project_id=project_id, group_id=group_id)
             event.data = data
             groups_to_event[group_id] = event
-=======
-                logger.exception(
-                    "tasks.backfill_seer_grouping_records.bulk_event_lookup_exception",
-                    extra=extra,
-                )
-                raise
-
-    group_data = []
-    stacktrace_strings = []
-    bulk_event_ids = set()
-    invalid_event_ids, invalid_event_group_ids = set(), set()
-    with sentry_sdk.start_transaction(op="embeddings_grouping.get_latest_event"):
-        for node_id, data in bulk_data.items():
-            if node_id in node_id_to_group_data:
-                event_id, group_id = (
-                    node_id_to_group_data[node_id][0],
-                    node_id_to_group_data[node_id][1],
-                )
-                event = Event(
-                    event_id=event_id, project_id=project_id, group_id=group_id, data=data
-                )
-                if event and event.data and event.data.get("exception"):
-                    grouping_info = get_grouping_info(None, project=project, event=event)
-                    stacktrace_string = get_stacktrace_string(grouping_info)
-                    if stacktrace_string == "":
-                        invalid_event_ids.add(event_id)
-                        invalid_event_group_ids.add(group_id)
-                        continue
-                    primary_hash = event.get_primary_hash()
-                    if not primary_hash:
-                        invalid_event_ids.add(event_id)
-                        invalid_event_group_ids.add(group_id)
-                        continue
-
-                    group_data.append(
-                        CreateGroupingRecordData(
-                            group_id=group_id,
-                            project_id=project_id,
-                            message=filter_null_from_event_title(event.title),
-                            hash=primary_hash,
-                        )
-                    )
-                    stacktrace_strings.append(stacktrace_string)
-                    bulk_event_ids.add(event_id)
-                else:
-                    invalid_event_ids.add(event_id)
-                    invalid_event_group_ids.add(group_id)
->>>>>>> 2f5d9870
 
     metrics.gauge(
         f"{BACKFILL_NAME}._lookup_event_bulk.hit_ratio",
@@ -597,34 +548,8 @@
             else:
                 raise
 
-<<<<<<< HEAD
-=======
-    if event and event.data and event.data.get("exception"):
-        with sentry_sdk.start_transaction(op="embeddings_grouping.get_latest_event"):
-            grouping_info = get_grouping_info(None, project=project, event=event)
-        stacktrace_string = get_stacktrace_string(grouping_info)
-        primary_hash = event.get_primary_hash()
-        if not primary_hash:
-            group_data = None
-        else:
-            group_data = (
-                CreateGroupingRecordData(
-                    group_id=group_id,
-                    hash=primary_hash,
-                    project_id=project_id,
-                    message=filter_null_from_event_title(event.title),
-                )
-                if stacktrace_string != ""
-                else None
-            )
-
-        return (group_data, stacktrace_string)
-
-    return (None, "")
-
->>>>>>> 2f5d9870
-
-def lookup_event(project_id: int, event_id: str, group_id: int) -> Event:
+def lookup_event(project_id: int, event_id: str, 
+                 _id: int) -> Event:
     data = nodestore.backend.get(Event.generate_node_id(project_id, event_id))
     if data is None:
         raise EventLookupError(f"Failed to lookup event({event_id}) for project_id({project_id})")
