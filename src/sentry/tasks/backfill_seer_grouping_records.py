--- conflicted
+++ resolved
@@ -133,6 +133,8 @@
     try:
         (
             groups_to_backfill_with_no_embedding,
+            groups_to_backfill_with_no_embeddings_high_count,
+            groups_to_backfill_with_no_embeddings_low_count,
             batch_end_index,
             total_groups_to_backfill_length,
         ) = get_current_batch_groups_from_postgres(project, last_processed_index, batch_size)
@@ -141,12 +143,22 @@
 
     last_group_id = groups_to_backfill_with_no_embedding[-1]
 
-    snuba_results = get_data_from_snuba(project, groups_to_backfill_with_no_embedding)
+    snuba_results_high_count = get_data_from_snuba_single_group_query(
+        project, groups_to_backfill_with_no_embeddings_high_count
+    )
+    snuba_results_low_count = get_data_from_snuba_bulk_groups_query(
+        project, groups_to_backfill_with_no_embeddings_low_count
+    )
 
     (
         filtered_snuba_results,
         groups_to_backfill_with_no_embedding_has_snuba_row,
-    ) = filter_snuba_results(snuba_results, groups_to_backfill_with_no_embedding, project)
+    ) = filter_snuba_results(
+        snuba_results_high_count,
+        snuba_results_low_count,
+        groups_to_backfill_with_no_embedding,
+        project,
+    )
 
     try:
         nodestore_results, group_hashes_dict = get_events_from_nodestore(
@@ -205,8 +217,13 @@
     )
 
 
-def filter_snuba_results(snuba_results, groups_to_backfill_with_no_embedding, project):
-    if not snuba_results or not snuba_results[0].get("data"):
+def filter_snuba_results(
+    snuba_results_high_count, snuba_results_low_count, groups_to_backfill_with_no_embedding, project
+):
+    # TODO(jodi): check if logic
+    if not (snuba_results_low_count or snuba_results_low_count[0].get("data")) and not (
+        snuba_results_high_count or snuba_results_high_count[0].get("data")
+    ):
         logger.info(
             "tasks.backfill_seer_grouping_records.results",
             extra={
@@ -215,9 +232,12 @@
             },
         )
         return
+
     filtered_snuba_results: list[GroupEventRow] = [
-        snuba_result["data"][0] for snuba_result in snuba_results if snuba_result["data"]
-    ]
+        snuba_result_high_count["data"][0]
+        for snuba_result_high_count in snuba_results_high_count
+        if snuba_result_high_count["data"]
+    ] + snuba_results_low_count[0]["data"]
 
     groups_to_backfill_with_no_embedding_has_snuba_row = []
     row_group_ids = {row["group_id"] for row in filtered_snuba_results}
@@ -252,17 +272,6 @@
 
     redis_client = redis.redis_clusters.get(settings.SENTRY_MONITORS_REDIS_CLUSTER)
 
-<<<<<<< HEAD
-    if only_delete:
-        delete_seer_grouping_records(project.id, redis_client)
-        logger.info(
-            "backfill_seer_grouping_records.deleted_all_records",
-            extra={"project_id": project.id},
-        )
-        return
-
-    group_values = (
-=======
     if last_processed_index is None:
         last_processed_index = int(redis_client.get(make_backfill_redis_key(project_id)) or 0)
     return project, redis_client, last_processed_index
@@ -271,7 +280,6 @@
 @sentry_sdk.tracing.trace
 def get_current_batch_groups_from_postgres(project, last_processed_index, batch_size):
     groups_to_backfill_query = (
->>>>>>> 6775cceb
         Group.objects.filter(
             project_id=project.id,
             type=ErrorGroupType.type_id,
@@ -279,40 +287,18 @@
             last_seen__gt=(datetime.now(UTC) - timedelta(days=90)),
         )
         .exclude(status__in=[GroupStatus.PENDING_DELETION, GroupStatus.DELETION_IN_PROGRESS])
-<<<<<<< HEAD
         .values_list("id", "data", "times_seen", "last_seen")
-=======
-        .values_list("id", "data")
->>>>>>> 6775cceb
         .order_by("-times_seen", "id")
     )
     total_groups_to_backfill_length = len(groups_to_backfill_query)
 
-<<<<<<< HEAD
-    if last_processed_index is None:
-        last_processed_index = int(redis_client.get(make_backfill_redis_key(project_id)) or 0)
-
-    batch_size = options.get("embeddings-grouping.seer.backfill-batch-size")
-    batch_end_index = min(last_processed_index + batch_size, len(group_values))
-    group_values_batch = group_values[last_processed_index:batch_end_index]
-=======
     batch_end_index = min(last_processed_index + batch_size, total_groups_to_backfill_length)
     groups_to_backfill_batch = groups_to_backfill_query[last_processed_index:batch_end_index]
->>>>>>> 6775cceb
 
     logger.info(
         "backfill_seer_grouping_records.batch",
         extra={
             "project_id": project.id,
-<<<<<<< HEAD
-            "batch_len": len(group_values_batch),
-            "last_processed_index": last_processed_index,
-            "total_groups_length": len(group_values),
-        },
-    )
-
-    if len(group_values_batch) == 0:
-=======
             "batch_len": len(groups_to_backfill_batch),
             "last_processed_index": last_processed_index,
             "total_groups_length": total_groups_to_backfill_length,
@@ -320,130 +306,59 @@
     )
 
     if len(groups_to_backfill_batch) == 0:
->>>>>>> 6775cceb
         logger.info(
             "backfill_seer_grouping_records.no_more_groups",
             extra={"project_id": project.id},
         )
         raise NoMoreGroupsToBackfillError("No more groups to backfill")
 
-<<<<<<< HEAD
-    group_ids_batch_filtered = [
-        group_id
-        for (group_id, data, _, _) in group_values_batch
-        if get_path(data, "metadata", "seer_similarity", "similarity_model_version") is None
-    ]
-    if len(group_values_batch) != len(group_ids_batch_filtered):
-        logger.info(
-            "backfill_seer_grouping_records.groups_already_had_embedding",
-            extra={"project_id": project.id, "num_groups": len(group_ids_batch_filtered)},
-        )
-
-    # Handle groups with over 1 million events
-    high_event_count_results = []
-    high_event_count_group_ids = [
-        group_id
-        for (group_id, _, times_seen, _) in group_values_batch
-        if times_seen >= HIGH_GROUP_EVENT_COUNT and group_id in group_ids_batch_filtered
-    ]
-    high_event_count_results = single_query_event_per_group(high_event_count_group_ids, project_id)
-
-    # Handle groups with less than 1 million events
-    low_event_count_group_ids = [
-        group_id
-        for group_id in group_ids_batch_filtered
-        if group_id not in high_event_count_group_ids
-    ]
-    low_event_count_groups_last_seen = [
-        last_seen
-        for (group_id, _, _, last_seen) in group_values_batch
-        if group_id in low_event_count_group_ids
-    ]
-    low_event_count_results = bulk_query_events(
-        low_event_count_group_ids, low_event_count_groups_last_seen, project_id
-    )
-
-    snuba_results = high_event_count_results + low_event_count_results
-    group_id_batch_all = copy.deepcopy(group_ids_batch_filtered)
-    if snuba_results:
-        rows: list[GroupEventRow] = snuba_results
-
-        # Log if any group does not have any events in snuba and skip it
-        if len(rows) != len(group_ids_batch_filtered):
-            row_group_ids = {row["group_id"] for row in rows}
-            for group_id in group_id_batch_all:
-                if group_id not in row_group_ids:
-                    logger.info(
-                        "tasks.backfill_seer_grouping_records.no_snuba_event",
-                        extra={
-                            "organization_id": project.organization.id,
-                            "project_id": project_id,
-                            "group_id": group_id,
-                        },
-                    )
-                    group_ids_batch_filtered.remove(group_id)
-
-        data = lookup_group_data_stacktrace_bulk_with_fallback(project, rows)
-
-        # If nodestore returns no data
-        if data["data"] == [] and data["stacktrace_list"] == []:
-            logger.info(
-                "tasks.backfill_seer_grouping_records.no_data",
-                extra={
-                    "project_id": project.id,
-                    "group_id_batch": json.dumps(group_ids_batch_filtered),
-                },
-            )
-            call_next_backfill(
-                batch_end_index,
-                project_id,
-                redis_client,
-                len(group_values),
-                group_id_batch_all[-1],
-                dry_run,
-            )
-            return
-
-        group_hashes_dict = {
-            group_stacktrace_data["group_id"]: group_stacktrace_data["hash"]
-            for group_stacktrace_data in data["data"]
-        }
-
-        with metrics.timer(f"{BACKFILL_NAME}.post_bulk_grouping_records", sample_rate=1.0):
-            response = post_bulk_grouping_records(
-                CreateGroupingRecordsRequest(
-                    group_id_list=group_ids_batch_filtered,
-                    data=data["data"],
-                    stacktrace_list=data["stacktrace_list"],
-=======
     groups_to_backfill_with_no_embedding = [
         group_id
         for (group_id, data) in groups_to_backfill_batch
         if get_path(data, "metadata", "seer_similarity", "similarity_model_version") is None
     ]
+    # Separate high/low event count queries
+    groups_to_backfill_with_no_embeddings_high_count = {
+        group_id: last_seen
+        for (group_id, _, times_seen, last_seen) in groups_to_backfill_batch
+        if group_id in groups_to_backfill_with_no_embedding and times_seen >= HIGH_GROUP_EVENT_COUNT
+    }
+    groups_to_backfill_with_no_embeddings_low_count = {
+        group_id: last_seen
+        for (group_id, _, times_seen, last_seen) in groups_to_backfill_batch
+        if group_id not in groups_to_backfill_with_no_embeddings_high_count
+    }
+
     if len(groups_to_backfill_batch) != len(groups_to_backfill_with_no_embedding):
         logger.info(
             "backfill_seer_grouping_records.groups_already_had_embedding",
             extra={
                 "project_id": project.id,
-                "num_groups": len(groups_to_backfill_with_no_embedding),
+                "num_groups": abs(
+                    len(groups_to_backfill_batch) - len(groups_to_backfill_with_no_embedding)
+                ),
             },
         )
+
     return (
         groups_to_backfill_with_no_embedding,
+        groups_to_backfill_with_no_embeddings_high_count,
+        groups_to_backfill_with_no_embeddings_low_count,
         batch_end_index,
         total_groups_to_backfill_length,
     )
 
 
 @sentry_sdk.tracing.trace
-def get_data_from_snuba(project, group_id_batch_filtered):
-    # TODO(jangjodi): Only query per group if it has over 1 million events, or batch queries with new where condition
+def get_data_from_snuba_single_group_query(project, group_id_batch_filtered):
+    """
+    Query events for a group one at a time, running the requests in groups of size SNUBA_QUERY_RATELIMIT.
+    """
     events_entity = Entity("events", alias="events")
 
     snuba_requests = []
     for group_id in group_id_batch_filtered:
-        group = Group.objects.get(id=group_id)
+        last_seen = group_id_batch_filtered[group_id]
         query = Query(
             match=events_entity,
             select=[
@@ -456,12 +371,12 @@
                 Condition(
                     Column("timestamp", entity=events_entity),
                     Op.GTE,
-                    group.last_seen - timedelta(minutes=5),
+                    last_seen - timedelta(minutes=5),
                 ),
                 Condition(
                     Column("timestamp", entity=events_entity),
                     Op.LT,
-                    group.last_seen + timedelta(minutes=5),
+                    last_seen + timedelta(minutes=5),
                 ),
             ],
             limit=Limit(1),
@@ -478,10 +393,63 @@
         )
         snuba_requests.append(request)
 
+    # TODO(jangjodi): batch size == rate limit right now, which is why this works.
+    # Create option to allow for different batch sizes
     with metrics.timer(f"{BACKFILL_NAME}.bulk_snuba_queries", sample_rate=1.0):
         snuba_results = bulk_snuba_queries(
             snuba_requests, referrer=Referrer.GROUPING_RECORDS_BACKFILL_REFERRER.value
         )
+    return snuba_results
+
+
+@sentry_sdk.tracing.trace
+def get_data_from_snuba_bulk_groups_query(project, group_id_batch_filtered):
+    """
+    Query events for groups in bulk, using group's last_seen to limit the
+    timestamp of the query.
+    """
+    events_entity = Entity("events", alias="events")
+
+    groups_last_seen = [group_id_batch_filtered[group_id] for group_id in group_id_batch_filtered]
+    query = Query(
+        match=events_entity,
+        select=[
+            Column("group_id"),
+            Function("max", [Column("event_id")], "event_id"),
+        ],
+        groupby=[Column("group_id")],
+        where=[
+            Condition(Column("project_id"), Op.EQ, project.id),
+            Condition(Column("group_id"), Op.IN, group_id_batch_filtered),
+            Condition(
+                Column("timestamp", entity=events_entity),
+                Op.GTE,
+                min(groups_last_seen) - timedelta(minutes=5),
+            ),
+            Condition(
+                Column("timestamp", entity=events_entity),
+                Op.LT,
+                max(groups_last_seen) + timedelta(minutes=5),
+            ),
+        ],
+        orderby=[OrderBy(Column("group_id"), Direction.ASC)],
+    )
+
+    request = Request(
+        dataset=Dataset.Events.value,
+        app_id=Referrer.GROUPING_RECORDS_BACKFILL_REFERRER.value,
+        query=query,
+        tenant_ids={
+            "referrer": Referrer.GROUPING_RECORDS_BACKFILL_REFERRER.value,
+            "cross_org_query": 1,
+        },
+    )
+
+    with metrics.timer(f"{BACKFILL_NAME}.bulk_snuba_queries", sample_rate=1.0):
+        snuba_results = bulk_snuba_queries(
+            [request], referrer=Referrer.GROUPING_RECORDS_BACKFILL_REFERRER.value
+        )
+
     return snuba_results
 
 
@@ -521,7 +489,6 @@
                     project_id=project.id,
                     message=filter_null_from_event_title(event.title),
                     hash=primary_hash,
->>>>>>> 6775cceb
                 )
             )
             stacktrace_strings.append(stacktrace_string)
@@ -529,82 +496,6 @@
         else:
             invalid_event_group_ids.append(group_id)
 
-<<<<<<< HEAD
-        if response.get("success"):
-            groups_with_neighbor = response["groups_with_neighbor"]
-            groups = Group.objects.filter(project_id=project.id, id__in=group_ids_batch_filtered)
-            for group in groups:
-                seer_similarity: dict[str, Any] = {
-                    "similarity_model_version": SEER_SIMILARITY_MODEL_VERSION,
-                    "request_hash": group_hashes_dict[group.id],
-                }
-                if str(group.id) in groups_with_neighbor:
-                    # TODO: remove this try catch once the helper is made
-                    try:
-                        seer_similarity["results"] = [
-                            asdict(
-                                SeerSimilarIssueData.from_raw(
-                                    project_id, groups_with_neighbor[str(group.id)]
-                                )
-                            )
-                        ]
-                    # TODO: if we reach this exception, we need to delete the record from seer or this will always happen
-                    # we should not update the similarity data for this group cause we'd want to try again once we delete it
-                    except (IncompleteSeerDataError, SimilarGroupNotFoundError):
-                        logger.exception(
-                            "tasks.backfill_seer_grouping_records.invalid_parent_group",
-                            extra={
-                                "project_id": project_id,
-                                "group_id": group.id,
-                                "parent_hash": groups_with_neighbor[str(group.id)]["parent_hash"],
-                            },
-                        )
-                        seer_similarity = {}
-
-                if seer_similarity:
-                    if group.data.get("metadata"):
-                        group.data["metadata"]["seer_similarity"] = seer_similarity
-                    else:
-                        group.data["metadata"] = {"seer_similarity": seer_similarity}
-
-            if not dry_run:
-                num_updated = Group.objects.bulk_update(groups, ["data"])
-                logger.info(
-                    "backfill_seer_grouping_records.bulk_update",
-                    extra={"project_id": project.id, "num_updated": num_updated},
-                )
-
-            call_next_backfill(
-                batch_end_index,
-                project_id,
-                redis_client,
-                len(group_values),
-                group_id_batch_all[-1],
-                dry_run,
-            )
-        else:
-            # If seer is down, we should stop
-            logger.info(
-                "backfill_seer_bulk_insert_returned_invald_result",
-                extra={"project_id": project.id},
-            )
-    else:
-        logger.info(
-            "backfill_seer_snuba_returned_empty_result",
-            extra={
-                "project_id": project.id,
-                "snuba_result": json.dumps(snuba_results),
-                "group_id_batch": json.dumps(group_id_batch_all),
-            },
-        )
-        call_next_backfill(
-            batch_end_index,
-            project_id,
-            redis_client,
-            len(group_values),
-            group_id_batch_all[-1],
-            dry_run,
-=======
     group_hashes_dict = {
         group_stacktrace_data["group_id"]: group_stacktrace_data["hash"]
         for group_stacktrace_data in group_data
@@ -629,35 +520,11 @@
             group_id_list=group_id_batch_filtered,
             data=nodestore_results["data"],
             stacktrace_list=nodestore_results["stacktrace_list"],
->>>>>>> 6775cceb
         )
     )
     return seer_response
 
 
-<<<<<<< HEAD
-def lookup_group_data_stacktrace_bulk_with_fallback(
-    project: Project, rows: list[GroupEventRow]
-) -> GroupStacktraceData:
-    (
-        bulk_event_ids,
-        invalid_event_ids,
-        bulk_group_data_stacktraces,
-    ) = lookup_group_data_stacktrace_bulk(project, rows)
-    for row in rows:
-        event_id, group_id = row["event_id"], row["group_id"]
-        if event_id not in bulk_event_ids and event_id not in invalid_event_ids:
-            try:
-                group_data, stacktrace_string = lookup_group_data_stacktrace_single(
-                    project, event_id, int(group_id)
-                )
-                if group_data and stacktrace_string:
-                    bulk_group_data_stacktraces["data"].append(group_data)
-                    bulk_group_data_stacktraces["stacktrace_list"].append(stacktrace_string)
-            except EventLookupError:
-                extra = {
-                    "organization_id": project.organization.id,
-=======
 @sentry_sdk.tracing.trace
 def update_groups(project, seer_response, group_id_batch_filtered, group_hashes_dict, dry_run):
     groups_with_neighbor = seer_response["groups_with_neighbor"]
@@ -671,7 +538,6 @@
             logger.info(
                 "backfill_seer_grouping_records.found_neighbor",
                 extra={
->>>>>>> 6775cceb
                     "project_id": project.id,
                     "group_id": group.id,
                 },
@@ -715,11 +581,7 @@
 @metrics.wraps(f"{BACKFILL_NAME}.lookup_event_bulk", sample_rate=1.0)
 def lookup_group_data_stacktrace_bulk(
     project: Project, rows: list[GroupEventRow]
-<<<<<<< HEAD
-) -> tuple[set[str], set[str], GroupStacktraceData]:
-=======
 ) -> dict[int, Event]:
->>>>>>> 6775cceb
     project_id = project.id
     node_id_to_group_data = {
         Event.generate_node_id(project_id, event_id=row["event_id"]): (
@@ -776,56 +638,11 @@
                     "group_id": group_id,
                     "event_id": event_id,
                 }
-<<<<<<< HEAD
-                logger.exception(
-                    "tasks.backfill_seer_grouping_records.bulk_event_lookup_exception",
-                    extra=extra,
-                )
-                raise
-
-    group_data = []
-    stacktrace_strings = []
-    bulk_event_ids = set()
-    invalid_event_ids = set()
-    with sentry_sdk.start_transaction(op="embeddings_grouping.get_latest_event"):
-        for node_id, data in bulk_data.items():
-            if node_id in node_id_to_group_data:
-                event_id, group_id = (
-                    node_id_to_group_data[node_id][0],
-                    node_id_to_group_data[node_id][1],
-                )
-                event = Event(event_id=event_id, project_id=project_id, group_id=group_id)
-                event.data = data
-                if event and event.data and event.data.get("exception"):
-                    grouping_info = get_grouping_info(None, project=project, event=event)
-                    stacktrace_string = get_stacktrace_string(grouping_info)
-                    if stacktrace_string == "":
-                        invalid_event_ids.add(event_id)
-                        continue
-                    primary_hash = event.get_primary_hash()
-                    if not primary_hash:
-                        invalid_event_ids.add(event_id)
-                        continue
-
-                    group_data.append(
-                        CreateGroupingRecordData(
-                            group_id=group_id,
-                            project_id=project_id,
-                            message=event.title,
-                            hash=primary_hash,
-                        )
-                    )
-                    stacktrace_strings.append(stacktrace_string)
-                    bulk_event_ids.add(event_id)
-                else:
-                    invalid_event_ids.add(event_id)
-=======
                 logger.error("tasks.backfill_seer_grouping_records.event_lookup_error", extra=extra)
                 continue
             event = Event(event_id=event_id, project_id=project_id, group_id=group_id)
             event.data = data
             groups_to_event[group_id] = event
->>>>>>> 6775cceb
 
     metrics.gauge(
         f"{BACKFILL_NAME}._lookup_event_bulk.hit_ratio",
@@ -836,20 +653,8 @@
     return groups_to_event
 
 
-<<<<<<< HEAD
-@metrics.wraps(f"{BACKFILL_NAME}.lookup_event_single")
-def lookup_group_data_stacktrace_single(
-    project: Project, event_id: str, group_id: int
-) -> tuple[CreateGroupingRecordData | None, str]:
-    project_id = project.id
-    try:
-        event = lookup_event(project_id=project_id, event_id=event_id, group_id=group_id)
-    except (ServiceUnavailable, DeadlineExceeded):
-        time.sleep(2)
-=======
 def _retry_operation(operation, *args, retries, delay, **kwargs):
     for attempt in range(retries):
->>>>>>> 6775cceb
         try:
             return operation(*args, **kwargs)
         except (ServiceUnavailable, DeadlineExceeded):
@@ -858,32 +663,6 @@
             else:
                 raise
 
-<<<<<<< HEAD
-    if event and event.data and event.data.get("exception"):
-        with sentry_sdk.start_transaction(op="embeddings_grouping.get_latest_event"):
-            grouping_info = get_grouping_info(None, project=project, event=event)
-        stacktrace_string = get_stacktrace_string(grouping_info)
-        primary_hash = event.get_primary_hash()
-        if not primary_hash:
-            group_data = None
-        else:
-            group_data = (
-                CreateGroupingRecordData(
-                    group_id=group_id,
-                    hash=primary_hash,
-                    project_id=project_id,
-                    message=event.title,
-                )
-                if stacktrace_string != ""
-                else None
-            )
-
-        return (group_data, stacktrace_string)
-
-    return (None, "")
-
-=======
->>>>>>> 6775cceb
 
 def lookup_event(project_id: int, event_id: str, group_id: int) -> Event:
     data = nodestore.backend.get(Event.generate_node_id(project_id, event_id))
