import logging
import time
from dataclasses import asdict
from datetime import datetime, timedelta
from typing import Any, TypedDict

import sentry_sdk
from django.conf import settings
from google.api_core.exceptions import DeadlineExceeded, ServiceUnavailable
from snuba_sdk import Column, Condition, Entity, Function, Op, Query, Request
from snuba_sdk.orderby import Direction, OrderBy

from sentry import features, nodestore
from sentry.api.endpoints.group_similar_issues_embeddings import get_stacktrace_string
from sentry.conf.server import SEER_SIMILARITY_MODEL_VERSION
from sentry.eventstore.models import Event
from sentry.grouping.grouping_info import get_grouping_info
from sentry.issues.grouptype import ErrorGroupType
from sentry.issues.occurrence_consumer import EventLookupError
from sentry.models.group import Group
from sentry.models.grouphash import GroupHash
from sentry.models.project import Project
from sentry.seer.utils import (
    CreateGroupingRecordData,
    CreateGroupingRecordsRequest,
    IncompleteSeerDataError,
    SeerSimilarIssueData,
    SimilarGroupNotFoundError,
    delete_grouping_records,
    post_bulk_grouping_records,
)
from sentry.silo.base import SiloMode
from sentry.snuba.dataset import Dataset
from sentry.snuba.referrer import Referrer
from sentry.tasks.base import instrumented_task
from sentry.utils import json, metrics, redis
from sentry.utils.safe import get_path
from sentry.utils.snuba import bulk_snuba_queries

BATCH_SIZE = 20
BACKFILL_NAME = "backfill_grouping_records"

logger = logging.getLogger(__name__)


class GroupEventRow(TypedDict):
    event_id: str
    group_id: int
    message: str


class GroupStacktraceData(TypedDict):
    data: list[CreateGroupingRecordData]
    stacktrace_list: list[str]


@instrumented_task(
    name="sentry.tasks.backfill_seer_grouping_records",
    queue="default",
    max_retries=0,
    silo_mode=SiloMode.REGION,
    soft_time_limit=60 * 15,
    time_limit=60 * 15 + 5,
)
def backfill_seer_grouping_records(
    project_id: int,
    last_processed_index: int | None,
    dry_run: bool = False,
    *args: Any,
    **kwargs: Any,
) -> None:
    """
    Task to backfill seer grouping_records table.
    Pass in last_processed_index = None if calling for the first time. This function will spawn
    child tasks that will pass the last_processed_index
    """
    logger.info(
        "backfill_seer_grouping_records.start",
        extra={
            "project_id": project_id,
            "last_processed_index": last_processed_index,
            "dry_run": dry_run,
        },
    )
    project = Project.objects.get_from_cache(id=project_id)
    if not features.has("projects:similarity-embeddings-backfill", project):
        logger.info(
            "backfill_seer_grouping_records.no_feature",
            extra={"project_id": project.id},
        )
        return

    redis_client = redis.redis_clusters.get(settings.SENTRY_MONITORS_REDIS_CLUSTER)
<<<<<<< HEAD
    if last_processed_index is None:
        last_processed_index = int(redis_client.get(make_backfill_redis_key(project_id)) or 0)
        if last_processed_index == 0 and dry_run:
            logger.info(
                "backfill_seer_grouping_records.delete_all_seer_records",
                extra={"project_id": project.id},
            )
            delete_grouping_records(project_id)
=======
    if last_processed_id is None:
        last_processed_id = int(redis_client.get(make_backfill_redis_key(project_id)) or 0)

    if last_processed_id == 0 and dry_run:
        logger.info(
            "backfill_seer_grouping_records.delete_all_seer_records",
            extra={"project_id": project.id},
        )
        delete_grouping_records(project_id)
        redis_client.delete(make_backfill_redis_key(project_id))
>>>>>>> 8a8fac51

        # Set the metadata of groups where times_seen = 1
        # Do not set the version number, so we can consider it for future backfills later
        groups_seen_once = Group.objects.filter(
            project_id=project_id, type=ErrorGroupType.type_id, times_seen=1
        )
        for group in groups_seen_once:
            seer_similarity_seen_once = {"times_seen_once": True}
            if group.data.get("metadata"):
                group.data["metadata"]["seer_similarity"] = seer_similarity_seen_once
            else:
                group.data["metadata"] = {"seer_similarity": seer_similarity_seen_once}

            if not dry_run:
                Group.objects.bulk_update(groups_seen_once, ["data"])

    group_id_message_data_batch = (
        Group.objects.filter(project_id=project.id, type=ErrorGroupType.type_id, times_seen__gt=1)
        .values_list("id", "message", "data")
        .order_by("times_seen")
    )
    logger.info(
        "backfill_seer_grouping_records.batch",
        extra={
            "project_id": project.id,
            "batch_len": len(group_id_message_data_batch),
            "last_processed_id": last_processed_id,
        },
    )
<<<<<<< HEAD
    group_id_message_data_batch = group_id_message_data_batch[
        last_processed_index : min(
            last_processed_index + BATCH_SIZE, len(group_id_message_data_batch)
        )
    ]
=======

>>>>>>> 8a8fac51
    if len(group_id_message_data_batch) == 0:
        logger.info(
            "backfill_seer_grouping_records.no_more_groups",
            extra={"project_id": project.id},
        )
        return

    group_id_message_batch_filtered = {
        group_id: message
        for (group_id, message, data) in group_id_message_data_batch
<<<<<<< HEAD
        if not get_path(data, "metadata", "seer_similarity", "similarity_model_version")
=======
        if get_path(data, "metadata", "embeddings_info", "nn_model_version") is None
>>>>>>> 8a8fac51
    }
    if len(group_id_message_data_batch) != len(group_id_message_batch_filtered):
        logger.info(
            "backfill_seer_grouping_records.groups_already_had_embedding",
            extra={"project_id": project.id, "num_groups": len(group_id_message_batch_filtered)},
        )

    group_id_batch = list(group_id_message_batch_filtered.keys())
    time_now = datetime.now()
    events_entity = Entity("events", alias="events")
    redis_client = redis.redis_clusters.get(settings.SENTRY_MONITORS_REDIS_CLUSTER)

    query = Query(
        match=events_entity,
        select=[
            Column("group_id"),
            Function("max", [Column("event_id")], "event_id"),
        ],
        groupby=[Column("group_id")],
        where=[
            Condition(Column("project_id"), Op.EQ, project.id),
            Condition(Column("group_id"), Op.IN, group_id_batch),
            Condition(
                Column("timestamp", entity=events_entity), Op.GTE, time_now - timedelta(days=90)
            ),
            Condition(Column("timestamp", entity=events_entity), Op.LT, time_now),
        ],
        orderby=[OrderBy(Column("group_id"), Direction.ASC)],
    )

    request = Request(
        dataset=Dataset.Events.value,
        app_id=Referrer.GROUPING_RECORDS_BACKFILL_REFERRER.value,
        query=query,
        tenant_ids={
            "referrer": Referrer.GROUPING_RECORDS_BACKFILL_REFERRER.value,
            "cross_org_query": 1,
        },
    )

    with metrics.timer(f"{BACKFILL_NAME}.bulk_snuba_queries", sample_rate=1.0):
        result = bulk_snuba_queries(
            [request], referrer=Referrer.GROUPING_RECORDS_BACKFILL_REFERRER.value
        )

    if result and result[0].get("data"):
        rows: list[GroupEventRow] = result[0]["data"]
        group_hashes = GroupHash.objects.filter(
            project_id=project.id, group_id__in=group_id_batch
        ).distinct("group_id")
        group_hashes_dict = {group_hash.group_id: group_hash.hash for group_hash in group_hashes}
        data = lookup_group_data_stacktrace_bulk_with_fallback(
            project, rows, group_id_message_batch_filtered, group_hashes_dict
        )

        with metrics.timer(f"{BACKFILL_NAME}.post_bulk_grouping_records", sample_rate=1.0):
            response = post_bulk_grouping_records(
                CreateGroupingRecordsRequest(
                    group_id_list=group_id_batch,
                    data=data["data"],
                    stacktrace_list=data["stacktrace_list"],
                )
            )
        if response["success"]:
            groups_with_neighbor = response["groups_with_neighbor"]
            groups = Group.objects.filter(project_id=project.id, id__in=group_id_batch)
            for group in groups:
                seer_similarity = {
                    "similarity_model_version": SEER_SIMILARITY_MODEL_VERSION,
                    "request_hash": group_hashes_dict[group.id],
                }
                if str(group.id) in groups_with_neighbor:
                    # TODO: remove this try catch once the helper is made
                    try:
                        seer_similarity["results"] = [
                            asdict(
                                SeerSimilarIssueData.from_raw(
                                    project_id, groups_with_neighbor[str(group.id)]
                                )
                            )
                        ]
                    except (IncompleteSeerDataError, SimilarGroupNotFoundError) as e:
                        logger.exception(
                            str(e),
                            extra={
                                "project_id": project_id,
                                "group_id": group.id,
                                "hash": group_hashes_dict[group.id],
                            },
                        )

                if group.data.get("metadata"):
                    group.data["metadata"]["seer_similarity"] = seer_similarity
                else:
                    group.data["metadata"] = {"seer_similarity": seer_similarity}
            if not dry_run:
                num_updated = Group.objects.bulk_update(groups, ["data"])
                logger.info(
                    "backfill_seer_grouping_records.bulk_update",
                    extra={"project_id": project.id, "num_updated": num_updated},
                )

        last_processed_index = last_processed_index + BATCH_SIZE + 1
        redis_client.set(
            f"{make_backfill_redis_key(project_id)}",
            last_processed_index if last_processed_index is not None else 0,
            ex=60 * 60 * 24 * 7,
        )

        logger.info(
            "calling next backfill task",
            extra={
                "project_id": project.id,
                "last_processed_index": last_processed_index,
                "dry_run": dry_run,
            },
        )
        backfill_seer_grouping_records.apply_async(
            args=[project.id, last_processed_index, dry_run],
        )
    else:
        logger.info(
            "backfill_seer_snuba_returned_empty_result",
            extra={"project_id": project.id},
        )


def lookup_group_data_stacktrace_bulk_with_fallback(
    project: Project, rows: list[GroupEventRow], messages: dict[int, str], hashes: dict[int, str]
) -> GroupStacktraceData:
    (
        bulk_event_ids,
        invalid_event_ids,
        bulk_group_data_stacktraces,
    ) = lookup_group_data_stacktrace_bulk(project, rows, messages, hashes)
    for row in rows:
        event_id, group_id = row["event_id"], row["group_id"]
        if event_id not in bulk_event_ids and event_id not in invalid_event_ids:
            try:
                group_data, stacktrace_string = lookup_group_data_stacktrace_single(
                    project, event_id, int(group_id), messages[group_id], hashes[group_id]
                )
                if group_data and stacktrace_string:
                    bulk_group_data_stacktraces["data"].append(group_data)
                    bulk_group_data_stacktraces["stacktrace_list"].append(stacktrace_string)
            except EventLookupError:
                extra = {
                    "organization_id": project.organization.id,
                    "project_id": project.id,
                    "group_id": group_id,
                    "event_id": event_id,
                }
                logger.exception(
                    "tasks.backfill_seer_grouping_records.event_lookup_error", extra=extra
                )
                continue
            except KeyError:
                extra = {
                    "organization_id": project.organization.id,
                    "project_id": project.id,
                    "group_id": group_id,
                }
                logger.exception("tasks.backfill_seer_grouping_records.no_group_hash", extra=extra)
                continue

    return bulk_group_data_stacktraces


@metrics.wraps(f"{BACKFILL_NAME}.lookup_event_bulk", sample_rate=1.0)
def lookup_group_data_stacktrace_bulk(
    project: Project, rows: list[GroupEventRow], messages: dict[int, str], hashes: dict[int, str]
) -> tuple[set[str], set[str], GroupStacktraceData]:
    project_id = project.id
    node_id_to_group_data = {
        Event.generate_node_id(project_id, event_id=row["event_id"]): (
            row["event_id"],
            row["group_id"],
        )
        for row in rows
    }

    try:
        bulk_data = nodestore.backend.get_multi(list(node_id_to_group_data.keys()))
    except (ServiceUnavailable, DeadlineExceeded):
        time.sleep(2)
        try:
            bulk_data = nodestore.backend.get_multi(list(node_id_to_group_data.keys()))
        except (ServiceUnavailable, DeadlineExceeded):
            time.sleep(4)
            try:
                bulk_data = nodestore.backend.get_multi(list(node_id_to_group_data.keys()))
            except (ServiceUnavailable, DeadlineExceeded) as e:
                bulk_data = {}
                extra = {
                    "organization_id": project.organization.id,
                    "project_id": project.id,
                    "group_data": json.dumps(rows),
                    "error": e.message,
                }
                logger.exception(
                    "tasks.backfill_seer_grouping_records.bulk_event_lookup_exception",
                    extra=extra,
                )

    group_data = []
    stacktrace_strings = []
    bulk_event_ids = set()
    invalid_event_ids = set()
    with sentry_sdk.start_transaction(op="embeddings_grouping.get_latest_event"):
        for node_id, data in bulk_data.items():
            if node_id in node_id_to_group_data:
                event_id, group_id = (
                    node_id_to_group_data[node_id][0],
                    node_id_to_group_data[node_id][1],
                )
                event = Event(event_id=event_id, project_id=project_id, group_id=group_id)
                event.data = data
                if event and event.data and event.data.get("exception") and hashes.get(group_id):
                    grouping_info = get_grouping_info(None, project=project, event=event)
                    stacktrace_string = get_stacktrace_string(grouping_info)
                    if stacktrace_string == "":
                        invalid_event_ids.add(event_id)
                        continue
                    group_data.append(
                        CreateGroupingRecordData(
                            group_id=group_id,
                            project_id=project_id,
                            message=messages[group_id],
                            hash=hashes[group_id],
                        )
                    )
                    stacktrace_strings.append(stacktrace_string)
                    bulk_event_ids.add(event_id)
                else:
                    invalid_event_ids.add(event_id)

    metrics.gauge(
        f"{BACKFILL_NAME}._lookup_event_bulk.hit_ratio",
        round(len(bulk_data.items()) / len(rows)) * 100,
        sample_rate=1.0,
    )

    return (
        bulk_event_ids,
        invalid_event_ids,
        GroupStacktraceData(data=group_data, stacktrace_list=stacktrace_strings),
    )


@metrics.wraps(f"{BACKFILL_NAME}.lookup_event_single")
def lookup_group_data_stacktrace_single(
    project: Project, event_id: str, group_id: int, message: str, hash: str
) -> tuple[CreateGroupingRecordData | None, str]:
    project_id = project.id
    try:
        event = lookup_event(project_id=project_id, event_id=event_id, group_id=group_id)
    except (ServiceUnavailable, DeadlineExceeded):
        time.sleep(2)
        try:
            event = lookup_event(project_id=project_id, event_id=event_id, group_id=group_id)
        except (ServiceUnavailable, DeadlineExceeded):
            time.sleep(4)
            try:
                event = lookup_event(project_id=project_id, event_id=event_id, group_id=group_id)
            except (ServiceUnavailable, DeadlineExceeded) as e:
                event = None
                extra = {
                    "organization_id": project.organization.id,
                    "project_id": project.id,
                    "group_id": group_id,
                    "event_id": event_id,
                    "error": e.message,
                }
                logger.exception(
                    "tasks.backfill_seer_grouping_records.event_lookup_exception", extra=extra
                )

    if event and event.data and event.data.get("exception"):
        with sentry_sdk.start_transaction(op="embeddings_grouping.get_latest_event"):
            grouping_info = get_grouping_info(None, project=project, event=event)
        stacktrace_string = get_stacktrace_string(grouping_info)
        group_data = (
            CreateGroupingRecordData(
                group_id=group_id, hash=hash, project_id=project_id, message=message
            )
            if stacktrace_string != ""
            else None
        )

        return (group_data, stacktrace_string)

    return (None, "")


def lookup_event(project_id: int, event_id: str, group_id: int) -> Event:
    data = nodestore.backend.get(Event.generate_node_id(project_id, event_id))
    if data is None:
        raise EventLookupError(f"Failed to lookup event({event_id}) for project_id({project_id})")
    event = Event(event_id=event_id, project_id=project_id, group_id=group_id)
    event.data = data
    return event


def make_backfill_redis_key(project_id):
    redis_key = "grouping_record_backfill.last_processed_index"
    return f"{redis_key}-{project_id}"<|MERGE_RESOLUTION|>--- conflicted
+++ resolved
@@ -91,27 +91,17 @@
         return
 
     redis_client = redis.redis_clusters.get(settings.SENTRY_MONITORS_REDIS_CLUSTER)
-<<<<<<< HEAD
+    
     if last_processed_index is None:
         last_processed_index = int(redis_client.get(make_backfill_redis_key(project_id)) or 0)
-        if last_processed_index == 0 and dry_run:
-            logger.info(
-                "backfill_seer_grouping_records.delete_all_seer_records",
-                extra={"project_id": project.id},
-            )
-            delete_grouping_records(project_id)
-=======
-    if last_processed_id is None:
-        last_processed_id = int(redis_client.get(make_backfill_redis_key(project_id)) or 0)
-
-    if last_processed_id == 0 and dry_run:
+
+    if last_processed_index == 0 and dry_run:
         logger.info(
             "backfill_seer_grouping_records.delete_all_seer_records",
             extra={"project_id": project.id},
         )
         delete_grouping_records(project_id)
         redis_client.delete(make_backfill_redis_key(project_id))
->>>>>>> 8a8fac51
 
         # Set the metadata of groups where times_seen = 1
         # Do not set the version number, so we can consider it for future backfills later
@@ -125,14 +115,19 @@
             else:
                 group.data["metadata"] = {"seer_similarity": seer_similarity_seen_once}
 
-            if not dry_run:
-                Group.objects.bulk_update(groups_seen_once, ["data"])
-
-    group_id_message_data_batch = (
+        if not dry_run:
+            Group.objects.bulk_update(groups_seen_once, ["data"])
+
+    group_id_message_data = (
         Group.objects.filter(project_id=project.id, type=ErrorGroupType.type_id, times_seen__gt=1)
         .values_list("id", "message", "data")
         .order_by("times_seen")
     )
+    group_id_message_data_batch = group_id_message_data[
+        last_processed_index : min(
+            last_processed_index + BATCH_SIZE, len(group_id_message_data)
+        )
+    ]
     logger.info(
         "backfill_seer_grouping_records.batch",
         extra={
@@ -141,15 +136,7 @@
             "last_processed_id": last_processed_id,
         },
     )
-<<<<<<< HEAD
-    group_id_message_data_batch = group_id_message_data_batch[
-        last_processed_index : min(
-            last_processed_index + BATCH_SIZE, len(group_id_message_data_batch)
-        )
-    ]
-=======
-
->>>>>>> 8a8fac51
+    
     if len(group_id_message_data_batch) == 0:
         logger.info(
             "backfill_seer_grouping_records.no_more_groups",
@@ -160,11 +147,7 @@
     group_id_message_batch_filtered = {
         group_id: message
         for (group_id, message, data) in group_id_message_data_batch
-<<<<<<< HEAD
-        if not get_path(data, "metadata", "seer_similarity", "similarity_model_version")
-=======
-        if get_path(data, "metadata", "embeddings_info", "nn_model_version") is None
->>>>>>> 8a8fac51
+        if get_path(data, "metadata", "seer_similarity", "similarity_model_version") is None
     }
     if len(group_id_message_data_batch) != len(group_id_message_batch_filtered):
         logger.info(
