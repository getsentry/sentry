import logging
import time
from collections import defaultdict
from datetime import datetime, timedelta

from django.db import IntegrityError
from django.db.models import Q
from django.utils import timezone
from sentry_sdk import capture_exception
from snuba_sdk import Column, Condition, Direction, Entity, Granularity, Op, OrderBy, Query

from sentry.models import (
    Environment,
    Release,
    ReleaseEnvironment,
    ReleaseProject,
    ReleaseProjectEnvironment,
<<<<<<< HEAD
=======
    ReleaseStatus,
>>>>>>> c9d6563e
)
from sentry.tasks.base import instrumented_task
from sentry.utils import metrics, snuba

CHUNK_SIZE = 1000
MAX_SECONDS = 60

logger = logging.getLogger("tasks.releasemonitor")


@instrumented_task(
    name="sentry.tasks.monitor_release_adoption",
    queue="releasemonitor",
    default_retry_delay=5,
    max_retries=5,
)
def monitor_release_adoption(**kwargs):
    metrics.incr("sentry.tasks.monitor_release_adoption.start")
    # 1. Query snuba for all project ids that have sessions.
    with metrics.timer("sentry.tasks.monitor_release_adoption.aggregate_projects.loop"):
        aggregated_projects = defaultdict(list)
        start_time = time.time()
        offset = 0
        while (time.time() - start_time) < MAX_SECONDS:
            query = (
                Query(
                    dataset="sessions",
                    match=Entity("org_sessions"),
                    select=[
                        Column("org_id"),
                        Column("project_id"),
                    ],
                    groupby=[Column("org_id"), Column("project_id")],
                    where=[
                        Condition(
                            Column("started"), Op.GTE, datetime.utcnow() - timedelta(hours=6)
                        ),
                        Condition(Column("started"), Op.LT, datetime.utcnow()),
                    ],
                    granularity=Granularity(3600),
                    orderby=[
                        OrderBy(Column("org_id"), Direction.ASC),
                        OrderBy(Column("project_id"), Direction.ASC),
                    ],
                )
                .set_limit(CHUNK_SIZE + 1)
                .set_offset(offset)
            )
            data = snuba.raw_snql_query(query, referrer="tasks.monitor_release_adoption")["data"]
            count = len(data)
            more_results = count > CHUNK_SIZE
            offset += CHUNK_SIZE

            if more_results:
                data = data[:-1]

            for row in data:
                aggregated_projects[row["org_id"]].append(row["project_id"])

            if not more_results:
                break

        else:
            logger.info(
                "monitor_release_adoption.loop_timeout",
                extra={"offset": offset},
            )
    with metrics.timer("sentry.tasks.monitor_release_adoption.process_projects_with_sessions"):
        for org_id in aggregated_projects:
            process_projects_with_sessions.delay(org_id, aggregated_projects[org_id])


@instrumented_task(
    name="sentry.tasks.process_projects_with_sessions",
    queue="releasemonitor",
    default_retry_delay=5,
    max_retries=5,
)
def process_projects_with_sessions(org_id, project_ids):
    # Takes a single org id and a list of project ids

    with metrics.timer("sentry.tasks.monitor_release_adoption.process_projects_with_sessions.core"):
        totals = sum_sessions_and_releases(org_id, project_ids)

        adopted_ids = adopt_releases(org_id, totals)

        cleanup_adopted_releases(project_ids, adopted_ids)


def sum_sessions_and_releases(org_id, project_ids):
    # Takes a single org id and a list of project ids
    # returns counts of releases and sessions across all environments and passed project_ids for the last 6 hours
    start_time = time.time()
    offset = 0
    totals = defaultdict(dict)
    with metrics.timer("sentry.tasks.monitor_release_adoption.process_projects_with_sessions.loop"):
        while (time.time() - start_time) < MAX_SECONDS:
            with metrics.timer(
                "sentry.tasks.monitor_release_adoption.process_projects_with_sessions.query"
            ):
                query = (
                    Query(
                        dataset="sessions",
                        match=Entity("sessions"),
                        select=[
                            Column("sessions"),
                        ],
                        groupby=[
                            Column("org_id"),
                            Column("project_id"),
                            Column("release"),
                            Column("environment"),
                        ],
                        where=[
                            Condition(
                                Column("started"), Op.GTE, datetime.utcnow() - timedelta(hours=6)
                            ),
                            Condition(Column("started"), Op.LT, datetime.utcnow()),
                            Condition(Column("org_id"), Op.EQ, org_id),
                            Condition(Column("project_id"), Op.IN, project_ids),
                        ],
                        granularity=Granularity(21600),
                        orderby=[
                            OrderBy(Column("org_id"), Direction.ASC),
                            OrderBy(Column("project_id"), Direction.ASC),
                        ],
                    )
                    .set_limit(CHUNK_SIZE + 1)
                    .set_offset(offset)
                )

                data = snuba.raw_snql_query(
                    query, referrer="tasks.process_projects_with_sessions.session_count"
                )["data"]
                count = len(data)
                more_results = count > CHUNK_SIZE
                offset += CHUNK_SIZE

                if more_results:
                    data = data[:-1]

                for row in data:
                    row_totals = totals[row["project_id"]].setdefault(
                        row["environment"], {"total_sessions": 0, "releases": defaultdict(int)}
                    )
                    row_totals["total_sessions"] += row["sessions"]
                    row_totals["releases"][row["release"]] += row["sessions"]

            if not more_results:
                break
        else:
            logger.info(
                "process_projects_with_sessions.loop_timeout",
                extra={"org_id": org_id, "project_ids": project_ids},
            )

    return totals


def adopt_releases(org_id, totals):
    # Using the totals calculated in sum_sessions_and_releases, mark any releases as adopted if they reach a threshold.
    adopted_ids = []
    with metrics.timer(
        "sentry.tasks.monitor_release_adoption.process_projects_with_sessions.updates"
    ):
        for project_id, project_totals in totals.items():
            for environment, environment_totals in project_totals.items():
                total_releases = len(environment_totals["releases"])
                for release_version in environment_totals["releases"]:
                    threshold = 0.1 / total_releases
                    if (
                        environment != ""
                        and environment_totals["total_sessions"] != 0
<<<<<<< HEAD
                        and environment_totals["releases"][release]
=======
                        and environment_totals["releases"][release_version]
>>>>>>> c9d6563e
                        / environment_totals["total_sessions"]
                        >= threshold
                    ):
                        try:
                            rpe = ReleaseProjectEnvironment.objects.get(
                                project_id=project_id,
                                release_id=Release.objects.get(
<<<<<<< HEAD
                                    organization=org_id, version=release
=======
                                    organization=org_id, version=release_version
>>>>>>> c9d6563e
                                ).id,
                                environment__name=environment,
                                environment__organization_id=org_id,
                            )
                            adopted_ids.append(rpe.id)
                            if rpe.adopted is None:
                                rpe.update(adopted=timezone.now())
<<<<<<< HEAD
                        except ReleaseProjectEnvironment.DoesNotExist:
                            metrics.incr("sentry.tasks.process_projects_with_sessions.creating_rpe")
                            try:
                                env = Environment.objects.get(
                                    name=environment, organization_id=org_id
                                )
                                rel = Release.objects.get(organization=org_id, version=release)
                                if ReleaseProject.objects.get_or_create(
                                    project_id=project_id, release=rel
                                ) and ReleaseEnvironment.objects.get_or_create(
                                    environment=env, organization_id=org_id, release=rel
                                ):
                                    ReleaseProjectEnvironment.objects.create(
                                        project_id=project_id,
                                        release_id=rel.id,
                                        environment=env,
                                        adopted=timezone.now(),
                                    )
=======
                        except (Release.DoesNotExist, ReleaseProjectEnvironment.DoesNotExist):
                            metrics.incr("sentry.tasks.process_projects_with_sessions.creating_rpe")
                            try:
                                env = Environment.objects.get_or_create(
                                    name=environment, organization_id=org_id
                                )[0]
                                try:
                                    release = Release.objects.get_or_create(
                                        organization_id=org_id,
                                        version=release_version,
                                        defaults={
                                            "status": ReleaseStatus.OPEN,
                                        },
                                    )[0]
                                except IntegrityError:
                                    release = Release.objects.get(
                                        organization_id=org_id, version=release_version
                                    )
                                ReleaseProject.objects.get_or_create(
                                    project_id=project_id, release=release
                                )

                                ReleaseEnvironment.objects.get_or_create(
                                    environment=env, organization_id=org_id, release=release
                                )

                                ReleaseProjectEnvironment.objects.create(
                                    project_id=project_id,
                                    release_id=release.id,
                                    environment=env,
                                    adopted=timezone.now(),
                                )
>>>>>>> c9d6563e
                            except (
                                Environment.DoesNotExist,
                                Release.DoesNotExist,
                                ReleaseEnvironment.DoesNotExist,
                                ReleaseProject.DoesNotExist,
                            ) as exc:
                                metrics.incr(
                                    "sentry.tasks.process_projects_with_sessions.skipped_update"
                                )
                                capture_exception(exc)

    return adopted_ids


def cleanup_adopted_releases(project_ids, adopted_ids):
    # Cleanup; adopted releases need to be marked as unadopted if they are not in `adopted_ids`
    with metrics.timer(
        "sentry.tasks.monitor_release_adoption.process_projects_with_sessions.cleanup"
    ):
        ReleaseProjectEnvironment.objects.filter(
            project_id__in=project_ids, unadopted__isnull=True
        ).exclude(Q(adopted=None) | Q(id__in=adopted_ids)).update(unadopted=timezone.now())<|MERGE_RESOLUTION|>--- conflicted
+++ resolved
@@ -15,10 +15,7 @@
     ReleaseEnvironment,
     ReleaseProject,
     ReleaseProjectEnvironment,
-<<<<<<< HEAD
-=======
     ReleaseStatus,
->>>>>>> c9d6563e
 )
 from sentry.tasks.base import instrumented_task
 from sentry.utils import metrics, snuba
@@ -192,11 +189,7 @@
                     if (
                         environment != ""
                         and environment_totals["total_sessions"] != 0
-<<<<<<< HEAD
-                        and environment_totals["releases"][release]
-=======
                         and environment_totals["releases"][release_version]
->>>>>>> c9d6563e
                         / environment_totals["total_sessions"]
                         >= threshold
                     ):
@@ -204,11 +197,7 @@
                             rpe = ReleaseProjectEnvironment.objects.get(
                                 project_id=project_id,
                                 release_id=Release.objects.get(
-<<<<<<< HEAD
-                                    organization=org_id, version=release
-=======
                                     organization=org_id, version=release_version
->>>>>>> c9d6563e
                                 ).id,
                                 environment__name=environment,
                                 environment__organization_id=org_id,
@@ -216,26 +205,6 @@
                             adopted_ids.append(rpe.id)
                             if rpe.adopted is None:
                                 rpe.update(adopted=timezone.now())
-<<<<<<< HEAD
-                        except ReleaseProjectEnvironment.DoesNotExist:
-                            metrics.incr("sentry.tasks.process_projects_with_sessions.creating_rpe")
-                            try:
-                                env = Environment.objects.get(
-                                    name=environment, organization_id=org_id
-                                )
-                                rel = Release.objects.get(organization=org_id, version=release)
-                                if ReleaseProject.objects.get_or_create(
-                                    project_id=project_id, release=rel
-                                ) and ReleaseEnvironment.objects.get_or_create(
-                                    environment=env, organization_id=org_id, release=rel
-                                ):
-                                    ReleaseProjectEnvironment.objects.create(
-                                        project_id=project_id,
-                                        release_id=rel.id,
-                                        environment=env,
-                                        adopted=timezone.now(),
-                                    )
-=======
                         except (Release.DoesNotExist, ReleaseProjectEnvironment.DoesNotExist):
                             metrics.incr("sentry.tasks.process_projects_with_sessions.creating_rpe")
                             try:
@@ -268,7 +237,6 @@
                                     environment=env,
                                     adopted=timezone.now(),
                                 )
->>>>>>> c9d6563e
                             except (
                                 Environment.DoesNotExist,
                                 Release.DoesNotExist,
