from __future__ import annotations

from typing import Any, Iterable

from sentry import features
from sentry.models import Integration, Organization, Project
from sentry.tasks.base import instrumented_task, load_model_from_db


@instrumented_task(
    name="sentry.tasks.update_code_owners_schema",
    queue="code_owners",
    default_retry_delay=5,
    max_retries=5,
)
def update_code_owners_schema(
    organization: Organization | int,
    integration: Integration | int | None = None,
    projects: Iterable[Project | int] | None = None,
    **kwargs: Any,
) -> None:
    from sentry.models import ProjectCodeOwners, RepositoryProjectPathConfig

    organization = load_model_from_db(Organization, organization)

    if not features.has("organizations:integrations-codeowners", organization):
        return
    try:
        code_owners = []

        if projects:
            projects = [load_model_from_db(Project, project) for project in projects]
            code_owners = ProjectCodeOwners.objects.filter(project__in=projects)

        integration_id = _unpack_integration_id(integration)
        if integration_id is not None:
            code_mapping_ids = RepositoryProjectPathConfig.objects.filter(
<<<<<<< HEAD
                organization_integration__organization_id=organization.id,
                organization_integration__integration_id=integration_id,
=======
                organization_id=organization.id,
                integration_id=integration.id,
>>>>>>> 20bdbfa7
            ).values_list("id", flat=True)

            code_owners = ProjectCodeOwners.objects.filter(
                repository_project_path_config__in=code_mapping_ids
            )

        for code_owner in code_owners:
            code_owner.update_schema(organization=organization)

    # TODO(nisanthan): May need to add logging  for the cases where we might want to have more information if something fails
    except (RepositoryProjectPathConfig.DoesNotExist, ProjectCodeOwners.DoesNotExist):
        return


def _unpack_integration_id(integration: Integration | int | None) -> int | None:
    if isinstance(integration, Integration):
        return integration.id
    return integration<|MERGE_RESOLUTION|>--- conflicted
+++ resolved
@@ -35,13 +35,8 @@
         integration_id = _unpack_integration_id(integration)
         if integration_id is not None:
             code_mapping_ids = RepositoryProjectPathConfig.objects.filter(
-<<<<<<< HEAD
-                organization_integration__organization_id=organization.id,
-                organization_integration__integration_id=integration_id,
-=======
                 organization_id=organization.id,
-                integration_id=integration.id,
->>>>>>> 20bdbfa7
+                integration_id=integration_id,
             ).values_list("id", flat=True)
 
             code_owners = ProjectCodeOwners.objects.filter(
