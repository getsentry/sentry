--- conflicted
+++ resolved
@@ -104,21 +104,13 @@
     project_id_filter = Q()
     if last_processed_project_id is not None:
         project_id_filter = Q(id__gt=last_processed_project_id)
-<<<<<<< HEAD
-    thread_number = options.get("similarity.backfill_seer_threads")
-=======
     total_worker_count = options.get("similarity.backfill_total_worker_count")
->>>>>>> 47a9c992
     cohort_size = options.get("similarity.backfill_project_cohort_size")
 
     project_cohort_list = (
         Project.objects.filter(project_id_filter)
         .values_list("id", flat=True)
-<<<<<<< HEAD
-        .extra(where=["id %% %s = %s"], params=[thread_number, worker_number])
-=======
         .extra(where=["id %% %s = %s"], params=[total_worker_count, worker_number])
->>>>>>> 47a9c992
         .order_by("id")[:cohort_size]
     )
     return list(project_cohort_list)
