import logging
import time
from dataclasses import asdict
from datetime import UTC, datetime, timedelta
from typing import Any, TypedDict

import sentry_sdk
from django.conf import settings
from google.api_core.exceptions import DeadlineExceeded, ServiceUnavailable
from redis.client import StrictRedis
from rediscluster import RedisCluster
from snuba_sdk import Column, Condition, Entity, Limit, Op, Query, Request

from sentry import features, nodestore
from sentry.conf.server import SEER_SIMILARITY_MODEL_VERSION
from sentry.eventstore.models import Event
from sentry.grouping.grouping_info import get_grouping_info
from sentry.issues.grouptype import ErrorGroupType
from sentry.issues.occurrence_consumer import EventLookupError
from sentry.models.group import Group, GroupStatus
from sentry.models.project import Project
from sentry.seer.similarity.grouping_records import (
    CreateGroupingRecordData,
    CreateGroupingRecordsRequest,
    delete_project_grouping_records,
    post_bulk_grouping_records,
)
from sentry.seer.similarity.types import (
    IncompleteSeerDataError,
    SeerSimilarIssueData,
    SimilarGroupNotFoundError,
)
from sentry.seer.similarity.utils import filter_null_from_event_title, get_stacktrace_string
from sentry.snuba.dataset import Dataset
from sentry.snuba.referrer import Referrer
from sentry.utils import json, metrics, redis
from sentry.utils.iterators import chunked
from sentry.utils.query import RangeQuerySetWrapper
from sentry.utils.safe import get_path
from sentry.utils.snuba import bulk_snuba_queries

BACKFILL_NAME = "backfill_grouping_records"
BULK_DELETE_METADATA_CHUNK_SIZE = 100
SNUBA_QUERY_RATELIMIT = 20

logger = logging.getLogger(__name__)


class FeatureError(Exception):
    pass


class GroupEventRow(TypedDict):
    event_id: str
    group_id: int


class GroupStacktraceData(TypedDict):
    data: list[CreateGroupingRecordData]
    stacktrace_list: list[str]


def filter_snuba_results(snuba_results, groups_to_backfill_with_no_embedding, project):
    if not snuba_results or not snuba_results[0].get("data"):
        logger.info(
            "tasks.backfill_seer_grouping_records.results",
            extra={
                "project_id": project.id,
                "group_id_batch": json.dumps(groups_to_backfill_with_no_embedding),
            },
        )
        return [], []
    filtered_snuba_results: list[GroupEventRow] = [
        snuba_result["data"][0] for snuba_result in snuba_results if snuba_result["data"]
    ]

    groups_to_backfill_with_no_embedding_has_snuba_row = []
    row_group_ids = {row["group_id"] for row in filtered_snuba_results}
    for group_id in groups_to_backfill_with_no_embedding:
        if group_id in row_group_ids:
            groups_to_backfill_with_no_embedding_has_snuba_row.append(group_id)
        else:
            logger.info(
                "tasks.backfill_seer_grouping_records.no_snuba_event",
                extra={
                    "organization_id": project.organization.id,
                    "project_id": project.id,
                    "group_id": group_id,
                },
            )
    return filtered_snuba_results, groups_to_backfill_with_no_embedding_has_snuba_row


@sentry_sdk.tracing.trace
def initialize_backfill(
    project_id: int,
    cohort: str | list[int] | None,
    last_processed_group_index: int | None,
    last_processed_project_index: int | None,
):
    logger.info(
        "backfill_seer_grouping_records.start",
        extra={
            "project_id": project_id,
            "last_processed_index": last_processed_group_index,
        },
    )
    project = Project.objects.get_from_cache(id=project_id)
    if not features.has("projects:similarity-embeddings-backfill", project):
        raise FeatureError("Project does not have feature")

    redis_client = redis.redis_clusters.get(settings.SENTRY_MONITORS_REDIS_CLUSTER)

    if last_processed_group_index is None:
        last_processed_group_index_ret = int(
            redis_client.get(make_backfill_grouping_index_redis_key(project_id)) or 0
        )
    else:
        last_processed_group_index_ret = last_processed_group_index

    if last_processed_project_index is None:
        if cohort and isinstance(cohort, str):
            last_processed_project_index_ret = int(
                redis_client.get(make_backfill_project_index_redis_key(cohort)) or 0
            )
        else:
            last_processed_project_index_ret = 0
    else:
        last_processed_project_index_ret = last_processed_project_index

    return project, redis_client, last_processed_group_index_ret, last_processed_project_index_ret


@sentry_sdk.tracing.trace
def get_current_batch_groups_from_postgres(project, last_processed_group_index, batch_size):
    groups_to_backfill_query = (
        Group.objects.filter(
            project_id=project.id,
            type=ErrorGroupType.type_id,
            times_seen__gt=1,
            last_seen__gt=(datetime.now(UTC) - timedelta(days=90)),
        )
        .exclude(status__in=[GroupStatus.PENDING_DELETION, GroupStatus.DELETION_IN_PROGRESS])
        .values_list("id", "data")
        .order_by("-times_seen", "id")
    )
    total_groups_to_backfill_length = groups_to_backfill_query.count()

    batch_end_index = min(last_processed_group_index + batch_size, total_groups_to_backfill_length)
    groups_to_backfill_batch = groups_to_backfill_query[last_processed_group_index:batch_end_index]

    logger.info(
        "backfill_seer_grouping_records.batch",
        extra={
            "project_id": project.id,
            "batch_len": len(groups_to_backfill_batch),
            "last_processed_index": last_processed_group_index,
            "total_groups_length": total_groups_to_backfill_length,
        },
    )

    if len(groups_to_backfill_batch) == 0:
        logger.info(
            "backfill_seer_grouping_records.no_more_groups",
            extra={"project_id": project.id},
        )
        return (
            groups_to_backfill_batch,
            batch_end_index,
            total_groups_to_backfill_length,
        )

    groups_to_backfill_with_no_embedding = [
        group_id
        for (group_id, data) in groups_to_backfill_batch
        if get_path(data, "metadata", "seer_similarity", "similarity_model_version") is None
    ]
    if len(groups_to_backfill_batch) != len(groups_to_backfill_with_no_embedding):
        logger.info(
            "backfill_seer_grouping_records.groups_already_had_embedding",
            extra={
                "project_id": project.id,
                "num_groups": len(groups_to_backfill_with_no_embedding),
            },
        )
    return (
        groups_to_backfill_with_no_embedding,
        batch_end_index,
        total_groups_to_backfill_length,
    )


@sentry_sdk.tracing.trace
def get_data_from_snuba(project, groups_to_backfill_with_no_embedding):
    # TODO(jangjodi): Only query per group if it has over 1 million events, or batch queries with new where condition
    events_entity = Entity("events", alias="events")

    snuba_results = []
    for group_ids_chunk in chunked(groups_to_backfill_with_no_embedding, SNUBA_QUERY_RATELIMIT):
        snuba_requests = []
        for group_id in group_ids_chunk:
            group = Group.objects.get(id=group_id)
            query = Query(
                match=events_entity,
                select=[
                    Column("group_id"),
                    Column("event_id"),
                ],
                where=[
                    Condition(Column("project_id"), Op.EQ, project.id),
                    Condition(Column("group_id"), Op.EQ, group_id),
                    Condition(
                        Column("timestamp", entity=events_entity),
                        Op.GTE,
                        group.last_seen - timedelta(minutes=5),
                    ),
                    Condition(
                        Column("timestamp", entity=events_entity),
                        Op.LT,
                        group.last_seen + timedelta(minutes=5),
                    ),
                ],
                limit=Limit(1),
            )

            request = Request(
                dataset=Dataset.Events.value,
                app_id=Referrer.GROUPING_RECORDS_BACKFILL_REFERRER.value,
                query=query,
                tenant_ids={
                    "referrer": Referrer.GROUPING_RECORDS_BACKFILL_REFERRER.value,
                    "cross_org_query": 1,
                },
            )
            snuba_requests.append(request)

        with metrics.timer(f"{BACKFILL_NAME}.bulk_snuba_queries", sample_rate=1.0):
            snuba_results_chunk = bulk_snuba_queries(
                snuba_requests, referrer=Referrer.GROUPING_RECORDS_BACKFILL_REFERRER.value
            )
        snuba_results += snuba_results_chunk

    return snuba_results


@sentry_sdk.tracing.trace
def get_events_from_nodestore(
    project, snuba_results, groups_to_backfill_with_no_embedding_has_snuba_row
):
    nodestore_events = lookup_group_data_stacktrace_bulk(project, snuba_results)
    # If nodestore returns no data
    if len(nodestore_events) == 0:
        logger.info(
            "tasks.backfill_seer_grouping_records.no_data",
            extra={
                "project_id": project.id,
                "group_id_batch": json.dumps(groups_to_backfill_with_no_embedding_has_snuba_row),
            },
        )
        return (
            GroupStacktraceData(data=[], stacktrace_list=[]),
            {},
        )

    group_data = []
    stacktrace_strings = []
    invalid_event_group_ids = []
    bulk_event_ids = set()
    for group_id, event in nodestore_events.items():
        if event and event.data and event.data.get("exception"):
            grouping_info = get_grouping_info(None, project=project, event=event)
            stacktrace_string = get_stacktrace_string(grouping_info)
            if stacktrace_string == "":
                invalid_event_group_ids.append(group_id)
                continue
            primary_hash = event.get_primary_hash()
            if not primary_hash:
                invalid_event_group_ids.append(group_id)
                continue

            group_data.append(
                CreateGroupingRecordData(
                    group_id=group_id,
                    project_id=project.id,
                    message=filter_null_from_event_title(event.title),
                    exception_type=get_path(event.data, "exception", "values", -1, "type"),
                    hash=primary_hash,
                )
            )
            stacktrace_strings.append(stacktrace_string)
            bulk_event_ids.add(event.event_id)
        else:
            invalid_event_group_ids.append(group_id)

    group_hashes_dict = {
        group_stacktrace_data["group_id"]: group_stacktrace_data["hash"]
        for group_stacktrace_data in group_data
    }
    if len(invalid_event_group_ids) > 0:
        logger.info(
            "backfill_seer_grouping_records.invalid_group_ids",
            extra={
                "project_id": project.id,
                "invalid_group_ids": invalid_event_group_ids,
            },
        )

    return (
        GroupStacktraceData(data=group_data, stacktrace_list=stacktrace_strings),
        group_hashes_dict,
    )


@sentry_sdk.tracing.trace
def send_group_and_stacktrace_to_seer(
    project, groups_to_backfill_with_no_embedding_has_snuba_row_and_nodestore_row, nodestore_results
):
    seer_response = post_bulk_grouping_records(
        CreateGroupingRecordsRequest(
            group_id_list=groups_to_backfill_with_no_embedding_has_snuba_row_and_nodestore_row,
            data=nodestore_results["data"],
            stacktrace_list=nodestore_results["stacktrace_list"],
        )
    )
    return seer_response


@sentry_sdk.tracing.trace
def update_groups(project, seer_response, group_id_batch_filtered, group_hashes_dict):
    groups_with_neighbor = seer_response["groups_with_neighbor"]
    groups = Group.objects.filter(project_id=project.id, id__in=group_id_batch_filtered)
    for group in groups:
        seer_similarity: dict[str, Any] = {
            "similarity_model_version": SEER_SIMILARITY_MODEL_VERSION,
            "request_hash": group_hashes_dict[group.id],
        }
        if str(group.id) in groups_with_neighbor:
            logger.info(
                "backfill_seer_grouping_records.found_neighbor",
                extra={
                    "project_id": project.id,
                    "group_id": group.id,
                },
            )
            # TODO: remove this try catch once the helper is made
            try:
                seer_similarity["results"] = [
                    asdict(
                        SeerSimilarIssueData.from_raw(
                            project.id, groups_with_neighbor[str(group.id)]
                        )
                    )
                ]
            # TODO: if we reach this exception, we need to delete the record from seer or this will always happen
            # we should not update the similarity data for this group cause we'd want to try again once we delete it
            except (IncompleteSeerDataError, SimilarGroupNotFoundError):
                logger.exception(
                    "tasks.backfill_seer_grouping_records.invalid_parent_group",
                    extra={
                        "project_id": project.id,
                        "group_id": group.id,
                        "parent_hash": groups_with_neighbor[str(group.id)]["parent_hash"],
                    },
                )
                seer_similarity = {}

        if seer_similarity:
            if group.data.get("metadata"):
                group.data["metadata"]["seer_similarity"] = seer_similarity
            else:
                group.data["metadata"] = {"seer_similarity": seer_similarity}

    num_updated = Group.objects.bulk_update(groups, ["data"])
    logger.info(
        "backfill_seer_grouping_records.bulk_update",
        extra={"project_id": project.id, "num_updated": num_updated},
    )


@metrics.wraps(f"{BACKFILL_NAME}.lookup_event_bulk", sample_rate=1.0)
def lookup_group_data_stacktrace_bulk(
    project: Project, rows: list[GroupEventRow]
) -> dict[int, Event]:
    project_id = project.id
    node_id_to_group_data = {
        Event.generate_node_id(project_id, event_id=row["event_id"]): (
            row["event_id"],
            row["group_id"],
        )
        for row in rows
    }

    groups_to_event = {}

    try:
        bulk_data = _retry_operation(
            nodestore.backend.get_multi,
            list(node_id_to_group_data.keys()),
            retries=3,
            delay=2,
        )
    except (ServiceUnavailable, DeadlineExceeded) as e:
        extra = {
            "organization_id": project.organization.id,
            "project_id": project.id,
            "group_data": json.dumps(rows),
            "error": e.message,
        }
        logger.exception(
            "tasks.backfill_seer_grouping_records.bulk_event_lookup_exception",
            extra=extra,
        )
        raise

    for node_id, data in bulk_data.items():
        if node_id in node_id_to_group_data:
            event_id, group_id = (
                node_id_to_group_data[node_id][0],
                node_id_to_group_data[node_id][1],
            )
            event = Event(event_id=event_id, project_id=project_id, group_id=group_id, data=data)
            groups_to_event[group_id] = event

    # look up individually any that may have failed during bulk lookup
    for node_id, (event_id, group_id) in node_id_to_group_data.items():
        if node_id not in bulk_data:
            data = _retry_operation(
                nodestore.backend.get,
                Event.generate_node_id(project_id, event_id),
                retries=3,
                delay=2,
            )
            if data is None:
                extra = {
                    "organization_id": project.organization.id,
                    "project_id": project.id,
                    "group_id": group_id,
                    "event_id": event_id,
                }
                logger.error("tasks.backfill_seer_grouping_records.event_lookup_error", extra=extra)
                continue
            event = Event(event_id=event_id, project_id=project_id, group_id=group_id)
            event.data = data
            groups_to_event[group_id] = event

    metrics.gauge(
        f"{BACKFILL_NAME}._lookup_event_bulk.hit_ratio",
        round(len(bulk_data.items()) / len(rows)) * 100,
        sample_rate=1.0,
    )

    return groups_to_event


def _retry_operation(operation, *args, retries, delay, **kwargs):
    for attempt in range(retries):
        try:
            return operation(*args, **kwargs)
        except (ServiceUnavailable, DeadlineExceeded):
            if attempt < retries - 1:
                time.sleep(delay * (2**attempt))
            else:
                raise


def lookup_event(project_id: int, event_id: str, group_id: int) -> Event:
    data = nodestore.backend.get(Event.generate_node_id(project_id, event_id))
    if data is None:
        raise EventLookupError(f"Failed to lookup event({event_id}) for project_id({project_id})")
    event = Event(event_id=event_id, project_id=project_id, group_id=group_id)
    event.data = data
    return event


def make_backfill_grouping_index_redis_key(project_id: int):
    redis_key = "grouping_record_backfill.last_processed_grouping_index"
    return f"{redis_key}-{project_id}"


def make_backfill_project_index_redis_key(cohort_name: str):
    redis_key = "grouping_record_backfill.last_processed_project_index"
    return f"{redis_key}-{cohort_name}"


def delete_seer_grouping_records(
    project_id: int,
    redis_client: RedisCluster | StrictRedis,
):
    """
    Delete seer grouping records for the project_id.
    Delete seer_similarity from the project's groups metadata.
    """
    logger.info(
        "backfill_seer_grouping_records.delete_all_seer_records",
        extra={"project_id": project_id},
    )
<<<<<<< HEAD
    delete_project_grouping_records(project_id)
    redis_client.delete(make_backfill_redis_key(project_id))
=======
    delete_grouping_records(project_id)
    redis_client.delete(make_backfill_grouping_index_redis_key(project_id))
>>>>>>> deb83df9

    for groups in chunked(
        RangeQuerySetWrapper(
            Group.objects.filter(project_id=project_id, type=ErrorGroupType.type_id)
        ),
        BULK_DELETE_METADATA_CHUNK_SIZE,
    ):
        groups_with_seer_metadata = [
            group
            for group in groups
            if get_path(group.data, "metadata", "seer_similarity") is not None
        ]

        for group in groups_with_seer_metadata:
            del group.data["metadata"]["seer_similarity"]
        Group.objects.bulk_update(groups_with_seer_metadata, ["data"])


def get_project_for_batch(last_processed_project_index, cohort_projects):
    next_project_index = last_processed_project_index + 1
    if next_project_index >= len(cohort_projects):
        return None, None
    project_id = cohort_projects[next_project_index]
    last_processed_project_index = next_project_index
    return project_id, last_processed_project_index<|MERGE_RESOLUTION|>--- conflicted
+++ resolved
@@ -494,13 +494,8 @@
         "backfill_seer_grouping_records.delete_all_seer_records",
         extra={"project_id": project_id},
     )
-<<<<<<< HEAD
     delete_project_grouping_records(project_id)
-    redis_client.delete(make_backfill_redis_key(project_id))
-=======
-    delete_grouping_records(project_id)
     redis_client.delete(make_backfill_grouping_index_redis_key(project_id))
->>>>>>> deb83df9
 
     for groups in chunked(
         RangeQuerySetWrapper(
