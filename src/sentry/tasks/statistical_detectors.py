from __future__ import annotations

import logging
from collections import defaultdict
from datetime import datetime, timedelta
from typing import Any, Dict, Generator, List, Optional, Set, Tuple

import sentry_sdk
from django.utils import timezone
from snuba_sdk import (
    Column,
    Condition,
    CurriedFunction,
    Direction,
    Entity,
    Function,
    Granularity,
    Limit,
    LimitBy,
    Op,
    OrderBy,
    Query,
    Request,
)

from sentry import options
from sentry.constants import ObjectStatus
from sentry.models.project import Project
from sentry.sentry_metrics import indexer
from sentry.sentry_metrics.use_case_id_registry import UseCaseID
from sentry.snuba import functions
from sentry.snuba.dataset import Dataset, EntityKey
from sentry.snuba.metrics.naming_layer.mri import TransactionMRI
from sentry.snuba.referrer import Referrer
from sentry.statistical_detectors import redis
from sentry.statistical_detectors.algorithm import (
    MovingAverageDetectorState,
    MovingAverageRelativeChangeDetector,
    MovingAverageRelativeChangeDetectorConfig,
)
from sentry.statistical_detectors.detector import DetectorPayload, TrendType
from sentry.tasks.base import instrumented_task
from sentry.utils import metrics
from sentry.utils.iterators import chunked
from sentry.utils.math import ExponentialMovingAverage
from sentry.utils.query import RangeQuerySetWrapper
from sentry.utils.snuba import raw_snql_query

logger = logging.getLogger("sentry.tasks.statistical_detectors")


FUNCTIONS_PER_PROJECT = 100
FUNCTIONS_PER_BATCH = 1_000
PROJECTS_PER_BATCH = 1_000


@instrumented_task(
    name="sentry.tasks.statistical_detectors.run_detection",
    queue="performance.statistical_detector",
    max_retries=0,
)
def run_detection() -> None:
    if not options.get("statistical_detectors.enable"):
        return

    now = timezone.now()

    enabled_performance_projects: Set[int] = set(
        options.get("statistical_detectors.enable.projects.performance")
    )
    enabled_profiling_projects: Set[int] = set(
        options.get("statistical_detectors.enable.projects.profiling")
    )

    performance_projects = []
    profiling_projects = []

    # TODO: make the amount of projects per batch configurable
    for project in RangeQuerySetWrapper(
        Project.objects.filter(status=ObjectStatus.ACTIVE),
        step=100,
    ):
        if project.flags.has_transactions and project.id in enabled_performance_projects:
            performance_projects.append(project)

            if len(performance_projects) >= PROJECTS_PER_BATCH:
                detect_transaction_trends.delay(
                    [p.organization_id for p in performance_projects],
                    [p.id for p in performance_projects],
                    now,
                )
                performance_projects = []

        if project.flags.has_profiles and project.id in enabled_profiling_projects:
            profiling_projects.append(project.id)

            if len(profiling_projects) >= PROJECTS_PER_BATCH:
                detect_function_trends.delay(profiling_projects, now)
                profiling_projects = []

    # make sure to dispatch a task to handle the remaining projects
    if performance_projects:
        detect_transaction_trends.delay(
            [p.organization_id for p in performance_projects],
            [p.id for p in performance_projects],
            now,
        )
    if profiling_projects:
        detect_function_trends.delay(profiling_projects, now)


@instrumented_task(
    name="sentry.tasks.statistical_detectors.detect_transaction_trends",
    queue="performance.statistical_detector",
    max_retries=0,
)
<<<<<<< HEAD
def detect_transaction_trends(
    org_ids: List[int], project_ids: List[int], start: datetime, **kwargs
) -> None:
=======
def detect_transaction_trends(project_ids: List[int], start: datetime, *args, **kwargs) -> None:
>>>>>>> d76a543d
    if not options.get("statistical_detectors.enable"):
        return
    # TODO: get the transactions_per_project from an option
    NUM_TRANSACTIONS_PER_PROJECT = 50
    start = start - timedelta(hours=1)
    start = start.replace(minute=0, second=0, microsecond=0)
    end = start + timedelta(hours=1)

    for project_id in project_ids:
        query_transactions(org_ids, project_id, start, end, NUM_TRANSACTIONS_PER_PROJECT)


@instrumented_task(
    name="sentry.tasks.statistical_detectors.detect_function_trends",
    queue="profiling.statistical_detector",
    max_retries=0,
)
def detect_function_trends(project_ids: List[int], start: datetime, *args, **kwargs) -> None:
    if not options.get("statistical_detectors.enable"):
        return

    regressions = filter(
        lambda trend: trend[0] == TrendType.Regressed, _detect_function_trends(project_ids, start)
    )

    for trends in chunked(regressions, FUNCTIONS_PER_BATCH):
        detect_function_change_points.delay(
            [(payload.project_id, payload.group) for _, payload in trends],
            start,
        )


@instrumented_task(
    name="sentry.tasks.statistical_detectors.detect_function_change_points",
    queue="profiling.statistical_detector",
    max_retries=0,
)
def detect_function_change_points(
    functions: List[Tuple[int, str | int]], start: datetime, *args, **kwargs
) -> None:
    for project_id, function_id in functions:
        with sentry_sdk.push_scope() as scope:
            scope.set_tag("project_id", project_id)
            scope.set_tag("function_id", function_id)
            scope.set_context(
                "statistical_detectors",
                {
                    "timestamp": start.isoformat(),
                },
            )
            sentry_sdk.capture_message("Potential Regression")


def _detect_function_trends(
    project_ids: List[int], start: datetime
) -> Generator[Tuple[Optional[TrendType], DetectorPayload], None, None]:
    functions_count = 0
    regressed_count = 0
    improved_count = 0

    detector_config = MovingAverageRelativeChangeDetectorConfig(
        min_data_points=6,
        short_moving_avg_factory=lambda: ExponentialMovingAverage(2 / 21),
        long_moving_avg_factory=lambda: ExponentialMovingAverage(2 / 41),
        threshold=0.1,
    )

    detector_store = redis.RedisDetectorStore()

    for payloads in chunked(all_function_payloads(project_ids, start), 100):
        functions_count += len(payloads)

        raw_states = detector_store.bulk_read_states(payloads)

        states = []

        for raw_state, payload in zip(raw_states, payloads):
            try:
                state = MovingAverageDetectorState.from_redis_dict(raw_state)
            except Exception as e:
                state = MovingAverageDetectorState.empty()

                if raw_state:
                    # empty raw state implies that there was no
                    # previous state so no need to capture an exception
                    sentry_sdk.capture_exception(e)

            detector = MovingAverageRelativeChangeDetector(state, detector_config)
            trend_type = detector.update(payload)

            states.append(None if trend_type is None else detector.state.to_redis_dict())

            if trend_type == TrendType.Regressed:
                regressed_count += 1
            elif trend_type == TrendType.Improved:
                improved_count += 1

            yield (trend_type, payload)

        detector_store.bulk_write_states(payloads, states)

    # This is the total number of functions examined in this iteration
    metrics.incr(
        "statistical_detectors.total.functions",
        amount=functions_count,
        sample_rate=1.0,
    )

    # This is the number of regressed functions found in this iteration
    metrics.incr(
        "statistical_detectors.regressed.functions",
        amount=regressed_count,
        sample_rate=1.0,
    )

    # This is the number of improved functions found in this iteration
    metrics.incr(
        "statistical_detectors.improved.functions",
        amount=improved_count,
        sample_rate=1.0,
    )


def all_function_payloads(
    project_ids: List[int],
    start: datetime,
) -> Generator[DetectorPayload, None, None]:
    projects_per_query = options.get("statistical_detectors.query.batch_size")
    assert projects_per_query > 0

    for projects in chunked(Project.objects.filter(id__in=project_ids), projects_per_query):
        try:
            function_payloads = query_functions(projects, start)
        except Exception as e:
            sentry_sdk.capture_exception(e)
            continue

        yield from function_payloads


def query_transactions(
    org_ids: List[int],
    project_ids: List[int],
    start: datetime,
    end: datetime,
    transactions_per_project: int,
) -> List[DetectorPayload]:

    duration_metric_id = indexer.resolve(
        UseCaseID.TRANSACTIONS, org_ids[0], str(TransactionMRI.DURATION.value)
    )
    transaction_name_metric_id = indexer.resolve(
        UseCaseID.TRANSACTIONS,
        org_ids[0],
        "transaction",
    )

    # if our time range is more than an hour, use the hourly granularity
    granularity = 3600 if int(end.timestamp()) - int(start.timestamp()) >= 3600 else 60

    # This query returns the top `transactions_per_project` transaction names by count in the specified
    # [start, end) time period along with the p95 of each transaction in that time period
    # this is written in raw SnQL because the metrics layer does not support the limitby clause which is necessary for this operation to work

    query = Query(
        match=Entity(EntityKey.GenericMetricsDistributions.value),
        select=[
            Column("project_id"),
            Function(
                "arrayElement",
                (
                    CurriedFunction(
                        "quantilesIf",
                        [0.95],
                        (
                            Column("value"),
                            Function("equals", (Column("metric_id"), duration_metric_id)),
                        ),
                    ),
                    1,
                ),
                "p95",
            ),
            Function(
                "countIf",
                (Column("value"), Function("equals", (Column("metric_id"), duration_metric_id))),
                "count",
            ),
            Function(
                "transform",
                (
                    Column(f"tags_raw[{transaction_name_metric_id}]"),
                    Function("array", ("",)),
                    Function("array", ("<< unparameterized >>",)),
                ),
                "transaction_name",
            ),
        ],
        groupby=[
            Column("project_id"),
            Column("transaction_name"),
        ],
        where=[
            Condition(Column("org_id"), Op.IN, list(org_ids)),
            Condition(Column("project_id"), Op.IN, list(project_ids)),
            Condition(Column("timestamp"), Op.GTE, start),
            Condition(Column("timestamp"), Op.LT, end),
            Condition(Column("metric_id"), Op.EQ, duration_metric_id),
        ],
        limitby=LimitBy([Column("project_id")], transactions_per_project),
        orderby=[
            OrderBy(Column("project_id"), Direction.DESC),
            OrderBy(Column("count"), Direction.DESC),
        ],
        granularity=Granularity(granularity),
        limit=Limit(len(project_ids) * transactions_per_project),
    )
    request = Request(
        dataset=Dataset.Events.value,
        app_id="statistical_detectors",
        query=query,
        tenant_ids={
            "referrer": Referrer.STATISTICAL_DETECTORS_FETCH_TOP_TRANSACTION_NAMES.value,
            # HACK: the allocation policy is going to reject this query unless there is an org_id
            # passed in. The allocation policy will be updated to handle cross-org queries better
            # As it is now (09-13-2023), this query will likely be throttled (i.e be slower) by the allocation
            # policy as soon as we start scanning more than just the sentry org
            "organization_id": -42069,
        },
    )
    data = raw_snql_query(
        request, referrer=Referrer.STATISTICAL_DETECTORS_FETCH_TOP_TRANSACTION_NAMES.value
    )["data"]
    res = defaultdict(list)
    for row in data:
        res[row["project_id"]].append((row["transaction_name"], row["count"], row["p95"]))
    return [
        DetectorPayload(
            project_id=row["project_id"],
            group=row["transaction_name"],
            count=row["count"],
            value=row["p95"],
            timestamp=start,
        )
        for row in data
    ]


def query_functions(projects: List[Project], start: datetime) -> List[DetectorPayload]:
    params = _get_function_query_params(projects, start)

    # TODOs: handle any errors
    query_results = functions.query(
        selected_columns=[
            "project.id",
            "timestamp",
            "fingerprint",
            "count()",
            "p95()",
        ],
        query="is_application:1",
        params=params,
        orderby=["project.id", "-count()"],
        limit=FUNCTIONS_PER_PROJECT * len(projects),
        referrer=Referrer.API_PROFILING_FUNCTIONS_STATISTICAL_DETECTOR.value,
        auto_aggregations=True,
        use_aggregate_conditions=True,
        transform_alias_to_input_format=True,
    )

    return [
        DetectorPayload(
            project_id=row["project.id"],
            group=row["fingerprint"],
            count=row["count()"],
            value=row["p95()"],
            timestamp=datetime.fromisoformat(row["timestamp"]),
        )
        for row in query_results["data"]
    ]


def _get_function_query_params(projects: List[Project], start: datetime) -> Dict[str, Any]:
    # The functions dataset only supports 1 hour granularity.
    # So we always look back at the last full hour that just elapsed.
    # And since the timestamps are truncated to the start of the hour
    # we just need to query for the 1 minute of data.
    start = start - timedelta(hours=1)
    start = start.replace(minute=0, second=0, microsecond=0)

    return {
        "start": start,
        "end": start + timedelta(minutes=1),
        "project_id": [project.id for project in projects],
        "project_objects": projects,
    }<|MERGE_RESOLUTION|>--- conflicted
+++ resolved
@@ -114,13 +114,10 @@
     queue="performance.statistical_detector",
     max_retries=0,
 )
-<<<<<<< HEAD
+
 def detect_transaction_trends(
     org_ids: List[int], project_ids: List[int], start: datetime, **kwargs
 ) -> None:
-=======
-def detect_transaction_trends(project_ids: List[int], start: datetime, *args, **kwargs) -> None:
->>>>>>> d76a543d
     if not options.get("statistical_detectors.enable"):
         return
     # TODO: get the transactions_per_project from an option
