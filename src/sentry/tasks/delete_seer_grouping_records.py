import logging
from collections.abc import Sequence
from typing import Any

from sentry import options
from sentry.models.group import Group
from sentry.models.grouphash import GroupHash
from sentry.seer.similarity.grouping_records import (
    call_seer_to_delete_project_grouping_records,
    call_seer_to_delete_these_hashes,
)
from sentry.seer.similarity.utils import ReferrerOptions, killswitch_enabled
from sentry.silo.base import SiloMode
from sentry.tasks.base import instrumented_task
from sentry.taskworker.config import TaskworkerConfig
from sentry.taskworker.namespaces import seer_tasks
from sentry.utils import metrics

logger = logging.getLogger(__name__)


@instrumented_task(
    name="sentry.tasks.delete_seer_grouping_records_by_hash",
    queue="delete_seer_grouping_records_by_hash",
    max_retries=0,  # XXX: Why do we not retry?
    silo_mode=SiloMode.REGION,
    soft_time_limit=60 * 15,
    time_limit=60 * (15 + 5),
    taskworker_config=TaskworkerConfig(
        namespace=seer_tasks,
        processing_deadline_duration=60 * (15 + 5),
    ),
)
def delete_seer_grouping_records_by_hash(
    project_id: int,
    hashes: Sequence[str],
    last_deleted_index: int = 0,
    *args: Any,
    **kwargs: Any,
) -> None:
    """
    Task to delete seer grouping records by hash list.
    Calls the seer delete by hash endpoint with batches of hashes of size `batch_size`.
    """
    if killswitch_enabled(project_id, ReferrerOptions.DELETION) or options.get(
        "seer.similarity-embeddings-delete-by-hash-killswitch.enabled"
    ):
        return

    batch_size = options.get("embeddings-grouping.seer.delete-record-batch-size") or 100
    len_hashes = len(hashes)
    if len_hashes <= batch_size:  # Base case
        call_seer_to_delete_these_hashes(project_id, hashes)
    else:
        if last_deleted_index != 0:
            # This tracks which tasks are still being scheduled with the whole list of hashes
            metrics.incr(
                "grouping.similarity.delete_seer_grouping_records_by_hash.batch_size_exceeded",
                sample_rate=options.get("seer.similarity.metrics_sample_rate"),
            )

        # Iterate through hashes in chunks and schedule a task for each chunk
        # There are tasks passing last_deleted_index, thus, we need to start from that index
        # Eventually all tasks will pass 0
        for i in range(last_deleted_index, len_hashes, batch_size):
            # Slice operations are safe and will not raise IndexError
            chunked_hashes = hashes[i : i + batch_size]
            delete_seer_grouping_records_by_hash.apply_async(args=[project_id, chunked_hashes, 0])


def may_schedule_task_to_delete_hashes_from_seer(group_ids: Sequence[int]) -> None:
    if not group_ids:
        return

    if killswitch_enabled(None, ReferrerOptions.DELETION) or options.get(
        "seer.similarity-embeddings-delete-by-hash-killswitch.enabled"
    ):
        return

    # Single optimized query for project lookup
    try:
        group = Group.objects.select_related("project").get(id=group_ids[0])
    except Group.DoesNotExist:
        logger.warning("Group not found for deletion", extra={"group_id": group_ids[0]})
        return

    project = group.project

    if not (
        project
        and project.get_option("sentry:similarity_backfill_completed")
        and not killswitch_enabled(project.id, ReferrerOptions.DELETION)
    ):
<<<<<<< HEAD
        group_hashes = []
        batch_size = options.get("embeddings-grouping.seer.delete-record-batch-size") or 100

        for group_hash in RangeQuerySetWrapper(
            GroupHash.objects.filter(project_id=project.id, group_id__in=group_ids),
            step=batch_size,
        ):
            group_hashes.append(group_hash.hash)

            # Schedule task when we reach batch_size
            if len(group_hashes) >= batch_size:
                delete_seer_grouping_records_by_hash.apply_async(args=[project.id, group_hashes, 0])
                group_hashes = []

        # Handle any remaining hashes
        if group_hashes:
            delete_seer_grouping_records_by_hash.apply_async(args=[project.id, group_hashes, 0])
=======
        return

    batch_size = options.get("embeddings-grouping.seer.delete-record-batch-size") or 100

    # Single query to get all hashes, then chunk in memory
    # For large datasets, this is faster than many individual queries
    hashes = list(GroupHash.objects.filter(group_id__in=group_ids).values_list("hash", flat=True))

    if not hashes:
        return

    # Schedule tasks in chunks
    for i in range(0, len(hashes), batch_size):
        chunk = hashes[i : i + batch_size]
        delete_seer_grouping_records_by_hash.apply_async(args=[project.id, chunk, 0])
>>>>>>> 8af475cc


@instrumented_task(
    name="sentry.tasks.call_seer_delete_project_grouping_records",
    queue="delete_seer_grouping_records_by_hash",
    max_retries=0,
    silo_mode=SiloMode.REGION,
    soft_time_limit=60 * 15,
    time_limit=60 * (15 + 5),
    taskworker_config=TaskworkerConfig(
        namespace=seer_tasks,
        processing_deadline_duration=60 * (15 + 5),
    ),
)
def call_seer_delete_project_grouping_records(
    project_id: int,
    *args: Any,
    **kwargs: Any,
) -> None:
    if killswitch_enabled(project_id, ReferrerOptions.DELETION) or options.get(
        "seer.similarity-embeddings-delete-by-hash-killswitch.enabled"
    ):
        return

    logger.info("calling seer delete records by project", extra={"project_id": project_id})
    call_seer_to_delete_project_grouping_records(project_id)<|MERGE_RESOLUTION|>--- conflicted
+++ resolved
@@ -91,25 +91,6 @@
         and project.get_option("sentry:similarity_backfill_completed")
         and not killswitch_enabled(project.id, ReferrerOptions.DELETION)
     ):
-<<<<<<< HEAD
-        group_hashes = []
-        batch_size = options.get("embeddings-grouping.seer.delete-record-batch-size") or 100
-
-        for group_hash in RangeQuerySetWrapper(
-            GroupHash.objects.filter(project_id=project.id, group_id__in=group_ids),
-            step=batch_size,
-        ):
-            group_hashes.append(group_hash.hash)
-
-            # Schedule task when we reach batch_size
-            if len(group_hashes) >= batch_size:
-                delete_seer_grouping_records_by_hash.apply_async(args=[project.id, group_hashes, 0])
-                group_hashes = []
-
-        # Handle any remaining hashes
-        if group_hashes:
-            delete_seer_grouping_records_by_hash.apply_async(args=[project.id, group_hashes, 0])
-=======
         return
 
     batch_size = options.get("embeddings-grouping.seer.delete-record-batch-size") or 100
@@ -125,7 +106,6 @@
     for i in range(0, len(hashes), batch_size):
         chunk = hashes[i : i + batch_size]
         delete_seer_grouping_records_by_hash.apply_async(args=[project.id, chunk, 0])
->>>>>>> 8af475cc
 
 
 @instrumented_task(
