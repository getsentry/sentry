import logging
import random
from datetime import datetime
from time import sleep, time

import sentry_sdk
from django.conf import settings
from django.utils import timezone
from sentry_relay.processing import StoreNormalizer

from sentry import options, reprocessing, reprocessing2
from sentry.attachments import attachment_cache
from sentry.constants import DEFAULT_STORE_NORMALIZER_ARGS
from sentry.datascrubbing import scrub_data
from sentry.eventstore.processing import event_processing_store
from sentry.killswitches import killswitch_matches_context
from sentry.models import Activity, Organization, Project, ProjectOption
from sentry.processing import realtime_metrics
from sentry.stacktraces.processing import process_stacktraces, should_process_for_stacktraces
from sentry.tasks.base import instrumented_task
from sentry.utils import metrics
from sentry.utils.canonical import CANONICAL_TYPES, CanonicalKeyDict
from sentry.utils.dates import to_datetime
from sentry.utils.safe import safe_execute
from sentry.utils.sdk import set_current_event_project

error_logger = logging.getLogger("sentry.errors.events")
info_logger = logging.getLogger("sentry.store")

# Is reprocessing on or off by default?
REPROCESSING_DEFAULT = False

SYMBOLICATOR_MAX_RETRY_AFTER = settings.SYMBOLICATOR_MAX_RETRY_AFTER


class RetryProcessing(Exception):
    pass


class RetrySymbolication(Exception):
    def __init__(self, retry_after=None):
        self.retry_after = retry_after


@metrics.wraps("should_process")
def should_process(data):
    """Quick check if processing is needed at all."""
    from sentry.plugins.base import plugins

    if data.get("type") == "transaction":
        return False

    for plugin in plugins.all(version=2):
        processors = safe_execute(
            plugin.get_event_preprocessors, data=data, _with_transaction=False
        )
        if processors:
            return True

        enhancers = safe_execute(plugin.get_event_enhancers, data=data, _with_transaction=False)
        if enhancers:
            return True

    if should_process_for_stacktraces(data):
        return True

    return False


def submit_process(
    project,
    from_reprocessing,
    cache_key,
    event_id,
    start_time,
    data_has_changed=None,
):
    task = process_event_from_reprocessing if from_reprocessing else process_event
    task.delay(
        cache_key=cache_key,
        start_time=start_time,
        event_id=event_id,
        data_has_changed=data_has_changed,
    )


def should_demote_symbolication(project_id):
    """
    Determines whether a project's symbolication events should be pushed to the low priority queue.
    """
    always_lowpri = killswitch_matches_context(
        "store.symbolicate-event-lpq-always",
        {
            "project_id": project_id,
        },
    )
    never_lowpri = killswitch_matches_context(
        "store.symbolicate-event-lpq-never",
        {
            "project_id": project_id,
        },
    )
    return not never_lowpri and always_lowpri


def submit_symbolicate(project, from_reprocessing, cache_key, event_id, start_time, data):
    task = symbolicate_event_from_reprocessing if from_reprocessing else symbolicate_event
    task.delay(cache_key=cache_key, start_time=start_time, event_id=event_id)


def submit_symbolicate_low_priority(
    project, from_reprocessing, cache_key, event_id, start_time, data
):
    task = (
        symbolicate_event_from_reprocessing_low_priority
        if from_reprocessing
        else symbolicate_event_low_priority
    )
    task.delay(cache_key=cache_key, start_time=start_time, event_id=event_id)


def submit_save_event(project_id, from_reprocessing, cache_key, event_id, start_time, data):
    if cache_key:
        data = None

    # XXX: honor from_reprocessing

    save_event.delay(
        cache_key=cache_key,
        data=data,
        start_time=start_time,
        event_id=event_id,
        project_id=project_id,
    )


def _do_preprocess_event(cache_key, data, start_time, event_id, process_task, project):
    from sentry.lang.native.processing import should_process_with_symbolicator

    if cache_key and data is None:
        data = event_processing_store.get(cache_key)

    if data is None:
        metrics.incr("events.failed", tags={"reason": "cache", "stage": "pre"}, skip_internal=False)
        error_logger.error("preprocess.failed.empty", extra={"cache_key": cache_key})
        return

    original_data = data
    data = CanonicalKeyDict(data)
    project_id = data["project"]
    set_current_event_project(project_id)

    if project is None:
        project = Project.objects.get_from_cache(id=project_id)
    else:
        assert project.id == project_id, (project.id, project_id)

    from_reprocessing = process_task is process_event_from_reprocessing

    with metrics.timer("tasks.store.preprocess_event.organization.get_from_cache"):
        project.set_cached_field_value(
            "organization", Organization.objects.get_from_cache(id=project.organization_id)
        )

    if should_process_with_symbolicator(data):
        reprocessing2.backup_unprocessed_event(project=project, data=original_data)

        is_low_priority = should_demote_symbolication(project_id)
        task = submit_symbolicate_low_priority if is_low_priority else submit_symbolicate
        task(
            project,
            from_reprocessing,
            cache_key,
            event_id,
            start_time,
            original_data,
        )
        return

    if should_process(data):
        submit_process(
            project,
            from_reprocessing,
            cache_key,
            event_id,
            start_time,
            data_has_changed=False,
        )
        return

    submit_save_event(project_id, from_reprocessing, cache_key, event_id, start_time, original_data)


@instrumented_task(
    name="sentry.tasks.store.preprocess_event",
    queue="events.preprocess_event",
    time_limit=65,
    soft_time_limit=60,
)
def preprocess_event(
    cache_key=None, data=None, start_time=None, event_id=None, project=None, **kwargs
):
    return _do_preprocess_event(
        cache_key=cache_key,
        data=data,
        start_time=start_time,
        event_id=event_id,
        process_task=process_event,
        project=project,
    )


@instrumented_task(
    name="sentry.tasks.store.preprocess_event_from_reprocessing",
    queue="events.reprocessing.preprocess_event",
    time_limit=65,
    soft_time_limit=60,
)
def preprocess_event_from_reprocessing(
    cache_key=None, data=None, start_time=None, event_id=None, project=None, **kwargs
):
    return _do_preprocess_event(
        cache_key=cache_key,
        data=data,
        start_time=start_time,
        event_id=event_id,
        process_task=process_event_from_reprocessing,
        project=project,
    )


def _do_symbolicate_event(cache_key, start_time, event_id, symbolicate_task, data=None):
    from sentry.lang.native.processing import get_symbolication_function

    if data is None:
        data = event_processing_store.get(cache_key)

    if data is None:
        metrics.incr(
            "events.failed", tags={"reason": "cache", "stage": "symbolicate"}, skip_internal=False
        )
        error_logger.error("symbolicate.failed.empty", extra={"cache_key": cache_key})
        return

    data = CanonicalKeyDict(data)

    project_id = data["project"]
    set_current_event_project(project_id)

    event_id = data["event_id"]

    from_reprocessing = symbolicate_task is symbolicate_event_from_reprocessing

    def _continue_to_process_event():
        process_task = process_event_from_reprocessing if from_reprocessing else process_event
        _do_process_event(
            cache_key=cache_key,
            start_time=start_time,
            event_id=event_id,
            process_task=process_task,
            data=data,
            data_has_changed=has_changed,
            from_symbolicate=True,
        )

    symbolication_function = get_symbolication_function(data)
    symbolication_function_name = getattr(symbolication_function, "__name__", "none")

    if killswitch_matches_context(
        "store.load-shed-symbolicate-event-projects",
        {
            "project_id": project_id,
            "event_id": event_id,
            "platform": data.get("platform") or "null",
            "symbolication_function": symbolication_function_name,
        },
    ):
        return _continue_to_process_event()

    has_changed = False

    symbolication_start_time = time()

    submission_ratio = options.get("symbolicate-event.low-priority.metrics.submission-rate")
    submit_realtime_metrics = not from_reprocessing and random.random() < submission_ratio

    if submit_realtime_metrics:
        with sentry_sdk.start_span(op="tasks.store.symbolicate_event.low_priority.metrics.counter"):
            timestamp = int(symbolication_start_time)
            try:
                realtime_metrics.increment_project_event_counter(project_id, timestamp)
            except Exception as e:
                sentry_sdk.capture_exception(e)

    with sentry_sdk.start_span(op="tasks.store.symbolicate_event.symbolication") as span:
        span.set_data("symbolication_function", symbolication_function_name)
        with metrics.timer(
            "tasks.store.symbolicate_event.symbolication",
            tags={"symbolication_function": symbolication_function_name},
        ):
            while True:
                try:
                    with sentry_sdk.start_span(
                        op="tasks.store.symbolicate_event.%s" % symbolication_function_name
                    ) as span:
                        symbolicated_data = symbolication_function(data)
                        span.set_data("symbolicated_data", bool(symbolicated_data))

                    if symbolicated_data:
                        data = symbolicated_data
                        has_changed = True

                    break
                except RetrySymbolication as e:
                    if (
                        time() - symbolication_start_time
                    ) > settings.SYMBOLICATOR_PROCESS_EVENT_WARN_TIMEOUT:
                        error_logger.warning(
                            "symbolicate.slow",
                            extra={"project_id": project_id, "event_id": event_id},
                        )
                    if (
                        time() - symbolication_start_time
                    ) > settings.SYMBOLICATOR_PROCESS_EVENT_HARD_TIMEOUT:
                        # Do not drop event but actually continue with rest of pipeline
                        # (persisting unsymbolicated event)
                        metrics.incr(
                            "tasks.store.symbolicate_event.fatal",
                            tags={
                                "reason": "timeout",
                                "symbolication_function": symbolication_function_name,
                            },
                        )
                        error_logger.exception(
                            "symbolicate.failed.infinite_retry",
                            extra={"project_id": project_id, "event_id": event_id},
                        )
                        data.setdefault("_metrics", {})["flag.processing.error"] = True
                        data.setdefault("_metrics", {})["flag.processing.fatal"] = True
                        has_changed = True
                        break
                    else:
                        # sleep for `retry_after` but max 5 seconds and try again
                        metrics.incr(
                            "tasks.store.symbolicate_event.retry",
                            tags={"symbolication_function": symbolication_function_name},
                        )
                        sleep(min(e.retry_after, SYMBOLICATOR_MAX_RETRY_AFTER))
                        continue
                except Exception:
                    metrics.incr(
                        "tasks.store.symbolicate_event.fatal",
                        tags={
                            "reason": "error",
                            "symbolication_function": symbolication_function_name,
                        },
                    )
                    error_logger.exception("tasks.store.symbolicate_event.symbolication")
                    data.setdefault("_metrics", {})["flag.processing.error"] = True
                    data.setdefault("_metrics", {})["flag.processing.fatal"] = True
                    has_changed = True
                    break

<<<<<<< HEAD
    submission_ratio = options.get("symbolicate-event.low-priority.metrics.submission-rate")

    if not from_reprocessing and random.random() < submission_ratio:
        timestamp = int(symbolication_start_time)
        symbolication_duration = int(time() - symbolication_start_time)

        with sentry_sdk.start_span(op="tasks.store.symbolicate_event.low_priority.metrics.counter"):
            try:
                realtime_metrics.increment_project_event_counter(project_id, timestamp)
            except Exception:
                pass

        with sentry_sdk.start_span(
            op="tasks.store.symbolicate_event.low_priority.metrics.histogram"
        ):
            try:
                realtime_metrics.increment_project_duration_counter(
                    project_id, timestamp, symbolication_duration
                )
            except Exception:
                pass

=======
>>>>>>> 7a3ceb45
    # We cannot persist canonical types in the cache, so we need to
    # downgrade this.
    if isinstance(data, CANONICAL_TYPES):
        data = dict(data.items())

    if has_changed:
        cache_key = event_processing_store.store(data)

    return _continue_to_process_event()


@instrumented_task(
    name="sentry.tasks.store.symbolicate_event",
    queue="events.symbolicate_event",
    time_limit=settings.SYMBOLICATOR_PROCESS_EVENT_HARD_TIMEOUT + 30,
    soft_time_limit=settings.SYMBOLICATOR_PROCESS_EVENT_HARD_TIMEOUT + 20,
    acks_late=True,
)
def symbolicate_event(cache_key, start_time=None, event_id=None, **kwargs):
    """
    Handles event symbolication using the external service: symbolicator.

    :param string cache_key: the cache key for the event data
    :param int start_time: the timestamp when the event was ingested
    :param string event_id: the event identifier
    """
    return _do_symbolicate_event(
        cache_key=cache_key,
        start_time=start_time,
        event_id=event_id,
        symbolicate_task=symbolicate_event,
    )


@instrumented_task(
    name="sentry.tasks.store.symbolicate_event_low_priority",
    queue="events.symbolicate_event_low_priority",
    time_limit=settings.SYMBOLICATOR_PROCESS_EVENT_HARD_TIMEOUT + 30,
    soft_time_limit=settings.SYMBOLICATOR_PROCESS_EVENT_HARD_TIMEOUT + 20,
    acks_late=True,
)
def symbolicate_event_low_priority(cache_key, start_time=None, event_id=None, **kwargs):
    """
    Handles event symbolication using the external service: symbolicator.

    This puts the task on the low priority queue. Projects whose symbolication
    events misbehave get sent there to protect the main queue.

    :param string cache_key: the cache key for the event data
    :param int start_time: the timestamp when the event was ingested
    :param string event_id: the event identifier
    """
    return _do_symbolicate_event(
        cache_key=cache_key,
        start_time=start_time,
        event_id=event_id,
        symbolicate_task=symbolicate_event_low_priority,
    )


@instrumented_task(
    name="sentry.tasks.store.symbolicate_event_from_reprocessing",
    queue="events.reprocessing.symbolicate_event",
    time_limit=settings.SYMBOLICATOR_PROCESS_EVENT_HARD_TIMEOUT + 30,
    soft_time_limit=settings.SYMBOLICATOR_PROCESS_EVENT_HARD_TIMEOUT + 20,
    acks_late=True,
)
def symbolicate_event_from_reprocessing(cache_key, start_time=None, event_id=None, **kwargs):
    return _do_symbolicate_event(
        cache_key=cache_key,
        start_time=start_time,
        event_id=event_id,
        symbolicate_task=symbolicate_event_from_reprocessing,
    )


@instrumented_task(
    name="sentry.tasks.store.symbolicate_event_from_reprocessing_low_priority",
    queue="events.reprocessing.symbolicate_event_low_priority",
    time_limit=settings.SYMBOLICATOR_PROCESS_EVENT_HARD_TIMEOUT + 30,
    soft_time_limit=settings.SYMBOLICATOR_PROCESS_EVENT_HARD_TIMEOUT + 20,
    acks_late=True,
)
def symbolicate_event_from_reprocessing_low_priority(
    cache_key, start_time=None, event_id=None, **kwargs
):
    return _do_symbolicate_event(
        cache_key=cache_key,
        start_time=start_time,
        event_id=event_id,
        symbolicate_task=symbolicate_event_from_reprocessing_low_priority,
    )


@instrumented_task(
    name="sentry.tasks.store.retry_process_event",
    queue="sleep",
    time_limit=(60 * 5) + 5,
    soft_time_limit=60 * 5,
)
def retry_process_event(process_task_name, task_kwargs, **kwargs):
    """
    The only purpose of this task is be enqueued with some ETA set. This is
    essentially an implementation of ETAs on top of Celery's existing ETAs, but
    with the intent of having separate workers wait for those ETAs.
    """
    tasks = {
        "process_event": process_event,
        "process_event_from_reprocessing": process_event_from_reprocessing,
    }

    process_task = tasks.get(process_task_name)
    if not process_task:
        raise ValueError(f"Invalid argument for process_task_name: {process_task_name}")

    process_task.delay(**task_kwargs)


def _do_process_event(
    cache_key,
    start_time,
    event_id,
    process_task,
    data=None,
    data_has_changed=None,
    from_symbolicate=False,
):
    from sentry.plugins.base import plugins

    if data is None:
        data = event_processing_store.get(cache_key)

    if data is None:
        metrics.incr(
            "events.failed", tags={"reason": "cache", "stage": "process"}, skip_internal=False
        )
        error_logger.error("process.failed.empty", extra={"cache_key": cache_key})
        return

    data = CanonicalKeyDict(data)

    project_id = data["project"]
    set_current_event_project(project_id)

    event_id = data["event_id"]

    def _continue_to_save_event():
        from_reprocessing = process_task is process_event_from_reprocessing
        submit_save_event(project_id, from_reprocessing, cache_key, event_id, start_time, data)

    if killswitch_matches_context(
        "store.load-shed-process-event-projects",
        {
            "project_id": project_id,
            "event_id": event_id,
            "platform": data.get("platform") or "null",
        },
    ):
        return _continue_to_save_event()

    with sentry_sdk.start_span(op="tasks.store.process_event.get_project_from_cache"):
        project = Project.objects.get_from_cache(id=project_id)

    with metrics.timer("tasks.store.process_event.organization.get_from_cache"):
        project.set_cached_field_value(
            "organization", Organization.objects.get_from_cache(id=project.organization_id)
        )

    has_changed = bool(data_has_changed)

    with sentry_sdk.start_span(op="tasks.store.process_event.get_reprocessing_revision"):
        # Fetch the reprocessing revision
        reprocessing_rev = reprocessing.get_reprocessing_revision(project_id)

    # Stacktrace based event processors.
    with sentry_sdk.start_span(op="task.store.process_event.stacktraces"):
        with metrics.timer(
            "tasks.store.process_event.stacktraces", tags={"from_symbolicate": from_symbolicate}
        ):
            new_data = process_stacktraces(data)

    if new_data is not None:
        has_changed = True
        data = new_data

    # Second round of datascrubbing after stacktrace and language-specific
    # processing. First round happened as part of ingest.
    #
    # *Right now* the only sensitive data that is added in stacktrace
    # processing are usernames in filepaths, so we run directly after
    # stacktrace processors.
    #
    # We do not yet want to deal with context data produced by plugins like
    # sessionstack or fullstory (which are in `get_event_preprocessors`), as
    # this data is very unlikely to be sensitive data. This is why scrubbing
    # happens somewhere in the middle of the pipeline.
    #
    # On the other hand, Javascript event error translation is happening after
    # this block because it uses `get_event_preprocessors` instead of
    # `get_event_enhancers`.
    #
    # We are fairly confident, however, that this should run *before*
    # re-normalization as it is hard to find sensitive data in partially
    # trimmed strings.
    if has_changed and options.get("processing.can-use-scrubbers"):
        with sentry_sdk.start_span(op="task.store.datascrubbers.scrub"):
            with metrics.timer(
                "tasks.store.datascrubbers.scrub", tags={"from_symbolicate": from_symbolicate}
            ):
                new_data = safe_execute(
                    scrub_data, project=project, event=data.data, _with_transaction=False
                )

                # XXX(markus): When datascrubbing is finally "totally stable", we might want
                # to drop the event if it crashes to avoid saving PII
                if new_data is not None:
                    data.data = new_data

    # TODO(dcramer): ideally we would know if data changed by default
    # Default event processors.
    for plugin in plugins.all(version=2):
        with sentry_sdk.start_span(op="task.store.process_event.preprocessors") as span:
            span.set_data("plugin", plugin.slug)
            span.set_data("from_symbolicate", from_symbolicate)
            with metrics.timer(
                "tasks.store.process_event.preprocessors",
                tags={"plugin": plugin.slug, "from_symbolicate": from_symbolicate},
            ):
                processors = safe_execute(
                    plugin.get_event_preprocessors, data=data, _with_transaction=False
                )
                for processor in processors or ():
                    try:
                        result = processor(data)
                    except Exception:
                        error_logger.exception("tasks.store.preprocessors.error")
                        data.setdefault("_metrics", {})["flag.processing.error"] = True
                        has_changed = True
                    else:
                        if result:
                            data = result
                            has_changed = True

    assert data["project"] == project_id, "Project cannot be mutated by plugins"

    # We cannot persist canonical types in the cache, so we need to
    # downgrade this.
    if isinstance(data, CANONICAL_TYPES):
        data = dict(data.items())

    if has_changed:
        # Run some of normalization again such that we don't:
        # - persist e.g. incredibly large stacktraces from minidumps
        # - store event timestamps that are older than our retention window
        #   (also happening with minidumps)
        normalizer = StoreNormalizer(
            remove_other=False, is_renormalize=True, **DEFAULT_STORE_NORMALIZER_ARGS
        )
        data = normalizer.normalize_event(dict(data))

        issues = data.get("processing_issues")

        try:
            if issues and create_failed_event(
                cache_key,
                data,
                project_id,
                list(issues.values()),
                event_id=event_id,
                start_time=start_time,
                reprocessing_rev=reprocessing_rev,
            ):
                return
        except RetryProcessing:
            # If `create_failed_event` indicates that we need to retry we
            # invoke ourselves again.  This happens when the reprocessing
            # revision changed while we were processing.
            _do_preprocess_event(cache_key, data, start_time, event_id, process_task, project)
            return

        cache_key = event_processing_store.store(data)

    return _continue_to_save_event()


@instrumented_task(
    name="sentry.tasks.store.process_event",
    queue="events.process_event",
    time_limit=65,
    soft_time_limit=60,
)
def process_event(cache_key, start_time=None, event_id=None, data_has_changed=None, **kwargs):
    """
    Handles event processing (for those events that need it)

    This excludes symbolication via symbolicator service (see symbolicate_event).

    :param string cache_key: the cache key for the event data
    :param int start_time: the timestamp when the event was ingested
    :param string event_id: the event identifier
    :param boolean data_has_changed: set to True if the event data was changed in previous tasks
    """
    return _do_process_event(
        cache_key=cache_key,
        start_time=start_time,
        event_id=event_id,
        process_task=process_event,
        data_has_changed=data_has_changed,
    )


@instrumented_task(
    name="sentry.tasks.store.process_event_from_reprocessing",
    queue="events.reprocessing.process_event",
    time_limit=65,
    soft_time_limit=60,
)
def process_event_from_reprocessing(
    cache_key, start_time=None, event_id=None, data_has_changed=None, **kwargs
):
    return _do_process_event(
        cache_key=cache_key,
        start_time=start_time,
        event_id=event_id,
        process_task=process_event_from_reprocessing,
        data_has_changed=data_has_changed,
    )


def delete_raw_event(project_id, event_id, allow_hint_clear=False):
    set_current_event_project(project_id)

    if event_id is None:
        error_logger.error("process.failed_delete_raw_event", extra={"project_id": project_id})
        return

    from sentry.models import RawEvent, ReprocessingReport

    RawEvent.objects.filter(project_id=project_id, event_id=event_id).delete()
    ReprocessingReport.objects.filter(project_id=project_id, event_id=event_id).delete()

    # Clear the sent notification if we reprocessed everything
    # successfully and reprocessing is enabled
    reprocessing_active = ProjectOption.objects.get_value(
        project_id, "sentry:reprocessing_active", REPROCESSING_DEFAULT
    )
    if reprocessing_active:
        sent_notification = ProjectOption.objects.get_value(
            project_id, "sentry:sent_failed_event_hint", False
        )
        if sent_notification:
            if ReprocessingReport.objects.filter(project_id=project_id, event_id=event_id).exists():
                project = Project.objects.get_from_cache(id=project_id)
                ProjectOption.objects.set_value(project, "sentry:sent_failed_event_hint", False)


def create_failed_event(
    cache_key, data, project_id, issues, event_id, start_time=None, reprocessing_rev=None
):
    """If processing failed we put the original data from the cache into a
    raw event.  Returns `True` if a failed event was inserted
    """
    set_current_event_project(project_id)

    # We can only create failed events for events that can potentially
    # create failed events.
    if not reprocessing.event_supports_reprocessing(data):
        return False

    # If this event has just been reprocessed with reprocessing-v2, we don't
    # put it through reprocessing-v1 again. The value of reprocessing-v2 is
    # partially that one sees the entire event even in its failed state, all
    # the time.
    if reprocessing2.is_reprocessed_event(data):
        return False

    reprocessing_active = ProjectOption.objects.get_value(
        project_id, "sentry:reprocessing_active", REPROCESSING_DEFAULT
    )

    # In case there is reprocessing active but the current reprocessing
    # revision is already different than when we started, we want to
    # immediately retry the event.  This resolves the problem when
    # otherwise a concurrent change of debug symbols might leave a
    # reprocessing issue stuck in the project forever.
    if (
        reprocessing_active
        and reprocessing.get_reprocessing_revision(project_id, cached=False) != reprocessing_rev
    ):
        raise RetryProcessing()

    # The first time we encounter a failed event and the hint was cleared
    # we send a notification.
    sent_notification = ProjectOption.objects.get_value(
        project_id, "sentry:sent_failed_event_hint", False
    )
    if not sent_notification:
        project = Project.objects.get_from_cache(id=project_id)
        Activity.objects.create(
            type=Activity.NEW_PROCESSING_ISSUES,
            project=project,
            datetime=to_datetime(start_time),
            data={"reprocessing_active": reprocessing_active, "issues": issues},
        ).send_notification()
        ProjectOption.objects.set_value(project, "sentry:sent_failed_event_hint", True)

    # If reprocessing is not active we bail now without creating the
    # processing issues
    if not reprocessing_active:
        return False

    # We need to get the original data here instead of passing the data in
    # from the last processing step because we do not want any
    # modifications to take place.
    delete_raw_event(project_id, event_id)
    data = event_processing_store.get(cache_key)

    if data is None:
        metrics.incr("events.failed", tags={"reason": "cache", "stage": "raw"}, skip_internal=False)
        error_logger.error("process.failed_raw.empty", extra={"cache_key": cache_key})
        return True

    data = CanonicalKeyDict(data)
    from sentry.models import ProcessingIssue, RawEvent

    raw_event = RawEvent.objects.create(
        project_id=project_id,
        event_id=event_id,
        datetime=datetime.utcfromtimestamp(data["timestamp"]).replace(tzinfo=timezone.utc),
        data=data,
    )

    for issue in issues:
        ProcessingIssue.objects.record_processing_issue(
            raw_event=raw_event,
            scope=issue["scope"],
            object=issue["object"],
            type=issue["type"],
            data=issue["data"],
        )

    event_processing_store.delete_by_key(cache_key)

    return True


def _do_save_event(
    cache_key=None, data=None, start_time=None, event_id=None, project_id=None, **kwargs
):
    """
    Saves an event to the database.
    """

    set_current_event_project(project_id)

    from sentry.event_manager import EventManager, HashDiscarded

    event_type = "none"

    if cache_key and data is None:
        with metrics.timer("tasks.store.do_save_event.get_cache") as metric_tags:
            data = event_processing_store.get(cache_key)
            if data is not None:
                metric_tags["event_type"] = event_type = data.get("type") or "none"

    with metrics.global_tags(event_type=event_type):
        if data is not None:
            data = CanonicalKeyDict(data)

        if event_id is None and data is not None:
            event_id = data["event_id"]

        # only when we come from reprocessing we get a project_id sent into
        # the task.
        if project_id is None:
            project_id = data.pop("project")
            set_current_event_project(project_id)

        # We only need to delete raw events for events that support
        # reprocessing.  If the data cannot be found we want to assume
        # that we need to delete the raw event.
        if not data or reprocessing.event_supports_reprocessing(data):
            with metrics.timer("tasks.store.do_save_event.delete_raw_event"):
                delete_raw_event(project_id, event_id, allow_hint_clear=True)

        # This covers two cases: where data is None because we did not manage
        # to fetch it from the default cache or the empty dictionary was
        # stored in the default cache.  The former happens if the event
        # expired while being on the queue, the second happens on reprocessing
        # if the raw event was deleted concurrently while we held on to
        # it.  This causes the node store to delete the data and we end up
        # fetching an empty dict.  We could in theory not invoke `save_event`
        # in those cases but it's important that we always clean up the
        # reprocessing reports correctly or they will screw up the UI.  So
        # to future proof this correctly we just handle this case here.
        if not data:
            metrics.incr(
                "events.failed", tags={"reason": "cache", "stage": "post"}, skip_internal=False
            )
            return

        try:
            if killswitch_matches_context(
                "store.load-shed-save-event-projects",
                {
                    "project_id": project_id,
                    "event_type": event_type,
                    "platform": data.get("platform") or "none",
                },
            ):
                raise HashDiscarded("Load shedding save_event")

            with metrics.timer("tasks.store.do_save_event.event_manager.save"):
                manager = EventManager(data)
                # event.project.organization is populated after this statement.
                manager.save(
                    project_id, assume_normalized=True, start_time=start_time, cache_key=cache_key
                )
                # Put the updated event back into the cache so that post_process
                # has the most recent data.
                data = manager.get_data()
                if isinstance(data, CANONICAL_TYPES):
                    data = dict(data.items())
                with metrics.timer("tasks.store.do_save_event.write_processing_cache"):
                    event_processing_store.store(data)
        except HashDiscarded:
            # Delete the event payload from cache since it won't show up in post-processing.
            if cache_key:
                with metrics.timer("tasks.store.do_save_event.delete_cache"):
                    event_processing_store.delete_by_key(cache_key)

        finally:
            reprocessing2.mark_event_reprocessed(data)
            if cache_key:
                with metrics.timer("tasks.store.do_save_event.delete_attachment_cache"):
                    attachment_cache.delete(cache_key)

            if start_time:
                metrics.timing(
                    "events.time-to-process", time() - start_time, instance=data["platform"]
                )

            time_synthetic_monitoring_event(data, project_id, start_time)


def time_synthetic_monitoring_event(data, project_id, start_time):
    """
    For special events produced by the recurring synthetic monitoring
    functions, emit timing metrics for:

    - "events.synthetic-monitoring.time-to-ingest-total" - Total time with
    the client submission latency included. Rely on timestamp provided by
    client as part of the event payload.

    - "events.synthetic-monitoring.time-to-process" - Processing time inside
    by sentry. `start_time` is added to the payload by the system entrypoint
    (relay).

    If an event was produced by synthetic monitoring and metrics emitted,
    returns `True` otherwise returns `False`.
    """
    sm_project_id = getattr(settings, "SENTRY_SYNTHETIC_MONITORING_PROJECT_ID", None)
    if sm_project_id is None or project_id != sm_project_id:
        return False

    extra = data.get("extra", {}).get("_sentry_synthetic_monitoring")
    if not extra:
        return False

    now = time()
    tags = {
        "target": extra["target"],
        "source_region": extra["source_region"],
        "source": extra["source"],
    }

    metrics.timing(
        "events.synthetic-monitoring.time-to-ingest-total",
        now - data["timestamp"],
        tags=tags,
        sample_rate=1.0,
    )

    if start_time:
        metrics.timing(
            "events.synthetic-monitoring.time-to-process",
            now - start_time,
            tags=tags,
            sample_rate=1.0,
        )
    return True


@instrumented_task(
    name="sentry.tasks.store.save_event",
    queue="events.save_event",
    time_limit=65,
    soft_time_limit=60,
)
def save_event(
    cache_key=None, data=None, start_time=None, event_id=None, project_id=None, **kwargs
):
    _do_save_event(cache_key, data, start_time, event_id, project_id, **kwargs)<|MERGE_RESOLUTION|>--- conflicted
+++ resolved
@@ -361,31 +361,18 @@
                     has_changed = True
                     break
 
-<<<<<<< HEAD
-    submission_ratio = options.get("symbolicate-event.low-priority.metrics.submission-rate")
-
-    if not from_reprocessing and random.random() < submission_ratio:
-        timestamp = int(symbolication_start_time)
-        symbolication_duration = int(time() - symbolication_start_time)
-
-        with sentry_sdk.start_span(op="tasks.store.symbolicate_event.low_priority.metrics.counter"):
-            try:
-                realtime_metrics.increment_project_event_counter(project_id, timestamp)
-            except Exception:
-                pass
-
+    if submit_realtime_metrics:
         with sentry_sdk.start_span(
             op="tasks.store.symbolicate_event.low_priority.metrics.histogram"
         ):
+            symbolication_duration = int(time() - symbolication_start_time)
             try:
                 realtime_metrics.increment_project_duration_counter(
                     project_id, timestamp, symbolication_duration
                 )
-            except Exception:
-                pass
-
-=======
->>>>>>> 7a3ceb45
+            except Exception as e:
+                sentry_sdk.capture_exception(e)
+
     # We cannot persist canonical types in the cache, so we need to
     # downgrade this.
     if isinstance(data, CANONICAL_TYPES):
