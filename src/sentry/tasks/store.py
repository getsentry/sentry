--- conflicted
+++ resolved
@@ -81,7 +81,6 @@
     )
 
 
-<<<<<<< HEAD
 def submit_save_event(
     project_id: int,
     from_reprocessing: bool,
@@ -90,9 +89,6 @@
     start_time: Optional[int],
     data: Optional[Event],
 ) -> None:
-=======
-def submit_save_event(project_id, from_reprocessing, cache_key, event_id, start_time, data):
->>>>>>> 435de3ae
     if cache_key:
         data = None
 
@@ -116,10 +112,7 @@
     project: Optional[Project],
 ) -> None:
     from sentry.lang.native.processing import should_process_with_symbolicator
-    from sentry.tasks.symbolication import (
-        should_demote_symbolication,
-        submit_symbolicate,
-    )
+    from sentry.tasks.symbolication import should_demote_symbolication, submit_symbolicate
 
     if cache_key and data is None:
         data = processing.event_processing_store.get(cache_key)
