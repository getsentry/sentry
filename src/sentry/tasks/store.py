--- conflicted
+++ resolved
@@ -393,19 +393,12 @@
 
     project = Project.objects.get_from_cache(id=project_id)
 
-<<<<<<< HEAD
-    has_changed = False
-=======
-    with configure_scope() as scope:
-        scope.set_tag("project", project_id)
-
     has_changed = bool(data_has_changed)
     new_process_behavior = bool(new_process_behavior)
 
     metrics.incr(
         "tasks.store.process_event.new_process_behavior", tags={"value": new_process_behavior}
     )
->>>>>>> dbcdd9ba
 
     # Fetch the reprocessing revision
     reprocessing_rev = reprocessing.get_reprocessing_revision(project_id)
