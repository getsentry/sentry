from __future__ import absolute_import

import copy
import logging
from datetime import datetime

from time import time
from django.utils import timezone

from sentry_relay.processing import StoreNormalizer

from sentry import features, reprocessing
from sentry.relay.config import get_project_config
from sentry.datascrubbing import scrub_data
from sentry.constants import DEFAULT_STORE_NORMALIZER_ARGS
from sentry.attachments import attachment_cache
from sentry.cache import default_cache
from sentry.tasks.base import instrumented_task
from sentry.utils import metrics
from sentry.utils.safe import safe_execute
from sentry.stacktraces.processing import process_stacktraces, should_process_for_stacktraces
from sentry.utils.data_filters import FilterStatKeys
from sentry.utils.canonical import CanonicalKeyDict, CANONICAL_TYPES
from sentry.utils.dates import to_datetime
from sentry.utils.sdk import configure_scope
from sentry.models import ProjectOption, Activity, Project

error_logger = logging.getLogger("sentry.errors.events")
info_logger = logging.getLogger("sentry.store")

# Is reprocessing on or off by default?
REPROCESSING_DEFAULT = False


class RetryProcessing(Exception):
    pass


class RetrySymbolication(Exception):
    def __init__(self, retry_after=None):
        self.retry_after = retry_after


@metrics.wraps("should_process")
def should_process(data):
    """Quick check if processing is needed at all."""
    from sentry.plugins.base import plugins

    for plugin in plugins.all(version=2):
        processors = safe_execute(
            plugin.get_event_preprocessors, data=data, _with_transaction=False
        )
        if processors:
            return True

        enhancers = safe_execute(plugin.get_event_enhancers, data=data, _with_transaction=False)
        if enhancers:
            return True

    if should_process_for_stacktraces(data):
        return True

    return False


def submit_process(project, from_reprocessing, cache_key, event_id, start_time, data):
    task = process_event_from_reprocessing if from_reprocessing else process_event
    task.delay(cache_key=cache_key, start_time=start_time, event_id=event_id)


def submit_save_event(project, cache_key, event_id, start_time, data):
    if cache_key:
        data = None

    save_event.delay(
        cache_key=cache_key,
        data=data,
        start_time=start_time,
        event_id=event_id,
        project_id=project.id,
    )


def _do_preprocess_event(cache_key, data, start_time, event_id, process_task, project):
    if cache_key and data is None:
        data = default_cache.get(cache_key)

    if data is None:
        metrics.incr("events.failed", tags={"reason": "cache", "stage": "pre"}, skip_internal=False)
        error_logger.error("preprocess.failed.empty", extra={"cache_key": cache_key})
        return

    original_data = data
    data = CanonicalKeyDict(data)
    project_id = data["project"]

    with configure_scope() as scope:
        scope.set_tag("project", project_id)

    if project is None:
        project = Project.objects.get_from_cache(id=project_id)
    else:
        assert project.id == project_id, (project.id, project_id)

    if should_process(data):
        from_reprocessing = process_task is process_event_from_reprocessing
        submit_process(project, from_reprocessing, cache_key, event_id, start_time, original_data)
        return

    submit_save_event(project, cache_key, event_id, start_time, original_data)


@instrumented_task(
    name="sentry.tasks.store.preprocess_event",
    queue="events.preprocess_event",
    time_limit=65,
    soft_time_limit=60,
)
def preprocess_event(
    cache_key=None, data=None, start_time=None, event_id=None, project=None, **kwargs
):
    return _do_preprocess_event(
        cache_key=cache_key,
        data=data,
        start_time=start_time,
        event_id=event_id,
        process_task=process_event,
        project=project,
    )


@instrumented_task(
    name="sentry.tasks.store.preprocess_event_from_reprocessing",
    queue="events.reprocessing.preprocess_event",
    time_limit=65,
    soft_time_limit=60,
)
def preprocess_event_from_reprocessing(
    cache_key=None, data=None, start_time=None, event_id=None, project=None, **kwargs
):
    return _do_preprocess_event(
        cache_key=cache_key,
        data=data,
        start_time=start_time,
        event_id=event_id,
        process_task=process_event,
        project=project,
    )


@instrumented_task(
    name="sentry.tasks.store.retry_process_event",
    queue="sleep",
    time_limit=(60 * 5) + 5,
    soft_time_limit=60 * 5,
)
def retry_process_event(process_task_name, task_kwargs, **kwargs):
    """
    The only purpose of this task is be enqueued with some ETA set. This is
    essentially an implementation of ETAs on top of Celery's existing ETAs, but
    with the intent of having separate workers wait for those ETAs.
    """
    tasks = {
        "process_event": process_event,
        "process_event_from_reprocessing": process_event_from_reprocessing,
    }

    process_task = tasks.get(process_task_name)
    if not process_task:
        raise ValueError("Invalid argument for process_task_name: %s" % (process_task_name,))

    process_task.delay(**task_kwargs)


def _do_process_event(cache_key, start_time, event_id, process_task, data=None):
    from sentry.plugins.base import plugins

    if data is None:
        data = default_cache.get(cache_key)

    if data is None:
        metrics.incr(
            "events.failed", tags={"reason": "cache", "stage": "process"}, skip_internal=False
        )
        error_logger.error("process.failed.empty", extra={"cache_key": cache_key})
        return

    data = CanonicalKeyDict(data)

    project_id = data["project"]
<<<<<<< HEAD
    project = Project.objects.get_from_cache(id=project_id)

    with_datascrubbing = features.has(
        "organizations:datascrubbers-v2", project.organization, actor=None
    )

    if with_datascrubbing:
        with metrics.timer("tasks.store.datascrubbers.data_bak"):
            data_bak = copy.deepcopy(data.data)
=======
    event_id = data["event_id"]
>>>>>>> 5483660c

    with configure_scope() as scope:
        scope.set_tag("project", project_id)

    has_changed = False

    # Fetch the reprocessing revision
    reprocessing_rev = reprocessing.get_reprocessing_revision(project_id)

    try:
        # Event enhancers.  These run before anything else.
        for plugin in plugins.all(version=2):
            enhancers = safe_execute(plugin.get_event_enhancers, data=data)
            for enhancer in enhancers or ():
                enhanced = safe_execute(enhancer, data, _passthrough_errors=(RetrySymbolication,))
                if enhanced:
                    data = enhanced
                    has_changed = True

        # Stacktrace based event processors.
        new_data = process_stacktraces(data)
        if new_data is not None:
            has_changed = True
            data = new_data
    except RetrySymbolication as e:
        if start_time and (time() - start_time) > 120:
            error_logger.warning(
                "process.slow", extra={"project_id": project_id, "event_id": event_id}
            )

        if start_time and (time() - start_time) > 3600:
            # Do not drop event but actually continue with rest of pipeline
            # (persisting unsymbolicated event)
            error_logger.exception(
                "process.failed.infinite_retry",
                extra={"project_id": project_id, "event_id": event_id},
            )
        else:
            retry_process_event.apply_async(
                args=(),
                kwargs={
                    "process_task_name": process_task.__name__,
                    "task_kwargs": {
                        "cache_key": cache_key,
                        "event_id": event_id,
                        "start_time": start_time,
                    },
                },
                countdown=e.retry_after,
            )
            return

    # Second round of datascrubbing after stacktrace and language-specific
    # processing. First round happened as part of ingest.
    #
    # We assume that all potential PII is produced as part of stacktrace
    # processors and event enhancers.
    #
    # We assume that plugins for eg sessionstack (running via
    # `plugin.get_event_preprocessors`) are not producing data that should be
    # PII-stripped, ever.
    #
    # XXX(markus): Javascript event error translation is happening after this block
    # because it uses `get_event_preprocessors` instead of
    # `get_event_enhancers`, possibly move?
    if has_changed and with_datascrubbing:
        with metrics.timer("tasks.store.datascrubbers.scrub"):
            project_config = get_project_config(project)

            new_data = safe_execute(
                scrub_data,
                project_config=project_config,
                event=data.data,
                in_processing=True,
                old_event=data_bak,
            )

            if new_data is not None:
                data.data = new_data

    # TODO(dcramer): ideally we would know if data changed by default
    # Default event processors.
    for plugin in plugins.all(version=2):
        processors = safe_execute(
            plugin.get_event_preprocessors, data=data, _with_transaction=False
        )
        for processor in processors or ():
            result = safe_execute(processor, data)
            if result:
                data = result
                has_changed = True

    assert data["project"] == project_id, "Project cannot be mutated by plugins"

    # We cannot persist canonical types in the cache, so we need to
    # downgrade this.
    if isinstance(data, CANONICAL_TYPES):
        data = dict(data.items())

    if has_changed:
        # Run some of normalization again such that we don't:
        # - persist e.g. incredibly large stacktraces from minidumps
        # - store event timestamps that are older than our retention window
        #   (also happening with minidumps)
        normalizer = StoreNormalizer(
            remove_other=False, is_renormalize=True, **DEFAULT_STORE_NORMALIZER_ARGS
        )
        data = normalizer.normalize_event(dict(data))

        issues = data.get("processing_issues")

        try:
            if issues and create_failed_event(
                cache_key,
                data,
                project_id,
                list(issues.values()),
                event_id=event_id,
                start_time=start_time,
                reprocessing_rev=reprocessing_rev,
            ):
                return
        except RetryProcessing:
            # If `create_failed_event` indicates that we need to retry we
            # invoke outselves again.  This happens when the reprocessing
            # revision changed while we were processing.
            from_reprocessing = process_task is process_event_from_reprocessing
            submit_process(project, from_reprocessing, cache_key, event_id, start_time, data)
            process_task.delay(cache_key, start_time=start_time, event_id=event_id)
            return

        default_cache.set(cache_key, data, 3600)

    submit_save_event(project, cache_key, event_id, start_time, data)


@instrumented_task(
    name="sentry.tasks.store.process_event",
    queue="events.process_event",
    time_limit=65,
    soft_time_limit=60,
)
def process_event(cache_key, start_time=None, event_id=None, **kwargs):
    return _do_process_event(
        cache_key=cache_key, start_time=start_time, event_id=event_id, process_task=process_event
    )


@instrumented_task(
    name="sentry.tasks.store.process_event_from_reprocessing",
    queue="events.reprocessing.process_event",
    time_limit=65,
    soft_time_limit=60,
)
def process_event_from_reprocessing(cache_key, start_time=None, event_id=None, **kwargs):
    return _do_process_event(
        cache_key=cache_key,
        start_time=start_time,
        event_id=event_id,
        process_task=process_event_from_reprocessing,
    )


def delete_raw_event(project_id, event_id, allow_hint_clear=False):
    if event_id is None:
        error_logger.error("process.failed_delete_raw_event", extra={"project_id": project_id})
        return
    from sentry.models import RawEvent, ReprocessingReport

    RawEvent.objects.filter(project_id=project_id, event_id=event_id).delete()
    ReprocessingReport.objects.filter(project_id=project_id, event_id=event_id).delete()

    # Clear the sent notification if we reprocessed everything
    # successfully and reprocessing is enabled
    reprocessing_active = ProjectOption.objects.get_value(
        project_id, "sentry:reprocessing_active", REPROCESSING_DEFAULT
    )
    if reprocessing_active:
        sent_notification = ProjectOption.objects.get_value(
            project_id, "sentry:sent_failed_event_hint", False
        )
        if sent_notification:
            if ReprocessingReport.objects.filter(project_id=project_id, event_id=event_id).exists():
                project = Project.objects.get_from_cache(id=project_id)
                ProjectOption.objects.set_value(project, "sentry:sent_failed_event_hint", False)


def create_failed_event(
    cache_key, data, project_id, issues, event_id, start_time=None, reprocessing_rev=None
):
    """If processing failed we put the original data from the cache into a
    raw event.  Returns `True` if a failed event was inserted
    """
    # We can only create failed events for events that can potentially
    # create failed events.
    if not reprocessing.event_supports_reprocessing(data):
        return False

    reprocessing_active = ProjectOption.objects.get_value(
        project_id, "sentry:reprocessing_active", REPROCESSING_DEFAULT
    )

    # In case there is reprocessing active but the current reprocessing
    # revision is already different than when we started, we want to
    # immediately retry the event.  This resolves the problem when
    # otherwise a concurrent change of debug symbols might leave a
    # reprocessing issue stuck in the project forever.
    if (
        reprocessing_active
        and reprocessing.get_reprocessing_revision(project_id, cached=False) != reprocessing_rev
    ):
        raise RetryProcessing()

    # The first time we encounter a failed event and the hint was cleared
    # we send a notification.
    sent_notification = ProjectOption.objects.get_value(
        project_id, "sentry:sent_failed_event_hint", False
    )
    if not sent_notification:
        project = Project.objects.get_from_cache(id=project_id)
        Activity.objects.create(
            type=Activity.NEW_PROCESSING_ISSUES,
            project=project,
            datetime=to_datetime(start_time),
            data={"reprocessing_active": reprocessing_active, "issues": issues},
        ).send_notification()
        ProjectOption.objects.set_value(project, "sentry:sent_failed_event_hint", True)

    # If reprocessing is not active we bail now without creating the
    # processing issues
    if not reprocessing_active:
        return False

    # We need to get the original data here instead of passing the data in
    # from the last processing step because we do not want any
    # modifications to take place.
    delete_raw_event(project_id, event_id)
    data = default_cache.get(cache_key)
    if data is None:
        metrics.incr("events.failed", tags={"reason": "cache", "stage": "raw"}, skip_internal=False)
        error_logger.error("process.failed_raw.empty", extra={"cache_key": cache_key})
        return True

    data = CanonicalKeyDict(data)
    from sentry.models import RawEvent, ProcessingIssue

    raw_event = RawEvent.objects.create(
        project_id=project_id,
        event_id=event_id,
        datetime=datetime.utcfromtimestamp(data["timestamp"]).replace(tzinfo=timezone.utc),
        data=data,
    )

    for issue in issues:
        ProcessingIssue.objects.record_processing_issue(
            raw_event=raw_event,
            scope=issue["scope"],
            object=issue["object"],
            type=issue["type"],
            data=issue["data"],
        )

    default_cache.delete(cache_key)

    return True


def _do_save_event(
    cache_key=None, data=None, start_time=None, event_id=None, project_id=None, **kwargs
):
    """
    Saves an event to the database.
    """

    from sentry.event_manager import HashDiscarded, EventManager
    from sentry import quotas
    from sentry.models import ProjectKey
    from sentry.utils.outcomes import Outcome, track_outcome
    from sentry.ingest.outcomes_consumer import mark_signal_sent

    event_type = "none"

    if cache_key and data is None:
        with metrics.timer("tasks.store.do_save_event.get_cache") as metric_tags:
            data = default_cache.get(cache_key)
            if data is not None:
                metric_tags["event_type"] = event_type = data.get("type") or "none"

    with metrics.global_tags(event_type=event_type):
        if data is not None:
            data = CanonicalKeyDict(data)

        if event_id is None and data is not None:
            event_id = data["event_id"]

        # only when we come from reprocessing we get a project_id sent into
        # the task.
        if project_id is None:
            project_id = data.pop("project")

        key_id = None if data is None else data.get("key_id")
        if key_id is not None:
            key_id = int(key_id)
        timestamp = to_datetime(start_time) if start_time is not None else None

        # We only need to delete raw events for events that support
        # reprocessing.  If the data cannot be found we want to assume
        # that we need to delete the raw event.
        if not data or reprocessing.event_supports_reprocessing(data):
            with metrics.timer("tasks.store.do_save_event.delete_raw_event"):
                delete_raw_event(project_id, event_id, allow_hint_clear=True)

        # This covers two cases: where data is None because we did not manage
        # to fetch it from the default cache or the empty dictionary was
        # stored in the default cache.  The former happens if the event
        # expired while being on the queue, the second happens on reprocessing
        # if the raw event was deleted concurrently while we held on to
        # it.  This causes the node store to delete the data and we end up
        # fetching an empty dict.  We could in theory not invoke `save_event`
        # in those cases but it's important that we always clean up the
        # reprocessing reports correctly or they will screw up the UI.  So
        # to future proof this correctly we just handle this case here.
        if not data:
            metrics.incr(
                "events.failed", tags={"reason": "cache", "stage": "post"}, skip_internal=False
            )
            return

        with configure_scope() as scope:
            scope.set_tag("project", project_id)

        event = None
        try:
            with metrics.timer("tasks.store.do_save_event.event_manager.save"):
                manager = EventManager(data)
                # event.project.organization is populated after this statement.
                event = manager.save(project_id, assume_normalized=True, cache_key=cache_key)

            with metrics.timer("tasks.store.do_save_event.track_outcome"):
                # This is where we can finally say that we have accepted the event.
                track_outcome(
                    event.project.organization_id,
                    event.project.id,
                    key_id,
                    Outcome.ACCEPTED,
                    None,
                    timestamp,
                    event_id,
                )

        except HashDiscarded:
            project = Project.objects.get_from_cache(id=project_id)
            reason = FilterStatKeys.DISCARDED_HASH
            project_key = None
            try:
                if key_id is not None:
                    project_key = ProjectKey.objects.get_from_cache(id=key_id)
            except ProjectKey.DoesNotExist:
                pass

            quotas.refund(project, key=project_key, timestamp=start_time)
            # There is no signal supposed to be sent for this particular
            # outcome-reason combination. Prevent the outcome consumer from
            # emitting it for now.
            #
            # XXX(markus): Revisit decision about signals once outcomes consumer is stable.
            mark_signal_sent(project_id, event_id)
            track_outcome(
                project.organization_id,
                project_id,
                key_id,
                Outcome.FILTERED,
                reason,
                timestamp,
                event_id,
            )

        finally:
            if cache_key:
                with metrics.timer("tasks.store.do_save_event.delete_cache"):
                    default_cache.delete(cache_key)

                with metrics.timer("tasks.store.do_save_event.delete_attachment_cache"):
                    # For the unlikely case that we did not manage to persist the
                    # event we also delete the key always.
                    if event is None or features.has(
                        "organizations:event-attachments", event.project.organization, actor=None
                    ):
                        attachment_cache.delete(cache_key)

            if start_time:
                metrics.timing(
                    "events.time-to-process", time() - start_time, instance=data["platform"]
                )


@instrumented_task(
    name="sentry.tasks.store.save_event",
    queue="events.save_event",
    time_limit=65,
    soft_time_limit=60,
)
def save_event(
    cache_key=None, data=None, start_time=None, event_id=None, project_id=None, **kwargs
):
    _do_save_event(cache_key, data, start_time, event_id, project_id, **kwargs)<|MERGE_RESOLUTION|>--- conflicted
+++ resolved
@@ -188,7 +188,8 @@
     data = CanonicalKeyDict(data)
 
     project_id = data["project"]
-<<<<<<< HEAD
+    event_id = data["event_id"]
+
     project = Project.objects.get_from_cache(id=project_id)
 
     with_datascrubbing = features.has(
@@ -198,9 +199,6 @@
     if with_datascrubbing:
         with metrics.timer("tasks.store.datascrubbers.data_bak"):
             data_bak = copy.deepcopy(data.data)
-=======
-    event_id = data["event_id"]
->>>>>>> 5483660c
 
     with configure_scope() as scope:
         scope.set_tag("project", project_id)
