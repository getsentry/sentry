--- conflicted
+++ resolved
@@ -23,19 +23,15 @@
     """
     Process pending buffers.
     """
-<<<<<<< HEAD
     from sentry import buffer
+    from sentry.app import locks
 
-    buffer.process_pending()
-=======
-    from sentry import app
-    lock = app.locks.get('buffer:process_pending', duration=60)
+    lock = locks.get('buffer:process_pending', duration=60)
     try:
         with lock.acquire():
-            app.buffer.process_pending()
+            buffer.process_pending()
     except UnableToAcquireLock as error:
         logger.warning('process_pending.fail', extra={'error': error})
->>>>>>> cefdeb7a
 
 
 @instrumented_task(
