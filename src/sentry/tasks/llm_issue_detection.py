from __future__ import annotations

import logging
import random
from datetime import UTC, datetime
from uuid import uuid4

import sentry_sdk
from django.conf import settings
from pydantic import BaseModel

from sentry import options
from sentry.issues.grouptype import LLMDetectedExperimentalGroupType
from sentry.issues.issue_occurrence import IssueEvidence, IssueOccurrence
from sentry.issues.producer import PayloadType, produce_occurrence_to_kafka
from sentry.models.project import Project
from sentry.net.http import connection_from_url
from sentry.seer.explorer.index_data import get_trace_for_transaction, get_transactions_for_project
from sentry.seer.models import SeerApiError
from sentry.seer.sentry_data_models import TraceData
from sentry.seer.signed_seer_api import make_signed_seer_api_request
from sentry.tasks.base import instrumented_task
from sentry.taskworker.namespaces import issues_tasks
from sentry.utils import json

logger = logging.getLogger("sentry.tasks.llm_issue_detection")

SEER_ANALYZE_ISSUE_ENDPOINT_PATH = "/v1/automation/issue-detection/analyze"
SEER_TIMEOUT_S = 120
SEER_RETRIES = 1

NUM_TRANSACTIONS_TO_PROCESS = 10


seer_issue_detection_connection_pool = connection_from_url(
    settings.SEER_DEFAULT_URL,
    timeout=SEER_TIMEOUT_S,
    retries=SEER_RETRIES,
    maxsize=10,
)


class DetectedIssue(BaseModel):
    explanation: str
    impact: str
    evidence: str
    missing_telemetry: str | None = None
    title: str


class IssueDetectionResponse(BaseModel):
    issues: list[DetectedIssue]


class LLMIssueDetectionError(SeerApiError):
    def __init__(
        self,
        message: str,
        status: int,
        project_id: int | None = None,
        trace_id: str | None = None,
        response_data: str | None = None,
        error_message: str | None = None,
    ):
        super().__init__(message, status)
        self.project_id = project_id
        self.trace_id = trace_id
        self.response_data = response_data
        self.error_message = error_message


def create_issue_occurrence_from_detection(
    detected_issue: DetectedIssue,
    trace: TraceData,
    project_id: int,
    transaction_name: str,
) -> None:
    """
    Create and produce an IssueOccurrence from an LLM-detected issue.
    """
    event_id = uuid4().hex
    occurrence_id = uuid4().hex
    detection_time = datetime.now(UTC)

    fingerprint = [f"llm-detected-{detected_issue.title}-{transaction_name}"]

    evidence_data = {
        "trace_id": trace.trace_id,
        "transaction": transaction_name,
        "explanation": detected_issue.explanation,
        "impact": detected_issue.impact,
    }

    evidence_display = [
        IssueEvidence(name="Explanation", value=detected_issue.explanation, important=True),
        IssueEvidence(name="Impact", value=detected_issue.impact, important=False),
        IssueEvidence(name="Evidence", value=detected_issue.evidence, important=False),
    ]

    if detected_issue.missing_telemetry:
        evidence_display.append(
            IssueEvidence(
                name="Missing Telemetry",
                value=detected_issue.missing_telemetry,
                important=False,
            )
        )

    occurrence = IssueOccurrence(
        id=occurrence_id,
        event_id=event_id,
        project_id=project_id,
        fingerprint=fingerprint,
        issue_title=detected_issue.title,
        subtitle=detected_issue.explanation[:200],  # Truncate for subtitle
        resource_id=None,
        evidence_data=evidence_data,
        evidence_display=evidence_display,
        type=LLMDetectedExperimentalGroupType,
        detection_time=detection_time,
        culprit=transaction_name,
        level="warning",
    )

    event_data = {
        "event_id": event_id,
        "project_id": project_id,
        "platform": "other",
        "received": detection_time.isoformat(),
        "timestamp": detection_time.isoformat(),
        "tags": {
            "trace_id": trace.trace_id,
            "transaction": transaction_name,
            "llm_detected": "true",
        },
    }

    produce_occurrence_to_kafka(
        payload_type=PayloadType.OCCURRENCE,
        occurrence=occurrence,
        event_data=event_data,
    )


def get_enabled_project_ids() -> list[int]:
    """
    Get the list of project IDs that are explicitly enabled for LLM detection.

    Returns the allowlist from system options.
    """
    return options.get("issue-detection.llm-detection.projects-allowlist")


@instrumented_task(
    name="sentry.tasks.llm_issue_detection.run_llm_issue_detection",
    namespace=issues_tasks,
    processing_deadline_duration=120,
)
def run_llm_issue_detection() -> None:
    """
    Main scheduled task for LLM issue detection.
    """
    if not options.get("issue-detection.llm-detection.enabled"):
        return

    enabled_project_ids = get_enabled_project_ids()
    if not enabled_project_ids:
        return

    # Spawn a sub-task for each project
    for project_id in enabled_project_ids:
        detect_llm_issues_for_project.delay(project_id)


@instrumented_task(
    name="sentry.tasks.llm_issue_detection.detect_llm_issues_for_project",
    namespace=issues_tasks,
    processing_deadline_duration=300,
)
def detect_llm_issues_for_project(project_id: int) -> None:
    """
    Process a single project for LLM issue detection.
    """
    project = Project.objects.get_from_cache(id=project_id)
    organization_id = project.organization_id

    transactions = get_transactions_for_project(
        project_id, limit=50, start_time_delta={"minutes": 30}
    )
    if not transactions:
        return

    # Sample a random subset of transactions to process
    transactions = random.sample(transactions, min(len(transactions), NUM_TRANSACTIONS_TO_PROCESS))
    for transaction in transactions:
        try:
            trace: TraceData | None = get_trace_for_transaction(
                transaction.name, transaction.project_id
            )
            if not trace:
                continue

            logger.info(
                "Found trace for LLM issue detection",
                extra={
                    "trace_id": trace.trace_id,
                    "project_id": project_id,
                },
            )

            seer_request = {
                "telemetry": [{**trace.dict(), "kind": "trace"}],
                "organization_id": organization_id,
                "project_id": project_id,
            }
            response = make_signed_seer_api_request(
                connection_pool=seer_issue_detection_connection_pool,
                path=SEER_ANALYZE_ISSUE_ENDPOINT_PATH,
                body=json.dumps(seer_request).encode("utf-8"),
            )

            if response.status < 200 or response.status >= 300:
                raise LLMIssueDetectionError(
                    message="Seer HTTP error",
                    status=response.status,
                    project_id=project_id,
                    trace_id=trace.trace_id,
                    response_data=response.data.decode("utf-8"),
                )

            try:
                raw_response_data = response.json()
                response_data = IssueDetectionResponse.parse_obj(raw_response_data)
            except (ValueError, TypeError) as e:
                raise LLMIssueDetectionError(
                    message="Seer response parsing error",
                    status=response.status,
                    project_id=project_id,
                    trace_id=trace.trace_id,
                    response_data=response.data.decode("utf-8"),
                    error_message=str(e),
                )

            n_found_issues = len(response_data.issues)
            logger.info(
                "Seer issue detection success",
                extra={
                    "num_issues": n_found_issues,
                    "trace_id": trace.trace_id,
                    "project_id": project_id,
                    "titles": (
                        [issue.title for issue in response_data.issues]
                        if n_found_issues > 0
                        else None
                    ),
                },
            )
<<<<<<< HEAD

            for detected_issue in response_data.issues:
                try:
                    create_issue_occurrence_from_detection(
                        detected_issue=detected_issue,
                        trace=trace,
                        project_id=project_id,
                        transaction_name=transaction.name,
                    )

                except Exception as e:
                    sentry_sdk.capture_exception(e)
        except LLMIssueDetectionError:
            continue  # if one transaction encounters an error, don't block processing of the others
=======
        except LLMIssueDetectionError as e:
            sentry_sdk.capture_exception(e)
            continue
>>>>>>> 34bf401c
<|MERGE_RESOLUTION|>--- conflicted
+++ resolved
@@ -255,8 +255,6 @@
                     ),
                 },
             )
-<<<<<<< HEAD
-
             for detected_issue in response_data.issues:
                 try:
                     create_issue_occurrence_from_detection(
@@ -269,9 +267,5 @@
                 except Exception as e:
                     sentry_sdk.capture_exception(e)
         except LLMIssueDetectionError:
-            continue  # if one transaction encounters an error, don't block processing of the others
-=======
-        except LLMIssueDetectionError as e:
             sentry_sdk.capture_exception(e)
-            continue
->>>>>>> 34bf401c
+            continue  # if one transaction encounters an error, don't block processing of the others