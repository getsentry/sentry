import hashlib
import logging
from os import path

from django.db import IntegrityError, transaction

from sentry import options
from sentry.api.serializers import serialize
from sentry.cache import default_cache
from sentry.db.models.fields import uuid
from sentry.models import File, Organization, Release, ReleaseFile
from sentry.models.releasefile import ReleaseArchive, update_artifact_index
from sentry.tasks.base import instrumented_task
from sentry.utils import metrics
from sentry.utils.files import get_max_file_size
from sentry.utils.sdk import bind_organization_context, configure_scope

logger = logging.getLogger(__name__)


class ChunkFileState:
    OK = "ok"  # File in database
    NOT_FOUND = "not_found"  # File not found in database
    CREATED = "created"  # File was created in the request and send to the worker for assembling
    ASSEMBLING = "assembling"  # File still being processed by worker
    ERROR = "error"  # Error happened during assembling


class AssembleTask:
    DIF = "project.dsym"  # Debug file upload
    ARTIFACTS = "organization.artifacts"  # Release file upload


def _get_cache_key(task, scope, checksum):
    """Computes the cache key for assemble status.

    ``task`` must be one of the ``AssembleTask`` values. The scope can be the
    identifier of any model, such as the organization or project that this task
    is performed under.

    ``checksum`` should be the SHA1 hash of the main file that is being
    assembled.
    """
    return (
        "assemble-status:%s"
        % hashlib.sha1(
            b"%s|%s|%s"
            % (
                str(scope).encode("ascii"),
                checksum.encode("ascii"),
                str(task).encode("utf-8"),
            )
        ).hexdigest()
    )


def get_assemble_status(task, scope, checksum):
    """
    Checks the current status of an assembling task.

    Returns a tuple in the form ``(status, details)``, where ``status`` is the
    ChunkFileState, and ``details`` is either None or a string containing a
    notice or error message.
    """
    cache_key = _get_cache_key(task, scope, checksum)
    rv = default_cache.get(cache_key)
    if rv is None:
        return None, None
    return tuple(rv)


def set_assemble_status(task, scope, checksum, state, detail=None):
    """
    Updates the status of an assembling task. It is cached for 10 minutes.
    """
    cache_key = _get_cache_key(task, scope, checksum)
    default_cache.set(cache_key, (state, detail), 600)


@instrumented_task(name="sentry.tasks.assemble.assemble_dif", queue="assemble")
def assemble_dif(project_id, name, checksum, chunks, debug_id=None, **kwargs):
    """
    Assembles uploaded chunks into a ``ProjectDebugFile``.
    """
    from sentry.models import BadDif, Project, debugfile
    from sentry.reprocessing import bump_reprocessing_revision

    with configure_scope() as scope:
        scope.set_tag("project", project_id)

    delete_file = False

    try:
        project = Project.objects.filter(id=project_id).get()
        set_assemble_status(AssembleTask.DIF, project_id, checksum, ChunkFileState.ASSEMBLING)

        # Assemble the chunks into a temporary file
        rv = assemble_file(
            AssembleTask.DIF, project, name, checksum, chunks, file_type="project.dif"
        )

        # If not file has been created this means that the file failed to
        # assemble because of bad input data. In this case, assemble_file
        # has set the assemble status already.
        if rv is None:
            return

        file, temp_file = rv
        delete_file = True

        with temp_file:
            # We only permit split difs to hit this endpoint.  The
            # client is required to split them up first or we error.
            try:
                result = debugfile.detect_dif_from_path(
                    temp_file.name, name=name, debug_id=debug_id
                )
            except BadDif as e:
                set_assemble_status(
                    AssembleTask.DIF, project_id, checksum, ChunkFileState.ERROR, detail=e.args[0]
                )
                return

            if len(result) != 1:
                detail = "Object contains %s architectures (1 expected)" % len(result)
                set_assemble_status(
                    AssembleTask.DIF, project_id, checksum, ChunkFileState.ERROR, detail=detail
                )
                return

            dif, created = debugfile.create_dif_from_id(project, result[0], file=file)
            delete_file = False

            if created:
                # Bump the reprocessing revision since the symbol has changed
                # and might resolve processing issues. If the file was not
                # created, someone else has created it and will bump the
                # revision instead.
                bump_reprocessing_revision(project)
    except Exception:
        set_assemble_status(
            AssembleTask.DIF,
            project_id,
            checksum,
            ChunkFileState.ERROR,
            detail="internal server error",
        )
        logger.error("failed to assemble dif", exc_info=True)
    else:
        set_assemble_status(
            AssembleTask.DIF, project_id, checksum, ChunkFileState.OK, detail=serialize(dif)
        )
    finally:
        if delete_file:
            file.delete()


class AssembleArtifactsError(Exception):
    pass


def _simple_update(
    release_file: ReleaseFile, new_file: File, new_archive: ReleaseArchive, additional_fields: dict
) -> bool:
    """Update function used in _upsert_release_file"""
    old_file = release_file.file
    release_file.update(file=new_file, **additional_fields)
    old_file.delete()

    return True


def _upsert_release_file(
    file: File, archive: ReleaseArchive, update_fn, key_fields, additional_fields
) -> bool:
    success = False
    release_file = None

    # Release files must have unique names within their release
    # and dist. If a matching file already exists, replace its
    # file with the new one; otherwise create it.
    try:
        release_file = ReleaseFile.objects.get(**key_fields)
    except ReleaseFile.DoesNotExist:
        try:
            with transaction.atomic():
                release_file = ReleaseFile.objects.create(
                    file=file, **dict(key_fields, **additional_fields)
                )
        except IntegrityError:
            # NB: This indicates a race, where another assemble task or
            # file upload job has just created a conflicting file. Since
            # we're upserting here anyway, yield to the faster actor and
            # do not try again.
            file.delete()
        else:
            success = True
    else:
        success = update_fn(release_file, file, archive, additional_fields)

    return success


def get_artifact_basename(url):
    return url.rsplit("/", 1)[-1]


def _store_single_files(archive: ReleaseArchive, meta: dict, count_as_artifacts: bool):
    try:
        temp_dir = archive.extract()
    except Exception:
        raise AssembleArtifactsError("failed to extract bundle")

    with temp_dir:
        artifacts = archive.manifest.get("files", {})
        for rel_path, artifact in artifacts.items():
            artifact_url = artifact.get("url", rel_path)
            artifact_basename = get_artifact_basename(artifact_url)

            file = File.objects.create(
                name=artifact_basename, type="release.file", headers=artifact.get("headers", {})
            )

            full_path = path.join(temp_dir.name, rel_path)
            with open(full_path, "rb") as fp:
                file.putfile(fp, logger=logger)

            kwargs = dict(meta, name=artifact_url)
            extra_fields = {"artifact_count": 1 if count_as_artifacts else 0}
            _upsert_release_file(file, None, _simple_update, kwargs, extra_fields)


@instrumented_task(name="sentry.tasks.assemble.assemble_artifacts", queue="assemble")
def assemble_artifacts(org_id, version, checksum, chunks, **kwargs):
    """
    Creates release files from an uploaded artifact bundle.
    """
    try:
        organization = Organization.objects.get_from_cache(pk=org_id)
        bind_organization_context(organization)

        set_assemble_status(AssembleTask.ARTIFACTS, org_id, checksum, ChunkFileState.ASSEMBLING)

        archive_filename = f"release-artifacts-{uuid.uuid4().hex}.zip"

        # Assemble the chunks into a temporary file
        rv = assemble_file(
            AssembleTask.ARTIFACTS,
            organization,
            archive_filename,
            checksum,
            chunks,
            file_type="release.bundle",
        )

        # If not file has been created this means that the file failed to
        # assemble because of bad input data. In this case, assemble_file
        # has set the assemble status already.
        if rv is None:
            return

        bundle, temp_file = rv

        try:
            archive = ReleaseArchive(temp_file)
        except Exception:
            raise AssembleArtifactsError("failed to open release manifest")

        with archive:
            manifest = archive.manifest

            org_slug = manifest.get("org")
            if organization.slug != org_slug:
                raise AssembleArtifactsError("organization does not match uploaded bundle")

            release_name = manifest.get("release")
            if release_name != version:
                raise AssembleArtifactsError("release does not match uploaded bundle")

            try:
                release = Release.objects.get(organization_id=organization.id, version=release_name)
            except Release.DoesNotExist:
                raise AssembleArtifactsError("release does not exist")

            dist_name = manifest.get("dist")
            dist = None
            if dist_name:
                dist = release.add_dist(dist_name)

            num_files = len(manifest.get("files", {}))

            meta = {  # Required for release file creation
                "organization_id": organization.id,
                "release": release,
                "dist": dist,
            }

            saved_as_archive = False
<<<<<<< HEAD
            if options.get("processing.save-release-archives"):
                min_size = options.get("processing.release-archive-min-files")
                if num_files >= min_size:
                    try:
                        update_artifact_index(release, dist, bundle)
                        saved_as_archive = True
                    except Exception as exc:
                        logger.error("Unable to update artifact index", exc_info=exc)

            # NOTE(jjbayer): Single files are still stored to enable
            # rolling back from release archives. Once release archives run
            # smoothely, this call can be removed / only called when feature
            # flag is off.
            count_as_artifacts = not saved_as_archive
            _store_single_files(archive, meta, count_as_artifacts)
=======
            min_size = options.get("processing.release-archive-min-files")
            if num_files >= min_size:
                try:
                    update_artifact_index(release, dist, bundle)
                    saved_as_archive = True
                except Exception as exc:
                    logger.error("Unable to update artifact index", exc_info=exc)

            if not saved_as_archive:
                _store_single_files(archive, meta, True)
>>>>>>> d104609c

            # Count files extracted, to compare them to release files endpoint
            metrics.incr("tasks.assemble.extracted_files", amount=num_files)

    except AssembleArtifactsError as e:
        set_assemble_status(
            AssembleTask.ARTIFACTS, org_id, checksum, ChunkFileState.ERROR, detail=str(e)
        )
    except Exception:
        logger.error("failed to assemble release bundle", exc_info=True)
        set_assemble_status(
            AssembleTask.ARTIFACTS,
            org_id,
            checksum,
            ChunkFileState.ERROR,
            detail="internal server error",
        )
    else:
        set_assemble_status(AssembleTask.ARTIFACTS, org_id, checksum, ChunkFileState.OK)


def assemble_file(task, org_or_project, name, checksum, chunks, file_type):
    """
    Verifies and assembles a file model from chunks.

    This downloads all chunks from blob store to verify their integrity and
    associates them with a created file model. Additionally, it assembles the
    full file in a temporary location and verifies the complete content hash.

    Returns a tuple ``(File, TempFile)`` on success, or ``None`` on error.
    """
    from sentry.models import AssembleChecksumMismatch, File, FileBlob, Project

    if isinstance(org_or_project, Project):
        organization = org_or_project.organization
    else:
        organization = org_or_project

    # Load all FileBlobs from db since we can be sure here we already own all
    # chunks need to build the file
    file_blobs = FileBlob.objects.filter(checksum__in=chunks).values_list("id", "checksum", "size")

    # Reject all files that exceed the maximum allowed size for this
    # organization. This value cannot be
    file_size = sum(x[2] for x in file_blobs)
    if file_size > get_max_file_size(organization):
        set_assemble_status(
            task,
            org_or_project.id,
            checksum,
            ChunkFileState.ERROR,
            detail="File exceeds maximum size",
        )
        return

    # Sanity check.  In case not all blobs exist at this point we have a
    # race condition.
    if {x[1] for x in file_blobs} != set(chunks):
        set_assemble_status(
            task,
            org_or_project.id,
            checksum,
            ChunkFileState.ERROR,
            detail="Not all chunks available for assembling",
        )
        return

    # Ensure blobs are in the order and duplication in which they were
    # transmitted. Otherwise, we would assemble the file in the wrong order.
    ids_by_checksum = {chks: id for id, chks, _ in file_blobs}
    file_blob_ids = [ids_by_checksum[c] for c in chunks]

    file = File.objects.create(name=name, checksum=checksum, type=file_type)
    try:
        temp_file = file.assemble_from_file_blob_ids(file_blob_ids, checksum)
    except AssembleChecksumMismatch:
        file.delete()
        set_assemble_status(
            task,
            org_or_project.id,
            checksum,
            ChunkFileState.ERROR,
            detail="Reported checksum mismatch",
        )
    else:
        file.save()
        return file, temp_file<|MERGE_RESOLUTION|>--- conflicted
+++ resolved
@@ -296,23 +296,6 @@
             }
 
             saved_as_archive = False
-<<<<<<< HEAD
-            if options.get("processing.save-release-archives"):
-                min_size = options.get("processing.release-archive-min-files")
-                if num_files >= min_size:
-                    try:
-                        update_artifact_index(release, dist, bundle)
-                        saved_as_archive = True
-                    except Exception as exc:
-                        logger.error("Unable to update artifact index", exc_info=exc)
-
-            # NOTE(jjbayer): Single files are still stored to enable
-            # rolling back from release archives. Once release archives run
-            # smoothely, this call can be removed / only called when feature
-            # flag is off.
-            count_as_artifacts = not saved_as_archive
-            _store_single_files(archive, meta, count_as_artifacts)
-=======
             min_size = options.get("processing.release-archive-min-files")
             if num_files >= min_size:
                 try:
@@ -323,7 +306,6 @@
 
             if not saved_as_archive:
                 _store_single_files(archive, meta, True)
->>>>>>> d104609c
 
             # Count files extracted, to compare them to release files endpoint
             metrics.incr("tasks.assemble.extracted_files", amount=num_files)
