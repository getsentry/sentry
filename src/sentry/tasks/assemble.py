import hashlib
import logging
from os import path

from django.db import IntegrityError, transaction

from sentry import options
from sentry.api.serializers import serialize
from sentry.cache import default_cache
from sentry.db.models.fields import uuid
from sentry.models import File, Organization, Release, ReleaseFile
<<<<<<< HEAD
from sentry.models.releasefile import (
    RELEASE_ARCHIVE_FILENAME,
    ReleaseArchive,
    merge_release_archives,
)
=======
from sentry.models.releasefile import ReleaseArchive, update_artifact_index
>>>>>>> f2bd6764
from sentry.tasks.base import instrumented_task
from sentry.utils import metrics
from sentry.utils.files import get_max_file_size
from sentry.utils.sdk import bind_organization_context, configure_scope

logger = logging.getLogger(__name__)


<<<<<<< HEAD
#: Parameter used for `blocking_acquire`
RELEASE_ARCHIVE_MERGE_INITIAL_DELAY = 0.2  # seconds
#: How long should we try to acquire the lock?
RELEASE_ARCHIVE_MERGE_TIMEOUT = 60  # seconds


=======
>>>>>>> f2bd6764
class ChunkFileState:
    OK = "ok"  # File in database
    NOT_FOUND = "not_found"  # File not found in database
    CREATED = "created"  # File was created in the request and send to the worker for assembling
    ASSEMBLING = "assembling"  # File still being processed by worker
    ERROR = "error"  # Error happened during assembling


class AssembleTask:
    DIF = "project.dsym"  # Debug file upload
    ARTIFACTS = "organization.artifacts"  # Release file upload


def _get_cache_key(task, scope, checksum):
    """Computes the cache key for assemble status.

    ``task`` must be one of the ``AssembleTask`` values. The scope can be the
    identifier of any model, such as the organization or project that this task
    is performed under.

    ``checksum`` should be the SHA1 hash of the main file that is being
    assembled.
    """
    return (
        "assemble-status:%s"
        % hashlib.sha1(
            b"%s|%s|%s"
            % (
                str(scope).encode("ascii"),
                checksum.encode("ascii"),
                str(task).encode("utf-8"),
            )
        ).hexdigest()
    )


def get_assemble_status(task, scope, checksum):
    """
    Checks the current status of an assembling task.

    Returns a tuple in the form ``(status, details)``, where ``status`` is the
    ChunkFileState, and ``details`` is either None or a string containing a
    notice or error message.
    """
    cache_key = _get_cache_key(task, scope, checksum)
    rv = default_cache.get(cache_key)
    if rv is None:
        return None, None
    return tuple(rv)


def set_assemble_status(task, scope, checksum, state, detail=None):
    """
    Updates the status of an assembling task. It is cached for 10 minutes.
    """
    cache_key = _get_cache_key(task, scope, checksum)
    default_cache.set(cache_key, (state, detail), 600)


@instrumented_task(name="sentry.tasks.assemble.assemble_dif", queue="assemble")
def assemble_dif(project_id, name, checksum, chunks, debug_id=None, **kwargs):
    """
    Assembles uploaded chunks into a ``ProjectDebugFile``.
    """
    from sentry.models import BadDif, Project, debugfile
    from sentry.reprocessing import bump_reprocessing_revision

    with configure_scope() as scope:
        scope.set_tag("project", project_id)

    delete_file = False

    try:
        project = Project.objects.filter(id=project_id).get()
        set_assemble_status(AssembleTask.DIF, project_id, checksum, ChunkFileState.ASSEMBLING)

        # Assemble the chunks into a temporary file
        rv = assemble_file(
            AssembleTask.DIF, project, name, checksum, chunks, file_type="project.dif"
        )

        # If not file has been created this means that the file failed to
        # assemble because of bad input data. In this case, assemble_file
        # has set the assemble status already.
        if rv is None:
            return

        file, temp_file = rv
        delete_file = True

        with temp_file:
            # We only permit split difs to hit this endpoint.  The
            # client is required to split them up first or we error.
            try:
                result = debugfile.detect_dif_from_path(
                    temp_file.name, name=name, debug_id=debug_id
                )
            except BadDif as e:
                set_assemble_status(
                    AssembleTask.DIF, project_id, checksum, ChunkFileState.ERROR, detail=e.args[0]
                )
                return

            if len(result) != 1:
                detail = "Object contains %s architectures (1 expected)" % len(result)
                set_assemble_status(
                    AssembleTask.DIF, project_id, checksum, ChunkFileState.ERROR, detail=detail
                )
                return

            dif, created = debugfile.create_dif_from_id(project, result[0], file=file)
            delete_file = False

            if created:
                # Bump the reprocessing revision since the symbol has changed
                # and might resolve processing issues. If the file was not
                # created, someone else has created it and will bump the
                # revision instead.
                bump_reprocessing_revision(project)
    except BaseException:
        set_assemble_status(
            AssembleTask.DIF,
            project_id,
            checksum,
            ChunkFileState.ERROR,
            detail="internal server error",
        )
        logger.error("failed to assemble dif", exc_info=True)
    else:
        set_assemble_status(
            AssembleTask.DIF, project_id, checksum, ChunkFileState.OK, detail=serialize(dif)
        )
    finally:
        if delete_file:
            file.delete()


class AssembleArtifactsError(Exception):
    pass


def _simple_update(
    release_file: ReleaseFile, new_file: File, new_archive: ReleaseArchive, additional_fields: dict
) -> bool:
    """Update function used in _upsert_release_file"""
    old_file = release_file.file
    release_file.update(file=new_file, **additional_fields)
    old_file.delete()

    return True


def _upsert_release_file(
    file: File, archive: ReleaseArchive, update_fn, key_fields, additional_fields
) -> bool:
    success = False
    release_file = None

    # Release files must have unique names within their release
    # and dist. If a matching file already exists, replace its
    # file with the new one; otherwise create it.
    try:
        release_file = ReleaseFile.objects.get(**key_fields)
    except ReleaseFile.DoesNotExist:
        try:
            with transaction.atomic():
                release_file = ReleaseFile.objects.create(
                    file=file, **dict(key_fields, **additional_fields)
                )
        except IntegrityError:
            # NB: This indicates a race, where another assemble task or
            # file upload job has just created a conflicting file. Since
            # we're upserting here anyway, yield to the faster actor and
            # do not try again.
            file.delete()
        else:
            success = True
    else:
        success = update_fn(release_file, file, archive, additional_fields)

    return success


<<<<<<< HEAD
                old_file.delete()

        except UnableToAcquireLock as error:
            logger.error("merge_archives.fail", extra={"error": error})

    new_file.delete()


def get_artifact_basename(url):
    return url.rsplit("/", 1)[-1]


def _store_single_files(archive: ReleaseArchive, meta: dict):
=======
def _store_single_files(archive: ReleaseArchive, meta: dict, count_as_artifacts: bool):
>>>>>>> f2bd6764
    try:
        temp_dir = archive.extract()
    except BaseException:
        raise AssembleArtifactsError("failed to extract bundle")

    with temp_dir:
        artifacts = archive.manifest.get("files", {})
        for rel_path, artifact in artifacts.items():
            artifact_url = artifact.get("url", rel_path)
            artifact_basename = get_artifact_basename(artifact_url)

            file = File.objects.create(
                name=artifact_basename, type="release.file", headers=artifact.get("headers", {})
            )

            full_path = path.join(temp_dir.name, rel_path)
            with open(full_path, "rb") as fp:
                file.putfile(fp, logger=logger)

            kwargs = dict(meta, name=artifact_url)
            extra_fields = {"artifact_count": 1 if count_as_artifacts else 0}
            _upsert_release_file(file, None, _simple_update, kwargs, extra_fields)


@instrumented_task(name="sentry.tasks.assemble.assemble_artifacts", queue="assemble")
def assemble_artifacts(org_id, version, checksum, chunks, **kwargs):
    """
    Creates release files from an uploaded artifact bundle.
    """
    try:
        organization = Organization.objects.get_from_cache(pk=org_id)
        bind_organization_context(organization)

        set_assemble_status(AssembleTask.ARTIFACTS, org_id, checksum, ChunkFileState.ASSEMBLING)

        archive_filename = f"release-artifacts-{uuid.uuid4().hex}.zip"

        # Assemble the chunks into a temporary file
        rv = assemble_file(
            AssembleTask.ARTIFACTS,
            organization,
            archive_filename,
            checksum,
            chunks,
            file_type="release.bundle",
        )

        # If not file has been created this means that the file failed to
        # assemble because of bad input data. In this case, assemble_file
        # has set the assemble status already.
        if rv is None:
            return

        bundle, temp_file = rv

        try:
            archive = ReleaseArchive(temp_file)
        except BaseException:
            raise AssembleArtifactsError("failed to open release manifest")

        with archive:
            manifest = archive.manifest

            org_slug = manifest.get("org")
            if organization.slug != org_slug:
                raise AssembleArtifactsError("organization does not match uploaded bundle")

            release_name = manifest.get("release")
            if release_name != version:
                raise AssembleArtifactsError("release does not match uploaded bundle")

            try:
                release = Release.objects.get(organization_id=organization.id, version=release_name)
            except Release.DoesNotExist:
                raise AssembleArtifactsError("release does not exist")

            dist_name = manifest.get("dist")
            dist = None
            if dist_name:
                dist = release.add_dist(dist_name)

            num_files = len(manifest.get("files", {}))

            meta = {  # Required for release file creation
                "organization_id": organization.id,
                "release": release,
                "dist": dist,
            }

            saved_as_archive = False
            if options.get("processing.save-release-archives"):
                min_size = options.get("processing.release-archive-min-files")
                if num_files >= min_size:
                    try:
                        update_artifact_index(release, dist, bundle)
                        saved_as_archive = True
                    except BaseException as exc:
                        logger.error("Unable to update artifact index", exc_info=exc)

            # NOTE(jjbayer): Single files are still stored to enable
            # rolling back from release archives. Once release archives run
            # smoothely, this call can be removed / only called when feature
            # flag is off.
            count_as_artifacts = not saved_as_archive
            _store_single_files(archive, meta, count_as_artifacts)

            # Count files extracted, to compare them to release files endpoint
            metrics.incr("tasks.assemble.extracted_files", amount=num_files)

    except AssembleArtifactsError as e:
        set_assemble_status(
            AssembleTask.ARTIFACTS, org_id, checksum, ChunkFileState.ERROR, detail=str(e)
        )
    except BaseException:
        logger.error("failed to assemble release bundle", exc_info=True)
        set_assemble_status(
            AssembleTask.ARTIFACTS,
            org_id,
            checksum,
            ChunkFileState.ERROR,
            detail="internal server error",
        )
    else:
        set_assemble_status(AssembleTask.ARTIFACTS, org_id, checksum, ChunkFileState.OK)


def assemble_file(task, org_or_project, name, checksum, chunks, file_type):
    """
    Verifies and assembles a file model from chunks.

    This downloads all chunks from blob store to verify their integrity and
    associates them with a created file model. Additionally, it assembles the
    full file in a temporary location and verifies the complete content hash.

    Returns a tuple ``(File, TempFile)`` on success, or ``None`` on error.
    """
    from sentry.models import AssembleChecksumMismatch, File, FileBlob, Project

    if isinstance(org_or_project, Project):
        organization = org_or_project.organization
    else:
        organization = org_or_project

    # Load all FileBlobs from db since we can be sure here we already own all
    # chunks need to build the file
    file_blobs = FileBlob.objects.filter(checksum__in=chunks).values_list("id", "checksum", "size")

    # Reject all files that exceed the maximum allowed size for this
    # organization. This value cannot be
    file_size = sum(x[2] for x in file_blobs)
    if file_size > get_max_file_size(organization):
        set_assemble_status(
            task,
            org_or_project.id,
            checksum,
            ChunkFileState.ERROR,
            detail="File exceeds maximum size",
        )
        return

    # Sanity check.  In case not all blobs exist at this point we have a
    # race condition.
    if {x[1] for x in file_blobs} != set(chunks):
        set_assemble_status(
            task,
            org_or_project.id,
            checksum,
            ChunkFileState.ERROR,
            detail="Not all chunks available for assembling",
        )
        return

    # Ensure blobs are in the order and duplication in which they were
    # transmitted. Otherwise, we would assemble the file in the wrong order.
    ids_by_checksum = {chks: id for id, chks, _ in file_blobs}
    file_blob_ids = [ids_by_checksum[c] for c in chunks]

    file = File.objects.create(name=name, checksum=checksum, type=file_type)
    try:
        temp_file = file.assemble_from_file_blob_ids(file_blob_ids, checksum)
    except AssembleChecksumMismatch:
        file.delete()
        set_assemble_status(
            task,
            org_or_project.id,
            checksum,
            ChunkFileState.ERROR,
            detail="Reported checksum mismatch",
        )
    else:
        file.save()
        return file, temp_file<|MERGE_RESOLUTION|>--- conflicted
+++ resolved
@@ -9,15 +9,7 @@
 from sentry.cache import default_cache
 from sentry.db.models.fields import uuid
 from sentry.models import File, Organization, Release, ReleaseFile
-<<<<<<< HEAD
-from sentry.models.releasefile import (
-    RELEASE_ARCHIVE_FILENAME,
-    ReleaseArchive,
-    merge_release_archives,
-)
-=======
 from sentry.models.releasefile import ReleaseArchive, update_artifact_index
->>>>>>> f2bd6764
 from sentry.tasks.base import instrumented_task
 from sentry.utils import metrics
 from sentry.utils.files import get_max_file_size
@@ -26,15 +18,6 @@
 logger = logging.getLogger(__name__)
 
 
-<<<<<<< HEAD
-#: Parameter used for `blocking_acquire`
-RELEASE_ARCHIVE_MERGE_INITIAL_DELAY = 0.2  # seconds
-#: How long should we try to acquire the lock?
-RELEASE_ARCHIVE_MERGE_TIMEOUT = 60  # seconds
-
-
-=======
->>>>>>> f2bd6764
 class ChunkFileState:
     OK = "ok"  # File in database
     NOT_FOUND = "not_found"  # File not found in database
@@ -218,23 +201,11 @@
     return success
 
 
-<<<<<<< HEAD
-                old_file.delete()
-
-        except UnableToAcquireLock as error:
-            logger.error("merge_archives.fail", extra={"error": error})
-
-    new_file.delete()
-
-
 def get_artifact_basename(url):
     return url.rsplit("/", 1)[-1]
 
 
-def _store_single_files(archive: ReleaseArchive, meta: dict):
-=======
 def _store_single_files(archive: ReleaseArchive, meta: dict, count_as_artifacts: bool):
->>>>>>> f2bd6764
     try:
         temp_dir = archive.extract()
     except BaseException:
