--- conflicted
+++ resolved
@@ -200,51 +200,8 @@
 
     return success
 
-<<<<<<< HEAD
-
-@metrics.wraps("tasks.assemble.merge_archives")
-def _merge_archives(
-    release_file: ReleaseFile, new_file: File, new_archive: ReleaseArchive, additional_fields=None
-) -> bool:
-    success = False
-    lock_key = f"assemble:merge_archives:{release_file.id}"
-    lock = app.locks.get(lock_key, duration=60)
-
-    try:
-        with lock.blocking_acquire(
-            RELEASE_ARCHIVE_MERGE_INITIAL_DELAY, RELEASE_ARCHIVE_MERGE_TIMEOUT
-        ):
-            old_file = release_file.file
-            old_file_contents = ReleaseFile.cache.getfile(release_file)
-            buffer = BytesIO()
-
-            with metrics.timer("tasks.assemble.merge_archives_pure"):
-                did_merge, file_count = merge_release_archives(
-                    old_file_contents, new_archive, buffer
-                )
-
-            if did_merge:
-                replacement = File.objects.create(name=old_file.name, type=old_file.type)
-                buffer.seek(0)
-                replacement.putfile(buffer)
-                # Intentionally ignoring additional_fields here, we want to set our own artifact_count
-                release_file.update(file=replacement, artifact_count=file_count)
-                success = True
-
-                old_file.delete()
-
-    except UnableToAcquireLock as error:
-        logger.error("merge_archives.fail", extra={"error": error})
-
-    new_file.delete()
-
-    return success
-
 
 def _store_single_files(archive: ReleaseArchive, meta: dict, count_as_artifacts: bool):
-=======
-def _store_single_files(archive: ReleaseArchive, meta: dict):
->>>>>>> 424ace65
     try:
         temp_dir = archive.extract()
     except BaseException:
@@ -338,21 +295,11 @@
             if options.get("processing.save-release-archives"):
                 min_size = options.get("processing.release-archive-min-files")
                 if num_files >= min_size:
-<<<<<<< HEAD
-                    key_fields = dict(
-                        meta,
-                        name=RELEASE_ARCHIVE_FILENAME,
-                    )
-                    additional_fields = {"artifact_count": num_files}
-                    saved_as_archive = _upsert_release_file(
-                        bundle, archive, _merge_archives, key_fields, additional_fields
-                    )
-=======
                     try:
                         update_artifact_index(release, dist, bundle)
+                        saved_as_archive = True
                     except BaseException as exc:
                         logger.error("Unable to update artifact index", exc_info=exc)
->>>>>>> 424ace65
 
             # NOTE(jjbayer): Single files are still stored to enable
             # rolling back from release archives. Once release archives run
