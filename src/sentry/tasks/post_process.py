from __future__ import annotations

import logging
import uuid
from collections.abc import MutableMapping, Sequence
from datetime import datetime
from time import time
from typing import TYPE_CHECKING, Any, TypedDict

import sentry_sdk
from django.conf import settings
from django.db.models.signals import post_save
from django.utils import timezone
from google.api_core.exceptions import ServiceUnavailable

from sentry import features, options, projectoptions
from sentry.exceptions import PluginError
from sentry.issues.grouptype import GroupCategory
from sentry.issues.issue_occurrence import IssueOccurrence
from sentry.killswitches import killswitch_matches_context
from sentry.replays.lib.event_linking import transform_event_for_linking_payload
from sentry.replays.lib.kafka import initialize_replays_publisher
from sentry.sentry_metrics.client import generic_metrics_backend
from sentry.sentry_metrics.use_case_id_registry import UseCaseID
from sentry.signals import event_processed, issue_unignored
from sentry.silo.base import SiloMode
from sentry.tasks.base import instrumented_task
from sentry.types.group import GroupSubStatus
from sentry.utils import json, metrics
from sentry.utils.cache import cache
from sentry.utils.event_frames import get_sdk_name
from sentry.utils.locking import UnableToAcquireLock
from sentry.utils.locking.backends import LockBackend
from sentry.utils.locking.manager import LockManager
from sentry.utils.retries import ConditionalRetryPolicy, exponential_delay
from sentry.utils.safe import get_path, safe_execute
from sentry.utils.sdk import bind_organization_context, set_current_event_project
from sentry.utils.sdk_crashes.sdk_crash_detection_config import build_sdk_crash_detection_configs
from sentry.utils.services import build_instance_from_options_of_type
from sentry.workflow_engine.types import WorkflowJob

if TYPE_CHECKING:
    from sentry.eventstore.models import Event, GroupEvent
    from sentry.eventstream.base import GroupState
    from sentry.models.group import Group
    from sentry.models.groupinbox import InboxReasonDetails
    from sentry.models.project import Project
    from sentry.models.team import Team
    from sentry.ownership.grammar import Rule
    from sentry.users.services.user import RpcUser

logger = logging.getLogger(__name__)

locks = LockManager(
    build_instance_from_options_of_type(
        LockBackend, settings.SENTRY_POST_PROCESS_LOCKS_BACKEND_OPTIONS
    )
)

ISSUE_OWNERS_PER_PROJECT_PER_MIN_RATELIMIT = 50
HIGHER_ISSUE_OWNERS_PER_PROJECT_PER_MIN_RATELIMIT = 200


class PostProcessJob(TypedDict, total=False):
    event: GroupEvent
    group_state: GroupState
    is_reprocessed: bool
    has_reappeared: bool
    has_alert: bool
    has_escalated: bool


def _get_service_hooks(project_id):
    from sentry.sentry_apps.models.servicehook import ServiceHook

    cache_key = f"servicehooks:1:{project_id}"
    result = cache.get(cache_key)

    if result is None:
        hooks = ServiceHook.objects.filter(servicehookproject__project_id=project_id)
        result = [(h.id, h.events) for h in hooks]
        cache.set(cache_key, result, 60)
    return result


def _should_send_error_created_hooks(project):
    from sentry.models.organization import Organization
    from sentry.sentry_apps.models.servicehook import ServiceHook

    cache_key = f"servicehooks-error-created:1:{project.id}"
    result = cache.get(cache_key)

    if result is None:
        org = Organization.objects.get_from_cache(id=project.organization_id)
        if not features.has("organizations:integrations-event-hooks", organization=org):
            cache.set(cache_key, 0, 60)
            return False

        result = (
            ServiceHook.objects.filter(organization_id=org.id)
            .extra(where=["events @> '{error.created}'"])
            .exists()
        )

        cache_value = 1 if result else 0
        cache.set(cache_key, cache_value, 60)

    return result


def should_write_event_stats(event: Event | GroupEvent):
    # For now, we only want to write these stats for error events. If we start writing them for
    # other event types we'll throw off existing stats and potentially cause various alerts to fire.
    # We might decide to write these stats for other event types later, either under different keys
    # or with differentiating tags.
    return (
        event.group
        and event.group.issue_category == GroupCategory.ERROR
        and event.group.platform is not None
    )


def format_event_platform(event: Event | GroupEvent):
    if not event.group:
        logger.error(
            "Group not found on event during formatting", extra={"event_id": event.event_id}
        )
        return
    if not event.group.platform:
        logger.error(
            "Platform not found on group during formatting",
            extra={"event_id": event.event_id, "group_id": event.group.id},
        )
        return
    platform = event.group.platform
    return platform.split("-", 1)[0].split("_", 1)[0]


def _capture_event_stats(event: Event) -> None:
    if not should_write_event_stats(event):
        return

    platform = format_event_platform(event)
    tags = {"platform": platform}
    metrics.incr("events.processed", tags={"platform": platform}, skip_internal=False)
    metrics.incr(f"events.processed.{platform}", skip_internal=False)
    metrics.distribution("events.size.data", event.size, tags=tags, unit="byte")


def _update_escalating_metrics(event: Event) -> None:
    """
    Update metrics for escalating issues when an event is processed.
    """
    generic_metrics_backend.counter(
        UseCaseID.ESCALATING_ISSUES,
        org_id=event.project.organization_id,
        project_id=event.project.id,
        metric_name="event_ingested",
        value=1,
        tags={"group": str(event.group_id)},
        unit=None,
    )


def _capture_group_stats(job: PostProcessJob) -> None:
    event = job["event"]
    if not job["group_state"]["is_new"] or not should_write_event_stats(event):
        return

    if not event.group:
        logger.error(
            "Group not found on event while capturing group stats",
            extra={"event_id": event.event_id},
        )
        return

    platform = format_event_platform(event)
    metrics.incr("events.unique", tags={"platform": platform}, skip_internal=False)


@sentry_sdk.trace
def should_issue_owners_ratelimit(project_id: int, group_id: int, organization_id: int | None):
    """
    Make sure that we do not accept more groups than the enforced_limit at the project level.
    """
    from sentry.models.organization import Organization

    enforced_limit = ISSUE_OWNERS_PER_PROJECT_PER_MIN_RATELIMIT
    organization = Organization.objects.get_from_cache(id=organization_id)
    if features.has("organizations:increased-issue-owners-rate-limit", organization=organization):
        enforced_limit = HIGHER_ISSUE_OWNERS_PER_PROJECT_PER_MIN_RATELIMIT

    cache_key = f"issue_owner_assignment_ratelimiter:{project_id}"
    data = cache.get(cache_key)

    if data is None:
        groups = {group_id}
        window_start = datetime.now()
        cache.set(cache_key, (groups, window_start), 60)
    else:
        groups = set(data[0])
        groups.add(group_id)
        window_start = data[1]
        timeout = max(60 - (datetime.now() - window_start).total_seconds(), 0)
        cache.set(cache_key, (groups, window_start), timeout)

    return len(groups) > enforced_limit


@metrics.wraps("post_process.handle_owner_assignment")
@sentry_sdk.trace
def handle_owner_assignment(job):
    if job["is_reprocessed"]:
        return

    from sentry.models.groupowner import (
        ASSIGNEE_DOES_NOT_EXIST_DURATION,
        ASSIGNEE_EXISTS_DURATION,
        ASSIGNEE_EXISTS_KEY,
        ISSUE_OWNERS_DEBOUNCE_DURATION,
        ISSUE_OWNERS_DEBOUNCE_KEY,
    )
    from sentry.models.projectownership import ProjectOwnership

    event = job["event"]
    project, group = event.project, event.group
    # We want to debounce owner assignment when:
    # - GroupOwner of type Ownership Rule || CodeOwner exist with TTL 1 day
    # - we tried to calculate and could not find issue owners with TTL 1 day
    # - an Assignee has been set with TTL of infinite

    if should_issue_owners_ratelimit(
        project_id=project.id,
        group_id=group.id,
        organization_id=event.project.organization_id,
    ):
        metrics.incr("sentry.task.post_process.handle_owner_assignment.ratelimited")
        return

    # Is the issue already assigned to a team or user?
    assignee_key = ASSIGNEE_EXISTS_KEY(group.id)
    assignees_exists = cache.get(assignee_key)
    if assignees_exists is None:
        assignees_exists = group.assignee_set.exists()
        # Cache for 1 day if it's assigned. We don't need to move that fast.
        cache.set(
            assignee_key,
            assignees_exists,
            (ASSIGNEE_EXISTS_DURATION if assignees_exists else ASSIGNEE_DOES_NOT_EXIST_DURATION),
        )

    if assignees_exists:
        metrics.incr("sentry.task.post_process.handle_owner_assignment.assignee_exists")
        return

    issue_owners_key = ISSUE_OWNERS_DEBOUNCE_KEY(group.id)
    debounce_issue_owners = cache.get(issue_owners_key)

    if debounce_issue_owners:
        metrics.incr("sentry.tasks.post_process.handle_owner_assignment.debounce")
        return

    if killswitch_matches_context(
        "post_process.get-autoassign-owners",
        {
            "project_id": project.id,
        },
    ):
        # see ProjectOwnership.get_issue_owners
        issue_owners: Sequence[tuple[Rule, Sequence[Team | RpcUser], str]] = []
        handle_invalid_group_owners(group)
    else:
        issue_owners = ProjectOwnership.get_issue_owners(project.id, event.data)
        # Cache for 1 day after we calculated. We don't need to move that fast.
        cache.set(
            issue_owners_key,
            True,
            ISSUE_OWNERS_DEBOUNCE_DURATION,
        )

    if issue_owners:
        try:
            handle_group_owners(project, group, issue_owners)
        except Exception:
            logger.exception("Failed to store group owners")
    else:
        handle_invalid_group_owners(group)


@sentry_sdk.trace
def handle_invalid_group_owners(group):
    from sentry.models.groupowner import GroupOwner, GroupOwnerType

    invalid_group_owners = GroupOwner.objects.filter(
        group=group,
        type__in=[GroupOwnerType.OWNERSHIP_RULE.value, GroupOwnerType.CODEOWNERS.value],
    )
    for owner in invalid_group_owners:
        owner.delete()
        logger.info(
            "handle_invalid_group_owners.delete_group_owner",
            extra={"group": group.id, "group_owner_id": owner.id, "project": group.project_id},
        )


@sentry_sdk.trace
def handle_group_owners(
    project: Project,
    group: Group,
    issue_owners: Sequence[tuple[Rule, Sequence[Team | RpcUser], str]],
):
    """
    Stores group owners generated by `ProjectOwnership.get_issue_owners` in the
    `GroupOwner` model, and handles any diffing/changes of which owners we're keeping.
    :return:
    """
    from sentry.models.groupowner import GroupOwner, GroupOwnerType, OwnerRuleType
    from sentry.models.team import Team
    from sentry.users.models.user import User
    from sentry.users.services.user import RpcUser

    lock = locks.get(f"groupowner-bulk:{group.id}", duration=10, name="groupowner_bulk")
    logging_params = {
        "group": group.id,
        "project": project.id,
        "organization": project.organization_id,
        "issue_owners_length": len(issue_owners) if issue_owners else 0,
    }
    try:
        logger.info("handle_group_owners.start", extra=logging_params)
        with (
            sentry_sdk.start_span(op="post_process.handle_group_owners"),
            lock.acquire(),
        ):
            current_group_owners = GroupOwner.objects.filter(
                group=group,
                type__in=[GroupOwnerType.OWNERSHIP_RULE.value, GroupOwnerType.CODEOWNERS.value],
            )
            new_owners: dict = {}
            for rule, owners, source in issue_owners:
                for owner in owners:
                    # Can potentially have multiple rules pointing to the same owner
                    if new_owners.get((type(owner), owner.id, source)):
                        new_owners[(type(owner), owner.id, source)].append(rule)
                    else:
                        new_owners[(type(owner), owner.id, source)] = [rule]

            # Owners already in the database that we'll keep
            keeping_owners = set()
            for group_owner in current_group_owners:
                local_logging_params = logging_params.copy()
                local_logging_params["group_owner_id"] = group_owner.id
                owner_rule_type = (
                    OwnerRuleType.CODEOWNERS.value
                    if group_owner.type == GroupOwnerType.CODEOWNERS.value
                    else OwnerRuleType.OWNERSHIP_RULE.value
                )
                lookup_key = (
                    (Team, group_owner.team_id, owner_rule_type)
                    if group_owner.team_id is not None
                    else (User, group_owner.user_id, owner_rule_type)
                )
                # Old groupowner assignments get deleted
                lookup_key_value = None
                if lookup_key not in new_owners:
                    group_owner.delete()
                    logger.info(
                        "handle_group_owners.delete_group_owner",
                        extra={**local_logging_params, "reason": "assignment_deleted"},
                    )
                else:
                    lookup_key_value = new_owners.get(lookup_key)
                # Old groupowner assignment from outdated rules get deleted
                if (
                    lookup_key_value
                    and (group_owner.context or {}).get("rule") not in lookup_key_value
                ):
                    group_owner.delete()
                    logger.info(
                        "handle_group_owners.delete_group_owner",
                        extra={**local_logging_params, "reason": "outdated_rule"},
                    )
                else:
                    keeping_owners.add(lookup_key)

            new_group_owners = []

            for key in new_owners.keys():
                if key not in keeping_owners:
                    owner_type, owner_id, owner_source = key
                    rules = new_owners[key]
                    group_owner_type = (
                        GroupOwnerType.OWNERSHIP_RULE.value
                        if owner_source == OwnerRuleType.OWNERSHIP_RULE.value
                        else GroupOwnerType.CODEOWNERS.value
                    )
                    user_id = None
                    team_id = None
                    if owner_type is RpcUser:
                        user_id = owner_id
                    if owner_type is Team:
                        team_id = owner_id
                    for rule in rules:
                        new_group_owners.append(
                            GroupOwner(
                                group=group,
                                type=group_owner_type,
                                user_id=user_id,
                                team_id=team_id,
                                project=project,
                                organization=project.organization,
                                context={"rule": str(rule)},
                            )
                        )
            if new_group_owners:
                GroupOwner.objects.bulk_create(new_group_owners)
                for go in new_group_owners:
                    post_save.send_robust(
                        sender=GroupOwner,
                        instance=go,
                        created=True,
                    )
                logging_params["count"] = len(new_group_owners)
                logger.info("group_owners.bulk_create", extra=logging_params)

    except UnableToAcquireLock:
        logger.info("handle_group_owners.lock_failed", extra=logging_params)
        pass


def update_existing_attachments(job):
    """
    Attaches the group_id to all event attachments that were either:

    1) ingested prior to the event via the standalone attachment endpoint.
    2) part of a different group before reprocessing started.
    """
    from sentry.models.eventattachment import EventAttachment

    event = job["event"]

    EventAttachment.objects.filter(project_id=event.project_id, event_id=event.event_id).update(
        group_id=event.group_id
    )


def fetch_buffered_group_stats(group):
    """
    Fetches buffered increments to `times_seen` for this group and adds them to the current
    `times_seen`.
    """
    from sentry import buffer
    from sentry.models.group import Group

    result = buffer.backend.get(Group, ["times_seen"], {"id": group.id})
    group.times_seen_pending = result["times_seen"]


MAX_FETCH_ATTEMPTS = 3


def should_retry_fetch(attempt: int, e: Exception) -> bool:
    from sentry.issues.occurrence_consumer import EventLookupError

    return not attempt > MAX_FETCH_ATTEMPTS and (
        isinstance(e, ServiceUnavailable) or isinstance(e, EventLookupError)
    )


fetch_retry_policy = ConditionalRetryPolicy(should_retry_fetch, exponential_delay(1.00))


def should_update_escalating_metrics(event: Event) -> bool:
    return (
        features.has("organizations:escalating-metrics-backend", event.project.organization)
        and event.group is not None
        and event.group.issue_type.should_detect_escalation()
    )


@instrumented_task(
    name="sentry.tasks.post_process.post_process_group",
    time_limit=120,
    soft_time_limit=110,
    silo_mode=SiloMode.REGION,
)
def post_process_group(
    is_new,
    is_regression,
    is_new_group_environment,
    cache_key,
    group_id=None,
    occurrence_id: str | None = None,
    *,
    project_id: int,
    eventstream_type: str | None = None,
    **kwargs,
):
    """
    Fires post processing hooks for a group.
    """
    from sentry.utils import snuba

    with snuba.options_override({"consistent": True}):
        from sentry import eventstore
        from sentry.eventstore.processing import event_processing_store
        from sentry.issues.occurrence_consumer import EventLookupError
        from sentry.models.organization import Organization
        from sentry.models.project import Project
        from sentry.reprocessing2 import is_reprocessed_event

        if occurrence_id is None:
            # We use the data being present/missing in the processing store
            # to ensure that we don't duplicate work should the forwarding consumers
            # need to rewind history.
            data = event_processing_store.get(cache_key)
            if not data:

                logger.info(
                    "post_process.skipped",
                    extra={"cache_key": cache_key, "reason": "missing_cache"},
                )
                return
            with metrics.timer("tasks.post_process.delete_event_cache"):
                event_processing_store.delete_by_key(cache_key)
            occurrence = None
            event = process_event(data, group_id)
        else:
            # Note: We attempt to acquire the lock here, but we don't release it and instead just
            # rely on the ttl. The goal here is to make sure we only ever run post process group
            # at most once per occurrence. Even though we don't use retries on the task, this is
            # still necessary since the consumer that sends these might reprocess a batch.
            # TODO: It might be better to instead set a value that we delete here, similar to what
            # we do with `event_processing_store`. If we could do this *before* the occurrence ends
            # up in Kafka (IE via the api that will sit in front of it), then we could guarantee at
            # most once running of post process group.
            lock = locks.get(
                f"ppg:{occurrence_id}-once",
                duration=600,
                name="post_process_w_o",
            )

            try:
                lock.acquire()
            except Exception:
                # If we fail to acquire the lock, we've already run post process group for this
                # occurrence
                return

            occurrence = (
                IssueOccurrence.fetch(occurrence_id, project_id=project_id) if project_id else None
            )
            if not occurrence:
                logger.error(
                    "Failed to fetch occurrence",
                    extra={"occurrence_id": occurrence_id, "project_id": project_id},
                )
                return
            # Issue platform events don't use `event_processing_store`. Fetch from eventstore
            # instead.

            def get_event_raise_exception() -> Event:
                assert occurrence is not None
                retrieved = eventstore.backend.get_event_by_id(
                    project_id,
                    occurrence.event_id,
                    group_id=group_id,
                    skip_transaction_groupevent=True,
                    occurrence_id=occurrence_id,
                )
                if retrieved is None:
                    raise EventLookupError(
                        f"failed to retrieve event(project_id={project_id}, event_id={occurrence.event_id}, group_id={group_id}) from eventstore"
                    )
                return retrieved

            event = fetch_retry_policy(get_event_raise_exception)

        set_current_event_project(event.project_id)

        # Re-bind Project and Org since we're reading the Event object
        # from cache which may contain stale parent models.
        with sentry_sdk.start_span(op="tasks.post_process_group.project_get_from_cache"):
            try:
                event.project = Project.objects.get_from_cache(id=event.project_id)
            except Project.DoesNotExist:
                # project probably got deleted while this task was sitting in the queue
                return
            event.project.set_cached_field_value(
                "organization",
                Organization.objects.get_from_cache(id=event.project.organization_id),
            )

        is_reprocessed = is_reprocessed_event(event.data)
        sentry_sdk.set_tag("is_reprocessed", is_reprocessed)

        metric_tags = {}
        if group_id:
            group_state: GroupState = {
                "id": group_id,
                "is_new": is_new,
                "is_regression": is_regression,
                "is_new_group_environment": is_new_group_environment,
            }

            group_event = update_event_group(event, group_state)
            bind_organization_context(event.project.organization)
            _capture_event_stats(event)
            if should_update_escalating_metrics(event):
                _update_escalating_metrics(event)

            group_event.occurrence = occurrence

            run_post_process_job(
                {
                    "event": group_event,
                    "group_state": group_state,
                    "is_reprocessed": is_reprocessed,
                    "has_reappeared": bool(not group_state["is_new"]),
                    "has_alert": False,
                    "has_escalated": False,
                }
            )
            metric_tags["occurrence_type"] = group_event.group.issue_type.slug

        if not is_reprocessed:
            received_at = event.data.get("received")
            saved_at = event.data.get("nodestore_insert")
            post_processed_at = time()

            if saved_at:
                metrics.timing(
                    "events.saved_to_post_processed",
                    post_processed_at - saved_at,
                    instance=event.data["platform"],
                    tags=metric_tags,
                )
            else:
                metrics.incr("events.missing_nodestore_insert", tags=metric_tags)

            if received_at:
                metrics.timing(
                    "events.time-to-post-process",
                    post_processed_at - received_at,
                    instance=event.data["platform"],
                    tags=metric_tags,
                )
            else:
                metrics.incr("events.missing_received", tags=metric_tags)


def run_post_process_job(job: PostProcessJob) -> None:
    group_event = job["event"]
    issue_category = group_event.group.issue_category if group_event.group else None
    issue_category_metric = issue_category.name.lower() if issue_category else None

    if group_event.group and not group_event.group.issue_type.allow_post_process_group(
        group_event.group.organization
    ):
        return

    if issue_category in GROUP_CATEGORY_POST_PROCESS_PIPELINE:
        # specific pipelines for issue types
        pipeline = GROUP_CATEGORY_POST_PROCESS_PIPELINE[issue_category]
    else:
        # pipeline for generic issues
        pipeline = GENERIC_POST_PROCESS_PIPELINE

    for pipeline_step in pipeline:
        try:
            with (
                metrics.timer(
                    "tasks.post_process.run_post_process_job.pipeline.duration",
                    tags={
                        "pipeline": pipeline_step.__name__,
                        "issue_category": issue_category_metric,
                        "is_reprocessed": job["is_reprocessed"],
                    },
                ),
                sentry_sdk.start_span(op=f"tasks.post_process_group.{pipeline_step.__name__}"),
            ):
                pipeline_step(job)
        except Exception:
            metrics.incr(
                "sentry.tasks.post_process.post_process_group.exception",
                tags={
                    "issue_category": issue_category_metric,
                    "pipeline": pipeline_step.__name__,
                },
            )
            logger.exception(
                "Failed to process pipeline step %s",
                pipeline_step.__name__,
                extra={"event": group_event, "group": group_event.group},
            )
        else:
            metrics.incr(
                "sentry.tasks.post_process.post_process_group.completed",
                tags={
                    "issue_category": issue_category_metric,
                    "pipeline": pipeline_step.__name__,
                },
            )


def process_event(data: MutableMapping[str, Any], group_id: int | None) -> Event:
    from sentry.eventstore.models import Event
    from sentry.models.event import EventDict

    event = Event(
        project_id=data["project"], event_id=data["event_id"], group_id=group_id, data=data
    )

    # Re-bind node data to avoid renormalization. We only want to
    # renormalize when loading old data from the database.
    event.data = EventDict(event.data, skip_renormalization=True)  # type: ignore[assignment]  # python/mypy#3004
    return event


def update_event_group(event: Event, group_state: GroupState) -> GroupEvent:
    # NOTE: we must pass through the full Event object, and not an
    # event_id since the Event object may not actually have been stored
    # in the database due to sampling.
    from sentry.models.group import get_group_with_redirect

    # Re-bind Group since we're reading the Event object
    # from cache, which may contain a stale group and project
    rebound_group = get_group_with_redirect(group_state["id"])[0]
    # We buffer updates to last_seen, assume it's at least >= the event datetime
    rebound_group.last_seen = max(event.datetime, rebound_group.last_seen)

    # We fetch buffered updates to group aggregates here and populate them on the Group. This
    # helps us avoid problems with processing group ignores and alert rules that rely on these
    # stats.
    with sentry_sdk.start_span(op="tasks.post_process_group.fetch_buffered_group_stats"):
        fetch_buffered_group_stats(rebound_group)

    rebound_group.project = event.project
    rebound_group.project.set_cached_field_value("organization", event.project.organization)
    group_state["id"] = rebound_group.id
    if event.group_id is not None:
        # deprecated event.group and event.group_id usage, kept here for backwards compatibility
        event.group = rebound_group

    event.groups = [rebound_group]
    return event.for_group(rebound_group)


def process_inbox_adds(job: PostProcessJob) -> None:
    from sentry.models.group import GroupStatus
    from sentry.types.group import GroupSubStatus

    with sentry_sdk.start_span(op="tasks.post_process_group.add_group_to_inbox"):
        event = job["event"]
        is_reprocessed = job["is_reprocessed"]
        is_new = job["group_state"]["is_new"]
        is_regression = job["group_state"]["is_regression"]
        has_reappeared = job["has_reappeared"]

        from sentry.models.groupinbox import GroupInboxReason, add_group_to_inbox

        if not event.group:
            logger.error(
                "Group not found on event while processing inbox adds",
                extra={"event_id": event.event_id},
            )
            return

        if is_reprocessed and is_new:
            # keep Group.status=UNRESOLVED and Group.substatus=ONGOING if its reprocessed
            add_group_to_inbox(event.group, GroupInboxReason.REPROCESSED)
        elif (
            not is_reprocessed and not has_reappeared
        ):  # If true, we added the .ONGOING reason already
            if is_new:
                add_group_to_inbox(event.group, GroupInboxReason.NEW)
            elif is_regression:
                # we don't need to update the group since that should've already been
                # handled on event ingest
                event.group.status = GroupStatus.UNRESOLVED
                event.group.substatus = GroupSubStatus.REGRESSED
                add_group_to_inbox(event.group, GroupInboxReason.REGRESSION)


def process_snoozes(job: PostProcessJob) -> None:
    """
    Set has_reappeared to True if the group is transitioning from "resolved" to "unresolved",
    otherwise set to False.
    """
    # we process snoozes before rules as it might create a regression
    # but not if it's new because you can't immediately snooze a new group
    if job["is_reprocessed"] or not job["has_reappeared"]:
        return

    from sentry.issues.escalating import is_escalating, manage_issue_states
    from sentry.models.group import GroupStatus
    from sentry.models.groupinbox import GroupInboxReason
    from sentry.models.groupsnooze import GroupSnooze
    from sentry.types.group import GroupSubStatus

    event = job["event"]
    group = event.group
    if not group:
        logger.error(
            "Group not found on event while processing snoozes", extra={"event_id": event.event_id}
        )
        return

    if not group.issue_type.should_detect_escalation():
        return

    # groups less than a day old should use the new -> escalating logic
    group_age_hours = (timezone.now() - group.first_seen).total_seconds() / 3600
    should_use_new_escalation_logic = group_age_hours < MAX_NEW_ESCALATION_AGE_HOURS
    # Check if group is escalating
    if (
        not should_use_new_escalation_logic
        and group.status == GroupStatus.IGNORED
        and group.substatus == GroupSubStatus.UNTIL_ESCALATING
    ):
        escalating, forecast = is_escalating(group)
        if escalating:
            manage_issue_states(
                group, GroupInboxReason.ESCALATING, event, activity_data={"forecast": forecast}
            )

            job["has_reappeared"] = True
        return

    with metrics.timer("post_process.process_snoozes.duration"):
        key = GroupSnooze.get_cache_key(group.id)
        snooze = cache.get(key)
        if snooze is None:
            try:
                snooze = GroupSnooze.objects.get(group=group)
            except GroupSnooze.DoesNotExist:
                snooze = False
            # This cache is also set in post_save|delete.
            cache.set(key, snooze, 3600)
        if not snooze:
            job["has_reappeared"] = False
            return

        # GroupSnooze row exists but the Group.status isn't ignored
        # this shouldn't be possible, if this fires, there may be a race or bug
        if snooze is not None and group.status is not GroupStatus.IGNORED:
            # log a metric for now, we can potentially set the status and substatus but that might mask some other bug
            metrics.incr(
                "post_process.process_snoozes.mismatch_status",
                tags={
                    "group_status": group.status,
                    "group_substatus": group.substatus,
                },
            )

        snooze_condition_still_applies = snooze.is_valid(
            group, test_rates=True, use_pending_data=True
        )

        if not snooze_condition_still_applies:
            snooze_details: InboxReasonDetails = {
                "until": snooze.until,
                "count": snooze.count,
                "window": snooze.window,
                "user_count": snooze.user_count,
                "user_window": snooze.user_window,
            }

            # issues snoozed with a specific time duration should be marked ONGOING when the window expires
            reason = (
                GroupInboxReason.ONGOING
                if snooze.until is not None
                else GroupInboxReason.ESCALATING
            )
            manage_issue_states(group, reason, event, snooze_details)

            snooze.delete()

            issue_unignored.send_robust(
                project=group.project,
                user_id=None,
                group=group,
                transition_type="automatic",
                sender="process_snoozes",
            )

            job["has_reappeared"] = True
            return

        job["has_reappeared"] = False
        return


def process_replay_link(job: PostProcessJob) -> None:
    def _get_replay_id(event):
        # replay ids can either come as a context, or a tag.
        # right now they come as a context on non-js events,
        # and javascript transaction (through DSC context)
        # It comes as a tag on js errors.
        # TODO: normalize this upstream in relay and javascript SDK. and eventually remove the tag
        # logic.

        context_replay_id = get_path(event.data, "contexts", "replay", "replay_id")
        return context_replay_id or event.get_tag("replayId")

    if job["is_reprocessed"]:
        return

    metrics.incr("post_process.process_replay_link.id_sampled")

    group_event = job["event"]
    replay_id = _get_replay_id(group_event)
    if not replay_id:
        return

    # Validate the UUID.
    try:
        uuid.UUID(replay_id)
    except (ValueError, TypeError):
        return None

    metrics.incr("post_process.process_replay_link.id_exists")

    publisher = initialize_replays_publisher(is_async=True)
    try:
        kafka_payload = transform_event_for_linking_payload(replay_id, group_event)
    except ValueError:
        metrics.incr("post_process.process_replay_link.id_invalid")
    else:
        publisher.publish(
            "ingest-replay-events",
            json.dumps(kafka_payload),
        )


def process_workflow_engine(job: PostProcessJob) -> None:
    if job["is_reprocessed"]:
        return

    # TODO - Add a rollout flag check here, if it's not enabled, call process_rules
    # If the flag is enabled, use the code below
    from sentry.workflow_engine.processors.workflow import process_workflows

    # PostProcessJob event is optional, WorkflowJob event is required
    if "event" not in job:
        logger.error("Missing event to create WorkflowJob", extra={"job": job})
        return

    try:
        workflow_job = WorkflowJob({**job})  # type: ignore[typeddict-item]
    except Exception:
        logger.exception("Could not create WorkflowJob", extra={"job": job})
        return

    with sentry_sdk.start_span(op="tasks.post_process_group.workflow_engine.process_workflow"):
        process_workflows(workflow_job)


def process_rules(job: PostProcessJob) -> None:
    if job["is_reprocessed"]:
        return

    from sentry.rules.processing.processor import RuleProcessor

    group_event = job["event"]
    is_new = job["group_state"]["is_new"]
    is_regression = job["group_state"]["is_regression"]
    is_new_group_environment = job["group_state"]["is_new_group_environment"]
    has_reappeared = job["has_reappeared"]
    has_escalated = job["has_escalated"]

    has_alert = False

    rp = RuleProcessor(
        group_event,
        is_new,
        is_regression,
        is_new_group_environment,
        has_reappeared,
        has_escalated,
    )
    with sentry_sdk.start_span(op="tasks.post_process_group.rule_processor_callbacks"):
        # TODO(dcramer): ideally this would fanout, but serializing giant
        # objects back and forth isn't super efficient
        for callback, futures in rp.apply():
            has_alert = True
            safe_execute(callback, group_event, futures)

    job["has_alert"] = has_alert
    return


def process_code_mappings(job: PostProcessJob) -> None:
    if job["is_reprocessed"]:
        return

    from sentry.issues.auto_source_code_config.code_mapping import SUPPORTED_LANGUAGES
<<<<<<< HEAD
    from sentry.tasks.auto_source_code_config import derive_code_mappings
=======
    from sentry.tasks.auto_source_code_config import auto_source_code_config, derive_code_mappings
>>>>>>> 2f541c95

    try:
        event = job["event"]
        project = event.project
        group_id = event.group_id

        # Supported platforms
        if event.data.get("platform") not in SUPPORTED_LANGUAGES:
            return

        # To limit the overall number of tasks, only process one issue per project per hour. In
        # order to give the most issues a chance to to be processed, don't reprocess any given
        # issue for at least 24 hours.
        project_cache_key = f"code-mappings:project:{project.id}"
        issue_cache_key = f"code-mappings:group:{group_id}"
        if cache.get(project_cache_key) is None and cache.get(issue_cache_key) is None:
            cache.set(project_cache_key, True, 3600)  # 1 hour
            cache.set(issue_cache_key, True, 86400)  # 24 hours
        else:
            return

        if features.has("new-auto-source-code-config-queue"):
            auto_source_code_config.delay(project.id, event.data)
        else:
            derive_code_mappings.delay(project.id, event.data)

    except Exception:
        logger.exception("derive_code_mappings: Failed to process code mappings")


def process_commits(job: PostProcessJob) -> None:
    if job["is_reprocessed"]:
        return

    from sentry.models.commit import Commit
    from sentry.tasks.commit_context import process_commit_context
    from sentry.tasks.groupowner import DEBOUNCE_CACHE_KEY as SUSPECT_COMMITS_DEBOUNCE_CACHE_KEY
    from sentry.tasks.groupowner import process_suspect_commits

    event = job["event"]

    try:
        lock = locks.get(
            f"w-o:{event.group_id}-d-l",
            duration=10,
            name="post_process_w_o",
        )
        with lock.acquire():
            has_commit_key = f"w-o:{event.project.organization_id}-h-c"
            org_has_commit = cache.get(has_commit_key)
            if org_has_commit is None:
                org_has_commit = Commit.objects.filter(
                    organization_id=event.project.organization_id
                ).exists()
                cache.set(has_commit_key, org_has_commit, 3600)

            if org_has_commit:
                from sentry.utils.committers import get_frame_paths

                event_frames = get_frame_paths(event)
                sdk_name = get_sdk_name(event.data)

                integration_cache_key = (
                    f"commit-context-scm-integration:{event.project.organization_id}"
                )
                has_integrations = cache.get(integration_cache_key)
                if has_integrations is None:
                    from sentry.integrations.services.integration import integration_service

                    org_integrations = integration_service.get_organization_integrations(
                        organization_id=event.project.organization_id,
                        providers=["github", "gitlab", "github_enterprise"],
                    )
                    has_integrations = len(org_integrations) > 0
                    # Cache the integrations check for 4 hours
                    cache.set(integration_cache_key, has_integrations, 14400)

                if has_integrations:
                    if not job["group_state"]["is_new"]:
                        return

                    process_commit_context.delay(
                        event_id=event.event_id,
                        event_platform=event.platform,
                        event_frames=event_frames,
                        group_id=event.group_id,
                        project_id=event.project_id,
                        sdk_name=sdk_name,
                    )
                else:
                    cache_key = SUSPECT_COMMITS_DEBOUNCE_CACHE_KEY(event.group_id)
                    if cache.get(cache_key):
                        metrics.incr("sentry.tasks.process_suspect_commits.debounce")
                        return
                    process_suspect_commits.delay(
                        event_id=event.event_id,
                        event_platform=event.platform,
                        event_frames=event_frames,
                        group_id=event.group_id,
                        project_id=event.project_id,
                        sdk_name=sdk_name,
                    )
    except UnableToAcquireLock:
        pass


def handle_auto_assignment(job: PostProcessJob) -> None:
    if job["is_reprocessed"]:
        return

    from sentry.models.projectownership import ProjectOwnership

    event = job["event"]
    try:
        ProjectOwnership.handle_auto_assignment(
            project_id=event.project_id,
            organization_id=event.project.organization_id,
            event=event,
            logging_extra={
                "event_id": event.event_id,
                "group_id": str(event.group_id),
                "project_id": str(event.project_id),
                "organization_id": event.project.organization_id,
                "source": "post_process",
            },
        )
    except Exception:
        logger.exception("Failed to set auto-assignment")


def process_service_hooks(job: PostProcessJob) -> None:
    if job["is_reprocessed"]:
        return

    from sentry.sentry_apps.tasks.service_hooks import process_service_hook

    event, has_alert = job["event"], job["has_alert"]

    if features.has("projects:servicehooks", project=event.project):
        allowed_events = {"event.created"}
        if has_alert:
            allowed_events.add("event.alert")

        if allowed_events:
            for servicehook_id, events in _get_service_hooks(project_id=event.project_id):
                if any(e in allowed_events for e in events):
                    process_service_hook.delay(servicehook_id=servicehook_id, event=event)


def process_resource_change_bounds(job: PostProcessJob) -> None:
    if job["is_reprocessed"]:
        return

    from sentry.sentry_apps.tasks.sentry_apps import process_resource_change_bound

    event, is_new = job["event"], job["group_state"]["is_new"]

    if event.get_event_type() == "error" and _should_send_error_created_hooks(event.project):
        process_resource_change_bound.delay(
            action="created",
            sender="Error",
            instance_id=event.event_id,
            project_id=event.project_id,
            group_id=event.group_id,
        )
    if is_new:
        process_resource_change_bound.delay(
            action="created", sender="Group", instance_id=event.group_id
        )


def process_plugins(job: PostProcessJob) -> None:
    if job["is_reprocessed"]:
        return

    from sentry.plugins.base import plugins

    event, is_new, is_regression = (
        job["event"],
        job["group_state"]["is_new"],
        job["group_state"]["is_regression"],
    )

    for plugin in plugins.for_project(event.project):
        plugin_post_process_group(
            plugin_slug=plugin.slug, event=event, is_new=is_new, is_regresion=is_regression
        )


def process_similarity(job: PostProcessJob) -> None:
    if not options.get("sentry.similarity.indexing.enabled"):
        return
    if job["is_reprocessed"] or job["event"].group.project.get_option(
        "sentry:similarity_backfill_completed"
    ):
        return

    from sentry import similarity

    event = job["event"]

    with sentry_sdk.start_span(op="tasks.post_process_group.similarity"):
        safe_execute(similarity.record, event.project, [event])


def fire_error_processed(job: PostProcessJob):
    if job["is_reprocessed"]:
        return
    event = job["event"]

    event_processed.send_robust(
        sender=post_process_group,
        project=event.project,
        event=event,
    )


def sdk_crash_monitoring(job: PostProcessJob):
    from sentry.utils.sdk_crashes.sdk_crash_detection import sdk_crash_detection

    if job["is_reprocessed"]:
        return

    event = job["event"]

    if not features.has("organizations:sdk-crash-detection", event.project.organization):
        return

    with sentry_sdk.start_span(op="post_process.build_sdk_crash_config"):
        configs = build_sdk_crash_detection_configs()
        if not configs or len(configs) == 0:
            return None

    with sentry_sdk.start_span(op="post_process.detect_sdk_crash"):
        sdk_crash_detection.detect_sdk_crash(event=event, configs=configs)


def plugin_post_process_group(plugin_slug, event, **kwargs):
    """
    Fires post processing hooks for a group.
    """
    set_current_event_project(event.project_id)

    from sentry.plugins.base import plugins

    plugin = plugins.get(plugin_slug)
    try:
        plugin.post_process(
            event=event,
            group=event.group,
            **kwargs,
        )
    except PluginError as e:
        logger.info("post_process.process_error_ignored", extra={"exception": e})
    except Exception as e:
        logger.exception("post_process.process_error", extra={"exception": e})


def feedback_filter_decorator(func):
    def wrapper(job):
        if not should_postprocess_feedback(job):
            return
        return func(job)

    return wrapper


def should_postprocess_feedback(job: PostProcessJob) -> bool:
    from sentry.feedback.usecases.create_feedback import FeedbackCreationSource

    event = job["event"]

    if not hasattr(event, "occurrence") or event.occurrence is None:
        return False

    if event.occurrence.evidence_data.get("is_spam") is True and features.has(
        "organizations:user-feedback-spam-filter-actions", job["event"].project.organization
    ):
        metrics.incr("feedback.spam-detection-actions.dont-send-notification")
        return False

    feedback_source = event.occurrence.evidence_data.get("source")

    if feedback_source in FeedbackCreationSource.new_feedback_category_values():
        return True

    should_notify_on_old_feedbacks = job["event"].project.get_option(
        "sentry:feedback_user_report_notifications"
    )
    if should_notify_on_old_feedbacks is None:
        should_notify_on_old_feedbacks = projectoptions.get_well_known_default(
            "sentry:feedback_user_report_notifications",
            epoch=job["event"].project.get_option(
                ("sentry:option-epoch"),
            ),
        )

    if (
        feedback_source in FeedbackCreationSource.old_feedback_category_values()
        and should_notify_on_old_feedbacks
    ):
        return True

    return False


def check_has_high_priority_alerts(job: PostProcessJob) -> None:
    """
    Determine if we should fire a task to check if the new issue
    threshold has been met to enable high priority alerts.
    """
    try:
        event = job["event"]
        if event.project.flags.has_high_priority_alerts:
            return

        from sentry.tasks.check_new_issue_threshold_met import (
            check_new_issue_threshold_met,
            new_issue_threshold_key,
        )

        # If the new issue volume has already been checked today, don't recalculate regardless of the value
        project_key = new_issue_threshold_key(event.project_id)
        threshold_met = cache.get(project_key)
        if threshold_met is not None:
            return

        try:
            lock = locks.get(project_key, duration=10)
            with lock.acquire():
                # If the threshold has already been calculated today, don't recalculate regardless of the value
                task_scheduled = cache.get(project_key)
                if task_scheduled is not None:
                    return

                check_new_issue_threshold_met.delay(event.project.id)

                # Add the key to cache for 24 hours
                cache.set(project_key, True, 60 * 60 * 24)
        except UnableToAcquireLock:
            pass
    except Exception as e:
        logger.warning(
            "Failed to check new issue threshold met",
            repr(e),
            extra={"project_id": event.project_id},
        )


def link_event_to_user_report(job: PostProcessJob) -> None:
    from sentry.feedback.usecases.create_feedback import FeedbackCreationSource, shim_to_feedback
    from sentry.models.userreport import UserReport

    event = job["event"]
    project = event.project
    group = event.group

    if (
        features.has(
            "organizations:user-feedback-event-link-ingestion-changes", project.organization
        )
        and not job["is_reprocessed"]
    ):
        metrics.incr("event_manager.save._update_user_reports_with_event_link")
        event = job["event"]
        project = event.project
        user_reports_without_group = UserReport.objects.filter(
            project_id=project.id,
            event_id=event.event_id,
            group_id__isnull=True,
            environment_id__isnull=True,
        )
        for report in user_reports_without_group:
            shim_to_feedback(
                {
                    "name": report.name,
                    "email": report.email,
                    "comments": report.comments,
                    "event_id": report.event_id,
                    "level": "error",
                },
                event,
                project,
                FeedbackCreationSource.USER_REPORT_ENVELOPE,
            )
            metrics.incr("event_manager.save._update_user_reports_with_event_link.shim_to_feedback")

        user_reports_updated = user_reports_without_group.update(
            group_id=group.id, environment_id=event.get_environment().id
        )

        if user_reports_updated:
            metrics.incr("event_manager.save._update_user_reports_with_event_link_updated")

    else:
        UserReport.objects.filter(project_id=project.id, event_id=job["event"].event_id).update(
            group_id=group.id, environment_id=event.get_environment().id
        )


MAX_NEW_ESCALATION_AGE_HOURS = 24
MIN_EVENTS_FOR_NEW_ESCALATION = 10


def detect_new_escalation(job: PostProcessJob):
    """
    Detects whether a new issue is escalating. New issues are issues less than
    MAX_NEW_ESCALATION_AGE_HOURS hours old.

    If we detect that the group has escalated, set has_escalated to True in the
    job.
    """
    from sentry.issues.issue_velocity import get_latest_threshold
    from sentry.issues.priority import PriorityChangeReason, auto_update_priority
    from sentry.models.activity import Activity
    from sentry.models.group import GroupStatus
    from sentry.models.grouphistory import GroupHistoryStatus, record_group_history
    from sentry.models.groupinbox import GroupInboxReason, add_group_to_inbox
    from sentry.types.activity import ActivityType

    group = job["event"].group
    if not group:
        return
    extra = {
        "org_id": group.organization.id,
        "project_id": job["event"].project.id,
        "group_id": group.id,
    }
    group_age_seconds = (timezone.now() - group.first_seen).total_seconds()
    group_age_hours = group_age_seconds / 3600 if group_age_seconds >= 3600 else 1
    times_seen = group.times_seen_with_pending
    has_valid_status = group.substatus == GroupSubStatus.NEW
    if (
        group_age_hours >= MAX_NEW_ESCALATION_AGE_HOURS
        or not has_valid_status
        or times_seen < MIN_EVENTS_FOR_NEW_ESCALATION
    ):
        metrics.incr("tasks.post_process.detect_new_escalation.skipping_detection")
        return
    # Get escalation lock for this group. If we're unable to acquire this lock, another process is handling
    # this group at the same time. In that case, just exit early, no need to retry.
    lock = locks.get(f"detect_escalation:{group.id}", duration=10, name="detect_escalation")
    try:
        with lock.acquire():
            project_escalation_rate = get_latest_threshold(job["event"].project)
            group_hourly_event_rate = times_seen / group_age_hours
            # a rate of 0 means there was no threshold that could be calculated
            if project_escalation_rate > 0 and group_hourly_event_rate > project_escalation_rate:
                job["has_escalated"] = True
                group.update(status=GroupStatus.UNRESOLVED, substatus=GroupSubStatus.ESCALATING)
                # TODO(snigdha): reuse manage_issue_states when we allow escalating from other statuses
                add_group_to_inbox(group, GroupInboxReason.ESCALATING)
                record_group_history(group, GroupHistoryStatus.ESCALATING)
                Activity.objects.create_group_activity(
                    group=group,
                    type=ActivityType.SET_ESCALATING,
                    data={"event_id": job["event"].event_id},
                )
                auto_update_priority(group, PriorityChangeReason.ESCALATING)
            logger.info(
                "tasks.post_process.detect_new_escalation",
                extra={
                    **extra,
                    "group_hourly_event_rate": group_hourly_event_rate,
                    "project_escalation_rate": project_escalation_rate,
                    "has_escalated": job["has_escalated"],
                },
            )
    except UnableToAcquireLock as error:
        extra["error"] = error
        logger.warning(
            "tasks.post_process.detect_new_escalation.unable_to_acquire_lock", extra=extra
        )
        return


def detect_base_urls_for_uptime(job: PostProcessJob):
    from sentry.uptime.detectors.detector import detect_base_url_for_project

    url = get_path(job["event"].data, "request", "url")
    detect_base_url_for_project(job["event"].project, url)


def check_if_flags_sent(job: PostProcessJob) -> None:
    from sentry.models.project import Project
    from sentry.signals import first_flag_received

    event = job["event"]
    project = event.project
    flag_context = get_path(event.data, "contexts", "flags")

    if flag_context:
        metrics.incr("feature_flags.event_has_flags_context")
        metrics.distribution("feature_flags.num_flags_sent", len(flag_context))
        if not project.flags.has_flags:
            first_flag_received.send_robust(project=project, sender=Project)


GROUP_CATEGORY_POST_PROCESS_PIPELINE = {
    GroupCategory.ERROR: [
        _capture_group_stats,
        process_snoozes,
        process_inbox_adds,
        check_has_high_priority_alerts,
        detect_new_escalation,
        process_commits,
        handle_owner_assignment,
        handle_auto_assignment,
        process_rules,
        process_service_hooks,
        process_resource_change_bounds,
        process_plugins,
        process_code_mappings,
        process_similarity,
        update_existing_attachments,
        fire_error_processed,
        sdk_crash_monitoring,
        process_replay_link,
        link_event_to_user_report,
        detect_base_urls_for_uptime,
        check_if_flags_sent,
    ],
    GroupCategory.FEEDBACK: [
        feedback_filter_decorator(process_snoozes),
        feedback_filter_decorator(process_inbox_adds),
        feedback_filter_decorator(process_rules),
    ],
    GroupCategory.METRIC_ALERT: [
        process_workflow_engine,
    ],
}

GENERIC_POST_PROCESS_PIPELINE = [
    process_snoozes,
    process_inbox_adds,
    process_rules,
]<|MERGE_RESOLUTION|>--- conflicted
+++ resolved
@@ -995,11 +995,7 @@
         return
 
     from sentry.issues.auto_source_code_config.code_mapping import SUPPORTED_LANGUAGES
-<<<<<<< HEAD
-    from sentry.tasks.auto_source_code_config import derive_code_mappings
-=======
     from sentry.tasks.auto_source_code_config import auto_source_code_config, derive_code_mappings
->>>>>>> 2f541c95
 
     try:
         event = job["event"]
