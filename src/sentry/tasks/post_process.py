--- conflicted
+++ resolved
@@ -1355,12 +1355,9 @@
     If we detect that the group has escalated, set has_escalated to True in the
     job.
     """
-<<<<<<< HEAD
     from sentry.models.activity import Activity
     from sentry.models.grouphistory import GroupHistoryStatus, record_group_history
-=======
     from sentry.issues.issue_velocity import get_latest_threshold
->>>>>>> aeacc020
     from sentry.models.groupinbox import GroupInboxReason, add_group_to_inbox
     from sentry.types.activity import ActivityType
 
@@ -1384,25 +1381,19 @@
         with lock.acquire():
             project_escalation_rate = get_latest_threshold(job["event"].project)
             group_hourly_event_rate = group.times_seen_with_pending / group_age_hours
-<<<<<<< HEAD
-            # TODO(snigdha): reuse manage_issue_states when we allow escalating from other statuses
-            if group_hourly_event_rate > project_escalation_rate:
+            # a rate of 0 means there was no threshold that could be calculated
+            if project_escalation_rate > 0 and group_hourly_event_rate > project_escalation_rate:
                 job["has_escalated"] = True
                 group.update(substatus=GroupSubStatus.ESCALATING)
-                add_group_to_inbox(group, GroupInboxReason.ESCALATING)
+    
+                # TODO(snigdha): reuse manage_issue_states when we allow escalating from other statuses
+                add_group_to_inbox(group, GroupInboxReason.ESCALATING)\
                 record_group_history(group, GroupHistoryStatus.ESCALATING)
                 Activity.objects.create_group_activity(
                     group=group,
                     type=ActivityType.SET_ESCALATING,
                     data={"event_id": job["event"].event_id},
                 )
-    except UnableToAcquireLock:
-=======
-            # a rate of 0 means there was no threshold that could be calculated
-            if project_escalation_rate > 0 and group_hourly_event_rate > project_escalation_rate:
-                job["has_escalated"] = True
-                group.update(substatus=GroupSubStatus.ESCALATING)
-                add_group_to_inbox(group, GroupInboxReason.ESCALATING)
     except UnableToAcquireLock as error:
         extra["error"] = error
         logger.warning(
@@ -1415,7 +1406,6 @@
         logger.exception(
             "Unexpected error type while calling `get_latest_threshold()`", extra=extra
         )
->>>>>>> aeacc020
         return
 
 
