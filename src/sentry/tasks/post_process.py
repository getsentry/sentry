--- conflicted
+++ resolved
@@ -155,13 +155,8 @@
             Organization,
             EventDict,
             GroupInboxReason,
-<<<<<<< HEAD
         )
         from sentry.models.groupinbox import add_group_to_inbox
-=======
-            add_group_to_inbox,
-        )
->>>>>>> c30ead1e
         from sentry.models.group import get_group_with_redirect
         from sentry.rules.processor import RuleProcessor
         from sentry.tasks.servicehooks import process_service_hook
@@ -192,15 +187,9 @@
             has_reappeared = False if is_new else process_snoozes(event.group)
             if not has_reappeared:  # If true, we added the .UNIGNORED reason already
                 if is_new:
-<<<<<<< HEAD
-                    add_group_to_inbox(event.group, GroupInboxReason.NEW, {})
-                elif is_regression:
-                    add_group_to_inbox(event.group, GroupInboxReason.REGRESSION, {})
-=======
                     add_group_to_inbox(event.group, GroupInboxReason.NEW)
                 elif is_regression:
                     add_group_to_inbox(event.group, GroupInboxReason.REGRESSION)
->>>>>>> c30ead1e
 
             handle_owner_assignment(event.project, event.group, event)
 
