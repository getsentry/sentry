--- conflicted
+++ resolved
@@ -544,16 +544,8 @@
 def run_post_process_job(job: PostProcessJob):
     group_event = job["event"]
     issue_category = group_event.group.issue_category
-<<<<<<< HEAD
-
-    if group_event.group.issue_type.type_id in get_group_types_by_category(
-        GroupCategory.PROFILE.value
-    ) and not features.has(
-        "organizations:profile-blocked-main-thread-ppg", group_event.group.organization
-    ):
-=======
+
     if not group_event.group.issue_type.allow_post_process_group(group_event.group.organization):
->>>>>>> 90612bb4
         return
 
     if issue_category not in GROUP_CATEGORY_POST_PROCESS_PIPELINE:
