--- conflicted
+++ resolved
@@ -1017,17 +1017,13 @@
         else:
             return
 
-<<<<<<< HEAD
-        auto_source_code_config.delay(project.id, event_id=event.event_id, group_id=group_id)
-=======
         if options.get("system.new-auto-source-code-config-queue"):
-            auto_source_code_config.delay(project.id, event_id=event.event_id)
+            auto_source_code_config.delay(project.id, event_id=event.event_id, group_id=group_id)
         else:
-            derive_code_mappings.delay(project.id, event_id=event.event_id)
->>>>>>> 04f63f1b
+            derive_code_mappings.delay(project.id, event_id=event.event_id, group_id=group_id)
 
     except Exception:
-        logger.exception("derive_code_mappings: Failed to process code mappings")
+        logger.exception("Failed to process automatic source code config")
 
 
 def process_commits(job: PostProcessJob) -> None:
