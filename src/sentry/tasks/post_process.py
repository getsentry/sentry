--- conflicted
+++ resolved
@@ -616,13 +616,7 @@
         if project_queued is None:
             cache.set(cache_key, True, 3600)
 
-<<<<<<< HEAD
-        if organization_queued:
-=======
-        if project_queued or not features.has(
-            "organizations:derive-code-mappings", event.project.organization
-        ):
->>>>>>> 4a9670dc
+        if project_queued:
             return
 
         org_slug = project.organization.slug
