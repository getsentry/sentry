from __future__ import absolute_import, print_function

import logging
import time
import sentry_sdk

from django.conf import settings

from sentry import features
from sentry.utils.cache import cache
from sentry.exceptions import PluginError
from sentry.signals import event_processed
from sentry.tasks.base import instrumented_task
from sentry.utils import metrics
from sentry.utils.redis import redis_clusters
from sentry.utils.safe import safe_execute
from sentry.utils.sdk import set_current_project, bind_organization_context

logger = logging.getLogger("sentry")


def _get_service_hooks(project_id):
    from sentry.models import ServiceHook

    cache_key = u"servicehooks:1:{}".format(project_id)
    result = cache.get(cache_key)

    if result is None:
        hooks = ServiceHook.objects.filter(servicehookproject__project_id=project_id)
        result = [(h.id, h.events) for h in hooks]
        cache.set(cache_key, result, 60)
    return result


def _should_send_error_created_hooks(project):
    from sentry.models import ServiceHook, Organization

    cache_key = u"servicehooks-error-created:1:{}".format(project.id)
    result = cache.get(cache_key)

    if result is None:

        org = Organization.objects.get_from_cache(id=project.organization_id)
        if not features.has("organizations:integrations-event-hooks", organization=org):
            cache.set(cache_key, 0, 60)
            return False

        result = (
            ServiceHook.objects.filter(organization_id=org.id)
            .extra(where=["events @> '{error.created}'"])
            .exists()
        )

        cache_value = 1 if result else 0
        cache.set(cache_key, cache_value, 60)

    return result


def _capture_stats(event, is_new):
    # TODO(dcramer): limit platforms to... something?
    platform = event.group.platform if event.group else event.platform
    if not platform:
        return
    platform = platform.split("-", 1)[0].split("_", 1)[0]
    tags = {"platform": platform}

    if is_new:
        metrics.incr("events.unique", tags=tags, skip_internal=False)

    metrics.incr("events.processed", tags=tags, skip_internal=False)
    metrics.incr(u"events.processed.{platform}".format(platform=platform), skip_internal=False)
    metrics.timing("events.size.data", event.size, tags=tags)

    # This is an experiment to understand whether we have, in production,
    # mismatches between event and group before we permanently rely on events
    # for the platform. before adding some more verbose logging on this
    # case, using a stats will give us a sense of the magnitude of the problem.
    if event.group:
        if event.group.platform != event.platform:
            metrics.incr("events.platform_mismatch", tags=tags)


def check_event_already_post_processed(event):
    cluster_key = getattr(settings, "SENTRY_POST_PROCESSING_LOCK_REDIS_CLUSTER", None)
    if cluster_key is None:
        return

    client = redis_clusters.get(cluster_key)
    result = client.set(
        u"pp:{}/{}".format(event.project_id, event.event_id),
        u"{:.0f}".format(time.time()),
        ex=60 * 60,
        nx=True,
    )

    return not result


def handle_owner_assignment(project, group, event):
    from sentry.models import GroupAssignee, ProjectOwnership

    # Is the issue already assigned to a team or user?
    key = "assignee_exists:1:%s" % (group.id)
    assignee_exists = cache.get(key)
    if assignee_exists is None:
        assignee_exists = group.assignee_set.exists()
        # Cache for an hour if it's assigned. We don't need to move that fast.
        cache.set(key, assignee_exists, 3600 if assignee_exists else 60)
    if assignee_exists:
        return

    owner = ProjectOwnership.get_autoassign_owner(group.project_id, event.data)
    if owner is not None:
        GroupAssignee.objects.assign(group, owner)


@instrumented_task(name="sentry.tasks.post_process.post_process_group")
def post_process_group(
    event, is_new, is_regression, is_new_group_environment, cache_key=None, group_id=None, **kwargs
):
    """
    Fires post processing hooks for a group.
    """
    from sentry.eventstore.models import Event
    from sentry.eventstore.processing import event_processing_store
    from sentry.utils import snuba
    from sentry.reprocessing2 import is_reprocessed_event

    with snuba.options_override({"consistent": True}):
<<<<<<< HEAD
        # The event parameter will be removed after transitioning to
        # event_processing_store is complete.
        if cache_key and event is None:
            data = event_processing_store.get(cache_key)
            if not data:
                logger.info(
                    "post_process.skipped",
                    extra={"cache_key": cache_key, "reason": "missing_cache"},
                )
                return
            event = Event(
                project_id=data["project"], event_id=data["event_id"], group_id=group_id, data=data
            )
        elif check_event_already_post_processed(event):
            event_processing_store.delete_by_key(cache_key)
=======
        if is_reprocessed_event(event.data):
            logger.info(
                "post_process.skipped",
                extra={
                    "project_id": event.project_id,
                    "event_id": event.event_id,
                    "reason": "reprocessed",
                },
            )
            return

        if check_event_already_post_processed(event):
>>>>>>> 288d63d8
            logger.info(
                "post_process.skipped",
                extra={
                    "project_id": event.project_id,
                    "event_id": event.event_id,
                    "reason": "duplicate",
                },
            )
            return

        set_current_project(event.project_id)

        # NOTE: we must pass through the full Event object, and not an
        # event_id since the Event object may not actually have been stored
        # in the database due to sampling.
        from sentry.models import Project, Organization, EventDict
        from sentry.models.group import get_group_with_redirect
        from sentry.rules.processor import RuleProcessor
        from sentry.tasks.servicehooks import process_service_hook

        # Re-bind node data to avoid renormalization. We only want to
        # renormalize when loading old data from the database.
        event.data = EventDict(event.data, skip_renormalization=True)

        if event.group_id:
            # Re-bind Group since we're reading the Event object
            # from cache, which may contain a stale group and project
            event.group, _ = get_group_with_redirect(event.group_id)
            event.group_id = event.group.id

        # Re-bind Project and Org since we're reading the Event object
        # from cache which may contain stale parent models.
        event.project = Project.objects.get_from_cache(id=event.project_id)
        event.project._organization_cache = Organization.objects.get_from_cache(
            id=event.project.organization_id
        )
        bind_organization_context(event.project.organization)

        _capture_stats(event, is_new)

        if event.group_id:
            # we process snoozes before rules as it might create a regression
            # but not if it's new because you can't immediately snooze a new group
            has_reappeared = False if is_new else process_snoozes(event.group)

            handle_owner_assignment(event.project, event.group, event)

            rp = RuleProcessor(
                event, is_new, is_regression, is_new_group_environment, has_reappeared
            )
            has_alert = False
            # TODO(dcramer): ideally this would fanout, but serializing giant
            # objects back and forth isn't super efficient
            for callback, futures in rp.apply():
                has_alert = True
                with sentry_sdk.start_transaction(
                    op="post_process_group", name="rule_processor_apply", sampled=True
                ):
                    safe_execute(callback, event, futures)

            if features.has("projects:servicehooks", project=event.project):
                allowed_events = set(["event.created"])
                if has_alert:
                    allowed_events.add("event.alert")

                if allowed_events:
                    for servicehook_id, events in _get_service_hooks(project_id=event.project_id):
                        if any(e in allowed_events for e in events):
                            process_service_hook.delay(servicehook_id=servicehook_id, event=event)

            from sentry.tasks.sentry_apps import process_resource_change_bound

            if event.get_event_type() == "error" and _should_send_error_created_hooks(
                event.project
            ):
                process_resource_change_bound.delay(
                    action="created", sender="Error", instance_id=event.event_id, instance=event
                )
            if is_new:
                process_resource_change_bound.delay(
                    action="created", sender="Group", instance_id=event.group_id
                )

            from sentry.plugins.base import plugins

            for plugin in plugins.for_project(event.project):
                plugin_post_process_group(
                    plugin_slug=plugin.slug, event=event, is_new=is_new, is_regresion=is_regression
                )

        event_processed.send_robust(
            sender=post_process_group,
            project=event.project,
            event=event,
            primary_hash=kwargs.get("primary_hash"),
        )
        if cache_key:
            with metrics.timer("tasks.post_process.delete_event_cache"):
                event_processing_store.delete_by_key(cache_key)


def process_snoozes(group):
    """
    Return True if the group is transitioning from "resolved" to "unresolved",
    otherwise return False.
    """
    from sentry.models import GroupSnooze, GroupStatus

    key = GroupSnooze.get_cache_key(group.id)
    snooze = cache.get(key)
    if snooze is None:
        try:
            snooze = GroupSnooze.objects.get(group=group)
        except GroupSnooze.DoesNotExist:
            snooze = False
        # This cache is also set in post_save|delete.
        cache.set(key, snooze, 3600)
    if not snooze:
        return False

    if not snooze.is_valid(group, test_rates=True):
        snooze.delete()
        group.update(status=GroupStatus.UNRESOLVED)
        return True

    return False


@instrumented_task(
    name="sentry.tasks.post_process.plugin_post_process_group",
    stat_suffix=lambda plugin_slug, *a, **k: plugin_slug,
)
def plugin_post_process_group(plugin_slug, event, **kwargs):
    """
    Fires post processing hooks for a group.
    """
    set_current_project(event.project_id)

    from sentry.plugins.base import plugins

    plugin = plugins.get(plugin_slug)
    safe_execute(
        plugin.post_process,
        event=event,
        group=event.group,
        expected_errors=(PluginError,),
        **kwargs
    )<|MERGE_RESOLUTION|>--- conflicted
+++ resolved
@@ -128,7 +128,6 @@
     from sentry.reprocessing2 import is_reprocessed_event
 
     with snuba.options_override({"consistent": True}):
-<<<<<<< HEAD
         # The event parameter will be removed after transitioning to
         # event_processing_store is complete.
         if cache_key and event is None:
@@ -144,7 +143,16 @@
             )
         elif check_event_already_post_processed(event):
             event_processing_store.delete_by_key(cache_key)
-=======
+            logger.info(
+                "post_process.skipped",
+                extra={
+                    "project_id": event.project_id,
+                    "event_id": event.event_id,
+                    "reason": "duplicate",
+                },
+            )
+            return
+
         if is_reprocessed_event(event.data):
             logger.info(
                 "post_process.skipped",
@@ -152,18 +160,6 @@
                     "project_id": event.project_id,
                     "event_id": event.event_id,
                     "reason": "reprocessed",
-                },
-            )
-            return
-
-        if check_event_already_post_processed(event):
->>>>>>> 288d63d8
-            logger.info(
-                "post_process.skipped",
-                extra={
-                    "project_id": event.project_id,
-                    "event_id": event.event_id,
-                    "reason": "duplicate",
                 },
             )
             return
