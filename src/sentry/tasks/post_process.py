from __future__ import annotations

import logging
import uuid
from datetime import datetime, timedelta
from time import time
from typing import TYPE_CHECKING, Mapping, Optional, Sequence, Tuple, TypedDict, Union

import sentry_sdk
from django.conf import settings
from django.db.models.signals import post_save
from django.utils import timezone
from google.api_core.exceptions import ServiceUnavailable

from sentry import features
from sentry.exceptions import PluginError
from sentry.issues.grouptype import GroupCategory
from sentry.issues.issue_occurrence import IssueOccurrence
from sentry.killswitches import killswitch_matches_context
from sentry.replays.lib.event_linking import transform_event_for_linking_payload
from sentry.replays.lib.kafka import initialize_replays_publisher
from sentry.sentry_metrics.client import generic_metrics_backend
from sentry.sentry_metrics.use_case_id_registry import UseCaseID
from sentry.signals import event_processed, issue_unignored, transaction_processed
from sentry.silo import SiloMode
from sentry.tasks.base import instrumented_task
from sentry.types.group import GroupSubStatus
from sentry.utils import json, metrics
from sentry.utils.cache import cache
from sentry.utils.event_frames import get_sdk_name
from sentry.utils.locking import UnableToAcquireLock
from sentry.utils.locking.manager import LockManager
from sentry.utils.retries import ConditionalRetryPolicy, exponential_delay
from sentry.utils.safe import get_path, safe_execute
from sentry.utils.sdk import bind_organization_context, set_current_event_project
from sentry.utils.sdk_crashes.build_sdk_crash_detection_configs import (
    build_sdk_crash_detection_configs,
)
from sentry.utils.services import build_instance_from_options

if TYPE_CHECKING:
    from sentry.eventstore.models import Event, GroupEvent
    from sentry.eventstream.base import GroupState, GroupStates
    from sentry.models.group import Group
    from sentry.models.project import Project
    from sentry.models.team import Team
    from sentry.ownership.grammar import Rule
    from sentry.services.hybrid_cloud.user import RpcUser

logger = logging.getLogger(__name__)

locks = LockManager(build_instance_from_options(settings.SENTRY_POST_PROCESS_LOCKS_BACKEND_OPTIONS))

ISSUE_OWNERS_PER_PROJECT_PER_MIN_RATELIMIT = 50


class PostProcessJob(TypedDict, total=False):
    event: Union[Event, GroupEvent]
    group_state: GroupState
    is_reprocessed: bool
    has_reappeared: bool
    has_alert: bool
    has_escalated: bool


def _get_service_hooks(project_id):
    from sentry.models.servicehook import ServiceHook

    cache_key = f"servicehooks:1:{project_id}"
    result = cache.get(cache_key)

    if result is None:
        hooks = ServiceHook.objects.filter(servicehookproject__project_id=project_id)
        result = [(h.id, h.events) for h in hooks]
        cache.set(cache_key, result, 60)
    return result


def _should_send_error_created_hooks(project):
    from sentry.models.organization import Organization
    from sentry.models.servicehook import ServiceHook

    cache_key = f"servicehooks-error-created:1:{project.id}"
    result = cache.get(cache_key)

    if result is None:
        org = Organization.objects.get_from_cache(id=project.organization_id)
        if not features.has("organizations:integrations-event-hooks", organization=org):
            cache.set(cache_key, 0, 60)
            return False

        result = (
            ServiceHook.objects.filter(organization_id=org.id)
            .extra(where=["events @> '{error.created}'"])
            .exists()
        )

        cache_value = 1 if result else 0
        cache.set(cache_key, cache_value, 60)

    return result


def should_write_event_stats(event: Union[Event, GroupEvent]):
    # For now, we only want to write these stats for error events. If we start writing them for
    # other event types we'll throw off existing stats and potentially cause various alerts to fire.
    # We might decide to write these stats for other event types later, either under different keys
    # or with differentiating tags.
    return (
        event.group
        and event.group.issue_category == GroupCategory.ERROR
        and event.group.platform is not None
    )


def format_event_platform(event: Union[Event, GroupEvent]):
    if not event.group:
        logger.error(
            "Group not found on event during formatting", extra={"event_id": event.event_id}
        )
        return
    if not event.group.platform:
        logger.error(
            "Platform not found on group during formatting",
            extra={"event_id": event.event_id, "group_id": event.group.id},
        )
        return
    platform = event.group.platform
    return platform.split("-", 1)[0].split("_", 1)[0]


def _capture_event_stats(event: Event) -> None:
    if not should_write_event_stats(event):
        return

    platform = format_event_platform(event)
    tags = {"platform": platform}
    metrics.incr("events.processed", tags={"platform": platform}, skip_internal=False)
    metrics.incr(f"events.processed.{platform}", skip_internal=False)
    metrics.distribution("events.size.data", event.size, tags=tags, unit="byte")


def _update_escalating_metrics(event: Event) -> None:
    """
    Update metrics for escalating issues when an event is processed.
    """
    generic_metrics_backend.counter(
        UseCaseID.ESCALATING_ISSUES,
        org_id=event.project.organization_id,
        project_id=event.project.id,
        metric_name="event_ingested",
        value=1,
        tags={"group": str(event.group_id)},
        unit=None,
    )


def _capture_group_stats(job: PostProcessJob) -> None:
    event = job["event"]
    if not job["group_state"]["is_new"] or not should_write_event_stats(event):
        return

    if not event.group:
        logger.error(
            "Group not found on event while capturing group stats",
            extra={"event_id": event.event_id},
        )
        return
    with metrics.timer("post_process._capture_group_stats.duration"):
        platform = format_event_platform(event)
        tags = {"platform": platform}
        metrics.incr("events.unique", tags=tags, skip_internal=False)


def should_issue_owners_ratelimit(project_id, group_id):
    """
    Make sure that we do not accept more groups than ISSUE_OWNERS_PER_PROJECT_PER_MIN_RATELIMIT at the project level.
    """
    cache_key = f"issue_owner_assignment_ratelimiter:{project_id}"
    data = cache.get(cache_key)

    if data is None:
        groups = {group_id}
        window_start = datetime.now()
        cache.set(cache_key, (groups, window_start), 60)
    else:
        groups = set(data[0])
        groups.add(group_id)
        window_start = data[1]
        timeout = max(60 - (datetime.now() - window_start).total_seconds(), 0)
        cache.set(cache_key, (groups, window_start), timeout)

    return len(groups) > ISSUE_OWNERS_PER_PROJECT_PER_MIN_RATELIMIT


def handle_owner_assignment(job):
    if job["is_reprocessed"]:
        return

    with sentry_sdk.start_span(op="tasks.post_process_group.handle_owner_assignment"):
        try:
            from sentry.models.groupowner import (
                ASSIGNEE_DOES_NOT_EXIST_DURATION,
                ASSIGNEE_EXISTS_DURATION,
                ASSIGNEE_EXISTS_KEY,
                ISSUE_OWNERS_DEBOUNCE_DURATION,
                ISSUE_OWNERS_DEBOUNCE_KEY,
            )
            from sentry.models.projectownership import ProjectOwnership

            event = job["event"]
            project, group = event.project, event.group
            basic_logging_details = {
                "event": event.event_id,
                "group": event.group_id,
                "project": event.project_id,
                "organization": event.project.organization_id,
            }
            # We want to debounce owner assignment when:
            # - GroupOwner of type Ownership Rule || CodeOwner exist with TTL 1 day
            # - we tried to calculate and could not find issue owners with TTL 1 day
            # - an Assignee has been set with TTL of infinite
            with metrics.timer("post_process.handle_owner_assignment"):
                with sentry_sdk.start_span(op="post_process.handle_owner_assignment.ratelimited"):
                    if should_issue_owners_ratelimit(project.id, group.id):
                        logger.info(
                            "handle_owner_assignment.ratelimited",
                            extra={
                                **basic_logging_details,
                                "reason": "ratelimited",
                            },
                        )
                        metrics.incr("sentry.task.post_process.handle_owner_assignment.ratelimited")
                        return

                with sentry_sdk.start_span(
                    op="post_process.handle_owner_assignment.cache_set_assignee"
                ):
                    # Is the issue already assigned to a team or user?
                    assignee_key = ASSIGNEE_EXISTS_KEY(group.id)
                    assignees_exists = cache.get(assignee_key)
                    if assignees_exists is None:
                        assignees_exists = group.assignee_set.exists()
                        # Cache for 1 day if it's assigned. We don't need to move that fast.
                        cache.set(
                            assignee_key,
                            assignees_exists,
                            ASSIGNEE_EXISTS_DURATION
                            if assignees_exists
                            else ASSIGNEE_DOES_NOT_EXIST_DURATION,
                        )

                    if assignees_exists:
                        logger.info(
                            "handle_owner_assignment.assignee_exists",
                            extra={
                                **basic_logging_details,
                                "reason": "assignee_exists",
                            },
                        )
                        metrics.incr(
                            "sentry.task.post_process.handle_owner_assignment.assignee_exists"
                        )
                        return

                with sentry_sdk.start_span(
                    op="post_process.handle_owner_assignment.debounce_issue_owners"
                ):
                    issue_owners_key = ISSUE_OWNERS_DEBOUNCE_KEY(group.id)
                    debounce_issue_owners = cache.get(issue_owners_key)

                    if debounce_issue_owners:
                        logger.info(
                            "handle_owner_assignment.issue_owners_exist",
                            extra={
                                **basic_logging_details,
                                "reason": "issue_owners_exist",
                            },
                        )
                        metrics.incr("sentry.tasks.post_process.handle_owner_assignment.debounce")
                        return

                with metrics.timer("post_process.process_owner_assignments.duration"):
                    with sentry_sdk.start_span(
                        op="post_process.handle_owner_assignment.get_issue_owners"
                    ):
                        if killswitch_matches_context(
                            "post_process.get-autoassign-owners",
                            {
                                "project_id": project.id,
                            },
                        ):
                            # see ProjectOwnership.get_issue_owners
                            issue_owners: Sequence[
                                Tuple[
                                    Rule,
                                    Sequence[Union[Team, RpcUser]],
                                    str,
                                ]
                            ] = []
                        else:
                            issue_owners = ProjectOwnership.get_issue_owners(project.id, event.data)

                            # Cache for 1 day after we calculated. We don't need to move that fast.
                            cache.set(
                                issue_owners_key,
                                True,
                                ISSUE_OWNERS_DEBOUNCE_DURATION,
                            )

                    with sentry_sdk.start_span(
                        op="post_process.handle_owner_assignment.handle_group_owners"
                    ):
                        if issue_owners:
                            try:
                                handle_group_owners(project, group, issue_owners)
                            except Exception:
                                logger.exception("Failed to store group owners")
                        else:
                            handle_invalid_group_owners(group)

        except Exception:
            logger.exception("Failed to handle owner assignments")


def handle_invalid_group_owners(group):
    from sentry.models.groupowner import GroupOwner, GroupOwnerType

    invalid_group_owners = GroupOwner.objects.filter(
        group=group,
        type__in=[GroupOwnerType.OWNERSHIP_RULE.value, GroupOwnerType.CODEOWNERS.value],
    )
    for owner in invalid_group_owners:
        owner.delete()


def handle_group_owners(
    project: Project,
    group: Group,
    issue_owners: Sequence[Tuple[Rule, Sequence[Union[Team, RpcUser]], str]],
):
    """
    Stores group owners generated by `ProjectOwnership.get_issue_owners` in the
    `GroupOwner` model, and handles any diffing/changes of which owners we're keeping.
    :return:
    """
    from sentry.models.groupowner import GroupOwner, GroupOwnerType, OwnerRuleType
    from sentry.models.team import Team
    from sentry.models.user import User
    from sentry.services.hybrid_cloud.user import RpcUser

    lock = locks.get(f"groupowner-bulk:{group.id}", duration=10, name="groupowner_bulk")
    try:
        with metrics.timer("post_process.handle_group_owners"), sentry_sdk.start_span(
            op="post_process.handle_group_owners"
        ), lock.acquire():
            current_group_owners = GroupOwner.objects.filter(
                group=group,
                type__in=[GroupOwnerType.OWNERSHIP_RULE.value, GroupOwnerType.CODEOWNERS.value],
            )
            new_owners: dict = {}
            for rule, owners, source in issue_owners:
                for owner in owners:
                    # Can potentially have multiple rules pointing to the same owner
                    if new_owners.get((type(owner), owner.id, source)):
                        new_owners[(type(owner), owner.id, source)].append(rule)
                    else:
                        new_owners[(type(owner), owner.id, source)] = [rule]

            # Owners already in the database that we'll keep
            keeping_owners = set()
            for group_owner in current_group_owners:
                owner_rule_type = (
                    OwnerRuleType.CODEOWNERS.value
                    if group_owner.type == GroupOwnerType.CODEOWNERS.value
                    else OwnerRuleType.OWNERSHIP_RULE.value
                )
                lookup_key = (
                    (Team, group_owner.team_id, owner_rule_type)
                    if group_owner.team_id is not None
                    else (User, group_owner.user_id, owner_rule_type)
                )
                # Old groupowner assignments get deleted
                lookup_key_value = None
                if lookup_key not in new_owners:
                    group_owner.delete()
                else:
                    lookup_key_value = new_owners.get(lookup_key)
                # Old groupowner assignment from outdated rules get deleted
                if (
                    lookup_key_value
                    and (group_owner.context or {}).get("rule") not in lookup_key_value
                ):
                    group_owner.delete()
                else:
                    keeping_owners.add(lookup_key)

            new_group_owners = []

            for key in new_owners.keys():
                if key not in keeping_owners:
                    owner_type, owner_id, owner_source = key
                    rules = new_owners[key]
                    group_owner_type = (
                        GroupOwnerType.OWNERSHIP_RULE.value
                        if owner_source == OwnerRuleType.OWNERSHIP_RULE.value
                        else GroupOwnerType.CODEOWNERS.value
                    )
                    user_id = None
                    team_id = None
                    if owner_type is RpcUser:
                        user_id = owner_id
                    if owner_type is Team:
                        team_id = owner_id
                    for rule in rules:
                        new_group_owners.append(
                            GroupOwner(
                                group=group,
                                type=group_owner_type,
                                user_id=user_id,
                                team_id=team_id,
                                project=project,
                                organization=project.organization,
                                context={"rule": str(rule)},
                            )
                        )
            if new_group_owners:
                GroupOwner.objects.bulk_create(new_group_owners)
                for go in new_group_owners:
                    post_save.send_robust(
                        sender=GroupOwner,
                        instance=go,
                        created=True,
                    )

    except UnableToAcquireLock:
        pass


def update_existing_attachments(job):
    """
    Attaches the group_id to all event attachments that were either:

    1) ingested prior to the event via the standalone attachment endpoint.
    2) part of a different group before reprocessing started.
    """
    # Patch attachments that were ingested on the standalone path.
    with metrics.timer("post_process.update_existing_attachments.duration"):
        with sentry_sdk.start_span(op="tasks.post_process_group.update_existing_attachments"):
            from sentry.models.eventattachment import EventAttachment

            event = job["event"]

            EventAttachment.objects.filter(
                project_id=event.project_id, event_id=event.event_id
            ).update(group_id=event.group_id)


def fetch_buffered_group_stats(group):
    """
    Fetches buffered increments to `times_seen` for this group and adds them to the current
    `times_seen`.
    """
    from sentry import buffer
    from sentry.models.group import Group

    result = buffer.backend.get(Group, ["times_seen"], {"id": group.id})
    group.times_seen_pending = result["times_seen"]


MAX_FETCH_ATTEMPTS = 3


def should_retry_fetch(attempt: int, e: Exception) -> bool:
    from sentry.issues.occurrence_consumer import EventLookupError

    return not attempt > MAX_FETCH_ATTEMPTS and (
        isinstance(e, ServiceUnavailable) or isinstance(e, EventLookupError)
    )


fetch_retry_policy = ConditionalRetryPolicy(should_retry_fetch, exponential_delay(1.00))


def should_update_escalating_metrics(event: Event, is_transaction_event: bool) -> bool:
    return (
        features.has("organizations:escalating-metrics-backend", event.project.organization)
        and not is_transaction_event
        and event.group is not None
        and event.group.issue_type.should_detect_escalation(event.project.organization)
    )


@instrumented_task(
    name="sentry.tasks.post_process.post_process_group",
    time_limit=120,
    soft_time_limit=110,
    silo_mode=SiloMode.REGION,
)
def post_process_group(
    is_new,
    is_regression,
    is_new_group_environment,
    cache_key,
    group_id=None,
    group_states: Optional[GroupStates] = None,
    occurrence_id: Optional[str] = None,
    project_id: Optional[int] = None,
    **kwargs,
):
    """
    Fires post processing hooks for a group.
    """
    from sentry.utils import snuba

    with snuba.options_override({"consistent": True}):
        from sentry import eventstore
        from sentry.eventstore.processing import event_processing_store
        from sentry.ingest.transaction_clusterer.datasource.redis import (
            record_span_descriptions as record_span_descriptions_for_clustering,
        )
        from sentry.ingest.transaction_clusterer.datasource.redis import (
            record_transaction_name as record_transaction_name_for_clustering,
        )
        from sentry.issues.occurrence_consumer import EventLookupError
        from sentry.models.organization import Organization
        from sentry.models.project import Project
        from sentry.reprocessing2 import is_reprocessed_event

        if occurrence_id is None:
            # We use the data being present/missing in the processing store
            # to ensure that we don't duplicate work should the forwarding consumers
            # need to rewind history.
            data = event_processing_store.get(cache_key)
            if not data:
                logger.info(
                    "post_process.skipped",
                    extra={"cache_key": cache_key, "reason": "missing_cache"},
                )
                return
            with metrics.timer("tasks.post_process.delete_event_cache"):
                event_processing_store.delete_by_key(cache_key)

            occurrence = None
            event = process_event(data, group_id)
        else:
            # Note: We attempt to acquire the lock here, but we don't release it and instead just
            # rely on the ttl. The goal here is to make sure we only ever run post process group
            # at most once per occurrence. Even though we don't use retries on the task, this is
            # still necessary since the consumer that sends these might reprocess a batch.
            # TODO: It might be better to instead set a value that we delete here, similar to what
            # we do with `event_processing_store`. If we could do this *before* the occurrence ends
            # up in Kafka (IE via the api that will sit in front of it), then we could guarantee at
            # most once running of post process group.
            lock = locks.get(
                f"ppg:{occurrence_id}-once",
                duration=600,
                name="post_process_w_o",
            )

            try:
                lock.acquire()
            except Exception:
                # If we fail to acquire the lock, we've already run post process group for this
                # occurrence
                return

            occurrence = (
                IssueOccurrence.fetch(occurrence_id, project_id=project_id) if project_id else None
            )
            if not occurrence:
                logger.error(
                    "Failed to fetch occurrence",
                    extra={"occurrence_id": occurrence_id, "project_id": project_id},
                )
                return
            # Issue platform events don't use `event_processing_store`. Fetch from eventstore
            # instead.

            def get_event_raise_exception() -> Event:
                retrieved = eventstore.backend.get_event_by_id(
                    project_id,
                    occurrence.event_id,
                    group_id=group_id,
                    skip_transaction_groupevent=True,
                    occurrence_id=occurrence_id,
                )
                if retrieved is None:
                    raise EventLookupError(
                        f"failed to retrieve event(project_id={project_id}, event_id={occurrence.event_id}, group_id={group_id}) from eventstore"
                    )
                return retrieved

            event = fetch_retry_policy(get_event_raise_exception)

        set_current_event_project(event.project_id)

        # Re-bind Project and Org since we're reading the Event object
        # from cache which may contain stale parent models.
        with sentry_sdk.start_span(op="tasks.post_process_group.project_get_from_cache"):
            try:
                event.project = Project.objects.get_from_cache(id=event.project_id)
            except Project.DoesNotExist:
                # project probably got deleted while this task was sitting in the queue
                return
            event.project.set_cached_field_value(
                "organization",
                Organization.objects.get_from_cache(id=event.project.organization_id),
            )

        is_reprocessed = is_reprocessed_event(event.data)
        sentry_sdk.set_tag("is_reprocessed", is_reprocessed)

        is_transaction_event = event.get_event_type() == "transaction"

        # Simplified post processing for transaction events.
        # This should eventually be completely removed and transactions
        # will not go through any post processing.
        if is_transaction_event:
            record_transaction_name_for_clustering(event.project, event.data)
            record_span_descriptions_for_clustering(event.project, event.data)
            with sentry_sdk.start_span(op="tasks.post_process_group.transaction_processed_signal"):
                transaction_processed.send_robust(
                    sender=post_process_group,
                    project=event.project,
                    event=event,
                )

        # TODO: Remove this check once we're sending all group ids as `group_states` and treat all
        # events the same way
        if not is_transaction_event and group_states is None:
            # error issue
            group_states = [
                {
                    "id": group_id,
                    "is_new": is_new,
                    "is_regression": is_regression,
                    "is_new_group_environment": is_new_group_environment,
                }
            ]

        update_event_groups(event, group_states)
        bind_organization_context(event.project.organization)
        _capture_event_stats(event)
        if should_update_escalating_metrics(event, is_transaction_event):
            _update_escalating_metrics(event)

        group_events: Mapping[int, GroupEvent] = {
            ge.group_id: ge for ge in list(event.build_group_events())
        }
        if occurrence is not None:
            for ge in group_events.values():
                ge.occurrence = occurrence

        multi_groups = []
        if group_states:
            for gs in group_states:
                gs_id = gs.get("id")
                if gs_id:
                    associated_event = group_events.get(gs_id)
                    if associated_event:
                        multi_groups.append((associated_event, gs))

        group_jobs: Sequence[PostProcessJob] = [
            {
                "event": ge,
                "group_state": gs,
                "is_reprocessed": is_reprocessed,
                "has_reappeared": bool(not gs["is_new"]),
                "has_alert": False,
                "has_escalated": False,
            }
            for ge, gs in multi_groups
        ]

        for job in group_jobs:
            run_post_process_job(job)

        if not is_reprocessed and event.data.get("received"):
            metrics.timing(
                "events.time-to-post-process",
                time() - event.data["received"],
                instance=event.data["platform"],
            )


def run_post_process_job(job: PostProcessJob):
    group_event = job["event"]
    issue_category = group_event.group.issue_category if group_event.group else None
    issue_category_metric = issue_category.name.lower() if issue_category else None

    if group_event.group and not group_event.group.issue_type.allow_post_process_group(
        group_event.group.organization
    ):
        return

    if issue_category not in GROUP_CATEGORY_POST_PROCESS_PIPELINE:
        # pipeline for generic issues
        pipeline = GENERIC_POST_PROCESS_PIPELINE
    else:
        # specific pipelines for issue types
        pipeline = GROUP_CATEGORY_POST_PROCESS_PIPELINE[issue_category]

    for pipeline_step in pipeline:
        try:
            with metrics.timer(
                "tasks.post_process.run_post_process_job.pipeline.duration",
                tags={
                    "pipeline": pipeline_step.__name__,
                    "issue_category": issue_category_metric,
                    "is_reprocessed": job["is_reprocessed"],
                },
            ), sentry_sdk.start_span(op=f"tasks.post_process_group.{pipeline_step.__name__}"):
                pipeline_step(job)
        except Exception:
            metrics.incr(
                "sentry.tasks.post_process.post_process_group.exception",
                tags={
                    "issue_category": issue_category_metric,
                    "pipeline": pipeline_step.__name__,
                },
            )
            logger.exception(
                "Failed to process pipeline step %s",
                pipeline_step.__name__,
                extra={"event": group_event, "group": group_event.group},
            )
        else:
            metrics.incr(
                "sentry.tasks.post_process.post_process_group.completed",
                tags={
                    "issue_category": issue_category_metric,
                    "pipeline": pipeline_step.__name__,
                },
            )


def process_event(data: dict, group_id: Optional[int]) -> Event:
    from sentry.eventstore.models import Event
    from sentry.models.event import EventDict

    event = Event(
        project_id=data["project"], event_id=data["event_id"], group_id=group_id, data=data
    )

    # Re-bind node data to avoid renormalization. We only want to
    # renormalize when loading old data from the database.
    event.data = EventDict(event.data, skip_renormalization=True)  # type: ignore[assignment]  # python/mypy#3004
    return event


def update_event_groups(event: Event, group_states: Optional[GroupStates] = None) -> None:
    # NOTE: we must pass through the full Event object, and not an
    # event_id since the Event object may not actually have been stored
    # in the database due to sampling.
    from sentry.models.group import get_group_with_redirect

    # event.group_id can be None in the case of transaction events
    if event.group_id is not None:
        # deprecated event.group and event.group_id usage, kept here for backwards compatibility
        event.group, _ = get_group_with_redirect(event.group_id)
        if event.group:
            event.group_id = event.group.id
            # We buffer updates to last_seen, assume its at least >= the event datetime
            event.group.last_seen = max(event.datetime, event.group.last_seen)

    # Re-bind Group since we're reading the Event object
    # from cache, which may contain a stale group and project
    group_states = group_states or (
        [
            {
                "id": event.group_id,
                "is_new": False,
                "is_new_group_environment": False,
                "is_regression": False,
            }
        ]
        if event.group_id
        else []
    )
    rebound_groups = []
    for group_state in group_states:
        rebound_group = get_group_with_redirect(group_state["id"])[0]
        # We buffer updates to last_seen, assume its at least >= the event datetime
        rebound_group.last_seen = max(event.datetime, rebound_group.last_seen)

        # We fetch buffered updates to group aggregates here and populate them on the Group. This
        # helps us avoid problems with processing group ignores and alert rules that rely on these
        # stats.
        with sentry_sdk.start_span(op="tasks.post_process_group.fetch_buffered_group_stats"):
            fetch_buffered_group_stats(rebound_group)

        rebound_group.project = event.project
        rebound_group.project.set_cached_field_value("organization", event.project.organization)

        group_state["id"] = rebound_group.id
        rebound_groups.append(rebound_group)

    event.groups = rebound_groups


def process_inbox_adds(job: PostProcessJob) -> None:
    from sentry.models.group import Group, GroupStatus
    from sentry.types.group import GroupSubStatus

    with metrics.timer("post_process.process_inbox_adds.duration"):
        with sentry_sdk.start_span(op="tasks.post_process_group.add_group_to_inbox"):
            event = job["event"]
            is_reprocessed = job["is_reprocessed"]
            is_new = job["group_state"]["is_new"]
            is_regression = job["group_state"]["is_regression"]
            has_reappeared = job["has_reappeared"]

            from sentry.models.groupinbox import GroupInboxReason, add_group_to_inbox

            if not event.group:
                logger.error(
                    "Group not found on event while processing inbox adds",
                    extra={"event_id": event.event_id},
                )
                return

            if is_reprocessed and is_new:
                # keep Group.status=UNRESOLVED and Group.substatus=ONGOING if its reprocessed
                add_group_to_inbox(event.group, GroupInboxReason.REPROCESSED)
            elif (
                not is_reprocessed and not has_reappeared
            ):  # If true, we added the .ONGOING reason already
                if is_new:
                    updated = (
                        Group.objects.filter(id=event.group.id)
                        .exclude(substatus=GroupSubStatus.NEW)
                        .update(status=GroupStatus.UNRESOLVED, substatus=GroupSubStatus.NEW)
                    )
                    if updated:
                        event.group.status = GroupStatus.UNRESOLVED
                        event.group.substatus = GroupSubStatus.NEW
                        add_group_to_inbox(event.group, GroupInboxReason.NEW)
                elif is_regression:
                    # we don't need to update the group since that should've already been
                    # handled on event ingest
                    event.group.status = GroupStatus.UNRESOLVED
                    event.group.substatus = GroupSubStatus.REGRESSED
                    add_group_to_inbox(event.group, GroupInboxReason.REGRESSION)


def process_snoozes(job: PostProcessJob) -> None:
    """
    Set has_reappeared to True if the group is transitioning from "resolved" to "unresolved",
    otherwise set to False.
    """
    # we process snoozes before rules as it might create a regression
    # but not if it's new because you can't immediately snooze a new group
    if job["is_reprocessed"] or not job["has_reappeared"]:
        return

    from sentry.eventstore.models import Event, GroupEvent
    from sentry.issues.escalating import is_escalating, manage_issue_states
    from sentry.models.group import GroupStatus
    from sentry.models.groupinbox import GroupInboxReason
    from sentry.models.groupsnooze import GroupSnooze
    from sentry.types.group import GroupSubStatus

    event = job["event"]
    group = event.group
    if not group:
        logger.error(
            "Group not found on event while processing snoozes", extra={"event_id": event.event_id}
        )
        return
    if isinstance(event, Event):
        event = GroupEvent.from_event(event, group)

    if not group.issue_type.should_detect_escalation(group.organization):
        return

    # groups less than a day old should use the new -> escalating logic
    group_age_hours = (timezone.now() - group.first_seen).total_seconds() / 3600
    should_use_new_escalation_logic = (
        group_age_hours < MAX_NEW_ESCALATION_AGE_HOURS
        and features.has("projects:first-event-severity-new-escalation", group.project)
    )
    # Check if group is escalating
    if (
        not should_use_new_escalation_logic
        and features.has("organizations:escalating-issues", group.organization)
        and group.status == GroupStatus.IGNORED
        and group.substatus == GroupSubStatus.UNTIL_ESCALATING
    ):
        escalating, forecast = is_escalating(group)
        if escalating:
            manage_issue_states(
                group, GroupInboxReason.ESCALATING, event, activity_data={"forecast": forecast}
            )

            job["has_reappeared"] = True
        return

    with metrics.timer("post_process.process_snoozes.duration"):
        key = GroupSnooze.get_cache_key(group.id)
        snooze = cache.get(key)
        if snooze is None:
            try:
                snooze = GroupSnooze.objects.get(group=group)
            except GroupSnooze.DoesNotExist:
                snooze = False
            # This cache is also set in post_save|delete.
            cache.set(key, snooze, 3600)
        if not snooze:
            job["has_reappeared"] = False
            return

        # GroupSnooze row exists but the Group.status isn't ignored
        # this shouldn't be possible, if this fires, there may be a race or bug
        if snooze is not None and group.status is not GroupStatus.IGNORED:
            # log a metric for now, we can potentially set the status and substatus but that might mask some other bug
            metrics.incr(
                "post_process.process_snoozes.mismatch_status",
                tags={
                    "group_status": group.status,
                    "group_substatus": group.substatus,
                },
            )

        snooze_condition_still_applies = snooze.is_valid(
            group, test_rates=True, use_pending_data=True
        )

        if not snooze_condition_still_applies:
            snooze_details = {
                "until": snooze.until,
                "count": snooze.count,
                "window": snooze.window,
                "user_count": snooze.user_count,
                "user_window": snooze.user_window,
            }

            if features.has("organizations:escalating-issues", group.organization):
                manage_issue_states(group, GroupInboxReason.ESCALATING, event, snooze_details)
            else:
                manage_issue_states(group, GroupInboxReason.UNIGNORED, event, snooze_details)

            snooze.delete()

            issue_unignored.send_robust(
                project=group.project,
                user_id=None,
                group=group,
                transition_type="automatic",
                sender="process_snoozes",
            )

            job["has_reappeared"] = True
            return

        job["has_reappeared"] = False
        return


def process_replay_link(job: PostProcessJob) -> None:
    def _get_replay_id(event):
        # replay ids can either come as a context, or a tag.
        # right now they come as a context on non-js events,
        # and javascript transaction (through DSC context)
        # It comes as a tag on js errors.
        # TODO: normalize this upstream in relay and javascript SDK. and eventually remove the tag
        # logic.

        context_replay_id = get_path(event.data, "contexts", "replay", "replay_id")
        return context_replay_id or event.get_tag("replayId")

    if job["is_reprocessed"]:
        return

    if not features.has(
        "organizations:session-replay-event-linking", job["event"].project.organization
    ):
        metrics.incr("post_process.process_replay_link.feature_not_enabled")
        return

    metrics.incr("post_process.process_replay_link.id_sampled")

    group_event = job["event"]
    replay_id = _get_replay_id(group_event)
    if not replay_id:
        return

    # Validate the UUID.
    try:
        uuid.UUID(replay_id)
    except (ValueError, TypeError):
        return None

    metrics.incr("post_process.process_replay_link.id_exists")

    publisher = initialize_replays_publisher(is_async=True)
    try:
        kafka_payload = transform_event_for_linking_payload(replay_id, group_event)
    except ValueError:
        metrics.incr("post_process.process_replay_link.id_invalid")

    publisher.publish(
        "ingest-replay-events",
        json.dumps(kafka_payload),
    )


def process_rules(job: PostProcessJob) -> None:
    from sentry.eventstore.models import Event, GroupEvent

    if job["is_reprocessed"]:
        return

    from sentry.rules.processor import RuleProcessor

    group_event = job["event"]
    if isinstance(group_event, Event):
        if group_event.group:
            group_event = GroupEvent.from_event(group_event, group_event.group)
        else:
            logger.error(
                "Group not found on event while processing rules",
                extra={"event_id": group_event.event_id},
            )
            return
    is_new = job["group_state"]["is_new"]
    is_regression = job["group_state"]["is_regression"]
    is_new_group_environment = job["group_state"]["is_new_group_environment"]
    has_reappeared = job["has_reappeared"]
    has_escalated = job["has_escalated"]

    has_alert = False

    with metrics.timer("post_process.process_rules.duration"):
        rp = RuleProcessor(
            group_event,
            is_new,
            is_regression,
            is_new_group_environment,
            has_reappeared,
            has_escalated,
        )
        with sentry_sdk.start_span(op="tasks.post_process_group.rule_processor_callbacks"):
            # TODO(dcramer): ideally this would fanout, but serializing giant
            # objects back and forth isn't super efficient
            for callback, futures in rp.apply():
                has_alert = True
                safe_execute(callback, group_event, futures, _with_transaction=False)

        job["has_alert"] = has_alert
        return


def process_code_mappings(job: PostProcessJob) -> None:
    if job["is_reprocessed"]:
        return

    from sentry.tasks.derive_code_mappings import SUPPORTED_LANGUAGES, derive_code_mappings

    try:
        event = job["event"]
        project = event.project
        group_id = event.group_id

        with metrics.timer("post_process.process_code_mappings.duration"):
            # Supported platforms
            if event.data["platform"] not in SUPPORTED_LANGUAGES:
                return

            # To limit the overall number of tasks, only process one issue per project per hour. In
            # order to give the most issues a chance to to be processed, don't reprocess any given
            # issue for at least 24 hours.
            project_cache_key = f"code-mappings:project:{project.id}"
            issue_cache_key = f"code-mappings:group:{group_id}"
            if cache.get(project_cache_key) is None and cache.get(issue_cache_key) is None:
                cache.set(project_cache_key, True, 3600)  # 1 hour
                cache.set(issue_cache_key, True, 86400)  # 24 hours
            else:
                return

            org = event.project.organization
            org_slug = org.slug
            next_time = timezone.now() + timedelta(hours=1)

            if features.has("organizations:derive-code-mappings", org):
                logger.info(
                    "derive_code_mappings: Queuing code mapping derivation for project.slug=%s group_id=%s."
                    " Future events in org_slug=%s will not have not have code mapping derivation until %s",
                    project.slug,
                    group_id,
                    org_slug,
                    next_time,
                )
                derive_code_mappings.delay(project.id, event.data)

    except Exception:
        logger.exception("derive_code_mappings: Failed to process code mappings")


def process_commits(job: PostProcessJob) -> None:
    if job["is_reprocessed"]:
        return

    from sentry.models.commit import Commit
    from sentry.tasks.commit_context import DEBOUNCE_CACHE_KEY, process_commit_context
    from sentry.tasks.groupowner import DEBOUNCE_CACHE_KEY as SUSPECT_COMMITS_DEBOUNCE_CACHE_KEY
    from sentry.tasks.groupowner import process_suspect_commits

    event = job["event"]

    try:
        lock = locks.get(
            f"w-o:{event.group_id}-d-l",
            duration=10,
            name="post_process_w_o",
        )
        with lock.acquire():
            has_commit_key = f"w-o:{event.project.organization_id}-h-c"
            org_has_commit = cache.get(has_commit_key)
            if org_has_commit is None:
                org_has_commit = Commit.objects.filter(
                    organization_id=event.project.organization_id
                ).exists()
                cache.set(has_commit_key, org_has_commit, 3600)

            if org_has_commit:
                from sentry.utils.committers import get_frame_paths

                event_frames = get_frame_paths(event)
                sdk_name = get_sdk_name(event.data)

                integration_cache_key = (
                    f"commit-context-scm-integration:{event.project.organization_id}"
                )
                has_integrations = cache.get(integration_cache_key)
                if has_integrations is None:
                    from sentry.services.hybrid_cloud.integration import integration_service

                    org_integrations = integration_service.get_organization_integrations(
                        organization_id=event.project.organization_id,
                        providers=["github", "gitlab", "github_enterprise"],
                    )
                    has_integrations = len(org_integrations) > 0
                    # Cache the integrations check for 4 hours
                    cache.set(integration_cache_key, has_integrations, 14400)

                if (
                    features.has("organizations:commit-context", event.project.organization)
                    and has_integrations
                ):
                    if (
                        features.has(
                            "organizations:suspect-commits-all-frames", event.project.organization
                        )
                        and not job["group_state"]["is_new"]
                    ):
                        return

                    cache_key = DEBOUNCE_CACHE_KEY(event.group_id)
                    if cache.get(cache_key):
                        metrics.incr("sentry.tasks.process_commit_context.debounce")
                        return
                    process_commit_context.delay(
                        event_id=event.event_id,
                        event_platform=event.platform,
                        event_frames=event_frames,
                        group_id=event.group_id,
                        project_id=event.project_id,
                        sdk_name=sdk_name,
                    )
                else:
                    cache_key = SUSPECT_COMMITS_DEBOUNCE_CACHE_KEY(event.group_id)
                    if cache.get(cache_key):
                        metrics.incr("sentry.tasks.process_suspect_commits.debounce")
                        return
                    process_suspect_commits.delay(
                        event_id=event.event_id,
                        event_platform=event.platform,
                        event_frames=event_frames,
                        group_id=event.group_id,
                        project_id=event.project_id,
                        sdk_name=sdk_name,
                    )
    except UnableToAcquireLock:
        pass


def handle_auto_assignment(job: PostProcessJob) -> None:
    if job["is_reprocessed"]:
        return

    from sentry.models.projectownership import ProjectOwnership

    event = job["event"]
    try:
        with metrics.timer("post_process.handle_auto_assignment.duration"):
            ProjectOwnership.handle_auto_assignment(event.project.id, event)
    except Exception:
        logger.exception("Failed to set auto-assignment")


def process_service_hooks(job: PostProcessJob) -> None:
    if job["is_reprocessed"]:
        return

    from sentry.tasks.servicehooks import process_service_hook

    event, has_alert = job["event"], job["has_alert"]

    with metrics.timer("post_process.process_service_hooks.duration"):
        if features.has("projects:servicehooks", project=event.project):
            allowed_events = {"event.created"}
            if has_alert:
                allowed_events.add("event.alert")

            if allowed_events:
                for servicehook_id, events in _get_service_hooks(project_id=event.project_id):
                    if any(e in allowed_events for e in events):
                        process_service_hook.delay(servicehook_id=servicehook_id, event=event)


def process_resource_change_bounds(job: PostProcessJob) -> None:
    if job["is_reprocessed"]:
        return

    from sentry.tasks.sentry_apps import process_resource_change_bound

    event, is_new = job["event"], job["group_state"]["is_new"]

    with metrics.timer("post_process.process_resource_change_bounds.duration"):
        if event.get_event_type() == "error" and _should_send_error_created_hooks(event.project):
            process_resource_change_bound.delay(
                action="created", sender="Error", instance_id=event.event_id, instance=event
            )
        if is_new:
            process_resource_change_bound.delay(
                action="created", sender="Group", instance_id=event.group_id
            )


def process_plugins(job: PostProcessJob) -> None:
    if job["is_reprocessed"]:
        return

    from sentry.plugins.base import plugins

    with metrics.timer("post_process.process_plugins.duration"):
        event, is_new, is_regression = (
            job["event"],
            job["group_state"]["is_new"],
            job["group_state"]["is_regression"],
        )

        for plugin in plugins.for_project(event.project):
            plugin_post_process_group(
                plugin_slug=plugin.slug, event=event, is_new=is_new, is_regresion=is_regression
            )


def process_similarity(job: PostProcessJob) -> None:
    if job["is_reprocessed"]:
        return

    from sentry import similarity

    event = job["event"]

    with metrics.timer("post_process.process_similarity.duration"):
        with sentry_sdk.start_span(op="tasks.post_process_group.similarity"):
            safe_execute(similarity.record, event.project, [event], _with_transaction=False)


def fire_error_processed(job: PostProcessJob):
    if job["is_reprocessed"]:
        return
    event = job["event"]

    with metrics.timer("post_process.fire_error_processed.duration"):
        event_processed.send_robust(
            sender=post_process_group,
            project=event.project,
            event=event,
        )


def sdk_crash_monitoring(job: PostProcessJob):
    from sentry.utils.sdk_crashes.sdk_crash_detection import sdk_crash_detection

    if job["is_reprocessed"]:
        return

    event = job["event"]

    if not features.has("organizations:sdk-crash-detection", event.project.organization):
        return

    configs = build_sdk_crash_detection_configs()
    if not configs or len(configs) == 0:
        return None

    with metrics.timer("post_process.sdk_crash_monitoring.duration"):
        with sentry_sdk.start_span(op="tasks.post_process_group.sdk_crash_monitoring"):
            sdk_crash_detection.detect_sdk_crash(
                event=event,
                configs=configs,
            )


def plugin_post_process_group(plugin_slug, event, **kwargs):
    """
    Fires post processing hooks for a group.
    """
    set_current_event_project(event.project_id)

    from sentry.plugins.base import plugins

    plugin = plugins.get(plugin_slug)
    safe_execute(
        plugin.post_process,
        event=event,
        group=event.group,
        expected_errors=(PluginError,),
        _with_transaction=False,
        **kwargs,
    )


def feedback_filter_decorator(func):
    def wrapper(job):
        if not should_postprocess_feedback(job):
            return
        return func(job)

    return wrapper


def should_postprocess_feedback(job: PostProcessJob) -> bool:
    from sentry.feedback.usecases.create_feedback import FeedbackCreationSource

    event = job["event"]
    if (
        hasattr(event, "occurrence")
        and event.occurrence is not None
        and event.occurrence.evidence_data.get("source")
        in [
            FeedbackCreationSource.NEW_FEEDBACK_ENVELOPE.value,
            FeedbackCreationSource.NEW_FEEDBACK_DJANGO_ENDPOINT.value,
        ]
    ):
        return True
    return False


MAX_NEW_ESCALATION_AGE_HOURS = 24


def detect_new_escalation(job: PostProcessJob):
    """
    Detects whether a new issue is escalating. New issues are issues less than
    MAX_NEW_ESCALATION_AGE_HOURS hours old.

    If we detect that the group has escalated, set has_escalated to True in the
    job.
    """
    from sentry.issues.issue_velocity import get_latest_threshold
    from sentry.models.activity import Activity
    from sentry.models.group import GroupStatus
    from sentry.models.grouphistory import GroupHistoryStatus, record_group_history
    from sentry.models.groupinbox import GroupInboxReason, add_group_to_inbox
    from sentry.types.activity import ActivityType

    group = job["event"].group
    if not group or not features.has(
        "projects:first-event-severity-new-escalation", job["event"].project
    ):
        return
    extra = {
        "org_id": group.organization.id,
        "project_id": job["event"].project.id,
        "group_id": group.id,
    }
    group_age_seconds = (timezone.now() - group.first_seen).total_seconds()
    group_age_hours = group_age_seconds / 3600 if group_age_seconds >= 3600 else 1
    times_seen = group.times_seen_with_pending
    has_valid_status = group.substatus == GroupSubStatus.NEW
    if group_age_hours >= MAX_NEW_ESCALATION_AGE_HOURS or not has_valid_status or times_seen <= 1:
        logger.warning(
            "tasks.post_process.detect_new_escalation.skipping_detection",
            extra={
                **extra,
                "group_age_hours": group_age_hours,
                "group_status": group.substatus,
                "times_seen": times_seen,
            },
        )
        return
    # Get escalation lock for this group. If we're unable to acquire this lock, another process is handling
    # this group at the same time. In that case, just exit early, no need to retry.
    lock = locks.get(f"detect_escalation:{group.id}", duration=10, name="detect_escalation")
<<<<<<< HEAD
    extra = {
        "org_id": group.organization.id,
        "project_id": job["event"].project.id,
        "group_id": group.id,
    }
=======
>>>>>>> c6fec9db
    try:
        with lock.acquire():
            project_escalation_rate = get_latest_threshold(job["event"].project)
            group_hourly_event_rate = times_seen / group_age_hours
            # a rate of 0 means there was no threshold that could be calculated
            if project_escalation_rate > 0 and group_hourly_event_rate > project_escalation_rate:
                job["has_escalated"] = True
                group.update(status=GroupStatus.UNRESOLVED, substatus=GroupSubStatus.ESCALATING)
                # TODO(snigdha): reuse manage_issue_states when we allow escalating from other statuses
                add_group_to_inbox(group, GroupInboxReason.ESCALATING)
                record_group_history(group, GroupHistoryStatus.ESCALATING)
                Activity.objects.create_group_activity(
                    group=group,
                    type=ActivityType.SET_ESCALATING,
                    data={"event_id": job["event"].event_id},
                )
            logger.info(
                "tasks.post_process.detect_new_escalation",
                extra={
                    **extra,
                    "group_hourly_event_rate": group_hourly_event_rate,
                    "project_escalation_rate": project_escalation_rate,
                    "has_escalated": job["has_escalated"],
                },
            )
    except UnableToAcquireLock as error:
        extra["error"] = error
        logger.warning(
            "tasks.post_process.detect_new_escalation.unable_to_acquire_lock", extra=extra
        )
        return


GROUP_CATEGORY_POST_PROCESS_PIPELINE = {
    GroupCategory.ERROR: [
        _capture_group_stats,
        process_snoozes,
        process_inbox_adds,
        detect_new_escalation,
        process_commits,
        handle_owner_assignment,
        handle_auto_assignment,
        process_rules,
        process_service_hooks,
        process_resource_change_bounds,
        process_plugins,
        process_code_mappings,
        process_similarity,
        update_existing_attachments,
        fire_error_processed,
        sdk_crash_monitoring,
        process_replay_link,
    ],
    GroupCategory.FEEDBACK: [
        feedback_filter_decorator(process_snoozes),
        feedback_filter_decorator(process_inbox_adds),
        feedback_filter_decorator(process_rules),
    ],
}

GENERIC_POST_PROCESS_PIPELINE = [
    process_snoozes,
    process_inbox_adds,
    process_rules,
]<|MERGE_RESOLUTION|>--- conflicted
+++ resolved
@@ -1397,14 +1397,6 @@
     # Get escalation lock for this group. If we're unable to acquire this lock, another process is handling
     # this group at the same time. In that case, just exit early, no need to retry.
     lock = locks.get(f"detect_escalation:{group.id}", duration=10, name="detect_escalation")
-<<<<<<< HEAD
-    extra = {
-        "org_id": group.organization.id,
-        "project_id": job["event"].project.id,
-        "group_id": group.id,
-    }
-=======
->>>>>>> c6fec9db
     try:
         with lock.acquire():
             project_escalation_rate = get_latest_threshold(job["event"].project)
