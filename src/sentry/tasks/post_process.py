--- conflicted
+++ resolved
@@ -218,22 +218,6 @@
         except Exception:
             logger.exception("Failed to handle owner assignments")
 
-<<<<<<< HEAD
-=======
-                with sentry_sdk.start_span(
-                    op="post_process.handle_owner_assignment.get_issue_owners"
-                ):
-
-                    if killswitch_matches_context(
-                        "post_process.get-autoassign-owners",
-                        {
-                            "project_id": project.id,
-                        },
-                    ):
-                        # see ProjectOwnership.get_issue_owners
-                        issue_owners = []
-                    else:
->>>>>>> a80a05f1
 
 @instrumented_task(name="sentry.tasks.process_owner_assignments", queue="process_owner_assignments")
 def process_owner_assignments(job: PostProcessJob) -> None:
@@ -248,7 +232,6 @@
         project, group = event.project, event.group
         issue_owners_key = ISSUE_OWNERS_DEBOUNCE_KEY(group.id)
 
-<<<<<<< HEAD
         if killswitch_matches_context(
             "post_process.get-autoassign-owners",
             {
@@ -275,25 +258,6 @@
             except Exception:
                 logger.exception("Failed to store group owners")
     handle_auto_assignment(job)
-=======
-                with sentry_sdk.start_span(
-                    op="post_process.handle_owner_assignment.handle_group_owners"
-                ):
-                    if issue_owners:
-                        try:
-                            handle_group_owners(project, group, issue_owners)
-                            logger.info(
-                                "handle_owner_assignment.success",
-                                extra={
-                                    **basic_logging_details,
-                                    "reason": "stored_issue_owners",
-                                },
-                            )
-                        except Exception:
-                            logger.exception("Failed to store group owners")
-        except Exception:
-            logger.exception("Failed to handle owner assignments")
->>>>>>> a80a05f1
 
 
 def handle_group_owners(project, group, issue_owners):
