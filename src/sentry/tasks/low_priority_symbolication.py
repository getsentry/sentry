"""
Tasks that automate the job of moving projects in and out of symbolicator's low priority queue based
on symbolication metrics stored in Redis.

This has three major tasks, executed in the following general order:
1. Scan for new suspect projects in Redis that need to be checked for LPQ eligibility. Triggers 2 and 3.
2. Determine a project's eligibility for the LPQ based on their recorded metrics.
3. Remove some specified project from the LPQ.
"""

import logging
import time

import sentry_sdk
from typing_extensions import Literal

from sentry import options
from sentry.killswitches import normalize_value
from sentry.processing import realtime_metrics
from sentry.processing.realtime_metrics.base import (
    BucketedCounts,
    BucketedDurationsHistograms,
    DurationsHistogram,
)
from sentry.tasks.base import instrumented_task
from sentry.utils import metrics
<<<<<<< HEAD
from sentry.utils import sdk as sentry_sdk
=======
>>>>>>> 0513d7f9

logger = logging.getLogger(__name__)


@instrumented_task(  # type: ignore
    name="sentry.tasks.low_priority_symbolication.scan_for_suspect_projects",
    queue="symbolications.compute_low_priority_projects",
    ignore_result=True,
    soft_time_limit=10,
)
def scan_for_suspect_projects() -> None:
    """Scans and updates the list of projects assigned to the low priority queue."""
    try:
        _scan_for_suspect_projects()
    finally:
        _record_metrics()


def _scan_for_suspect_projects() -> None:
    suspect_projects = set()
    now = int(time.time())

    for project_id in realtime_metrics.projects():
        suspect_projects.add(project_id)
        update_lpq_eligibility.delay(project_id=project_id, cutoff=now)

    # Prune projects we definitely know shouldn't be in the queue any more.
    # `update_lpq_eligibility` should handle removing suspect projects from the list if it turns
    # out they need to be evicted.
    current_lpq_projects = realtime_metrics.get_lpq_projects() or set()
    expired_projects = current_lpq_projects.difference(suspect_projects)
    if not expired_projects:
        return

    realtime_metrics.remove_projects_from_lpq(expired_projects)

    for project_id in expired_projects:
        _report_change(project_id=project_id, change="removed", reason="no metrics")


@instrumented_task(  # type: ignore
    name="sentry.tasks.low_priority_symbolication.update_lpq_eligibility",
    queue="symbolications.compute_low_priority_projects",
    ignore_result=True,
    soft_time_limit=10,
)
def update_lpq_eligibility(project_id: int, cutoff: int) -> None:
    """
    Given a project ID, determines whether the project belongs in the low priority queue and
    removes or assigns it accordingly to the low priority queue.

    `cutoff` is a posix timestamp that specifies an end time for the historical data this method
    should consider when calculating a project's eligibility. In other words, only data recorded
    before `cutoff` should be considered.
    """
    try:
        _update_lpq_eligibility(project_id, cutoff)
    finally:
        _record_metrics()


def _update_lpq_eligibility(project_id: int, cutoff: int) -> None:
    # TODO: It may be a good idea to figure out how to debounce especially if this is
    # executing more than 10s after cutoff.

    event_counts = realtime_metrics.get_counts_for_project(project_id, cutoff)
    durations = realtime_metrics.get_durations_for_project(project_id, cutoff)

    excessive_rate = excessive_event_rate(project_id, event_counts)
    excessive_duration = excessive_event_duration(project_id, durations)

    if excessive_rate or excessive_duration:
        was_added = realtime_metrics.add_project_to_lpq(project_id)
        if was_added:
<<<<<<< HEAD
            if excessive_rate:
                reason = "excessive event rate"
            else:
                reason = "excessive event duration"
            sentry_sdk.capture_message(
                f"Moved project {project_id} to symbolicator's LPQ: {reason}"
            )
    else:
        was_removed = realtime_metrics.remove_projects_from_lpq({project_id})
        if was_removed:
            logger.warning("Moved project %s out of symbolicator's LPQ", project_id)


def excessive_event_rate(project_id: int, event_counts: BucketedCounts) -> bool:
    """Whether the project is sending too many symbolication requests."""
    recent_time_window = 60

    total_rate = event_counts.total_count() / event_counts.total_time()

    recent_bucket_count = int(recent_time_window / event_counts.width)
    recent_rate = sum(event_counts.counts[-recent_bucket_count:]) / recent_time_window

    metrics.gauge(
        "symbolication.lpq.computation.rate.total", total_rate, tags={"project_id": project_id}
    )
    metrics.gauge(
        "symbolication.lpq.computation.rate.recent", recent_rate, tags={"project_id": project_id}
    )

    if recent_rate > 50 and recent_rate > 5 * total_rate:
        return True
    else:
        return False


def excessive_event_duration(project_id: int, durations: BucketedDurationsHistograms) -> bool:
    """Whether the project's symbolication requests are taking too long to process."""
    total_histogram = DurationsHistogram(bucket_size=durations.histograms[0].bucket_size)
    for histogram in durations.histograms:
        total_histogram.incr_from(histogram)

    try:
        p75_duration = total_histogram.percentile(0.75)
    except ValueError:
        return False
    events_per_minute = total_histogram.total_count() / (
        durations.width * len(durations.histograms) / 60
    )

    metrics.gauge(
        "symbolication.lpq.computation.durations.p75", p75_duration, tags={"project_id": project_id}
    )
    metrics.gauge(
        "symbolication.lpq.computation.durations.events_per_minutes",
        events_per_minute,
        tags={"project_id": project_id},
    )

    if events_per_minute > 15 and p75_duration > 6 * 60:
        return True
    else:
        return False
=======
            _report_change(project_id=project_id, change="added", reason="eligible")
    else:
        was_removed = realtime_metrics.remove_projects_from_lpq({project_id})
        if was_removed:
            _report_change(project_id=project_id, change="removed", reason="ineligible")


def _report_change(project_id: int, change: Literal["added", "removed"], reason: str) -> None:
    if not reason:
        reason = "unknown"

    if change == "added":
        message = "Added project to symbolicator's low priority queue"
    else:
        message = "Removed project from symbolicator's low priority queue"

    with sentry_sdk.push_scope() as scope:
        scope.set_level("warning")
        scope.set_tag("project", project_id)
        scope.set_tag("reason", reason)
        sentry_sdk.capture_message(message)


def _record_metrics() -> None:
    project_count = len(realtime_metrics.get_lpq_projects())
    metrics.gauge(
        "tasks.store.symbolicate_event.low_priority.projects.auto",
        project_count,
    )

    # The manual kill switch is a list of configurations where each config item corresponds to one
    # project affected by the switch. The general idea is to grab the raw option, validate its
    # contents, and then assume that the length of the validated list corresponds to the number of
    # projects in that switch.

    always_included_raw = options.get(
        "store.symbolicate-event-lpq-always",
    )
    always_included = len(
        normalize_value("store.symbolicate-event-lpq-always", always_included_raw)
    )
    metrics.gauge(
        "tasks.store.symbolicate_event.low_priority.projects.manual.always",
        always_included,
    )

    never_included_raw = options.get(
        "store.symbolicate-event-lpq-never",
    )
    never_included = len(normalize_value("store.symbolicate-event-lpq-never", never_included_raw))
    metrics.gauge(
        "tasks.store.symbolicate_event.low_priority.projects.manual.never",
        never_included,
    )


def calculation_magic(
    invocations: Iterable[BucketedCount], durations: Iterable[DurationHistogram]
) -> bool:
    return False
>>>>>>> 0513d7f9
<|MERGE_RESOLUTION|>--- conflicted
+++ resolved
@@ -24,10 +24,6 @@
 )
 from sentry.tasks.base import instrumented_task
 from sentry.utils import metrics
-<<<<<<< HEAD
-from sentry.utils import sdk as sentry_sdk
-=======
->>>>>>> 0513d7f9
 
 logger = logging.getLogger(__name__)
 
@@ -102,18 +98,11 @@
     if excessive_rate or excessive_duration:
         was_added = realtime_metrics.add_project_to_lpq(project_id)
         if was_added:
-<<<<<<< HEAD
-            if excessive_rate:
-                reason = "excessive event rate"
-            else:
-                reason = "excessive event duration"
-            sentry_sdk.capture_message(
-                f"Moved project {project_id} to symbolicator's LPQ: {reason}"
-            )
+            _report_change(project_id=project_id, change="added", reason="eligible")
     else:
         was_removed = realtime_metrics.remove_projects_from_lpq({project_id})
         if was_removed:
-            logger.warning("Moved project %s out of symbolicator's LPQ", project_id)
+            _report_change(project_id=project_id, change="removed", reason="ineligible")
 
 
 def excessive_event_rate(project_id: int, event_counts: BucketedCounts) -> bool:
@@ -165,12 +154,6 @@
         return True
     else:
         return False
-=======
-            _report_change(project_id=project_id, change="added", reason="eligible")
-    else:
-        was_removed = realtime_metrics.remove_projects_from_lpq({project_id})
-        if was_removed:
-            _report_change(project_id=project_id, change="removed", reason="ineligible")
 
 
 def _report_change(project_id: int, change: Literal["added", "removed"], reason: str) -> None:
@@ -219,11 +202,4 @@
     metrics.gauge(
         "tasks.store.symbolicate_event.low_priority.projects.manual.never",
         never_included,
-    )
-
-
-def calculation_magic(
-    invocations: Iterable[BucketedCount], durations: Iterable[DurationHistogram]
-) -> bool:
-    return False
->>>>>>> 0513d7f9
+    )