--- conflicted
+++ resolved
@@ -38,11 +38,7 @@
 
     for project_id in realtime_metrics.projects():
         suspect_projects.add(project_id)
-<<<<<<< HEAD
-        update_lpq_eligibility.apply_async(project_id=project_id, cutoff=now)
-=======
-        update_lpq_eligibility.delay(project_id=project_id)
->>>>>>> 87063c85
+        update_lpq_eligibility.delay(project_id=project_id, cutoff=now)
 
     # Prune projects we definitely know shouldn't be in the queue any more.
     # `update_lpq_eligibility` should handle removing suspect projects from the list if it turns
