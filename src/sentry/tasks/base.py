--- conflicted
+++ resolved
@@ -97,7 +97,6 @@
     """
 
     def wrapped(func: Callable[P, R]) -> Task[P, R]:
-<<<<<<< HEAD
         task = namespace.register(
             name=name,
             retry=retry,
@@ -107,37 +106,6 @@
             wait_for_delivery=wait_for_delivery,
             compression_type=compression_type,
         )(func)
-=======
-        if namespace:
-            task = namespace.register(
-                name=name,
-                retry=retry,
-                expires=expires,
-                processing_deadline_duration=processing_deadline_duration,
-                at_most_once=at_most_once,
-                wait_for_delivery=wait_for_delivery,
-                compression_type=compression_type,
-            )(func)
-        elif taskworker_config:
-            if in_test_environment():
-                raise AssertionError(
-                    "Usage of taskworker_config is deprecated. "
-                    "Pass the parameters of `TaskworkerConfig` to instrumented_task() directly."
-                )
-            task = taskworker_config.namespace.register(
-                name=name,
-                retry=taskworker_config.retry,
-                expires=taskworker_config.expires,
-                processing_deadline_duration=taskworker_config.processing_deadline_duration,
-                at_most_once=taskworker_config.at_most_once,
-                wait_for_delivery=taskworker_config.wait_for_delivery,
-                compression_type=taskworker_config.compression_type,
-            )(func)
-        else:
-            raise AssertionError(
-                f"The `{name}` task must provide either `taskworker_config` or `namespace`."
-            )
->>>>>>> 0fadf44a
 
         if silo_mode:
             silo_limiter = TaskSiloLimit(silo_mode)
