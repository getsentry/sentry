--- conflicted
+++ resolved
@@ -99,9 +99,6 @@
 
             projectconfig_cache.delete_many(cache_keys_to_delete)
 
-<<<<<<< HEAD
-def schedule_update_config_cache(*args, **kwargs):
-=======
     finally:
         # Delete the key in this `finally` block to make sure the debouncing key
         # is always deleted. Deleting the key at the end of the task also makes
@@ -110,30 +107,15 @@
             organization_id=organization_id, project_id=project_id, public_key=public_key
         )
 
-
 # DEPRECATED SCHEDULER, use schedule_build_project_config or schedule_invalidate_project_config instead.
 def schedule_update_config_cache(
     generate, project_id=None, organization_id=None, public_key=None, update_reason=None
 ):
->>>>>>> 643701f2
     """
     Schedule the `update_config_cache` with debouncing applied.
 
     See documentation of `update_config_cache` for documentation of parameters.
     """
-
-    # schedule_update_config_cache may be called from model hooks during an
-    # open transaction. In that case, wait until the current transaction has
-    # been committed or rolled back to ensure we don't read stale data in the
-    # task.
-    #
-    # If there is no transaction open, on_commit should run immediately.
-    transaction.on_commit(lambda: _schedule_update_config_cache_impl(*args, **kwargs))
-
-
-def _schedule_update_config_cache_impl(
-    generate, project_id=None, organization_id=None, public_key=None, update_reason=None
-):
 
     if (
         settings.SENTRY_RELAY_PROJECTCONFIG_CACHE
@@ -401,9 +383,7 @@
     projectconfig_cache.set_many(configs)
 
 
-def schedule_invalidate_project_config(
-    *, trigger, organization_id=None, project_id=None, public_key=None
-):
+def schedule_invalidate_project_config(*, trigger, organization_id=None, project_id=None, public_key=None):
     """Schedules the :func:`invalidate_project_config` task.
 
     This takes care of not scheduling a duplicate task if one is already scheduled.  The
