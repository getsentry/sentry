import logging

import sentry_sdk

from sentry.relay import projectconfig_cache, projectconfig_debounce_cache
from sentry.tasks.base import instrumented_task
from sentry.utils import metrics
from sentry.utils.sdk import set_current_event_project

logger = logging.getLogger(__name__)


<<<<<<< HEAD
# DEPRECATED TASK, use build_project_config or invalidate_config_cache instead.
@instrumented_task(name="sentry.tasks.relay.update_config_cache", queue="relay_config")
=======
@instrumented_task(
    name="sentry.tasks.relay.update_config_cache",
    queue="relay_config",
    acks_late=True,
    soft_time_limit=1500,  # 25 minutes; 25 * 60 = 1500
    time_limit=1800,  # Extra 5 minutes to remove the debounce key; 5 * 60 = 300
)
>>>>>>> 28c81d0f
def update_config_cache(
    generate, organization_id=None, project_id=None, public_key=None, update_reason=None
):
    """
    Update the Redis cache for the Relay projectconfig. This task is invoked
    whenever a project/org option has been saved or smart quotas potentially
    caused a change in projectconfig.

    Either organization_id or project_id has to be provided.

    :param organization_id: The organization for which to invalidate configs.
    :param project_id: The project for which to invalidate configs.
    :param generate: If `True`, caches will be eagerly regenerated, not only
        invalidated.
    :param update_reason: A string to set as tag in sentry.
    """
    from sentry.models import Project, ProjectKey, ProjectKeyStatus
    from sentry.relay import projectconfig_cache
    from sentry.relay.config import get_project_config

    if project_id:
        set_current_event_project(project_id)

    if organization_id:
        # Cannot use bind_organization_context here because we do not have a
        # model and don't want to fetch one
        sentry_sdk.set_tag("organization_id", organization_id)

    if public_key:
        sentry_sdk.set_tag("public_key", public_key)

    sentry_sdk.set_tag("update_reason", update_reason)
    sentry_sdk.set_tag("generate", generate)

    try:
        if organization_id:
            projects = list(Project.objects.filter(organization_id=organization_id))
            keys = list(ProjectKey.objects.filter(project__in=projects))
        elif project_id:
            projects = [Project.objects.get(id=project_id)]
            keys = list(ProjectKey.objects.filter(project__in=projects))
        elif public_key:
            try:
                keys = [ProjectKey.objects.get(public_key=public_key)]
            except ProjectKey.DoesNotExist:
                # In this particular case, where a project key got deleted and
                # triggered an update, we know that key doesn't exist and we want to
                # avoid creating more tasks for it.
                #
                # In other similar cases, like an org being deleted, we potentially
                # cannot find any keys anymore, so we don't know which cache keys
                # to delete.
                projectconfig_cache.delete_many([public_key])
                return
        else:
            assert False

        if generate:
            config_cache = {}
            for key in keys:
                if key.status != ProjectKeyStatus.ACTIVE:
                    project_config = {"disabled": True}
                else:
                    project_config = get_project_config(
                        key.project, project_keys=[key], full_config=True
                    ).to_dict()
                config_cache[key.public_key] = project_config

            projectconfig_cache.set_many(config_cache)
        else:
            cache_keys_to_delete = []
            for key in keys:
                cache_keys_to_delete.append(key.public_key)

            projectconfig_cache.delete_many(cache_keys_to_delete)

    finally:
        # Delete the key in this `finally` block to make sure the debouncing key
        # is always deleted. Deleting the key at the end of the task also makes
        # debouncing more effective.
        projectconfig_debounce_cache.mark_task_done(
            organization_id=organization_id, project_id=project_id, public_key=public_key
        )


@instrumented_task(
    name="sentry.tasks.relay.build_project_config",
    queue="relay_config",
    acks_late=True,
    soft_time_limit=30,
    time_limit=32,
)
def build_project_config(public_key=None, trigger=None, **kwargs):
    """Build a project config and put it in the Redis cache.

    This task is used to compute missing project configs, it is aggressively
    deduplicated to avoid running duplicate computations and thus should only
    be invoked using :func:`schedule_build_project_config`. Because of this
    deduplication it is not suitable for re-computing a project config when
    an option changed, use :func:`schedule_invalidate_project_config` for this.

    Do not invoke this task directly, instead use :func:`schedule_build_project_config`.
    """

    try:
        validate_args(public_key=public_key)
        sentry_sdk.set_tag("update_reason", trigger)

        keys = project_keys_to_update(public_key=public_key)

        compute_project_configs(keys)

    finally:
        # Delete the key in this `finally` block to make sure the debouncing key
        # is always deleted. Deleting the key at the end of the task also makes
        # debouncing more effective.
        projectconfig_debounce_cache.mark_task_done(
            organization_id=None, project_id=None, public_key=public_key
        )


def schedule_build_project_config(public_key=None, trigger="build"):
    """Schedule the `build_project_config` with debouncing applied.

    See documentation of `build_project_config` for documentation of parameters.
    """

    validate_args(public_key=public_key)

    if projectconfig_debounce_cache.is_debounced(
        public_key=public_key, project_id=None, organization_id=None
    ):
        metrics.incr(
            "relay.projectconfig_cache.skipped",
            tags={"reason": "debounce", "update_reason": trigger},
        )
        # If this task is already in the queue, do not schedule another task.
        return

    metrics.incr(
        "relay.projectconfig_cache.scheduled",
        tags={"update_reason": trigger},
    )
    build_project_config.delay(public_key=public_key, trigger=trigger)

    # Checking if the project is debounced and debouncing it are two separate
    # actions that aren't atomic. If the process marks a project as debounced
    # and dies before scheduling it, the cache will be stale for the whole TTL.
    # To avoid that, make sure we first schedule the task, and only then mark
    # the project as debounced.
    projectconfig_debounce_cache.debounce(
        public_key=public_key, project_id=None, organization_id=None
    )


def validate_args(organization_id=None, project_id=None, public_key=None):
    """Validates arguments for the tasks and sets sentry scope.

    The tasks should be invoked for only one of these arguments, however because of Celery
    we want to use primitive types for the arguments.  This is the common validation to make
    sure only one is provided.
    """
    if [bool(organization_id), bool(project_id), bool(public_key)].count(True) != 1:
        raise TypeError("Must provide exactly one of organzation_id, project_id or public_key")


def compute_configs(organization_id=None, project_id=None, public_key=None):
    """Computes all configs for the org, project or single public key.

    You must only provide one single argument, not all.

    :returns: A dict mapping all affected public keys to their config.  The dict could
       contain `None` as value which indicates the config should not exist.
    """
    from sentry.models import Project, ProjectKey

    validate_args(organization_id, project_id, public_key)
    configs = {}

    if organization_id:
        # Currently we do not re-compute all projects in an organization, instead simply
        # remove the configs and rely on relay requests to lazily re-compute them.  This
        # because some organisations have too many projects which may not be active.  At
        # some point this should be handled better.
        projects = list(Project.objects.filter(organization_id=organization_id))
        for key in ProjectKey.objects.filter(project__in=projects):
            configs[key.public_key] = None
    elif project_id:
        projects = [Project.objects.get(id=project_id)]
        for key in ProjectKey.objects.filter(project__in=projects):
            configs[key.public_key] = compute_projectkey_config(key)
    elif public_key:
        try:
            key = ProjectKey.objects.get(public_key=public_key)
        except ProjectKey.DoesNotExist:
            # There are two main reasons this might happen:
            #
            # - The invalidation task was triggered for a deletion and the ProjectKey should
            #   be deleted from the cache.
            # - Django fired the `after_save` event before a transaction creating the
            #   ProjectKey was committed.
            #
            # Thus we want to make sure we delete the project, but we do not care about
            # disabling it here, because doing so would cause it to be wrongly disabled for
            # an hour in the second case (which will be fixed at some point).  If the v3
            # task finds a non-existing ProjectKey it can disable this project.
            configs[public_key] = None
        else:
            configs[public_key] = compute_projectkey_config(key)

    else:
        raise TypeError("One of the arguments must not be None")

    return configs


def compute_projectkey_config(key):
    """Computes a single config for the given :class:`ProjectKey`.

    :returns: A dict with the project config.
    """
    from sentry.models import ProjectKeyStatus
    from sentry.relay.config import get_project_config

<<<<<<< HEAD
    if key.status != ProjectKeyStatus.ACTIVE:
        return {"disabled": True}
    else:
        return get_project_config(key.project, project_keys=[key], full_config=True).to_dict()


def project_keys_to_update(organization_id=None, project_id=None, public_key=None):
    """Returns the project keys which need to have their config updated.

    Queries the database for the required project keys.
    """
    from sentry.models import Project, ProjectKey

    if organization_id:
        projects = list(Project.objects.filter(organization_id=organization_id))
        keys = list(ProjectKey.objects.filter(project__in=projects))
    elif project_id:
        projects = [Project.objects.get(id=project_id)]
        keys = list(ProjectKey.objects.filter(project__in=projects))
    elif public_key:
        try:
            keys = [ProjectKey.objects.get(public_key=public_key)]
        except ProjectKey.DoesNotExist:
            # In this particular case, where a project key got deleted and
            # triggered an update, we know that key doesn't exist and we want to
            # avoid creating more tasks for it.
            #
            # In other similar cases, like an org being deleted, we potentially
            # cannot find any keys anymore, so we don't know which cache keys
            # to delete.
            projectconfig_cache.set_many({public_key: {"disabled": True}})
            keys = []

    else:
        assert False

    return keys


def compute_project_configs(project_keys):
    """Computes the project configs for all given project keys."""
    from sentry.models import ProjectKeyStatus
    from sentry.relay.config import get_project_config

    config_cache = {}
    for key in project_keys:
        if key.status != ProjectKeyStatus.ACTIVE:
            project_config = {"disabled": True}
        else:
            project_config = get_project_config(
                key.project, project_keys=[key], full_config=True
            ).to_dict()
        config_cache[key.public_key] = project_config

    projectconfig_cache.set_many(config_cache)


@instrumented_task(
    name="sentry.tasks.relay.invalidate_project_config",
    queue="relay_config",
    acks_late=True,
    soft_time_limit=30,
    time_limit=35,
)
def invalidate_project_config(
    organization_id=None, project_id=None, public_key=None, trigger="invalidated", **kwargs
):
    """Task which re-computes an invalidated project config.

    This task can be scheduled regardless of whether the :func:`update_config_cache` task is
    scheduled as well.  It is designed to make sure a new project config is computed if
    scheduled on an invalidation trigger.  Use :func:`schedule_invalidation_task` to
    schedule this task as that will take care of the queueing semantics.

    Note that this can also be invoked for a config which does not yet exist.  E.g. this
    task will also trigger for newly created projects when they are saved to the database.
    There is also no guarantee the project was in the cache if the task is triggered if it
    already existed.

    The current implementation has some limitations:
    - The task does not synchronise with the :func:`update_config_cache`.
    - The task does not synchronise with more recent invocations of itself.

    Both these mean that an outdated version of the project config could still end up in the
    cache.  These will be addressed in the future using config revisions tracked in Redis.
    """
    validate_args(organization_id, project_id, public_key)
    sentry_sdk.set_tag("update_reason", trigger)

    # Make sure we start by deleting out deduplication key so that new invalidation triggers
    # can schedule a new message while we already started computing the project config.
    projectconfig_debounce_cache.invalidation.mark_task_done(
        organization_id=organization_id, project_id=project_id, public_key=public_key
    )

    if project_id:
        set_current_event_project(project_id)
    if organization_id:
        # Cannot use bind_organization_context here because we do not have a
        # model and don't want to fetch one
        sentry_sdk.set_tag("organization_id", organization_id)
    if public_key:
        sentry_sdk.set_tag("public_key", public_key)
    sentry_sdk.set_tag("trigger", trigger)

    configs = compute_configs(
        organization_id=organization_id, project_id=project_id, public_key=public_key
    )

    deleted_keys = [key for key, cfg in configs.items() if cfg is None]
    projectconfig_cache.delete_many(deleted_keys)

    configs = {key: cfg for key, cfg in configs.items() if cfg is not None}
    projectconfig_cache.set_many(configs)


def schedule_invalidate_project_cache(
    *, trigger, organization_id=None, project_id=None, public_key=None
):
    """Schedules the :func:`invalidate_project_config` task.

    This takes care of not scheduling a duplicate task if one is already scheduled.  The
    parameters are passed straight to the task.
    """
    validate_args(organization_id, project_id, public_key)

    if projectconfig_debounce_cache.invalidation.is_debounced(
        public_key=public_key, project_id=project_id, organization_id=organization_id
    ):
        # If this task is already in the queue, do not schedule another task.
=======
    if projectconfig_debounce_cache.is_debounced(
        public_key=public_key, project_id=project_id, organization_id=organization_id
    ):
>>>>>>> 28c81d0f
        metrics.incr(
            "relay.projectconfig_cache.skipped",
            tags={"reason": "debounce", "update_reason": trigger, "task": "invalidation"},
        )
        return

    metrics.incr(
        "relay.projectconfig_cache.scheduled",
        tags={"update_reason": trigger, "task": "invalidation"},
    )

    invalidate_project_config.delay(
        project_id=project_id,
        organization_id=organization_id,
        public_key=public_key,
        trigger=trigger,
    )

<<<<<<< HEAD
=======
    # Checking if the project is debounced and debouncing it are two separate
    # actions that aren't atomic. If the process marks a project as debounced
    # and dies before scheduling it, the cache will be stale for the whole TTL.
    # To avoid that, make sure we first schedule the task, and only then mark
    # the project as debounced.
    projectconfig_debounce_cache.debounce(
        public_key=public_key, project_id=project_id, organization_id=organization_id
    )


def validate_args(organization_id=None, project_id=None, public_key=None):
    """Validates arguments for the tasks and sets sentry scope.

    The tasks should be invoked for only one of these arguments, however because of Celery
    we want to use primitive types for the arguments.  This is the common validation to make
    sure only one is provided.
    """
    if [bool(organization_id), bool(project_id), bool(public_key)].count(True) != 1:
        raise TypeError("Must provide exactly one of organzation_id, project_id or public_key")


def compute_configs(organization_id=None, project_id=None, public_key=None):
    """Computes all configs for the org, project or single public key.

    You must only provide one single argument, not all.

    :returns: A dict mapping all affected public keys to their config.  The dict could
       contain `None` as value which indicates the config should not exist.
    """
    from sentry.models import Project, ProjectKey

    validate_args(organization_id, project_id, public_key)
    configs = {}

    if organization_id:
        # Currently we do not re-compute all projects in an organization, instead simply
        # remove the configs and rely on relay requests to lazily re-compute them.  This
        # because some organisations have too many projects which may not be active.  At
        # some point this should be handled better.
        projects = list(Project.objects.filter(organization_id=organization_id))
        for key in ProjectKey.objects.filter(project__in=projects):
            configs[key.public_key] = None
    elif project_id:
        projects = [Project.objects.get(id=project_id)]
        for key in ProjectKey.objects.filter(project__in=projects):
            configs[key.public_key] = compute_projectkey_config(key)
    elif public_key:
        try:
            key = ProjectKey.objects.get(public_key=public_key)
        except ProjectKey.DoesNotExist:
            # There are two main reasons this might happen:
            #
            # - The invalidation task was triggered for a deletion and the ProjectKey should
            #   be deleted from the cache.
            # - Django fired the `after_save` event before a transaction creating the
            #   ProjectKey was committed.
            #
            # Thus we want to make sure we delete the project, but we do not care about
            # disabling it here, because doing so would cause it to be wrongly disabled for
            # an hour in the second case (which will be fixed at some point).  If the v3
            # task finds a non-existing ProjectKey it can disable this project.
            configs[public_key] = None
        else:
            configs[public_key] = compute_projectkey_config(key)

    else:
        raise TypeError("One of the arguments must not be None")

    return configs


def compute_projectkey_config(key):
    """Computes a single config for the given :class:`ProjectKey`.

    :returns: A dict with the project config.
    """
    from sentry.models import ProjectKeyStatus
    from sentry.relay.config import get_project_config

    if key.status != ProjectKeyStatus.ACTIVE:
        return {"disabled": True}
    else:
        return get_project_config(key.project, project_keys=[key], full_config=True).to_dict()


@instrumented_task(
    name="sentry.tasks.relay.invalidate_project_config",
    queue="relay_config",
    acks_late=True,
    soft_time_limit=30,
    time_limit=35,
)
def invalidate_project_config(
    organization_id=None, project_id=None, public_key=None, trigger="invalidated", **kwargs
):
    """Task which re-computes an invalidated project config.

    This task can be scheduled regardless of whether the :func:`update_config_cache` task is
    scheduled as well.  It is designed to make sure a new project config is computed if
    scheduled on an invalidation trigger.  Use :func:`schedule_invalidation_task` to
    schedule this task as that will take care of the queueing semantics.

    Note that this can also be invoked for a config which does not yet exist.  E.g. this
    task will also trigger for newly created projects when they are saved to the database.
    There is also no guarantee the project was in the cache if the task is triggered if it
    already existed.

    The current implementation has some limitations:
    - The task does not synchronise with the :func:`update_config_cache`.
    - The task does not synchronise with more recent invocations of itself.

    Both these mean that an outdated version of the project config could still end up in the
    cache.  These will be addressed in the future using config revisions tracked in Redis.
    """
    # Make sure we start by deleting the deduplication key so that new invalidation triggers
    # can schedule a new message while we already started computing the project config.
    projectconfig_debounce_cache.invalidation.mark_task_done(
        organization_id=organization_id, project_id=project_id, public_key=public_key
    )

    if project_id:
        set_current_event_project(project_id)
    if organization_id:
        # Cannot use bind_organization_context here because we do not have a
        # model and don't want to fetch one
        sentry_sdk.set_tag("organization_id", organization_id)
    if public_key:
        sentry_sdk.set_tag("public_key", public_key)
    sentry_sdk.set_tag("trigger", trigger)

    configs = compute_configs(
        organization_id=organization_id, project_id=project_id, public_key=public_key
    )

    deleted_keys = [key for key, cfg in configs.items() if cfg is None]
    projectconfig_cache.delete_many(deleted_keys)

    configs = {key: cfg for key, cfg in configs.items() if cfg is not None}
    projectconfig_cache.set_many(configs)


def schedule_invalidate_project_cache(
    *, trigger, organization_id=None, project_id=None, public_key=None
):
    """Schedules the :func:`invalidate_project_config` task.

    This takes care of not scheduling a duplicate task if one is already scheduled.  The
    parameters are passed straight to the task.
    """
    validate_args(organization_id, project_id, public_key)

    if projectconfig_debounce_cache.invalidation.is_debounced(
        public_key=public_key, project_id=project_id, organization_id=organization_id
    ):
        # If this task is already in the queue, do not schedule another task.
        metrics.incr(
            "relay.projectconfig_cache.skipped",
            tags={"reason": "debounce", "update_reason": trigger, "task": "invalidation"},
        )
        return

    metrics.incr(
        "relay.projectconfig_cache.scheduled",
        tags={"update_reason": trigger, "task": "invalidation"},
    )

    invalidate_project_config.delay(
        project_id=project_id,
        organization_id=organization_id,
        public_key=public_key,
        trigger=trigger,
    )

>>>>>>> 28c81d0f
    projectconfig_debounce_cache.invalidation.debounce(
        public_key=public_key, project_id=project_id, organization_id=organization_id
    )<|MERGE_RESOLUTION|>--- conflicted
+++ resolved
@@ -10,10 +10,7 @@
 logger = logging.getLogger(__name__)
 
 
-<<<<<<< HEAD
 # DEPRECATED TASK, use build_project_config or invalidate_config_cache instead.
-@instrumented_task(name="sentry.tasks.relay.update_config_cache", queue="relay_config")
-=======
 @instrumented_task(
     name="sentry.tasks.relay.update_config_cache",
     queue="relay_config",
@@ -21,7 +18,6 @@
     soft_time_limit=1500,  # 25 minutes; 25 * 60 = 1500
     time_limit=1800,  # Extra 5 minutes to remove the debounce key; 5 * 60 = 300
 )
->>>>>>> 28c81d0f
 def update_config_cache(
     generate, organization_id=None, project_id=None, public_key=None, update_reason=None
 ):
@@ -246,7 +242,6 @@
     from sentry.models import ProjectKeyStatus
     from sentry.relay.config import get_project_config
 
-<<<<<<< HEAD
     if key.status != ProjectKeyStatus.ACTIVE:
         return {"disabled": True}
     else:
@@ -333,10 +328,7 @@
     Both these mean that an outdated version of the project config could still end up in the
     cache.  These will be addressed in the future using config revisions tracked in Redis.
     """
-    validate_args(organization_id, project_id, public_key)
-    sentry_sdk.set_tag("update_reason", trigger)
-
-    # Make sure we start by deleting out deduplication key so that new invalidation triggers
+    # Make sure we start by deleting the deduplication key so that new invalidation triggers
     # can schedule a new message while we already started computing the project config.
     projectconfig_debounce_cache.invalidation.mark_task_done(
         organization_id=organization_id, project_id=project_id, public_key=public_key
@@ -377,11 +369,6 @@
         public_key=public_key, project_id=project_id, organization_id=organization_id
     ):
         # If this task is already in the queue, do not schedule another task.
-=======
-    if projectconfig_debounce_cache.is_debounced(
-        public_key=public_key, project_id=project_id, organization_id=organization_id
-    ):
->>>>>>> 28c81d0f
         metrics.incr(
             "relay.projectconfig_cache.skipped",
             tags={"reason": "debounce", "update_reason": trigger, "task": "invalidation"},
@@ -400,182 +387,6 @@
         trigger=trigger,
     )
 
-<<<<<<< HEAD
-=======
-    # Checking if the project is debounced and debouncing it are two separate
-    # actions that aren't atomic. If the process marks a project as debounced
-    # and dies before scheduling it, the cache will be stale for the whole TTL.
-    # To avoid that, make sure we first schedule the task, and only then mark
-    # the project as debounced.
-    projectconfig_debounce_cache.debounce(
-        public_key=public_key, project_id=project_id, organization_id=organization_id
-    )
-
-
-def validate_args(organization_id=None, project_id=None, public_key=None):
-    """Validates arguments for the tasks and sets sentry scope.
-
-    The tasks should be invoked for only one of these arguments, however because of Celery
-    we want to use primitive types for the arguments.  This is the common validation to make
-    sure only one is provided.
-    """
-    if [bool(organization_id), bool(project_id), bool(public_key)].count(True) != 1:
-        raise TypeError("Must provide exactly one of organzation_id, project_id or public_key")
-
-
-def compute_configs(organization_id=None, project_id=None, public_key=None):
-    """Computes all configs for the org, project or single public key.
-
-    You must only provide one single argument, not all.
-
-    :returns: A dict mapping all affected public keys to their config.  The dict could
-       contain `None` as value which indicates the config should not exist.
-    """
-    from sentry.models import Project, ProjectKey
-
-    validate_args(organization_id, project_id, public_key)
-    configs = {}
-
-    if organization_id:
-        # Currently we do not re-compute all projects in an organization, instead simply
-        # remove the configs and rely on relay requests to lazily re-compute them.  This
-        # because some organisations have too many projects which may not be active.  At
-        # some point this should be handled better.
-        projects = list(Project.objects.filter(organization_id=organization_id))
-        for key in ProjectKey.objects.filter(project__in=projects):
-            configs[key.public_key] = None
-    elif project_id:
-        projects = [Project.objects.get(id=project_id)]
-        for key in ProjectKey.objects.filter(project__in=projects):
-            configs[key.public_key] = compute_projectkey_config(key)
-    elif public_key:
-        try:
-            key = ProjectKey.objects.get(public_key=public_key)
-        except ProjectKey.DoesNotExist:
-            # There are two main reasons this might happen:
-            #
-            # - The invalidation task was triggered for a deletion and the ProjectKey should
-            #   be deleted from the cache.
-            # - Django fired the `after_save` event before a transaction creating the
-            #   ProjectKey was committed.
-            #
-            # Thus we want to make sure we delete the project, but we do not care about
-            # disabling it here, because doing so would cause it to be wrongly disabled for
-            # an hour in the second case (which will be fixed at some point).  If the v3
-            # task finds a non-existing ProjectKey it can disable this project.
-            configs[public_key] = None
-        else:
-            configs[public_key] = compute_projectkey_config(key)
-
-    else:
-        raise TypeError("One of the arguments must not be None")
-
-    return configs
-
-
-def compute_projectkey_config(key):
-    """Computes a single config for the given :class:`ProjectKey`.
-
-    :returns: A dict with the project config.
-    """
-    from sentry.models import ProjectKeyStatus
-    from sentry.relay.config import get_project_config
-
-    if key.status != ProjectKeyStatus.ACTIVE:
-        return {"disabled": True}
-    else:
-        return get_project_config(key.project, project_keys=[key], full_config=True).to_dict()
-
-
-@instrumented_task(
-    name="sentry.tasks.relay.invalidate_project_config",
-    queue="relay_config",
-    acks_late=True,
-    soft_time_limit=30,
-    time_limit=35,
-)
-def invalidate_project_config(
-    organization_id=None, project_id=None, public_key=None, trigger="invalidated", **kwargs
-):
-    """Task which re-computes an invalidated project config.
-
-    This task can be scheduled regardless of whether the :func:`update_config_cache` task is
-    scheduled as well.  It is designed to make sure a new project config is computed if
-    scheduled on an invalidation trigger.  Use :func:`schedule_invalidation_task` to
-    schedule this task as that will take care of the queueing semantics.
-
-    Note that this can also be invoked for a config which does not yet exist.  E.g. this
-    task will also trigger for newly created projects when they are saved to the database.
-    There is also no guarantee the project was in the cache if the task is triggered if it
-    already existed.
-
-    The current implementation has some limitations:
-    - The task does not synchronise with the :func:`update_config_cache`.
-    - The task does not synchronise with more recent invocations of itself.
-
-    Both these mean that an outdated version of the project config could still end up in the
-    cache.  These will be addressed in the future using config revisions tracked in Redis.
-    """
-    # Make sure we start by deleting the deduplication key so that new invalidation triggers
-    # can schedule a new message while we already started computing the project config.
-    projectconfig_debounce_cache.invalidation.mark_task_done(
-        organization_id=organization_id, project_id=project_id, public_key=public_key
-    )
-
-    if project_id:
-        set_current_event_project(project_id)
-    if organization_id:
-        # Cannot use bind_organization_context here because we do not have a
-        # model and don't want to fetch one
-        sentry_sdk.set_tag("organization_id", organization_id)
-    if public_key:
-        sentry_sdk.set_tag("public_key", public_key)
-    sentry_sdk.set_tag("trigger", trigger)
-
-    configs = compute_configs(
-        organization_id=organization_id, project_id=project_id, public_key=public_key
-    )
-
-    deleted_keys = [key for key, cfg in configs.items() if cfg is None]
-    projectconfig_cache.delete_many(deleted_keys)
-
-    configs = {key: cfg for key, cfg in configs.items() if cfg is not None}
-    projectconfig_cache.set_many(configs)
-
-
-def schedule_invalidate_project_cache(
-    *, trigger, organization_id=None, project_id=None, public_key=None
-):
-    """Schedules the :func:`invalidate_project_config` task.
-
-    This takes care of not scheduling a duplicate task if one is already scheduled.  The
-    parameters are passed straight to the task.
-    """
-    validate_args(organization_id, project_id, public_key)
-
-    if projectconfig_debounce_cache.invalidation.is_debounced(
-        public_key=public_key, project_id=project_id, organization_id=organization_id
-    ):
-        # If this task is already in the queue, do not schedule another task.
-        metrics.incr(
-            "relay.projectconfig_cache.skipped",
-            tags={"reason": "debounce", "update_reason": trigger, "task": "invalidation"},
-        )
-        return
-
-    metrics.incr(
-        "relay.projectconfig_cache.scheduled",
-        tags={"update_reason": trigger, "task": "invalidation"},
-    )
-
-    invalidate_project_config.delay(
-        project_id=project_id,
-        organization_id=organization_id,
-        public_key=public_key,
-        trigger=trigger,
-    )
-
->>>>>>> 28c81d0f
     projectconfig_debounce_cache.invalidation.debounce(
         public_key=public_key, project_id=project_id, organization_id=organization_id
     )