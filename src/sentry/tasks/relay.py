--- conflicted
+++ resolved
@@ -121,11 +121,7 @@
     # To avoid that, make sure we first schedule the task, and only then mark
     # the project as debounced.
     projectconfig_debounce_cache.debounce(
-<<<<<<< HEAD
         public_key=public_key, project_id=None, organization_id=None
-=======
-        public_key=public_key, project_id=project_id, organization_id=organization_id
->>>>>>> 0c697067
     )
 
 
@@ -207,13 +203,9 @@
     soft_time_limit=30,
     time_limit=32,
 )
-<<<<<<< HEAD
-def invalidate_project_config(organization_id=None, project_id=None, public_key=None, trigger=None):
-=======
 def invalidate_project_config(
     organization_id=None, project_id=None, public_key=None, trigger="invalidated", **kwargs
 ):
->>>>>>> 0c697067
     """Task which re-computes an invalidated project config.
 
     This task can be scheduled regardless of whether the :func:`update_config_cache` task is
@@ -232,11 +224,7 @@
     These will be addressed in the future using config revisions tracked in Redis.
     """
     validate_args(organization_id, project_id, public_key)
-<<<<<<< HEAD
     sentry_sdk.set_tag("update_reason", trigger)
-=======
-    sentry_sdk.set_tag("trigger", trigger)
->>>>>>> 0c697067
 
     # Make sure we start by deleting out deduplication key so that new invalidation triggers
     # can schedule a new message while we already started computing the project config.
@@ -285,18 +273,6 @@
         "relay.projectconfig_cache.scheduled",
         tags={"update_reason": trigger, "task": "invalidation"},
     )
-<<<<<<< HEAD
-    with sentry_sdk.push_scope() as scope:
-        scope.set_tag("update_reason", trigger)
-
-        invalidate_project_config.delay(
-            project_id=project_id,
-            organization_id=organization_id,
-            public_key=public_key,
-            trigger=trigger,
-        )
-=======
->>>>>>> 0c697067
 
     invalidate_project_config.delay(
         project_id=project_id,
