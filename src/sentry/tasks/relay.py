--- conflicted
+++ resolved
@@ -10,14 +10,8 @@
 logger = logging.getLogger(__name__)
 
 
-<<<<<<< HEAD
 # DEPRECATED TASK, use build_config_cache or invalidate_config_cache instead.
 @instrumented_task(name="sentry.tasks.relay.update_config_cache", queue="relay_config")
-=======
-@instrumented_task(
-    name="sentry.tasks.relay.update_config_cache", queue="relay_config", acks_late=True
-)
->>>>>>> d70436c0
 def update_config_cache(
     generate, organization_id=None, project_id=None, public_key=None, update_reason=None
 ):
@@ -139,7 +133,6 @@
             organization_id=None, project_id=None, public_key=public_key
         )
 
-<<<<<<< HEAD
 
 def schedule_build_config_cache(public_key=None, trigger="build"):
     """Schedule the `build_config_cache` with debouncing applied.
@@ -148,13 +141,6 @@
     """
 
     validate_args(public_key=public_key)
-=======
-    bools = sorted((bool(organization_id), bool(project_id), bool(public_key)))
-    if bools != [False, False, True]:
-        raise TypeError(
-            "One of organization_id, project_id, public_key has to be provided, not many."
-        )
->>>>>>> d70436c0
 
     if projectconfig_debounce_cache.is_debounced(
         public_key=public_key, project_id=None, organization_id=None
@@ -257,6 +243,57 @@
         return get_project_config(key.project, project_keys=[key], full_config=True).to_dict()
 
 
+def project_keys_to_update(organization_id=None, project_id=None, public_key=None):
+    """Returns the project keys which need to have their config updated.
+
+    Queries the database for the required project keys.
+    """
+    from sentry.models import Project, ProjectKey
+
+    if organization_id:
+        projects = list(Project.objects.filter(organization_id=organization_id))
+        keys = list(ProjectKey.objects.filter(project__in=projects))
+    elif project_id:
+        projects = [Project.objects.get(id=project_id)]
+        keys = list(ProjectKey.objects.filter(project__in=projects))
+    elif public_key:
+        try:
+            keys = [ProjectKey.objects.get(public_key=public_key)]
+        except ProjectKey.DoesNotExist:
+            # In this particular case, where a project key got deleted and
+            # triggered an update, we know that key doesn't exist and we want to
+            # avoid creating more tasks for it.
+            #
+            # In other similar cases, like an org being deleted, we potentially
+            # cannot find any keys anymore, so we don't know which cache keys
+            # to delete.
+            projectconfig_cache.set_many({public_key: {"disabled": True}})
+            keys = []
+
+    else:
+        assert False
+
+    return keys
+
+
+def compute_project_configs(project_keys):
+    """Computes the project configs for all given project keys."""
+    from sentry.models import ProjectKeyStatus
+    from sentry.relay.config import get_project_config
+
+    config_cache = {}
+    for key in project_keys:
+        if key.status != ProjectKeyStatus.ACTIVE:
+            project_config = {"disabled": True}
+        else:
+            project_config = get_project_config(
+                key.project, project_keys=[key], full_config=True
+            ).to_dict()
+        config_cache[key.public_key] = project_config
+
+    projectconfig_cache.set_many(config_cache)
+
+
 @instrumented_task(
     name="sentry.tasks.relay.invalidate_project_config",
     queue="relay_config",
@@ -286,14 +323,10 @@
     Both these mean that an outdated version of the project config could still end up in the
     cache.  These will be addressed in the future using config revisions tracked in Redis.
     """
-<<<<<<< HEAD
     validate_args(organization_id, project_id, public_key)
     sentry_sdk.set_tag("update_reason", trigger)
 
     # Make sure we start by deleting out deduplication key so that new invalidation triggers
-=======
-    # Make sure we start by deleting the deduplication key so that new invalidation triggers
->>>>>>> d70436c0
     # can schedule a new message while we already started computing the project config.
     projectconfig_debounce_cache.invalidation.mark_task_done(
         organization_id=organization_id, project_id=project_id, public_key=public_key
