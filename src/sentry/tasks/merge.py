from __future__ import absolute_import

import logging

from django.db import DataError, IntegrityError, router, transaction
from django.db.models import F

from sentry import eventstream
from sentry.app import tsdb
from sentry.similarity import features
from sentry.tasks.base import instrumented_task

logger = logging.getLogger("sentry.merge")
delete_logger = logging.getLogger("sentry.deletions.async")


EXTRA_MERGE_MODELS = []


@instrumented_task(
    name="sentry.tasks.merge.merge_groups",
    queue="merge",
    default_retry_delay=60 * 5,
    max_retries=None,
)
def merge_groups(
    from_object_ids=None,
    to_object_id=None,
    transaction_id=None,
    recursed=False,
    eventstream_state=None,
    **kwargs
):
    # TODO(mattrobenolt): Write tests for all of this
    from sentry.models import (
        Activity,
        Group,
        GroupAssignee,
        GroupEnvironment,
        GroupHash,
        GroupRuleStatus,
        GroupSubscription,
        Environment,
        UserReport,
        GroupRedirect,
        GroupMeta,
        get_group_with_redirect,
    )

    if not (from_object_ids and to_object_id):
        logger.error("group.malformed.missing_params", extra={"transaction_id": transaction_id})
        return

    # Operate on one "from" group per task iteration. The task is recursed
    # until each group has been merged.
    from_object_id = from_object_ids[0]

    try:
        new_group, _ = get_group_with_redirect(to_object_id)
    except Group.DoesNotExist:
        logger.warn(
            "group.malformed.invalid_id",
            extra={"transaction_id": transaction_id, "old_object_ids": from_object_ids},
        )
        return

    if not recursed:
        logger.info(
            "merge.queued",
            extra={
                "transaction_id": transaction_id,
                "new_group_id": new_group.id,
                "old_group_ids": from_object_ids,
                # TODO(jtcunning): figure out why these are full seq scans and/or alternative solution
                # 'new_event_id': getattr(new_group.event_set.order_by('-id').first(), 'id', None),
                # 'old_event_id': getattr(group.event_set.order_by('-id').first(), 'id', None),
                # 'new_hash_id': getattr(new_group.grouphash_set.order_by('-id').first(), 'id', None),
                # 'old_hash_id': getattr(group.grouphash_set.order_by('-id').first(), 'id', None),
            },
        )

    try:
        group = Group.objects.select_related("project").get(id=from_object_id)
    except Group.DoesNotExist:
        from_object_ids.remove(from_object_id)

        logger.warn(
            "group.malformed.invalid_id",
            extra={"transaction_id": transaction_id, "old_object_id": from_object_id},
        )
    else:
        model_list = tuple(EXTRA_MERGE_MODELS) + (
            Activity,
            GroupAssignee,
            GroupEnvironment,
            GroupHash,
            GroupRuleStatus,
            GroupSubscription,
            UserReport,
            GroupRedirect,
            GroupMeta,
        )

        has_more = merge_objects(
            model_list, group, new_group, logger=logger, transaction_id=transaction_id
        )

        if not has_more:
            # There are no more objects to merge for *this* "from" group, remove it
            # from the list of "from" groups that are being merged, and finish the
            # work for this group.
            from_object_ids.remove(from_object_id)

            features.merge(new_group, [group], allow_unsafe=True)

            environment_ids = list(
                Environment.objects.filter(projects=group.project).values_list("id", flat=True)
            )

            for model in [tsdb.models.group]:
                tsdb.merge(
                    model,
                    new_group.id,
                    [group.id],
                    environment_ids=environment_ids
                    if model in tsdb.models_with_environment_support
                    else None,
                )

            for model in [tsdb.models.users_affected_by_group]:
                tsdb.merge_distinct_counts(
                    model,
                    new_group.id,
                    [group.id],
                    environment_ids=environment_ids
                    if model in tsdb.models_with_environment_support
                    else None,
                )

            for model in [
                tsdb.models.frequent_releases_by_group,
                tsdb.models.frequent_environments_by_group,
            ]:
                tsdb.merge_frequencies(
                    model,
                    new_group.id,
                    [group.id],
                    environment_ids=environment_ids
                    if model in tsdb.models_with_environment_support
                    else None,
                )

            previous_group_id = group.id

            with transaction.atomic():
                GroupRedirect.create_for_group(group, new_group)
                group.delete()

            delete_logger.info(
                "object.delete.executed",
                extra={
                    "object_id": previous_group_id,
                    "transaction_id": transaction_id,
                    "model": Group.__name__,
                },
            )

            new_group.update(
                # TODO(dcramer): ideally these would be SQL clauses
                first_seen=min(group.first_seen, new_group.first_seen),
                last_seen=max(group.last_seen, new_group.last_seen),
            )
            try:
                # it's possible to hit an out of range value for counters
                new_group.update(
                    times_seen=F("times_seen") + group.times_seen,
                    num_comments=F("num_comments") + group.num_comments,
                )
            except DataError:
                pass

    if from_object_ids:
        # This task is recursed until `from_object_ids` is empty and all
        # "from" groups have merged into the `to_group_id`.
        merge_groups.delay(
            from_object_ids=from_object_ids,
            to_object_id=to_object_id,
            transaction_id=transaction_id,
            recursed=True,
            eventstream_state=eventstream_state,
        )
        return

    # All `from_object_ids` have been merged!
    if eventstream_state:
        eventstream.end_merge(eventstream_state)


def _get_event_environment(event, project, cache):
    from sentry.models import Environment

    environment_name = event.get_tag("environment")

    if environment_name not in cache:
        try:
            environment = Environment.get_for_organization_id(
                project.organization_id, environment_name
            )
        except Environment.DoesNotExist:
            logger.warn(
                "event.environment.does_not_exist",
                extra={"project_id": project.id, "environment_name": environment_name},
            )
            environment = Environment.get_or_create(project, environment_name)

        cache[environment_name] = environment

    return cache[environment_name]


def merge_objects(models, group, new_group, limit=1000, logger=None, transaction_id=None):
    has_more = False
    for model in models:
        all_fields = [f.name for f in model._meta.get_fields()]

<<<<<<< HEAD
        # not all models have a 'project' or 'project_id' field, but we make a best effort
        # to filter on one if it is available
        has_project = "project_id" in all_fields or "project" in all_fields
        if has_project:
=======
        # Not all models have a 'project' or 'project_id' field, but we make a best effort
        # to filter on one if it is available.
        # Also note that all_fields doesn't contain f.attname
        # (django ForeignKeys have only attribute "attname" where "_id" is implicitly appended)
        # but we still want to check for "project_id" because some models define a project_id bigint.
        has_project = "project_id" in all_fields or "project" in all_fields

        # HACK(mattrobenolt): Our Event table can't handle the extra project_id bit on the query
        if has_project and model.__name__ != "Event":
>>>>>>> 3b7b25b1
            project_qs = model.objects.filter(project_id=group.project_id)
        else:
            project_qs = model.objects.all()

        has_group = "group" in all_fields
        if has_group:
            queryset = project_qs.filter(group=group)
        else:
            queryset = project_qs.filter(group_id=group.id)

        for obj in queryset[:limit]:
            try:
                with transaction.atomic(using=router.db_for_write(model)):
                    if has_group:
                        project_qs.filter(id=obj.id).update(group=new_group)
                    else:
                        project_qs.filter(id=obj.id).update(group_id=new_group.id)
            except IntegrityError:
                delete = True
            else:
                delete = False

            if delete:
                # Before deleting, we want to merge in counts
                if hasattr(model, "merge_counts"):
                    obj.merge_counts(new_group)

                obj_id = obj.id
                obj.delete()

                if logger is not None:
                    delete_logger.debug(
                        "object.delete.executed",
                        extra={
                            "object_id": obj_id,
                            "transaction_id": transaction_id,
                            "model": model.__name__,
                        },
                    )
            has_more = True

        if has_more:
            return True
    return has_more<|MERGE_RESOLUTION|>--- conflicted
+++ resolved
@@ -223,12 +223,6 @@
     for model in models:
         all_fields = [f.name for f in model._meta.get_fields()]
 
-<<<<<<< HEAD
-        # not all models have a 'project' or 'project_id' field, but we make a best effort
-        # to filter on one if it is available
-        has_project = "project_id" in all_fields or "project" in all_fields
-        if has_project:
-=======
         # Not all models have a 'project' or 'project_id' field, but we make a best effort
         # to filter on one if it is available.
         # Also note that all_fields doesn't contain f.attname
@@ -236,9 +230,7 @@
         # but we still want to check for "project_id" because some models define a project_id bigint.
         has_project = "project_id" in all_fields or "project" in all_fields
 
-        # HACK(mattrobenolt): Our Event table can't handle the extra project_id bit on the query
-        if has_project and model.__name__ != "Event":
->>>>>>> 3b7b25b1
+        if has_project:
             project_qs = model.objects.filter(project_id=group.project_id)
         else:
             project_qs = model.objects.all()
