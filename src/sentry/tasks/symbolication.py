--- conflicted
+++ resolved
@@ -7,12 +7,8 @@
 from django.conf import settings
 
 from sentry import options
-<<<<<<< HEAD
-from sentry.eventstore.processing import event_processing_store
+from sentry.eventstore import processing
 from sentry.eventstore.processing.base import Event
-=======
-from sentry.eventstore import processing
->>>>>>> 18299f5a
 from sentry.killswitches import killswitch_matches_context
 from sentry.processing import realtime_metrics
 from sentry.tasks import store
@@ -160,17 +156,11 @@
             )
             return
 
-<<<<<<< HEAD
     def _continue_to_process_event() -> None:
-        process_task = process_event_from_reprocessing if from_reprocessing else process_event
-        do_process_event(
-=======
-    def _continue_to_process_event():
         process_task = (
             store.process_event_from_reprocessing if from_reprocessing else store.process_event
         )
         store.do_process_event(
->>>>>>> 18299f5a
             cache_key=cache_key,
             start_time=start_time,
             event_id=event_id,
