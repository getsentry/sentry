--- conflicted
+++ resolved
@@ -64,21 +64,15 @@
             project_id
         )
 
-<<<<<<< HEAD
 def submit_symbolicate(
     project: Optional[Project],
+    is_low_priority: bool,
     from_reprocessing: bool,
     cache_key: Optional[str],
     event_id: Optional[str],
     start_time: Optional[int],
     data: Optional[Event],
 ) -> None:
-    task = symbolicate_event_from_reprocessing if from_reprocessing else symbolicate_event
-    task.delay(cache_key=cache_key, start_time=start_time, event_id=event_id)
-=======
->>>>>>> dfb5a43c
-
-def submit_symbolicate(is_low_priority, from_reprocessing, cache_key, event_id, start_time, data):
     if is_low_priority:
         task = (
             symbolicate_event_from_reprocessing_low_priority
@@ -87,24 +81,6 @@
         )
     else:
         task = symbolicate_event_from_reprocessing if from_reprocessing else symbolicate_event
-
-<<<<<<< HEAD
-def submit_symbolicate_low_priority(
-    project: Optional[Project],
-    from_reprocessing: bool,
-    cache_key: Optional[str],
-    event_id: Optional[str],
-    start_time: Optional[int],
-    data: Optional[Event],
-) -> None:
-    task = (
-        symbolicate_event_from_reprocessing_low_priority
-        if from_reprocessing
-        else symbolicate_event_low_priority
-    )
-=======
->>>>>>> dfb5a43c
-    task.delay(cache_key=cache_key, start_time=start_time, event_id=event_id)
 
 
 def _do_symbolicate_event(
