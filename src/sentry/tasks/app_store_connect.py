"""Tasks for managing Debug Information Files from Apple App Store Connect.

Users can instruct Sentry to download dSYM from App Store Connect and put them into Sentry's
debug files.  These tasks enable this functionality.
"""

import logging
import pathlib
import tempfile
from typing import List, Mapping

from sentry.lang.native import appconnect
from sentry.models import AppConnectBuild, Project, ProjectOption, debugfile
from sentry.tasks.base import instrumented_task
<<<<<<< HEAD
from sentry.utils.appleconnect.itunes_connect import ITunesSessionExpiredException
from sentry.utils.sdk import configure_scope
=======
from sentry.utils import json, sdk
>>>>>>> a741ce3c

logger = logging.getLogger(__name__)


# Sadly this decorator makes this entire function untyped for now as it does not itself have
# typing annotations.  So we do all the work outside of the decorated task function to work
# around this.
# Since all these args must be pickled we keep them to built-in types as well.
@instrumented_task(name="sentry.tasks.app_store_connect.dsym_download", queue="appstoreconnect")  # type: ignore
def dsym_download(project_id: int, config_id: str) -> None:
    inner_dsym_download(project_id=project_id, config_id=config_id)


def inner_dsym_download(project_id: int, config_id: str) -> None:
    """Downloads the dSYMs from App Store Connect and stores them in the Project's debug files."""
    # TODO(flub): we should only run one task ever for a project.  Is
    # sentry.cache.default_cache the right thing to put a "mutex" into?  See how
    # sentry.tasks.assemble uses this.
    with sdk.configure_scope() as scope:
        scope.set_tag("project", project_id)

    project = Project.objects.get(pk=project_id)
    config = appconnect.AppStoreConnectConfig.from_project_config(project, config_id)
    client = appconnect.AppConnectClient.from_config(config)

    # persist all fetched builds into the database as "pending"
    builds = []
    for build in client.list_builds():
        build_state = get_or_create_persisted_build(project, config, build)
        if not build_state.fetched:
            builds.append((build, build_state))

    itunes_client = client.itunes_client()
    for (build, build_state) in builds:
        with tempfile.NamedTemporaryFile() as dsyms_zip:
            try:
                itunes_client.download_dsyms(build, pathlib.Path(dsyms_zip.name))
            except appconnect.NoDsymsError:
                logger.debug("No dSYMs for build %s", build)
            except ITunesSessionExpiredException:
                logger.debug("Error fetching dSYMs: expired iTunes session")
                # we early-return here to avoid trying all the other builds
                # as well, since an expired token will error for all of them.
                # we also swallow the error and not report it because this is
                # a totally expected error and not actionable.
                return
            else:
                create_difs_from_dsyms_zip(dsyms_zip.name, project)
                logger.debug("Uploaded dSYMs for build %s", build)

        # If we either downloaded, or didn't need to download the dSYMs
        # (there was no dSYM url), we check off this build.
        build_state.fetched = True
        build_state.save()


def create_difs_from_dsyms_zip(dsyms_zip: str, project: Project) -> None:
    with open(dsyms_zip, "rb") as fp:
        created = debugfile.create_files_from_dif_zip(fp, project, accept_unknown=True)
        for proj_debug_file in created:
            logger.debug("Created %r for project %s", proj_debug_file, project.id)


<<<<<<< HEAD
def get_or_create_persisted_build(
    project: Project, config: appconnect.AppStoreConnectConfig, build: appconnect.BuildInfo
) -> AppConnectBuild:
    """
    Fetches the sentry-internal :class:`AppConnectBuild`.

    The build corresponds to the :class:`appconnect.BuildInfo` as returned by the
    AppStore Connect API. If no build exists yet, a new "pending" build is created.
    """
    try:
        build_state = AppConnectBuild.objects.get(
            project=project,
            app_id=build.app_id,
            platform=build.platform,
            bundle_short_version=build.version,
            bundle_version=build.build_number,
        )
    except AppConnectBuild.DoesNotExist:
        build_state = AppConnectBuild(
            project=project,
            app_id=build.app_id,
            bundle_id=config.bundleId,
            platform=build.platform,
            bundle_short_version=build.version,
            bundle_version=build.build_number,
            fetched=False,
            # TODO: persist the `uploadedDate` attribute as well.
        )
        build_state.save()
    return build_state
=======
# Untyped decorator would stop type-checking of entire function, split into an inner
# function instead which can be type checked.
@instrumented_task(  # type: ignore
    name="sentry.tasks.app_store_connect.refresh_all_builds", queue="appstoreconnect"
)
def refresh_all_builds() -> None:
    inner_refresh_all_builds()


def inner_refresh_all_builds() -> None:
    """Refreshes all AppStoreConnect builds for all projects.

    This iterates over all the projects configured in Sentry and for any which has an
    AppStoreConnect symbol source configured will poll the AppStoreConnect API to check if
    there are new builds.
    """
    # We have no way to query for AppStore Connect symbol sources directly, but
    # getting all of the project options that have custom symbol sources
    # configured is a reasonable compromise, as the number of those should be
    # low enough to traverse every hour.
    # Another alternative would be to get a list of projects that have had a
    # previous successful import, as indicated by existing `AppConnectBuild`
    # objects. But that would miss projects that have a valid AppStore Connect
    # setup, but have not yet published any kind of build to AppStore.
    options = ProjectOption.objects.filter(key=appconnect.SYMBOL_SOURCES_PROP_NAME)
    for option in options:
        with sdk.push_scope() as scope:
            scope.set_tag("project", option.project_id)
            try:
                # We are parsing JSON thus all types are Any, so give the type-checker some
                # extra help.  We are maybe slightly lying about the type, but the
                # attributes we do access are all string values.
                all_sources: List[Mapping[str, str]] = json.loads(option.value)
                for source in all_sources:
                    try:
                        source_id = source["id"]
                        source_type = source["type"]
                    except KeyError:
                        logger.exception("Malformed symbol source")
                        continue
                    if source_type == appconnect.SYMBOL_SOURCE_TYPE_NAME:
                        inner_dsym_download(option.project_id, source_id)
            except Exception:
                logger.exception("Failed to refresh AppStoreConnect builds")
>>>>>>> a741ce3c
<|MERGE_RESOLUTION|>--- conflicted
+++ resolved
@@ -12,12 +12,8 @@
 from sentry.lang.native import appconnect
 from sentry.models import AppConnectBuild, Project, ProjectOption, debugfile
 from sentry.tasks.base import instrumented_task
-<<<<<<< HEAD
 from sentry.utils.appleconnect.itunes_connect import ITunesSessionExpiredException
-from sentry.utils.sdk import configure_scope
-=======
 from sentry.utils import json, sdk
->>>>>>> a741ce3c
 
 logger = logging.getLogger(__name__)
 
@@ -81,7 +77,6 @@
             logger.debug("Created %r for project %s", proj_debug_file, project.id)
 
 
-<<<<<<< HEAD
 def get_or_create_persisted_build(
     project: Project, config: appconnect.AppStoreConnectConfig, build: appconnect.BuildInfo
 ) -> AppConnectBuild:
@@ -112,7 +107,8 @@
         )
         build_state.save()
     return build_state
-=======
+
+
 # Untyped decorator would stop type-checking of entire function, split into an inner
 # function instead which can be type checked.
 @instrumented_task(  # type: ignore
@@ -156,5 +152,4 @@
                     if source_type == appconnect.SYMBOL_SOURCE_TYPE_NAME:
                         inner_dsym_download(option.project_id, source_id)
             except Exception:
-                logger.exception("Failed to refresh AppStoreConnect builds")
->>>>>>> a741ce3c
+                logger.exception("Failed to refresh AppStoreConnect builds")