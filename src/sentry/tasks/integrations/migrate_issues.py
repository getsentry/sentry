--- conflicted
+++ resolved
@@ -1,17 +1,5 @@
-<<<<<<< HEAD
+from sentry.integrations.models.integration import Integration
 from sentry.integrations.tasks.migrate_issues import migrate_issues as new_migrate_issues
-from sentry.models.integrations.integration import Integration
-=======
-from django.db import IntegrityError, router, transaction
-
-from sentry.integrations.models.external_issue import ExternalIssue
-from sentry.integrations.models.integration import Integration
-from sentry.integrations.services.integration.service import integration_service
-from sentry.models.grouplink import GroupLink
-from sentry.models.groupmeta import GroupMeta
-from sentry.models.project import Project
-from sentry.plugins.base import plugins
->>>>>>> 7aea4f82
 from sentry.tasks.base import instrumented_task, retry
 
 
@@ -23,96 +11,4 @@
 )
 @retry(exclude=(Integration.DoesNotExist))
 def migrate_issues(integration_id: int, organization_id: int) -> None:
-<<<<<<< HEAD
-    new_migrate_issues(integration_id, organization_id)
-=======
-    from sentry_plugins.jira.plugin import JiraPlugin
-
-    result = integration_service.organization_context(
-        organization_id=organization_id, integration_id=integration_id
-    )
-    integration = result.integration
-    organization_integration = result.organization_integration
-    if not integration:
-        raise Integration.DoesNotExist
-
-    for project in Project.objects.filter(organization_id=organization_id):
-        plugin = None
-        for p in plugins.for_project(project):
-            if isinstance(p, JiraPlugin) and p.is_configured(project):
-                plugin = p
-                break
-
-        if not plugin:
-            continue
-
-        is_different_jira_instance = plugin.get_option("instance_url", project).rstrip(
-            "/"
-        ) != integration.metadata.get("base_url").rstrip("/")
-        if is_different_jira_instance:
-            continue
-        plugin_issues = GroupMeta.objects.filter(
-            key=f"{plugin.slug}:tid", group__project__id=project.id
-        )
-        for plugin_issue in plugin_issues:
-            external_issue, _ = ExternalIssue.objects.get_or_create(
-                organization_id=organization_id,
-                integration_id=integration_id,
-                key=plugin_issue.value,
-            )
-            try:
-                with transaction.atomic(router.db_for_write(GroupLink)):
-                    GroupLink.objects.create(
-                        group_id=plugin_issue.group_id,
-                        project_id=project.id,
-                        linked_type=GroupLink.LinkedType.issue,
-                        linked_id=external_issue.id,
-                        relationship=GroupLink.Relationship.references,
-                    )
-            except IntegrityError:
-                continue
-
-            plugin_issue.delete()
-            logger.info(
-                "plugin_issue.migrated",
-                extra={
-                    "integration_id": integration_id,
-                    "organization_id": organization_id,
-                    "project_id": project.id,
-                    "issue_key": external_issue.key,
-                    "plugin": plugin.slug,
-                },
-            )
-
-            plugin_ignored_fields = plugin.get_option("ignored_fields", project)
-            if plugin_ignored_fields:
-                config = organization_integration.config
-                integration_ignored_fields = organization_integration.config.get(
-                    "issues_ignored_fields"
-                )
-                formatted_plugin_ignored_fields = {
-                    x.strip() for x in plugin_ignored_fields.split(",")
-                }
-                update_data = None
-                if integration_ignored_fields:
-                    update_data = list(
-                        formatted_plugin_ignored_fields | set(integration_ignored_fields)
-                    )
-                else:
-                    update_data = list(formatted_plugin_ignored_fields)
-                config.update({"issues_ignored_fields": update_data})
-                integration_service.update_organization_integration(
-                    org_integration_id=organization_integration.id, config=config
-                )
-                logger.info(
-                    "plugin_ignored_fields.migrated",
-                    extra={
-                        "integration_id": integration_id,
-                        "organization_id": organization_id,
-                        "project_id": project.id,
-                        "plugin": plugin.slug,
-                    },
-                )
-
-        plugin.disable(project)
->>>>>>> 7aea4f82
+    new_migrate_issues(integration_id, organization_id)