--- conflicted
+++ resolved
@@ -39,14 +39,10 @@
 
     if action == ResolveSyncAction.RESOLVE:
         Group.objects.update_group_status(
-<<<<<<< HEAD
-            affected_groups, GroupStatus.RESOLVED, None, ActivityType.SET_RESOLVED
-=======
             groups=affected_groups,
             status=GroupStatus.RESOLVED,
             substatus=None,
             activity_type=ActivityType.SET_RESOLVED,
->>>>>>> 24daa10f
         )
 
         for group in affected_groups:
@@ -62,15 +58,8 @@
             )
     elif action == ResolveSyncAction.UNRESOLVE:
         Group.objects.update_group_status(
-<<<<<<< HEAD
-            affected_groups,
-            GroupStatus.UNRESOLVED,
-            GroupSubStatus.ONGOING,
-            ActivityType.SET_UNRESOLVED,
-=======
             groups=affected_groups,
             status=GroupStatus.UNRESOLVED,
             substatus=GroupSubStatus.ONGOING,
             activity_type=ActivityType.SET_UNRESOLVED,
->>>>>>> 24daa10f
         )