from __future__ import annotations

import hashlib
import hmac
import logging
from typing import Any, Mapping

from django.http import HttpResponse
from django.utils.crypto import constant_time_compare
from django.utils.decorators import method_decorator
from django.views.decorators.csrf import csrf_exempt
from django.views.generic import View
from rest_framework.request import Request
from rest_framework.response import Response

from sentry.integrations.github.webhook import (
    InstallationEventWebhook,
    InstallationRepositoryEventWebhook,
    PullRequestEventWebhook,
    PushEventWebhook,
)
from sentry.models import Integration
from sentry.utils import json

from .repository import GitHubEnterpriseRepositoryProvider

logger = logging.getLogger("sentry.webhooks")


def get_installation_metadata(event, host):
    if not host:
        return
    try:
        integration = Integration.objects.get(
            external_id="{}:{}".format(host, event["installation"]["id"]),
            provider="github_enterprise",
        )
    except Integration.DoesNotExist:
<<<<<<< HEAD
        logger.exception()
=======
        logger.exception("Integration does not exist.")
>>>>>>> 603a3017
        return
    return integration.metadata["installation"]


class GitHubEnterpriseInstallationEventWebhook(InstallationEventWebhook):
    provider = "github_enterprise"


class GitHubEnterpriseInstallationRepositoryEventWebhook(InstallationRepositoryEventWebhook):
    provider = "github_enterprise"

    # https://developer.github.com/v3/activity/events/types/#installationrepositoriesevent
    def _handle(self, event, organization, repo):
        pass


class GitHubEnterprisePushEventWebhook(PushEventWebhook):
    provider = "github_enterprise"

    # https://developer.github.com/v3/activity/events/types/#pushevent
    def is_anonymous_email(self, email: str) -> bool:
        return email[-25:] == "@users.noreply.github.com"

    def get_external_id(self, username: str) -> str:
        return f"github_enterprise:{username}"

    def get_idp_external_id(self, integration: Integration, host: str | None = None) -> str:
        return "{}:{}".format(host, integration.metadata["installation"]["id"])

    def should_ignore_commit(self, commit):
        return GitHubEnterpriseRepositoryProvider.should_ignore_commit(commit["message"])


class GitHubEnterprisePullRequestEventWebhook(PullRequestEventWebhook):
    provider = "github_enterprise"

    # https://developer.github.com/v3/activity/events/types/#pullrequestevent
    def is_anonymous_email(self, email: str) -> bool:
        return email[-25:] == "@users.noreply.github.com"

    def get_external_id(self, username: str) -> str:
        return f"github_enterprise:{username}"

    def get_idp_external_id(self, integration: Integration, host: str | None = None) -> str:
        return "{}:{}".format(host, integration.metadata["installation"]["id"])


class GitHubEnterpriseWebhookBase(View):
    # https://developer.github.com/webhooks/
    def get_handler(self, event_type):
        return self._handlers.get(event_type)

    def is_valid_signature(self, method, body, secret, signature):
        if method != "sha1":
            raise NotImplementedError(f"signature method {method} is not supported")
        expected = hmac.new(
            key=secret.encode("utf-8"), msg=body, digestmod=hashlib.sha1
        ).hexdigest()
        return constant_time_compare(expected, signature)

    @method_decorator(csrf_exempt)
    def dispatch(self, request: Request, *args, **kwargs) -> Response:
        if request.method != "POST":
            return HttpResponse(status=405)

        return super().dispatch(request, *args, **kwargs)

    def get_logging_data(self) -> Mapping[str, Any] | None:
        return None

    def get_secret(self, event, host):
        metadata = get_installation_metadata(event, host)
        if metadata:
            return metadata.get("webhook_secret")
        else:
            return None

    def handle(self, request: Request) -> Response:
        body = bytes(request.body)
        if not body:
            logger.warning("github_enterprise.webhook.missing-body", extra=self.get_logging_data())
            return HttpResponse(status=400)

        try:
            handler = self.get_handler(request.META["HTTP_X_GITHUB_EVENT"])
        except KeyError:
            logger.warning("github_enterprise.webhook.missing-event", extra=self.get_logging_data())
<<<<<<< HEAD
            logger.exception()
=======
            logger.exception("Missing Github event in webhook.")
>>>>>>> 603a3017
            return HttpResponse(status=400)

        if not handler:
            return HttpResponse(status=204)

        try:
            event = json.loads(body.decode("utf-8"))
        except json.JSONDecodeError:
            logger.warning(
                "github_enterprise.webhook.invalid-json",
                extra=self.get_logging_data(),
                exc_info=True,
            )
<<<<<<< HEAD
            logger.exception()
=======
            logger.exception("Invalid JSON.")
>>>>>>> 603a3017
            return HttpResponse(status=400)

        try:
            host = request.META["HTTP_X_GITHUB_ENTERPRISE_HOST"]
        except KeyError:
            logger.warning("github_enterprise.webhook.missing-enterprise-host")
<<<<<<< HEAD
            logger.exception()
=======
            logger.exception("Missing enterprise host.")
>>>>>>> 603a3017
            return HttpResponse(status=400)

        secret = self.get_secret(event, host)
        if not secret:
            logger.warning("github_enterprise.webhook.missing-integration", extra={"host": host})
            return HttpResponse(status=400)

        try:
            # Attempt to validate the signature. Older versions of
            # GitHub Enterprise do not send the signature so this is an optional step.
            method, signature = request.META["HTTP_X_HUB_SIGNATURE"].split("=", 1)
            if not self.is_valid_signature(method, body, secret, signature):
                logger.warning(
                    "github_enterprise.webhook.invalid-signature", extra=self.get_logging_data()
                )
                return HttpResponse(status=401)
        except (KeyError, IndexError) as e:
            logger.info(
                "github_enterprise.webhook.missing-signature",
                extra={"host": host, "error": str(e)},
            )
<<<<<<< HEAD
            logger.exception()
=======
            logger.exception("Missing webhook secret.")
>>>>>>> 603a3017
        handler()(event, host)
        return HttpResponse(status=204)


class GitHubEnterpriseWebhookEndpoint(GitHubEnterpriseWebhookBase):
    _handlers = {
        "push": GitHubEnterprisePushEventWebhook,
        "pull_request": GitHubEnterprisePullRequestEventWebhook,
        "installation": GitHubEnterpriseInstallationEventWebhook,
        "installation_repositories": GitHubEnterpriseInstallationRepositoryEventWebhook,
    }

    @method_decorator(csrf_exempt)
    def dispatch(self, request: Request, *args, **kwargs) -> Response:
        if request.method != "POST":
            return HttpResponse(status=405)

        return super().dispatch(request, *args, **kwargs)

    @method_decorator(csrf_exempt)
    def post(self, request: Request) -> Response:
        return self.handle(request)<|MERGE_RESOLUTION|>--- conflicted
+++ resolved
@@ -36,11 +36,7 @@
             provider="github_enterprise",
         )
     except Integration.DoesNotExist:
-<<<<<<< HEAD
-        logger.exception()
-=======
         logger.exception("Integration does not exist.")
->>>>>>> 603a3017
         return
     return integration.metadata["installation"]
 
@@ -128,11 +124,7 @@
             handler = self.get_handler(request.META["HTTP_X_GITHUB_EVENT"])
         except KeyError:
             logger.warning("github_enterprise.webhook.missing-event", extra=self.get_logging_data())
-<<<<<<< HEAD
-            logger.exception()
-=======
             logger.exception("Missing Github event in webhook.")
->>>>>>> 603a3017
             return HttpResponse(status=400)
 
         if not handler:
@@ -146,22 +138,14 @@
                 extra=self.get_logging_data(),
                 exc_info=True,
             )
-<<<<<<< HEAD
-            logger.exception()
-=======
             logger.exception("Invalid JSON.")
->>>>>>> 603a3017
             return HttpResponse(status=400)
 
         try:
             host = request.META["HTTP_X_GITHUB_ENTERPRISE_HOST"]
         except KeyError:
             logger.warning("github_enterprise.webhook.missing-enterprise-host")
-<<<<<<< HEAD
-            logger.exception()
-=======
             logger.exception("Missing enterprise host.")
->>>>>>> 603a3017
             return HttpResponse(status=400)
 
         secret = self.get_secret(event, host)
@@ -183,11 +167,7 @@
                 "github_enterprise.webhook.missing-signature",
                 extra={"host": host, "error": str(e)},
             )
-<<<<<<< HEAD
-            logger.exception()
-=======
             logger.exception("Missing webhook secret.")
->>>>>>> 603a3017
         handler()(event, host)
         return HttpResponse(status=204)
 
