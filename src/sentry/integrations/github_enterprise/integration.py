from __future__ import absolute_import

from six.moves.urllib.parse import urlparse
from django.utils.translation import ugettext_lazy as _
from django import forms

from sentry import http
from sentry.web.helpers import render_to_response
from sentry.identity.pipeline import IdentityProviderPipeline
from sentry.identity.github_enterprise import get_user_info
from sentry.integrations import IntegrationMetadata, IntegrationInstallation, FeatureDescription, IntegrationFeatures
from sentry.integrations.constants import ERR_INTERNAL, ERR_UNAUTHORIZED
from sentry.integrations.exceptions import ApiError
from sentry.integrations.repositories import RepositoryMixin
from sentry.pipeline import NestedPipelineView, PipelineView
from sentry.utils.http import absolute_uri
from sentry.integrations.github.integration import GitHubIntegrationProvider
from sentry.integrations.github.issues import GitHubIssueBasic
from sentry.integrations.github.utils import get_jwt

from .repository import GitHubEnterpriseRepositoryProvider
from .client import GitHubEnterpriseAppsClient

DESCRIPTION = """
Connect your Sentry organization into your on-premise GitHub Enterprise
instances. Take a step towards augmenting your sentry issues with commits from
your repositories ([using releases](https://docs.sentry.io/learn/releases/))
and linking up your GitHub issues and pull requests directly to issues in
Sentry.
"""

FEATURES = [
    FeatureDescription(
        """
        Create and link Sentry issue groups directly to a GitHub issue or pull
        request in any of your repositories, providing a quick way to jump from
        Sentry bug to tracked issue or PR!
        """,
        IntegrationFeatures.ISSUE_BASIC,
    ),
    FeatureDescription(
        """
        Authorize repositories to be added to your Sentry organization to augmenting
        sentry issues with commit data with [deployment
        tracking](https://docs.sentry.io/learn/releases/).
        """,
        IntegrationFeatures.COMMITS,
    ),
]


disable_dialog = {
    'actionText': 'Visit GitHub Enterprise',
    'body': 'Before deleting this integration, you must uninstall it from your'
            ' GitHub Enterprise instance. After uninstalling, your integration'
            ' will be disabled at which point you can choose to delete this'
            ' integration.'
}

removal_dialog = {
    'actionText': 'Delete',
    'body': 'Deleting this integration will delete all associated repositories'
            ' and commit data. This action cannot be undone. Are you sure you'
            ' want to delete your integration?'
}

setup_alert = {
    'type': 'warning',
    'icon': 'icon-warning-sm',
    'text': 'Your GitHub enterprise instance must be able to communicate with'
            ' Sentry. Sentry makes outbound requests from a [static set of IP'
            ' addresses](https://docs.sentry.io/ip-ranges/) that you may wish'
            ' to whitelist to support this integration.',
}

metadata = IntegrationMetadata(
    description=DESCRIPTION.strip(),
    features=FEATURES,
    author='The Sentry Team',
    noun=_('Installation'),
    issue_url='https://github.com/getsentry/sentry/issues/new?title=GitHub%20Integration:%20&labels=Component%3A%20Integrations',
    source_url='https://github.com/getsentry/sentry/tree/master/src/sentry/integrations/github_enterprise',
    aspects={
        'disable_dialog': disable_dialog,
        'removal_dialog': removal_dialog,
        'alerts': [setup_alert],
    },
)


API_ERRORS = {
    404: 'GitHub Enterprise returned a 404 Not Found error.',
    401: ERR_UNAUTHORIZED,
}


class GitHubEnterpriseIntegration(IntegrationInstallation, GitHubIssueBasic, RepositoryMixin):
    def get_client(self):
        base_url = self.model.metadata['domain_name'].split('/')[0]
        return GitHubEnterpriseAppsClient(
            base_url=base_url,
            integration=self.model,
            private_key=self.model.metadata['installation']['private_key'],
            app_id=self.model.metadata['installation']['id'],
            verify_ssl=self.model.metadata['installation']['verify_ssl'],
        )

    def get_repositories(self, query=None):
        data = []
        for repo in self.get_client().get_repositories():
            data.append({'name': repo['name'], 'identifier': repo['full_name']})
        return data

    def reinstall(self):
        installation_id = self.model.external_id.split(':')[1]
        metadata = self.model.metadata
        metadata['installation_id'] = installation_id
        self.model.update(metadata=metadata)
        self.reinstall_repositories()

    def message_from_error(self, exc):
        if isinstance(exc, ApiError):
            message = API_ERRORS.get(exc.code)
            if message:
                return message
            return (
                'Error Communicating with GitHub Enterprise (HTTP %s): %s' % (
                    exc.code, exc.json.get('message', 'unknown error')
                    if exc.json else 'unknown error',
                )
            )
        else:
            return ERR_INTERNAL


class InstallationForm(forms.Form):
<<<<<<< HEAD
    url = forms.CharField(widget=forms.TextInput(
        attrs={
            'label': "Installation Url",
            'placeholder': _('https://github.example.com'),
        }
    ))
    id = forms.CharField(widget=forms.TextInput(
        attrs={
            'label': "GitHub App ID",
            'placeholder': _('1'),
        }
    ))
    name = forms.CharField(widget=forms.TextInput(
        attrs={
            'label': "GitHub App Name",
            'placeholder': _('sentry-app'),
        }
    ))
    client_id = forms.CharField(widget=forms.TextInput(
        attrs={
            'label': "GitHub App Client ID",
            'placeholder': _('1'),
        }
    ))
    client_secret = forms.CharField(widget=forms.TextInput(
        attrs={
            'label': "GitHub App Client Secret",
            'placeholder': _('XXXXXXXXXXXXXXXXXXXXXXXXXXX'),
        }
    ))
    webhook_secret = forms.CharField(required=False, widget=forms.TextInput(
        attrs={
            'label': "GitHub App Webhook Secret",
            'placeholder': _('XXXXXXXXXXXXXXXXXXXXXXXXXXX'),
        }
    ))
    private_key = forms.CharField(
        widget=forms.Textarea(attrs={'rows': '60',
                                     'label': "GitHub App Private Key",
                                     'placeholder': _("-----BEGIN RSA PRIVATE KEY-----\n"
                                                      "XXXXXXXXXXXXXXXXXXXXXXXXXXX\n"
                                                      "XXXXXXXXXXXXXXXXXXXXXXXXXXX\n"
                                                      "XXXXXXXXXXXXXXXXXXXXXXXXXXX\n"
                                                      "XXXXXXXXXXXXXXXXXXXXXXXXXXX\n"
                                                      "-----END RSA PRIVATE KEY-----"), }
                              ))
=======
    url = forms.CharField(
        label="Installation Url",
        help_text=_('The "base URL" for your github enterprise instance, '
                    'includes the host and protocol.'),
        widget=forms.TextInput(
            attrs={'placeholder': _('https://github.example.com')}
        ),
    )
    id = forms.CharField(
        label="GitHub App ID",
        help_text=_('The App ID of your Sentry app. This can be '
                    'found on your apps configuration page.'),
        widget=forms.TextInput(
            attrs={'placeholder': _('1')}
        )
    )
    name = forms.CharField(
        label="GitHub App Name",
        help_text=_('The GitHub App name of your Sentry app. '
                    'This can be found on the apps configuration '
                    'page.'),
        widget=forms.TextInput(
            attrs={'placeholder': _('our-sentry-app')}
        )
    )
    verify_ssl = forms.BooleanField(
        label=_("Verify SSL"),
        help_text=_('By default, we verify SSL certificates '
                    'when delivering payloads to your GitHub '
                    'Enterprise instance'),
        widget=forms.CheckboxInput(),
        required=False
    )
    webhook_secret = forms.CharField(
        label="GitHub App Webhook Secret",
        help_text=_('We require a webhook secret to be '
                    'configured. This can be generated as any '
                    'random string value of your choice and '
                    'should match your GitHub app '
                    'configuration.'),
        widget=forms.TextInput(
            attrs={'placeholder': _('XXXXXXXXXXXXXXXXXXXXXXXXXXX')}
        )
    )
    private_key = forms.CharField(
        label="GitHub App Private Key",
        help_text=_('The Private Key generated for your Sentry '
                    'GitHub App.'),
        widget=forms.Textarea(
            attrs={'rows': '60',
                   'placeholder': _("-----BEGIN RSA PRIVATE KEY-----\n"
                                    "XXXXXXXXXXXXXXXXXXXXXXXXXXX\n"
                                    "XXXXXXXXXXXXXXXXXXXXXXXXXXX\n"
                                    "XXXXXXXXXXXXXXXXXXXXXXXXXXX\n"
                                    "XXXXXXXXXXXXXXXXXXXXXXXXXXX\n"
                                    "-----END RSA PRIVATE KEY-----"), }
        )
    )
    client_id = forms.CharField(
        label="GitHub App OAuth Client ID",
        widget=forms.TextInput(
            attrs={'placeholder': _('1')}
        )
    )
    client_secret = forms.CharField(
        label="GitHub App OAuth Client Secret",
        widget=forms.TextInput(
            attrs={'placeholder': _('XXXXXXXXXXXXXXXXXXXXXXXXXXX')}
        )
    )
>>>>>>> 442be9b6

    def __init__(self, *args, **kwargs):
        super(InstallationForm, self).__init__(*args, **kwargs)
        self.fields['verify_ssl'].initial = True


class InstallationConfigView(PipelineView):
    def dispatch(self, request, pipeline):
        if request.method == 'POST':
            form = InstallationForm(request.POST)
            if form.is_valid():
                form_data = form.cleaned_data
                form_data['url'] = urlparse(form_data['url']).netloc

                pipeline.bind_state('installation_data', form_data)

                pipeline.bind_state('oauth_config_information', {
                    "access_token_url": u"https://{}/login/oauth/access_token".format(form_data.get('url')),
                    "authorize_url": u"https://{}/login/oauth/authorize".format(form_data.get('url')),
                    "client_id": form_data.get('client_id'),
                    "client_secret": form_data.get('client_secret'),
                    "verify_ssl": form_data.get('verify_ssl'),
                })

                return pipeline.next_step()
        else:
            form = InstallationForm()

        return render_to_response(
            template='sentry/integrations/github-enterprise-config.html',
            context={
                'form': form,
            },
            request=request,
        )


class GitHubEnterpriseIntegrationProvider(GitHubIntegrationProvider):
    key = 'github_enterprise'
    name = 'GitHub Enterprise'
    metadata = metadata
    integration_cls = GitHubEnterpriseIntegration

    def _make_identity_pipeline_view(self):
        """
        Make the nested identity provider view. It is important that this view is
        not constructed until we reach this step and the
        ``oauth_config_information`` is available in the pipeline state. This
        method should be late bound into the pipeline vies.
        """
        identity_pipeline_config = dict(
            oauth_scopes=(),
            redirect_url=absolute_uri('/extensions/github-enterprise/setup/'),
            **self.pipeline.fetch_state('oauth_config_information')
        )

        return NestedPipelineView(
            bind_key='identity',
            provider_key='github_enterprise',
            pipeline_cls=IdentityProviderPipeline,
            config=identity_pipeline_config,
        )

    def get_pipeline_views(self):
        return [InstallationConfigView(),
                GitHubEnterpriseInstallationRedirect(),

                # The identity provider pipeline should be constructed at execution
                # time, this allows for the oauth configuration parameters to be made
                # available from the installation config view.
                lambda: self._make_identity_pipeline_view()]

    def post_install(self, integration, organization):
        pass

    def get_installation_info(self, installation_data, access_token, installation_id):
        session = http.build_session()
        resp = session.get(
            u'https://{}/api/v3/app/installations/{}'.format(
                installation_data['url'], installation_id),
            headers={
                'Authorization': 'Bearer %s' % get_jwt(github_id=installation_data['id'], github_private_key=installation_data['private_key']),
                'Accept': 'application/vnd.github.machine-man-preview+json',
            },
            verify=installation_data['verify_ssl']
        )
        resp.raise_for_status()
        installation_resp = resp.json()

        resp = session.get(
            u'https://{}/api/v3/user/installations'.format(installation_data['url']),
            params={'access_token': access_token},
            headers={'Accept': 'application/vnd.github.machine-man-preview+json'},
            verify=installation_data['verify_ssl']
        )
        resp.raise_for_status()
        user_installations_resp = resp.json()

        # verify that user actually has access to the installation
        for installation in user_installations_resp['installations']:
            if installation['id'] == installation_resp['id']:
                return installation_resp

        return None

    def build_integration(self, state):
        identity = state['identity']['data']
        installation_data = state['installation_data']
        user = get_user_info(installation_data['url'], identity['access_token'])
        installation = self.get_installation_info(
            installation_data,
            identity['access_token'],
            state['installation_id'])

        domain = urlparse(installation['account']['html_url']).netloc
        integration = {
            'name': installation['account']['login'],
            # installation id is not enough to be unique for self-hosted GH
            'external_id': u'{}:{}'.format(domain, installation['id']),
            # GitHub identity is associated directly to the application, *not*
            # to the installation itself.
            # app id is not enough to be unique for self-hosted GH
            'idp_external_id': u'{}:{}'.format(domain, installation['app_id']),
            'metadata': {
                # The access token will be populated upon API usage
                'access_token': None,
                'expires_at': None,
                'icon': installation['account']['avatar_url'],
                'domain_name': installation['account']['html_url'].replace('https://', ''),
                'account_type': installation['account']['type'],
                'installation_id': installation['id'],
                'installation': installation_data
            },
            'user_identity': {
                'type': 'github_enterprise',
                'external_id': user['id'],
                'scopes': [],  # GitHub apps do not have user scopes
                'data': {'access_token': identity['access_token']},
            },
            'idp_config': state['oauth_config_information']
        }

        if state.get('reinstall_id'):
            integration['reinstall_id'] = state['reinstall_id']

        return integration

    def setup(self):
        from sentry.plugins import bindings
        bindings.add(
            'integration-repository.provider',
            GitHubEnterpriseRepositoryProvider,
            id='integrations:github_enterprise',
        )


class GitHubEnterpriseInstallationRedirect(PipelineView):
    def get_app_url(self, installation_data):
        url = installation_data.get('url')
        name = installation_data.get('name')
        return u'https://{}/github-apps/{}'.format(url, name)

    def dispatch(self, request, pipeline):
        installation_data = pipeline.fetch_state(key='installation_data')
        if 'reinstall_id' in request.GET:
            pipeline.bind_state('reinstall_id', request.GET['reinstall_id'])

        if 'installation_id' in request.GET:
            pipeline.bind_state('installation_id', request.GET['installation_id'])
            return pipeline.next_step()

        return self.redirect(self.get_app_url(installation_data))<|MERGE_RESOLUTION|>--- conflicted
+++ resolved
@@ -134,57 +134,9 @@
 
 
 class InstallationForm(forms.Form):
-<<<<<<< HEAD
-    url = forms.CharField(widget=forms.TextInput(
-        attrs={
-            'label': "Installation Url",
-            'placeholder': _('https://github.example.com'),
-        }
-    ))
-    id = forms.CharField(widget=forms.TextInput(
-        attrs={
-            'label': "GitHub App ID",
-            'placeholder': _('1'),
-        }
-    ))
-    name = forms.CharField(widget=forms.TextInput(
-        attrs={
-            'label': "GitHub App Name",
-            'placeholder': _('sentry-app'),
-        }
-    ))
-    client_id = forms.CharField(widget=forms.TextInput(
-        attrs={
-            'label': "GitHub App Client ID",
-            'placeholder': _('1'),
-        }
-    ))
-    client_secret = forms.CharField(widget=forms.TextInput(
-        attrs={
-            'label': "GitHub App Client Secret",
-            'placeholder': _('XXXXXXXXXXXXXXXXXXXXXXXXXXX'),
-        }
-    ))
-    webhook_secret = forms.CharField(required=False, widget=forms.TextInput(
-        attrs={
-            'label': "GitHub App Webhook Secret",
-            'placeholder': _('XXXXXXXXXXXXXXXXXXXXXXXXXXX'),
-        }
-    ))
-    private_key = forms.CharField(
-        widget=forms.Textarea(attrs={'rows': '60',
-                                     'label': "GitHub App Private Key",
-                                     'placeholder': _("-----BEGIN RSA PRIVATE KEY-----\n"
-                                                      "XXXXXXXXXXXXXXXXXXXXXXXXXXX\n"
-                                                      "XXXXXXXXXXXXXXXXXXXXXXXXXXX\n"
-                                                      "XXXXXXXXXXXXXXXXXXXXXXXXXXX\n"
-                                                      "XXXXXXXXXXXXXXXXXXXXXXXXXXX\n"
-                                                      "-----END RSA PRIVATE KEY-----"), }
-                              ))
-=======
     url = forms.CharField(
         label="Installation Url",
-        help_text=_('The "base URL" for your github enterprise instance, '
+        help_text=_('The "base URL" for your GitHub enterprise instance, '
                     'includes the host and protocol.'),
         widget=forms.TextInput(
             attrs={'placeholder': _('https://github.example.com')}
@@ -252,7 +204,6 @@
             attrs={'placeholder': _('XXXXXXXXXXXXXXXXXXXXXXXXXXX')}
         )
     )
->>>>>>> 442be9b6
 
     def __init__(self, *args, **kwargs):
         super(InstallationForm, self).__init__(*args, **kwargs)
