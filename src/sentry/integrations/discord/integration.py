--- conflicted
+++ resolved
@@ -289,20 +289,4 @@
 
         pipeline.bind_state("guild_id", request.GET["guild_id"])
         pipeline.bind_state("code", request.GET["code"])
-<<<<<<< HEAD
-        has_state = "state" in request.GET
-        if has_state:
-            try:
-                raw_state = json.loads(request.GET["state"])
-                pipeline.bind_state("use_setup", raw_state.get("useSetup"))
-            except Exception as error:
-                logger.info(
-                    "identity.discord.request-token",
-                    extra={
-                        "guild_id": request.GET["guild_id"],
-                        "error": error,
-                    },
-                )
-=======
->>>>>>> 6607fbd5
         return pipeline.next_step()