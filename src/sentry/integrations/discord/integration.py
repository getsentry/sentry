from __future__ import annotations

from collections.abc import Mapping, Sequence
from enum import Enum
from typing import Any

import requests
from django.utils.translation import gettext_lazy as _

from sentry import options
from sentry.constants import ObjectStatus
from sentry.integrations import (
    FeatureDescription,
    IntegrationFeatures,
    IntegrationInstallation,
    IntegrationMetadata,
    IntegrationProvider,
)
from sentry.integrations.discord.client import DiscordClient
from sentry.models.integrations.integration import Integration
from sentry.pipeline.views.base import PipelineView
from sentry.services.hybrid_cloud.organization.model import RpcOrganizationSummary
from sentry.shared_integrations.exceptions import ApiError, IntegrationError
from sentry.utils.http import absolute_uri

from .utils import logger

DESCRIPTION = """Discord’s your place to collaborate, share, and just talk about your day – or
commiserate about app errors. Connect Sentry to your Discord server and get
[alerts](https://docs.sentry.io/product/alerts/alert-types/) in a channel of your choice or via
direct message when sh%t hits the fan."""

FEATURES = [
    FeatureDescription(
        "Assign, ignore, and resolve issues by interacting with chat messages.",
        IntegrationFeatures.CHAT_UNFURL,
    ),
    FeatureDescription(
        "Configure rule based Discord notifications to automatically be posted into a specific channel.",
        IntegrationFeatures.ALERT_RULE,
    ),
]

COMMANDS: list[object] = [
    {
        "name": "link",
        "description": "Link your Discord account to your Sentry account to perform actions on Sentry notifications.",
        "type": 1,
    },
    {
        "name": "unlink",
        "description": "Unlink your Discord account from your Sentry account.",
        "type": 1,
    },
    {
        "name": "help",
        "description": "View a list of Sentry bot commands and what they do.",
        "type": 1,
    },
]

metadata = IntegrationMetadata(
    description=_(DESCRIPTION.strip()),
    features=FEATURES,
    author="The Sentry Team",
    noun=_("Installation"),
    issue_url="https://github.com/getsentry/sentry/issues/new?assignees=&labels=Component:%20Integrations&template=bug.yml&title=Discord%20Integration%20Problem",
    source_url="https://github.com/getsentry/sentry/tree/master/src/sentry/integrations/discord",
    aspects={},
)


class DiscordIntegration(IntegrationInstallation):
    def get_client(self) -> DiscordClient:
        return DiscordClient()

    def uninstall(self) -> None:
        # If this is the only org using this Discord server, we should remove
        # the bot from the server.
        from sentry.services.hybrid_cloud.integration import integration_service

        installations = integration_service.get_organization_integrations(
            integration_id=self.model.id,
            providers=["discord"],
        )

        # Remove any installations pending deletion
        active_installations = [
            i
            for i in installations
            if i.status not in (ObjectStatus.PENDING_DELETION, ObjectStatus.DELETION_IN_PROGRESS)
        ]

        if len(active_installations) > 1:
            return

        client = self.get_client()
        try:
            client.leave_guild(str(self.model.external_id))
        except ApiError as e:
            if e.code == 404:
                # The bot has already been removed from the guild
                return
            # The bot failed to leave the guild for some other reason, but
            # this doesn't need to interrupt the uninstall. Just means the
            # bot will persist on the server until removed manually.
            logger.error(
                "discord.uninstall.failed_to_leave_guild",
                extra={"discord_guild_id": self.model.external_id, "status": e.code},
            )
            return


class DiscordPermissions(Enum):
    # https://discord.com/developers/docs/topics/permissions#permissions
    VIEW_CHANNEL = 1 << 10
    SEND_MESSAGES = 1 << 11
    SEND_TTS_MESSAGES = 1 << 12
    EMBED_LINKS = 1 << 14
    ATTACH_FILES = 1 << 15
    MANAGE_THREADS = 1 << 34
    CREATE_PUBLIC_THREADS = 1 << 35
    CREATE_PRIVATE_THREADS = 1 << 36
    SEND_MESSAGES_IN_THREADS = 1 << 38


class DiscordIntegrationProvider(IntegrationProvider):
    key = "discord"
    name = "Discord"
    metadata = metadata
    integration_cls = DiscordIntegration
    features = frozenset([IntegrationFeatures.CHAT_UNFURL, IntegrationFeatures.ALERT_RULE])

    # https://discord.com/developers/docs/topics/oauth2#shared-resources-oauth2-scopes
    oauth_scopes = frozenset(["applications.commands", "bot", "identify"])

    bot_permissions = (
        DiscordPermissions.VIEW_CHANNEL.value
        | DiscordPermissions.SEND_MESSAGES.value
        | DiscordPermissions.EMBED_LINKS.value
        | DiscordPermissions.CREATE_PUBLIC_THREADS.value
        | DiscordPermissions.CREATE_PRIVATE_THREADS.value
        | DiscordPermissions.SEND_MESSAGES_IN_THREADS.value
    )

    setup_dialog_config = {"width": 600, "height": 900}

    def __init__(self) -> None:
        self.application_id = options.get("discord.application-id")
        self.public_key = options.get("discord.public-key")
        self.bot_token = options.get("discord.bot-token")
        self.client_secret = options.get("discord.client-secret")
        self.client = DiscordClient()
        self.setup_url = absolute_uri("extensions/discord/setup/")
        super().__init__()

    def get_pipeline_views(self) -> Sequence[PipelineView]:
        return [DiscordInstallPipeline(self.get_params_for_oauth())]

    def build_integration(self, state: Mapping[str, object]) -> Mapping[str, object]:
        guild_id = str(state.get("guild_id"))
        try:
            guild_name = self.client.get_guild_name(guild_id=guild_id)
        except (ApiError, AttributeError):
            guild_name = guild_id

<<<<<<< HEAD
        use_configure = state.get("discord", {}).get("use_configure") == "1"
        url = self.configure_url if use_configure else self.setup_url
        discord_user_id = self._get_discord_user_id(str(state.get("code")), url)
=======
        discord_user_id = self._get_discord_user_id(str(state.get("code")))
>>>>>>> e5a47951

        return {
            "name": guild_name,
            "external_id": guild_id,
            "user_identity": {
                "type": "discord",
                "external_id": discord_user_id,
                "scopes": [],
                "data": {},
            },
        }

    def _has_application_commands(self) -> bool:
        try:
            return self.client.has_application_commands()
        except ApiError as e:
            logger.error(
                "discord.fail.setup.get_application_commands",
                extra={
                    "status": e.code,
                    "error": str(e),
                    "application_id": self.application_id,
                },
            )
            raise ApiError(str(e))

    def post_install(
        self,
        integration: Integration,
        organization: RpcOrganizationSummary,
        extra: Any | None = None,
    ) -> None:
        if self._credentials_exist() and not self._has_application_commands():
            try:
                for command in COMMANDS:
                    self.client.set_application_command(command)
            except ApiError as e:
                logger.error(
                    "discord.fail.setup.set_application_command",
                    extra={
                        "status": e.code,
                        "error": str(e),
                        "application_id": self.application_id,
                    },
                )
                raise ApiError(str(e))

    def _get_discord_user_id(self, auth_code: str) -> str:
        """
        Helper function for completing the oauth2 flow and grabbing the
        installing user's Discord user id so we can link their identities.

        We don't keep the granted token beyond this function because we don't
        need it.

        If something goes wrong with this we will throw an error because we
        need an initial identity to configure the identity provider for this
        integration.

        """
        form_data = f"client_id={self.application_id}&client_secret={self.client_secret}&grant_type=authorization_code&code={auth_code}&redirect_uri={self.setup_url}"
        headers = {
            "Content-Type": "application/x-www-form-urlencoded",
        }

        try:
            response = self.client.post(
                "https://discord.com/api/v10/oauth2/token",
                json=False,
                data=form_data,
                headers=headers,
            )
            token = response["access_token"]  # type: ignore

        except ApiError as e:
            logger.error("discord.install.failed_to_complete_oauth2_flow", extra={"code": e.code})
            raise IntegrationError("Failed to complete Discord OAuth2 flow.")
        except KeyError as e:
            logger.error("discord.install.failed_to_extract_oauth2_access_token")
            raise IntegrationError("Failed to complete Discord OAuth2 flow.")

        headers = {"Authorization": f"Bearer {token}"}
        # Can't use self.client.get because that will overwrite our header
        # with our bot's authorization
        response = requests.get(f"{self.client.base_url}/users/@me", headers=headers)
        if response.status_code == 200:
            return response.json()["id"]

        logger.error(
            "discord.install.failed_to_get_discord_user_id", extra={"code": response.status_code}
        )
        raise IntegrationError("Could not retrieve Discord user information.")

<<<<<<< HEAD
    def get_params_for_oauth(
        self,
    ):
        return {
            "client_id": self.application_id,
            "permissions": self.bot_permissions,
            "scope": " ".join(self.oauth_scopes),
            "response_type": "code",
        }
=======
    def _get_bot_install_url(self):
        return f"https://discord.com/api/oauth2/authorize?client_id={self.application_id}&permissions={self.bot_permissions}&redirect_uri={self.setup_url}&response_type=code&scope={' '.join(self.oauth_scopes)}"
>>>>>>> e5a47951

    def _credentials_exist(self) -> bool:
        has_credentials = all(
            (self.application_id, self.public_key, self.bot_token, self.client_secret)
        )
        if not has_credentials:
            logger.error(
                "discord.install.fail.credentials_exist",
                extra={
                    "application_id": self.application_id,
                    "has_public_key": bool(self.public_key),
                    "has_bot_token": bool(self.bot_token),
                    "has_client_secret": bool(self.client_secret),
                },
            )
        return has_credentials


class DiscordInstallPipeline(PipelineView):
    def __init__(self, params):
        self.params = params
        super().__init__()

    def dispatch(self, request, pipeline):
        if "guild_id" not in request.GET or "code" not in request.GET:
            state = pipeline.fetch_state(key="discord") or {}
            redirect_uri = (
                absolute_uri("extensions/discord/configure/")
                if state.get("use_configure") == "1"
                else absolute_uri("extensions/discord/setup/")
            )
            params = urlencode(
                {
                    "redirect_uri": redirect_uri,
                    **self.params,
                }
            )
            redirect_uri = f"https://discord.com/api/oauth2/authorize?{params}"
            return self.redirect(redirect_uri)

        pipeline.bind_state("guild_id", request.GET["guild_id"])
        pipeline.bind_state("code", request.GET["code"])
        return pipeline.next_step()<|MERGE_RESOLUTION|>--- conflicted
+++ resolved
@@ -3,6 +3,7 @@
 from collections.abc import Mapping, Sequence
 from enum import Enum
 from typing import Any
+from urllib.parse import urlencode
 
 import requests
 from django.utils.translation import gettext_lazy as _
@@ -152,6 +153,7 @@
         self.client_secret = options.get("discord.client-secret")
         self.client = DiscordClient()
         self.setup_url = absolute_uri("extensions/discord/setup/")
+        self.configure_url = absolute_uri("extensions/discord/configure/")
         super().__init__()
 
     def get_pipeline_views(self) -> Sequence[PipelineView]:
@@ -164,13 +166,9 @@
         except (ApiError, AttributeError):
             guild_name = guild_id
 
-<<<<<<< HEAD
         use_configure = state.get("discord", {}).get("use_configure") == "1"
         url = self.configure_url if use_configure else self.setup_url
         discord_user_id = self._get_discord_user_id(str(state.get("code")), url)
-=======
-        discord_user_id = self._get_discord_user_id(str(state.get("code")))
->>>>>>> e5a47951
 
         return {
             "name": guild_name,
@@ -218,7 +216,7 @@
                 )
                 raise ApiError(str(e))
 
-    def _get_discord_user_id(self, auth_code: str) -> str:
+    def _get_discord_user_id(self, auth_code: str, url: str) -> str:
         """
         Helper function for completing the oauth2 flow and grabbing the
         installing user's Discord user id so we can link their identities.
@@ -231,7 +229,7 @@
         integration.
 
         """
-        form_data = f"client_id={self.application_id}&client_secret={self.client_secret}&grant_type=authorization_code&code={auth_code}&redirect_uri={self.setup_url}"
+        form_data = f"client_id={self.application_id}&client_secret={self.client_secret}&grant_type=authorization_code&code={auth_code}&redirect_uri={url}"
         headers = {
             "Content-Type": "application/x-www-form-urlencoded",
         }
@@ -245,11 +243,8 @@
             )
             token = response["access_token"]  # type: ignore
 
-        except ApiError as e:
+        except (ApiError, KeyError) as e:
             logger.error("discord.install.failed_to_complete_oauth2_flow", extra={"code": e.code})
-            raise IntegrationError("Failed to complete Discord OAuth2 flow.")
-        except KeyError as e:
-            logger.error("discord.install.failed_to_extract_oauth2_access_token")
             raise IntegrationError("Failed to complete Discord OAuth2 flow.")
 
         headers = {"Authorization": f"Bearer {token}"}
@@ -264,7 +259,6 @@
         )
         raise IntegrationError("Could not retrieve Discord user information.")
 
-<<<<<<< HEAD
     def get_params_for_oauth(
         self,
     ):
@@ -274,10 +268,6 @@
             "scope": " ".join(self.oauth_scopes),
             "response_type": "code",
         }
-=======
-    def _get_bot_install_url(self):
-        return f"https://discord.com/api/oauth2/authorize?client_id={self.application_id}&permissions={self.bot_permissions}&redirect_uri={self.setup_url}&response_type=code&scope={' '.join(self.oauth_scopes)}"
->>>>>>> e5a47951
 
     def _credentials_exist(self) -> bool:
         has_credentials = all(
