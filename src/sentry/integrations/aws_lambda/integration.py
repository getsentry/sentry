--- conflicted
+++ resolved
@@ -309,11 +309,7 @@
         return self.render_react_view(
             request,
             "awsLambdaFunctionSelect",
-<<<<<<< HEAD
             {"lambdaFunctions": lambda_functions, "initialStepNumber": curr_step},
-=======
-            {"lambdaFunctions": lambda_functions},
->>>>>>> 658504a9
         )
 
 
