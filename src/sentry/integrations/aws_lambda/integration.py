import logging
import six

from botocore.exceptions import ClientError
from django.utils.translation import ugettext_lazy as _

from sentry import options
from sentry.api.serializers import serialize
from sentry.integrations import (
    IntegrationInstallation,
    IntegrationFeatures,
    IntegrationProvider,
    IntegrationMetadata,
    FeatureDescription,
)
from sentry.integrations.serverless import ServerlessMixin
from sentry.models import Project, OrganizationIntegration, ProjectStatus
from sentry.pipeline import PipelineView
from sentry.utils.compat import map
from sentry.utils import json

from .client import gen_aws_client, ConfigurationError
from .utils import (
    get_index_of_sentry_layer,
    get_version_of_arn,
    get_supported_functions,
    get_latest_layer_version,
    get_latest_layer_for_function,
    get_function_layer_arns,
    enable_single_lambda,
    disable_single_lambda,
    get_dsn_for_project,
    ALL_AWS_REGIONS,
)

logger = logging.getLogger("sentry.integrations.aws_lambda")

DESCRIPTION = """
The AWS Lambda integration will automatically instrument your Lambda functions without any code changes. All you need to do is run a CloudFormation stack that we provide to get started. Note, currently only Node runtimes are supported.
"""


FEATURES = [
    FeatureDescription(
        """
        Instrument your serverless code automatically.
        """,
        IntegrationFeatures.SERVERLESS,
    ),
]

metadata = IntegrationMetadata(
    description=DESCRIPTION.strip(),
    features=FEATURES,
    author="The Sentry Team",
    noun=_("Installation"),
    issue_url="https://github.com/getsentry/sentry/issues/new",
    source_url="https://github.com/getsentry/sentry/tree/master/src/sentry/integrations/aws_lambda",
    aspects={},
)


class AwsLambdaIntegration(IntegrationInstallation, ServerlessMixin):
    def __init__(self, *args, **kwargs):
        super(AwsLambdaIntegration, self).__init__(*args, **kwargs)
        self._client = None

    @property
    def region(self):
        return self.metadata["region"]

    @property
    def client(self):
        if not self._client:
            region = self.metadata["region"]
            account_number = self.metadata["account_number"]
            aws_external_id = self.metadata["aws_external_id"]
            self._client = gen_aws_client(account_number, region, aws_external_id)
        return self._client

    def get_one_lambda_function(self, name):
        return self.client.get_function(FunctionName=name)["Configuration"]

    def get_serialized_lambda_function(self, name):
        function = self.get_one_lambda_function(name)
        return self.serialize_lambda_function(function)

    def serialize_lambda_function(self, function):
        layers = get_function_layer_arns(function)
        layer_arn = get_latest_layer_for_function(function)

        # find our sentry layer
        sentry_layer_index = get_index_of_sentry_layer(layers, layer_arn)

        if sentry_layer_index > -1:
            sentry_layer = layers[sentry_layer_index]

            # determine the version and if it's out of date
            latest_version = get_latest_layer_version(function["Runtime"])
            current_version = get_version_of_arn(sentry_layer)
            out_of_date = latest_version > current_version
        else:
            current_version = -1
            out_of_date = False

        return {
            "name": function["FunctionName"],
            "runtime": function["Runtime"],
            "version": current_version,
            "outOfDate": out_of_date,
            "enabled": current_version > -1,
        }

    # ServerlessMixin interface
    def get_serverless_functions(self):
        """
        Returns a list of serverless functions
        """
        functions = get_supported_functions(self.client)
        functions.sort(key=lambda x: x["FunctionName"].lower())

        return map(self.serialize_lambda_function, functions)

    def enable_function(self, target):
        function = self.get_one_lambda_function(target)
        layer_arn = get_latest_layer_for_function(function)

        config_data = self.get_config_data()
        project_id = config_data["default_project_id"]

        sentry_project_dsn = get_dsn_for_project(self.organization_id, project_id)

        enable_single_lambda(self.client, function, sentry_project_dsn, layer_arn)

        return self.get_serialized_lambda_function(target)

    def disable_function(self, target):
        function = self.get_one_lambda_function(target)
        layer_arn = get_latest_layer_for_function(function)

        disable_single_lambda(self.client, function, layer_arn)

        return self.get_serialized_lambda_function(target)

    def update_function_to_latest_version(self, target):
        function = self.get_one_lambda_function(target)
        layer_arn = get_latest_layer_for_function(function)

        layers = get_function_layer_arns(function)

        # update our layer if we find it
        sentry_layer_index = get_index_of_sentry_layer(layers, layer_arn)
        if sentry_layer_index > -1:
            layers[sentry_layer_index] = layer_arn

        self.client.update_function_configuration(
            FunctionName=target,
            Layers=layers,
        )
        return self.get_serialized_lambda_function(target)


class AwsLambdaIntegrationProvider(IntegrationProvider):
    key = "aws_lambda"
    name = "AWS Lambda"
    requires_feature_flag = True
    metadata = metadata
    integration_cls = AwsLambdaIntegration
    features = frozenset([IntegrationFeatures.SERVERLESS])

    def get_pipeline_views(self):
        return [
            AwsLambdaProjectSelectPipelineView(),
            AwsLambdaCloudFormationPipelineView(),
            AwsLambdaListFunctionsPipelineView(),
            AwsLambdaSetupLayerPipelineView(),
        ]

    def build_integration(self, state):
        region = state["region"]
        account_number = state["account_number"]
        aws_external_id = state["aws_external_id"]

        org_client = gen_aws_client(
            account_number, region, aws_external_id, service_name="organizations"
        )
        account = org_client.describe_account(AccountId=account_number)["Account"]

        integration_name = "{} {}".format(account["Name"], region)

<<<<<<< HEAD
        external_id = "{}-{}".format(account_id, region)
=======
        external_id = u"{}-{}".format(account_number, region)
>>>>>>> 3c7e0947

        integration = {
            "name": integration_name,
            "external_id": external_id,
            "metadata": {
                "account_number": account_number,
                "region": region,
                "aws_external_id": aws_external_id,
            },
            "post_install_data": {"default_project_id": state["project_id"]},
        }
        return integration

    def post_install(self, integration, organization, extra):
        default_project_id = extra["default_project_id"]
        OrganizationIntegration.objects.filter(
            organization=organization, integration=integration
        ).update(config={"default_project_id": default_project_id})


class AwsLambdaProjectSelectPipelineView(PipelineView):
    def dispatch(self, request, pipeline):
        # if we have the projectId, go to the next step
        if "projectId" in request.GET:
            pipeline.bind_state("project_id", request.GET["projectId"])
            return pipeline.next_step()

        organization = pipeline.organization
        projects = Project.objects.filter(
            organization=organization, status=ProjectStatus.VISIBLE
        ).order_by("slug")

        # if only one project, automatically use that
        if len(projects) == 1:
            pipeline.bind_state("project_id", projects[0].id)
            return pipeline.next_step()

        serialized_projects = map(lambda x: serialize(x, request.user), projects)
        return self.render_react_view(
            request, "awsLambdaProjectSelect", {"projects": serialized_projects}
        )


class AwsLambdaCloudFormationPipelineView(PipelineView):
    def dispatch(self, request, pipeline):
        def render_response(error=None):
            template_url = options.get("aws-lambda.cloudformation-url")
            context = {
                "baseCloudformationUrl": "https://console.aws.amazon.com/cloudformation/home#/stacks/create/review",
                "templateUrl": template_url,
                "stackName": "Sentry-Monitoring-Stack-Filter",
                "regionList": ALL_AWS_REGIONS,
                "accountNumber": pipeline.fetch_state("account_number"),
                "region": pipeline.fetch_state("region"),
                "error": error,
            }
            return self.render_react_view(request, "awsLambdaCloudformation", context)

        # form submit adds accountNumber to GET parameters
        if "accountNumber" in request.GET:
            data = request.GET

            # load parameters post request
            account_number = data["accountNumber"]
            region = data["region"]
            aws_external_id = data["awsExternalId"]

            pipeline.bind_state("account_number", account_number)
            pipeline.bind_state("region", region)
            pipeline.bind_state("aws_external_id", aws_external_id)

            # now validate the arn works
            try:
                gen_aws_client(account_number, region, aws_external_id)
            except ClientError:
                return render_response(
                    _("Please validate the Cloudformation stack was created successfully")
                )
            except ConfigurationError:
                # if we have a configuration error, we should blow up the pipeline
                raise
            except Exception as e:
                logger.error(
                    "AwsLambdaCloudFormationPipelineView.unexpected_error",
                    extra={"error": six.text_type(e)},
                )
                return render_response(_("Unkown errror"))

            # if no error, continue
            return pipeline.next_step()

        return render_response()


class AwsLambdaListFunctionsPipelineView(PipelineView):
    def dispatch(self, request, pipeline):
        if request.method == "POST":
            # accept form data or json data
            data = request.POST or json.loads(request.body)
            pipeline.bind_state("enabled_lambdas", data)
            return pipeline.next_step()

        account_number = pipeline.fetch_state("account_number")
        region = pipeline.fetch_state("region")
        aws_external_id = pipeline.fetch_state("aws_external_id")

        lambda_client = gen_aws_client(account_number, region, aws_external_id)

        lambda_functions = get_supported_functions(lambda_client)

        return self.render_react_view(
            request,
            "awsLambdaFunctionSelect",
            {"lambdaFunctions": lambda_functions},
        )


class AwsLambdaSetupLayerPipelineView(PipelineView):
    def dispatch(self, request, pipeline):
        if "finish_pipeline" in request.GET:
            return pipeline.finish_pipeline()

        organization = pipeline.organization

        account_number = pipeline.fetch_state("account_number")
        region = pipeline.fetch_state("region")

        project_id = pipeline.fetch_state("project_id")
        aws_external_id = pipeline.fetch_state("aws_external_id")
        enabled_lambdas = pipeline.fetch_state("enabled_lambdas")

        sentry_project_dsn = get_dsn_for_project(organization.id, project_id)

        lambda_client = gen_aws_client(account_number, region, aws_external_id)

        lambda_functions = get_supported_functions(lambda_client)
        lambda_functions.sort(key=lambda x: x["FunctionName"].lower())

        failures = []

        for function in lambda_functions:
            name = function["FunctionName"]
            # check to see if the user wants to enable this function
            if not enabled_lambdas.get(name):
                continue

            # find the latest layer for this function
            layer_arn = get_latest_layer_for_function(function)
            try:
                enable_single_lambda(lambda_client, function, sentry_project_dsn, layer_arn)
            except Exception as e:
                failures.append(function)
                logger.info(
                    "update_function_configuration.error",
                    extra={
                        "organization_id": organization.id,
                        "lambda_name": name,
                        "account_number": account_number,
                        "region": region,
                        "error": six.text_type(e),
                    },
                )

        # if we have failures, show them to the user
        # otherwise, finish
        if failures:
            return self.render_react_view(
                request, "awsLambdaFailureDetails", {"lambdaFunctionFailures": failures}
            )
        else:
            return pipeline.finish_pipeline()<|MERGE_RESOLUTION|>--- conflicted
+++ resolved
@@ -188,11 +188,7 @@
 
         integration_name = "{} {}".format(account["Name"], region)
 
-<<<<<<< HEAD
-        external_id = "{}-{}".format(account_id, region)
-=======
-        external_id = u"{}-{}".format(account_number, region)
->>>>>>> 3c7e0947
+        external_id = "{}-{}".format(account_number, region)
 
         integration = {
             "name": integration_name,
