import logging

from concurrent.futures import ThreadPoolExecutor
from botocore.exceptions import ClientError
from django.utils.translation import ugettext_lazy as _

from sentry import options, analytics
from sentry.api.serializers import serialize
from sentry.integrations import (
    IntegrationInstallation,
    IntegrationFeatures,
    IntegrationProvider,
    IntegrationMetadata,
    FeatureDescription,
)
from sentry.integrations.serverless import ServerlessMixin
from sentry.models import Project, OrganizationIntegration, ProjectStatus
from sentry.pipeline import PipelineView
from sentry.utils.compat import map
from sentry.utils import json

from .client import gen_aws_client, ConfigurationError
from .utils import (
    get_index_of_sentry_layer,
    get_version_of_arn,
    get_supported_functions,
    get_latest_layer_version,
    get_latest_layer_for_function,
    get_function_layer_arns,
    enable_single_lambda,
    disable_single_lambda,
    get_dsn_for_project,
    get_invalid_layer_name,
    wrap_lambda_updater,
    ALL_AWS_REGIONS,
    INVALID_LAYER_TEXT,
)

logger = logging.getLogger("sentry.integrations.aws_lambda")

DESCRIPTION = """
The AWS Lambda integration will automatically instrument your Lambda functions without any code changes. We use CloudFormation Stack ([Learn more about CloudFormation](https://aws.amazon.com/cloudformation/)) to create Sentry role and enable errors and transactions capture from your Lambda functions.
"""


FEATURES = [
    FeatureDescription(
        """
        Instrument your serverless code automatically.
        """,
        IntegrationFeatures.SERVERLESS,
    ),
]

metadata = IntegrationMetadata(
    description=DESCRIPTION.strip(),
    features=FEATURES,
    author="The Sentry Team",
    noun=_("Installation"),
    issue_url="https://github.com/getsentry/sentry/issues/new?assignees=&labels=Component:%20Integrations&template=bug_report.md&title=AWS%20Lambda%20Problem",
    source_url="https://github.com/getsentry/sentry/tree/master/src/sentry/integrations/aws_lambda",
    aspects={},
)


class AwsLambdaIntegration(IntegrationInstallation, ServerlessMixin):
    def __init__(self, *args, **kwargs):
        super().__init__(*args, **kwargs)
        self._client = None

    @property
    def region(self):
        return self.metadata["region"]

    @property
    def client(self):
        if not self._client:
            region = self.metadata["region"]
            account_number = self.metadata["account_number"]
            aws_external_id = self.metadata["aws_external_id"]
            self._client = gen_aws_client(account_number, region, aws_external_id)
        return self._client

    def get_one_lambda_function(self, name):
        return self.client.get_function(FunctionName=name)["Configuration"]

    def get_serialized_lambda_function(self, name):
        function = self.get_one_lambda_function(name)
        return self.serialize_lambda_function(function)

    def serialize_lambda_function(self, function):
        layers = get_function_layer_arns(function)
        layer_arn = get_latest_layer_for_function(function)

        # find our sentry layer
        sentry_layer_index = get_index_of_sentry_layer(layers, layer_arn)

        if sentry_layer_index > -1:
            sentry_layer = layers[sentry_layer_index]

            # determine the version and if it's out of date
            latest_version = get_latest_layer_version(function)
            current_version = get_version_of_arn(sentry_layer)
            out_of_date = latest_version > current_version
        else:
            current_version = -1
            out_of_date = False

        return {
            "name": function["FunctionName"],
            "runtime": function["Runtime"],
            "version": current_version,
            "outOfDate": out_of_date,
            "enabled": current_version > -1,
        }

    # ServerlessMixin interface
    def get_serverless_functions(self):
        """
        Returns a list of serverless functions
        """
        functions = get_supported_functions(self.client)
        functions.sort(key=lambda x: x["FunctionName"].lower())

        return map(self.serialize_lambda_function, functions)

    @wrap_lambda_updater()
    def enable_function(self, target):
        function = self.get_one_lambda_function(target)
        config_data = self.get_config_data()
        project_id = config_data["default_project_id"]

        sentry_project_dsn = get_dsn_for_project(self.organization_id, project_id)

        enable_single_lambda(self.client, function, sentry_project_dsn)

        return self.get_serialized_lambda_function(target)

    @wrap_lambda_updater()
    def disable_function(self, target):
        function = self.get_one_lambda_function(target)
        layer_arn = get_latest_layer_for_function(function)

        disable_single_lambda(self.client, function, layer_arn)

        return self.get_serialized_lambda_function(target)

    @wrap_lambda_updater()
    def update_function_to_latest_version(self, target):
        function = self.get_one_lambda_function(target)
        layer_arn = get_latest_layer_for_function(function)

        layers = get_function_layer_arns(function)

        # update our layer if we find it
        sentry_layer_index = get_index_of_sentry_layer(layers, layer_arn)
        if sentry_layer_index > -1:
            layers[sentry_layer_index] = layer_arn

        self.client.update_function_configuration(
            FunctionName=target,
            Layers=layers,
        )
        return self.get_serialized_lambda_function(target)


class AwsLambdaIntegrationProvider(IntegrationProvider):
    key = "aws_lambda"
    name = "AWS Lambda"
    metadata = metadata
    integration_cls = AwsLambdaIntegration
    features = frozenset([IntegrationFeatures.SERVERLESS])

    def get_pipeline_views(self):
        return [
            AwsLambdaProjectSelectPipelineView(),
            AwsLambdaCloudFormationPipelineView(),
            AwsLambdaListFunctionsPipelineView(),
            AwsLambdaSetupLayerPipelineView(),
        ]

    def build_integration(self, state):
        region = state["region"]
        account_number = state["account_number"]
        aws_external_id = state["aws_external_id"]

        org_client = gen_aws_client(
            account_number, region, aws_external_id, service_name="organizations"
        )
        try:
            account = org_client.describe_account(AccountId=account_number)["Account"]
            account_name = account["Name"]
            integration_name = f"{account_name} {region}"
        except (
            org_client.exceptions.AccessDeniedException,
            org_client.exceptions.AWSOrganizationsNotInUseException,
        ):
            # if the customer won't let us access the org name, use the account number instead
            # we can also get a different error for on-prem users setting up the integration
            # on an account that doesn't have an organization
            integration_name = f"{account_number} {region}"

        external_id = "{}-{}".format(account_number, region)

        integration = {
            "name": integration_name,
            "external_id": external_id,
            "metadata": {
                "account_number": account_number,
                "region": region,
                "aws_external_id": aws_external_id,
            },
            "post_install_data": {"default_project_id": state["project_id"]},
        }
        return integration

    def post_install(self, integration, organization, extra):
        default_project_id = extra["default_project_id"]
        OrganizationIntegration.objects.filter(
            organization=organization, integration=integration
        ).update(config={"default_project_id": default_project_id})


class AwsLambdaProjectSelectPipelineView(PipelineView):
    def dispatch(self, request, pipeline):
        # if we have the projectId, go to the next step
        if "projectId" in request.GET:
            pipeline.bind_state("project_id", request.GET["projectId"])
            return pipeline.next_step()

        organization = pipeline.organization
        projects = Project.objects.filter(
            organization=organization, status=ProjectStatus.VISIBLE
        ).order_by("slug")

        # if only one project, automatically use that
        if len(projects) == 1:
            pipeline.bind_state("skipped_project_select", True)
            pipeline.bind_state("project_id", projects[0].id)
            return pipeline.next_step()

        serialized_projects = map(lambda x: serialize(x, request.user), projects)
        return self.render_react_view(
            request, "awsLambdaProjectSelect", {"projects": serialized_projects}
        )


class AwsLambdaCloudFormationPipelineView(PipelineView):
    def dispatch(self, request, pipeline):
        curr_step = 0 if pipeline.fetch_state("skipped_project_select") else 1

        def render_response(error=None):
            serialized_organization = serialize(pipeline.organization, request.user)
            template_url = options.get("aws-lambda.cloudformation-url")
            context = {
                "baseCloudformationUrl": "https://console.aws.amazon.com/cloudformation/home#/stacks/create/review",
                "templateUrl": template_url,
                "stackName": "Sentry-Monitoring-Stack",
                "regionList": ALL_AWS_REGIONS,
                "accountNumber": pipeline.fetch_state("account_number"),
                "region": pipeline.fetch_state("region"),
                "error": error,
                "initialStepNumber": curr_step,
                "organization": serialized_organization,
            }
            return self.render_react_view(request, "awsLambdaCloudformation", context)

        # form submit adds accountNumber to GET parameters
        if "accountNumber" in request.GET:
            data = request.GET

            # load parameters post request
            account_number = data["accountNumber"]
            region = data["region"]
            aws_external_id = data["awsExternalId"]

            pipeline.bind_state("account_number", account_number)
            pipeline.bind_state("region", region)
            pipeline.bind_state("aws_external_id", aws_external_id)

            # now validate the arn works
            try:
                gen_aws_client(account_number, region, aws_external_id)
            except ClientError:
                return render_response(
                    _("Please validate the Cloudformation stack was created successfully")
                )
            except ConfigurationError:
                # if we have a configuration error, we should blow up the pipeline
                raise
            except Exception as e:
                logger.error(
                    "AwsLambdaCloudFormationPipelineView.unexpected_error",
                    extra={"error": str(e)},
                )
                return render_response(_("Unkown errror"))

            # if no error, continue
            return pipeline.next_step()

        return render_response()


class AwsLambdaListFunctionsPipelineView(PipelineView):
    def dispatch(self, request, pipeline):
        if request.method == "POST":
            # accept form data or json data
            # form data is needed for tests
            data = request.POST or json.loads(request.body)
            pipeline.bind_state("enabled_lambdas", data)
            return pipeline.next_step()

        account_number = pipeline.fetch_state("account_number")
        region = pipeline.fetch_state("region")
        aws_external_id = pipeline.fetch_state("aws_external_id")

        lambda_client = gen_aws_client(account_number, region, aws_external_id)

        lambda_functions = get_supported_functions(lambda_client)

        curr_step = 2 if pipeline.fetch_state("skipped_project_select") else 3

        return self.render_react_view(
            request,
            "awsLambdaFunctionSelect",
            {"lambdaFunctions": lambda_functions, "initialStepNumber": curr_step},
        )


class AwsLambdaSetupLayerPipelineView(PipelineView):
    def dispatch(self, request, pipeline):
        if "finish_pipeline" in request.GET:
            return pipeline.finish_pipeline()

        organization = pipeline.organization

        account_number = pipeline.fetch_state("account_number")
        region = pipeline.fetch_state("region")

        project_id = pipeline.fetch_state("project_id")
        aws_external_id = pipeline.fetch_state("aws_external_id")
        enabled_lambdas = pipeline.fetch_state("enabled_lambdas")

        sentry_project_dsn = get_dsn_for_project(organization.id, project_id)

        lambda_client = gen_aws_client(account_number, region, aws_external_id)

        lambda_functions = get_supported_functions(lambda_client)
        lambda_functions.sort(key=lambda x: x["FunctionName"].lower())

        def is_lambda_enabled(function):
            name = function["FunctionName"]
            # check to see if the user wants to enable this function
            return enabled_lambdas.get(name)

        lambda_functions = filter(is_lambda_enabled, lambda_functions)

        def _enable_lambda(function):
            try:
                enable_single_lambda(lambda_client, function, sentry_project_dsn)
                return (True, function, None)
            except Exception as e:
<<<<<<< HEAD
                return (False, function, e)

        failures = []
        success_count = 0

        with ThreadPoolExecutor(max_workers=10) as _lambda_setup_thread_pool:
            # use threading here to parallelize requests
            for success, function, e in _lambda_setup_thread_pool.map(
                _enable_lambda, lambda_functions, timeout=10
            ):
                name = function["FunctionName"]
                if success:
                    success_count += 1
                else:
                    # need to make sure we catch any error to continue to the next function
                    err_message = six.text_type(e)
                    invalid_layer = get_invalid_layer_name(err_message)
                    if invalid_layer:
                        err_message = _(INVALID_LAYER_TEXT) % invalid_layer
                    else:
                        err_message = _("Unkown Error")
                    failures.append({"name": function["FunctionName"], "error": err_message})
                    logger.info(
                        "update_function_configuration.error",
                        extra={
                            "organization_id": organization.id,
                            "lambda_name": name,
                            "account_number": account_number,
                            "region": region,
                            "error": six.text_type(e),
                        },
                    )
=======
                # need to make sure we catch any error to continue to the next function
                err_message = str(e)
                invalid_layer = get_invalid_layer_name(err_message)
                if invalid_layer:
                    err_message = _(INVALID_LAYER_TEXT) % invalid_layer
                else:
                    err_message = _("Unkown Error")
                failures.append({"name": function["FunctionName"], "error": err_message})
                logger.info(
                    "update_function_configuration.error",
                    extra={
                        "organization_id": organization.id,
                        "lambda_name": name,
                        "account_number": account_number,
                        "region": region,
                        "error": str(e),
                    },
                )
>>>>>>> 259134fe

        analytics.record(
            "integrations.serverless_setup",
            user_id=request.user.id,
            organization_id=organization.id,
            integration="aws_lambda",
            success_count=success_count,
            failure_count=len(failures),
        )

        # if we have failures, show them to the user
        # otherwise, finish

        if failures:
            return self.render_react_view(
                request,
                "awsLambdaFailureDetails",
                {"lambdaFunctionFailures": failures, "successCount": success_count},
            )
        else:
            return pipeline.finish_pipeline()<|MERGE_RESOLUTION|>--- conflicted
+++ resolved
@@ -360,7 +360,6 @@
                 enable_single_lambda(lambda_client, function, sentry_project_dsn)
                 return (True, function, None)
             except Exception as e:
-<<<<<<< HEAD
                 return (False, function, e)
 
         failures = []
@@ -368,20 +367,22 @@
 
         with ThreadPoolExecutor(max_workers=10) as _lambda_setup_thread_pool:
             # use threading here to parallelize requests
+            # no timeout on the thread since the underlying request will time out
+            # if it takes too long
             for success, function, e in _lambda_setup_thread_pool.map(
-                _enable_lambda, lambda_functions, timeout=10
+                _enable_lambda, lambda_functions
             ):
                 name = function["FunctionName"]
                 if success:
                     success_count += 1
                 else:
                     # need to make sure we catch any error to continue to the next function
-                    err_message = six.text_type(e)
+                    err_message = str(e)
                     invalid_layer = get_invalid_layer_name(err_message)
                     if invalid_layer:
                         err_message = _(INVALID_LAYER_TEXT) % invalid_layer
                     else:
-                        err_message = _("Unkown Error")
+                        err_message = _("Unknown Error")
                     failures.append({"name": function["FunctionName"], "error": err_message})
                     logger.info(
                         "update_function_configuration.error",
@@ -390,29 +391,9 @@
                             "lambda_name": name,
                             "account_number": account_number,
                             "region": region,
-                            "error": six.text_type(e),
+                            "error": str(e),
                         },
                     )
-=======
-                # need to make sure we catch any error to continue to the next function
-                err_message = str(e)
-                invalid_layer = get_invalid_layer_name(err_message)
-                if invalid_layer:
-                    err_message = _(INVALID_LAYER_TEXT) % invalid_layer
-                else:
-                    err_message = _("Unkown Error")
-                failures.append({"name": function["FunctionName"], "error": err_message})
-                logger.info(
-                    "update_function_configuration.error",
-                    extra={
-                        "organization_id": organization.id,
-                        "lambda_name": name,
-                        "account_number": account_number,
-                        "region": region,
-                        "error": str(e),
-                    },
-                )
->>>>>>> 259134fe
 
         analytics.record(
             "integrations.serverless_setup",
