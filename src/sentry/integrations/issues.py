--- conflicted
+++ resolved
@@ -58,11 +58,6 @@
         in Jira, VSTS, GitHub, etc
         """
         event = group.get_latest_event()
-<<<<<<< HEAD
-        if event is not None:
-            event.bind_node_data()
-=======
->>>>>>> 8bccacaf
 
         return [
             {
