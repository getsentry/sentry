from __future__ import absolute_import

import six
import logging
import enum

from django.http import Http404

from sentry.models import (
    Integration,
    Organization,
    IdentityProvider,
)
from sentry.utils.compat import filter
<<<<<<< HEAD
from .client import MsTeamsClient

MSTEAMS_MAX_ITERS = 100
=======
from sentry.utils.http import absolute_uri
from sentry.shared_integrations.exceptions import ApiError
from sentry.integrations.metric_alerts import incident_attachment_info

from .client import MsTeamsClient

MSTEAMS_MAX_ITERS = 100
ME = "ME"
logger = logging.getLogger("sentry.integrations.msteams")
>>>>>>> a2b5d8d2


# MS Teams will convert integers into strings in value inputs sent in adaptive
# cards, may as well just do that here first.
class ACTION_TYPE(six.text_type, enum.Enum):
    RESOLVE = "1"
    IGNORE = "2"
    ASSIGN = "3"
    UNRESOLVE = "4"
    UNASSIGN = "5"


def channel_filter(channel, name):
    # the general channel has no name in the list
    # retrieved from the REST API call
    if channel.get("name"):
        return name.lower() == channel.get("name").lower()
    else:
        return name.lower() == "general"


def get_channel_id(organization, integration_id, name):
    try:
        integration = Integration.objects.get(
            provider="msteams", organizations=organization, id=integration_id
        )
    except Integration.DoesNotExist:
        return None

    team_id = integration.external_id
    client = MsTeamsClient(integration)

    # handle searching for channels first
    channel_list = client.get_channel_list(team_id)
    filtered_channels = list(filter(lambda x: channel_filter(x, name), channel_list))
    if len(filtered_channels) > 0:
        return filtered_channels[0].get("id")

    # handle searching for users
    members = client.get_member_list(team_id, None)
    for i in range(MSTEAMS_MAX_ITERS):
        member_list = members.get("members")
        continuation_token = members.get("continuationToken")

        filtered_members = list(
            filter(lambda x: x.get("name").lower() == name.lower(), member_list)
        )
        if len(filtered_members) > 0:
            # TODO: handle duplicate username case
            user_id = filtered_members[0].get("id")
            tenant_id = filtered_members[0].get("tenantId")
            return client.get_user_conversation_id(user_id, tenant_id)

        if not continuation_token:
            return None

        members = client.get_member_list(team_id, continuation_token)

    return None


<<<<<<< HEAD
=======
def build_welcome_card(signed_params):
    url = u"%s?signed_params=%s" % (absolute_uri("/extensions/msteams/configure/"), signed_params,)
    # TODO: Refactor message creation
    logo = {
        "type": "Image",
        "url": "https://sentry-brand.storage.googleapis.com/sentry-glyph-black.png",
        "size": "Medium",
    }
    welcome = {
        "type": "TextBlock",
        "weight": "Bolder",
        "size": "Large",
        "text": "Welcome to Sentry for Microsoft Teams",
        "wrap": True,
    }
    description = {
        "type": "TextBlock",
        "text": "You can use the Sentry app for Microsoft Teams to get notifications that allow you to assign, ignore, or resolve directly in your chat.",
        "wrap": True,
    }
    instruction = {
        "type": "TextBlock",
        "text": "If that sounds good to you, finish the setup process.",
        "wrap": True,
    }
    button = {
        "type": "Action.OpenUrl",
        "title": "Complete Setup",
        "url": url,
    }
    return {
        "type": "AdaptiveCard",
        "body": [
            {
                "type": "ColumnSet",
                "columns": [
                    {"type": "Column", "items": [logo], "width": "auto"},
                    {
                        "type": "Column",
                        "items": [welcome],
                        "width": "stretch",
                        "verticalContentAlignment": "Center",
                    },
                ],
            },
            description,
            instruction,
        ],
        "actions": [button],
        "$schema": "http://adaptivecards.io/schemas/adaptive-card.json",
        "version": "1.2",
    }


def build_group_title(group):
    # TODO: implement with event as well
    ev_metadata = group.get_event_metadata()
    ev_type = group.get_event_type()

    if ev_type == "error" and "type" in ev_metadata:
        text = ev_metadata["type"]
    else:
        text = group.title

    link = group.get_absolute_url()

    title_text = u"[{}]({})".format(text, link)
    return {"type": "TextBlock", "size": "Large", "weight": "Bolder", "text": title_text}


def build_group_desc(group):
    # TODO: implement with event as well
    ev_type = group.get_event_type()
    if ev_type == "error":
        ev_metadata = group.get_event_metadata()
        text = ev_metadata.get("value") or ev_metadata.get("function")
        return {"type": "TextBlock", "size": "Medium", "weight": "Bolder", "text": text}
    else:
        return None


def build_rule_url(rule, group, project):
    org_slug = group.organization.slug
    project_slug = project.slug
    rule_url = u"/settings/{}/projects/{}/alerts/rules/{}/".format(org_slug, project_slug, rule.id)
    return absolute_uri(rule_url)


def build_group_footer(group, rules, project):
    # TODO: implement with event as well
    image_column = {
        "type": "Column",
        "items": [
            {
                "type": "Image",
                "url": "https://sentry-brand.storage.googleapis.com/sentry-glyph-black.png",
                "height": "20px",
            }
        ],
        "width": "auto",
    }

    text = u"{}".format(group.qualified_short_id)
    if rules:
        rule_url = build_rule_url(rules[0], group, project)
        text += u" via [{}]({})".format(rules[0].label, rule_url)
        if len(rules) > 1:
            text += u" (+{} other)".format(len(rules) - 1)

    text_column = {
        "type": "Column",
        "items": [{"type": "TextBlock", "size": "Small", "weight": "Lighter", "text": text}],
        "isSubtle": True,
        "width": "auto",
        "spacing": "none",
    }

    date = group.last_seen.replace(microsecond=0).isoformat()
    date_text = "{{DATE(%s, SHORT)}} at {{TIME(%s)}}" % (date, date)
    date_column = {
        "type": "Column",
        "items": [
            {
                "type": "TextBlock",
                "size": "Small",
                "weight": "Lighter",
                "horizontalAlignment": "Center",
                "text": date_text,
            }
        ],
        "width": "auto",
    }

    return {"type": "ColumnSet", "columns": [image_column, text_column, date_column]}


def build_group_actions(group):
    status = group.get_status()

    # These targets are made so that the button will toggle its element
    # on or off, and toggle the other elements off.

    # Could probably be done in much fewer lines if we deep
    # copied a template and then modified for each action
    resolve_targets = [
        {"elementId": "resolveTitle"},
        {"elementId": "resolveInput"},
        {"elementId": "resolveSubmit"},
        {"elementId": "ignoreTitle", "isVisible": False},
        {"elementId": "ignoreInput", "isVisible": False},
        {"elementId": "ignoreSubmit", "isVisible": False},
        {"elementId": "assignTitle", "isVisible": False},
        {"elementId": "assignInput", "isVisible": False},
        {"elementId": "assignSubmit", "isVisible": False},
    ]

    ignore_targets = [
        {"elementId": "resolveTitle", "isVisible": False},
        {"elementId": "resolveInput", "isVisible": False},
        {"elementId": "resolveSubmit", "isVisible": False},
        {"elementId": "ignoreTitle"},
        {"elementId": "ignoreInput"},
        {"elementId": "ignoreSubmit"},
        {"elementId": "assignTitle", "isVisible": False},
        {"elementId": "assignInput", "isVisible": False},
        {"elementId": "assignSubmit", "isVisible": False},
    ]

    assign_targets = [
        {"elementId": "resolveTitle", "isVisible": False},
        {"elementId": "resolveInput", "isVisible": False},
        {"elementId": "resolveSubmit", "isVisible": False},
        {"elementId": "ignoreTitle", "isVisible": False},
        {"elementId": "ignoreInput", "isVisible": False},
        {"elementId": "ignoreSubmit", "isVisible": False},
        {"elementId": "assignTitle"},
        {"elementId": "assignInput"},
        {"elementId": "assignSubmit"},
    ]

    if status == GroupStatus.RESOLVED:
        resolve_action = {
            "type": "Action.Submit",
            "title": "Unresolve",
            "data": {"actionType": ACTION_TYPE.UNRESOLVE, "groupId": group.id},
        }
    else:
        resolve_action = {
            "type": "Action.ToggleVisibility",
            "title": "Resolve",
            "targetElements": resolve_targets,
        }

    if status == GroupStatus.IGNORED:
        ignore_action = {
            "type": "Action.Submit",
            "title": "Stop Ignoring",
            "data": {"actionType": ACTION_TYPE.UNRESOLVE, "groupId": group.id},
        }
    else:
        ignore_action = {
            "type": "Action.ToggleVisibility",
            "title": "Ignore",
            "targetElements": ignore_targets,
        }

    assign_text = "Assign"
    assign_action = {
        "type": "Action.ToggleVisibility",
        "title": assign_text,
        "targetElements": assign_targets,
    }

    return {
        "type": "ColumnSet",
        "columns": [
            {
                "type": "Column",
                "items": [{"type": "ActionSet", "actions": [resolve_action]}],
                "width": "stretch",
            },
            {
                "type": "Column",
                "items": [{"type": "ActionSet", "actions": [ignore_action]}],
                "width": "stretch",
            },
            {
                "type": "Column",
                "items": [{"type": "ActionSet", "actions": [assign_action]}],
                "width": "stretch",
            },
        ],
    }


def build_group_resolve_card(group):
    title_card = {
        "type": "TextBlock",
        "size": "Large",
        "text": "Resolve",
        "weight": "Bolder",
        "id": "resolveTitle",
        "isVisible": False,
    }

    input_card = {
        "type": "Input.ChoiceSet",
        "value": "resolved",
        "id": "resolveInput",
        "isVisible": False,
        "choices": [
            {"title": "Immediately", "value": "resolved"},
            {"title": "In the current release", "value": "resolved:inCurrentRelease"},
            {"title": "In the next release", "value": "resolved:inNextRelease"},
        ],
    }

    submit_card = {
        "type": "ActionSet",
        "id": "resolveSubmit",
        "isVisible": False,
        "actions": [
            {
                "type": "Action.Submit",
                "title": "Resolve",
                "data": {"actionType": ACTION_TYPE.RESOLVE, "groupId": group.id},
            }
        ],
    }

    return [title_card, input_card, submit_card]


def build_group_ignore_card(group):
    title_card = {
        "type": "TextBlock",
        "size": "Large",
        "text": "Ignore until this happens again...",
        "weight": "Bolder",
        "id": "ignoreTitle",
        "isVisible": False,
    }

    input_card = {
        "type": "Input.ChoiceSet",
        "value": -1,
        "id": "ignoreInput",
        "isVisible": False,
        "choices": [
            {"title": "Ignore indefinitely", "value": -1},
            {"title": "1 time", "value": 1},
            {"title": "10 times", "value": 10},
            {"title": "100 times", "value": 100},
            {"title": "1,000 times", "value": 1000},
            {"title": "10,000 times", "value": 10000},
        ],
    }

    submit_card = {
        "type": "ActionSet",
        "id": "ignoreSubmit",
        "isVisible": False,
        "actions": [
            {
                "type": "Action.Submit",
                "title": "Ignore",
                "data": {"actionType": ACTION_TYPE.IGNORE, "groupId": group.id},
            }
        ],
    }

    return [title_card, input_card, submit_card]


def build_group_assign_card(group):
    teams = [
        {"title": u"#{}".format(u.slug), "value": u"team:{}".format(u.id)}
        for u in group.project.teams.all()
    ]
    teams.sort()
    teams = [{"title": "Me", "value": ME}] + teams
    title_card = {
        "type": "TextBlock",
        "size": "Large",
        "text": "Assign to...",
        "weight": "Bolder",
        "id": "assignTitle",
        "isVisible": False,
    }

    input_card = {
        "type": "Input.ChoiceSet",
        "id": "assignInput",
        "value": ME,
        "isVisible": False,
        "choices": teams,
    }

    submit_card = {
        "type": "ActionSet",
        "id": "assignSubmit",
        "isVisible": False,
        "actions": [
            {
                "type": "Action.Submit",
                "title": "Assign",
                "data": {"actionType": ACTION_TYPE.ASSIGN, "groupId": group.id},
            }
        ],
    }

    return [title_card, input_card, submit_card]


def build_group_action_cards(group):
    status = group.get_status()
    action_cards = []
    if status != GroupStatus.RESOLVED:
        action_cards += build_group_resolve_card(group)
    if status != GroupStatus.IGNORED:
        action_cards += build_group_ignore_card(group)
    action_cards += build_group_assign_card(group)

    return {"type": "ColumnSet", "columns": [{"type": "Column", "items": action_cards}]}


def build_group_card(group, event, rules):
    project = Project.objects.get_from_cache(id=group.project_id)

    title = build_group_title(group)
    body = [title]

    desc = build_group_desc(group)
    if desc:
        body.append(desc)

    footer = build_group_footer(group, rules, project)
    body.append(footer)

    actions = build_group_actions(group)
    body.append(actions)

    action_cards = build_group_action_cards(group)
    body.append(action_cards)

    return {"type": "AdaptiveCard", "body": body}


def build_incident_attachment(incident, metric_value=None):
    data = incident_attachment_info(incident, metric_value)

    colors = {"Resolved": "good", "Warning": "warning", "Critical": "attention"}

    footer_text = "Sentry Incident | {}".format(data["ts"].strftime("%b %d"))

    return {
        "type": "AdaptiveCard",
        "$schema": "http://adaptivecards.io/schemas/adaptive-card.json",
        "version": "1.3",
        "body": [
            {
                "type": "ColumnSet",
                "columns": [
                    {
                        "type": "Column",
                        "style": colors[data["status"]],
                        "items": [],
                        "width": "20px",
                    },
                    {
                        "type": "Column",
                        "items": [
                            {
                                "type": "Container",
                                "items": [
                                    {
                                        "type": "TextBlock",
                                        "text": "[{}]({})".format(
                                            data["title"], data["title_link"]
                                        ),
                                        "fontType": "Default",
                                        "weight": "Bolder",
                                    },
                                    {"type": "TextBlock", "text": data["text"], "isSubtle": True},
                                    {
                                        "type": "ColumnSet",
                                        "columns": [
                                            {
                                                "type": "Column",
                                                "items": [
                                                    {
                                                        "type": "Image",
                                                        "url": data["logo_url"],
                                                        "size": "Small",
                                                        "width": "20px",
                                                    }
                                                ],
                                                "width": "auto",
                                            },
                                            {
                                                "type": "Column",
                                                "items": [
                                                    {
                                                        "type": "TextBlock",
                                                        "spacing": "None",
                                                        "text": footer_text,
                                                        "isSubtle": True,
                                                        "wrap": True,
                                                        "height": "stretch",
                                                    }
                                                ],
                                                "width": "stretch",
                                            },
                                        ],
                                    },
                                ],
                            }
                        ],
                        "width": "stretch",
                    },
                ],
            }
        ],
    }


def send_incident_alert_notification(action, incident, metric_value):
    channel = action.target_identifier
    integration = action.integration
    attachment = build_incident_attachment(incident, metric_value)
    client = MsTeamsClient(integration)
    try:
        client.send_card(channel, attachment)
    except ApiError as e:
        logger.info("rule.fail.msteams_post", extra={"error": six.text_type(e)})


def build_linking_card(url):
    desc = {
        "type": "TextBlock",
        "size": "Medium",
        "text": "You need to link your Microsoft Teams account to your Sentry account before you can take action through Teams messages. Please click here to do so.",
        "wrap": True,
    }
    button = {
        "type": "Action.OpenUrl",
        "title": "Link Identities",
        "url": url,
    }
    return {
        "type": "AdaptiveCard",
        "body": [desc],
        "actions": [button],
    }


def build_linked_card():
    image = {
        "type": "Image",
        "url": "https://sentry-brand.storage.googleapis.com/sentry-glyph-black.png",
        "size": "Large",
    }
    desc = {
        "type": "TextBlock",
        "text": "Your Microsoft Teams identity has been linked to your Sentry account. You're good to go.",
        "size": "Large",
        "wrap": True,
    }
    body = {
        "type": "ColumnSet",
        "columns": [
            {"type": "Column", "items": [image], "width": "auto"},
            {"type": "Column", "items": [desc]},
        ],
    }
    return {
        "type": "AdaptiveCard",
        "body": [body],
    }


>>>>>>> a2b5d8d2
def get_identity(user, organization_id, integration_id):
    try:
        organization = Organization.objects.get(id__in=user.get_orgs(), id=organization_id)
    except Organization.DoesNotExist:
        raise Http404

    try:
        integration = Integration.objects.get(id=integration_id, organizations=organization)
    except Integration.DoesNotExist:
        raise Http404

    try:
        idp = IdentityProvider.objects.get(external_id=integration.external_id, type="msteams")
    except IdentityProvider.DoesNotExist:
        raise Http404

    return organization, integration, idp<|MERGE_RESOLUTION|>--- conflicted
+++ resolved
@@ -11,22 +11,14 @@
     Organization,
     IdentityProvider,
 )
+from sentry.shared_integrations.exceptions import ApiError
 from sentry.utils.compat import filter
-<<<<<<< HEAD
-from .client import MsTeamsClient
-
-MSTEAMS_MAX_ITERS = 100
-=======
-from sentry.utils.http import absolute_uri
-from sentry.shared_integrations.exceptions import ApiError
-from sentry.integrations.metric_alerts import incident_attachment_info
 
 from .client import MsTeamsClient
 
 MSTEAMS_MAX_ITERS = 100
-ME = "ME"
+
 logger = logging.getLogger("sentry.integrations.msteams")
->>>>>>> a2b5d8d2
 
 
 # MS Teams will convert integers into strings in value inputs sent in adaptive
@@ -88,475 +80,9 @@
     return None
 
 
-<<<<<<< HEAD
-=======
-def build_welcome_card(signed_params):
-    url = u"%s?signed_params=%s" % (absolute_uri("/extensions/msteams/configure/"), signed_params,)
-    # TODO: Refactor message creation
-    logo = {
-        "type": "Image",
-        "url": "https://sentry-brand.storage.googleapis.com/sentry-glyph-black.png",
-        "size": "Medium",
-    }
-    welcome = {
-        "type": "TextBlock",
-        "weight": "Bolder",
-        "size": "Large",
-        "text": "Welcome to Sentry for Microsoft Teams",
-        "wrap": True,
-    }
-    description = {
-        "type": "TextBlock",
-        "text": "You can use the Sentry app for Microsoft Teams to get notifications that allow you to assign, ignore, or resolve directly in your chat.",
-        "wrap": True,
-    }
-    instruction = {
-        "type": "TextBlock",
-        "text": "If that sounds good to you, finish the setup process.",
-        "wrap": True,
-    }
-    button = {
-        "type": "Action.OpenUrl",
-        "title": "Complete Setup",
-        "url": url,
-    }
-    return {
-        "type": "AdaptiveCard",
-        "body": [
-            {
-                "type": "ColumnSet",
-                "columns": [
-                    {"type": "Column", "items": [logo], "width": "auto"},
-                    {
-                        "type": "Column",
-                        "items": [welcome],
-                        "width": "stretch",
-                        "verticalContentAlignment": "Center",
-                    },
-                ],
-            },
-            description,
-            instruction,
-        ],
-        "actions": [button],
-        "$schema": "http://adaptivecards.io/schemas/adaptive-card.json",
-        "version": "1.2",
-    }
+def send_incident_alert_notification(action, incident, metric_value):
+    from .card_builder import build_incident_attachment
 
-
-def build_group_title(group):
-    # TODO: implement with event as well
-    ev_metadata = group.get_event_metadata()
-    ev_type = group.get_event_type()
-
-    if ev_type == "error" and "type" in ev_metadata:
-        text = ev_metadata["type"]
-    else:
-        text = group.title
-
-    link = group.get_absolute_url()
-
-    title_text = u"[{}]({})".format(text, link)
-    return {"type": "TextBlock", "size": "Large", "weight": "Bolder", "text": title_text}
-
-
-def build_group_desc(group):
-    # TODO: implement with event as well
-    ev_type = group.get_event_type()
-    if ev_type == "error":
-        ev_metadata = group.get_event_metadata()
-        text = ev_metadata.get("value") or ev_metadata.get("function")
-        return {"type": "TextBlock", "size": "Medium", "weight": "Bolder", "text": text}
-    else:
-        return None
-
-
-def build_rule_url(rule, group, project):
-    org_slug = group.organization.slug
-    project_slug = project.slug
-    rule_url = u"/settings/{}/projects/{}/alerts/rules/{}/".format(org_slug, project_slug, rule.id)
-    return absolute_uri(rule_url)
-
-
-def build_group_footer(group, rules, project):
-    # TODO: implement with event as well
-    image_column = {
-        "type": "Column",
-        "items": [
-            {
-                "type": "Image",
-                "url": "https://sentry-brand.storage.googleapis.com/sentry-glyph-black.png",
-                "height": "20px",
-            }
-        ],
-        "width": "auto",
-    }
-
-    text = u"{}".format(group.qualified_short_id)
-    if rules:
-        rule_url = build_rule_url(rules[0], group, project)
-        text += u" via [{}]({})".format(rules[0].label, rule_url)
-        if len(rules) > 1:
-            text += u" (+{} other)".format(len(rules) - 1)
-
-    text_column = {
-        "type": "Column",
-        "items": [{"type": "TextBlock", "size": "Small", "weight": "Lighter", "text": text}],
-        "isSubtle": True,
-        "width": "auto",
-        "spacing": "none",
-    }
-
-    date = group.last_seen.replace(microsecond=0).isoformat()
-    date_text = "{{DATE(%s, SHORT)}} at {{TIME(%s)}}" % (date, date)
-    date_column = {
-        "type": "Column",
-        "items": [
-            {
-                "type": "TextBlock",
-                "size": "Small",
-                "weight": "Lighter",
-                "horizontalAlignment": "Center",
-                "text": date_text,
-            }
-        ],
-        "width": "auto",
-    }
-
-    return {"type": "ColumnSet", "columns": [image_column, text_column, date_column]}
-
-
-def build_group_actions(group):
-    status = group.get_status()
-
-    # These targets are made so that the button will toggle its element
-    # on or off, and toggle the other elements off.
-
-    # Could probably be done in much fewer lines if we deep
-    # copied a template and then modified for each action
-    resolve_targets = [
-        {"elementId": "resolveTitle"},
-        {"elementId": "resolveInput"},
-        {"elementId": "resolveSubmit"},
-        {"elementId": "ignoreTitle", "isVisible": False},
-        {"elementId": "ignoreInput", "isVisible": False},
-        {"elementId": "ignoreSubmit", "isVisible": False},
-        {"elementId": "assignTitle", "isVisible": False},
-        {"elementId": "assignInput", "isVisible": False},
-        {"elementId": "assignSubmit", "isVisible": False},
-    ]
-
-    ignore_targets = [
-        {"elementId": "resolveTitle", "isVisible": False},
-        {"elementId": "resolveInput", "isVisible": False},
-        {"elementId": "resolveSubmit", "isVisible": False},
-        {"elementId": "ignoreTitle"},
-        {"elementId": "ignoreInput"},
-        {"elementId": "ignoreSubmit"},
-        {"elementId": "assignTitle", "isVisible": False},
-        {"elementId": "assignInput", "isVisible": False},
-        {"elementId": "assignSubmit", "isVisible": False},
-    ]
-
-    assign_targets = [
-        {"elementId": "resolveTitle", "isVisible": False},
-        {"elementId": "resolveInput", "isVisible": False},
-        {"elementId": "resolveSubmit", "isVisible": False},
-        {"elementId": "ignoreTitle", "isVisible": False},
-        {"elementId": "ignoreInput", "isVisible": False},
-        {"elementId": "ignoreSubmit", "isVisible": False},
-        {"elementId": "assignTitle"},
-        {"elementId": "assignInput"},
-        {"elementId": "assignSubmit"},
-    ]
-
-    if status == GroupStatus.RESOLVED:
-        resolve_action = {
-            "type": "Action.Submit",
-            "title": "Unresolve",
-            "data": {"actionType": ACTION_TYPE.UNRESOLVE, "groupId": group.id},
-        }
-    else:
-        resolve_action = {
-            "type": "Action.ToggleVisibility",
-            "title": "Resolve",
-            "targetElements": resolve_targets,
-        }
-
-    if status == GroupStatus.IGNORED:
-        ignore_action = {
-            "type": "Action.Submit",
-            "title": "Stop Ignoring",
-            "data": {"actionType": ACTION_TYPE.UNRESOLVE, "groupId": group.id},
-        }
-    else:
-        ignore_action = {
-            "type": "Action.ToggleVisibility",
-            "title": "Ignore",
-            "targetElements": ignore_targets,
-        }
-
-    assign_text = "Assign"
-    assign_action = {
-        "type": "Action.ToggleVisibility",
-        "title": assign_text,
-        "targetElements": assign_targets,
-    }
-
-    return {
-        "type": "ColumnSet",
-        "columns": [
-            {
-                "type": "Column",
-                "items": [{"type": "ActionSet", "actions": [resolve_action]}],
-                "width": "stretch",
-            },
-            {
-                "type": "Column",
-                "items": [{"type": "ActionSet", "actions": [ignore_action]}],
-                "width": "stretch",
-            },
-            {
-                "type": "Column",
-                "items": [{"type": "ActionSet", "actions": [assign_action]}],
-                "width": "stretch",
-            },
-        ],
-    }
-
-
-def build_group_resolve_card(group):
-    title_card = {
-        "type": "TextBlock",
-        "size": "Large",
-        "text": "Resolve",
-        "weight": "Bolder",
-        "id": "resolveTitle",
-        "isVisible": False,
-    }
-
-    input_card = {
-        "type": "Input.ChoiceSet",
-        "value": "resolved",
-        "id": "resolveInput",
-        "isVisible": False,
-        "choices": [
-            {"title": "Immediately", "value": "resolved"},
-            {"title": "In the current release", "value": "resolved:inCurrentRelease"},
-            {"title": "In the next release", "value": "resolved:inNextRelease"},
-        ],
-    }
-
-    submit_card = {
-        "type": "ActionSet",
-        "id": "resolveSubmit",
-        "isVisible": False,
-        "actions": [
-            {
-                "type": "Action.Submit",
-                "title": "Resolve",
-                "data": {"actionType": ACTION_TYPE.RESOLVE, "groupId": group.id},
-            }
-        ],
-    }
-
-    return [title_card, input_card, submit_card]
-
-
-def build_group_ignore_card(group):
-    title_card = {
-        "type": "TextBlock",
-        "size": "Large",
-        "text": "Ignore until this happens again...",
-        "weight": "Bolder",
-        "id": "ignoreTitle",
-        "isVisible": False,
-    }
-
-    input_card = {
-        "type": "Input.ChoiceSet",
-        "value": -1,
-        "id": "ignoreInput",
-        "isVisible": False,
-        "choices": [
-            {"title": "Ignore indefinitely", "value": -1},
-            {"title": "1 time", "value": 1},
-            {"title": "10 times", "value": 10},
-            {"title": "100 times", "value": 100},
-            {"title": "1,000 times", "value": 1000},
-            {"title": "10,000 times", "value": 10000},
-        ],
-    }
-
-    submit_card = {
-        "type": "ActionSet",
-        "id": "ignoreSubmit",
-        "isVisible": False,
-        "actions": [
-            {
-                "type": "Action.Submit",
-                "title": "Ignore",
-                "data": {"actionType": ACTION_TYPE.IGNORE, "groupId": group.id},
-            }
-        ],
-    }
-
-    return [title_card, input_card, submit_card]
-
-
-def build_group_assign_card(group):
-    teams = [
-        {"title": u"#{}".format(u.slug), "value": u"team:{}".format(u.id)}
-        for u in group.project.teams.all()
-    ]
-    teams.sort()
-    teams = [{"title": "Me", "value": ME}] + teams
-    title_card = {
-        "type": "TextBlock",
-        "size": "Large",
-        "text": "Assign to...",
-        "weight": "Bolder",
-        "id": "assignTitle",
-        "isVisible": False,
-    }
-
-    input_card = {
-        "type": "Input.ChoiceSet",
-        "id": "assignInput",
-        "value": ME,
-        "isVisible": False,
-        "choices": teams,
-    }
-
-    submit_card = {
-        "type": "ActionSet",
-        "id": "assignSubmit",
-        "isVisible": False,
-        "actions": [
-            {
-                "type": "Action.Submit",
-                "title": "Assign",
-                "data": {"actionType": ACTION_TYPE.ASSIGN, "groupId": group.id},
-            }
-        ],
-    }
-
-    return [title_card, input_card, submit_card]
-
-
-def build_group_action_cards(group):
-    status = group.get_status()
-    action_cards = []
-    if status != GroupStatus.RESOLVED:
-        action_cards += build_group_resolve_card(group)
-    if status != GroupStatus.IGNORED:
-        action_cards += build_group_ignore_card(group)
-    action_cards += build_group_assign_card(group)
-
-    return {"type": "ColumnSet", "columns": [{"type": "Column", "items": action_cards}]}
-
-
-def build_group_card(group, event, rules):
-    project = Project.objects.get_from_cache(id=group.project_id)
-
-    title = build_group_title(group)
-    body = [title]
-
-    desc = build_group_desc(group)
-    if desc:
-        body.append(desc)
-
-    footer = build_group_footer(group, rules, project)
-    body.append(footer)
-
-    actions = build_group_actions(group)
-    body.append(actions)
-
-    action_cards = build_group_action_cards(group)
-    body.append(action_cards)
-
-    return {"type": "AdaptiveCard", "body": body}
-
-
-def build_incident_attachment(incident, metric_value=None):
-    data = incident_attachment_info(incident, metric_value)
-
-    colors = {"Resolved": "good", "Warning": "warning", "Critical": "attention"}
-
-    footer_text = "Sentry Incident | {}".format(data["ts"].strftime("%b %d"))
-
-    return {
-        "type": "AdaptiveCard",
-        "$schema": "http://adaptivecards.io/schemas/adaptive-card.json",
-        "version": "1.3",
-        "body": [
-            {
-                "type": "ColumnSet",
-                "columns": [
-                    {
-                        "type": "Column",
-                        "style": colors[data["status"]],
-                        "items": [],
-                        "width": "20px",
-                    },
-                    {
-                        "type": "Column",
-                        "items": [
-                            {
-                                "type": "Container",
-                                "items": [
-                                    {
-                                        "type": "TextBlock",
-                                        "text": "[{}]({})".format(
-                                            data["title"], data["title_link"]
-                                        ),
-                                        "fontType": "Default",
-                                        "weight": "Bolder",
-                                    },
-                                    {"type": "TextBlock", "text": data["text"], "isSubtle": True},
-                                    {
-                                        "type": "ColumnSet",
-                                        "columns": [
-                                            {
-                                                "type": "Column",
-                                                "items": [
-                                                    {
-                                                        "type": "Image",
-                                                        "url": data["logo_url"],
-                                                        "size": "Small",
-                                                        "width": "20px",
-                                                    }
-                                                ],
-                                                "width": "auto",
-                                            },
-                                            {
-                                                "type": "Column",
-                                                "items": [
-                                                    {
-                                                        "type": "TextBlock",
-                                                        "spacing": "None",
-                                                        "text": footer_text,
-                                                        "isSubtle": True,
-                                                        "wrap": True,
-                                                        "height": "stretch",
-                                                    }
-                                                ],
-                                                "width": "stretch",
-                                            },
-                                        ],
-                                    },
-                                ],
-                            }
-                        ],
-                        "width": "stretch",
-                    },
-                ],
-            }
-        ],
-    }
-
-
-def send_incident_alert_notification(action, incident, metric_value):
     channel = action.target_identifier
     integration = action.integration
     attachment = build_incident_attachment(incident, metric_value)
@@ -567,51 +93,6 @@
         logger.info("rule.fail.msteams_post", extra={"error": six.text_type(e)})
 
 
-def build_linking_card(url):
-    desc = {
-        "type": "TextBlock",
-        "size": "Medium",
-        "text": "You need to link your Microsoft Teams account to your Sentry account before you can take action through Teams messages. Please click here to do so.",
-        "wrap": True,
-    }
-    button = {
-        "type": "Action.OpenUrl",
-        "title": "Link Identities",
-        "url": url,
-    }
-    return {
-        "type": "AdaptiveCard",
-        "body": [desc],
-        "actions": [button],
-    }
-
-
-def build_linked_card():
-    image = {
-        "type": "Image",
-        "url": "https://sentry-brand.storage.googleapis.com/sentry-glyph-black.png",
-        "size": "Large",
-    }
-    desc = {
-        "type": "TextBlock",
-        "text": "Your Microsoft Teams identity has been linked to your Sentry account. You're good to go.",
-        "size": "Large",
-        "wrap": True,
-    }
-    body = {
-        "type": "ColumnSet",
-        "columns": [
-            {"type": "Column", "items": [image], "width": "auto"},
-            {"type": "Column", "items": [desc]},
-        ],
-    }
-    return {
-        "type": "AdaptiveCard",
-        "body": [body],
-    }
-
-
->>>>>>> a2b5d8d2
 def get_identity(user, organization_id, integration_id):
     try:
         organization = Organization.objects.get(id__in=user.get_orgs(), id=organization_id)
