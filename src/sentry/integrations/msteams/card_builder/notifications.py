from __future__ import annotations

from typing import Any, Mapping

from sentry.integrations.message_builder import build_attachment_text
from sentry.integrations.msteams.card_builder import MSTEAMS_URL_FORMAT, ColumnSetBlock, TextBlock
from sentry.integrations.msteams.card_builder.base import MSTeamsMessageBuilder
from sentry.models import Team, User
from sentry.notifications.notifications.activity.base import GroupActivityNotification
from sentry.notifications.notifications.base import BaseNotification
from sentry.types.integrations import ExternalProviders

from .block import (
    TextSize,
    TextWeight,
    create_column_set_block,
    create_footer_column_block,
    create_footer_logo_block,
    create_footer_text_block,
    create_text_block,
)


class MSTeamsNotificationsMessageBuilder(MSTeamsMessageBuilder):
    def __init__(
        self, notification: BaseNotification, context: Mapping[str, Any], recipient: Team | User
    ):
        self.notification = notification
        self.context = context
        self.recipient = recipient

    def create_footer_block(self) -> ColumnSetBlock | None:
        footer_text = self.notification.build_notification_footer(
            self.recipient, ExternalProviders.MSTEAMS
        )

        if footer_text:
            footer = create_footer_text_block(footer_text)

            return create_column_set_block(
                create_footer_logo_block(),
                create_footer_column_block(footer),
            )

        return None

    def create_attachment_title_block(self) -> TextBlock:
        title = self.notification.build_attachment_title(self.recipient)
        title_link = self.notification.get_title_link(self.recipient, ExternalProviders.MSTEAMS)

        return create_text_block(
            MSTEAMS_URL_FORMAT.format(text=title, url=title_link),
            size=TextSize.LARGE,
            weight=TextWeight.BOLDER,
        )

<<<<<<< HEAD
    def create_title_block(self) -> TextBlock:
        return create_text_block(
            self.notification.get_notification_title(self.context),
            size=TextSize.LARGE,
        )

    def create_description_block(self) -> TextBlock:
        return create_text_block(
            self.notification.get_message_description(self.recipient),
=======
    def build_notification_card(self):
        title_block = create_text_block(
            self.notification.get_notification_title(ExternalProviders.MSTEAMS, self.context),
            size=TextSize.LARGE,
        )

        description_block = create_text_block(
            self.notification.get_message_description(self.recipient, ExternalProviders.MSTEAMS),
>>>>>>> b9484d98
            size=TextSize.MEDIUM,
        )

    def build_notification_card(self):
        fields = [self.create_attachment_title_block(), self.create_description_block()]

        # TODO: Add support for notification actions.
        return super().build(
            title=self.create_title_block(),
            fields=fields,
            footer=self.create_footer_block(),
        )


class MSTeamsIssueNotificationsMessageBuilder(MSTeamsNotificationsMessageBuilder):
    def __init__(
        self,
        notification: GroupActivityNotification,
        context: Mapping[str, Any],
        recipient: Team | User,
    ):
        super().__init__(notification, context, recipient)
        self.group = getattr(notification, "group", None)

    def create_description_block(self) -> TextBlock | None:
        return (
            create_text_block(
                build_attachment_text(self.group),
                size=TextSize.MEDIUM,
            )
            if self.group
            else None
        )<|MERGE_RESOLUTION|>--- conflicted
+++ resolved
@@ -54,26 +54,15 @@
             weight=TextWeight.BOLDER,
         )
 
-<<<<<<< HEAD
     def create_title_block(self) -> TextBlock:
         return create_text_block(
-            self.notification.get_notification_title(self.context),
+            self.notification.get_notification_title(ExternalProviders.MSTEAMS, self.context),
             size=TextSize.LARGE,
         )
 
     def create_description_block(self) -> TextBlock:
         return create_text_block(
             self.notification.get_message_description(self.recipient),
-=======
-    def build_notification_card(self):
-        title_block = create_text_block(
-            self.notification.get_notification_title(ExternalProviders.MSTEAMS, self.context),
-            size=TextSize.LARGE,
-        )
-
-        description_block = create_text_block(
-            self.notification.get_message_description(self.recipient, ExternalProviders.MSTEAMS),
->>>>>>> b9484d98
             size=TextSize.MEDIUM,
         )
 
