from __future__ import annotations

import enum
import logging
from collections import defaultdict
from copy import deepcopy
from typing import Any, ClassVar, Dict, List, Mapping, Sequence

from sentry.integrations.utils import where_should_sync
from sentry.models.group import Group
from sentry.models.grouplink import GroupLink
from sentry.models.integrations.external_issue import ExternalIssue
from sentry.models.project import Project
from sentry.models.user import User
from sentry.notifications.utils import get_notification_group_title
from sentry.services.hybrid_cloud.integration import integration_service
from sentry.services.hybrid_cloud.user import RpcUser
from sentry.services.hybrid_cloud.user_option import get_option_from_list, user_option_service
from sentry.shared_integrations.exceptions import ApiError, IntegrationError
from sentry.tasks.integrations import sync_status_inbound as sync_status_inbound_task
from sentry.utils.http import absolute_uri
from sentry.utils.safe import safe_execute

logger = logging.getLogger("sentry.integrations.issues")
MAX_CHAR = 50


class ResolveSyncAction(enum.Enum):
    """
    When an issue's state changes, we may have to sync the state based on the
    "done" states we get from the API. This enum encapsulates the three options
    we have: "resolve", "unresolve", or "do nothing".
    """

    NOOP = 0
    RESOLVE = 1
    UNRESOLVE = 2

    @classmethod
    def from_resolve_unresolve(
        cls, should_resolve: bool, should_unresolve: bool
    ) -> ResolveSyncAction:
        if should_resolve and should_unresolve:
            logger.warning("sync-config-conflict")
            return ResolveSyncAction.NOOP

        if should_resolve:
            return ResolveSyncAction.RESOLVE

        if should_unresolve:
            return ResolveSyncAction.UNRESOLVE

        return ResolveSyncAction.NOOP


class IssueBasicMixin:
    def should_sync(self, attribute):
        return False

    def get_group_title(self, group, event, **kwargs):
        return get_notification_group_title(group, event, **kwargs)

    def get_issue_url(self, key):
        """
        Given the key of the external_issue return the external issue link.
        """
        raise NotImplementedError

    def get_group_body(self, group, event, **kwargs):
        result = []
        for interface in event.interfaces.values():
            output = safe_execute(interface.to_string, event, _with_transaction=False)
            if output:
                result.append(output)
        return "\n\n".join(result)

    def get_group_link(self, group, **kwargs):
        params = {}
        if kwargs.get("link_referrer"):
            params["referrer"] = kwargs.get("link_referrer")
        return [
            "Sentry Issue: [{}]({})".format(
                group.qualified_short_id, absolute_uri(group.get_absolute_url(params=params))
            )
        ]

    def get_group_description(self, group, event, **kwargs):
        output = self.get_group_link(group, **kwargs)
        body = self.get_group_body(group, event)
        if body:
            output.extend(["", "```", body, "```"])
        return "\n".join(output)

    def get_create_issue_config(self, group: Group, user: User, **kwargs) -> List[Dict[str, Any]]:
        """
        These fields are used to render a form for the user,
        and are then passed in the format of:

        >>>{'title': 'TypeError: Object [object Object] has no method "updateFrom"'}

        to `create_issue`, which handles creation of the issue
        in Jira, VSTS, GitHub, etc
        """
        event = group.get_latest_event()

        return [
            {
                "name": "title",
                "label": "Title",
                "default": self.get_group_title(group, event, **kwargs),
                "type": "string",
                "required": True,
            },
            {
                "name": "description",
                "label": "Description",
                "default": self.get_group_description(group, event, **kwargs),
                "type": "textarea",
                "autosize": True,
                "maxRows": 10,
            },
        ]

    def get_link_issue_config(self, group, **kwargs):
        """
        Used by the `GroupIntegrationDetailsEndpoint` to create an
        `ExternalIssue` using title/description obtained from calling
        `get_issue` described below.
        """
        return [{"name": "externalIssue", "label": "Issue", "default": "", "type": "string"}]

    def get_persisted_default_config_fields(self) -> Sequence[str]:
        """
        Returns a list of field names that should have their last used values
        persisted on a per-project basis.
        """
        return []

    def get_persisted_user_default_config_fields(self):
        """
        Returns a list of field names that should have their last used values
        persisted on a per-project, per-user basis.
        """
        return []

    def store_issue_last_defaults(self, project: Project, user: RpcUser, data):
        """
        Stores the last used field defaults on a per-project basis. This
        accepts a dict of values that will be filtered to keys returned by
        ``get_persisted_default_config_fields`` which will automatically be
        merged into the associated field config object as the default.

        >>> integ.store_issue_last_defaults(project, user, {'externalProject': 2})

        When the integration is serialized these values will automatically be
        merged into the field configuration objects.

        NOTE: These are currently stored for both link and create issue, no
              differentiation is made between the two field configs.
        """
        persisted_fields = self.get_persisted_default_config_fields()
        if persisted_fields:
            project_defaults = {k: v for k, v in data.items() if k in persisted_fields}
            new_config = deepcopy(self.org_integration.config)
            new_config.setdefault("project_issue_defaults", {}).setdefault(
                str(project.id), {}
            ).update(project_defaults)
            self.org_integration = integration_service.update_organization_integration(
                org_integration_id=self.org_integration.id,
                config=new_config,
            )

        user_persisted_fields = self.get_persisted_user_default_config_fields()
        if user_persisted_fields:
            user_defaults = {k: v for k, v in data.items() if k in user_persisted_fields}
            user_option_key = dict(key="issue:defaults", project_id=project.id)
            options = user_option_service.get_many(
                filter={"user_ids": [user.id], **user_option_key}
            )
            new_user_defaults = get_option_from_list(options, default={}, key="issue:defaults")
            new_user_defaults.setdefault(self.model.provider, {}).update(user_defaults)
            if user_defaults != new_user_defaults:
                user_option_service.set_option(
                    user_id=user.id, value=new_user_defaults, **user_option_key
                )

    def get_defaults(self, project: Project, user: User):
        project_defaults = self.get_project_defaults(project.id)

        user_option_value = get_option_from_list(
            user_option_service.get_many(
                filter={"user_ids": [user.id], "keys": ["issue:defaults"], "project_id": project.id}
            ),
            key="issue:defaults",
            default={},
        )

        user_defaults = user_option_value.get(self.model.provider, {})

        defaults = {}
        defaults.update(project_defaults)
        defaults.update(user_defaults)

        return defaults

    # TODO(saif): Make private and move all usages over to `get_defaults`
    def get_project_defaults(self, project_id):
        return self.org_integration.config.get("project_issue_defaults", {}).get(
            str(project_id), {}
        )

    def create_issue(self, data, **kwargs):
        """
        Create an issue via the provider's API and return the issue key,
        title and description.

        Should also handle API client exceptions and reraise as an
        IntegrationError (using the `message_from_error` helper).

        >>> def create_issue(self, data, **kwargs):
        >>>     resp = self.get_client().create_issue(data)
        >>>     return {
        >>>         'key': resp['id'],
        >>>         'title': resp['title'],
        >>>         'description': resp['description'],
        >>>     }
        """
        raise NotImplementedError

    def get_issue(self, issue_id, **kwargs):
        """
        Get an issue via the provider's API and return the issue key,
        title and description.

        Should also handle API client exceptions and reraise as an
        IntegrationError (using the `message_from_error` helper).

        >>> def get_issue(self, data, **kwargs):
        >>>     resp = self.get_client().get_issue(issue_id)
        >>>     return {
        >>>         'key': resp['id'],
        >>>         'title': resp['title'],
        >>>         'description': resp['description'],
        >>>     }
        """
        raise NotImplementedError

    def after_link_issue(self, external_issue, **kwargs):
        """
        Takes the external issue that has been linked via `get_issue`.

        Does anything needed after an issue has been linked, i.e. creating
        a comment for a linked issue.
        """

    def make_external_key(self, data):
        """
        Takes result of `get_issue` or `create_issue` and returns the formatted key
        """
        return data["key"]

    def get_issue_display_name(self, external_issue):
        """
        Returns the display name of the issue.

        This is not required but helpful for integrations whose external issue key
        does not match the desired display name.
        """
        return ""

<<<<<<< HEAD
    def get_repository_choices(
        self, group: Group | None, params: MutableMapping[str, Any], **kwargs
    ):
=======
    def get_repository_choices(self, group: Group, params: Mapping[str, Any], **kwargs):
>>>>>>> 28c52c8e
        """
        Returns the default repository and a set/subset of repositories of associated with the installation
        """
        try:
            repos = self.get_repositories()
        except ApiError:
            raise IntegrationError("Unable to retrieve repositories. Please try again later.")
        else:
            repo_choices = [(repo["identifier"], repo["name"]) for repo in repos]

        defaults = self.get_project_defaults(group.project_id) if group else {}
        repo = params.get("repo") or defaults.get("repo")

        try:
            default_repo = repo or repo_choices[0][0]
        except IndexError:
            return "", repo_choices

        # If a repo has been selected outside of the default list of
        # repos, stick it onto the front of the list so that it can be
        # selected.
        try:
            next(True for r in repo_choices if r[0] == default_repo)
        except StopIteration:
            repo_choices.insert(0, self.create_default_repo_choice(default_repo))

        return default_repo, repo_choices

    def create_default_repo_choice(self, default_repo):
        """
        Helper method for get_repository_choices
        Returns the choice for the default repo in a tuple to be added to the list of repository choices
        """
        return (default_repo, default_repo)

    def get_annotations_for_group_list(self, group_list):
        group_links = GroupLink.objects.filter(
            group_id__in=[group.id for group in group_list],
            project_id__in=list({group.project.id for group in group_list}),
            linked_type=GroupLink.LinkedType.issue,
            relationship=GroupLink.Relationship.references,
        )

        external_issues = ExternalIssue.objects.filter(
            id__in=[group_link.linked_id for group_link in group_links],
            integration_id=self.model.id,
        )

        # group annotations by group id
        annotations_by_group_id = defaultdict(list)
        for group_link in group_links:
            issues_for_group = filter(lambda x: x.id == group_link.linked_id, external_issues)
            annotations = self.map_external_issues_to_annotations(issues_for_group)
            annotations_by_group_id[group_link.group_id].extend(annotations)

        return annotations_by_group_id

    def map_external_issues_to_annotations(self, external_issues):
        annotations = []
        for ei in external_issues:
            link = self.get_issue_url(ei.key)
            label = self.get_issue_display_name(ei) or ei.key
            annotations.append(f'<a href="{link}">{label}</a>')

        return annotations

    def get_comment_id(self, comment):
        return comment["id"]

    def create_comment(self, issue_id, user_id, group_note):
        pass

    def update_comment(self, issue_id, user_id, group_note):
        pass


class IssueSyncMixin(IssueBasicMixin):
    comment_key: ClassVar[str | None] = None
    outbound_status_key: ClassVar[str | None] = None
    inbound_status_key: ClassVar[str | None] = None
    outbound_assignee_key: ClassVar[str | None] = None
    inbound_assignee_key: ClassVar[str | None] = None

    def should_sync(self, attribute: str) -> bool:
        key = getattr(self, f"{attribute}_key", None)
        if key is None or self.org_integration is None:
            return False
        value: bool = self.org_integration.config.get(key, False)
        return value

    def sync_assignee_outbound(
        self,
        external_issue: ExternalIssue,
        user: RpcUser | None,
        assign: bool = True,
        **kwargs: Any,
    ) -> None:
        """
        Propagate a sentry issue's assignee to a linked issue's assignee.
        If assign=True, we're assigning the issue. Otherwise, deassign.
        """
        raise NotImplementedError

    def sync_status_outbound(self, external_issue, is_resolved, project_id, **kwargs):
        """
        Propagate a sentry issue's status to a linked issue's status.
        """
        raise NotImplementedError

    def get_resolve_sync_action(self, data: Mapping[str, Any]) -> ResolveSyncAction:
        """
        Given webhook data, check whether the status category changed FROM
        "done" to something else, meaning the Sentry issue should be marked as
        unresolved or if the status category changed TO "done" from something
        else, meaning the sentry issue should be marked as resolved.

        Because checking the "done" states can rely on an API call, this function
        should calculate both "resolve" and "unresolve" to save a round trip.
        """
        raise NotImplementedError

    def sync_status_inbound(self, issue_key: str, data: Mapping[str, Any]) -> None:
        if not where_should_sync(self.model, "inbound_status", self.organization_id):
            return None

        sync_status_inbound_task.apply_async(
            kwargs={
                "integration_id": self.model.id,
                "organization_id": self.organization_id,
                "issue_key": issue_key,
                "data": data,
            }
        )

    def migrate_issues(self):
        """
        Migrate the corresponding plugin's issues to the integration and disable the plugins.
        """
        pass<|MERGE_RESOLUTION|>--- conflicted
+++ resolved
@@ -268,13 +268,7 @@
         """
         return ""
 
-<<<<<<< HEAD
-    def get_repository_choices(
-        self, group: Group | None, params: MutableMapping[str, Any], **kwargs
-    ):
-=======
-    def get_repository_choices(self, group: Group, params: Mapping[str, Any], **kwargs):
->>>>>>> 28c52c8e
+    def get_repository_choices(self, group: Group | None, params: Mapping[str, Any], **kwargs):
         """
         Returns the default repository and a set/subset of repositories of associated with the installation
         """
