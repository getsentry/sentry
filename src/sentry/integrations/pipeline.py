--- conflicted
+++ resolved
@@ -127,15 +127,9 @@
                             proper_name = 'GitHub' if idp.type == 'github' else 'Azure DevOps'
                             return self._dialog_response({
                                 'error': _(
-<<<<<<< HEAD
-                                    'The provided GitHub account is linked to a different user. '
-                                    'Please try again with a different GitHub account.'
-                                )},
-=======
                                     'The provided %s account is linked to a different user. '
                                     'Please try again with a different %s account.'
                                 ) % (proper_name, proper_name)},
->>>>>>> 442be9b6
                                 False,
                             )
                 identity_model = Identity.reattach(
