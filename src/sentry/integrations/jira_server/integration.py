--- conflicted
+++ resolved
@@ -179,16 +179,11 @@
 
             return self.redirect(authorize_url)
         except ApiError as error:
-<<<<<<< HEAD
-            logger.info('identity.jira-server.request-token', extra={'error': error})
-            return pipeline.error('Could not fetch a request token from Jira. %s' % error)
-=======
             logger.info('identity.jira-server.request-token', extra={
                 'url': config.get('url'),
                 'error': error
             })
-            return pipeline.error('Could not fetch a request token from Jira')
->>>>>>> 32aeb06e
+            return pipeline.error('Could not fetch a request token from Jira. %s' % error)
 
 
 class OAuthCallbackView(PipelineView):
