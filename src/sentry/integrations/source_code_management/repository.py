--- conflicted
+++ resolved
@@ -21,11 +21,7 @@
 
 class BaseRepositoryIntegration(ABC):
     @abstractmethod
-<<<<<<< HEAD
-    def get_repositories(self, query: str | None = None, **kwargs: Any) -> list[dict[str, Any]]:
-=======
     def get_repositories(self, query: str | None = None) -> list[dict[str, Any]]:
->>>>>>> f20e90f2
         """
         Get a list of available repositories for an installation
 
