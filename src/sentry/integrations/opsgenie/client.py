from __future__ import annotations

from urllib.parse import quote

from sentry.eventstore.models import Event, GroupEvent
from sentry.models import Group, Integration
from sentry.services.hybrid_cloud.integration.model import RpcIntegration
from sentry.shared_integrations.client.base import BaseApiResponseX
from sentry.shared_integrations.client.proxy import IntegrationProxyClient

OPSGENIE_API_VERSION = "v2"


class OpsgenieClient(IntegrationProxyClient):
    integration_name = "opsgenie"

    def __init__(
        self,
        integration: RpcIntegration | Integration,
        integration_key: str,
        org_integration_id: int | None,
    ) -> None:
        self.integration = integration
        self.base_url = f"{self.metadata['base_url']}{OPSGENIE_API_VERSION}"
        self.integration_key = integration_key
        super().__init__(org_integration_id=org_integration_id)

    @property
    def metadata(self):
        return self.integration.metadata

    # This doesn't work if the team name is "." or "..", which Opsgenie allows for some reason
    # despite their API not working with these names.
    def get_team_id(self, team_name: str) -> BaseApiResponseX:
        params = {"identifierType": "name"}
        quoted_name = quote(team_name)
        path = f"/teams/{quoted_name}"
        headers = {"Authorization": "GenieKey " + self.integration_key}
        return self.get(path=path, headers=headers, params=params)

    def authorize_integration(self, type: str) -> BaseApiResponseX:
        body = {"type": type}
        path = "/integrations/authenticate"
        headers = {"Authorization": "GenieKey " + self.integration_key}
        return self.post(path=path, headers=headers, data=body)

    def _get_rule_urls(self, group, rules):
        organization = group.project.organization
        rule_urls = []
        for rule in rules:
            path = f"/organizations/{organization.slug}/alerts/rules/{group.project.slug}/{rule.id}/details/"
            rule_urls.append(organization.absolute_url(path))
        return rule_urls

    def _get_issue_alert_payload(
<<<<<<< HEAD
        self, data, rules, priority, event: Event | GroupEvent, group: Group | None
=======
        self,
        data,
        rules,
        event: Event | GroupEvent,
        group: Group | None,
        notification_uuid: str | None = None,
>>>>>>> f18c425c
    ):
        payload = {
            "message": event.message or event.title,
            "source": "Sentry",
            "priority": priority,
            "details": {
                "Triggering Rules": ", ".join([rule.label for rule in rules]),
                "Release": data.release,
            },
            "tags": [f'{str(x).replace(",", "")}:{str(y).replace(",", "")}' for x, y in event.tags],
        }
        if group:
            rule_urls = self._get_rule_urls(group, rules)
            payload["alias"] = f"sentry: {group.id}"
            payload["entity"] = group.culprit if group.culprit else ""
            group_params = {"referrer": "opsgenie"}
            if notification_uuid:
                group_params["notification_uuid"] = notification_uuid
            payload["details"] = {
                "Sentry ID": str(group.id),
                "Sentry Group": getattr(group, "title", group.message).encode("utf-8"),
                "Project ID": group.project.slug,
                "Project Name": group.project.name,
                "Logger": group.logger,
                "Level": group.get_level_display(),
                "Issue URL": group.get_absolute_url(params=group_params),
                "Triggering Rules": ", ".join([rule.label for rule in rules]),
                "Triggering Rule URLs": "\n".join(rule_urls),
                "Release": data.release,
            }
        return payload

<<<<<<< HEAD
    def send_notification(self, data, priority=None, rules=None):
=======
    def send_notification(self, data, rules=None, notification_uuid: str | None = None):
>>>>>>> f18c425c
        headers = {"Authorization": "GenieKey " + self.integration_key}
        if isinstance(data, (Event, GroupEvent)):
            group = data.group
            event = data
<<<<<<< HEAD
            payload = self._get_issue_alert_payload(data, rules, priority, event, group)
=======
            payload = self._get_issue_alert_payload(data, rules, event, group, notification_uuid)
>>>>>>> f18c425c
        else:
            # if we're acknowledging the alert—meaning that the Sentry alert was resolved
            if data.get("identifier"):
                alias = data["identifier"]
                resp = self.post(
                    f"/alerts/{alias}/acknowledge",
                    data={},
                    params={"identifierType": "alias"},
                    headers=headers,
                )
                return resp
            # this is a metric alert
            payload = data
        resp = self.post("/alerts", data=payload, headers=headers)
        return resp<|MERGE_RESOLUTION|>--- conflicted
+++ resolved
@@ -1,5 +1,6 @@
 from __future__ import annotations
 
+from typing import Literal
 from urllib.parse import quote
 
 from sentry.eventstore.models import Event, GroupEvent
@@ -9,6 +10,8 @@
 from sentry.shared_integrations.client.proxy import IntegrationProxyClient
 
 OPSGENIE_API_VERSION = "v2"
+
+OpsgeniePriority = Literal["P1", "P2", "P3", "P4", "P5"]
 
 
 class OpsgenieClient(IntegrationProxyClient):
@@ -29,20 +32,21 @@
     def metadata(self):
         return self.integration.metadata
 
+    def _get_auth_headers(self):
+        return {"Authorization": f"GenieKey {self.integration_key}"}
+
     # This doesn't work if the team name is "." or "..", which Opsgenie allows for some reason
     # despite their API not working with these names.
     def get_team_id(self, team_name: str) -> BaseApiResponseX:
         params = {"identifierType": "name"}
         quoted_name = quote(team_name)
         path = f"/teams/{quoted_name}"
-        headers = {"Authorization": "GenieKey " + self.integration_key}
-        return self.get(path=path, headers=headers, params=params)
+        return self.get(path=path, headers=self._get_auth_headers(), params=params)
 
     def authorize_integration(self, type: str) -> BaseApiResponseX:
         body = {"type": type}
         path = "/integrations/authenticate"
-        headers = {"Authorization": "GenieKey " + self.integration_key}
-        return self.post(path=path, headers=headers, data=body)
+        return self.post(path=path, headers=self._get_auth_headers(), data=body)
 
     def _get_rule_urls(self, group, rules):
         organization = group.project.organization
@@ -53,16 +57,13 @@
         return rule_urls
 
     def _get_issue_alert_payload(
-<<<<<<< HEAD
-        self, data, rules, priority, event: Event | GroupEvent, group: Group | None
-=======
         self,
         data,
         rules,
+        priority: OpsgeniePriority,
         event: Event | GroupEvent,
         group: Group | None,
         notification_uuid: str | None = None,
->>>>>>> f18c425c
     ):
         payload = {
             "message": event.message or event.title,
@@ -95,20 +96,20 @@
             }
         return payload
 
-<<<<<<< HEAD
-    def send_notification(self, data, priority=None, rules=None):
-=======
-    def send_notification(self, data, rules=None, notification_uuid: str | None = None):
->>>>>>> f18c425c
-        headers = {"Authorization": "GenieKey " + self.integration_key}
+    def send_notification(
+        self,
+        data,
+        priority: OpsgeniePriority = None,
+        rules=None,
+        notification_uuid: str | None = None,
+    ):
+        headers = self._get_auth_headers()
         if isinstance(data, (Event, GroupEvent)):
             group = data.group
             event = data
-<<<<<<< HEAD
-            payload = self._get_issue_alert_payload(data, rules, priority, event, group)
-=======
-            payload = self._get_issue_alert_payload(data, rules, event, group, notification_uuid)
->>>>>>> f18c425c
+            payload = self._get_issue_alert_payload(
+                data, rules, priority, event, group, notification_uuid
+            )
         else:
             # if we're acknowledging the alert—meaning that the Sentry alert was resolved
             if data.get("identifier"):
