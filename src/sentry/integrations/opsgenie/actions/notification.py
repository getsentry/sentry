--- conflicted
+++ resolved
@@ -4,7 +4,7 @@
 from typing import Optional
 
 from sentry.integrations.opsgenie.actions import OpsgenieNotifyTeamForm
-from sentry.integrations.opsgenie.client import OpsgenieClient
+from sentry.integrations.opsgenie.client import OpsgenieClient, OpsgeniePriority
 from sentry.integrations.opsgenie.utils import get_team
 from sentry.rules.actions import IntegrationEventAction
 from sentry.services.hybrid_cloud.integration import integration_service
@@ -50,7 +50,7 @@
 
         team = get_team(self.get_option("team"), org_integration)
 
-        priority = self.get_option("priority", default="P3")
+        priority: OpsgeniePriority = self.get_option("priority", default="P3")
 
         if not team:
             logger.error(
@@ -71,11 +71,9 @@
             )
             try:
                 rules = [f.rule for f in futures]
-<<<<<<< HEAD
-                resp = client.send_notification(event, priority, rules)
-=======
-                resp = client.send_notification(event, rules, notification_uuid)
->>>>>>> f18c425c
+                resp = client.send_notification(
+                    data=event, priority=priority, rules=rules, notification_uuid=notification_uuid
+                )
             except ApiError as e:
                 logger.info(
                     "rule.fail.opsgenie_notification",
