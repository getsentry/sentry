--- conflicted
+++ resolved
@@ -9,42 +9,10 @@
     """
     Webhooks created by the API during installation.
 
-<<<<<<< HEAD
-        # find the commit sha so we can  use it as as the release
-        commit_sha = (
-            meta.get("githubCommitSha")
-            or meta.get("gitlabCommitSha")
-            or meta.get("bitbucketCommitSha")
-        )
-
-        # construct the repo depending what provider we use
-        if meta.get("githubCommitSha"):
-            # we use these instead of githubOrg and githubRepo since it's the repo the user has access to
-            repository = "{}/{}".format(meta["githubCommitOrg"], meta["githubCommitRepo"])
-        elif meta.get("gitlabCommitSha"):
-            # gitlab repos are formatted with a space for some reason
-            repository = "{} / {}".format(
-                meta["gitlabProjectNamespace"],
-                meta["gitlabProjectName"],
-            )
-        elif meta.get("bitbucketCommitSha"):
-            repository = "{}/{}".format(meta["bitbucketRepoOwner"], meta["bitbucketRepoName"])
-        else:
-            # this can happen with manual builds
-            raise NoCommitFoundError("No commit found")
-
-        release_payload = {
-            "version": commit_sha,
-            "projects": [project.slug],
-            "refs": [{"repository": repository, "commit": commit_sha}],
-        }
-        return [release_payload, sentry_app_installation_token.api_token.token]
-=======
     To be deprecated on August 20, 2021, replaced by the Generic
     Webhook set on the Vercel app.
 
     """
->>>>>>> e4b5f79b
 
     def post(self, request):
         if not request.META.get("HTTP_X_ZEIT_SIGNATURE"):
