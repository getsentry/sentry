from __future__ import annotations

import abc
import logging
import sys
from collections import namedtuple
from enum import Enum
from typing import (
    TYPE_CHECKING,
    Any,
    Dict,
    FrozenSet,
    Mapping,
    MutableMapping,
    NoReturn,
    Optional,
    Sequence,
    Type,
)
from urllib.request import Request

from sentry import audit_log
from sentry.exceptions import InvalidIdentity
from sentry.models import ExternalActor, Identity, Integration, Team
from sentry.pipeline import PipelineProvider
from sentry.pipeline.views.base import PipelineView
from sentry.services.hybrid_cloud.organization import RpcOrganizationSummary
from sentry.shared_integrations.constants import (
    ERR_INTERNAL,
    ERR_UNAUTHORIZED,
    ERR_UNSUPPORTED_RESPONSE_TYPE,
)
from sentry.shared_integrations.exceptions import (
    ApiError,
    ApiHostError,
    ApiUnauthorized,
    IntegrationError,
    IntegrationFormError,
    UnsupportedResponseType,
)
from sentry.utils.audit import create_audit_entry

if TYPE_CHECKING:
    from sentry.services.hybrid_cloud.integration import RpcOrganizationIntegration
    from sentry.services.hybrid_cloud.integration.model import RpcIntegration
<<<<<<< HEAD
=======

>>>>>>> 1c60ff86

FeatureDescription = namedtuple(
    "FeatureDescription",
    [
        "description",  # A markdown description of the feature
        "featureGate",  # A IntegrationFeature that gates this feature
    ],
)


IntegrationMetadata = namedtuple(
    "IntegrationMetadata",
    [
        "description",  # A markdown description of the integration
        "features",  # A list of FeatureDescriptions
        "author",  # The integration author's name
        "noun",  # The noun used to identify the integration
        "issue_url",  # URL where issues should be opened
        "source_url",  # URL to view the source
        "aspects",  # A map of integration specific 'aspects' to the aspect config.
    ],
)


class IntegrationMetadata(IntegrationMetadata):  # type: ignore
    @staticmethod
    def feature_flag_name(f: Optional[str]) -> Optional[str]:
        """
        FeatureDescriptions are set using the IntegrationFeatures constants,
        however we expose them here as mappings to organization feature flags, thus
        we prefix them with `integration`.
        """
        if f is not None:
            return f"integrations-{f}"
        return None

    def _asdict(self) -> Dict[str, Sequence[Any]]:
        metadata = super()._asdict()
        metadata["features"] = [
            {
                "description": f.description.strip(),
                "featureGate": self.feature_flag_name(f.featureGate.value),
            }
            for f in metadata["features"]
        ]
        return metadata


class IntegrationFeatures(Enum):
    """
    IntegrationFeatures are used for marking supported features on an
    integration. Features are marked on the IntegrationProvider itself, as well
    as used within the FeatureDescription.

    NOTE: Features in this list that are gated by an organization feature flag
    *must* match the suffix of the organization feature flag name.
    """

    ALERT_RULE = "alert-rule"
    CHAT_UNFURL = "chat-unfurl"
    COMMITS = "commits"
    INCIDENT_MANAGEMENT = "incident-management"
    ISSUE_BASIC = "issue-basic"
    ISSUE_SYNC = "issue-sync"
    MOBILE = "mobile"
    SERVERLESS = "serverless"
    TICKET_RULES = "ticket-rules"
    STACKTRACE_LINK = "stacktrace-link"
    CODEOWNERS = "codeowners"

    # features currently only existing on plugins:
    DATA_FORWARDING = "data-forwarding"
    SESSION_REPLAY = "session-replay"
    DEPLOYMENT = "deployment"


class IntegrationProvider(PipelineProvider, abc.ABC):
    """
    An integration provider describes a third party that can be registered within Sentry.

    The core behavior is simply how to add the integration (the setup
    pipeline), which will likely use a nested pipeline for identity
    authentication, and what kind of configuration is stored.

    This is similar to Sentry's legacy 'plugin' information, except that an
    integration is lives as an instance in the database, and the ``IntegrationProvider``
    class is just a descriptor for how that object functions, and what behavior
    it provides (such as extensions provided).
    """

    _integration_key: Optional[str] = None
    """
    a unique identifier to use when creating the ``Integration`` object.
    Only needed when you want to create the above object with something other
    than ``key``. See: VstsExtensionIntegrationProvider.
    """

    visible = True
    """
    Whether this integration should show up in the list on the Organization
    Integrations page.
    """

    metadata: Optional[IntegrationMetadata] = None
    """
    an IntegrationMetadata object, used to provide extra details in the
    configuration interface of the integration.
    """

    integration_cls: Optional[Type[IntegrationInstallation]] = None
    """an Integration class that will manage the functionality once installed"""

    setup_dialog_config = {"width": 600, "height": 600}
    """configuration for the setup dialog"""

    can_add = True
    """whether or not the integration installation be initiated from Sentry"""

    can_disable = False
    """
    if the integration can be uninstalled in Sentry, set to False
    if True, the integration must be uninstalled from the other platform
    which is uninstalled/disabled via webhook
    """

    needs_default_identity = False
    """
    if the integration has no application-style access token, associate
    the installer's identity to the organization integration
    """

    is_region_restricted: bool = False
    """
    Returns True if each integration installation can only be connected on one region of Sentry at a
    time. It will raise an error if any organization from another region attempts to install it.
    """

    features: FrozenSet[IntegrationFeatures] = frozenset()
    """can be any number of IntegrationFeatures"""

    requires_feature_flag = False
    """if this is hidden without the feature flag"""

    @classmethod
    def get_installation(
<<<<<<< HEAD
        cls, model: RpcIntegration, organization_id: int, **kwargs: Any
=======
        cls, model: RpcIntegration | Integration, organization_id: int, **kwargs: Any
>>>>>>> 1c60ff86
    ) -> IntegrationInstallation:
        if cls.integration_cls is None:
            raise NotImplementedError

        assert type(organization_id) == int
        return cls.integration_cls(model, organization_id, **kwargs)

    @property
    def integration_key(self) -> Optional[str]:
        return self._integration_key or self.key

    def get_logger(self) -> logging.Logger:
        return logging.getLogger(f"sentry.integration.{self.key}")

    def post_install(
        self,
        integration: Integration,
        organization: RpcOrganizationSummary,
        extra: Any | None = None,
    ) -> None:
        pass

    def create_audit_log_entry(
        self,
        integration: Integration,
        organization: RpcOrganizationSummary,
        request: Request,
        action: str,
        extra: Optional[Any] = None,
    ) -> None:
        """
        Creates an audit log entry for the newly installed integration.
        """
        if action == "install":
            create_audit_entry(
                request=request,
                organization=organization,
                target_object=integration.id,
                event=audit_log.get_event_id("INTEGRATION_ADD"),
                data={"provider": integration.provider, "name": integration.name},
            )

    def get_pipeline_views(self) -> Sequence[PipelineView]:
        """
        Return a list of ``View`` instances describing this integration's
        configuration pipeline.

        >>> def get_pipeline_views(self):
        >>>    return []
        """
        raise NotImplementedError

    def build_integration(self, state: Mapping[str, Any]) -> Mapping[str, Any]:
        """
        Given state captured during the setup pipeline, return a dictionary
        of configuration and metadata to store with this integration.

        This data **must not** be specific to an organization, as the
        integration may be shared among multiple organizations.

        This is the ideal place to store metadata like the 'name' or 'url' to
        the relevant entity, or shared API keys.

        This **must** return an 'external_id' attribute.

        This **should** return a 'name' attribute.

        >>> def build_integration(self, state):
        >>>     return {
        >>>         'external_id': state['id'],
        >>>         'name': state['name'],
        >>>         'metadata': {'url': state['url']},
        >>>     }

        This can return the 'expect_exists' flag, and this method  will expect
        that the passed 'external_id' exists and will not attempt to recreate
        or update the integration.

        >>> def build_integration(self, state):
        >>>    return {
        >>>        'external_id': state['id'],
        >>>        'expect_exists': True,
        >>>    }

        """
        raise NotImplementedError

    def setup(self) -> None:
        """
        Executed once Sentry has been initialized at runtime.

        >>> def setup(self):
        >>>     bindings.add('repository.provider', GitHubRepositoryProvider, key='github')
        """

    def has_feature(self, feature: IntegrationFeatures) -> bool:
        return feature in self.features


class IntegrationInstallation:
    """
    An IntegrationInstallation represents an installed integration and manages the
    core functionality of the integration.
    """

    logger = logging.getLogger("sentry.integrations")

<<<<<<< HEAD
    def __init__(self, model: RpcIntegration, organization_id: int) -> None:
=======
    def __init__(self, model: RpcIntegration | Integration, organization_id: int) -> None:
>>>>>>> 1c60ff86
        self.model = model
        self.organization_id = organization_id
        self._org_integration: RpcOrganizationIntegration | None

    @property
    def org_integration(self) -> RpcOrganizationIntegration | None:
        from sentry.services.hybrid_cloud.integration import integration_service

        if not hasattr(self, "_org_integration"):
            self._org_integration = integration_service.get_organization_integration(
                integration_id=self.model.id,
                organization_id=self.organization_id,
            )
        return self._org_integration

    @org_integration.setter
    def org_integration(self, org_integration: RpcOrganizationIntegration) -> None:
        self._org_integration = org_integration

    def get_organization_config(self) -> Sequence[Any]:
        """
        Returns a list of JSONForm configuration object descriptors used to
        configure the integration per-organization. This simply represents the
        configuration structure.

        See the JSONForm react component for structure details.
        """
        return []

    def update_organization_config(self, data: MutableMapping[str, Any]) -> None:
        """
        Update the configuration field for an organization integration.
        """
        from sentry.services.hybrid_cloud.integration import integration_service

        if not self.org_integration:
            return

        config = self.org_integration.config
        config.update(data)
        self.org_integration = integration_service.update_organization_integration(
            org_integration_id=self.org_integration.id,
            config=config,
        )

    def get_config_data(self) -> Mapping[str, str]:
        if not self.org_integration:
            return {}
        return self.org_integration.config

    def get_dynamic_display_information(self) -> Optional[Mapping[str, Any]]:
        return None

    def get_client(self) -> Any:
        # Return the api client for a given provider
        raise NotImplementedError

    def get_default_identity(self) -> Identity:
        """For Integrations that rely solely on user auth for authentication."""
        if not self.org_integration:
            raise Identity.DoesNotExist
        return Identity.objects.get(id=self.org_integration.default_auth_id)

    def error_message_from_json(self, data: Mapping[str, Any]) -> Any:
        return data.get("message", "unknown error")

    def error_fields_from_json(self, data: Mapping[str, Any]) -> Optional[Any]:
        """
        If we can determine error fields from the response JSON this should
        format and return them, allowing an IntegrationFormError to be raised.
        Return None if no form errors are present.

        Error fields should be in the format: {field: [message]}
        """
        return None

    def message_from_error(self, exc: Exception) -> str:
        if isinstance(exc, ApiUnauthorized):
            return ERR_UNAUTHORIZED
        elif isinstance(exc, ApiHostError):
            return exc.text
        elif isinstance(exc, UnsupportedResponseType):
            return ERR_UNSUPPORTED_RESPONSE_TYPE.format(content_type=exc.content_type)
        elif isinstance(exc, ApiError):
            if exc.json:
                msg = self.error_message_from_json(exc.json) or "unknown error"
            else:
                msg = "unknown error"
            return f"Error Communicating with {self.model.get_provider().name} (HTTP {exc.code}): {msg}"
        else:
            return ERR_INTERNAL

    def raise_error(self, exc: Exception, identity: Optional[Identity] = None) -> NoReturn:
        if isinstance(exc, ApiUnauthorized):
            raise InvalidIdentity(self.message_from_error(exc), identity=identity).with_traceback(
                sys.exc_info()[2]
            )
        elif isinstance(exc, ApiError):
            if exc.json:
                error_fields = self.error_fields_from_json(exc.json)
                if error_fields is not None:
                    raise IntegrationFormError(error_fields).with_traceback(sys.exc_info()[2])

            raise IntegrationError(self.message_from_error(exc)).with_traceback(sys.exc_info()[2])
        elif isinstance(exc, IntegrationError):
            raise
        else:
            self.logger.exception(str(exc))
            raise IntegrationError(self.message_from_error(exc)).with_traceback(sys.exc_info()[2])

    @property
    def metadata(self) -> IntegrationMetadata:
        return self.model.metadata

    def uninstall(self) -> None:
        """
        For integrations that need additional steps for uninstalling
        that are not covered by the deletion task for OrganizationIntegration
        task.
        """
        pass

    # NotifyBasicMixin noops

    def notify_remove_external_team(self, external_team: ExternalActor, team: Team) -> None:
        pass

    def remove_notification_settings(self, actor_id: int, provider: str) -> None:
        pass<|MERGE_RESOLUTION|>--- conflicted
+++ resolved
@@ -43,10 +43,6 @@
 if TYPE_CHECKING:
     from sentry.services.hybrid_cloud.integration import RpcOrganizationIntegration
     from sentry.services.hybrid_cloud.integration.model import RpcIntegration
-<<<<<<< HEAD
-=======
-
->>>>>>> 1c60ff86
 
 FeatureDescription = namedtuple(
     "FeatureDescription",
@@ -192,11 +188,7 @@
 
     @classmethod
     def get_installation(
-<<<<<<< HEAD
-        cls, model: RpcIntegration, organization_id: int, **kwargs: Any
-=======
         cls, model: RpcIntegration | Integration, organization_id: int, **kwargs: Any
->>>>>>> 1c60ff86
     ) -> IntegrationInstallation:
         if cls.integration_cls is None:
             raise NotImplementedError
@@ -304,11 +296,7 @@
 
     logger = logging.getLogger("sentry.integrations")
 
-<<<<<<< HEAD
-    def __init__(self, model: RpcIntegration, organization_id: int) -> None:
-=======
     def __init__(self, model: RpcIntegration | Integration, organization_id: int) -> None:
->>>>>>> 1c60ff86
         self.model = model
         self.organization_id = organization_id
         self._org_integration: RpcOrganizationIntegration | None
