--- conflicted
+++ resolved
@@ -21,15 +21,7 @@
         url = CODECOV_URL.format(
             service=service, owner_username=owner_username, repo_name=repo_name
         )
-<<<<<<< HEAD
-        params = {"branch": branch, "path": path}
-        response = requests.get(
-            url, params=params, headers={"Authorization": f"tokenAuth {codecov_token}"}
-        )
-        response.raise_for_status()
-        line_coverage = response.json()["files"][0]["line_coverage"]
-        codecov_url = response.json()["commit_file_url"]
-=======
+
         with configure_scope() as scope:
             scope.set_tag("codecov.attempted_url", url)
             params = {"branch": branch, "path": path}
@@ -41,7 +33,6 @@
             response.raise_for_status()
             line_coverage = response.json()["files"][0]["line_coverage"]
             codecov_url = response.json()["commit_file_url"]
->>>>>>> 9b1a886a
 
             coverage_found = line_coverage is not None and len(line_coverage) > 0
             scope.set_tag("codecov.coverage_found", coverage_found)
