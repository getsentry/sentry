from typing import Optional, Sequence, Tuple

import requests
from sentry_sdk import configure_scope

from sentry import options

LineCoverage = Sequence[Tuple[int, int]]
CODECOV_URL = "https://api.codecov.io/api/v2/{service}/{owner_username}/repos/{repo_name}/report"


def get_codecov_data(
    repo: str, service: str, branch: str, path: str
) -> Tuple[Optional[LineCoverage], Optional[str]]:
    codecov_token = options.get("codecov.client-secret")
    line_coverage = None
    codecov_url = None
    if codecov_token:
        owner_username, repo_name = repo.split("/")
        if service == "github":
            service = "gh"
        url = CODECOV_URL.format(
            service=service, owner_username=owner_username, repo_name=repo_name
        )
<<<<<<< HEAD
        params = {"branch": branch, "path": path}
        response = requests.get(
            url, params=params, headers={"Authorization": f"tokenAuth {codecov_token}"}
        )
        with configure_scope() as scope:
            scope.set_tag("codecov.http_code", response.status_code)

            response.raise_for_status()
            line_coverage = response.json()["files"][0]["line_coverage"]
            codecov_url = response.json()["commit_file_url"]

            coverage_found = line_coverage is not None and len(line_coverage) > 0
            scope.set_tag("codecov.coverage_found", coverage_found)
            scope.set_tag("codecov.url", codecov_url)
=======
        with configure_scope() as scope:
            scope.set_tag("codecov.attempted_url", url)
            params = {"branch": branch, "path": path}
            response = requests.get(
                url, params=params, headers={"Authorization": f"tokenAuth {codecov_token}"}
            )
            response.raise_for_status()
            line_coverage = response.json()["files"][0]["line_coverage"]
            codecov_url = response.json()["commit_file_url"]
>>>>>>> 631160b4

    return line_coverage, codecov_url<|MERGE_RESOLUTION|>--- conflicted
+++ resolved
@@ -22,12 +22,12 @@
         url = CODECOV_URL.format(
             service=service, owner_username=owner_username, repo_name=repo_name
         )
-<<<<<<< HEAD
-        params = {"branch": branch, "path": path}
-        response = requests.get(
-            url, params=params, headers={"Authorization": f"tokenAuth {codecov_token}"}
-        )
         with configure_scope() as scope:
+            scope.set_tag("codecov.attempted_url", url)
+            params = {"branch": branch, "path": path}
+            response = requests.get(
+                url, params=params, headers={"Authorization": f"tokenAuth {codecov_token}"}
+            )
             scope.set_tag("codecov.http_code", response.status_code)
 
             response.raise_for_status()
@@ -37,16 +37,5 @@
             coverage_found = line_coverage is not None and len(line_coverage) > 0
             scope.set_tag("codecov.coverage_found", coverage_found)
             scope.set_tag("codecov.url", codecov_url)
-=======
-        with configure_scope() as scope:
-            scope.set_tag("codecov.attempted_url", url)
-            params = {"branch": branch, "path": path}
-            response = requests.get(
-                url, params=params, headers={"Authorization": f"tokenAuth {codecov_token}"}
-            )
-            response.raise_for_status()
-            line_coverage = response.json()["files"][0]["line_coverage"]
-            codecov_url = response.json()["commit_file_url"]
->>>>>>> 631160b4
 
     return line_coverage, codecov_url