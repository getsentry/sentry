from typing import Literal, Optional, Sequence, Tuple

import requests
from sentry_sdk import configure_scope

from sentry import options

LineCoverage = Sequence[Tuple[int, int]]
CODECOV_URL = "https://api.codecov.io/api/v2/{service}/{owner_username}/repos/{repo_name}/report"
REF_TYPE = Literal["branch", "sha"]
CODECOV_TIMEOUT = 2


def get_codecov_data(
<<<<<<< HEAD
    repo: str,
    service: str,
    ref: str,
    ref_type: REF_TYPE,
    path: str,
    has_error_commit: bool,
    set_timeout: bool,
=======
    repo: str, service: str, ref: str, ref_type: REF_TYPE, path: str
>>>>>>> b01e0432
) -> Tuple[Optional[LineCoverage], Optional[str]]:
    codecov_token = options.get("codecov.client-secret")
    line_coverage = None
    codecov_url = None
    if codecov_token:
        owner_username, repo_name = repo.split("/")
        if service == "github":
            service = "gh"
        path = path.lstrip("/")
        url = CODECOV_URL.format(
            service=service, owner_username=owner_username, repo_name=repo_name
        )
        with configure_scope() as scope:
            params = {ref_type: ref, "path": path}
            response = requests.get(
                url,
                params=params,
                headers={"Authorization": f"Bearer {codecov_token}"},
                timeout=CODECOV_TIMEOUT if set_timeout else None,
            )
            tags = {
                "codecov.request_url": url,
                "codecov.request_path": path,
                "codecov.request_ref": ref,
                "codecov.http_code": response.status_code,
            }

            response_json = response.json()
            files = response_json.get("files")
            line_coverage = files[0].get("line_coverage") if files else None

            coverage_found = line_coverage not in [None, [], [[]]]
            tags["codecov.coverage_found"] = coverage_found

            codecov_url = response_json.get("commit_file_url", "")
            tags["codecov.coverage_url"] = codecov_url
            for key, value in tags.items():
                scope.set_tag(key, value)

            response.raise_for_status()

    return line_coverage, codecov_url<|MERGE_RESOLUTION|>--- conflicted
+++ resolved
@@ -12,17 +12,12 @@
 
 
 def get_codecov_data(
-<<<<<<< HEAD
     repo: str,
     service: str,
     ref: str,
     ref_type: REF_TYPE,
     path: str,
-    has_error_commit: bool,
     set_timeout: bool,
-=======
-    repo: str, service: str, ref: str, ref_type: REF_TYPE, path: str
->>>>>>> b01e0432
 ) -> Tuple[Optional[LineCoverage], Optional[str]]:
     codecov_token = options.get("codecov.client-secret")
     line_coverage = None
