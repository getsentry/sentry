import logging
import random
from abc import ABC, abstractmethod
from collections.abc import Mapping
from dataclasses import dataclass
from enum import StrEnum
from types import TracebackType
from typing import Any, Self

import sentry_sdk

from sentry.integrations.base import IntegrationDomain
from sentry.integrations.types import EventLifecycleOutcome
from sentry.utils import metrics

logger = logging.getLogger(__name__)


class EventLifecycleMetric(ABC):
    """Information about an event to be measured.

    This is a generic base class not tied specifically to integrations. See
    IntegrationEventLifecycleMetric for integration-specific key structure. (This
    class could be moved from this module to a more generic package if we ever want
    to use it outside of integrations.)
    """

    @abstractmethod
    def get_metric_key(self, outcome: EventLifecycleOutcome) -> str:
        """Get the metrics key that will identify this event."""
        raise NotImplementedError

    @abstractmethod
    def get_metric_tags(self) -> Mapping[str, str]:
        """Get the metrics tags that will identify this event along with the key."""
        raise NotImplementedError

    def get_extras(self) -> Mapping[str, Any]:
        """Get extra data to log."""
        return {}

    def capture(
        self, assume_success: bool = True, sample_log_rate: float = 1.0
    ) -> "EventLifecycle":
        """Open a context to measure the event."""
        return EventLifecycle(self, assume_success, sample_log_rate)


class IntegrationEventLifecycleMetric(EventLifecycleMetric, ABC):
    """A metric relating to integrations that uses a standard naming structure."""

    def get_metrics_domain(self) -> str:
        """Return a constant describing the top-level metrics category.

        This defaults to a catch-all value but can optionally be overridden.
        """

        return "slo"

    @abstractmethod
    def get_integration_domain(self) -> IntegrationDomain:
        """Return the domain that the integration belongs to."""
        raise NotImplementedError

    @abstractmethod
    def get_integration_name(self) -> str:
        """Return the name of the integration.

        This value generally should match a package name from `sentry.integrations`.
        """
        raise NotImplementedError

    @abstractmethod
    def get_interaction_type(self) -> str:
        """Return a key representing the category of interaction being captured.

        Generally, this string value should always come from an instance of an Enum
        class. But each subclass can define its own Enum of interaction types and
        there is no strict contract that relies on the Enum class.
        """

        raise NotImplementedError

    def get_metric_key(self, outcome: EventLifecycleOutcome) -> str:
        tokens = ("integrations", self.get_metrics_domain(), str(outcome))
        return ".".join(tokens)

    def get_metric_tags(self) -> Mapping[str, str]:
        return {
            "integration_domain": str(self.get_integration_domain()),
            "integration_name": self.get_integration_name(),
            "interaction_type": self.get_interaction_type(),
        }


class EventLifecycle:
    """Context object that measures an event that may succeed or fail.

    The `assume_success` attribute can be set to False for events where exiting the
    context may or may not represent a failure condition. In this state,
    if the program exits the context without `record_success` or `record_failure`
    being called first, it will log the outcome "halted" in place of "success" or
    "failure". "Halted" could mean that we received an ambiguous exception from a
    remote service that may have been caused either by a bug or user error, or merely
    that inserting `record_failure` calls is still a dev to-do item.
    """

    def __init__(
        self,
        payload: EventLifecycleMetric,
        assume_success: bool = True,
        sample_log_rate: float = 1.0,
    ) -> None:
        self.payload = payload
        self.assume_success = assume_success
        self.sample_log_rate = sample_log_rate
        self._state: EventLifecycleOutcome | None = None
        self._extra = dict(self.payload.get_extras())

    def get_state(self) -> EventLifecycleOutcome | None:
        return self._state

    def add_extra(self, name: str, value: Any) -> None:
        """Add a value to logged "extra" data.

        Overwrites the name with a new value if it was previously used.
        """
        self._extra[name] = value

    def add_extras(self, extras: Mapping[str, Any]) -> None:
        """Add multiple values to logged "extra" data."""
        self._extra.update(extras)

    def record_event(
        self,
        outcome: EventLifecycleOutcome,
        outcome_reason: BaseException | str | None = None,
        create_issue: bool = False,
        sample_log_rate: float | None = None,
    ) -> None:
        """Record a starting or halting event.

        This method is public so that unit tests may mock it, but it should be called
        only by the other "record" methods.
        """

        key = self.payload.get_metric_key(outcome)
        tags = self.payload.get_metric_tags()

        sample_rate = 1.0
        metrics.incr(key, tags=tags, sample_rate=sample_rate)

        sentry_sdk.set_tags(tags)

        extra = dict(self._extra)
        extra.update(tags)
        log_params: dict[str, Any] = {
            "extra": extra,
        }

        if isinstance(outcome_reason, BaseException):
            # Capture exception in Sentry if create_issue is True
            if create_issue:
                # If the outcome is halted, we want to set the level to warning
                if outcome == EventLifecycleOutcome.HALTED:
                    sentry_sdk.set_level("warning")

                event_id = sentry_sdk.capture_exception(
                    outcome_reason,
                )

                log_params["extra"]["slo_event_id"] = event_id

            # Add exception summary but don't include full stack trace in logs
            # TODO(iamrajjoshi): Phase this out once everyone is comfortable with just using the sentry issue
            log_params["extra"]["exception_summary"] = repr(outcome_reason)
        elif isinstance(outcome_reason, str):
            extra["outcome_reason"] = outcome_reason

        if outcome == EventLifecycleOutcome.FAILURE or outcome == EventLifecycleOutcome.HALTED:
            # Use provided sample_log_rate or fall back to instance default
            effective_sample_log_rate = (
                sample_log_rate if sample_log_rate is not None else self.sample_log_rate
            )

            should_log = (
                effective_sample_log_rate >= 1.0 or random.random() < effective_sample_log_rate
            )
            if should_log:
                if outcome == EventLifecycleOutcome.FAILURE:
                    logger.warning(key, **log_params)
                elif outcome == EventLifecycleOutcome.HALTED:
                    logger.info(key, **log_params)

    @staticmethod
    def _report_flow_error(message) -> None:
        logger.error("EventLifecycle flow error: %s", message)

    def _terminate(
        self,
        new_state: EventLifecycleOutcome,
        outcome_reason: BaseException | str | None = None,
        create_issue: bool = False,
        sample_log_rate: float | None = None,
    ) -> None:
        if self._state is None:
            self._report_flow_error("The lifecycle has not yet been entered")
        if self._state != EventLifecycleOutcome.STARTED:
            self._report_flow_error("The lifecycle has already been exited")
        self._state = new_state
        self.record_event(new_state, outcome_reason, create_issue, sample_log_rate)

    def record_success(self) -> None:
        """Record that the event halted successfully.

        Exiting the context without raising an exception will call this method
        automatically, unless the context was initialized with `assume_success` set
        to False.
        """

        self._terminate(EventLifecycleOutcome.SUCCESS)

    def record_failure(
        self,
        failure_reason: BaseException | str | None = None,
        extra: dict[str, Any] | None = None,
        create_issue: bool = True,
        sample_log_rate: float | None = None,
    ) -> None:
        """Record that the event halted in failure. Additional data may be passed
        to be logged.

        Calling it means that the feature is broken and requires immediate attention.

        An error will be reported to Sentry if create_issue is True (default).
        The default is True because we want to create an issue for all failures
        because it will provide a stack trace and help us debug the issue.
        There needs to be a compelling reason to not create an issue for a failure

        There is no need to call this method directly if an exception is raised from
        inside the context. It will be called automatically when exiting the context
        on an exception.

        This method should be called if we return a soft failure from the event. For
        example, if we receive an error status from a remote service and gracefully
        display an error response to the user, it would be necessary to manually call
        `record_failure` on the context object.

        Args:
            failure_reason: The reason for the failure (exception or string)
            extra: Additional data to include in logs
            create_issue: Whether to create a Sentry issue (default True)
            sample_log_rate: Rate at which to sample logs (0.0-1.0). If None, uses instance default.
        """

        if extra:
            self._extra.update(extra)
        self._terminate(
            EventLifecycleOutcome.FAILURE, failure_reason, create_issue, sample_log_rate
        )

    def record_halt(
        self,
        halt_reason: BaseException | str | None = None,
        extra: dict[str, Any] | None = None,
        create_issue: bool = False,
        sample_log_rate: float | None = None,
    ) -> None:
        """Record that the event halted in an ambiguous state.

        It will be logged to GCP but no Sentry error will be reported by default.
        The default is False because we don't want to create an issue for all halts.
        However for certain debugging cases, we may want to create an issue.

        This method can be called in response to a sufficiently ambiguous exception
        or other error condition, where it may have been caused by a user error or
        other expected condition, but there is some substantial chance that it
        represents a bug.

        Set create_issue=True if you want to create a Sentry issue for this halt.

        Such cases usually mean that we want to:
          (1) document the ambiguity;
          (2) monitor it for sudden spikes in frequency; and
          (3) investigate whether more detailed error information is available
              (but probably later, as a backlog item).

        Args:
            halt_reason: The reason for the halt (exception or string)
            extra: Additional data to include in logs
            create_issue: Whether to create a Sentry issue (default False)
            sample_log_rate: Rate at which to sample logs (0.0-1.0). If None, uses instance default.
        """

        if extra:
            self._extra.update(extra)
        self._terminate(EventLifecycleOutcome.HALTED, halt_reason, create_issue, sample_log_rate)

    def __enter__(self) -> Self:
        if self._state is not None:
            self._report_flow_error("The lifecycle has already been entered")
        self._state = EventLifecycleOutcome.STARTED
        self.record_event(EventLifecycleOutcome.STARTED)
        return self

    def __exit__(
        self,
        exc_type: type[BaseException] | None,
        exc_value: BaseException | None,
        traceback: TracebackType,
    ) -> None:
        if self._state != EventLifecycleOutcome.STARTED:
            # The context called record_success or record_failure being closing,
            # so we can just exit quietly.
            return

        if exc_value is not None:
            # We were forced to exit the context by a raised exception.
            # Default to creating a Sentry issue for unhandled exceptions
            self.record_failure(exc_value, create_issue=True)
        else:
            # We exited the context without record_success or record_failure being
            # called. Assume success if we were told to do so. Else, log a halt
            # indicating that there is no clear success or failure signal.
            self._terminate(
                EventLifecycleOutcome.SUCCESS
                if self.assume_success
                else EventLifecycleOutcome.HALTED
            )


class IntegrationPipelineViewType(StrEnum):
    """A specific step in an integration's pipeline that is not a static page."""

    # IdentityPipeline
    IDENTITY_LOGIN = "identity_login"
    IDENTITY_LINK = "identity_link"
    TOKEN_EXCHANGE = "token_exchange"

    # GitHub
    OAUTH_LOGIN = "oauth_login"
    GITHUB_INSTALLATION = "github_installation"
    ORGANIZATION_SELECTION = "organization_selection"

    # Bitbucket
    VERIFY_INSTALLATION = "verify_installation"

    # Bitbucket Server
    # OAUTH_LOGIN = "OAUTH_LOGIN"
    OAUTH_CALLBACK = "oauth_callback"

    # Azure DevOps
    ACCOUNT_CONFIG = "account_config"

    # Jira Server
    WEBHOOK_CREATION = "webhook_creation"

<<<<<<< HEAD
    # All Integrations
    FINISH_PIPELINE = "finish_pipeline"
=======
    # Opsgenie
    INSTALLATION_CONFIGURATION = "installation_configuration"
>>>>>>> b4d993b8


class IntegrationPipelineErrorReason(StrEnum):
    # OAuth identity
    TOKEN_EXCHANGE_ERROR = "token_exchange_error"
    TOKEN_EXCHANGE_MISMATCHED_STATE = "token_exchange_mismatched_state"


class IntegrationPipelineHaltReason(StrEnum):
    # OAuth identity
    NO_CODE_PROVIDED = "no_code_provided"

    # VSTS
    NO_ACCOUNTS = "no_accounts"


@dataclass
class IntegrationPipelineViewEvent(IntegrationEventLifecycleMetric):
    """An instance to be recorded of a user going through an integration pipeline view (step)."""

    interaction_type: IntegrationPipelineViewType
    domain: IntegrationDomain
    provider_key: str

    def get_metrics_domain(self) -> str:
        return "installation"

    def get_integration_domain(self) -> IntegrationDomain:
        return self.domain

    def get_integration_name(self) -> str:
        return self.provider_key

    def get_interaction_type(self) -> str:
        return str(self.interaction_type)


class IntegrationWebhookEventType(StrEnum):
    INSTALLATION = "installation"
    PUSH = "push"
    PULL_REQUEST = "pull_request"
    INBOUND_SYNC = "inbound_sync"


@dataclass
class IntegrationWebhookEvent(IntegrationEventLifecycleMetric):
    """An instance to be recorded of a webhook event."""

    interaction_type: IntegrationWebhookEventType
    domain: IntegrationDomain
    provider_key: str

    def get_metrics_domain(self) -> str:
        return "webhook"

    def get_integration_domain(self) -> IntegrationDomain:
        return self.domain

    def get_integration_name(self) -> str:
        return self.provider_key

    def get_interaction_type(self) -> str:
        return str(self.interaction_type)<|MERGE_RESOLUTION|>--- conflicted
+++ resolved
@@ -355,13 +355,11 @@
     # Jira Server
     WEBHOOK_CREATION = "webhook_creation"
 
-<<<<<<< HEAD
     # All Integrations
     FINISH_PIPELINE = "finish_pipeline"
-=======
+
     # Opsgenie
     INSTALLATION_CONFIGURATION = "installation_configuration"
->>>>>>> b4d993b8
 
 
 class IntegrationPipelineErrorReason(StrEnum):
