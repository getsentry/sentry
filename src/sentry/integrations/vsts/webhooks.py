--- conflicted
+++ resolved
@@ -6,10 +6,6 @@
 
 from sentry.models import Identity, Integration, OrganizationIntegration, sync_group_assignee_inbound
 from sentry.api.base import Endpoint
-<<<<<<< HEAD
-from sentry.utils.sdk import capture_exception
-=======
->>>>>>> c9be6ccf
 from uuid import uuid4
 from django.views.decorators.csrf import csrf_exempt
 from django.utils.crypto import constant_time_compare
@@ -64,9 +60,6 @@
             try:
                 self.check_webhook_secret(request, integration)
             except AssertionError:
-<<<<<<< HEAD
-                capture_exception()
-=======
                 logger.info(
                     'vsts.invalid-webhook-secret',
                     extra={
@@ -74,7 +67,6 @@
                         'integration_id': integration.id
                     }
                 )
->>>>>>> c9be6ccf
                 return self.respond(status=401)
             self.handle_updated_workitem(data, integration)
         return self.respond()
