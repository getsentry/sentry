--- conflicted
+++ resolved
@@ -79,11 +79,7 @@
         client = installation.get_client()
 
         try:
-<<<<<<< HEAD
-            repositories = client.get_repositories()
-=======
-            repositories = client.get_repos(fetch_max_pages=True)
->>>>>>> f20e90f2
+            repositories = client.get_repos()
         except ApiError as e:
             if installation.is_rate_limited_error(e):
                 lifecycle.record_halt(str(LinkAllReposHaltReason.RATE_LIMITED))
