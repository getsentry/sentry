--- conflicted
+++ resolved
@@ -961,17 +961,14 @@
 
                 pipeline.bind_state("chosen_installation", chosen_installation_id)
                 return pipeline.next_step()
-<<<<<<< HEAD
             pipeline.bind_state(
                 "installing_organization_slug", self.active_user_organization.organization.slug
-=======
-
+            )
             serialized_organization = organization_service.serialize_organization(
                 id=self.active_user_organization.organization.id,
                 as_user=(
                     serialize_rpc_user(request.user) if isinstance(request.user, User) else None
                 ),
->>>>>>> 095edf56
             )
             return self.render_react_view(
                 request=request,
