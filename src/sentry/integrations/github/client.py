from __future__ import annotations

import logging
from collections.abc import Mapping, Sequence
from datetime import datetime
from typing import Any

import orjson
import sentry_sdk
from requests import PreparedRequest
from sentry_sdk import capture_exception, capture_message

from sentry.constants import ObjectStatus
from sentry.integrations.github.blame import (
    create_blame_query,
    extract_commits_from_blame_response,
    generate_file_path_mapping,
)
from sentry.integrations.github.utils import get_jwt, get_next_link
from sentry.integrations.models.integration import Integration
from sentry.integrations.services.integration import RpcIntegration
from sentry.integrations.source_code_management.commit_context import (
    CommitContextClient,
    FileBlameInfo,
    SourceLineInfo,
)
from sentry.integrations.source_code_management.repository import RepositoryClient
from sentry.integrations.types import EXTERNAL_PROVIDERS, ExternalProviders
from sentry.issues.auto_source_code_config.code_mapping import (
    MAX_CONNECTION_ERRORS,
    Repo,
    RepoTree,
    filter_source_code_files,
)
from sentry.models.repository import Repository
from sentry.shared_integrations.client.base import BaseApiResponseX
from sentry.shared_integrations.client.proxy import IntegrationProxyClient
from sentry.shared_integrations.exceptions import ApiError, ApiRateLimitedError
from sentry.shared_integrations.response.mapping import MappingApiResponse
from sentry.silo.base import control_silo_function
from sentry.utils import metrics
from sentry.utils.cache import cache

logger = logging.getLogger("sentry.integrations.github")

# Some functions that require a large number of API requests can use this value
# as the lower ceiling before hitting Github anymore, thus, leaving at least these
# many requests left for other features that need to reach Github
MINIMUM_REQUESTS = 200


class GithubRateLimitInfo:
    def __init__(self, info: dict[str, int]) -> None:
        self.limit = info["limit"]
        self.remaining = info["remaining"]
        self.reset = info["reset"]
        self.used = info["used"]

    def next_window(self) -> str:
        return datetime.fromtimestamp(self.reset).strftime("%H:%M:%S")

    def __repr__(self) -> str:
        return f"GithubRateLimitInfo(limit={self.limit},rem={self.remaining},reset={self.reset})"


class GithubProxyClient(IntegrationProxyClient):
    def _get_installation_id(self) -> str:
        self.integration: RpcIntegration
        """
        Returns the Github App installation identifier.
        This is necessary since Github and Github Enterprise integrations store the
        identifier in different places on their database records.
        """
        return self.integration.external_id

    def _get_jwt(self) -> str:
        """
        Returns the JSON Web Token for authorized GitHub requests.
        This is necessary since Github and Github Enterprise create do not create the JWTs in the
        same pattern.
        """
        return get_jwt()

    @control_silo_function
    def _refresh_access_token(self) -> str | None:
        integration = Integration.objects.filter(id=self.integration.id).first()
        if not integration:
            return None

        logger.info(
            "token.refresh_start",
            extra={
                "old_expires_at": self.integration.metadata.get("expires_at"),
                "integration_id": self.integration.id,
            },
        )
        data = self.post(f"/app/installations/{self._get_installation_id()}/access_tokens")
        access_token = data["token"]
        expires_at = datetime.strptime(data["expires_at"], "%Y-%m-%dT%H:%M:%SZ").isoformat()
        integration.metadata.update({"access_token": access_token, "expires_at": expires_at})
        integration.save()
        logger.info(
            "token.refresh_end",
            extra={
                "new_expires_at": integration.metadata.get("expires_at"),
                "integration_id": integration.id,
            },
        )

        self.integration = integration
        return access_token

    @control_silo_function
    def _get_token(self, prepared_request: PreparedRequest) -> str | None:
        """
        Get token retrieves the active access token from the integration model.
        Should the token have expired, a new token will be generated and
        automatically persisted into the integration.
        """

        if not self.integration:
            return None

        logger_extra = {
            "path_url": prepared_request.path_url,
            "integration_id": getattr(self.integration, "id", "unknown"),
        }

        # Only certain routes are authenticated with JWTs....
        should_use_jwt = (
            "/app/installations" in prepared_request.path_url
            or "access_tokens" in prepared_request.path_url
        )
        if should_use_jwt:
            jwt = self._get_jwt()
            logger.info("token.jwt", extra=logger_extra)
            return jwt

        # The rest should use access tokens...
        now = datetime.utcnow()
        access_token: str | None = self.integration.metadata.get("access_token")
        expires_at: str | None = self.integration.metadata.get("expires_at")
        is_expired = (
            bool(expires_at) and datetime.fromisoformat(expires_at).replace(tzinfo=None) < now
        )
        should_refresh = not access_token or not expires_at or is_expired

        if should_refresh:
            access_token = self._refresh_access_token()

        logger.info("token.access_token", extra=logger_extra)
        return access_token

    @control_silo_function
    def authorize_request(self, prepared_request: PreparedRequest) -> PreparedRequest:
        integration: RpcIntegration | Integration | None = None
        if hasattr(self, "integration"):
            integration = self.integration
        elif hasattr(self, "org_integration_id"):
            integration = Integration.objects.filter(
                organizationintegration__id=self.org_integration_id,
                provider=EXTERNAL_PROVIDERS[ExternalProviders.GITHUB],
                status=ObjectStatus.ACTIVE,
            ).first()

        if not integration:
            logger.info("no_integration", extra={"path_url": prepared_request.path_url})
            return prepared_request

        token = self._get_token(prepared_request=prepared_request)
        if not token:
            logger.info(
                "no_token",
                extra={"path_url": prepared_request.path_url, "integration_id": integration.id},
            )
            return prepared_request

        prepared_request.headers["Authorization"] = f"Bearer {token}"
        prepared_request.headers["Accept"] = "application/vnd.github+json"
        if prepared_request.headers.get("Content-Type") == "application/raw; charset=utf-8":
            prepared_request.headers["Accept"] = "application/vnd.github.raw"

        return prepared_request

    def is_error_fatal(self, error: Exception) -> bool:
        if hasattr(error.response, "text") and error.response.text:
            if "suspended" in error.response.text:
                return True
        return super().is_error_fatal(error)


class GitHubBaseClient(GithubProxyClient, RepositoryClient, CommitContextClient):
    allow_redirects = True

    base_url = "https://api.github.com"
    integration_name = "github"
    # Github gives us links to navigate, however, let's be safe in case we're fed garbage
    page_number_limit = 50  # With a default of 100 per page -> 5,000 items

    def get_last_commits(self, repo: str, end_sha: str) -> Sequence[Any]:
        """
        Return API request that fetches last ~30 commits
        see https://docs.github.com/en/rest/commits/commits#list-commits-on-a-repository
        using end_sha as parameter.
        """
        return self.get_cached(f"/repos/{repo}/commits", params={"sha": end_sha})

    def compare_commits(self, repo: str, start_sha: str, end_sha: str) -> Any:
        """
        See https://docs.github.com/en/rest/commits/commits#compare-two-commits
        where start sha is oldest and end is most recent.
        """
        return self.get_cached(f"/repos/{repo}/compare/{start_sha}...{end_sha}")

    def repo_hooks(self, repo: str) -> Sequence[Any]:
        """
        https://docs.github.com/en/rest/webhooks/repos#list-repository-webhooks
        """
        return self.get(f"/repos/{repo}/hooks")

    def get_commits(self, repo: str) -> Sequence[Any]:
        """
        https://docs.github.com/en/rest/commits/commits#list-commits
        """
        return self.get(f"/repos/{repo}/commits")

    def get_commit(self, repo: str, sha: str) -> Any:
        """
        https://docs.github.com/en/rest/commits/commits#get-a-commit
        """
        return self.get_cached(f"/repos/{repo}/commits/{sha}")

    def get_merge_commit_sha_from_commit(self, repo: str, sha: str) -> str | None:
        """
        Get the merge commit sha from a commit sha.
        """
        response = self.get_pullrequest_from_commit(repo, sha)
        if not response or (isinstance(response, list) and len(response) != 1):
            # the response should return a single merged PR, return if multiple
            return None

        (pull_request,) = response
        if pull_request["state"] == "open":
            metrics.incr(
                "github_pr_comment.queue_comment_check.open_pr",
                sample_rate=1.0,
            )
            return None

        return pull_request.get("merge_commit_sha")

    def get_pullrequest_from_commit(self, repo: str, sha: str) -> Any:
        """
        https://docs.github.com/en/rest/commits/commits#list-pull-requests-associated-with-a-commit

        Returns the merged pull request that introduced the commit to the repository. If the commit is not present in the default branch, will only return open pull requests associated with the commit.
        """
        return self.get(f"/repos/{repo}/commits/{sha}/pulls")

    def get_pullrequest_files(self, repo: str, pull_number: str) -> Any:
        """
        https://docs.github.com/en/rest/pulls/pulls#list-pull-requests-files

        Returns up to 30 files associated with a pull request. Responses are paginated.
        """
        return self.get(f"/repos/{repo}/pulls/{pull_number}/files")

    def get_repo(self, repo: str) -> Any:
        """
        https://docs.github.com/en/rest/repos/repos#get-a-repository
        """
        return self.get(f"/repos/{repo}")

    # https://docs.github.com/en/rest/rate-limit?apiVersion=2022-11-28
    def get_rate_limit(self, specific_resource: str = "core") -> GithubRateLimitInfo:
        """This gives information of the current rate limit"""
        # There's more but this is good enough
        assert specific_resource in ("core", "search", "graphql")
        return GithubRateLimitInfo(self.get("/rate_limit")["resources"][specific_resource])

    # https://docs.github.com/en/rest/git/trees#get-a-tree
    def get_tree(self, repo_full_name: str, tree_sha: str) -> Any:
        tree: Any = {}
        # We do not cache this call since it is a rather large object
        contents: dict[str, Any] = self.get(
            f"/repos/{repo_full_name}/git/trees/{tree_sha}",
            # Will cause all objects or subtrees referenced by the tree specified in :tree_sha
            params={"recursive": 1},
        )
        # If truncated is true in the response then the number of items in the tree array exceeded our maximum limit.
        # If you need to fetch more items, use the non-recursive method of fetching trees, and fetch one sub-tree at a time.
        # Note: The limit for the tree array is 100,000 entries with a maximum size of 7 MB when using the recursive parameter.
        # XXX: We will need to improve this by iterating through trees without using the recursive parameter
        if contents.get("truncated"):
            # e.g. getsentry/DataForThePeople
            logger.warning(
                "The tree for %s has been truncated. Use different a approach for retrieving contents of tree.",
                repo_full_name,
            )
        tree = contents["tree"]

        return tree

    def get_cached_repo_files(
        self,
        repo_full_name: str,
        tree_sha: str,
        only_source_code_files: bool = True,
        only_use_cache: bool = False,
        cache_seconds: int = 3600 * 24,
    ) -> list[str]:
        """It return all files for a repo or just source code files.

        repo_full_name: e.g. getsentry/sentry
        tree_sha: A branch or a commit sha
        only_source_code_files: Include all files or just the source code files
        only_use_cache: Do not hit the network but use the value from the cache
            if any. This is useful if the remaining API requests are low
        cache_seconds: How long to cache a value for
        """
        key = f"github:repo:{repo_full_name}:{'source-code' if only_source_code_files else 'all'}"
        repo_files: list[str] = cache.get(key, [])
        if not repo_files and not only_use_cache:
            tree = self.get_tree(repo_full_name, tree_sha)
            if tree:
                # Keep files; discard directories
                repo_files = [x["path"] for x in tree if x["type"] == "blob"]
                if only_source_code_files:
                    repo_files = filter_source_code_files(files=repo_files)
                # The backend's caching will skip silently if the object size greater than 5MB
                # The trees API does not return structures larger than 7MB
                # As an example, all file paths in Sentry is about 1.3MB
                # Larger customers may have larger repositories, however,
                # the cost of not having cached the files cached for those
                # repositories is a single GH API network request, thus,
                # being acceptable to sometimes not having everything cached
                cache.set(key, repo_files, cache_seconds)

        return repo_files

    def get_trees_for_org(self, gh_org: str, cache_seconds: int = 3600 * 24) -> dict[str, RepoTree]:
        """
        This fetches tree representations of all repos for an org and saves its
        contents into the cache.
        """
        trees: dict[str, RepoTree] = {}
        extra = {"gh_org": gh_org}
        repositories = self._populate_repositories(gh_org, cache_seconds)
        extra.update({"repos_num": str(len(repositories))})
        trees = self._populate_trees(repositories)
        if trees:
            logger.info("Using cached trees for Github org.", extra=extra)

        try:
            rate_limit = self.get_rate_limit()
            extra.update({"remaining": str(rate_limit.remaining)})
        except ApiError:
            logger.warning("Failed to get latest rate limit info. Let's keep going.")

        return trees

    def _populate_repositories(self, gh_org: str, cache_seconds: int) -> list[dict[str, str]]:
        cache_key = f"githubtrees:repositories:{gh_org}"
        repositories: list[dict[str, str]] = cache.get(cache_key, [])

        if not repositories:
            # Remove unnecessary fields from the response
            repositories = [
                {"full_name": repo["full_name"], "default_branch": repo["default_branch"]}
                for repo in self.get_repos(fetch_max_pages=True)
            ]
            if not repositories:
                logger.warning("Fetching repositories returned an empty list.")
            else:
                cache.set(cache_key, repositories, cache_seconds)
                logger.info("Cached repositories.", extra={"repos_count": len(repositories)})

        return repositories

    def _populate_trees_process_error(self, error: ApiError, extra: dict[str, str]) -> bool:
        """
        Log different messages based on the error received. Returns a boolean indicating whether
        the error should count towards the connection errors tally.
        """
        msg = "Continuing execution."
        should_count_error = False
        error_message = error.text
        if error.json:
            json_data: Any = error.json
            error_message = json_data.get("message")

        # TODO: Add condition for  getsentry/DataForThePeople
        # e.g. getsentry/nextjs-sentry-example
        if error_message == "Git Repository is empty.":
            logger.warning("The repository is empty. %s", msg, extra=extra)
        elif error_message == "Not Found":
            logger.warning("The app does not have access to the repo. %s", msg, extra=extra)
        elif error_message == "Repository access blocked":
            logger.warning("Github has blocked the repository. %s", msg, extra=extra)
        elif error_message == "Server Error":
            logger.warning("Github failed to respond. %s.", msg, extra=extra)
            should_count_error = True
        elif error_message == "Bad credentials":
            logger.warning("No permission granted for this repo. %s.", msg, extra=extra)
        elif error_message == "Connection reset by peer":
            logger.warning("Connection reset by GitHub. %s.", msg, extra=extra)
            should_count_error = True
        elif error_message == "Connection broken: invalid chunk length":
            logger.warning("Connection broken by chunk with invalid length. %s.", msg, extra=extra)
            should_count_error = True
        elif error_message and error_message.startswith("Unable to reach host:"):
            logger.warning("Unable to reach host at the moment. %s.", msg, extra=extra)
            should_count_error = True
        elif error_message and error_message.startswith(
            "Due to U.S. trade controls law restrictions, this GitHub"
        ):
            logger.warning("Github has blocked this org. We will not continue.", extra=extra)
            # Raising the error will about the task and be handled at the task level
            raise error
        else:
            # We do not raise the exception so we can keep iterating through the repos.
            # Nevertheless, investigate the error to determine if we should abort the processing
            sentry_sdk.set_context("extra", extra)
            capture_message(f"Continuing execution. Investigate: {error_message}")

        return should_count_error

    def _populate_trees(self, repositories: list[dict[str, str]]) -> dict[str, RepoTree]:
        """
        For every repository, fetch the tree associated and cache it.
        This function takes API rate limits into consideration to prevent exhaustion.
        """
        trees: dict[str, RepoTree] = {}
        only_use_cache = False
        connection_error_count = 0

        remaining_requests = MINIMUM_REQUESTS
        try:
            rate_limit = self.get_rate_limit()
            remaining_requests = rate_limit.remaining
            logger.info("Current rate limit info.", extra={"rate_limit": rate_limit})
        except ApiError:
            only_use_cache = True
            # Report so we can investigate
            logger.warning("Loading trees from cache. Execution will continue. Check logs.")
            capture_exception(level="warning")

        for index, repo_info in enumerate(repositories):
            repo_full_name = repo_info["full_name"]
            extra = {"repo_full_name": repo_full_name}
            # Only use the cache if we drop below the lower ceiling
            # We will fetch after the limit is reset (every hour)
            if not only_use_cache and remaining_requests <= MINIMUM_REQUESTS:
                only_use_cache = True
                logger.info(
                    "Too few requests remaining. Grabbing values from the cache.", extra=extra
                )
            else:
                remaining_requests -= 1

            try:
                # The Github API rate limit is reset every hour
                # Spread the expiration of the cache of each repo across the day
                trees[repo_full_name] = self._populate_tree(
                    repo_info, only_use_cache, (3600 * 24) + (3600 * (index % 24))
                )
            except ApiError as error:
                should_count_error = self._populate_trees_process_error(error, extra)
                if should_count_error:
                    connection_error_count += 1
            except Exception:
                # Report for investigation but do not stop processing
                logger.exception(
                    "Failed to populate_tree. Investigate. Contining execution.", extra=extra
                )

            if connection_error_count >= MAX_CONNECTION_ERRORS:
                logger.warning(
                    "Falling back to the cache because we've hit too many errors connecting to GitHub.",
                    extra=extra,
                )
                only_use_cache = True

        return trees

    def _populate_tree(
        self, repo_info: dict[str, str], only_use_cache: bool, cache_seconds: int
    ) -> RepoTree:
        full_name = repo_info["full_name"]
        branch = repo_info["default_branch"]
        repo_files = self.get_cached_repo_files(
            full_name, branch, only_use_cache=only_use_cache, cache_seconds=cache_seconds
        )
        return RepoTree(Repo(full_name, branch), repo_files)

    def get_repos(self, fetch_max_pages: bool = False) -> list[dict[str, Any]]:
        """
        args:
         * fetch_max_pages - fetch as many repos as possible using pagination (slow)

        This fetches all repositories accessible to the Github App
        https://docs.github.com/en/rest/apps/installations#list-repositories-accessible-to-the-app-installation

        It uses page_size from the base class to specify how many items per page.
        The upper bound of requests is controlled with self.page_number_limit to prevent infinite requests.
        """
<<<<<<< HEAD
=======
        # XXX: In order to speed up this function we could use ThreadPoolExecutor
        # to fetch repositories in parallel. See src/sentry/utils/snuba.py
>>>>>>> f20e90f2
        repos = self.get_with_pagination(
            "/installation/repositories",
            response_key="repositories",
            page_number_limit=self.page_number_limit if fetch_max_pages else 1,
        )
        return [repo for repo in repos if not repo.get("archived")]

    # XXX: Find alternative approach
    def search_repositories(self, query: bytes) -> Mapping[str, Sequence[Any]]:
        """
        Find repositories matching a query.
        NOTE: All search APIs share a rate limit of 30 requests/minute

        https://docs.github.com/en/rest/search#search-repositories
        """
        return self.get("/search/repositories", params={"q": query})

    def get_assignees(self, repo: str) -> Sequence[Any]:
        """
        https://docs.github.com/en/rest/issues/assignees#list-assignees
        """
        return self.get_with_pagination(f"/repos/{repo}/assignees")

    def get_with_pagination(
        self, path: str, response_key: str | None = None, page_number_limit: int | None = None
    ) -> Sequence[Any]:
        """
        Github uses the Link header to provide pagination links. Github
        recommends using the provided link relations and not constructing our
        own URL.
        https://docs.github.com/en/rest/guides/traversing-with-pagination

        Use response_key when the API stores the results within a key.
        For instance, the repositories API returns the list of repos under the "repositories" key
        """
        if page_number_limit is None or page_number_limit > self.page_number_limit:
            page_number_limit = self.page_number_limit

        with sentry_sdk.start_span(
            op=f"{self.integration_type}.http.pagination",
            name=f"{self.integration_type}.http_response.pagination.{self.name}",
        ):
            output = []

            page_number = 1
            resp = self.get(path, params={"per_page": self.page_size})
            output.extend(resp) if not response_key else output.extend(resp[response_key])
            next_link = get_next_link(resp)

            # XXX: In order to speed up this function we will need to parallelize this
            # Use ThreadPoolExecutor; see src/sentry/utils/snuba.py#L358
            while next_link and page_number < page_number_limit:
                # If a per_page is specified, GitHub preserves the per_page value
                # in the response headers.
                resp = self.get(next_link)
                output.extend(resp) if not response_key else output.extend(resp[response_key])

                next_link = get_next_link(resp)
                page_number += 1
            return output

    def search_issues(self, query: str) -> Mapping[str, Sequence[Mapping[str, Any]]]:
        """
        https://docs.github.com/en/rest/search?#search-issues-and-pull-requests
        NOTE: All search APIs share a rate limit of 30 requests/minute
        """
        return self.get("/search/issues", params={"q": query})

    def get_issue(self, repo: str, number: str) -> Any:
        """
        https://docs.github.com/en/rest/issues/issues#get-an-issue
        """
        return self.get(f"/repos/{repo}/issues/{number}")

    def create_issue(self, repo: str, data: Mapping[str, Any]) -> Any:
        """
        https://docs.github.com/en/rest/issues/issues#create-an-issue
        """
        endpoint = f"/repos/{repo}/issues"
        return self.post(endpoint, data=data)

    def create_comment(self, repo: str, issue_id: str, data: Mapping[str, Any]) -> Any:
        """
        https://docs.github.com/en/rest/issues/comments#create-an-issue-comment
        """
        endpoint = f"/repos/{repo}/issues/{issue_id}/comments"
        return self.post(endpoint, data=data)

    def update_comment(
        self, repo: str, issue_id: str, comment_id: str, data: Mapping[str, Any]
    ) -> Any:
        endpoint = f"/repos/{repo}/issues/comments/{comment_id}"
        return self.patch(endpoint, data=data)

    def get_comment_reactions(self, repo: str, comment_id: str) -> Any:
        endpoint = f"/repos/{repo}/issues/comments/{comment_id}"
        response = self.get(endpoint)
        reactions = response["reactions"]
        del reactions["url"]
        return reactions

    def get_user(self, gh_username: str) -> Any:
        """
        https://docs.github.com/en/rest/users/users#get-a-user
        """
        return self.get(f"/users/{gh_username}")

    def get_labels(self, repo: str) -> Sequence[Any]:
        """
        Fetches up to the first 100 labels for a repository.
        https://docs.github.com/en/rest/issues/labels#list-labels-for-a-repository
        """
        return self.get(f"/repos/{repo}/labels", params={"per_page": 100})

    def check_file(self, repo: Repository, path: str, version: str | None) -> BaseApiResponseX:
        return self.head_cached(path=f"/repos/{repo.name}/contents/{path}", params={"ref": version})

    def get_file(
        self, repo: Repository, path: str, ref: str | None, codeowners: bool = False
    ) -> str:
        """Get the contents of a file

        See https://docs.github.com/en/rest/reference/repos#get-repository-content
        """
        from base64 import b64decode

        headers = {"Content-Type": "application/raw; charset=utf-8"} if codeowners else {}
        contents = self.get(
            path=f"/repos/{repo.name}/contents/{path}",
            params={"ref": ref},
            raw_response=True if codeowners else False,
            headers=headers,
        )

        result = (
            contents.content.decode("utf-8")
            if codeowners
            else b64decode(contents["content"]).decode("utf-8")
        )
        return result

    def get_blame_for_files(
        self, files: Sequence[SourceLineInfo], extra: Mapping[str, Any]
    ) -> Sequence[FileBlameInfo]:
        log_info = {
            **extra,
            "provider": "github",
            "organization_integration_id": self.org_integration_id,
        }
        metrics.incr("integrations.github.get_blame_for_files")
        try:
            rate_limit = self.get_rate_limit(specific_resource="graphql")
        except ApiError:
            # Some GitHub instances don't enforce rate limiting and will respond with a 404
            pass
        else:
            if rate_limit.remaining < MINIMUM_REQUESTS:
                metrics.incr(
                    "integrations.github.get_blame_for_files.not_enough_requests_remaining"
                )
                logger.error(
                    "sentry.integrations.github.get_blame_for_files.rate_limit",
                    extra={
                        "provider": "github",
                        "specific_resource": "graphql",
                        "remaining": rate_limit.remaining,
                        "next_window": rate_limit.next_window(),
                        "organization_integration_id": self.org_integration_id,
                    },
                )
                raise ApiRateLimitedError("Not enough requests remaining for GitHub")

        file_path_mapping = generate_file_path_mapping(files)
        query, variables = create_blame_query(file_path_mapping, extra=log_info)
        data = {"query": query, "variables": variables}
        cache_key = self.get_cache_key("/graphql", "", orjson.dumps(data).decode())
        response = self.check_cache(cache_key)
        if response:
            metrics.incr("integrations.github.get_blame_for_files.got_cached")
            logger.info(
                "sentry.integrations.github.get_blame_for_files.got_cached",
                extra=log_info,
            )
        else:
            try:
                response = self.post(
                    path="/graphql",
                    data=data,
                    allow_text=False,
                )
            except ValueError as e:
                logger.exception(str(e), log_info)
                return []
            else:
                self.set_cache(cache_key, response, 60)

        if not isinstance(response, MappingApiResponse):
            raise ApiError("Response is not JSON")

        errors = response.get("errors", [])
        if len(errors) > 0:
            if any([error for error in errors if error.get("type") == "RATE_LIMITED"]):
                raise ApiRateLimitedError("GitHub rate limit exceeded")

            # When data is present, it means that the query was at least partially successful,
            # usually a missing repo/branch/file which is expected with wrong configurations.
            # If data is not present, the query may be formed incorrectly, so raise an error.
            if not response.get("data"):
                err_message = ", ".join(
                    [error.get("message", "") for error in response.get("errors", [])]
                )
                raise ApiError(err_message)

        return extract_commits_from_blame_response(
            response=response,
            file_path_mapping=file_path_mapping,
            files=files,
            extra={
                **extra,
                "provider": "github",
                "organization_integration_id": self.org_integration_id,
            },
        )


class GitHubApiClient(GitHubBaseClient):
    def __init__(
        self,
        integration: Integration,
        org_integration_id: int | None = None,
        verify_ssl: bool = True,
        logging_context: Mapping[str, Any] | None = None,
    ) -> None:
        self.integration = integration
        kwargs = {}
        if hasattr(self.integration, "id"):
            kwargs["integration_id"] = integration.id

        super().__init__(
            org_integration_id=org_integration_id,
            verify_ssl=verify_ssl,
            logging_context=logging_context,
            **kwargs,
        )<|MERGE_RESOLUTION|>--- conflicted
+++ resolved
@@ -504,11 +504,6 @@
         It uses page_size from the base class to specify how many items per page.
         The upper bound of requests is controlled with self.page_number_limit to prevent infinite requests.
         """
-<<<<<<< HEAD
-=======
-        # XXX: In order to speed up this function we could use ThreadPoolExecutor
-        # to fetch repositories in parallel. See src/sentry/utils/snuba.py
->>>>>>> f20e90f2
         repos = self.get_with_pagination(
             "/installation/repositories",
             response_key="repositories",
