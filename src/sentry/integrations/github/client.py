--- conflicted
+++ resolved
@@ -367,11 +367,7 @@
             # Remove unnecessary fields from the response
             repositories = [
                 {"full_name": repo["full_name"], "default_branch": repo["default_branch"]}
-<<<<<<< HEAD
-                for repo in self.get_repositories()
-=======
-                for repo in self.get_repos(fetch_max_pages=True)
->>>>>>> f20e90f2
+                for repo in self.get_repos()
             ]
             if not repositories:
                 logger.warning("Fetching repositories returned an empty list.")
@@ -497,11 +493,7 @@
         )
         return RepoTree(Repo(full_name, branch), repo_files)
 
-<<<<<<< HEAD
-    def get_repositories(self) -> Sequence[Any]:
-=======
-    def get_repos(self, fetch_max_pages: bool = False) -> list[dict[str, Any]]:
->>>>>>> f20e90f2
+    def get_repos(self) -> list[dict[str, Any]]:
         """
         This fetches all repositories accessible to the Github App
         https://docs.github.com/en/rest/apps/installations#list-repositories-accessible-to-the-app-installation
