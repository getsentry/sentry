--- conflicted
+++ resolved
@@ -375,7 +375,7 @@
             # Remove unnecessary fields from the response
             repositories = [
                 {"full_name": repo["full_name"], "default_branch": repo["default_branch"]}
-                for repo in self.get_repos()
+                for repo in self.get_repos(fetch_max_pages=True)
                 if not repo.get("archived")
             ]
             if not repositories:
@@ -490,23 +490,21 @@
         )
         return RepoTree(RepoAndBranch(full_name, branch), repo_files)
 
-    def get_repos(self) -> list[dict[str, Any]]:
-        """
+    def get_repos(self, fetch_max_pages: bool = False) -> list[dict[str, Any]]:
+        """
+        args:
+         * fetch_max_pages - fetch as many repos as possible using pagination (slow)
+
         This fetches all repositories accessible to the Github App
         https://docs.github.com/en/rest/apps/installations#list-repositories-accessible-to-the-app-installation
         It uses page_size from the base class to specify how many items per page.
         The upper bound of requests is controlled with self.page_number_limit to prevent infinite requests.
         """
-<<<<<<< HEAD
-        return self.get_with_pagination("/installation/repositories", response_key="repositories")
-=======
-        repos = self.get_with_pagination(
+        return self.get_with_pagination(
             "/installation/repositories",
             response_key="repositories",
             page_number_limit=self.page_number_limit if fetch_max_pages else 1,
         )
-        return [repo for repo in repos if not repo.get("archived")]
->>>>>>> f6fe4019
 
     # XXX: Find alternative approach
     def search_repositories(self, query: bytes) -> Mapping[str, Sequence[Any]]:
