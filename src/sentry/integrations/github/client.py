from __future__ import annotations

import logging
from collections.abc import Mapping, Sequence
from datetime import datetime
from typing import Any

import orjson
import sentry_sdk
from requests import PreparedRequest
from sentry_sdk import capture_exception

from sentry.constants import ObjectStatus
from sentry.integrations.github.blame import (
    create_blame_query,
    extract_commits_from_blame_response,
    generate_file_path_mapping,
)
from sentry.integrations.github.utils import get_jwt, get_next_link
from sentry.integrations.models.integration import Integration
from sentry.integrations.services.integration import RpcIntegration
from sentry.integrations.source_code_management.commit_context import (
    CommitContextClient,
    FileBlameInfo,
    SourceLineInfo,
)
from sentry.integrations.source_code_management.repo_trees import (
    MAX_CONNECTION_ERRORS,
    RepoAndBranch,
    RepoTree,
    RepoTreesClient,
    filter_source_code_files,
)
from sentry.integrations.source_code_management.repository import RepositoryClient
from sentry.integrations.types import EXTERNAL_PROVIDERS, ExternalProviders
from sentry.models.repository import Repository
from sentry.shared_integrations.client.base import BaseApiResponseX
from sentry.shared_integrations.client.proxy import IntegrationProxyClient
from sentry.shared_integrations.exceptions import ApiError, ApiRateLimitedError
from sentry.shared_integrations.response.mapping import MappingApiResponse
from sentry.silo.base import control_silo_function
from sentry.utils import metrics
from sentry.utils.cache import cache

logger = logging.getLogger("sentry.integrations.github")

# Some functions that require a large number of API requests can use this value
# as the lower ceiling before hitting Github anymore, thus, leaving at least these
# many requests left for other features that need to reach Github
MINIMUM_REQUESTS = 200


class GithubRateLimitInfo:
    def __init__(self, info: dict[str, int]) -> None:
        self.limit = info["limit"]
        self.remaining = info["remaining"]
        self.reset = info["reset"]
        self.used = info["used"]

    def next_window(self) -> str:
        return datetime.fromtimestamp(self.reset).strftime("%H:%M:%S")

    def __repr__(self) -> str:
        return f"GithubRateLimitInfo(limit={self.limit},rem={self.remaining},reset={self.reset})"


class GithubProxyClient(IntegrationProxyClient):
    def _get_installation_id(self) -> str:
        self.integration: RpcIntegration
        """
        Returns the Github App installation identifier.
        This is necessary since Github and Github Enterprise integrations store the
        identifier in different places on their database records.
        """
        return self.integration.external_id

    def _get_jwt(self) -> str:
        """
        Returns the JSON Web Token for authorized GitHub requests.
        This is necessary since Github and Github Enterprise create do not create the JWTs in the
        same pattern.
        """
        return get_jwt()

    @control_silo_function
    def _refresh_access_token(self) -> str | None:
        integration = Integration.objects.filter(id=self.integration.id).first()
        if not integration:
            return None

        logger.info(
            "token.refresh_start",
            extra={
                "old_expires_at": self.integration.metadata.get("expires_at"),
                "integration_id": self.integration.id,
            },
        )
        data = self.post(f"/app/installations/{self._get_installation_id()}/access_tokens")
        access_token = data["token"]
        expires_at = datetime.strptime(data["expires_at"], "%Y-%m-%dT%H:%M:%SZ").isoformat()
        integration.metadata.update({"access_token": access_token, "expires_at": expires_at})
        integration.save()
        logger.info(
            "token.refresh_end",
            extra={
                "new_expires_at": integration.metadata.get("expires_at"),
                "integration_id": integration.id,
            },
        )

        self.integration = integration
        return access_token

    @control_silo_function
    def _get_token(self, prepared_request: PreparedRequest) -> str | None:
        """
        Get token retrieves the active access token from the integration model.
        Should the token have expired, a new token will be generated and
        automatically persisted into the integration.
        """

        if not self.integration:
            return None

        logger_extra = {
            "path_url": prepared_request.path_url,
            "integration_id": getattr(self.integration, "id", "unknown"),
        }

        # Only certain routes are authenticated with JWTs....
        should_use_jwt = (
            "/app/installations" in prepared_request.path_url
            or "access_tokens" in prepared_request.path_url
        )
        if should_use_jwt:
            jwt = self._get_jwt()
            logger.info("token.jwt", extra=logger_extra)
            return jwt

        # The rest should use access tokens...
        now = datetime.utcnow()
        access_token: str | None = self.integration.metadata.get("access_token")
        expires_at: str | None = self.integration.metadata.get("expires_at")
        is_expired = (
            bool(expires_at) and datetime.fromisoformat(expires_at).replace(tzinfo=None) < now
        )
        should_refresh = not access_token or not expires_at or is_expired

        if should_refresh:
            access_token = self._refresh_access_token()

        logger.info("token.access_token", extra=logger_extra)
        return access_token

    @control_silo_function
    def authorize_request(self, prepared_request: PreparedRequest) -> PreparedRequest:
        integration: RpcIntegration | Integration | None = None
        if hasattr(self, "integration"):
            integration = self.integration
        elif hasattr(self, "org_integration_id"):
            integration = Integration.objects.filter(
                organizationintegration__id=self.org_integration_id,
                provider=EXTERNAL_PROVIDERS[ExternalProviders.GITHUB],
                status=ObjectStatus.ACTIVE,
            ).first()

        if not integration:
            logger.info("no_integration", extra={"path_url": prepared_request.path_url})
            return prepared_request

        token = self._get_token(prepared_request=prepared_request)
        if not token:
            logger.info(
                "no_token",
                extra={"path_url": prepared_request.path_url, "integration_id": integration.id},
            )
            return prepared_request

        prepared_request.headers["Authorization"] = f"Bearer {token}"
        prepared_request.headers["Accept"] = "application/vnd.github+json"
        if prepared_request.headers.get("Content-Type") == "application/raw; charset=utf-8":
            prepared_request.headers["Accept"] = "application/vnd.github.raw"

        return prepared_request

    def is_error_fatal(self, error: Exception) -> bool:
        if hasattr(error.response, "text") and error.response.text:
            if "suspended" in error.response.text:
                return True
        return super().is_error_fatal(error)


class GitHubBaseClient(GithubProxyClient, RepositoryClient, CommitContextClient, RepoTreesClient):
    allow_redirects = True

    base_url = "https://api.github.com"
    integration_name = "github"
    # Github gives us links to navigate, however, let's be safe in case we're fed garbage
    page_number_limit = 50  # With a default of 100 per page -> 5,000 items

    def get_last_commits(self, repo: str, end_sha: str) -> Sequence[Any]:
        """
        Return API request that fetches last ~30 commits
        see https://docs.github.com/en/rest/commits/commits#list-commits-on-a-repository
        using end_sha as parameter.
        """
        return self.get_cached(f"/repos/{repo}/commits", params={"sha": end_sha})

    def compare_commits(self, repo: str, start_sha: str, end_sha: str) -> Any:
        """
        See https://docs.github.com/en/rest/commits/commits#compare-two-commits
        where start sha is oldest and end is most recent.
        """
        return self.get_cached(f"/repos/{repo}/compare/{start_sha}...{end_sha}")

    def repo_hooks(self, repo: str) -> Sequence[Any]:
        """
        https://docs.github.com/en/rest/webhooks/repos#list-repository-webhooks
        """
        return self.get(f"/repos/{repo}/hooks")

    def get_commits(self, repo: str) -> Sequence[Any]:
        """
        https://docs.github.com/en/rest/commits/commits#list-commits
        """
        return self.get(f"/repos/{repo}/commits")

    def get_commit(self, repo: str, sha: str) -> Any:
        """
        https://docs.github.com/en/rest/commits/commits#get-a-commit
        """
        return self.get_cached(f"/repos/{repo}/commits/{sha}")

    def get_merge_commit_sha_from_commit(self, repo: str, sha: str) -> str | None:
        """
        Get the merge commit sha from a commit sha.
        """
        response = self.get_pullrequest_from_commit(repo, sha)
        if not response or (isinstance(response, list) and len(response) != 1):
            # the response should return a single merged PR, return if multiple
            return None

        (pull_request,) = response
        if pull_request["state"] == "open":
            metrics.incr(
                "github_pr_comment.queue_comment_check.open_pr",
                sample_rate=1.0,
            )
            return None

        return pull_request.get("merge_commit_sha")

    def get_pullrequest_from_commit(self, repo: str, sha: str) -> Any:
        """
        https://docs.github.com/en/rest/commits/commits#list-pull-requests-associated-with-a-commit

        Returns the merged pull request that introduced the commit to the repository. If the commit is not present in the default branch, will only return open pull requests associated with the commit.
        """
        return self.get(f"/repos/{repo}/commits/{sha}/pulls")

    def get_pullrequest_files(self, repo: str, pull_number: str) -> Any:
        """
        https://docs.github.com/en/rest/pulls/pulls#list-pull-requests-files

        Returns up to 30 files associated with a pull request. Responses are paginated.
        """
        return self.get(f"/repos/{repo}/pulls/{pull_number}/files")

    def get_repo(self, repo: str) -> Any:
        """
        https://docs.github.com/en/rest/repos/repos#get-a-repository
        """
        return self.get(f"/repos/{repo}")

    # https://docs.github.com/en/rest/rate-limit?apiVersion=2022-11-28
    def get_rate_limit(self, specific_resource: str = "core") -> GithubRateLimitInfo:
        """This gives information of the current rate limit"""
        # There's more but this is good enough
        assert specific_resource in ("core", "search", "graphql")
        return GithubRateLimitInfo(self.get("/rate_limit")["resources"][specific_resource])

    # This method is used by RepoTreesIntegration
    def get_remaining_api_requests(self) -> int:
        """This gives information of the current rate limit"""
        return self.get_rate_limit().remaining

    # This method is used by RepoTreesIntegration
    # https://docs.github.com/en/rest/git/trees#get-a-tree
    def get_tree(self, repo_full_name: str, tree_sha: str) -> list[dict[str, Any]]:
        # We do not cache this call since it is a rather large object
        contents: dict[str, Any] = self.get(
            f"/repos/{repo_full_name}/git/trees/{tree_sha}",
            # Will cause all objects or subtrees referenced by the tree specified in :tree_sha
            params={"recursive": 1},
        )
        # If truncated is true in the response then the number of items in the tree array exceeded our maximum limit.
        # If you need to fetch more items, use the non-recursive method of fetching trees, and fetch one sub-tree at a time.
        # Note: The limit for the tree array is 100,000 entries with a maximum size of 7 MB when using the recursive parameter.
        # XXX: We will need to improve this by iterating through trees without using the recursive parameter
        if contents.get("truncated"):
            # e.g. getsentry/DataForThePeople
            logger.warning(
                "The tree for %s has been truncated. Use different a approach for retrieving contents of tree.",
                repo_full_name,
            )
        return contents["tree"]

    # XXX: Drop this method
    def get_cached_repo_files(
        self,
        repo_full_name: str,
        tree_sha: str,
        only_source_code_files: bool = True,
        only_use_cache: bool = False,
        cache_seconds: int = 3600 * 24,
    ) -> list[str]:
        """It return all files for a repo or just source code files.

        repo_full_name: e.g. getsentry/sentry
        tree_sha: A branch or a commit sha
        only_source_code_files: Include all files or just the source code files
        only_use_cache: Do not hit the network but use the value from the cache
            if any. This is useful if the remaining API requests are low
        cache_seconds: How long to cache a value for
        """
        key = f"github:repo:{repo_full_name}:{'source-code' if only_source_code_files else 'all'}"
        repo_files: list[str] = cache.get(key, [])
        if not repo_files and not only_use_cache:
            tree = self.get_tree(repo_full_name, tree_sha)
            if tree:
                # Keep files; discard directories
                repo_files = [x["path"] for x in tree if x["type"] == "blob"]
                if only_source_code_files:
                    repo_files = filter_source_code_files(files=repo_files)
                # The backend's caching will skip silently if the object size greater than 5MB
                # The trees API does not return structures larger than 7MB
                # As an example, all file paths in Sentry is about 1.3MB
                # Larger customers may have larger repositories, however,
                # the cost of not having cached the files cached for those
                # repositories is a single GH API network request, thus,
                # being acceptable to sometimes not having everything cached
                cache.set(key, repo_files, cache_seconds)

        return repo_files

    # XXX: Drop this method
    def get_trees_for_org_deprecate(
        self, gh_org: str, cache_seconds: int = 3600 * 24
    ) -> dict[str, RepoTree]:
        """
        This fetches tree representations of all repos for an org and saves its
        contents into the cache.
        """
        trees: dict[str, RepoTree] = {}
        extra = {"gh_org": gh_org}
        repositories = self._populate_repositories(gh_org, cache_seconds)
        extra.update({"repos_num": str(len(repositories))})
        trees = self._populate_trees(repositories)
        if trees:
            logger.info("Using cached trees for Github org.", extra=extra)

        try:
            rate_limit = self.get_rate_limit()
            extra.update({"remaining": str(rate_limit.remaining)})
        except ApiError:
            logger.warning("Failed to get latest rate limit info. Let's keep going.")

        return trees

    # XXX: Drop this method
    def _populate_repositories(self, gh_org: str, cache_seconds: int) -> list[dict[str, str]]:
        cache_key = f"githubtrees:repositories:{gh_org}"
        repositories: list[dict[str, str]] = cache.get(cache_key, [])

        if not repositories:
            # Remove unnecessary fields from the response
            repositories = [
                {"full_name": repo["full_name"], "default_branch": repo["default_branch"]}
                for repo in self.get_repos(fetch_max_pages=True)
<<<<<<< HEAD
                if not repo.get("archived")
=======
>>>>>>> f20e90f2
            ]
            if not repositories:
                logger.warning("Fetching repositories returned an empty list.")
            else:
                cache.set(cache_key, repositories, cache_seconds)
                logger.info("Cached repositories.", extra={"repos_count": len(repositories)})

        return repositories

    # Used by RepoTreesIntegration
    def should_count_api_error(self, error: ApiError, extra: dict[str, str]) -> bool:
        """
        Returns a boolean indicating whether the error should count towards the connection errors tally.
        """
        should_count_error = False
        error_message = error.json.get("message") if error.json else error.text

        if error_message in (
            "Git Repository is empty.",
            "Not Found.",  # The app does not have access to the repo
            "Repository access blocked",  # GitHub has blocked the repository
            "Bad credentials",  # No permission granted for this repo
        ):
            logger.warning(error_message, extra=extra)
        elif error_message in (
            "Server Error",  # Github failed to respond
            "Connection reset by peer",  # Connection reset by GitHub
            "Connection broken: invalid chunk length",  # Connection broken by chunk with invalid length
            "Unable to reach host:",  # Unable to reach host at the moment
        ):
            should_count_error = True
        elif error_message and error_message.startswith(
            "Due to U.S. trade controls law restrictions, this GitHub"
        ):
            # Raising the error will stop execution and let the task handle it
            raise error
        else:
            # We do not raise the exception so we can keep iterating through the repos.
            # Nevertheless, investigate the error to determine if we should abort the processing
            logger.warning("Continuing execution. Investigate: %s", error_message, extra=extra)

        return should_count_error

    # XXX: Drop this method
    def _populate_trees(self, repositories: list[dict[str, str]]) -> dict[str, RepoTree]:
        """
        For every repository, fetch the tree associated and cache it.
        This function takes API rate limits into consideration to prevent exhaustion.
        """
        trees: dict[str, RepoTree] = {}
        only_use_cache = False
        connection_error_count = 0

        remaining_requests = MINIMUM_REQUESTS
        try:
            rate_limit = self.get_rate_limit()
            remaining_requests = rate_limit.remaining
            logger.info("Current rate limit info.", extra={"rate_limit": rate_limit})
        except ApiError:
            only_use_cache = True
            # Report so we can investigate
            logger.warning("Loading trees from cache. Execution will continue. Check logs.")
            capture_exception(level="warning")

        for index, repo_info in enumerate(repositories):
            repo_full_name = repo_info["full_name"]
            extra = {"repo_full_name": repo_full_name}
            # Only use the cache if we drop below the lower ceiling
            # We will fetch after the limit is reset (every hour)
            if not only_use_cache and remaining_requests <= MINIMUM_REQUESTS:
                only_use_cache = True
                logger.info(
                    "Too few requests remaining. Grabbing values from the cache.", extra=extra
                )
            else:
                remaining_requests -= 1

            try:
                # The Github API rate limit is reset every hour
                # Spread the expiration of the cache of each repo across the day
                trees[repo_full_name] = self._populate_tree(
                    repo_info, only_use_cache, (3600 * 24) + (3600 * (index % 24))
                )
            except ApiError as error:
                should_count_error = self.should_count_api_error(error, extra)
                if should_count_error:
                    connection_error_count += 1
            except Exception:
                # Report for investigation but do not stop processing
                logger.exception(
                    "Failed to populate_tree. Investigate. Contining execution.", extra=extra
                )

            if connection_error_count >= MAX_CONNECTION_ERRORS:
                logger.warning(
                    "Falling back to the cache because we've hit too many errors connecting to GitHub.",
                    extra=extra,
                )
                only_use_cache = True

        return trees

    # XXX: Drop this method
    def _populate_tree(
        self, repo_info: dict[str, str], only_use_cache: bool, cache_seconds: int
    ) -> RepoTree:
        full_name = repo_info["full_name"]
        branch = repo_info["default_branch"]
        repo_files = self.get_cached_repo_files(
            full_name, branch, only_use_cache=only_use_cache, cache_seconds=cache_seconds
        )
        return RepoTree(RepoAndBranch(full_name, branch), repo_files)

<<<<<<< HEAD
    def get_repos(self) -> list[dict[str, Any]]:
=======
    def get_repos(self, fetch_max_pages: bool = False) -> list[dict[str, Any]]:
>>>>>>> f20e90f2
        """
        This fetches all repositories accessible to the Github App
        https://docs.github.com/en/rest/apps/installations#list-repositories-accessible-to-the-app-installation
        It uses page_size from the base class to specify how many items per page.
        The upper bound of requests is controlled with self.page_number_limit to prevent infinite requests.
        """
<<<<<<< HEAD
        return self.get_with_pagination("/installation/repositories", response_key="repositories")
=======
        # XXX: In order to speed up this function we could use ThreadPoolExecutor
        # to fetch repositories in parallel. See src/sentry/utils/snuba.py
        repos = self.get_with_pagination(
            "/installation/repositories",
            response_key="repositories",
            page_number_limit=self.page_number_limit if fetch_max_pages else 1,
        )
        return [repo for repo in repos if not repo.get("archived")]
>>>>>>> f20e90f2

    # XXX: Find alternative approach
    def search_repositories(self, query: bytes) -> Mapping[str, Sequence[Any]]:
        """
        Find repositories matching a query.
        NOTE: All search APIs share a rate limit of 30 requests/minute

        https://docs.github.com/en/rest/search#search-repositories
        """
        return self.get("/search/repositories", params={"q": query})

    def get_assignees(self, repo: str) -> Sequence[Any]:
        """
        https://docs.github.com/en/rest/issues/assignees#list-assignees
        """
        return self.get_with_pagination(f"/repos/{repo}/assignees")

    def get_with_pagination(
        self, path: str, response_key: str | None = None, page_number_limit: int | None = None
    ) -> Sequence[Any]:
        """
        Github uses the Link header to provide pagination links. Github
        recommends using the provided link relations and not constructing our
        own URL.
        https://docs.github.com/en/rest/guides/traversing-with-pagination

        Use response_key when the API stores the results within a key.
        For instance, the repositories API returns the list of repos under the "repositories" key
        """
        if page_number_limit is None or page_number_limit > self.page_number_limit:
            page_number_limit = self.page_number_limit

        with sentry_sdk.start_span(
            op=f"{self.integration_type}.http.pagination",
            name=f"{self.integration_type}.http_response.pagination.{self.name}",
        ):
            output = []

            page_number = 1
            logger.info("Page %s: %s?per_page=%s", page_number, path, self.page_size)
            resp = self.get(path, params={"per_page": self.page_size})
            output.extend(resp) if not response_key else output.extend(resp[response_key])
            next_link = get_next_link(resp)

            # XXX: Debugging code; remove afterward
            if (
                response_key
                and response_key == "repositories"
                and resp["total_count"] > 0
                and not output
            ):
                logger.info("headers: %s", resp.headers)
                logger.info("output: %s", output)
                logger.info("next_link: %s", next_link)
                logger.error("No list of repos even when there's some. Investigate.")

            # XXX: In order to speed up this function we will need to parallelize this
            # Use ThreadPoolExecutor; see src/sentry/utils/snuba.py#L358
            while next_link and page_number < page_number_limit:
                resp = self.get(next_link)
                output.extend(resp) if not response_key else output.extend(resp[response_key])

                next_link = get_next_link(resp)
                logger.info("Page %s: %s", page_number, next_link)
                page_number += 1
            return output

    def search_issues(self, query: str) -> Mapping[str, Sequence[Mapping[str, Any]]]:
        """
        https://docs.github.com/en/rest/search?#search-issues-and-pull-requests
        NOTE: All search APIs share a rate limit of 30 requests/minute
        """
        return self.get("/search/issues", params={"q": query})

    def get_issue(self, repo: str, number: str) -> Any:
        """
        https://docs.github.com/en/rest/issues/issues#get-an-issue
        """
        return self.get(f"/repos/{repo}/issues/{number}")

    def create_issue(self, repo: str, data: Mapping[str, Any]) -> Any:
        """
        https://docs.github.com/en/rest/issues/issues#create-an-issue
        """
        endpoint = f"/repos/{repo}/issues"
        return self.post(endpoint, data=data)

    def create_comment(self, repo: str, issue_id: str, data: Mapping[str, Any]) -> Any:
        """
        https://docs.github.com/en/rest/issues/comments#create-an-issue-comment
        """
        endpoint = f"/repos/{repo}/issues/{issue_id}/comments"
        return self.post(endpoint, data=data)

    def update_comment(
        self, repo: str, issue_id: str, comment_id: str, data: Mapping[str, Any]
    ) -> Any:
        endpoint = f"/repos/{repo}/issues/comments/{comment_id}"
        return self.patch(endpoint, data=data)

    def get_comment_reactions(self, repo: str, comment_id: str) -> Any:
        endpoint = f"/repos/{repo}/issues/comments/{comment_id}"
        response = self.get(endpoint)
        reactions = response["reactions"]
        del reactions["url"]
        return reactions

    def get_user(self, gh_username: str) -> Any:
        """
        https://docs.github.com/en/rest/users/users#get-a-user
        """
        return self.get(f"/users/{gh_username}")

    def get_labels(self, repo: str) -> Sequence[Any]:
        """
        Fetches up to the first 100 labels for a repository.
        https://docs.github.com/en/rest/issues/labels#list-labels-for-a-repository
        """
        return self.get(f"/repos/{repo}/labels", params={"per_page": 100})

    def check_file(self, repo: Repository, path: str, version: str | None) -> BaseApiResponseX:
        return self.head_cached(path=f"/repos/{repo.name}/contents/{path}", params={"ref": version})

    def get_file(
        self, repo: Repository, path: str, ref: str | None, codeowners: bool = False
    ) -> str:
        """Get the contents of a file

        See https://docs.github.com/en/rest/reference/repos#get-repository-content
        """
        from base64 import b64decode

        headers = {"Content-Type": "application/raw; charset=utf-8"} if codeowners else {}
        contents = self.get(
            path=f"/repos/{repo.name}/contents/{path}",
            params={"ref": ref},
            raw_response=True if codeowners else False,
            headers=headers,
        )

        result = (
            contents.content.decode("utf-8")
            if codeowners
            else b64decode(contents["content"]).decode("utf-8")
        )
        return result

    def get_blame_for_files(
        self, files: Sequence[SourceLineInfo], extra: Mapping[str, Any]
    ) -> Sequence[FileBlameInfo]:
        log_info = {
            **extra,
            "provider": "github",
            "organization_integration_id": self.org_integration_id,
        }
        metrics.incr("integrations.github.get_blame_for_files")
        try:
            rate_limit = self.get_rate_limit(specific_resource="graphql")
        except ApiError:
            # Some GitHub instances don't enforce rate limiting and will respond with a 404
            pass
        else:
            if rate_limit.remaining < MINIMUM_REQUESTS:
                metrics.incr(
                    "integrations.github.get_blame_for_files.not_enough_requests_remaining"
                )
                logger.error(
                    "sentry.integrations.github.get_blame_for_files.rate_limit",
                    extra={
                        "provider": "github",
                        "specific_resource": "graphql",
                        "remaining": rate_limit.remaining,
                        "next_window": rate_limit.next_window(),
                        "organization_integration_id": self.org_integration_id,
                    },
                )
                raise ApiRateLimitedError("Not enough requests remaining for GitHub")

        file_path_mapping = generate_file_path_mapping(files)
        query, variables = create_blame_query(file_path_mapping, extra=log_info)
        data = {"query": query, "variables": variables}
        cache_key = self.get_cache_key("/graphql", "", orjson.dumps(data).decode())
        response = self.check_cache(cache_key)
        if response:
            metrics.incr("integrations.github.get_blame_for_files.got_cached")
            logger.info(
                "sentry.integrations.github.get_blame_for_files.got_cached",
                extra=log_info,
            )
        else:
            try:
                response = self.post(
                    path="/graphql",
                    data=data,
                    allow_text=False,
                )
            except ValueError as e:
                logger.exception(str(e), log_info)
                return []
            else:
                self.set_cache(cache_key, response, 60)

        if not isinstance(response, MappingApiResponse):
            raise ApiError("Response is not JSON")

        errors = response.get("errors", [])
        if len(errors) > 0:
            if any([error for error in errors if error.get("type") == "RATE_LIMITED"]):
                raise ApiRateLimitedError("GitHub rate limit exceeded")

            # When data is present, it means that the query was at least partially successful,
            # usually a missing repo/branch/file which is expected with wrong configurations.
            # If data is not present, the query may be formed incorrectly, so raise an error.
            if not response.get("data"):
                err_message = ", ".join(
                    [error.get("message", "") for error in response.get("errors", [])]
                )
                raise ApiError(err_message)

        return extract_commits_from_blame_response(
            response=response,
            file_path_mapping=file_path_mapping,
            files=files,
            extra={
                **extra,
                "provider": "github",
                "organization_integration_id": self.org_integration_id,
            },
        )


class GitHubApiClient(GitHubBaseClient):
    def __init__(
        self,
        integration: Integration,
        org_integration_id: int | None = None,
        verify_ssl: bool = True,
        logging_context: Mapping[str, Any] | None = None,
    ) -> None:
        self.integration = integration
        kwargs = {}
        if hasattr(self.integration, "id"):
            kwargs["integration_id"] = integration.id

        super().__init__(
            org_integration_id=org_integration_id,
            verify_ssl=verify_ssl,
            logging_context=logging_context,
            **kwargs,
        )<|MERGE_RESOLUTION|>--- conflicted
+++ resolved
@@ -377,10 +377,7 @@
             repositories = [
                 {"full_name": repo["full_name"], "default_branch": repo["default_branch"]}
                 for repo in self.get_repos(fetch_max_pages=True)
-<<<<<<< HEAD
                 if not repo.get("archived")
-=======
->>>>>>> f20e90f2
             ]
             if not repositories:
                 logger.warning("Fetching repositories returned an empty list.")
@@ -494,29 +491,14 @@
         )
         return RepoTree(RepoAndBranch(full_name, branch), repo_files)
 
-<<<<<<< HEAD
     def get_repos(self) -> list[dict[str, Any]]:
-=======
-    def get_repos(self, fetch_max_pages: bool = False) -> list[dict[str, Any]]:
->>>>>>> f20e90f2
         """
         This fetches all repositories accessible to the Github App
         https://docs.github.com/en/rest/apps/installations#list-repositories-accessible-to-the-app-installation
         It uses page_size from the base class to specify how many items per page.
         The upper bound of requests is controlled with self.page_number_limit to prevent infinite requests.
         """
-<<<<<<< HEAD
         return self.get_with_pagination("/installation/repositories", response_key="repositories")
-=======
-        # XXX: In order to speed up this function we could use ThreadPoolExecutor
-        # to fetch repositories in parallel. See src/sentry/utils/snuba.py
-        repos = self.get_with_pagination(
-            "/installation/repositories",
-            response_key="repositories",
-            page_number_limit=self.page_number_limit if fetch_max_pages else 1,
-        )
-        return [repo for repo in repos if not repo.get("archived")]
->>>>>>> f20e90f2
 
     # XXX: Find alternative approach
     def search_repositories(self, query: bytes) -> Mapping[str, Sequence[Any]]:
