from __future__ import annotations

import calendar
import datetime
import logging
import time
from urllib.parse import urlparse

from rest_framework.response import Response

<<<<<<< HEAD
from sentry import features, options
from sentry.constants import ENABLE_PR_REVIEW_TEST_GENERATION_DEFAULT, HIDE_AI_FEATURES_DEFAULT
from sentry.integrations.models.repository_project_path_config import RepositoryProjectPathConfig
from sentry.models.organization import Organization
from sentry.models.repository import Repository
from sentry.seer.seer_setup import get_seer_org_acknowledgement
=======
from sentry import features, options, quotas
from sentry.constants import DataCategory, ObjectStatus
from sentry.integrations.models.repository_project_path_config import RepositoryProjectPathConfig
from sentry.models.options.project_option import ProjectOption
from sentry.models.organization import Organization
from sentry.models.organizationcontributors import OrganizationContributors
from sentry.models.repository import Repository
from sentry.models.repositorysettings import RepositorySettings
from sentry.seer.autofix.constants import AutofixAutomationTuningSettings
>>>>>>> 5f67407c
from sentry.utils import jwt

logger = logging.getLogger(__name__)


def get_jwt(github_id: str | None = None, github_private_key: str | None = None) -> str:
    if github_id is None:
        github_id = options.get("github-app.id")
    if github_private_key is None:
        github_private_key = options.get("github-app.private-key")
    exp_ = datetime.datetime.utcnow() + datetime.timedelta(minutes=10)
    exp = calendar.timegm(exp_.timetuple())
    # Generate the JWT
    payload = {
        # issued at time
        "iat": int(time.time()),
        # JWT expiration time (10 minute maximum)
        "exp": exp,
        # Integration's GitHub identifier
        "iss": github_id,
    }
    return jwt.encode(payload, github_private_key, algorithm="RS256")


def get_next_link(response: Response) -> str | None:
    """Github uses a `link` header to inform pagination.
    The relation parameter can be prev, next, first or last

    Read more here:
    https://docs.github.com/en/rest/guides/using-pagination-in-the-rest-api?apiVersion=2022-11-28#using-link-headers
    """
    link_option: str | None = response.headers.get("link")
    if link_option is None:
        return None

    # Should be a comma separated string of links
    links = link_option.split(",")

    for link in links:
        # If there is a 'next' link return the URL between the angle brackets, or None
        if 'rel="next"' in link:
            start = link.find("<") + 1
            end = link.find(">")
            return link[start:end]

    return None


def parse_github_blob_url(repo_url: str, source_url: str) -> tuple[str, str]:
    """
    Parse a GitHub blob URL relative to a repository URL and return
    a tuple of (branch, source_path).

    Handles minor differences (for example, trailing slashes) by
    normalizing paths and stripping the repo path prefix before
    splitting on '/blob/'. If parsing fails, returns ("", "").
    """
    repo_path = urlparse(repo_url).path.rstrip("/")
    parsed = urlparse(source_url)
    path = parsed.path
    if repo_path and path.startswith(repo_path):
        path = path[len(repo_path) :]

    _, _, after_blob = path.partition("/blob/")
    if not after_blob:
        return "", ""

    branch, _, remainder = after_blob.partition("/")
    return branch, remainder.lstrip("/")


<<<<<<< HEAD
def has_seer_and_ai_features_enabled_for_repo(organization: Organization, repo: Repository) -> bool:
    """
    Check if Seer is enabled and AI features are configured for a repository.

    Returns:
        True if Seer and AI features are enabled for the repository else False
    """

    seer_enabled = get_seer_org_acknowledgement(organization)
    if not seer_enabled:
        return False

    repo_enabled = RepositoryProjectPathConfig.objects.filter(
        repository=repo,
        organization_id=organization.id,
    ).exists()
    if not repo_enabled:
        return False

    gen_ai_features = features.has(
        "organizations:gen-ai-features", organization
    ) and not organization.get_option("sentry:hide_ai_features", HIDE_AI_FEATURES_DEFAULT)

    ai_code_review_enabled = organization.get_option(
        "sentry:enable_pr_review_test_generation",
        ENABLE_PR_REVIEW_TEST_GENERATION_DEFAULT,
    )

    return gen_ai_features or ai_code_review_enabled
=======
def _is_code_review_enabled_for_repo(repository_id: int) -> bool:
    """Check if code review is explicitly enabled for this repository."""
    return RepositorySettings.objects.filter(
        repository_id=repository_id,
        enabled_code_review=True,
    ).exists()


def _is_autofix_enabled_for_repo(organization_id: int, repository_id: int) -> bool:
    """
    Check if autofix automation is enabled (not "off") for any project
    associated with this repository via code mappings.
    """
    repo_configs = RepositoryProjectPathConfig.objects.filter(
        repository_id=repository_id,
        organization_id=organization_id,
    ).values_list("project_id", flat=True)

    if not repo_configs:
        return False

    return (
        ProjectOption.objects.filter(
            project_id__in=repo_configs,
            project__status=ObjectStatus.ACTIVE,
            key="sentry:autofix_automation_tuning",
        )
        .exclude(value=AutofixAutomationTuningSettings.OFF.value)
        .exclude(value__isnull=True)
        .exists()
    )


def _has_code_review_or_autofix_enabled(organization_id: int, repository_id: int) -> bool:
    """
    Check if either code review is enabled for the repo OR autofix automation
    is enabled for any linked project.
    """
    return _is_code_review_enabled_for_repo(repository_id) or _is_autofix_enabled_for_repo(
        organization_id, repository_id
    )


def should_create_or_increment_contributor_seat(
    organization: Organization, repo: Repository, contributor: OrganizationContributors
) -> bool:
    """
    Guard for OrganizationContributor creation/incrementing and seat assignment.

    Determines if we should create or increment an OrganizationContributor record
    and potentially assign a new seat.

    Logic:
    1. Exclude organizations in code-review-beta cohort (they use a different flow)
    2. Require code review OR autofix to be enabled for the repo
    3. Check Seer quota (returns True if contributor has seat OR quota available)
    """
    if features.has("organizations:code-review-beta", organization):
        return False

    if not _has_code_review_or_autofix_enabled(organization.id, repo.id):
        return False

    if repo.integration_id is None:
        return False

    return quotas.backend.check_seer_quota(
        org_id=organization.id,
        data_category=DataCategory.SEER_USER,
        seat_object=contributor,
    )
>>>>>>> 5f67407c
<|MERGE_RESOLUTION|>--- conflicted
+++ resolved
@@ -8,14 +8,6 @@
 
 from rest_framework.response import Response
 
-<<<<<<< HEAD
-from sentry import features, options
-from sentry.constants import ENABLE_PR_REVIEW_TEST_GENERATION_DEFAULT, HIDE_AI_FEATURES_DEFAULT
-from sentry.integrations.models.repository_project_path_config import RepositoryProjectPathConfig
-from sentry.models.organization import Organization
-from sentry.models.repository import Repository
-from sentry.seer.seer_setup import get_seer_org_acknowledgement
-=======
 from sentry import features, options, quotas
 from sentry.constants import DataCategory, ObjectStatus
 from sentry.integrations.models.repository_project_path_config import RepositoryProjectPathConfig
@@ -25,7 +17,6 @@
 from sentry.models.repository import Repository
 from sentry.models.repositorysettings import RepositorySettings
 from sentry.seer.autofix.constants import AutofixAutomationTuningSettings
->>>>>>> 5f67407c
 from sentry.utils import jwt
 
 logger = logging.getLogger(__name__)
@@ -97,37 +88,6 @@
     return branch, remainder.lstrip("/")
 
 
-<<<<<<< HEAD
-def has_seer_and_ai_features_enabled_for_repo(organization: Organization, repo: Repository) -> bool:
-    """
-    Check if Seer is enabled and AI features are configured for a repository.
-
-    Returns:
-        True if Seer and AI features are enabled for the repository else False
-    """
-
-    seer_enabled = get_seer_org_acknowledgement(organization)
-    if not seer_enabled:
-        return False
-
-    repo_enabled = RepositoryProjectPathConfig.objects.filter(
-        repository=repo,
-        organization_id=organization.id,
-    ).exists()
-    if not repo_enabled:
-        return False
-
-    gen_ai_features = features.has(
-        "organizations:gen-ai-features", organization
-    ) and not organization.get_option("sentry:hide_ai_features", HIDE_AI_FEATURES_DEFAULT)
-
-    ai_code_review_enabled = organization.get_option(
-        "sentry:enable_pr_review_test_generation",
-        ENABLE_PR_REVIEW_TEST_GENERATION_DEFAULT,
-    )
-
-    return gen_ai_features or ai_code_review_enabled
-=======
 def _is_code_review_enabled_for_repo(repository_id: int) -> bool:
     """Check if code review is explicitly enabled for this repository."""
     return RepositorySettings.objects.filter(
@@ -198,5 +158,4 @@
         org_id=organization.id,
         data_category=DataCategory.SEER_USER,
         seat_object=contributor,
-    )
->>>>>>> 5f67407c
+    )