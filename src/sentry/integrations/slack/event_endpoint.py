--- conflicted
+++ resolved
@@ -77,16 +77,12 @@
         return {}
 
     return {
-<<<<<<< HEAD
         v: build_incident_attachment(
             action=None,
             incident=results[k],
         )
-        for k, v in six.iteritems(incident_map)
+        for k, v in incident_map.items()
         if k in results
-=======
-        v: build_incident_attachment(results[k]) for k, v in incident_map.items() if k in results
->>>>>>> 3be8dbdc
     }
 
 
