from __future__ import annotations

import logging
import time
from dataclasses import dataclass

from django.core.exceptions import ValidationError
from slack_sdk.errors import SlackApiError

from sentry import features
from sentry.integrations.services.integration import RpcIntegration
from sentry.integrations.slack.client import SlackClient
from sentry.integrations.slack.sdk_client import SlackSdkClient
from sentry.integrations.slack.utils.errors import (
    CHANNEL_NOT_FOUND,
    RATE_LIMITED,
    unpack_slack_api_error,
)
from sentry.integrations.slack.utils.users import get_slack_user_list
from sentry.models.integrations.integration import Integration
from sentry.models.organization import Organization
from sentry.shared_integrations.exceptions import (
    ApiError,
    ApiRateLimitedError,
    DuplicateDisplayNameError,
    IntegrationError,
)

_logger = logging.getLogger(__name__)

SLACK_GET_CHANNEL_ID_PAGE_SIZE = 200
SLACK_DEFAULT_TIMEOUT = 10
MEMBER_PREFIX = "@"
CHANNEL_PREFIX = "#"
strip_channel_chars = "".join([MEMBER_PREFIX, CHANNEL_PREFIX])


@dataclass(frozen=True)
class SlackChannelIdData:
    """
    Dataclass to hold the results of a channel id lookup.
    Attributes:
        prefix: str: The prefix of the channel name, either "@", "#", or "" (only if the channel_name is None)
        channel_id: str | None: The channel id, if found
        timed_out: bool: Whether the lookup timed out
    """

    prefix: str
    channel_id: str | None
    timed_out: bool


# Different list types in slack that we'll use to resolve a channel name. Format is
# (<list_name>, <result_name>, <prefix>).
LIST_TYPES: list[tuple[str, str, str]] = [
    ("conversations", "channels", CHANNEL_PREFIX),
    ("users", "members", MEMBER_PREFIX),
]


def strip_channel_name(name: str) -> str:
    return name.lstrip(strip_channel_chars)


def get_channel_id(
    organization: Organization,
    integration: Integration | RpcIntegration,
    channel_name: str,
    use_async_lookup: bool = False,
) -> SlackChannelIdData:
    """
    Fetches the internal slack id of a channel.
    :param organization: unused
    :param integration: The slack integration
    :param channel_name: The name of the channel
    :param use_async_lookup: Give the function some extra time?
    :return: a SlackChannelIdData object
    """

    channel_name = strip_channel_name(channel_name)

    # longer lookup for the async job
    if use_async_lookup:
        timeout = 3 * 60
    else:
        timeout = SLACK_DEFAULT_TIMEOUT

    # XXX(meredith): For large accounts that have many, many users it's
    # possible for us to timeout while attempting to paginate through to find the user id
    # This means some users are unable to create/update alert rules. To avoid this, we attempt
    # to find the channel id asynchronously if it takes longer than a certain amount of time,
    # which I have set as the SLACK_DEFAULT_TIMEOUT - arbitrarily - to 10 seconds.
    if features.has("organizations:slack-sdk-get-channel-id", organization):
        return get_channel_id_with_timeout(integration, channel_name, timeout)

    return get_channel_id_with_timeout_deprecated(integration, channel_name, timeout)


def validate_channel_id(name: str, integration_id: int | None, input_channel_id: str) -> None:
    """
    In the case that the user is creating an alert via the API and providing the channel ID and name
    themselves, we want to make sure both values are correct.
    """
<<<<<<< HEAD
    # The empty string should be converted to None
    payload = {"channel": input_channel_id or None}

    if options.get("slack-sdk.valid_channel_id") or integration_id in options.get(
        "slack-sdk.valid_channel_id_la_integration_ids"
    ):
        client = SlackSdkClient(integration_id=integration_id)
        try:
            results = client.conversations_info(channel=input_channel_id).data
        except SlackApiError as e:
            if unpack_slack_api_error(e) == CHANNEL_NOT_FOUND:
                raise ValidationError("Channel not found. Invalid ID provided.") from e
            _logger.exception(
                "rule.slack.conversation_info_failed",
                extra={
                    "integration_id": integration_id,
                    "channel_name": name,
                    "input_channel_id": input_channel_id,
                },
            )
            raise IntegrationError("Could not retrieve Slack channel information.") from e
    else:
        client = SlackClient(integration_id=integration_id)
        try:
            results = client.get("/conversations.info", params=payload)
        except ApiError as e:
            if e.text == "channel_not_found":
                raise ValidationError("Channel not found. Invalid ID provided.") from e
            _logger.info("rule.slack.conversation_info_failed", extra={"error": str(e)})
            raise IntegrationError("Could not retrieve Slack channel information.") from e
=======

    client = SlackSdkClient(integration_id=integration_id)
    try:
        results = client.conversations_info(channel=input_channel_id).data
    except SlackApiError as e:
        if "channel_not_found" in str(e):
            raise ValidationError("Channel not found. Invalid ID provided.") from e
        _logger.exception(
            "rule.slack.conversation_info_failed",
            extra={
                "integration_id": integration_id,
                "channel_name": name,
                "input_channel_id": input_channel_id,
            },
        )
>>>>>>> 5b47e3d9

    if not isinstance(results, dict):
        raise IntegrationError("Bad slack channel list response.")

    stripped_channel_name = strip_channel_name(name)
    results_channel_name = results.get("channel", {}).get("name")
    if not results_channel_name:
        raise ValidationError("Did not receive channel name from API results")
    if stripped_channel_name != results_channel_name:
        channel_name = results_channel_name
        raise ValidationError(
            f"Received channel name {channel_name} does not match inputted channel name {stripped_channel_name}."
        )


def get_channel_id_with_timeout(
    integration: Integration | RpcIntegration,
    name: str | None,
    timeout: int,
) -> SlackChannelIdData:
    """
    Fetches the internal slack id of a channel using scheduled message.
    :param integration: The slack integration
    :param name: The name of the channel
    :param timeout: Our self-imposed time limit.
    :return: a SlackChannelIdData object
    """

    if name is None:
        return SlackChannelIdData(prefix="", channel_id=None, timed_out=False)

    _prefix = ""
    _channel_id = None

    time_to_quit = time.time() + timeout
    client = SlackSdkClient(integration_id=integration.id)

    logger_params = {
        "integration_id": integration.id,
        "channel_name": name,
    }
    try:  # Check for channel
        _channel_id = check_for_channel(client, name)
        _prefix = "#"
    except SlackApiError:
        _logger.exception("rule.slack.channel_check_error", extra=logger_params)
        return SlackChannelIdData(prefix=_prefix, channel_id=None, timed_out=False)

    if _channel_id is not None:
        return SlackChannelIdData(prefix=_prefix, channel_id=_channel_id, timed_out=False)

    return check_user_with_timeout(integration, name, time_to_quit)


def check_user_with_timeout(
    integration: Integration, name: str, time_to_quit: int
) -> SlackChannelIdData:
    """
    If the channel is not found, we check if the name is a user.
    """

    _channel_id = None
    _prefix = ""

    payload = {
        "exclude_archived": False,
        "exclude_members": True,
        "types": "public_channel,private_channel",
    }

    logger_params = {
        "integration_id": integration.id,
        "channel_name": name,
    }

    # Get each user from a page from the Slack API
    user_generator = (
        user
        for page in get_slack_user_list(integration, organization=None, kwargs=payload)
        for user in page
    )
    try:
        for user in user_generator:
            # The "name" field is unique (this is the username for users)
            # so we return immediately if we find a match.
            # convert to lower case since all names in Slack are lowercase
            if name and str(user["name"]).casefold() == name.casefold():
                return SlackChannelIdData(prefix="@", channel_id=user["id"], timed_out=False)

            # If we don't get a match on a unique identifier, we look through
            # the users' display names, and error if there is a repeat.
            profile = user.get("profile")
            if profile and profile.get("display_name") == name:
                if _channel_id is not None:
                    raise DuplicateDisplayNameError(name)
                else:
                    _prefix = "@"
                    _channel_id = user["id"]

            # TODO: This is a problem if we don't go through all the users and eventually run in to someone with duplicate display name
            if time.time() > time_to_quit:
                return SlackChannelIdData(prefix=_prefix, channel_id=None, timed_out=True)
    except SlackApiError as e:
        _logger.exception("rule.slack.user_check_error", extra=logger_params)
        if unpack_slack_api_error(e) == RATE_LIMITED:
            raise ApiRateLimitedError("Slack rate limited") from e

    return SlackChannelIdData(prefix=_prefix, channel_id=_channel_id, timed_out=False)


def check_for_channel(
    client: SlackSdkClient,
    name: str,
) -> str | None:
    """
    Returns the channel ID if the channel exists, otherwise None.
    """
    try:
        msg_response = client.chat_scheduleMessage(
            channel=name,
            text="Sentry is verifying your channel is accessible for sending you alert rule notifications",
            post_at=int(time.time() + 500),
        )
    except SlackApiError as e:
        logger_params = {
            "error": str(e),
            "integration_id": client.integration_id,
            "channel": name,
            "post_at": int(time.time() + 500),
        }
        _logger.exception("slack.chat_scheduleMessage.error", extra=logger_params)
        if unpack_slack_api_error(e) == CHANNEL_NOT_FOUND:
            return None
        else:
            raise

    if not msg_response.get("channel"):
        return None

    try:
        client.chat_deleteScheduledMessage(
            channel=msg_response.get("channel"),
            scheduled_message_id=msg_response.get("scheduled_message_id"),
        )
        return msg_response.get("channel")
    except SlackApiError as e:
        # We will not have a "channel_not_found" error here, so we can safely log the error and raise
        logger_params = {
            "error": str(e),
            "integration_id": client.integration_id,
            "channel": name,
            "channel_id": msg_response.get("channel"),
            "scheduled_message_id": msg_response.get("scheduled_message_id"),
        }
        _logger.exception("slack.chat_deleteScheduledMessage.error", extra=logger_params)
        raise


def get_channel_id_with_timeout_deprecated(
    integration: Integration | RpcIntegration,
    name: str | None,
    timeout: int,
) -> SlackChannelIdData:
    """
    Fetches the internal slack id of a channel using scheduled message.
    :param integration: The slack integration
    :param name: The name of the channel
    :param timeout: Our self-imposed time limit.
    :return: a SlackChannelIdData object
    """

    payload = {
        "exclude_archived": False,
        "exclude_members": True,
        "types": "public_channel,private_channel",
    }

    time_to_quit = time.time() + timeout

    client = SlackClient(integration_id=integration.id)
    id_data: SlackChannelIdData | None = None
    found_duplicate = False
    prefix = ""
    channel_id = None
    try:  # Check for channel
        channel_id = check_for_channel_deprecated(client, name)
        prefix = "#"
    except ApiError as e:
        if str(e) != "channel_not_found":
            raise
        # Check if user
        cursor = ""
        while True:
            # Slack limits the response of `<list_type>.list` to 1000 channels
            try:
                items = client.get("/users.list", params=dict(payload, cursor=cursor, limit=1000))
            except ApiRateLimitedError as e:
                _logger.info(
                    "rule.slack.user_list_rate_limited",
                    extra={"error": str(e), "integration_id": integration.id},
                )
                raise
            except ApiError as e:
                _logger.info(
                    "rule.slack.user_list_other_error",
                    extra={"error": str(e), "integration_id": integration.id},
                )
                return SlackChannelIdData(prefix, None, False)

            if not isinstance(items, dict):
                continue

            for c in items["members"]:
                # The "name" field is unique (this is the username for users)
                # so we return immediately if we find a match.
                # convert to lower case since all names in Slack are lowercase
                if name and c["name"].lower() == name.lower():
                    prefix = "@"
                    return SlackChannelIdData(prefix, c["id"], False)
                # If we don't get a match on a unique identifier, we look through
                # the users' display names, and error if there is a repeat.
                profile = c.get("profile")
                if profile and profile.get("display_name") == name:
                    if id_data:
                        found_duplicate = True
                    else:
                        prefix = "@"
                        id_data = SlackChannelIdData(prefix, c["id"], False)

            cursor = items.get("response_metadata", {}).get("next_cursor", None)
            if time.time() > time_to_quit:
                return SlackChannelIdData(prefix, None, True)

            if not cursor:
                break

        if found_duplicate:
            raise DuplicateDisplayNameError(name)
        elif id_data:
            return id_data

    return SlackChannelIdData(prefix, channel_id, False)


def check_for_channel_deprecated(client: SlackClient, name: str) -> str | None:
    msg_response = client.post(
        "/chat.scheduleMessage",
        data={
            "channel": name,
            "text": "Sentry is verifying your channel is accessible for sending you alert rule notifications",
            "post_at": int(time.time() + 500),
        },
    )

    if "channel" in msg_response:
        client.post(
            "/chat.deleteScheduledMessage",
            params=dict(
                {
                    "channel": msg_response["channel"],
                    "scheduled_message_id": msg_response["scheduled_message_id"],
                }
            ),
        )

        return msg_response["channel"]
    return None<|MERGE_RESOLUTION|>--- conflicted
+++ resolved
@@ -101,44 +101,12 @@
     In the case that the user is creating an alert via the API and providing the channel ID and name
     themselves, we want to make sure both values are correct.
     """
-<<<<<<< HEAD
-    # The empty string should be converted to None
-    payload = {"channel": input_channel_id or None}
-
-    if options.get("slack-sdk.valid_channel_id") or integration_id in options.get(
-        "slack-sdk.valid_channel_id_la_integration_ids"
-    ):
-        client = SlackSdkClient(integration_id=integration_id)
-        try:
-            results = client.conversations_info(channel=input_channel_id).data
-        except SlackApiError as e:
-            if unpack_slack_api_error(e) == CHANNEL_NOT_FOUND:
-                raise ValidationError("Channel not found. Invalid ID provided.") from e
-            _logger.exception(
-                "rule.slack.conversation_info_failed",
-                extra={
-                    "integration_id": integration_id,
-                    "channel_name": name,
-                    "input_channel_id": input_channel_id,
-                },
-            )
-            raise IntegrationError("Could not retrieve Slack channel information.") from e
-    else:
-        client = SlackClient(integration_id=integration_id)
-        try:
-            results = client.get("/conversations.info", params=payload)
-        except ApiError as e:
-            if e.text == "channel_not_found":
-                raise ValidationError("Channel not found. Invalid ID provided.") from e
-            _logger.info("rule.slack.conversation_info_failed", extra={"error": str(e)})
-            raise IntegrationError("Could not retrieve Slack channel information.") from e
-=======
 
     client = SlackSdkClient(integration_id=integration_id)
     try:
         results = client.conversations_info(channel=input_channel_id).data
     except SlackApiError as e:
-        if "channel_not_found" in str(e):
+        if unpack_slack_api_error(e) == CHANNEL_NOT_FOUND:
             raise ValidationError("Channel not found. Invalid ID provided.") from e
         _logger.exception(
             "rule.slack.conversation_info_failed",
@@ -148,7 +116,6 @@
                 "input_channel_id": input_channel_id,
             },
         )
->>>>>>> 5b47e3d9
 
     if not isinstance(results, dict):
         raise IntegrationError("Bad slack channel list response.")
