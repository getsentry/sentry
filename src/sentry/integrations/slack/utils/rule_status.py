--- conflicted
+++ resolved
@@ -6,11 +6,6 @@
 import orjson
 from django.conf import settings
 
-<<<<<<< HEAD
-from sentry.utils.json import JSONData
-=======
-from sentry.utils import json
->>>>>>> 07ac9006
 from sentry.utils.redis import redis_clusters
 
 SLACK_FAILED_MESSAGE = (
