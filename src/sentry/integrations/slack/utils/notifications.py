from __future__ import annotations

<<<<<<< HEAD
from dataclasses import dataclass
=======
import logging
>>>>>>> f06b9669
from typing import Any

import orjson
import sentry_sdk
from slack_sdk.errors import SlackApiError, SlackRequestError
from slack_sdk.webhook import WebhookClient

from sentry import features
from sentry.constants import METRIC_ALERTS_THREAD_DEFAULT, ObjectStatus
from sentry.incidents.charts import build_metric_alert_chart
from sentry.incidents.models.alert_rule import AlertRuleTriggerAction
from sentry.incidents.models.incident import Incident, IncidentStatus
from sentry.integrations.models.integration import Integration
from sentry.integrations.repository import get_default_metric_alert_repository
from sentry.integrations.repository.metric_alert import (
    MetricAlertNotificationMessageRepository,
    NewMetricAlertNotificationMessage,
)
from sentry.integrations.services.integration import integration_service
from sentry.integrations.slack.message_builder.incidents import SlackIncidentsMessageBuilder
from sentry.integrations.slack.metrics import (
    SLACK_LINK_IDENTITY_MSG_FAILURE_DATADOG_METRIC,
    SLACK_LINK_IDENTITY_MSG_SUCCESS_DATADOG_METRIC,
    SLACK_METRIC_ALERT_FAILURE_DATADOG_METRIC,
    SLACK_METRIC_ALERT_SUCCESS_DATADOG_METRIC,
)
from sentry.integrations.slack.sdk_client import SlackSdkClient
from sentry.integrations.slack.utils.errors import EXPIRED_URL, unpack_slack_api_error
from sentry.models.options.organization_option import OrganizationOption
from sentry.utils import metrics

_logger = logging.getLogger(__name__)


def send_incident_alert_notification(
    action: AlertRuleTriggerAction,
    incident: Incident,
    metric_value: float,
    new_status: IncidentStatus,
    notification_uuid: str | None = None,
) -> bool:
    # Make sure organization integration is still active:
    result = integration_service.organization_context(
        organization_id=incident.organization_id, integration_id=action.integration_id
    )
    integration = result.integration
    org_integration = result.organization_integration
    if org_integration is None or integration is None or integration.status != ObjectStatus.ACTIVE:
        # Integration removed, but rule is still active.
        return False

    organization = incident.organization
    chart_url = None
    if features.has("organizations:metric-alert-chartcuterie", incident.organization):
        try:
            chart_url = build_metric_alert_chart(
                organization=organization,
                alert_rule=incident.alert_rule,
                selected_incident=incident,
                subscription=incident.subscription,
            )
        except Exception as e:
            sentry_sdk.capture_exception(e)

    channel = action.target_identifier
    attachment: Any = SlackIncidentsMessageBuilder(
        action, incident, new_status, metric_value, chart_url, notification_uuid
    ).build()
    text = str(attachment["text"])
    blocks = {"blocks": attachment["blocks"], "color": attachment["color"]}
    attachments = orjson.dumps([blocks]).decode()

    repository: MetricAlertNotificationMessageRepository = get_default_metric_alert_repository()
    parent_notification_message = None
    # Only grab the parent notification message for thread use if the feature is on
    # Otherwise, leave it empty, and it will not create a thread
    if OrganizationOption.objects.get_value(
        organization=organization,
        key="sentry:metric_alerts_thread_flag",
        default=METRIC_ALERTS_THREAD_DEFAULT,
    ):
        try:
            parent_notification_message = repository.get_parent_notification_message(
                alert_rule_id=incident.alert_rule_id,
                incident_id=incident.id,
                trigger_action_id=action.id,
            )
        except Exception:
            # if there's an error trying to grab a parent notification, don't let that error block this flow
            pass

    new_notification_message_object = NewMetricAlertNotificationMessage(
        incident_id=incident.id,
        trigger_action_id=action.id,
    )

    reply_broadcast = False
    thread_ts = None
    # If a parent notification exists for this rule and action, then we can reply in a thread
    if parent_notification_message is not None:
        # Make sure we track that this reply will be in relation to the parent row
        new_notification_message_object.parent_notification_message_id = (
            parent_notification_message.id
        )
        # To reply to a thread, use the specific key in the payload as referenced by the docs
        # https://api.slack.com/methods/chat.postMessage#arg_thread_ts
        thread_ts = parent_notification_message.message_identifier

        # If the incident is critical status, even if it's in a thread, send to main channel
        if incident.status == IncidentStatus.CRITICAL.value:
            reply_broadcast = True

    success = False
    try:
        client = SlackSdkClient(integration_id=integration.id)
        response = client.chat_postMessage(
            attachments=attachments,
            text=text,
            channel=str(channel),
            thread_ts=thread_ts,
            reply_broadcast=reply_broadcast,
            unfurl_links=False,
            unfurl_media=False,
        )
        metrics.incr(SLACK_METRIC_ALERT_SUCCESS_DATADOG_METRIC, sample_rate=1.0)
    except SlackApiError as e:
        # Record the error code and details from the exception
        new_notification_message_object.error_code = e.response.status_code
        new_notification_message_object.error_details = {
            "msg": str(e),
            "data": e.response.data,
            "url": e.response.api_url,
        }

        log_params = {
            "error": str(e),
            "incident_id": incident.id,
            "incident_status": new_status,
            "attachments": attachments,
        }
        _logger.info("slack.metric_alert.error", exc_info=True, extra=log_params)
        metrics.incr(
            SLACK_METRIC_ALERT_FAILURE_DATADOG_METRIC,
            sample_rate=1.0,
            tags={"ok": e.response.get("ok", False), "status": e.response.status_code},
        )
    else:
        success = True
        ts = response.get("ts")

        new_notification_message_object.message_identifier = str(ts) if ts is not None else None

    # Save the notification message we just sent with the response id or error we received
    try:
        repository.create_notification_message(data=new_notification_message_object)
    except Exception:
        # If we had an unexpected error with saving a record to our datastore,
        # do not let the error bubble up, nor block this flow from finishing
        pass

    return success


@dataclass(frozen=True, eq=True)
class SlackCommandResponse:
    command: str
    message: str
    log_key: str


def respond_to_slack_command(
    command_response: SlackCommandResponse,
    integration: Integration,
    slack_id: str,
    response_url: str | None,
) -> None:
    def log_msg(tag: str) -> str:
        return f"{command_response.log_key}.{tag}"

<<<<<<< HEAD
    if response_url:
        logger.info(log_msg("respond-webhook"), extra={"response_url": response_url})
=======
    if params.response_url:
        _logger.info(
            "%s, respond-webhook",
            log,
            extra={"response_url": params.response_url},
        )
>>>>>>> f06b9669
        try:
            webhook_client = WebhookClient(response_url)
            webhook_client.send(
                text=command_response.message, replace_original=False, response_type="ephemeral"
            )
            metrics.incr(
                SLACK_LINK_IDENTITY_MSG_SUCCESS_DATADOG_METRIC,
                sample_rate=1.0,
                tags={"type": "webhook", "command": command_response.command},
            )
        except (SlackApiError, SlackRequestError) as e:
            if unpack_slack_api_error(e) != EXPIRED_URL:
                metrics.incr(
                    SLACK_LINK_IDENTITY_MSG_FAILURE_DATADOG_METRIC,
                    sample_rate=1.0,
                    tags={"type": "webhook", "command": command_response.command},
                )
<<<<<<< HEAD
                logger.exception(log_msg("error"), extra={"error": str(e)})
    else:
        logger.info(log_msg("respond-ephemeral"))
=======
                _logger.exception("%serror", log)
    else:
        _logger.info("%s respond-ephemeral", log)
>>>>>>> f06b9669
        try:
            client = SlackSdkClient(integration_id=integration.id)
            client.chat_postMessage(
                text=command_response.message,
                channel=slack_id,
                replace_original=False,
                response_type="ephemeral",
            )
            metrics.incr(
                SLACK_LINK_IDENTITY_MSG_SUCCESS_DATADOG_METRIC,
                sample_rate=1.0,
                tags={"type": "ephemeral", "command": command_response.command},
            )
        except SlackApiError as e:
            if unpack_slack_api_error(e) != EXPIRED_URL:
                metrics.incr(
                    SLACK_LINK_IDENTITY_MSG_FAILURE_DATADOG_METRIC,
                    sample_rate=1.0,
                    tags={"type": "ephemeral", "command": command_response.command},
                )
<<<<<<< HEAD
                logger.exception(log_msg("error"), extra={"error": str(e)})
=======
                _logger.exception("%serror", log)
>>>>>>> f06b9669
<|MERGE_RESOLUTION|>--- conflicted
+++ resolved
@@ -1,10 +1,7 @@
 from __future__ import annotations
 
-<<<<<<< HEAD
+import logging
 from dataclasses import dataclass
-=======
-import logging
->>>>>>> f06b9669
 from typing import Any
 
 import orjson
@@ -184,17 +181,8 @@
     def log_msg(tag: str) -> str:
         return f"{command_response.log_key}.{tag}"
 
-<<<<<<< HEAD
     if response_url:
-        logger.info(log_msg("respond-webhook"), extra={"response_url": response_url})
-=======
-    if params.response_url:
-        _logger.info(
-            "%s, respond-webhook",
-            log,
-            extra={"response_url": params.response_url},
-        )
->>>>>>> f06b9669
+        _logger.info(log_msg("respond-webhook"), extra={"response_url": response_url})
         try:
             webhook_client = WebhookClient(response_url)
             webhook_client.send(
@@ -212,15 +200,9 @@
                     sample_rate=1.0,
                     tags={"type": "webhook", "command": command_response.command},
                 )
-<<<<<<< HEAD
-                logger.exception(log_msg("error"), extra={"error": str(e)})
+                _logger.exception(log_msg("error"), extra={"error": str(e)})
     else:
-        logger.info(log_msg("respond-ephemeral"))
-=======
-                _logger.exception("%serror", log)
-    else:
-        _logger.info("%s respond-ephemeral", log)
->>>>>>> f06b9669
+        _logger.info(log_msg("respond-ephemeral"))
         try:
             client = SlackSdkClient(integration_id=integration.id)
             client.chat_postMessage(
@@ -241,8 +223,4 @@
                     sample_rate=1.0,
                     tags={"type": "ephemeral", "command": command_response.command},
                 )
-<<<<<<< HEAD
-                logger.exception(log_msg("error"), extra={"error": str(e)})
-=======
-                _logger.exception("%serror", log)
->>>>>>> f06b9669
+                _logger.exception(log_msg("error"), extra={"error": str(e)})