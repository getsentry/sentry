import html
import re
from typing import Any, List, Mapping, Optional
from urllib.parse import urlparse

from django.http.request import HttpRequest, QueryDict

from sentry import analytics, features
from sentry.api import client
from sentry.charts import generate_chart
from sentry.charts.types import ChartType
from sentry.integrations.slack.message_builder.discover import build_discover_attachment
from sentry.models import ApiKey, Integration
from sentry.models.user import User
from sentry.search.events.filter import to_list

from ..utils import logger
from . import Handler, UnfurlableUrl, UnfurledUrl

# The display modes on the frontend are defined in app/utils/discover/types.tsx
display_modes: Mapping[str, ChartType] = {
    "default": ChartType.SLACK_DISCOVER_TOTAL_PERIOD,
    "daily": ChartType.SLACK_DISCOVER_TOTAL_DAILY,
    "top5": ChartType.SLACK_DISCOVER_TOP5_PERIOD,
    "dailytop5": ChartType.SLACK_DISCOVER_TOP5_DAILY,
    # TODO(epurkhiser): Previous period
}

TOP_N = 5


def unfurl_discover(
    data: HttpRequest,
    integration: Integration,
    links: List[UnfurlableUrl],
    user: Optional["User"],
) -> UnfurledUrl:
    orgs_by_slug = {org.slug: org for org in integration.organizations.all()}
    unfurls = {}

    for link in links:
        org_slug = link.args["org_slug"]
        org = orgs_by_slug.get(org_slug)

        # If the link shared is an org w/o the slack integration do not unfurl
        if not org:
            continue
        if not features.has("organizations:chart-unfurls", org):
            continue

        params = link.args["query"]
        query_id = params.get("id", None)

        saved_query = {}
        if query_id:
            try:
                response = client.get(
                    auth=ApiKey(organization=org, scope_list=["org:read"]),
                    path=f"/organizations/{org_slug}/discover/saved/{query_id}/",
                )

            except Exception as exc:
                logger.error(
                    "Failed to load saved query for unfurl: %s",
                    str(exc),
                    exc_info=True,
                )
            else:
                saved_query = response.data

        # Override params from Discover Saved Query if they aren't in the URL
        params.setlist(
            "order",
            params.getlist("sort")
            or (to_list(saved_query.get("orderby")) if saved_query.get("orderby") else []),
        )
        params.setlist("name", params.getlist("name") or to_list(saved_query.get("name")))
        params.setlist(
            "yAxis", params.getlist("yAxis") or to_list(saved_query.get("yAxis", "count()"))
        )
        params.setlist("field", params.getlist("field") or to_list(saved_query.get("fields")))

        params.setlist(
            "project",
            params.getlist("project")
            or (to_list(saved_query.get("project")) if saved_query.get("project") else []),
        )

        # Only override if key doesn't exist since we want to account for
        # an intermediate state where the query could have been cleared
        if "query" not in params:
            params.setlist("query", params.getlist("query") or to_list(saved_query.get("query")))

        display_mode = str(params.get("display") or saved_query.get("display", "default"))

        if "daily" in display_mode:
            params.setlist("interval", ["1d"])

        if "top5" in display_mode:
<<<<<<< HEAD
            params.setlist("topEvents", [f"{TOP_N}"])
        else:
            # topEvents param persists in the URL in some cases, we want to discard
            # it if it's not a top n display type.
            params.pop("topEvents", None)
=======
            if features.has("organizations:discover-top-events", org):
                params.setlist(
                    "topEvents",
                    params.getlist("topEvents")
                    or to_list(saved_query.get("topEvents", f"{TOP_N}")),
                )
            else:
                params.setlist("topEvents", [f"{TOP_N}"])
>>>>>>> afcc1381

        try:
            resp = client.get(
                auth=ApiKey(organization=org, scope_list=["org:read"]),
                user=user,
                path=f"/organizations/{org_slug}/events-stats/",
                params=params,
            )
        except Exception as exc:
            logger.error(
                "Failed to load events-stats for unfurl: %s",
                str(exc),
                exc_info=True,
            )
            continue

        chart_data = {"seriesName": params.get("yAxis"), "stats": resp.data}

        style = display_modes.get(display_mode, display_modes["default"])

        try:
            url = generate_chart(style, chart_data)
        except RuntimeError as exc:
            logger.error(
                "Failed to generate chart for discover unfurl: %s",
                str(exc),
                exc_info=True,
            )
            continue

        unfurls[link.url] = build_discover_attachment(
            title=link.args["query"].get("name", "Dashboards query"),
            chart_url=url,
        )

    analytics.record(
        "integrations.slack.chart_unfurl",
        organization_id=integration.organizations.all()[0].id,
        user_id=user.id if user else None,
        unfurls_count=len(unfurls),
    )

    return unfurls


def map_discover_query_args(url: str, args: Mapping[str, str]) -> Mapping[str, Any]:
    """
    Extracts discover arguments from the discover link's query string
    """
    # Slack uses HTML escaped ampersands in its Event Links, when need
    # to be unescaped for QueryDict to split properly.
    url = html.unescape(url)
    parsed_url = urlparse(url)
    query = QueryDict(parsed_url.query).copy()

    # Remove some unused query keys
    query.pop("widths", None)

    return dict(**args, query=query)


handler: Handler = Handler(
    fn=unfurl_discover,
    matcher=re.compile(r"^https?\://[^/]+/organizations/(?P<org_slug>[^/]+)/discover/results"),
    arg_mapper=map_discover_query_args,
)<|MERGE_RESOLUTION|>--- conflicted
+++ resolved
@@ -97,13 +97,6 @@
             params.setlist("interval", ["1d"])
 
         if "top5" in display_mode:
-<<<<<<< HEAD
-            params.setlist("topEvents", [f"{TOP_N}"])
-        else:
-            # topEvents param persists in the URL in some cases, we want to discard
-            # it if it's not a top n display type.
-            params.pop("topEvents", None)
-=======
             if features.has("organizations:discover-top-events", org):
                 params.setlist(
                     "topEvents",
@@ -112,7 +105,10 @@
                 )
             else:
                 params.setlist("topEvents", [f"{TOP_N}"])
->>>>>>> afcc1381
+        else:
+            # topEvents param persists in the URL in some cases, we want to discard
+            # it if it's not a top n display type.
+            params.pop("topEvents", None)
 
         try:
             resp = client.get(
