--- conflicted
+++ resolved
@@ -20,11 +20,8 @@
 from sentry.models.apikey import ApiKey
 from sentry.models.organization import Organization
 from sentry.search.events.filter import to_list
-<<<<<<< HEAD
+from sentry.snuba.referrer import Referrer
 from sentry.users.models.user import User
-=======
-from sentry.snuba.referrer import Referrer
->>>>>>> d27f4ca0
 from sentry.utils.dates import (
     get_interval_from_range,
     parse_stats_period,
