--- conflicted
+++ resolved
@@ -119,18 +119,14 @@
     with sentry_sdk.start_span(
         op="notification.send_slack", description="gen_channel_integration_map"
     ):
-<<<<<<< HEAD
-        data = get_integrations_by_channel_by_recipient(notification.organization, recipients)
+        data = get_integrations_by_channel_by_recipient(
+            notification.organization, recipients, ExternalProviders.SLACK
+        )
 
     notification_with_properties = create_notification_with_properties(
         notification, url_format=SLACK_URL_FORMAT
     )
 
-=======
-        data = get_integrations_by_channel_by_recipient(
-            notification.organization, recipients, ExternalProviders.SLACK
-        )
->>>>>>> 40639bb0
     for recipient, integrations_by_channel in data.items():
         with sentry_sdk.start_span(op="notification.send_slack", description="send_one"):
             with sentry_sdk.start_span(op="notification.send_slack", description="gen_attachments"):
