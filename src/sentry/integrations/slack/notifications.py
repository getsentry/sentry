from __future__ import annotations

import logging
from copy import copy
from typing import Any, Iterable, List, Mapping

import sentry_sdk

from sentry import features
from sentry.integrations.mixins import NotifyBasicMixin
from sentry.integrations.notifications import get_context, get_integrations_by_channel_by_recipient
from sentry.integrations.slack.message_builder import SlackAttachment, SlackBlock
from sentry.integrations.slack.message_builder.base.block import BlockSlackMessageBuilder
from sentry.integrations.slack.message_builder.notifications import get_message_builder
from sentry.models.integrations.integration import Integration
from sentry.notifications.additional_attachment_manager import get_additional_attachment
from sentry.notifications.notifications.base import BaseNotification
from sentry.notifications.notify import register_notification_provider
from sentry.services.hybrid_cloud.actor import RpcActor
from sentry.shared_integrations.exceptions import ApiError
from sentry.tasks.integrations.slack import post_message
from sentry.types.integrations import ExternalProviders
from sentry.utils import json, metrics

logger = logging.getLogger("sentry.notifications")
SLACK_TIMEOUT = 5


class SlackNotifyBasicMixin(NotifyBasicMixin):
    def send_message(self, channel_id: str, message: str) -> None:
        payload = {"channel": channel_id, "text": message}
        try:
            self.get_client().post("/chat.postMessage", data=payload, json=True)
        except ApiError as e:
            message = str(e)
            if message not in ["Expired url", "channel_not_found"]:
                logger.exception(
                    "slack.slash-notify.response-error",
                    extra={"error": message},
                )


def _get_attachments(
    notification: BaseNotification,
    recipient: RpcActor,
    shared_context: Mapping[str, Any],
    extra_context_by_actor: Mapping[RpcActor, Mapping[str, Any]] | None,
) -> List[SlackAttachment] | SlackBlock:
    extra_context = (
        extra_context_by_actor[recipient] if extra_context_by_actor and recipient else {}
    )
    context = get_context(notification, recipient, shared_context, extra_context)
    cls = get_message_builder(notification.message_builder)
    attachments = cls(notification, context, recipient).build()
    if isinstance(attachments, List) or features.has(
        "organizations:slack-block-kit", notification.organization
    ):
        return attachments
    return [attachments]


def _notify_recipient(
    notification: BaseNotification,
    recipient: RpcActor,
    attachments: List[SlackAttachment],
    channel: str,
    integration: Integration,
    shared_context: Mapping[str, Any],
) -> None:
    with sentry_sdk.start_span(op="notification.send_slack", description="notify_recipient"):
        # Make a local copy to which we can append.
        local_attachments = copy(attachments)

        text = notification.get_notification_title(ExternalProviders.SLACK, shared_context)

        if features.has("organizations:slack-block-kit", notification.organization):
<<<<<<< HEAD
            # TODO: enable billing attachments for block kit
            blocks = []
            if text:
                # equivalent of "text" field in legacy attachment system ("text" field does not
                # show up in notification for block system but is instead used as the fallback text)
                # ie. "Issue marked as regression", "New comment by <user>"
=======
            blocks = []
            if text:
                # NOTE(isabella): with legacy attachments, the notification title was
                # automatically rendered based on the `text` field in the payload; in the block
                # system, that payload field is used strictly as preview/fallback text, so we need
                # to add this block to render the title in the notification ie. "Issue marked as
                # regression", "New comment by <user>"
>>>>>>> 30d8cc90
                blocks.append(BlockSlackMessageBuilder.get_markdown_block(text))
            attachment_blocks = local_attachments.get("blocks")
            if attachment_blocks:
                for attachment in attachment_blocks:
                    blocks.append(attachment)
<<<<<<< HEAD
=======
            additional_attachment = get_additional_attachment(
                integration, notification.organization
            )
            if additional_attachment:
                for block in additional_attachment:
                    blocks.append(block)
            if (
                not text
            ):  # if there isn't a notification title, try using message description as fallback
                text = notification.get_message_description(recipient, ExternalProviders.SLACK)
>>>>>>> 30d8cc90
            payload = {
                "channel": channel,
                "unfurl_links": False,
                "unfurl_media": False,
<<<<<<< HEAD
                "text": text,
                "blocks": json.dumps(blocks),
            }
            if local_attachments.get("callback_id"):
                # callback_id is now at the same level as blocks, rather than within attachments
                payload["callback_id"] = local_attachments.get("callback_id")
=======
                "text": text if text else "",
                "blocks": json.dumps(blocks),
            }
            callback_id = local_attachments.get("callback_id")
            if callback_id:
                # callback_id is now at the same level as blocks, rather than within attachments
                if isinstance(callback_id, str):
                    payload["callback_id"] = callback_id
                else:
                    payload["callback_id"] = json.dumps(local_attachments.get("callback_id"))
>>>>>>> 30d8cc90
        else:
            # Add optional billing related attachment.
            additional_attachment = get_additional_attachment(
                integration, notification.organization
            )
            if additional_attachment:
                local_attachments.append(additional_attachment)

            # unfurl_links and unfurl_media are needed to preserve the intended message format
            # and prevent the app from replying with help text to the unfurl
            payload = {
                "channel": channel,
                "link_names": 1,
                "unfurl_links": False,
                "unfurl_media": False,
                "text": text,
                "attachments": json.dumps(local_attachments),
            }

        log_params = {
            "notification": notification,
            "recipient": recipient.id,
            "channel_id": channel,
        }
        post_message.apply_async(
            kwargs={
                "integration_id": integration.id,
                "payload": payload,
                "log_error_message": "notification.fail.slack_post",
                "log_params": log_params,
            }
        )
    # recording data outside of span
    notification.record_notification_sent(recipient, ExternalProviders.SLACK)


@register_notification_provider(ExternalProviders.SLACK)
def send_notification_as_slack(
    notification: BaseNotification,
    recipients: Iterable[RpcActor],
    shared_context: Mapping[str, Any],
    extra_context_by_actor: Mapping[RpcActor, Mapping[str, Any]] | None,
) -> None:
    """Send an "activity" or "alert rule" notification to a Slack user or team, but NOT to a channel directly.
    Sending Slack notifications to a channel is in integrations/slack/actions/notification.py"""
    with sentry_sdk.start_span(
        op="notification.send_slack", description="gen_channel_integration_map"
    ):
        data = get_integrations_by_channel_by_recipient(
            notification.organization, recipients, ExternalProviders.SLACK
        )

    for recipient, integrations_by_channel in data.items():
        with sentry_sdk.start_span(op="notification.send_slack", description="send_one"):
            with sentry_sdk.start_span(op="notification.send_slack", description="gen_attachments"):
                attachments = _get_attachments(
                    notification,
                    recipient,
                    shared_context,
                    extra_context_by_actor,
                )

            for channel, integration in integrations_by_channel.items():
                _notify_recipient(
                    notification=notification,
                    recipient=recipient,
                    attachments=attachments,
                    channel=channel,
                    integration=integration,
                    shared_context=shared_context,
                )

    metrics.incr(
        f"{notification.metrics_key}.notifications.sent",
        instance=f"slack.{notification.metrics_key}.notification",
        skip_internal=False,
    )<|MERGE_RESOLUTION|>--- conflicted
+++ resolved
@@ -74,14 +74,6 @@
         text = notification.get_notification_title(ExternalProviders.SLACK, shared_context)
 
         if features.has("organizations:slack-block-kit", notification.organization):
-<<<<<<< HEAD
-            # TODO: enable billing attachments for block kit
-            blocks = []
-            if text:
-                # equivalent of "text" field in legacy attachment system ("text" field does not
-                # show up in notification for block system but is instead used as the fallback text)
-                # ie. "Issue marked as regression", "New comment by <user>"
-=======
             blocks = []
             if text:
                 # NOTE(isabella): with legacy attachments, the notification title was
@@ -89,14 +81,11 @@
                 # system, that payload field is used strictly as preview/fallback text, so we need
                 # to add this block to render the title in the notification ie. "Issue marked as
                 # regression", "New comment by <user>"
->>>>>>> 30d8cc90
                 blocks.append(BlockSlackMessageBuilder.get_markdown_block(text))
             attachment_blocks = local_attachments.get("blocks")
             if attachment_blocks:
                 for attachment in attachment_blocks:
                     blocks.append(attachment)
-<<<<<<< HEAD
-=======
             additional_attachment = get_additional_attachment(
                 integration, notification.organization
             )
@@ -107,19 +96,10 @@
                 not text
             ):  # if there isn't a notification title, try using message description as fallback
                 text = notification.get_message_description(recipient, ExternalProviders.SLACK)
->>>>>>> 30d8cc90
             payload = {
                 "channel": channel,
                 "unfurl_links": False,
                 "unfurl_media": False,
-<<<<<<< HEAD
-                "text": text,
-                "blocks": json.dumps(blocks),
-            }
-            if local_attachments.get("callback_id"):
-                # callback_id is now at the same level as blocks, rather than within attachments
-                payload["callback_id"] = local_attachments.get("callback_id")
-=======
                 "text": text if text else "",
                 "blocks": json.dumps(blocks),
             }
@@ -130,7 +110,6 @@
                     payload["callback_id"] = callback_id
                 else:
                     payload["callback_id"] = json.dumps(local_attachments.get("callback_id"))
->>>>>>> 30d8cc90
         else:
             # Add optional billing related attachment.
             additional_attachment = get_additional_attachment(
