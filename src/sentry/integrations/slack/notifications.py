from __future__ import annotations

import logging
from collections.abc import Iterable, Mapping
from typing import Any

import sentry_sdk
from slack_sdk.errors import SlackApiError

from sentry.integrations.mixins import NotifyBasicMixin
from sentry.integrations.notifications import get_integrations_by_channel_by_recipient
from sentry.integrations.slack.metrics import (
    SLACK_NOTIFY_MIXIN_FAILURE_DATADOG_METRIC,
    SLACK_NOTIFY_MIXIN_SUCCESS_DATADOG_METRIC,
)
from sentry.integrations.slack.service import SlackService
from sentry.integrations.slack.utils.errors import (
    CHANNEL_NOT_FOUND,
    EXPIRED_URL,
    unpack_slack_api_error,
)
from sentry.integrations.types import ExternalProviders
from sentry.notifications.notifications.base import BaseNotification
from sentry.notifications.notify import register_notification_provider
from sentry.types.actor import Actor
from sentry.utils import metrics

logger = logging.getLogger("sentry.notifications")
SLACK_TIMEOUT = 5


class SlackNotifyBasicMixin(NotifyBasicMixin):
    def send_message(self, channel_id: str, message: str) -> None:
        client = self.get_client()

<<<<<<< HEAD
        if isinstance(client, SlackClient):
            try:
                client.post("/chat.postMessage", data=payload, json=True)
            except ApiError as e:
                message = str(e)
                if message not in ["Expired url", "channel_not_found"]:
                    logger.exception(
                        "slack.slash-notify.response-error",
                        extra={"error": message},
                    )
        else:
            try:
                client.chat_postMessage(channel=channel_id, text=message)
                logger.info("slack.slash-notify.success", extra={"channel_id": channel_id})
            except SlackApiError as e:
                if unpack_slack_api_error(e) not in (EXPIRED_URL, CHANNEL_NOT_FOUND):
                    logger.exception(
                        "slack.slash-response.error",
                        extra={"error": str(e)},
                    )
=======
        try:
            client.chat_postMessage(channel=channel_id, text=message)
            metrics.incr(SLACK_NOTIFY_MIXIN_SUCCESS_DATADOG_METRIC, sample_rate=1.0)
        except SlackApiError as e:
            metrics.incr(SLACK_NOTIFY_MIXIN_FAILURE_DATADOG_METRIC, sample_rate=1.0)

            error = str(e)
            message = error.split("\n")[0]
            # TODO: remove this
            if "expired_url" not in message and "channel_not_found" not in message:
                logger.exception(
                    "slack.slash-response.error",
                    extra={"error": error},
                )
>>>>>>> 048e5606


@register_notification_provider(ExternalProviders.SLACK)
def send_notification_as_slack(
    notification: BaseNotification,
    recipients: Iterable[Actor],
    shared_context: Mapping[str, Any],
    extra_context_by_actor: Mapping[Actor, Mapping[str, Any]] | None,
) -> None:
    """Send an "activity" or "alert rule" notification to a Slack user or team, but NOT to a channel directly.
    Sending Slack notifications to a channel is in integrations/slack/actions/notification.py"""

    service = SlackService.default()
    with sentry_sdk.start_span(
        op="notification.send_slack", description="gen_channel_integration_map"
    ):
        data = get_integrations_by_channel_by_recipient(
            notification.organization, recipients, ExternalProviders.SLACK
        )

    for recipient, integrations_by_channel in data.items():
        with sentry_sdk.start_span(op="notification.send_slack", description="send_one"):
            with sentry_sdk.start_span(op="notification.send_slack", description="gen_attachments"):
                attachments = service.get_attachments(
                    notification,
                    recipient,
                    shared_context,
                    extra_context_by_actor,
                )

            for channel, integration in integrations_by_channel.items():
                service.notify_recipient(
                    notification=notification,
                    recipient=recipient,
                    attachments=attachments,
                    channel=channel,
                    integration=integration,
                    shared_context=shared_context,
                )

    metrics.incr(
        f"{notification.metrics_key}.notifications.sent",
        instance=f"slack.{notification.metrics_key}.notification",
        skip_internal=False,
    )<|MERGE_RESOLUTION|>--- conflicted
+++ resolved
@@ -33,43 +33,18 @@
     def send_message(self, channel_id: str, message: str) -> None:
         client = self.get_client()
 
-<<<<<<< HEAD
-        if isinstance(client, SlackClient):
-            try:
-                client.post("/chat.postMessage", data=payload, json=True)
-            except ApiError as e:
-                message = str(e)
-                if message not in ["Expired url", "channel_not_found"]:
-                    logger.exception(
-                        "slack.slash-notify.response-error",
-                        extra={"error": message},
-                    )
-        else:
-            try:
-                client.chat_postMessage(channel=channel_id, text=message)
-                logger.info("slack.slash-notify.success", extra={"channel_id": channel_id})
-            except SlackApiError as e:
-                if unpack_slack_api_error(e) not in (EXPIRED_URL, CHANNEL_NOT_FOUND):
-                    logger.exception(
-                        "slack.slash-response.error",
-                        extra={"error": str(e)},
-                    )
-=======
         try:
             client.chat_postMessage(channel=channel_id, text=message)
             metrics.incr(SLACK_NOTIFY_MIXIN_SUCCESS_DATADOG_METRIC, sample_rate=1.0)
         except SlackApiError as e:
             metrics.incr(SLACK_NOTIFY_MIXIN_FAILURE_DATADOG_METRIC, sample_rate=1.0)
 
-            error = str(e)
-            message = error.split("\n")[0]
             # TODO: remove this
-            if "expired_url" not in message and "channel_not_found" not in message:
+            if unpack_slack_api_error(e) not in (EXPIRED_URL, CHANNEL_NOT_FOUND):
                 logger.exception(
                     "slack.slash-response.error",
-                    extra={"error": error},
+                    extra={"error": str(e)},
                 )
->>>>>>> 048e5606
 
 
 @register_notification_provider(ExternalProviders.SLACK)
