--- conflicted
+++ resolved
@@ -275,21 +275,8 @@
             return self.respond(status=403)
 
         if not identity:
-<<<<<<< HEAD
-            associate_url = build_linking_url(
-                integration, group.organization, user_id, channel_id, response_url
-            )
+            associate_url = build_linking_url(integration, user_id, channel_id, response_url)
             return self.respond_ephemeral(LINK_IDENTITY_MESSAGE.format(associate_url=associate_url))
-=======
-            associate_url = build_linking_url(integration, user_id, channel_id, response_url)
-            return self.respond(
-                {
-                    "response_type": "ephemeral",
-                    "replace_original": False,
-                    "text": LINK_IDENTITY_MESSAGE.format(associate_url=associate_url),
-                }
-            )
->>>>>>> ae7d0c40
 
         # Handle status dialog submission
         if slack_request.type == "dialog_submission" and "resolve_type" in data["submission"]:
