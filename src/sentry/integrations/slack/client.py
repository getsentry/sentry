<<<<<<< HEAD
=======
from __future__ import annotations

>>>>>>> fc16a72c
import logging
from typing import Any, Mapping, Optional, Union

from requests import PreparedRequest, Response
from sentry_sdk.tracing import Span

from sentry.constants import ObjectStatus
from sentry.models.integrations.integration import Integration
from sentry.services.hybrid_cloud.integration import integration_service
from sentry.services.hybrid_cloud.util import control_silo_function
from sentry.shared_integrations.client import BaseApiResponse
from sentry.shared_integrations.client.proxy import IntegrationProxyClient
from sentry.shared_integrations.exceptions import ApiError
from sentry.types.integrations import EXTERNAL_PROVIDERS, ExternalProviders
from sentry.utils import metrics

SLACK_DATADOG_METRIC = "integrations.slack.http_response"
logger = logging.getLogger(__name__)


class SlackClient(IntegrationProxyClient):
    allow_redirects = False
    integration_name = "slack"
    base_url = "https://slack.com/api"
    metrics_prefix = "integrations.slack"

    def __init__(
        self,
        integration_id: int | None = None,
        org_integration_id: int | None = None,
        verify_ssl: bool = True,
        logging_context: Mapping[str, Any] | None = None,
    ) -> None:
        # The IntegrationProxyClient requires org_integration context to proxy requests properly
        # but the SlackClient is not often invoked within the context of an organization. This work
        # around ensures one is always provided
        self.integration_id = integration_id
        if not org_integration_id and integration_id is not None:
            org_integrations = integration_service.get_organization_integrations(
                integration_id=self.integration_id
            )
            if len(org_integrations) > 0:
                org_integration_id = org_integrations[0].id

        super().__init__(org_integration_id, verify_ssl, logging_context)

    @control_silo_function
    def authorize_request(self, prepared_request: PreparedRequest) -> PreparedRequest:
        integration = None
        base_qs = {
            "provider": EXTERNAL_PROVIDERS[ExternalProviders.SLACK],
            "status": ObjectStatus.ACTIVE,
        }
        if self.integration_id:
            integration = Integration.objects.filter(id=self.integration_id, **base_qs).first()
        elif self.org_integration_id:
            integration = Integration.objects.filter(
                organizationintegration__id=self.org_integration_id, **base_qs
            ).first()

        if not integration:
            logger.info("no_integration", extra={"path_url": prepared_request.path_url})
            return prepared_request

        token = (
            integration.metadata.get("user_access_token") or integration.metadata["access_token"]
        )
        prepared_request.headers["Authorization"] = f"Bearer {token}"
        return prepared_request

    def track_response_data(
        self,
        code: Union[str, int],
        span: Span | None = None,
        error: Optional[str] = None,
        resp: Optional[Response] = None,
    ) -> None:
        # if no span was passed, create a dummy to which to add data to avoid having to wrap every
        # span call in `if span`
        span = span or Span()

        try:
            span.set_http_status(int(code))
        except ValueError:
            span.set_status(str(code))

        is_ok = False
        # If Slack gives us back a 200 we still want to check the 'ok' param
        if resp:
            content_type = resp.headers["content-type"]
            if content_type == "text/html":
                is_ok = str(resp.content) == "ok"
                # If there is an error, Slack just makes the error the entire response.
                error_option = resp.content

            else:
                # The content-type should be "application/json" at this point but we don't check.
                response = resp.json()
                is_ok = response.get("ok")
                error_option = response.get("error")

            span.set_tag("ok", is_ok)

            # when 'ok' is False, we can add the error we get back as a tag
            if not is_ok:
                span.set_tag("slack_error", error_option)

        metrics.incr(
            SLACK_DATADOG_METRIC,
            sample_rate=1.0,
            tags={"ok": is_ok, "status": code},
        )

        extra = {
            self.integration_type: self.name,
            "status_string": str(code),
            "error": str(error)[:256] if error else None,
        }
        extra.update(getattr(self, "logging_context", None) or {})
        self.logger.info(f"{self.integration_type}.http_response", extra=extra)

    def request(
        self,
        method: str,
        path: str,
        headers: Optional[Mapping[str, str]] = None,
        data: Optional[Mapping[str, Any]] = None,
        params: Optional[Mapping[str, Any]] = None,
        json: bool = False,
        timeout: Optional[int] = None,
    ) -> BaseApiResponse:
        response: BaseApiResponse = self._request(
            method, path, headers=headers, data=data, params=params, json=json
        )
        if not response.json.get("ok"):
            raise ApiError(response.get("error", ""))  # type: ignore
        return response<|MERGE_RESOLUTION|>--- conflicted
+++ resolved
@@ -1,8 +1,5 @@
-<<<<<<< HEAD
-=======
 from __future__ import annotations
 
->>>>>>> fc16a72c
 import logging
 from typing import Any, Mapping, Optional, Union
 
