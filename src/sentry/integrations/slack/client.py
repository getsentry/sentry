--- conflicted
+++ resolved
@@ -1,9 +1,6 @@
-<<<<<<< HEAD
-import logging
-=======
 from __future__ import annotations
 
->>>>>>> 4bd75494
+import logging
 from typing import Any, Mapping, Optional, Union
 
 from requests import PreparedRequest, Response
