--- conflicted
+++ resolved
@@ -464,20 +464,13 @@
 
         key = f"slack:{integration.id}:{channel}"
 
-<<<<<<< HEAD
         metrics.incr(
             "notifications.sent",
             instance="slack.notification",
             tags={"group_category": event.group.issue_category},
             skip_internal=False,
         )
-        if features.has(
-            "organizations:workflow-engine-notification-action", self.project.organization
-        ):
-=======
-        metrics.incr("notifications.sent", instance="slack.notification", skip_internal=False)
         if features.has("organizations:workflow-engine-trigger-actions", self.project.organization):
->>>>>>> 9a20b9e7
             yield self.future(send_notification_noa, key=key)
         else:
             yield self.future(send_notification, key=key)
