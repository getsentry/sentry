--- conflicted
+++ resolved
@@ -58,7 +58,7 @@
 }
 
 reauthentication_alert = {
-    "alertText": "Slack must be re-authorized to avoid a disruption of Slack notifications",
+    "alertText": "Upgrade Slack to avoid any disruption to service. It'll be worth it, we promise.",
 }
 
 metadata = IntegrationMetadata(
@@ -167,12 +167,6 @@
             },
         }
 
-<<<<<<< HEAD
-    def post_install(self, integration, organization):
-        run_post_migration.apply_async(
-            kwargs={"integration_id": integration.id, "organization_id": organization.id}
-        )
-=======
         # if we have the integration_id then we need to set the
         # information for the migration, the user_id and channels
         # are using in post_install to send messages to slack
@@ -188,6 +182,21 @@
             integration["post_install_data"] = post_install_data
 
         return integration
+
+    def post_install(self, integration, organization, extra=None):
+        # normal installtions don't have extra, quit immediately
+        if extra is None:
+            return
+
+        channels = extra.get("channels")
+        run_args = {"integration_id": integration.id, "organization_id": organization.id, "user_id": extra.get("user_id"), "channels": channels}
+        if channels:
+            run_post_migration.apply_async(
+                kwargs=run_args
+            )
+        else:
+            # if we don't have channels, log it so we know we skipped this
+            logger.info("slack.integration.skipped_post_migration", extra=run_args)
 
 
 class SlackReAuthIntro(PipelineView):
@@ -332,5 +341,4 @@
 
                 channels.add(Channel(channel_name, channel_id))
 
-    return channels
->>>>>>> f879199b
+    return channels