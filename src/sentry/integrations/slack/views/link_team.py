from __future__ import annotations

from typing import Any, Sequence

from django import forms
from django.core.signing import BadSignature, SignatureExpired
from django.http import Http404, HttpResponse
from django.utils.decorators import method_decorator
from rest_framework.request import Request

from sentry import analytics, features
from sentry.models.integrations.external_actor import ExternalActor
from sentry.models.integrations.integration import Integration
from sentry.models.organizationmember import OrganizationMember
from sentry.models.team import Team
from sentry.notifications.types import NotificationSettingOptionValues, NotificationSettingTypes
from sentry.services.hybrid_cloud.actor import ActorType, RpcActor
from sentry.services.hybrid_cloud.identity import identity_service
from sentry.services.hybrid_cloud.integration import RpcIntegration, integration_service
from sentry.services.hybrid_cloud.notifications import notifications_service
from sentry.types.integrations import ExternalProviders
from sentry.utils.signing import unsign
from sentry.web.decorators import transaction_start
from sentry.web.frontend.base import BaseView, region_silo_view
from sentry.web.helpers import render_to_response

from ..utils import is_valid_role, logger
from . import build_linking_url as base_build_linking_url
from . import never_cache, render_error_page

ALLOWED_METHODS = ["GET", "POST"]

ALREADY_LINKED_TITLE = "Already linked"
ALREADY_LINKED_MESSAGE = "The {slug} team has already been linked to a Slack channel."
SUCCESS_LINKED_TITLE = "Team linked"
SUCCESS_LINKED_MESSAGE = "The {slug} team will now receive issue alert{workflow_addon} notifications in the {channel_name} channel."


def build_team_linking_url(
    integration: Integration | RpcIntegration,
    slack_id: str,
    channel_id: str,
    channel_name: str,
    response_url: str,
) -> str:
    return base_build_linking_url(
        "sentry-integration-slack-link-team",
        integration_id=integration.id,
        slack_id=slack_id,
        channel_id=channel_id,
        channel_name=channel_name,
        response_url=response_url,
    )


class SelectTeamForm(forms.Form):
    team = forms.ChoiceField(label="Team")

    def __init__(self, teams: Sequence[Team], *args: Any, **kwargs: Any):
        super().__init__(*args, **kwargs)

        self.fields["team"].choices = [(team.id, team.slug) for team in teams]
        self.fields["team"].widget.choices = self.fields["team"].choices


@region_silo_view
class SlackLinkTeamView(BaseView):
    """
    Django view for linking team to slack channel. Creates an entry on ExternalActor table.
    """

    @transaction_start("SlackLinkTeamView")
    @method_decorator(never_cache)
    def handle(self, request: Request, signed_params: str) -> HttpResponse:
        if request.method not in ALLOWED_METHODS:
            return render_error_page(request, status=405, body_text="HTTP 405: Method not allowed")

        try:
            params = unsign(signed_params)
        except (SignatureExpired, BadSignature):
            return render_to_response(
                "sentry/integrations/slack/expired-link.html",
                status=400,
                request=request,
            )

        integration = integration_service.get_integration(integration_id=params["integration_id"])
        if integration is None:
            raise Http404

        organization_memberships = OrganizationMember.objects.get_for_integration(
            integration, request.user
        )
        # Filter to teams where we have write access to, either through having a sufficient
        # organization role (owner/manager/admin) or by being a team admin on at least one team.
        teams_by_id = {}
        for org_membership in organization_memberships:
            for team in Team.objects.get_for_user(
                org_membership.organization,
                request.user,
                # Setting is_team_admin to True only returns teams that member is team admin on.
                # We only want to filter for this when the user does not have a sufficient
                # role in the org, which is checked using is_valid_role.
                is_team_admin=not is_valid_role(org_membership),
            ):
                teams_by_id[team.id] = team

        if not teams_by_id:
            return render_error_page(
                request,
                status=404,
                body_text="HTTP 404: No teams found in your organizations to link. You must be a Sentry organization admin/manager/owner or a team admin to link a team in your respective organization.",
            )

        channel_name = params["channel_name"]
        channel_id = params["channel_id"]
        form = SelectTeamForm(list(teams_by_id.values()), request.POST or None)

        if request.method == "GET":
            return self.respond(
                "sentry/integrations/slack/link-team.html",
                {
                    "form": form,
                    "teams": teams_by_id.values(),
                    "channel_name": channel_name,
                    "provider": integration.get_provider(),
                },
            )

        if not form.is_valid():
            return render_error_page(request, status=400, body_text="HTTP 400: Bad request")

        team_id = int(form.cleaned_data["team"])
        team = teams_by_id.get(team_id)
        if not team:
            return render_error_page(
                request,
                status=404,
                body_text="HTTP 404: Team does not exist or you do not have sufficient permission to link a team",
            )

        idp = identity_service.get_provider(
            provider_type="slack", provider_ext_id=integration.external_id
        )
        if idp is None:
            logger.info("slack.action.invalid-team-id", extra={"slack_id": integration.external_id})
            return render_error_page(request, status=403, body_text="HTTP 403: Invalid team ID")

        ident = identity_service.get_identity(
            filter={"provider_id": idp.id, "identity_ext_id": params["slack_id"]}
        )
        if not ident:
            return render_error_page(
                request, status=403, body_text="HTTP 403: User identity does not exist"
            )

        external_team, created = ExternalActor.objects.get_or_create(
            team_id=team.id,
            organization=team.organization,
            integration_id=integration.id,
            provider=ExternalProviders.SLACK.value,
            defaults=dict(
                external_name=channel_name,
                external_id=channel_id,
            ),
        )

        analytics.record(
            "integrations.identity_linked",
            provider="slack",
            actor_id=team.actor_id,
            actor_type="team",
        )

        if not created:
            message = ALREADY_LINKED_MESSAGE.format(slug=team.slug)

            integration_service.send_message(
                integration_id=integration.id,
                organization_id=team.organization_id,
                channel=channel_id,
                message=message,
            )
            return render_to_response(
                "sentry/integrations/slack/post-linked-team.html",
                request=request,
                context={
                    "heading_text": ALREADY_LINKED_TITLE,
                    "body_text": message,
                    "channel_id": channel_id,
                    "team_id": integration.external_id,
                },
            )

        # Turn on notifications for all of a team's projects.
<<<<<<< HEAD
        # TODO(jangjodi): Remove this once the flag is removed
        if not features.has("organizations:team-workflow-notifications", team.organization):
            notifications_service.update_settings(
                external_provider=ExternalProviders.SLACK,
                notification_type=NotificationSettingTypes.ISSUE_ALERTS,
                setting_option=NotificationSettingOptionValues.ALWAYS,
                actor=RpcActor(id=team.id, actor_type=ActorType.TEAM),
                organization_id_for_team=team.organization_id,
            )
        message = SUCCESS_LINKED_MESSAGE.format(slug=team.slug, channel_name=channel_name)
=======
        notifications_service.update_settings(
            external_provider=ExternalProviders.SLACK,
            notification_type=NotificationSettingTypes.ISSUE_ALERTS,
            setting_option=NotificationSettingOptionValues.ALWAYS,
            actor=RpcActor(id=team.id, actor_type=ActorType.TEAM),
            organization_id_for_team=team.organization_id,
        )
        message = SUCCESS_LINKED_MESSAGE.format(
            slug=team.slug,
            workflow_addon=" and workflow"
            if features.has("organizations:team-workflow-notifications", team.organization)
            else "",
            channel_name=channel_name,
        )
>>>>>>> 0b6aa183
        integration_service.send_message(
            integration_id=integration.id,
            organization_id=team.organization_id,
            channel=channel_id,
            message=message,
        )
        return render_to_response(
            "sentry/integrations/slack/post-linked-team.html",
            request=request,
            context={
                "heading_text": SUCCESS_LINKED_TITLE,
                "body_text": message,
                "channel_id": channel_id,
                "team_id": integration.external_id,
            },
        )<|MERGE_RESOLUTION|>--- conflicted
+++ resolved
@@ -191,11 +191,11 @@
                     "team_id": integration.external_id,
                 },
             )
-
+        
+        has_team_workflow = features.has("organizations:team-workflow-notifications", team.organization)
         # Turn on notifications for all of a team's projects.
-<<<<<<< HEAD
         # TODO(jangjodi): Remove this once the flag is removed
-        if not features.has("organizations:team-workflow-notifications", team.organization):
+        if not has_team_workflow:
             notifications_service.update_settings(
                 external_provider=ExternalProviders.SLACK,
                 notification_type=NotificationSettingTypes.ISSUE_ALERTS,
@@ -203,23 +203,13 @@
                 actor=RpcActor(id=team.id, actor_type=ActorType.TEAM),
                 organization_id_for_team=team.organization_id,
             )
-        message = SUCCESS_LINKED_MESSAGE.format(slug=team.slug, channel_name=channel_name)
-=======
-        notifications_service.update_settings(
-            external_provider=ExternalProviders.SLACK,
-            notification_type=NotificationSettingTypes.ISSUE_ALERTS,
-            setting_option=NotificationSettingOptionValues.ALWAYS,
-            actor=RpcActor(id=team.id, actor_type=ActorType.TEAM),
-            organization_id_for_team=team.organization_id,
-        )
         message = SUCCESS_LINKED_MESSAGE.format(
             slug=team.slug,
             workflow_addon=" and workflow"
-            if features.has("organizations:team-workflow-notifications", team.organization)
+            if has_team_workflow
             else "",
             channel_name=channel_name,
         )
->>>>>>> 0b6aa183
         integration_service.send_message(
             integration_id=integration.id,
             organization_id=team.organization_id,
