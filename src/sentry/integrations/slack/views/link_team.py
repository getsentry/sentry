from typing import Any, Sequence

from django import forms
from django.core.signing import BadSignature, SignatureExpired
from django.http import Http404, HttpResponse
from rest_framework.request import Request

from sentry import analytics
from sentry.models import ExternalActor, Integration, OrganizationMember, Team
from sentry.notifications.types import NotificationSettingOptionValues, NotificationSettingTypes
from sentry.services.hybrid_cloud.actor import RpcActor
from sentry.services.hybrid_cloud.identity import identity_service
from sentry.services.hybrid_cloud.integration import integration_service
from sentry.services.hybrid_cloud.notifications import notifications_service
from sentry.types.integrations import ExternalProviders
from sentry.utils.signing import unsign
from sentry.web.decorators import transaction_start
from sentry.web.frontend.base import BaseView
from sentry.web.helpers import render_to_response

from ..utils import is_valid_role, logger
from . import build_linking_url as base_build_linking_url
from . import never_cache, render_error_page

ALLOWED_METHODS = ["GET", "POST"]

ALREADY_LINKED_TITLE = "Already linked"
ALREADY_LINKED_MESSAGE = "The {slug} team has already been linked to a Slack channel."
SUCCESS_LINKED_TITLE = "Team linked"
SUCCESS_LINKED_MESSAGE = (
    "The {slug} team will now receive issue alert notifications in the {channel_name} channel."
)


def build_team_linking_url(
    integration: Integration, slack_id: str, channel_id: str, channel_name: str, response_url: str
) -> str:
    return base_build_linking_url(
        "sentry-integration-slack-link-team",
        integration_id=integration.id,
        slack_id=slack_id,
        channel_id=channel_id,
        channel_name=channel_name,
        response_url=response_url,
    )


class SelectTeamForm(forms.Form):  # type: ignore
    team = forms.ChoiceField(label="Team")

    def __init__(self, teams: Sequence[Team], *args: Any, **kwargs: Any):
        super().__init__(*args, **kwargs)

        self.fields["team"].choices = [(team.id, team.slug) for team in teams]
        self.fields["team"].widget.choices = self.fields["team"].choices


class SlackLinkTeamView(BaseView):
    @transaction_start("SlackLinkTeamView")
    @never_cache
    def handle(self, request: Request, signed_params: str) -> HttpResponse:
        if request.method not in ALLOWED_METHODS:
            return render_error_page(request, body_text="HTTP 405: Method not allowed")

        try:
            params = unsign(signed_params)
        except (SignatureExpired, BadSignature):
            return render_to_response(
                "sentry/integrations/slack/expired-link.html",
                request=request,
            )

        integration = integration_service.get_integration(integration_id=params["integration_id"])
        if integration is None:
            raise Http404

        organization_memberships = OrganizationMember.objects.get_for_integration(
            integration, request.user
        )
        # Filter to organizations where we have sufficient role.
        organizations = [
            organization_membership.organization
            for organization_membership in organization_memberships
            if is_valid_role(organization_membership)
        ]

        teams_by_id = {
            team.id: team
            for organization in organizations
            for team in Team.objects.get_for_user(organization, request.user)
        }

        channel_name = params["channel_name"]
        channel_id = params["channel_id"]
        form = SelectTeamForm(list(teams_by_id.values()), request.POST or None)

        if request.method == "GET":
            return self.respond(
                "sentry/integrations/slack/link-team.html",
                {
                    "form": form,
                    "teams": teams_by_id.values(),
                    "channel_name": channel_name,
                    "provider": integration.get_provider(),
                },
            )

        if not form.is_valid():
            return render_error_page(request, body_text="HTTP 400: Bad request")

        team_id = int(form.cleaned_data["team"])
        team = teams_by_id.get(team_id)
        if not team:
            return render_error_page(request, body_text="HTTP 404: Team does not exist")

        idp = identity_service.get_provider(
            provider_type="slack", provider_ext_id=integration.external_id
        )
        if idp is None:
            logger.info("slack.action.invalid-team-id", extra={"slack_id": integration.external_id})
            return render_error_page(request, body_text="HTTP 403: Invalid team ID")

        ident = identity_service.get_identity(
            provider_id=idp.id, identity_ext_id=params["slack_id"]
        )
        if not ident:
            return render_error_page(request, body_text="HTTP 403: User identity does not exist")

        external_team, created = ExternalActor.objects.get_or_create(
            actor_id=team.actor_id,
            organization=team.organization,
            integration_id=integration.id,
            provider=ExternalProviders.SLACK.value,
            defaults=dict(
                external_name=channel_name,
                external_id=channel_id,
            ),
        )

        analytics.record(
            "integrations.identity_linked",
            provider="slack",
            actor_id=team.actor_id,
            actor_type="team",
        )

        if not created:
            message = ALREADY_LINKED_MESSAGE.format(slug=team.slug)
<<<<<<< HEAD
=======

>>>>>>> 3e8de259
            integration_service.send_message(
                integration_id=integration.id,
                organization_id=team.organization_id,
                channel=channel_id,
                message=message,
            )
            return render_to_response(
                "sentry/integrations/slack/post-linked-team.html",
                request=request,
                context={
                    "heading_text": ALREADY_LINKED_TITLE,
                    "body_text": message,
                    "channel_id": channel_id,
                    "team_id": integration.external_id,
                },
            )

        # Turn on notifications for all of a team's projects.
        notifications_service.update_settings(
            external_provider=ExternalProviders.SLACK,
            notification_type=NotificationSettingTypes.ISSUE_ALERTS,
            setting_option=NotificationSettingOptionValues.ALWAYS,
            actor=RpcActor.from_orm_team(team),
        )
        message = SUCCESS_LINKED_MESSAGE.format(slug=team.slug, channel_name=channel_name)
<<<<<<< HEAD

=======
>>>>>>> 3e8de259
        integration_service.send_message(
            integration_id=integration.id,
            organization_id=team.organization_id,
            channel=channel_id,
            message=message,
        )
        return render_to_response(
            "sentry/integrations/slack/post-linked-team.html",
            request=request,
            context={
                "heading_text": SUCCESS_LINKED_TITLE,
                "body_text": message,
                "channel_id": channel_id,
                "team_id": integration.external_id,
            },
        )<|MERGE_RESOLUTION|>--- conflicted
+++ resolved
@@ -146,10 +146,7 @@
 
         if not created:
             message = ALREADY_LINKED_MESSAGE.format(slug=team.slug)
-<<<<<<< HEAD
-=======
 
->>>>>>> 3e8de259
             integration_service.send_message(
                 integration_id=integration.id,
                 organization_id=team.organization_id,
@@ -175,10 +172,6 @@
             actor=RpcActor.from_orm_team(team),
         )
         message = SUCCESS_LINKED_MESSAGE.format(slug=team.slug, channel_name=channel_name)
-<<<<<<< HEAD
-
-=======
->>>>>>> 3e8de259
         integration_service.send_message(
             integration_id=integration.id,
             organization_id=team.organization_id,
