from django.core.signing import BadSignature, SignatureExpired
from rest_framework.request import Request
from rest_framework.response import Response

from sentry.integrations.mixins import SUCCESS_UNLINKED_TEAM_MESSAGE, SUCCESS_UNLINKED_TEAM_TITLE
from sentry.integrations.utils import get_identity_or_404
from sentry.models import ExternalActor, Integration
from sentry.services.hybrid_cloud.identity import identity_service
from sentry.types.integrations import ExternalProviders
from sentry.utils.signing import unsign
from sentry.web.decorators import transaction_start
from sentry.web.frontend.base import BaseView
from sentry.web.helpers import render_to_response

from . import build_linking_url as base_build_linking_url
from . import never_cache, render_error_page


def build_team_unlinking_url(
    integration: Integration,
    organization_id: str,
    slack_id: str,
    channel_id: str,
    channel_name: str,
    response_url: str,
) -> str:
    return base_build_linking_url(
        "sentry-integration-slack-unlink-team",
        integration_id=integration.id,
        organization_id=organization_id,
        slack_id=slack_id,
        channel_name=channel_name,
        channel_id=channel_id,
        response_url=response_url,
    )


class SlackUnlinkTeamView(BaseView):
    @transaction_start("SlackUnlinkIdentityView")
    @never_cache
    def handle(self, request: Request, signed_params: str) -> Response:
        try:
            params = unsign(signed_params)
        except (SignatureExpired, BadSignature):
            return render_to_response(
                "sentry/integrations/slack/expired-link.html",
                request=request,
            )

        organization, integration, idp = get_identity_or_404(
            ExternalProviders.SLACK,
            request.user,
            integration_id=params["integration_id"],
            organization_id=params["organization_id"],
        )
        channel_name = params["channel_name"]
        channel_id = params["channel_id"]

        external_teams = ExternalActor.objects.filter(
<<<<<<< HEAD
            organization=organization,
=======
            organization_id=organization.id,
>>>>>>> 3e8de259
            integration_id=integration.id,
            provider=ExternalProviders.SLACK.value,
            external_name=channel_name,
            external_id=channel_id,
        )
        if len(external_teams) == 0:
            return render_error_page(request, body_text="HTTP 404: Team not found")

        team = external_teams[0].actor.resolve()

        if request.method != "POST":
            return render_to_response(
                "sentry/integrations/slack/unlink-team.html",
                request=request,
                context={
                    "team": team,
                    "channel_name": channel_name,
                    "provider": integration.get_provider(),
                },
            )

        if not identity_service.get_identity(
            provider_id=idp.id, identity_ext_id=params["slack_id"]
        ):
            return render_error_page(request, body_text="HTTP 403: User identity does not exist")

        # Someone may have accidentally added multiple teams so unlink them all.
        for external_team in external_teams:
            external_team.delete()

        return render_to_response(
            "sentry/integrations/slack/unlinked-team.html",
            request=request,
            context={
                "heading_text": SUCCESS_UNLINKED_TEAM_TITLE,
                "body_text": SUCCESS_UNLINKED_TEAM_MESSAGE.format(team=team.slug),
                "channel_id": channel_id,
                "team_id": integration.external_id,
            },
        )<|MERGE_RESOLUTION|>--- conflicted
+++ resolved
@@ -57,11 +57,7 @@
         channel_id = params["channel_id"]
 
         external_teams = ExternalActor.objects.filter(
-<<<<<<< HEAD
-            organization=organization,
-=======
             organization_id=organization.id,
->>>>>>> 3e8de259
             integration_id=integration.id,
             provider=ExternalProviders.SLACK.value,
             external_name=channel_name,
