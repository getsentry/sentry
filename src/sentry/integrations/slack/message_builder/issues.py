from __future__ import annotations

<<<<<<< HEAD
import logging
=======
>>>>>>> 77dab4d6
from datetime import datetime, timedelta
from typing import Any, Mapping, Sequence, Union

from django.utils import timezone
from django.utils.timesince import timesince
from django.utils.translation import gettext as _

from sentry import features, tagstore
from sentry.api.endpoints.group_details import get_group_global_count
from sentry.constants import LOG_LEVELS_MAP
from sentry.eventstore.models import GroupEvent
from sentry.integrations.message_builder import (
    build_attachment_replay_link,
    build_attachment_text,
    build_attachment_title,
    build_footer,
    format_actor_option,
    format_actor_options,
    get_color,
    get_timestamp,
    get_title_link,
)
from sentry.integrations.slack.message_builder import (
    CATEGORY_TO_EMOJI,
    LEVEL_TO_EMOJI,
    SLACK_URL_FORMAT,
    SlackAttachment,
    SlackBlock,
)
from sentry.integrations.slack.message_builder.base.block import BlockSlackMessageBuilder
from sentry.integrations.slack.utils.escape import escape_slack_text
from sentry.issues.grouptype import GroupCategory
from sentry.models.actor import ActorTuple
from sentry.models.commit import Commit
from sentry.models.group import Group, GroupStatus
from sentry.models.project import Project
from sentry.models.projectownership import ProjectOwnership
from sentry.models.release import Release
from sentry.models.rule import Rule
from sentry.models.team import Team
from sentry.models.user import User
from sentry.notifications.notifications.base import ProjectNotification
from sentry.notifications.utils.actions import MessageAction
from sentry.notifications.utils.participants import (
    dedupe_suggested_assignees,
    get_suspect_commit_users,
)
from sentry.services.hybrid_cloud.actor import ActorType, RpcActor
from sentry.services.hybrid_cloud.identity import RpcIdentity, identity_service
<<<<<<< HEAD
from sentry.services.hybrid_cloud.user.model import RpcUser
from sentry.types.group import SUBSTATUS_TO_STR
from sentry.types.integrations import ExternalProviderEnum, ExternalProviders
=======
from sentry.types.group import SUBSTATUS_TO_STR
from sentry.types.integrations import ExternalProviders
>>>>>>> 77dab4d6
from sentry.utils import json

STATUSES = {"resolved": "resolved", "ignored": "ignored", "unresolved": "re-opened"}
logger = logging.getLogger(__name__)


def time_since(value: datetime):
    """
    Display the relative time
    """
    now = timezone.now()
    if value < (now - timedelta(days=5)):
        return value.date()
    diff = timesince(value, now)
    if diff == timesince(now, now):
        return "Just now"
    if diff == "1 day":
        return _("Yesterday")
    return f"{diff} ago"


def time_since(value: datetime):
    """
    Display the relative time
    """
    now = timezone.now()
    if value < (now - timedelta(days=5)):
        return value.date()
    diff = timesince(value, now)
    if diff == timesince(now, now):
        return "Just now"
    if diff == "1 day":
        return _("Yesterday")
    return f"{diff} ago"


def build_assigned_text(identity: RpcIdentity, assignee: str) -> str | None:
    actor = ActorTuple.from_actor_identifier(assignee)

    try:
        assigned_actor = actor.resolve()
    except actor.type.DoesNotExist:
        return None

    if actor.type == Team:
        assignee_text = f"#{assigned_actor.slug}"
    elif actor.type == User:
        assignee_identity = identity_service.get_identity(
            filter={
                "provider_id": identity.idp_id,
                "user_id": assigned_actor.id,
            }
        )
        assignee_text = (
            assigned_actor.get_display_name()
            if assignee_identity is None
            else f"<@{assignee_identity.external_id}>"
        )
    else:
        raise NotImplementedError

    return f"*Issue assigned to {assignee_text} by <@{identity.external_id}>*"


def build_action_text(identity: RpcIdentity, action: MessageAction) -> str | None:
    if action.name == "assign":
        selected_options = action.selected_options or []
        if not len(selected_options):
            return None
        assignee = selected_options[0]["value"]
        return build_assigned_text(identity, assignee)

    # Resolve actions have additional 'parameters' after ':'
    status = STATUSES.get((action.value or "").split(":", 1)[0])
    status = "archived" if status == "ignored" else status
    # Action has no valid action text, ignore
    if not status:
        return None

    return f"*Issue {status} by <@{identity.external_id}>*"


def build_tag_fields(
    event_for_tags: Any, tags: set[str] | None = None
) -> Sequence[Mapping[str, str | bool]]:
    fields = []
    if tags:
        event_tags = event_for_tags.tags if event_for_tags else []
        for key, value in event_tags:
            std_key = tagstore.backend.get_standardized_key(key)
            if std_key not in tags:
                continue

            labeled_value = tagstore.backend.get_tag_value_label(key, value)
            fields.append(
                {
                    "title": std_key.encode("utf-8"),
                    "value": labeled_value.encode("utf-8"),
                    "short": True,
                }
            )
    return fields


def get_tags(
    event_for_tags: Any,
    tags: set[str] | None = None,
) -> Sequence[Mapping[str, str | bool]]:
    """Get tag keys and values for block kit"""
    fields = []
    if not tags:
        tags = set()

    # XXX(CEO): context is passing tags as a list of tuples from self.event.tags
    # we should standardize but it might break other notifications
    if tags and type(tags) is list:
        tags = set(tags[0])

    tags = tags | {"level", "release"}
    if tags:
        event_tags = event_for_tags.tags if event_for_tags else []
        for key, value in event_tags:
            std_key = tagstore.backend.get_standardized_key(key)
            if std_key not in tags:
                continue

            labeled_value = tagstore.backend.get_tag_value_label(key, value)
            fields.append(
                {
                    "title": std_key,
                    "value": labeled_value,
                }
            )
    return fields


def get_option_groups(group: Group) -> Sequence[Mapping[str, Any]]:
    all_members = group.project.get_members_as_rpc_users()
    members = list({m.id: m for m in all_members}.values())
    teams = group.project.teams.all()

    option_groups = []
    if teams:
        option_groups.append({"text": "Teams", "options": format_actor_options(teams)})

    if members:
        option_groups.append({"text": "People", "options": format_actor_options(members)})

    return option_groups


def get_option_groups_block_kit(group: Group) -> Sequence[Mapping[str, Any]]:
    all_members = group.project.get_members_as_rpc_users()
    members = list({m.id: m for m in all_members}.values())
    teams = group.project.teams.all()
    use_block_kit = features.has("organizations:slack-block-kit", group.project.organization)

    option_groups = []
    if teams:
        team_options = format_actor_options(teams, use_block_kit)
        option_groups.append(
            {"label": {"type": "plain_text", "text": "Teams"}, "options": team_options}
        )

    if members:
        member_options = format_actor_options(members, use_block_kit)
        option_groups.append(
            {"label": {"type": "plain_text", "text": "People"}, "options": member_options}
        )
    return option_groups


def get_group_assignees(group: Group) -> Sequence[Mapping[str, Any]]:
    """Get teams and users that can be issue assignees for block kit"""
    all_members = group.project.get_members_as_rpc_users()
    members = list({m.id: m for m in all_members}.values())
    teams = group.project.teams.all()

    option_groups = []
    if teams:
        for team in teams:
            option_groups.append({"label": team.slug, "value": f"team:{team.id}"})

    if members:
        for member in members:
            option_groups.append({"label": member.email, "value": f"user:{member.id}"})

    return option_groups


def get_suggested_assignees(
    project: Project, event: GroupEvent, current_assignee: RpcUser | Team | None
) -> list[str]:
    """Get suggested assignees as a list of formatted strings"""
    suggested_assignees = []
    issue_owners, _ = ProjectOwnership.get_owners(project.id, event.data)
    if (
        issue_owners != ProjectOwnership.Everyone
    ):  # we don't want every user in the project to be a suggested assignee
        resolved_owners = ActorTuple.resolve_many(issue_owners)
        suggested_assignees = RpcActor.many_from_object(resolved_owners)
    if features.has("organizations:streamline-targeting-context", project.organization):
        try:
            suspect_commit_users = RpcActor.many_from_object(
                get_suspect_commit_users(project, event)
            )
            suggested_assignees.extend(suspect_commit_users)
        except (Release.DoesNotExist, Commit.DoesNotExist):
            logger.info("Skipping suspect committers because release does not exist.")
        except Exception:
            logger.exception("Could not get suspect committers. Continuing execution.")
    if suggested_assignees:
        suggested_assignees = dedupe_suggested_assignees(suggested_assignees)
        assignee_texts = []
        for assignee in suggested_assignees:
            # skip over any suggested assignees that are the current assignee of the issue, if there is any
            if assignee.actor_type == ActorType.USER and not (
                isinstance(current_assignee, RpcUser) and assignee.id == current_assignee.id
            ):
                # for user assignees, we first try to get their Slack identity; if it's not linked,
                # we use their display name linked with their email
                assignee_identity = None
                assignee_identities = identity_service.get_user_identities_by_provider_type(
                    user_id=assignee.id, provider_type=ExternalProviderEnum.SLACK.value
                )
                if len(assignee_identities) > 0:
                    assignee_identity = assignee_identities[0]
                if assignee_identity is None:
                    assignee_as_user = assignee.resolve()
                    assignee_text = (
                        f"<mailto:{assignee_as_user.email}|{assignee_as_user.get_display_name()}>"
                    )
                else:
                    assignee_text = f"<@{assignee_identity.external_id}>"
                assignee_texts.append(assignee_text)
            elif assignee.actor_type == ActorType.TEAM and not (
                isinstance(current_assignee, Team) and assignee.id == current_assignee.id
            ):
                assignee_texts.append(f"#{assignee.slug}")
        return assignee_texts
    return []


def get_action_text(text: str, actions: Sequence[Any], identity: RpcIdentity) -> str:
    action_text = "\n".join(
        [
            action_text
            for action_text in [build_action_text(identity, action) for action in actions]
            if action_text
        ]
    )
    return action_text


def build_actions(
    group: Group,
    project: Project,
    text: str,
    color: str,
    actions: Sequence[MessageAction] | None = None,
    identity: RpcIdentity | None = None,
) -> tuple[Sequence[MessageAction], str, str]:
    """Having actions means a button will be shown on the Slack message e.g. ignore, resolve, assign."""
    use_block_kit = features.has("organizations:slack-block-kit", project.organization)

    if actions and identity:
        text = get_action_text(text, actions, identity)
        return [], text, "_actioned_issue"

    status = group.get_status()

    def _ignore_button() -> MessageAction:
        if group.issue_category == GroupCategory.FEEDBACK:
            return None

        if status == GroupStatus.IGNORED:
            return MessageAction(
                name="status",
                label="Mark as Ongoing",
                value="unresolved:ongoing",
            )

        return MessageAction(
            name="status",
            label="Archive",
            value="ignored:until_escalating",
        )

    def _resolve_button(use_block_kit) -> MessageAction:
        if use_block_kit:
            if status == GroupStatus.RESOLVED:
                return MessageAction(
                    name="unresolved:ongoing", label="Unresolve", value="unresolved:ongoing"
                )
            if not project.flags.has_releases:
                return MessageAction(name="status", label="Resolve", value="resolved")
            return MessageAction(
                name="status",
                label="Resolve",
                value="resolve_dialog",
            )

        if status == GroupStatus.RESOLVED:
            return MessageAction(
                name="status",
                label="Unresolve",
                value="unresolved:ongoing",
            )

        if not project.flags.has_releases:
            return MessageAction(
                name="status",
                label="Resolve",
                value="resolved",
            )
        return MessageAction(
            name="resolve_dialog",
            label="Resolve...",
            value="resolve_dialog",
        )

    def _assign_button(use_block_kit) -> MessageAction:
        assignee = group.get_assignee()
        assign_button = MessageAction(
            name="assign",
            label="Select Assignee...",
            type="select",
            selected_options=format_actor_options([assignee]) if assignee else [],
            option_groups=get_option_groups(group)
            if not use_block_kit
            else get_option_groups_block_kit(group),
        )
        return assign_button

    action_list = [
        a
        for a in [_resolve_button(use_block_kit), _ignore_button(), _assign_button(use_block_kit)]
        if a is not None
    ]

    return action_list, text, color


class SlackIssuesMessageBuilder(BlockSlackMessageBuilder):
    """Build an issue alert notification for Slack"""

    def __init__(
        self,
        group: Group,
        event: GroupEvent | None = None,
        tags: set[str] | None = None,
        identity: RpcIdentity | None = None,
        actions: Sequence[MessageAction] | None = None,
        rules: list[Rule] | None = None,
        link_to_event: bool = False,
        issue_details: bool = False,
        notification: ProjectNotification | None = None,
        recipient: RpcActor | None = None,
        is_unfurl: bool = False,
        skip_fallback: bool = False,
        mentions: str | None = None,
    ) -> None:
        super().__init__()
        self.group = group
        self.event = event
        self.tags = tags
        self.identity = identity
        self.actions = actions
        self.rules = rules
        self.link_to_event = link_to_event
        self.issue_details = issue_details
        self.notification = notification
        self.recipient = recipient
        self.is_unfurl = is_unfurl
        self.skip_fallback = skip_fallback
        self.mentions = mentions

    @property
    def escape_text(self) -> bool:
        """
        Returns True if we need to escape the text in the message.
        """
        return True

    def build(self, notification_uuid: str | None = None) -> Union[SlackBlock, SlackAttachment]:
        # XXX(dcramer): options are limited to 100 choices, even when nested
        text = build_attachment_text(self.group, self.event) or ""
        if self.escape_text:
            text = escape_slack_text(text)
            # XXX(scefali): Not sure why we actually need to do this just for unfurled messages.
            # If we figure out why this is required we should note it here because it's quite strange
            if self.is_unfurl:
                text = escape_slack_text(text)

        # This link does not contain user input (it's a static label and a url), must not escape it.
        text += build_attachment_replay_link(self.group, self.event) or ""
        project = Project.objects.get_from_cache(id=self.group.project_id)

        # If an event is unspecified, use the tags of the latest event (if one exists).
        event_for_tags = self.event or self.group.get_latest_event()
        color = get_color(event_for_tags, self.notification, self.group)
        fields = build_tag_fields(event_for_tags, self.tags)
        footer = (
            self.notification.build_notification_footer(self.recipient, ExternalProviders.SLACK)
            if self.notification and self.recipient
            else build_footer(self.group, project, self.rules, SLACK_URL_FORMAT)
        )
        obj = self.event if self.event is not None else self.group
        action_text = ""
        if not self.issue_details or (
            self.recipient and self.recipient.actor_type == ActorType.TEAM
        ):
            payload_actions, action_text, color = build_actions(
                self.group, project, text, color, self.actions, self.identity
            )
        else:
            payload_actions = []

        rule_id = None
        if self.rules:
            rule_id = self.rules[0].id

        title_link = get_title_link(
            self.group,
            self.event,
            self.link_to_event,
            self.issue_details,
            self.notification,
            ExternalProviders.SLACK,
            rule_id,
            notification_uuid=notification_uuid,
        )
        title = build_attachment_title(obj)

        if not features.has("organizations:slack-block-kit", self.group.project.organization):
            if action_text and self.identity:
                text += "\n" + action_text

            return self._build(
                actions=payload_actions,
                callback_id=json.dumps({"issue": self.group.id}),
                color=color,
                fallback=self.build_fallback_text(obj, project.slug),
                fields=fields,
                footer=footer,
                text=text,
                title=title,
                title_link=title_link,
                ts=get_timestamp(self.group, self.event) if not self.issue_details else None,
            )

        # build up the blocks for newer issue alert formatting #

        # build title block
<<<<<<< HEAD
        if text and not self.actions:
            text = f"```{text.lstrip(' ')}```"
=======
        if text:
            text = f"```{text.lstrip(' ')}```"
            if self.actions:
                text += "\n" + action_text
        if not text:
            text = action_text
>>>>>>> 77dab4d6
        title_text = f"<{title_link}|*{escape_slack_text(title)}*>  \n{text}"

        if self.group.issue_category == GroupCategory.ERROR:
            level_text = None
            for k, v in LOG_LEVELS_MAP.items():
                if self.group.level == v:
                    level_text = k

            title_emoji = LEVEL_TO_EMOJI.get(level_text)
        else:
            title_emoji = CATEGORY_TO_EMOJI.get(self.group.issue_category)

        if title_emoji:
            title_text = f"{title_emoji} {title_text}"

        blocks = [self.get_markdown_block(title_text)]
        # build tags block
        tags = get_tags(event_for_tags, self.tags)
        if tags:
            blocks.append(self.get_tags_block(tags))

        # add event count, user count, substate, first seen
        context = {
            "Events": get_group_global_count(self.group),
            "Users Affected": self.group.count_users_seen(),
<<<<<<< HEAD
            "State": SUBSTATUS_TO_STR.get(self.group.substatus, "").title(),
=======
            "State": SUBSTATUS_TO_STR.get(self.group.substatus, "").replace("_", " ").title(),
>>>>>>> 77dab4d6
            "First Seen": time_since(self.group.first_seen),
        }
        context_text = ""
        for k, v in context.items():
            if k and v:
                context_text += f"{k}: *{v}*   "
        blocks.append(self.get_markdown_block(context_text[:-3]))

        # build actions
        actions = []
        assignee = self.group.get_assignee()
        for action in payload_actions:
            if action.label in (
                "Archive",
                "Ignore",
                "Mark as Ongoing",
                "Stop Ignoring",
                "Resolve",
                "Unresolve",
                "Resolve...",
            ):
                actions.append(self.get_button_action(action))
            elif action.name == "assign":
                actions.append(
                    self.get_external_select_action(
                        action, format_actor_option(assignee, True) if assignee else None
                    )
                )

        if actions:
            action_block = {"type": "actions", "elements": [action for action in actions]}
            blocks.append(action_block)

<<<<<<< HEAD
        # suggested assignees
        suggested_assignees = []
        if event_for_tags:
            suggested_assignees = get_suggested_assignees(
                self.group.project, event_for_tags, assignee
            )
        if len(suggested_assignees) > 0:
            suggested_assignee_text = "Suggested Assignees: "
            for idx, assignee in enumerate(suggested_assignees):
                if idx != 0:
                    suggested_assignee_text += ", "
                suggested_assignee_text += assignee
            blocks.append(self.get_context_block(suggested_assignee_text))

=======
>>>>>>> 77dab4d6
        # add mentions
        if self.mentions:
            mentions_text = f"Mentions: {self.mentions}"
            blocks.append(self.get_markdown_block(mentions_text))

        # build footer block
        timestamp = None
        if not self.issue_details:
            ts = self.group.last_seen
            timestamp = max(ts, self.event.datetime) if self.event else ts

        if not self.notification:
            # the footer content differs if it's a workflow notification, so we must check for that
            footer = f"Project: <{project.get_absolute_url()}|{escape_slack_text(project.slug)}>    Alert: {footer}"
            blocks.append(self.get_context_block(text=footer))
        else:
            blocks.append(self.get_context_block(text=footer, timestamp=timestamp))

        blocks.append(self.get_divider())

<<<<<<< HEAD
=======
        block_id = {"issue": self.group.id}
        if rule_id:
            block_id["rule"] = rule_id

>>>>>>> 77dab4d6
        return self._build_blocks(
            *blocks,
            fallback_text=self.build_fallback_text(obj, project.slug),
            block_id=json.dumps(block_id),
            skip_fallback=self.skip_fallback,
        )


def build_group_attachment(
    group: Group,
    event: GroupEvent | None = None,
    tags: set[str] | None = None,
    identity: RpcIdentity | None = None,
    actions: Sequence[MessageAction] | None = None,
    rules: list[Rule] | None = None,
    link_to_event: bool = False,
    issue_details: bool = False,
    is_unfurl: bool = False,
    notification_uuid: str | None = None,
    mentions: str | None = None,
) -> Union[SlackBlock, SlackAttachment]:

    return SlackIssuesMessageBuilder(
        group,
        event,
        tags,
        identity,
        actions,
        rules,
        link_to_event,
        issue_details,
        is_unfurl=is_unfurl,
        mentions=mentions,
    ).build(notification_uuid=notification_uuid)<|MERGE_RESOLUTION|>--- conflicted
+++ resolved
@@ -1,9 +1,6 @@
 from __future__ import annotations
 
-<<<<<<< HEAD
 import logging
-=======
->>>>>>> 77dab4d6
 from datetime import datetime, timedelta
 from typing import Any, Mapping, Sequence, Union
 
@@ -53,14 +50,9 @@
 )
 from sentry.services.hybrid_cloud.actor import ActorType, RpcActor
 from sentry.services.hybrid_cloud.identity import RpcIdentity, identity_service
-<<<<<<< HEAD
 from sentry.services.hybrid_cloud.user.model import RpcUser
 from sentry.types.group import SUBSTATUS_TO_STR
 from sentry.types.integrations import ExternalProviderEnum, ExternalProviders
-=======
-from sentry.types.group import SUBSTATUS_TO_STR
-from sentry.types.integrations import ExternalProviders
->>>>>>> 77dab4d6
 from sentry.utils import json
 
 STATUSES = {"resolved": "resolved", "ignored": "ignored", "unresolved": "re-opened"}
@@ -515,17 +507,12 @@
         # build up the blocks for newer issue alert formatting #
 
         # build title block
-<<<<<<< HEAD
-        if text and not self.actions:
-            text = f"```{text.lstrip(' ')}```"
-=======
         if text:
             text = f"```{text.lstrip(' ')}```"
             if self.actions:
                 text += "\n" + action_text
         if not text:
             text = action_text
->>>>>>> 77dab4d6
         title_text = f"<{title_link}|*{escape_slack_text(title)}*>  \n{text}"
 
         if self.group.issue_category == GroupCategory.ERROR:
@@ -551,11 +538,7 @@
         context = {
             "Events": get_group_global_count(self.group),
             "Users Affected": self.group.count_users_seen(),
-<<<<<<< HEAD
-            "State": SUBSTATUS_TO_STR.get(self.group.substatus, "").title(),
-=======
             "State": SUBSTATUS_TO_STR.get(self.group.substatus, "").replace("_", " ").title(),
->>>>>>> 77dab4d6
             "First Seen": time_since(self.group.first_seen),
         }
         context_text = ""
@@ -589,7 +572,6 @@
             action_block = {"type": "actions", "elements": [action for action in actions]}
             blocks.append(action_block)
 
-<<<<<<< HEAD
         # suggested assignees
         suggested_assignees = []
         if event_for_tags:
@@ -604,8 +586,6 @@
                 suggested_assignee_text += assignee
             blocks.append(self.get_context_block(suggested_assignee_text))
 
-=======
->>>>>>> 77dab4d6
         # add mentions
         if self.mentions:
             mentions_text = f"Mentions: {self.mentions}"
@@ -626,13 +606,10 @@
 
         blocks.append(self.get_divider())
 
-<<<<<<< HEAD
-=======
         block_id = {"issue": self.group.id}
         if rule_id:
             block_id["rule"] = rule_id
 
->>>>>>> 77dab4d6
         return self._build_blocks(
             *blocks,
             fallback_text=self.build_fallback_text(obj, project.slug),
