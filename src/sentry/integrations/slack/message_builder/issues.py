--- conflicted
+++ resolved
@@ -273,18 +273,11 @@
         self.rules = rules
         self.link_to_event = link_to_event
         self.issue_details = issue_details
-<<<<<<< HEAD
-        self.notification = notification
-        if self.notification:
-            self.notification.url_format = SLACK_URL_FORMAT
-            self.notification.provider = ExternalProviders.SLACK
-=======
         self.notification = (
             create_notification_with_properties(notification, url_format=SLACK_URL_FORMAT)
             if notification
             else None
         )
->>>>>>> c5cd407f
         self.recipient = recipient
 
     def build(self) -> SlackBody:
@@ -352,18 +345,11 @@
         self.rules = rules
         self.link_to_event = link_to_event
         self.issue_details = issue_details
-<<<<<<< HEAD
-        self.notification = notification
-        if self.notification:
-            self.notification.url_format = SLACK_URL_FORMAT
-            self.notification.provider = ExternalProviders.SLACK
-=======
         self.notification = (
             create_notification_with_properties(notification, url_format=SLACK_URL_FORMAT)
             if notification
             else None
         )
->>>>>>> c5cd407f
         self.recipient = recipient
         self.last_release = last_release
         self.last_release_link = last_release_link
