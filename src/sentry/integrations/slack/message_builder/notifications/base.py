from __future__ import annotations

from typing import Any, Mapping

from sentry.integrations.slack.message_builder import SLACK_URL_FORMAT, SlackBody
from sentry.integrations.slack.message_builder.base.base import SlackMessageBuilder
from sentry.models import Team, User
<<<<<<< HEAD
from sentry.notifications.notifications.base import BaseNotification
from sentry.types.integrations import ExternalProviders
=======
from sentry.notifications.notifications.base import (
    BaseNotification,
    create_notification_with_properties,
)
>>>>>>> c5cd407f
from sentry.utils import json


class SlackNotificationsMessageBuilder(SlackMessageBuilder):
    def __init__(
        self,
        notification: BaseNotification,
        context: Mapping[str, Any],
        recipient: Team | User,
    ) -> None:
        super().__init__()
<<<<<<< HEAD
        self.notification = notification
        self.notification.url_format = SLACK_URL_FORMAT
        self.notification.provider = ExternalProviders.SLACK
=======
        self.notification = create_notification_with_properties(
            notification, url_format=SLACK_URL_FORMAT
        )
>>>>>>> c5cd407f
        self.context = context
        self.recipient = recipient

    def build(self) -> SlackBody:
        callback_id_raw = self.notification.get_callback_data()
        return self._build(
            title=self.notification.build_attachment_title(self.recipient),
            title_link=self.notification.get_title_link(self.recipient),
            text=self.notification.get_message_description(self.recipient),
            footer=self.notification.build_notification_footer(self.recipient),
            actions=self.notification.get_message_actions(self.recipient),
            callback_id=json.dumps(callback_id_raw) if callback_id_raw else None,
        )<|MERGE_RESOLUTION|>--- conflicted
+++ resolved
@@ -5,15 +5,10 @@
 from sentry.integrations.slack.message_builder import SLACK_URL_FORMAT, SlackBody
 from sentry.integrations.slack.message_builder.base.base import SlackMessageBuilder
 from sentry.models import Team, User
-<<<<<<< HEAD
-from sentry.notifications.notifications.base import BaseNotification
-from sentry.types.integrations import ExternalProviders
-=======
 from sentry.notifications.notifications.base import (
     BaseNotification,
     create_notification_with_properties,
 )
->>>>>>> c5cd407f
 from sentry.utils import json
 
 
@@ -25,15 +20,9 @@
         recipient: Team | User,
     ) -> None:
         super().__init__()
-<<<<<<< HEAD
-        self.notification = notification
-        self.notification.url_format = SLACK_URL_FORMAT
-        self.notification.provider = ExternalProviders.SLACK
-=======
         self.notification = create_notification_with_properties(
             notification, url_format=SLACK_URL_FORMAT
         )
->>>>>>> c5cd407f
         self.context = context
         self.recipient = recipient
 
