--- conflicted
+++ resolved
@@ -19,14 +19,7 @@
     ) -> None:
         super().__init__()
         self.notification = notification
-<<<<<<< HEAD
-        self.notification.provider_options = {
-            "provider": ExternalProviders.SLACK,
-            "url_format": SLACK_URL_FORMAT,
-        }
-=======
         self.notification.url_format = SLACK_URL_FORMAT
->>>>>>> 00fe6acf
         self.context = context
         self.recipient = recipient
 
