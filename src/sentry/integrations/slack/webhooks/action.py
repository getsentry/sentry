--- conflicted
+++ resolved
@@ -186,13 +186,9 @@
         error: ApiClient.ApiError,
         action_type: str,
     ) -> Response:
-<<<<<<< HEAD
         from sentry.integrations.slack.views.unlink_identity import build_unlinking_url
 
-        logger.info(
-=======
         _logger.info(
->>>>>>> f06b9669
             "slack.action.api-error",
             extra={
                 **slack_request.get_logging_data(group),
