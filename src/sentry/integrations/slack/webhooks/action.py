--- conflicted
+++ resolved
@@ -188,11 +188,7 @@
     ) -> Response:
         from sentry.integrations.slack.views.unlink_identity import build_unlinking_url
 
-<<<<<<< HEAD
-        logger.info(
-=======
         _logger.info(
->>>>>>> 5771cda5
             "slack.action.api-error",
             extra={
                 **slack_request.get_logging_data(group),
