--- conflicted
+++ resolved
@@ -114,13 +114,9 @@
     verify_ssl = forms.BooleanField(
         label=_("Verify SSL"),
         help_text=_('By default, we verify SSL certificates '
-<<<<<<< HEAD
-                    'when delivering payloads to your GitLab instance'),
-=======
                     'when delivering payloads to your GitLab instance, '
                     'and request GitLab to verify SSL when it delivers '
-                    'webhooks.'),
->>>>>>> 3f30e47b
+                    'webhooks to Sentry.'),
         widget=forms.CheckboxInput(),
         required=False
     )
