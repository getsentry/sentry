--- conflicted
+++ resolved
@@ -115,7 +115,6 @@
 
 
 def _handle_file_blame_error(error: ApiError, file: SourceLineInfo, extra: Mapping[str, Any]):
-<<<<<<< HEAD
     metrics.incr("integrations.gitlab.get_blame_for_files.api_error", tags={"status": error.code})
 
     # Ignore expected error codes
@@ -135,20 +134,6 @@
         return
 
     raise error
-=======
-    if error.code == 429:
-        metrics.incr("integrations.gitlab.get_blame_for_files.rate_limit")
-    logger.exception(  # noqa: LOG004  # this function is used in an exception handler
-        "get_blame_for_files.api_error",
-        extra={
-            **extra,
-            "repo_name": file.repo.name,
-            "file_path": file.path,
-            "branch_name": file.ref,
-            "file_lineno": file.lineno,
-        },
-    )
->>>>>>> 5f2a9843
 
 
 def _get_commit_info_from_blame_response(
