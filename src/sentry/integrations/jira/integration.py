from __future__ import annotations

import logging
import re
from operator import attrgetter
from typing import Any, Mapping, Optional, Sequence

from django.conf import settings
from django.urls import reverse
from django.utils.translation import ugettext as _

from sentry import features
from sentry.eventstore.models import GroupEvent
from sentry.integrations import (
    FeatureDescription,
    IntegrationFeatures,
    IntegrationInstallation,
    IntegrationMetadata,
    IntegrationProvider,
)
from sentry.integrations.mixins.issues import MAX_CHAR, IssueSyncMixin, ResolveSyncAction
from sentry.models import (
    ExternalIssue,
    IntegrationExternalProject,
    Organization,
    OrganizationIntegration,
    User,
)
<<<<<<< HEAD
from sentry.services.hybrid_cloud.integration import integration_service
=======
from sentry.services.hybrid_cloud.user import APIUser
>>>>>>> e5996a24
from sentry.shared_integrations.exceptions import (
    ApiError,
    ApiHostError,
    ApiUnauthorized,
    IntegrationError,
    IntegrationFormError,
)
from sentry.tasks.integrations import migrate_issues
from sentry.types.issues import GroupCategory
from sentry.utils.decorators import classproperty
from sentry.utils.http import absolute_uri
from sentry.utils.strings import truncatechars

from .client import JiraCloudClient
from .utils import build_user_choice

logger = logging.getLogger("sentry.integrations.jira")

DESCRIPTION = """
Connect your Sentry organization into one or more of your Jira cloud instances.
Get started streamlining your bug squashing workflow by unifying your Sentry and
Jira instances together.
"""

FEATURE_DESCRIPTIONS = [
    FeatureDescription(
        """
        Create and link Sentry issue groups directly to a Jira ticket in any of your
        projects, providing a quick way to jump from a Sentry bug to tracked ticket!
        """,
        IntegrationFeatures.ISSUE_BASIC,
    ),
    FeatureDescription(
        """
        Automatically synchronize assignees to and from Jira. Don't get confused
        who's fixing what, let us handle ensuring your issues and tickets match up
        to your Sentry and Jira assignees.
        """,
        IntegrationFeatures.ISSUE_SYNC,
    ),
    FeatureDescription(
        """
        Synchronize Comments on Sentry Issues directly to the linked Jira ticket.
        """,
        IntegrationFeatures.ISSUE_SYNC,
    ),
    FeatureDescription(
        """
        Automatically create Jira tickets based on Issue Alert conditions.
        """,
        IntegrationFeatures.TICKET_RULES,
    ),
]

INSTALL_NOTICE_TEXT = """
Visit the Jira Marketplace to install this integration. After installing the
Sentry add-on, access the settings panel in your Jira instance to enable the
integration for this Organization.
"""

external_install = {
    "url": "https://marketplace.atlassian.com/apps/1219432/sentry-for-jira",
    "buttonText": _("Jira Marketplace"),
    "noticeText": _(INSTALL_NOTICE_TEXT.strip()),
}

metadata = IntegrationMetadata(
    description=_(DESCRIPTION.strip()),
    features=FEATURE_DESCRIPTIONS,
    author="The Sentry Team",
    noun=_("Instance"),
    issue_url="https://github.com/getsentry/sentry/issues/new?assignees=&labels=Component:%20Integrations&template=bug.yml&title=Jira%20Integration%20Problem",
    source_url="https://github.com/getsentry/sentry/tree/master/src/sentry/integrations/jira",
    aspects={"externalInstall": external_install},
)

# Hide linked issues fields because we don't have the necessary UI for fully specifying
# a valid link (e.g. "is blocked by ISSUE-1").
HIDDEN_ISSUE_FIELDS = ["issuelinks"]

# A list of common builtin custom field types for Jira for easy reference.
JIRA_CUSTOM_FIELD_TYPES = {
    "select": "com.atlassian.jira.plugin.system.customfieldtypes:select",
    "textarea": "com.atlassian.jira.plugin.system.customfieldtypes:textarea",
    "multiuserpicker": "com.atlassian.jira.plugin.system.customfieldtypes:multiuserpicker",
    "tempo_account": "com.tempoplugin.tempo-accounts:accounts.customfield",
    "sprint": "com.pyxis.greenhopper.jira:gh-sprint",
    "epic": "com.pyxis.greenhopper.jira:gh-epic-link",
}


class JiraIntegration(IntegrationInstallation, IssueSyncMixin):
    comment_key = "sync_comments"
    outbound_status_key = "sync_status_forward"
    inbound_status_key = "sync_status_reverse"
    outbound_assignee_key = "sync_forward_assignment"
    inbound_assignee_key = "sync_reverse_assignment"
    issues_ignored_fields_key = "issues_ignored_fields"

    @classproperty
    def use_email_scope(cls):
        return settings.JIRA_USE_EMAIL_SCOPE

    def get_organization_config(self):
        configuration = [
            {
                "name": self.outbound_status_key,
                "type": "choice_mapper",
                "label": _("Sync Sentry Status to Jira"),
                "help": _(
                    "When a Sentry issue changes status, change the status of the linked ticket in Jira."
                ),
                "addButtonText": _("Add Jira Project"),
                "addDropdown": {
                    "emptyMessage": _("All projects configured"),
                    "noResultsMessage": _("Could not find Jira project"),
                    "items": [],  # Populated with projects
                },
                "mappedSelectors": {
                    "on_resolve": {"choices": [], "placeholder": _("Select a status")},
                    "on_unresolve": {"choices": [], "placeholder": _("Select a status")},
                },
                "columnLabels": {
                    "on_resolve": _("When resolved"),
                    "on_unresolve": _("When unresolved"),
                },
                "mappedColumnLabel": _("Jira Project"),
                "formatMessageValue": False,
            },
            {
                "name": self.outbound_assignee_key,
                "type": "boolean",
                "label": _("Sync Sentry Assignment to Jira"),
                "help": _(
                    "When an issue is assigned in Sentry, assign its linked Jira ticket to the same user."
                ),
            },
            {
                "name": self.comment_key,
                "type": "boolean",
                "label": _("Sync Sentry Comments to Jira"),
                "help": _("Post comments from Sentry issues to linked Jira tickets"),
            },
            {
                "name": self.inbound_status_key,
                "type": "boolean",
                "label": _("Sync Jira Status to Sentry"),
                "help": _(
                    "When a Jira ticket is marked done, resolve its linked issue in Sentry. "
                    "When a Jira ticket is removed from being done, unresolve its linked Sentry issue."
                ),
            },
            {
                "name": self.inbound_assignee_key,
                "type": "boolean",
                "label": _("Sync Jira Assignment to Sentry"),
                "help": _(
                    "When a ticket is assigned in Jira, assign its linked Sentry issue to the same user."
                ),
            },
            {
                "name": self.issues_ignored_fields_key,
                "label": "Ignored Fields",
                "type": "textarea",
                "placeholder": _("components, security, customfield_10006"),
                "help": _("Comma-separated Jira field IDs that you want to hide."),
            },
        ]

        client = self.get_client()

        try:
            statuses = [(c["id"], c["name"]) for c in client.get_valid_statuses()]
            configuration[0]["mappedSelectors"]["on_resolve"]["choices"] = statuses
            configuration[0]["mappedSelectors"]["on_unresolve"]["choices"] = statuses

            projects = [{"value": p["id"], "label": p["name"]} for p in client.get_projects_list()]
            configuration[0]["addDropdown"]["items"] = projects
        except ApiError:
            configuration[0]["disabled"] = True
            configuration[0]["disabledReason"] = _(
                "Unable to communicate with the Jira instance. You may need to reinstall the addon."
            )

        organization = Organization.objects.get(id=self.organization_id)
        has_issue_sync = features.has("organizations:integrations-issue-sync", organization)
        if not has_issue_sync:
            for field in configuration:
                field["disabled"] = True
                field["disabledReason"] = _(
                    "Your organization does not have access to this feature"
                )

        return configuration

    def update_organization_config(self, data):
        """
        Update the configuration field for an organization integration.
        """
        config = self.org_integration.config

        if "sync_status_forward" in data:
            project_mappings = data.pop("sync_status_forward")

            if any(
                not mapping["on_unresolve"] or not mapping["on_resolve"]
                for mapping in project_mappings.values()
            ):
                raise IntegrationError("Resolve and unresolve status are required.")

            data["sync_status_forward"] = bool(project_mappings)

            IntegrationExternalProject.objects.filter(
                organization_integration_id=self.org_integration.id
            ).delete()

            for project_id, statuses in project_mappings.items():
                IntegrationExternalProject.objects.create(
                    organization_integration_id=self.org_integration.id,
                    external_id=project_id,
                    resolved_status=statuses["on_resolve"],
                    unresolved_status=statuses["on_unresolve"],
                )

        if self.issues_ignored_fields_key in data:
            ignored_fields_text = data.pop(self.issues_ignored_fields_key)
            # While we describe the config as a "comma-separated list", users are likely to
            # accidentally use newlines, so we explicitly handle that case. On page
            # refresh, they will see how it got interpreted as `get_config_data` will
            # re-serialize the config as a comma-separated list.
            ignored_fields_list = list(
                filter(
                    None, [field.strip() for field in re.split(r"[,\n\r]+", ignored_fields_text)]
                )
            )
            data[self.issues_ignored_fields_key] = ignored_fields_list

        config.update(data)
        self.org_integration = integration_service.update_config(
            org_integration_id=self.org_integration.id, config=config, should_clear=True
        )

    def get_config_data(self):
        config = self.org_integration.config
        project_mappings = IntegrationExternalProject.objects.filter(
            organization_integration_id=self.org_integration.id
        )
        sync_status_forward = {}
        for pm in project_mappings:
            sync_status_forward[pm.external_id] = {
                "on_unresolve": pm.unresolved_status,
                "on_resolve": pm.resolved_status,
            }
        config["sync_status_forward"] = sync_status_forward
        config[self.issues_ignored_fields_key] = ", ".join(
            config.get(self.issues_ignored_fields_key, "")
        )
        return config

    def sync_metadata(self):
        client = self.get_client()

        try:
            server_info = client.get_server_info()
            projects = client.get_projects_list()
        except ApiError as e:
            raise IntegrationError(self.message_from_error(e))

        self.model.name = server_info["serverTitle"]

        # There is no Jira instance icon (there is a favicon, but it doesn't seem
        # possible to query that with the API). So instead we just use the first
        # project Icon.
        if len(projects) > 0:
            avatar = (projects[0]["avatarUrls"]["48x48"],)
            self.model.metadata.update({"icon": avatar})

        self.model.save()

    def get_link_issue_config(self, group, **kwargs):
        fields = super().get_link_issue_config(group, **kwargs)
        org = group.organization
        autocomplete_url = reverse("sentry-extensions-jira-search", args=[org.slug, self.model.id])
        for field in fields:
            if field["name"] == "externalIssue":
                field["url"] = autocomplete_url
                field["type"] = "select"
        return fields

    def get_issue_url(self, key, **kwargs):
        return "{}/browse/{}".format(self.model.metadata["base_url"], key)

    def get_persisted_default_config_fields(self) -> Sequence[str]:
        return ["project", "issuetype", "priority", "labels"]

    def get_persisted_user_default_config_fields(self):
        return ["reporter"]

    def get_persisted_ignored_fields(self):
        return self.org_integration.config.get(self.issues_ignored_fields_key, [])

    def get_performance_issue_body(self, event):
        (
            transaction_name,
            parent_span,
            num_repeating_spans,
            repeating_spans,
        ) = self.get_performance_issue_description_data(event)

        body = f"| *Transaction Name* | {truncatechars(transaction_name, MAX_CHAR)} |\n"
        body += f"| *Parent Span* | {truncatechars(parent_span, MAX_CHAR)} |\n"
        body += f"| *Repeating Spans ({num_repeating_spans})* | {truncatechars(repeating_spans, MAX_CHAR)} |"
        return body

    def get_generic_issue_body(self, event):
        body = ""
        important = event.occurrence.important_evidence_display
        if important:
            body = f"| *{important.name}* | {truncatechars(important.value, MAX_CHAR)} |\n"
        for evidence in event.occurrence.evidence_display:
            if evidence.important is False:
                body += f"| *{evidence.name}* | {truncatechars(evidence.value, MAX_CHAR)} |\n"
        return body[:-2]  # chop off final newline

    def get_group_description(self, group, event, **kwargs):
        output = [
            "Sentry Issue: [{}|{}]".format(
                group.qualified_short_id,
                absolute_uri(group.get_absolute_url(params={"referrer": "jira_integration"})),
            )
        ]

        if group.issue_category == GroupCategory.PERFORMANCE:
            body = self.get_performance_issue_body(event)
            output.extend([body])
        elif isinstance(event, GroupEvent) and event.occurrence is not None:
            body = self.get_generic_issue_body(event)
            output.extend([body])
        else:
            body = self.get_group_body(group, event)
            if body:
                output.extend(["", "{code}", body, "{code}"])
        return "\n".join(output)

    def get_client(self):
        logging_context = {"org_id": self.organization_id}

        if self.organization_id is not None:
            logging_context["integration_id"] = attrgetter("org_integration.integration_id")(self)
            logging_context["org_integration_id"] = attrgetter("org_integration.id")(self)

        return JiraCloudClient(
            self.model.metadata["base_url"],
            self.model.metadata["shared_secret"],
            verify_ssl=True,
            logging_context=logging_context,
        )

    def get_issue(self, issue_id, **kwargs):
        """
        Jira installation's implementation of IssueSyncMixin's `get_issue`.
        """
        client = self.get_client()
        issue = client.get_issue(issue_id)
        fields = issue.get("fields", {})
        return {
            "key": issue_id,
            "title": fields.get("summary"),
            "description": fields.get("description"),
        }

    def create_comment(self, issue_id, user_id, group_note):
        # https://jira.atlassian.com/secure/WikiRendererHelpAction.jspa?section=texteffects
        comment = group_note.data["text"]
        quoted_comment = self.create_comment_attribution(user_id, comment)
        return self.get_client().create_comment(issue_id, quoted_comment)

    def create_comment_attribution(self, user_id, comment_text):
        user = User.objects.get(id=user_id)
        attribution = f"{user.name} wrote:\n\n"
        return f"{attribution}{{quote}}{comment_text}{{quote}}"

    def update_comment(self, issue_id, user_id, group_note):
        quoted_comment = self.create_comment_attribution(user_id, group_note.data["text"])
        return self.get_client().update_comment(
            issue_id, group_note.data["external_id"], quoted_comment
        )

    def search_issues(self, query):
        try:
            return self.get_client().search_issues(query)
        except ApiError as e:
            raise self.raise_error(e)

    def make_choices(self, values):
        if not values:
            return []
        results = []
        for item in values:
            key = item.get("id", None)
            if "name" in item:
                value = item["name"]
            elif "value" in item:
                # Value based options prefer the value on submit.
                key = item["value"]
                value = item["value"]
            elif "label" in item:
                # Label based options prefer the value on submit.
                key = item["label"]
                value = item["label"]
            else:
                continue
            results.append((key, value))
        return results

    def error_message_from_json(self, data):
        message = ""
        if data.get("errorMessages"):
            message = " ".join(data["errorMessages"])
        if data.get("errors"):
            if message:
                message += " "
            message += " ".join(f"{k}: {v}" for k, v in data.get("errors").items())
        return message

    def error_fields_from_json(self, data):
        errors = data.get("errors")
        if not errors:
            return None

        return {key: [error] for key, error in data.get("errors").items()}

    def search_url(self, org_slug):
        """
        Hook method that varies in Jira Server
        """
        return reverse("sentry-extensions-jira-search", args=[org_slug, self.model.id])

    def build_dynamic_field(self, field_meta, group=None):
        """
        Builds a field based on Jira's meta field information
        """
        schema = field_meta["schema"]

        # set up some defaults for form fields
        fieldtype = "text"
        fkwargs = {"label": field_meta["name"], "required": field_meta["required"]}
        # override defaults based on field configuration
        if (
            schema["type"] in ["securitylevel", "priority"]
            or schema.get("custom") == JIRA_CUSTOM_FIELD_TYPES["select"]
        ):
            fieldtype = "select"
            fkwargs["choices"] = self.make_choices(field_meta.get("allowedValues"))
        elif (
            # Assignee and reporter fields
            field_meta.get("autoCompleteUrl")
            and (schema.get("items") == "user" or schema["type"] == "user")
            # Sprint and "Epic Link" fields
            or schema.get("custom")
            in (JIRA_CUSTOM_FIELD_TYPES["sprint"], JIRA_CUSTOM_FIELD_TYPES["epic"])
            # Parent field
            or schema["type"] == "issuelink"
        ):
            fieldtype = "select"
            organization = (
                group.organization
                if group
                else Organization.objects.get_from_cache(id=self.organization_id)
            )
            fkwargs["url"] = self.search_url(organization.slug)
            fkwargs["choices"] = []
        elif schema["type"] in ["timetracking"]:
            # TODO: Implement timetracking (currently unsupported altogether)
            return None
        elif schema.get("items") in ["worklog", "attachment"]:
            # TODO: Implement worklogs and attachments someday
            return None
        elif schema["type"] == "array" and schema["items"] != "string":
            fieldtype = "select"
            fkwargs.update(
                {
                    "multiple": True,
                    "choices": self.make_choices(field_meta.get("allowedValues")),
                    "default": "",
                }
            )
        elif schema["type"] == "option" and len(field_meta.get("allowedValues", [])):
            fieldtype = "select"
            fkwargs.update(
                {"choices": self.make_choices(field_meta.get("allowedValues")), "default": ""}
            )

        # break this out, since multiple field types could additionally
        # be configured to use a custom property instead of a default.
        if schema.get("custom"):
            if schema["custom"] == JIRA_CUSTOM_FIELD_TYPES["textarea"]:
                fieldtype = "textarea"

        fkwargs["type"] = fieldtype
        return fkwargs

    def get_issue_type_meta(self, issue_type, meta):
        issue_types = meta["issuetypes"]
        issue_type_meta = None
        if issue_type:
            matching_type = [t for t in issue_types if t["id"] == issue_type]
            issue_type_meta = matching_type[0] if len(matching_type) > 0 else None

        # still no issue type? just use the first one.
        if not issue_type_meta:
            issue_type_meta = issue_types[0]

        return issue_type_meta

    def get_issue_create_meta(self, client, project_id, jira_projects):
        meta = None
        if project_id:
            meta = self.fetch_issue_create_meta(client, project_id)
        if meta is not None:
            return meta

        # If we don't have a jira projectid (or we couldn't fetch the metadata from the given project_id),
        # iterate all projects and find the first project that has metadata.
        # We only want one project as getting all project metadata is expensive and wasteful.
        # In the first run experience, the user won't have a 'last used' project id
        # so we need to iterate available projects until we find one that we can get metadata for.
        attempts = 0
        if len(jira_projects):
            for fallback in jira_projects:
                attempts += 1
                meta = self.fetch_issue_create_meta(client, fallback["id"])
                if meta:
                    logger.info(
                        "jira.get-issue-create-meta.attempts",
                        extra={"organization_id": self.organization_id, "attempts": attempts},
                    )
                    return meta

        jira_project_ids = "no projects"
        if len(jira_projects):
            jira_project_ids = ",".join(project["key"] for project in jira_projects)

        logger.info(
            "jira.get-issue-create-meta.no-metadata",
            extra={
                "organization_id": self.organization_id,
                "attempts": attempts,
                "jira_projects": jira_project_ids,
            },
        )
        raise IntegrationError(
            "Could not get issue create metadata for any Jira projects. "
            "Ensure that your project permissions are correct."
        )

    def fetch_issue_create_meta(self, client, project_id):
        try:
            meta = client.get_create_meta_for_project(project_id)
        except ApiUnauthorized:
            logger.info(
                "jira.fetch-issue-create-meta.unauthorized",
                extra={"organization_id": self.organization_id, "jira_project": project_id},
            )
            raise IntegrationError(
                "Jira returned: Unauthorized. " "Please check your configuration settings."
            )
        except ApiError as e:
            logger.info(
                "jira.fetch-issue-create-meta.error",
                extra={
                    "integration_id": self.model.id,
                    "organization_id": self.organization_id,
                    "jira_project": project_id,
                    "error": str(e),
                },
            )
            raise IntegrationError(
                "There was an error communicating with the Jira API. "
                "Please try again or contact support."
            )
        return meta

    def get_create_issue_config(self, group, user, **kwargs):
        """
        We use the `group` to get three things: organization_slug, project
        defaults, and default title and description. In the case where we're
        getting `createIssueConfig` from Jira for Ticket Rules, we don't know
        the issue group beforehand.

        :param group: (Optional) Group model.
        :param user: User model. TODO Make this the first parameter.
        :param kwargs: (Optional) Object
            * params: (Optional) Object
            * params.project: (Optional) Sentry Project object
            * params.issuetype: (Optional) String. The Jira issue type. For
                example: "Bug", "Epic", "Story".
        :return:
        """
        kwargs = kwargs or {}
        kwargs["link_referrer"] = "jira_integration"
        params = kwargs.get("params", {})
        fields = []
        defaults = {}
        if group:
            fields = super().get_create_issue_config(group, user, **kwargs)
            defaults = self.get_defaults(group.project, user)

        project_id = params.get("project", defaults.get("project"))
        client = self.get_client()
        try:
            jira_projects = client.get_projects_list()
        except ApiError as e:
            logger.info(
                "jira.get-create-issue-config.no-projects",
                extra={
                    "integration_id": self.model.id,
                    "organization_id": self.organization_id,
                    "error": str(e),
                },
            )
            raise IntegrationError(
                "Could not fetch project list from Jira. Ensure that Jira is"
                " available and your account is still active."
            )

        meta = self.get_issue_create_meta(client, project_id, jira_projects)
        if not meta:
            raise IntegrationError(
                "Could not fetch issue create metadata from Jira. Ensure that"
                " the integration user has access to the requested project."
            )

        # check if the issuetype was passed as a parameter
        issue_type = params.get("issuetype", defaults.get("issuetype"))
        issue_type_meta = self.get_issue_type_meta(issue_type, meta)
        issue_type_choices = self.make_choices(meta["issuetypes"])

        # make sure default issue type is actually
        # one that is allowed for project
        if issue_type:
            if not any(c for c in issue_type_choices if c[0] == issue_type):
                issue_type = issue_type_meta["id"]

        fields = [
            {
                "name": "project",
                "label": "Jira Project",
                "choices": [(p["id"], p["key"]) for p in jira_projects],
                "default": meta["id"],
                "type": "select",
                "updatesForm": True,
            },
            *fields,
            {
                "name": "issuetype",
                "label": "Issue Type",
                "default": issue_type or issue_type_meta["id"],
                "type": "select",
                "choices": issue_type_choices,
                "updatesForm": True,
                "required": bool(issue_type_choices),  # required if we have any type choices
            },
        ]

        # title is renamed to summary before sending to Jira
        standard_fields = [f["name"] for f in fields] + ["summary"]
        ignored_fields = set()
        ignored_fields.update(HIDDEN_ISSUE_FIELDS)
        ignored_fields.update(self.get_persisted_ignored_fields())

        # apply ordering to fields based on some known built-in Jira fields.
        # otherwise weird ordering occurs.
        anti_gravity = {
            "priority": (-150, ""),
            "fixVersions": (-125, ""),
            "components": (-100, ""),
            "security": (-50, ""),
        }

        dynamic_fields = list(issue_type_meta["fields"].keys())
        # Sort based on priority, then field name
        dynamic_fields.sort(key=lambda f: anti_gravity.get(f, (0, f)))

        # Build up some dynamic fields based on what is required.
        for field in dynamic_fields:
            if field in standard_fields or field in [x.strip() for x in ignored_fields]:
                # don't overwrite the fixed fields for the form.
                continue

            mb_field = self.build_dynamic_field(issue_type_meta["fields"][field], group)
            if mb_field:
                if mb_field["label"] in params.get("ignored", []):
                    continue
                mb_field["name"] = field
                fields.append(mb_field)

        for field in fields:
            if field["name"] == "priority":
                # whenever priorities are available, put the available ones in the list.
                # allowedValues for some reason doesn't pass enough info.
                field["choices"] = self.make_choices(client.get_priorities())
                field["default"] = defaults.get("priority", "")
            elif field["name"] == "fixVersions":
                field["choices"] = self.make_choices(client.get_versions(meta["key"]))
            elif field["name"] == "labels":
                field["default"] = defaults.get("labels", "")
            elif field["name"] == "reporter":
                reporter_id = defaults.get("reporter", "")
                if not reporter_id:
                    continue
                try:
                    reporter_info = client.get_user(reporter_id)
                except ApiError as e:
                    logger.info(
                        "jira.get-create-issue-config.no-matching-reporter",
                        extra={
                            "integration_id": self.model.id,
                            "organization_id": self.organization_id,
                            "persisted_reporter_id": reporter_id,
                            "error": str(e),
                        },
                    )
                    continue
                reporter_tuple = build_user_choice(reporter_info, client.user_id_field())
                if not reporter_tuple:
                    continue
                reporter_id, reporter_label = reporter_tuple
                field["default"] = reporter_id
                field["choices"] = [(reporter_id, reporter_label)]

        return fields

    def create_issue(self, data, **kwargs):
        """
        Get the (cached) "createmeta" from Jira to use as a "schema". Clean up
        the Jira issue by removing all fields that aren't enumerated by this
        schema. Send this cleaned data to Jira. Finally, make another API call
        to Jira to make sure the issue was created and return basic issue details.

        :param data: JiraCreateTicketAction object
        :param kwargs: not used
        :return: simple object with basic Jira issue details
        """
        client = self.get_client()
        cleaned_data = {}
        # protect against mis-configured integration submitting a form without an
        # issuetype assigned.
        if not data.get("issuetype"):
            raise IntegrationFormError({"issuetype": ["Issue type is required."]})

        jira_project = data.get("project")
        if not jira_project:
            raise IntegrationFormError({"project": ["Jira project is required"]})

        meta = client.get_create_meta_for_project(jira_project)
        if not meta:
            raise IntegrationError("Could not fetch issue create configuration from Jira.")

        issue_type_meta = self.get_issue_type_meta(data["issuetype"], meta)
        user_id_field = client.user_id_field()

        fs = issue_type_meta["fields"]
        for field in fs.keys():
            f = fs[field]
            if field == "description":
                cleaned_data[field] = data[field]
                continue
            elif field == "summary":
                cleaned_data["summary"] = data["title"]
                continue
            elif field == "labels" and "labels" in data:
                labels = [label.strip() for label in data["labels"].split(",") if label.strip()]
                cleaned_data["labels"] = labels
                continue
            if field in data.keys():
                v = data.get(field)
                if not v:
                    continue

                schema = f.get("schema")
                if schema:
                    if schema.get("type") == "string" and not schema.get("custom"):
                        cleaned_data[field] = v
                        continue
                    if schema["type"] == "user" or schema.get("items") == "user":
                        if schema.get("custom") == JIRA_CUSTOM_FIELD_TYPES.get("multiuserpicker"):
                            # custom multi-picker
                            v = [{user_id_field: user_id} for user_id in v]
                        else:
                            v = {user_id_field: v}
                    elif schema["type"] == "issuelink":  # used by Parent field
                        v = {"key": v}
                    elif schema.get("custom") == JIRA_CUSTOM_FIELD_TYPES["epic"]:
                        v = v
                    elif schema.get("custom") == JIRA_CUSTOM_FIELD_TYPES["sprint"]:
                        try:
                            v = int(v)
                        except ValueError:
                            raise IntegrationError(f"Invalid sprint ({v}) specified")
                    elif schema["type"] == "array" and schema.get("items") == "option":
                        v = [{"value": vx} for vx in v]
                    elif schema["type"] == "array" and schema.get("items") == "string":
                        v = [v]
                    elif schema["type"] == "array" and schema.get("items") != "string":
                        v = [{"id": vx} for vx in v]
                    elif schema["type"] == "option":
                        v = {"value": v}
                    elif schema.get("custom") == JIRA_CUSTOM_FIELD_TYPES.get("textarea"):
                        v = v
                    elif (
                        schema["type"] == "number"
                        or schema.get("custom") == JIRA_CUSTOM_FIELD_TYPES["tempo_account"]
                    ):
                        try:
                            if "." in v:
                                v = float(v)
                            else:
                                v = int(v)
                        except ValueError:
                            pass
                    elif (
                        schema.get("type") != "string"
                        or (schema.get("items") and schema.get("items") != "string")
                        or schema.get("custom") == JIRA_CUSTOM_FIELD_TYPES.get("select")
                    ):
                        v = {"id": v}
                cleaned_data[field] = v

        if not (isinstance(cleaned_data["issuetype"], dict) and "id" in cleaned_data["issuetype"]):
            # something fishy is going on with this field, working on some Jira
            # instances, and some not.
            # testing against 5.1.5 and 5.1.4 does not convert (perhaps is no longer included
            # in the projectmeta API call, and would normally be converted in the
            # above clean method.)
            cleaned_data["issuetype"] = {"id": cleaned_data["issuetype"]}

        try:
            response = client.create_issue(cleaned_data)
        except Exception as e:
            raise self.raise_error(e)

        issue_key = response.get("key")
        if not issue_key:
            raise IntegrationError("There was an error creating the issue.")

        # Immediately fetch and return the created issue.
        return self.get_issue(issue_key)

    def sync_assignee_outbound(
        self,
        external_issue: ExternalIssue,
        user: Optional[APIUser],
        assign: bool = True,
        **kwargs: Any,
    ) -> None:
        """
        Propagate a sentry issue's assignee to a jira issue's assignee
        """
        client = self.get_client()
        jira_user = None
        if user and assign:
            for ue in user.emails:
                try:
                    possible_users = client.search_users_for_issue(external_issue.key, ue)
                except (ApiUnauthorized, ApiError):
                    continue
                for possible_user in possible_users:
                    email = possible_user.get("emailAddress")
                    # pull email from API if we can use it
                    if not email and self.use_email_scope:
                        account_id = possible_user.get("accountId")
                        email = client.get_email(account_id)
                    # match on lowercase email
                    # TODO(steve): add check against display name when JIRA_USE_EMAIL_SCOPE is false
                    if email and email.lower() == ue.lower():
                        jira_user = possible_user
                        break
            if jira_user is None:
                # TODO(jess): do we want to email people about these types of failures?
                logger.info(
                    "jira.assignee-not-found",
                    extra={
                        "integration_id": external_issue.integration_id,
                        "user_id": user.id,
                        "issue_key": external_issue.key,
                    },
                )
                return
        try:
            id_field = client.user_id_field()
            client.assign_issue(external_issue.key, jira_user and jira_user.get(id_field))
        except (ApiUnauthorized, ApiError):
            # TODO(jess): do we want to email people about these types of failures?
            logger.info(
                "jira.failed-to-assign",
                extra={
                    "organization_id": external_issue.organization_id,
                    "integration_id": external_issue.integration_id,
                    "user_id": user.id if user else None,
                    "issue_key": external_issue.key,
                },
            )

    def sync_status_outbound(self, external_issue, is_resolved, project_id, **kwargs):
        """
        Propagate a sentry issue's status to a linked issue's status.
        """
        client = self.get_client()
        jira_issue = client.get_issue(external_issue.key)
        jira_project = jira_issue["fields"]["project"]

        try:
            external_project = IntegrationExternalProject.objects.get(
                external_id=jira_project["id"],
                organization_integration_id__in=OrganizationIntegration.objects.filter(
                    organization_id=external_issue.organization_id,
                    integration_id=external_issue.integration_id,
                ),
            )
        except IntegrationExternalProject.DoesNotExist:
            return

        jira_status = (
            external_project.resolved_status if is_resolved else external_project.unresolved_status
        )

        # don't bother updating if it's already the status we'd change it to
        if jira_issue["fields"]["status"]["id"] == jira_status:
            return
        try:
            transitions = client.get_transitions(external_issue.key)
        except ApiHostError:
            raise IntegrationError("Could not reach host to get transitions.")

        try:
            transition = [t for t in transitions if t.get("to", {}).get("id") == jira_status][0]
        except IndexError:
            # TODO(jess): Email for failure
            logger.warning(
                "jira.status-sync-fail",
                extra={
                    "organization_id": external_issue.organization_id,
                    "integration_id": external_issue.integration_id,
                    "issue_key": external_issue.key,
                },
            )
            return

        client.transition_issue(external_issue.key, transition["id"])

    def _get_done_statuses(self):
        client = self.get_client()
        statuses = client.get_valid_statuses()
        return {s["id"] for s in statuses if s["statusCategory"]["key"] == "done"}

    def get_resolve_sync_action(self, data: Mapping[str, Any]) -> ResolveSyncAction:
        done_statuses = self._get_done_statuses()
        c_from = data["changelog"]["from"]
        c_to = data["changelog"]["to"]
        return ResolveSyncAction.from_resolve_unresolve(
            should_resolve=c_to in done_statuses and c_from not in done_statuses,
            should_unresolve=c_from in done_statuses and c_to not in done_statuses,
        )

    def migrate_issues(self):
        migrate_issues.apply_async(
            kwargs={
                "integration_id": self.model.id,
                "organization_id": self.organization_id,
            }
        )


class JiraIntegrationProvider(IntegrationProvider):
    key = "jira"
    name = "Jira"
    metadata = metadata
    integration_cls = JiraIntegration

    features = frozenset(
        [
            IntegrationFeatures.ISSUE_BASIC,
            IntegrationFeatures.ISSUE_SYNC,
            IntegrationFeatures.TICKET_RULES,
        ]
    )

    can_add = False

    def get_pipeline_views(self):
        return []

    def build_integration(self, state):
        # Most information is not available during integration installation,
        # since the integration won't have been fully configured on JIRA's side
        # yet, we can't make API calls for more details like the server name or
        # Icon.
        # two ways build_integration can be called
        if state.get("jira"):
            metadata = state["jira"]["metadata"]
            external_id = state["jira"]["external_id"]
        else:
            external_id = state["clientKey"]
            metadata = {
                "oauth_client_id": state["oauthClientId"],
                # public key is possibly deprecated, so we can maybe remove this
                "public_key": state["publicKey"],
                "shared_secret": state["sharedSecret"],
                "base_url": state["baseUrl"],
                "domain_name": state["baseUrl"].replace("https://", ""),
            }
        return {
            "external_id": external_id,
            "provider": "jira",
            "name": "JIRA",
            "metadata": metadata,
        }<|MERGE_RESOLUTION|>--- conflicted
+++ resolved
@@ -26,11 +26,8 @@
     OrganizationIntegration,
     User,
 )
-<<<<<<< HEAD
 from sentry.services.hybrid_cloud.integration import integration_service
-=======
 from sentry.services.hybrid_cloud.user import APIUser
->>>>>>> e5996a24
 from sentry.shared_integrations.exceptions import (
     ApiError,
     ApiHostError,
