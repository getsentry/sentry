--- conflicted
+++ resolved
@@ -21,10 +21,7 @@
 from sentry.integrations.mixins.issues import MAX_CHAR, IssueSyncMixin, ResolveSyncAction
 from sentry.models.integrations.external_issue import ExternalIssue
 from sentry.models.integrations.integration_external_project import IntegrationExternalProject
-<<<<<<< HEAD
 from sentry.models.user import User
-=======
->>>>>>> 8e315c58
 from sentry.services.hybrid_cloud.integration import integration_service
 from sentry.services.hybrid_cloud.organization.service import organization_service
 from sentry.services.hybrid_cloud.user import RpcUser
@@ -928,10 +925,9 @@
         jira_project = jira_issue["fields"]["project"]
 
         external_project = integration_service.get_integration_external_project(
-<<<<<<< HEAD
-            external_id=jira_project["id"],
             organization_id=external_issue.organization_id,
             integration_id=external_issue.integration_id,
+            external_id=jira_project["id"],
         )
         if not external_project:
             logger.info(
@@ -942,13 +938,6 @@
                     "issue_key": external_issue.key,
                 },
             )
-=======
-            organization_id=external_issue.organization_id,
-            integration_id=external_issue.integration_id,
-            external_id=jira_project["id"],
-        )
-        if not external_project:
->>>>>>> 8e315c58
             return
 
         jira_status = (
