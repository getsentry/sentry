from __future__ import annotations

import logging
import re
from collections.abc import Mapping, Sequence
from operator import attrgetter
from typing import Any, TypedDict

import sentry_sdk
from django.conf import settings
from django.db.models import QuerySet
from django.urls import reverse
from django.utils.functional import classproperty
from django.utils.translation import gettext as _

from sentry import features
from sentry.eventstore.models import GroupEvent
from sentry.integrations.base import (
    FeatureDescription,
    IntegrationData,
    IntegrationFeatures,
    IntegrationMetadata,
    IntegrationProvider,
)
from sentry.integrations.jira.models.create_issue_metadata import JiraIssueTypeMetadata
from sentry.integrations.jira.tasks import migrate_issues
from sentry.integrations.mixins.issues import MAX_CHAR, IssueSyncIntegration, ResolveSyncAction
from sentry.integrations.models.external_issue import ExternalIssue
from sentry.integrations.models.integration_external_project import IntegrationExternalProject
from sentry.integrations.services.integration import integration_service
from sentry.issues.grouptype import GroupCategory
from sentry.issues.issue_occurrence import IssueOccurrence
from sentry.models.group import Group
from sentry.organizations.services.organization.service import organization_service
from sentry.pipeline.views.base import PipelineView
from sentry.shared_integrations.exceptions import (
    ApiError,
    ApiHostError,
    ApiRateLimitedError,
    ApiUnauthorized,
    IntegrationError,
    IntegrationFormError,
    IntegrationInstallationConfigurationError,
)
from sentry.silo.base import all_silo_function
from sentry.users.models.user import User
from sentry.users.services.user import RpcUser
from sentry.users.services.user.service import user_service
from sentry.utils.strings import truncatechars

from .client import JiraCloudClient
from .models.create_issue_metadata import JIRA_CUSTOM_FIELD_TYPES
from .utils import build_user_choice
from .utils.create_issue_schema_transformers import transform_fields

logger = logging.getLogger("sentry.integrations.jira")

DESCRIPTION = """
Connect your Sentry organization into one or more of your Jira cloud instances.
Get started streamlining your bug squashing workflow by unifying your Sentry and
Jira instances together.
"""

FEATURE_DESCRIPTIONS = [
    FeatureDescription(
        """
        Create and link Sentry issue groups directly to a Jira ticket in any of your
        projects, providing a quick way to jump from a Sentry bug to tracked ticket!
        """,
        IntegrationFeatures.ISSUE_BASIC,
    ),
    FeatureDescription(
        """
        Automatically synchronize assignees to and from Jira. Don't get confused
        who's fixing what, let us handle ensuring your issues and tickets match up
        to your Sentry and Jira assignees.
        """,
        IntegrationFeatures.ISSUE_SYNC,
    ),
    FeatureDescription(
        """
        Synchronize Comments on Sentry Issues directly to the linked Jira ticket.
        """,
        IntegrationFeatures.ISSUE_SYNC,
    ),
    FeatureDescription(
        """
        Automatically create Jira tickets based on Issue Alert conditions.
        """,
        IntegrationFeatures.TICKET_RULES,
    ),
]

INSTALL_NOTICE_TEXT = """
Visit the Jira Marketplace to install this integration. After installing the
Sentry add-on, access the settings panel in your Jira instance to enable the
integration for this Organization.
"""

external_install = {
    "url": "https://marketplace.atlassian.com/apps/1219432/sentry-for-jira",
    "buttonText": _("Jira Marketplace"),
    "noticeText": _(INSTALL_NOTICE_TEXT.strip()),
}

metadata = IntegrationMetadata(
    description=_(DESCRIPTION.strip()),
    features=FEATURE_DESCRIPTIONS,
    author="The Sentry Team",
    noun=_("Instance"),
    issue_url="https://github.com/getsentry/sentry/issues/new?assignees=&labels=Component:%20Integrations&template=bug.yml&title=Jira%20Integration%20Problem",
    source_url="https://github.com/getsentry/sentry/tree/master/src/sentry/integrations/jira",
    aspects={"externalInstall": external_install},
)

# Some Jira errors for invalid field values don't actually provide the field
# ID in an easily mappable way, so we have to manually map known error types
# here to make it explicit to the user what failed.
CUSTOM_ERROR_MESSAGE_MATCHERS = [(re.compile("Team with id '.*' not found.$"), "Team Field")]

# Hide linked issues fields because we don't have the necessary UI for fully specifying
# a valid link (e.g. "is blocked by ISSUE-1").
HIDDEN_ISSUE_FIELDS = ["issuelinks"]

MAX_PER_PROJECT_QUERIES = 10


class JiraProjectMapping(TypedDict):
    value: str
    label: str


class JiraIntegration(IssueSyncIntegration):
    outbound_status_key = "sync_status_forward"
    inbound_status_key = "sync_status_reverse"
    outbound_assignee_key = "sync_forward_assignment"
    inbound_assignee_key = "sync_reverse_assignment"
    issues_ignored_fields_key = "issues_ignored_fields"
    resolution_strategy_key = "resolution_strategy"
    comment_key = "sync_comments"

    @classproperty
    def use_email_scope(cls):
        return settings.JIRA_USE_EMAIL_SCOPE

    def get_organization_config(self) -> list[dict[str, Any]]:
        configuration: list[dict[str, Any]] = self._get_organization_config_default_values()

        client = self.get_client()

        try:
            projects: list[JiraProjectMapping] = [
                JiraProjectMapping(value=p["id"], label=p["name"])
                for p in client.get_projects_list()
            ]
            self._set_status_choices_in_organization_config(configuration, projects)
            configuration[0]["addDropdown"]["items"] = projects
        except ApiError:
            configuration[0]["disabled"] = True
            configuration[0]["disabledReason"] = _(
                "Unable to communicate with the Jira instance. You may need to reinstall the addon."
            )

        context = organization_service.get_organization_by_id(
            id=self.organization_id, include_projects=False, include_teams=False
        )
        assert context, "organizationcontext must exist to get org"
        organization = context.organization

        has_issue_sync = features.has("organizations:integrations-issue-sync", organization)
        if not has_issue_sync:
            for field in configuration:
                field["disabled"] = True
                field["disabledReason"] = _(
                    "Your organization does not have access to this feature"
                )

        return configuration

    def _set_status_choices_in_organization_config(
        self, configuration: list[dict[str, Any]], jira_projects: list[JiraProjectMapping]
    ) -> list[dict[str, Any]]:
        """
        Set the status choices in the provided organization config.
        This will mutate the provided config object and replace the existing
        mappedSelectors field with the status choices.

        Optionally, if the organization has the feature flag
        organizations:jira-per-project-statuses enabled, we will set the status
        choices per-project for the organization.
        """
        client = self.get_client()

        if len(jira_projects) <= MAX_PER_PROJECT_QUERIES and features.has(
            "organizations:jira-per-project-statuses", self.organization
        ):
            # If we have less projects than the max query limit, and the feature
            # flag is enabled for the organization, we can query the statuses
            # for each project. This ensures we don't display statuses that are
            # not applicable to each project when it won't result in us hitting
            # Atlassian rate limits.
            try:
                for project in jira_projects:
                    project_id = project["value"]
                    project_statuses = client.get_project_statuses(project_id).get("values", [])
                    statuses = [(c["id"], c["name"]) for c in project_statuses]
                    configuration[0]["mappedSelectors"][project_id] = {
                        "on_resolve": {"choices": statuses},
                        "on_unresolve": {"choices": statuses},
                    }

                configuration[0]["perItemMapping"] = True

                return configuration
            except ApiError as e:
                if isinstance(e, ApiRateLimitedError):
                    logger.info(
                        "jira.get-project-statuses.rate-limited",
                        extra={
                            "org_id": self.organization_id,
                            "integration_id": self.model.id,
                            "project_count": len(jira_projects),
                        },
                    )
                raise

        # Fallback logic to the global statuses per project. This may occur if
        # there are too many projects we need to fetch.
        logger.info(
            "jira.get-project-statuses.fallback",
            extra={
                "org_id": self.organization_id,
                "integration_id": self.model.id,
                "project_count": len(jira_projects),
            },
        )
        statuses = [(c["id"], c["name"]) for c in client.get_valid_statuses()]
        configuration[0]["mappedSelectors"] = {
            "on_resolve": {"choices": statuses},
            "on_unresolve": {"choices": statuses},
        }

        return configuration

    def _get_organization_config_default_values(self) -> list[dict[str, Any]]:
        return [
            {
                "name": self.outbound_status_key,
                "type": "choice_mapper",
                "label": _("Sync Sentry Status to Jira"),
                "help": _(
                    "When a Sentry issue changes status, change the status of the linked ticket in Jira."
                ),
                "addButtonText": _("Add Jira Project"),
                "addDropdown": {
                    "emptyMessage": _("All projects configured"),
                    "noResultsMessage": _("Could not find Jira project"),
                    "items": [],  # Populated with projects
                },
                "mappedSelectors": {},
                "columnLabels": {
                    "on_resolve": _("When resolved"),
                    "on_unresolve": _("When unresolved"),
                },
                "mappedColumnLabel": _("Jira Project"),
                "formatMessageValue": False,
            },
            {
                "name": self.outbound_assignee_key,
                "type": "boolean",
                "label": _("Sync Sentry Assignment to Jira"),
                "help": _(
                    "When an issue is assigned in Sentry, assign its linked Jira ticket to the same user."
                ),
            },
            {
                "name": self.comment_key,
                "type": "boolean",
                "label": _("Sync Sentry Comments to Jira"),
                "help": _("Post comments from Sentry issues to linked Jira tickets"),
            },
            {
                "name": self.inbound_status_key,
                "type": "boolean",
                "label": _("Sync Jira Status to Sentry"),
                "help": _(
                    "When a Jira ticket is marked done, resolve its linked issue in Sentry. "
                    "When a Jira ticket is removed from being done, unresolve its linked Sentry issue."
                ),
            },
            {
                "name": self.inbound_assignee_key,
                "type": "boolean",
                "label": _("Sync Jira Assignment to Sentry"),
                "help": _(
                    "When a ticket is assigned in Jira, assign its linked Sentry issue to the same user."
                ),
            },
            {
                "name": self.resolution_strategy_key,
                "label": "Resolve",
                "type": "select",
                "placeholder": "Resolve",
                "choices": [
                    ("resolve", "Resolve"),
                    ("resolve_current_release", "Resolve in Current Release"),
                    ("resolve_next_release", "Resolve in Next Release"),
                ],
                "help": _(
                    "Select what action to take on Sentry Issue when Jira ticket is marked Done."
                ),
            },
            {
                "name": self.issues_ignored_fields_key,
                "label": "Ignored Fields",
                "type": "textarea",
                "placeholder": _("components, security, customfield_10006"),
                "help": _("Comma-separated Jira field IDs that you want to hide."),
            },
        ]

    def update_organization_config(self, data):
        """
        Update the configuration field for an organization integration.
        """
        config = self.org_integration.config

        if "sync_status_forward" in data:
            project_mappings = data.pop("sync_status_forward")

            if any(
                not mapping["on_unresolve"] or not mapping["on_resolve"]
                for mapping in project_mappings.values()
            ):
                raise IntegrationError("Resolve and unresolve status are required.")

            data["sync_status_forward"] = bool(project_mappings)

            IntegrationExternalProject.objects.filter(
                organization_integration_id=self.org_integration.id
            ).delete()

            for project_id, statuses in project_mappings.items():
                IntegrationExternalProject.objects.create(
                    organization_integration_id=self.org_integration.id,
                    external_id=project_id,
                    resolved_status=statuses["on_resolve"],
                    unresolved_status=statuses["on_unresolve"],
                )

        if self.issues_ignored_fields_key in data:
            ignored_fields_text = data.pop(self.issues_ignored_fields_key)
            # While we describe the config as a "comma-separated list", users are likely to
            # accidentally use newlines, so we explicitly handle that case. On page
            # refresh, they will see how it got interpreted as `get_config_data` will
            # re-serialize the config as a comma-separated list.
            ignored_fields_list = list(
                filter(
                    None, [field.strip() for field in re.split(r"[,\n\r]+", ignored_fields_text)]
                )
            )
            data[self.issues_ignored_fields_key] = ignored_fields_list

        config.update(data)
        org_integration = integration_service.update_organization_integration(
            org_integration_id=self.org_integration.id,
            config=config,
        )
        if org_integration is not None:
            self.org_integration = org_integration

    def _filter_active_projects(self, project_mappings: QuerySet[IntegrationExternalProject]):
        project_ids_set = {p["id"] for p in self.get_client().get_projects_list()}

        return [pm for pm in project_mappings if pm.external_id in project_ids_set]

    def get_config_data(self):
        config = self.org_integration.config
        project_mappings = IntegrationExternalProject.objects.filter(
            organization_integration_id=self.org_integration.id
        )
        sync_status_forward = {}

        if features.has("organizations:jira-per-project-statuses", self.organization):
            project_mappings = self._filter_active_projects(project_mappings)

        for pm in project_mappings:
            sync_status_forward[pm.external_id] = {
                "on_unresolve": pm.unresolved_status,
                "on_resolve": pm.resolved_status,
            }
        config["sync_status_forward"] = sync_status_forward
        config[self.issues_ignored_fields_key] = ", ".join(
            config.get(self.issues_ignored_fields_key, "")
        )
        return config

    def sync_metadata(self):
        client = self.get_client()

        server_info = {}
        projects = []
        try:
            server_info = client.get_server_info()
            projects = client.get_projects_list()
        except ApiError as e:
            raise IntegrationError(self.message_from_error(e))

        metadata = self.model.metadata.copy()
        name = server_info["serverTitle"]

        # There is no Jira instance icon (there is a favicon, but it doesn't seem
        # possible to query that with the API). So instead we just use the first
        # project Icon.
        if len(projects) > 0:
            avatar = projects[0]["avatarUrls"]["48x48"]
            metadata.update({"icon": avatar})

        integration_service.update_integration(
            integration_id=self.model.id, name=name, metadata=metadata
        )

    def get_link_issue_config(self, group, **kwargs):
        fields = super().get_link_issue_config(group, **kwargs)
        org = group.organization
        autocomplete_url = reverse("sentry-extensions-jira-search", args=[org.slug, self.model.id])
        for field in fields:
            if field["name"] == "externalIssue":
                field["url"] = autocomplete_url
                field["type"] = "select"
        return fields

    def get_issue_url(self, key: str) -> str:
        return "{}/browse/{}".format(self.model.metadata["base_url"], key)

    def get_persisted_default_config_fields(self) -> Sequence[str]:
        return ["project", "issuetype", "priority", "labels"]

    def get_persisted_user_default_config_fields(self):
        return ["reporter"]

    def get_persisted_ignored_fields(self):
        return self.org_integration.config.get(self.issues_ignored_fields_key, [])

    def get_feedback_issue_body(self, occurrence: IssueOccurrence) -> str:
        messages = [
            evidence for evidence in occurrence.evidence_display if evidence.name == "message"
        ]
        others = [
            evidence for evidence in occurrence.evidence_display if evidence.name != "message"
        ]

        body = ""
        for message in messages:
            body += message.value
            body += "\n\n"

        for evidence in sorted(others, key=attrgetter("important"), reverse=True):
            body += f"| *{evidence.name}* | {evidence.value} |\n"

        return body.rstrip("\n")  # remove the last new line

    def get_generic_issue_body(self, event):
        body = ""
        important = event.occurrence.important_evidence_display
        if important:
            body = f"| *{important.name}* | {truncatechars(important.value, MAX_CHAR)} |\n"
        for evidence in event.occurrence.evidence_display:
            if evidence.important is False:
                body += f"| *{evidence.name}* | {truncatechars(evidence.value, MAX_CHAR)} |\n"
        return body[:-2]  # chop off final newline

    def get_group_description(self, group, event, **kwargs):
        output = []
        if group.issue_category == GroupCategory.FEEDBACK:
            output = [
                "Sentry Feedback: [{}|{}]\n".format(
                    group.qualified_short_id,
                    group.get_absolute_url(params={"referrer": "jira_integration"}),
                )
            ]
        else:
            output = [
                "Sentry Issue: [{}|{}]".format(
                    group.qualified_short_id,
                    group.get_absolute_url(params={"referrer": "jira_integration"}),
                )
            ]

        if isinstance(event, GroupEvent) and event.occurrence is not None:
            body = ""
            if group.issue_category == GroupCategory.FEEDBACK:
                body = self.get_feedback_issue_body(event.occurrence)
            else:
                body = self.get_generic_issue_body(event)
            output.extend([body])
        else:
            body = self.get_group_body(group, event)
            if body:
                output.extend(["", "{code}", body, "{code}"])
        return "\n".join(output)

    def get_client(self):
        logging_context = {"org_id": self.organization_id}

        if self.organization_id is not None:
            logging_context["integration_id"] = attrgetter("org_integration.integration_id")(self)
            logging_context["org_integration_id"] = attrgetter("org_integration.id")(self)

        return JiraCloudClient(
            integration=self.model,
            verify_ssl=True,
            logging_context=logging_context,
        )

    def get_issue(self, issue_id, **kwargs):
        """
        Jira installation's implementation of IssueSyncIntegration's `get_issue`.
        """
        client = self.get_client()
        issue = client.get_issue(issue_id)
        fields = issue.get("fields", {})
        return {
            "key": issue_id,
            "title": fields.get("summary"),
            "description": fields.get("description"),
        }

    def create_comment(self, issue_id, user_id, group_note):
        # https://jira.atlassian.com/secure/WikiRendererHelpAction.jspa?section=texteffects
        comment = group_note.data["text"]
        quoted_comment = self.create_comment_attribution(user_id, comment)
        return self.get_client().create_comment(issue_id, quoted_comment)

    def create_comment_attribution(self, user_id, comment_text):
        user = user_service.get_user(user_id=user_id)
        assert user is not None, "user must exist to get username for comment attribution"

        attribution = f"{user.name} wrote:\n\n"
        return f"{attribution}{{quote}}{comment_text}{{quote}}"

    def update_comment(self, issue_id, user_id, group_note):
        quoted_comment = self.create_comment_attribution(user_id, group_note.data["text"])
        return self.get_client().update_comment(
            issue_id, group_note.data["external_id"], quoted_comment
        )

    def search_issues(self, query: str | None, **kwargs) -> dict[str, Any]:
        try:
            resp = self.get_client().search_issues(query)
            assert isinstance(resp, dict)
            return resp
        except ApiError as e:
            self.raise_error(e)

    def make_choices(self, values):
        if not values:
            return []
        results = []
        for item in values:
            key = item.get("id", None)
            if "name" in item:
                value = item["name"]
            elif "value" in item:
                # Value based options prefer the value on submit.
                key = item["value"]
                value = item["value"]
            elif "label" in item:
                # Label based options prefer the value on submit.
                key = item["label"]
                value = item["label"]
            else:
                continue
            results.append((key, value))
        return results

    def error_message_from_json(self, data):
        message = ""
        if data.get("errorMessages"):
            message = " ".join(data["errorMessages"])
        if data.get("errors"):
            if message:
                message += " "
            message += " ".join(f"{k}: {v}" for k, v in data.get("errors").items())
        return message

    def error_fields_from_json(self, data):
        errors = data.get("errors")
        error_messages = data.get("errorMessages")

        if not errors and not error_messages:
            return None

        error_data = {}
        if error_messages:
            # These may or may not contain field specific errors, so we manually
            # map them
            for message in error_messages:
                for error_regex, key in CUSTOM_ERROR_MESSAGE_MATCHERS:
                    if error_regex.match(message):
                        error_data[key] = [message]

        if errors:
            for key, error in data.get("errors").items():
                error_data[key] = [error]

        if not error_data:
            return None

        return error_data

    def search_url(self, org_slug):
        """
        Hook method that varies in Jira Server
        """
        return reverse("sentry-extensions-jira-search", args=[org_slug, self.model.id])

    def build_dynamic_field(self, field_meta, group=None):
        """
        Builds a field based on Jira's meta field information
        """
        schema = field_meta["schema"]

        # set up some defaults for form fields
        fieldtype = "text"
        fkwargs = {"label": field_meta["name"], "required": field_meta["required"]}
        # override defaults based on field configuration
        if (
            schema["type"] in ["securitylevel", "priority"]
            or schema.get("custom") == JIRA_CUSTOM_FIELD_TYPES["select"]
        ):
            fieldtype = "select"
            fkwargs["choices"] = self.make_choices(field_meta.get("allowedValues"))
        elif (
            # Assignee and reporter fields
            field_meta.get("autoCompleteUrl")
            and (
                schema.get("items") == "user"
                or schema["type"] == "user"
                or schema["type"] == "team"
                or schema.get("items") == "team"
            )
            # Sprint and "Epic Link" fields
            or schema.get("custom")
            in (JIRA_CUSTOM_FIELD_TYPES["sprint"], JIRA_CUSTOM_FIELD_TYPES["epic"])
            # Parent field
            or schema["type"] == "issuelink"
        ):
            fieldtype = "select"
            fkwargs["url"] = self.search_url(self.organization.slug)
            fkwargs["choices"] = []
        elif schema["type"] in ["timetracking"]:
            # TODO: Implement timetracking (currently unsupported altogether)
            return None
        elif schema.get("items") in ["worklog", "attachment"]:
            # TODO: Implement worklogs and attachments someday
            return None
        elif schema["type"] == "array" and schema["items"] != "string":
            fieldtype = "select"
            fkwargs.update(
                {
                    "multiple": True,
                    "choices": self.make_choices(field_meta.get("allowedValues")),
                    "default": "",
                }
            )
        elif schema["type"] == "option" and len(field_meta.get("allowedValues", [])):
            fieldtype = "select"
            fkwargs.update(
                {"choices": self.make_choices(field_meta.get("allowedValues")), "default": ""}
            )

        # break this out, since multiple field types could additionally
        # be configured to use a custom property instead of a default.
        if schema.get("custom"):
            if schema["custom"] == JIRA_CUSTOM_FIELD_TYPES["textarea"]:
                fieldtype = "textarea"

        fkwargs["type"] = fieldtype
        return fkwargs

    def get_issue_type_meta(self, issue_type, meta):
        self.parse_jira_issue_metadata(meta)
        issue_types = meta["issuetypes"]
        issue_type_meta = None
        if issue_type:
            matching_type = [t for t in issue_types if t["id"] == issue_type]
            issue_type_meta = matching_type[0] if len(matching_type) > 0 else None

        # still no issue type? just use the first one.
        if not issue_type_meta:
            issue_type_meta = issue_types[0]

        return issue_type_meta

    def get_issue_create_meta(self, client, project_id, jira_projects):
        meta = None
        if project_id:
            meta = self.fetch_issue_create_meta(client, project_id)
        if meta is not None:
            return meta

        # If we don't have a jira projectid (or we couldn't fetch the metadata from the given project_id),
        # iterate all projects and find the first project that has metadata.
        # We only want one project as getting all project metadata is expensive and wasteful.
        # In the first run experience, the user won't have a 'last used' project id
        # so we need to iterate available projects until we find one that we can get metadata for.
        attempts = 0
        if len(jira_projects):
            for fallback in jira_projects:
                attempts += 1
                meta = self.fetch_issue_create_meta(client, fallback["id"])
                if meta:
                    logger.info(
                        "jira.get-issue-create-meta.attempts",
                        extra={"organization_id": self.organization_id, "attempts": attempts},
                    )
                    return meta

        jira_project_ids = "no projects"
        if len(jira_projects):
            jira_project_ids = ",".join(project["key"] for project in jira_projects)

        logger.info(
            "jira.get-issue-create-meta.no-metadata",
            extra={
                "organization_id": self.organization_id,
                "attempts": attempts,
                "jira_projects": jira_project_ids,
            },
        )
        raise IntegrationError(
            "Could not get issue create metadata for any Jira projects. "
            "Ensure that your project permissions are correct."
        )

    def fetch_issue_create_meta(self, client, project_id):
        try:
            meta = client.get_create_meta_for_project(project_id)
        except ApiUnauthorized:
            logger.info(
                "jira.fetch-issue-create-meta.unauthorized",
                extra={"organization_id": self.organization_id, "jira_project": project_id},
            )
            raise IntegrationError(
                "Jira returned: Unauthorized. " "Please check your configuration settings."
            )
        except ApiError as e:
            logger.info(
                "jira.fetch-issue-create-meta.error",
                extra={
                    "integration_id": self.model.id,
                    "organization_id": self.organization_id,
                    "jira_project": project_id,
                    "error": str(e),
                },
            )
            raise IntegrationError(
                "There was an error communicating with the Jira API. "
                "Please try again or contact support."
            )
        return meta

    @all_silo_function
    def get_create_issue_config(self, group: Group | None, user: RpcUser | User, **kwargs):
        """
        We use the `group` to get three things: organization_slug, project
        defaults, and default title and description. In the case where we're
        getting `createIssueConfig` from Jira for Ticket Rules, we don't know
        the issue group beforehand.

        :param group: (Optional) Group model.
        :param user: User model. TODO Make this the first parameter.
        :param kwargs: (Optional) Object
            * params: (Optional) Object
            * params.project: (Optional) Sentry Project object
            * params.issuetype: (Optional) String. The Jira issue type. For
                example: "Bug", "Epic", "Story".
        :return:
        """
        kwargs = kwargs or {}
        kwargs["link_referrer"] = "jira_integration"
        params = kwargs.get("params", {})
        fields = []
        defaults = {}
        if group:
            fields = super().get_create_issue_config(group, user, **kwargs)
            defaults = self.get_defaults(group.project, user)

        project_id = params.get("project", defaults.get("project"))
        client = self.get_client()
        try:
<<<<<<< HEAD
            jira_projects = (
                client.get_projects_paginated({"maxResults": MAX_PER_PROJECT_QUERIES})["values"]
                if features.has(
                    "organizations:jira-paginated-projects", self.organization, actor=user
                )
                else client.get_projects_list()
            )
=======
            jira_projects = client.get_projects_list()
>>>>>>> 50734667
        except ApiError as e:
            logger.info(
                "jira.get-create-issue-config.no-projects",
                extra={
                    "integration_id": self.model.id,
                    "organization_id": self.organization_id,
                    "error": str(e),
                },
            )
            raise IntegrationError(
                "Could not fetch project list from Jira. Ensure that Jira is"
                " available and your account is still active."
            )

        meta = self.get_issue_create_meta(client, project_id, jira_projects)
        if not meta:
            raise IntegrationError(
                "Could not fetch issue create metadata from Jira. Ensure that"
                " the integration user has access to the requested project."
            )

        # check if the issuetype was passed as a parameter
        issue_type = params.get("issuetype", defaults.get("issuetype"))
        issue_type_meta = self.get_issue_type_meta(issue_type, meta)
        issue_type_choices = self.make_choices(meta["issuetypes"])

        # make sure default issue type is actually
        # one that is allowed for project
        if issue_type:
            if not any(c for c in issue_type_choices if c[0] == issue_type):
                issue_type = issue_type_meta["id"]

<<<<<<< HEAD
        projects_form_field = {
            "name": "project",
            "label": "Jira Project",
            "choices": [(p["id"], f"{p["key"]} - {p["name"]}") for p in jira_projects],
            "default": meta["id"],
            "type": "select",
            "updatesForm": True,
            "required": True,
        }
        if features.has("organizations:jira-paginated-projects", self.organization, actor=user):
            paginated_projects_url = reverse(
                "sentry-extensions-jira-search", args=[self.organization.slug, self.model.id]
            )
            projects_form_field["url"] = paginated_projects_url

=======
>>>>>>> 50734667
        fields = [
            {
                "name": "project",
                "label": "Jira Project",
                "choices": [(p["id"], p["key"]) for p in jira_projects],
                "default": meta["id"],
                "type": "select",
                "updatesForm": True,
            },
            *fields,
            {
                "name": "issuetype",
                "label": "Issue Type",
                "default": issue_type or issue_type_meta["id"],
                "type": "select",
                "choices": issue_type_choices,
                "updatesForm": True,
                "required": bool(issue_type_choices),  # required if we have any type choices
            },
        ]

        # title is renamed to summary before sending to Jira
        standard_fields = [f["name"] for f in fields] + ["summary"]
        ignored_fields = set()
        ignored_fields.update(HIDDEN_ISSUE_FIELDS)
        ignored_fields.update(self.get_persisted_ignored_fields())

        # apply ordering to fields based on some known built-in Jira fields.
        # otherwise weird ordering occurs.
        anti_gravity = {
            "priority": (-150, ""),
            "fixVersions": (-125, ""),
            "components": (-100, ""),
            "security": (-50, ""),
        }

        dynamic_fields = list(issue_type_meta["fields"].keys())
        # Sort based on priority, then field name
        dynamic_fields.sort(key=lambda f: anti_gravity.get(f, (0, f)))

        # Build up some dynamic fields based on what is required.
        for field in dynamic_fields:
            if field in standard_fields or field in [x.strip() for x in ignored_fields]:
                # don't overwrite the fixed fields for the form.
                continue

            mb_field = self.build_dynamic_field(issue_type_meta["fields"][field], group)
            if mb_field:
                if mb_field["label"] in params.get("ignored", []):
                    continue
                mb_field["name"] = field
                fields.append(mb_field)

        for field in fields:
            if field["name"] == "priority":
                # whenever priorities are available, put the available ones in the list.
                # allowedValues for some reason doesn't pass enough info.
                field["choices"] = self.make_choices(client.get_priorities())
                field["default"] = defaults.get("priority", "")
            elif field["name"] == "fixVersions":
                field["choices"] = self.make_choices(client.get_versions(meta["key"]))
            elif field["name"] == "labels":
                field["default"] = defaults.get("labels", "")
            elif field["name"] == "reporter":
                reporter_id = defaults.get("reporter", "")
                if not reporter_id:
                    continue
                try:
                    reporter_info = client.get_user(reporter_id)
                except ApiError as e:
                    logger.info(
                        "jira.get-create-issue-config.no-matching-reporter",
                        extra={
                            "integration_id": self.model.id,
                            "organization_id": self.organization_id,
                            "persisted_reporter_id": reporter_id,
                            "error": str(e),
                        },
                    )
                    continue
                reporter_tuple = build_user_choice(reporter_info, client.user_id_field())
                if not reporter_tuple:
                    continue
                reporter_id, reporter_label = reporter_tuple
                field["default"] = reporter_id
                field["choices"] = [(reporter_id, reporter_label)]

        return fields

    def _clean_and_transform_issue_data(
        self, issue_metadata: JiraIssueTypeMetadata, data: dict[str, Any]
    ) -> Any:
        client = self.get_client()
        transformed_data = transform_fields(
            client.user_id_field(), issue_metadata.fields.values(), **data
        )
        return transformed_data

    def create_issue(self, data, **kwargs):
        client = self.get_client()
        # protect against mis-configured integration submitting a form without an
        # issuetype assigned.
        if not data.get("issuetype"):
            raise IntegrationFormError({"issuetype": ["Issue type is required."]})

        jira_project = data.get("project")
        if not jira_project:
            raise IntegrationFormError({"project": ["Jira project is required"]})

        meta = client.get_create_meta_for_project(jira_project)
        if not meta:
            raise IntegrationInstallationConfigurationError(
                "Could not fetch issue create configuration from Jira."
            )

        issue_type_meta = self.get_issue_type_meta(data["issuetype"], meta)
        cleaned_data = self._clean_and_transform_issue_data(
            JiraIssueTypeMetadata.from_dict(issue_type_meta), data
        )

        try:
            response = client.create_issue(cleaned_data)
        except Exception as e:
            self.raise_error(e)

        issue_key = response.get("key")
        if not issue_key:
            raise IntegrationError("There was an error creating the issue.")

        # Immediately fetch and return the created issue.
        return self.get_issue(issue_key)

    def sync_assignee_outbound(
        self,
        external_issue: ExternalIssue,
        user: RpcUser | None,
        assign: bool = True,
        **kwargs: Any,
    ) -> None:
        """
        Propagate a sentry issue's assignee to a jira issue's assignee
        """
        client = self.get_client()
        jira_user = None
        if user and assign:
            for ue in user.emails:
                try:
                    possible_users = client.search_users_for_issue(external_issue.key, ue)
                except (ApiUnauthorized, ApiError):
                    continue
                for possible_user in possible_users:
                    email = possible_user.get("emailAddress")
                    # pull email from API if we can use it
                    if not email and self.use_email_scope:
                        account_id = possible_user.get("accountId")
                        email = client.get_email(account_id)
                    # match on lowercase email
                    if email and email.lower() == ue.lower():
                        jira_user = possible_user
                        break
            if jira_user is None:
                # TODO(jess): do we want to email people about these types of failures?
                logger.info(
                    "jira.assignee-not-found",
                    extra={
                        "integration_id": external_issue.integration_id,
                        "user_id": user.id,
                        "issue_key": external_issue.key,
                    },
                )
                return
        try:
            id_field = client.user_id_field()
            client.assign_issue(external_issue.key, jira_user and jira_user.get(id_field))
        except (ApiUnauthorized, ApiError):
            # TODO(jess): do we want to email people about these types of failures?
            logger.info(
                "jira.failed-to-assign",
                extra={
                    "organization_id": external_issue.organization_id,
                    "integration_id": external_issue.integration_id,
                    "user_id": user.id if user else None,
                    "issue_key": external_issue.key,
                },
            )

    def sync_status_outbound(
        self, external_issue: ExternalIssue, is_resolved: bool, project_id: int
    ) -> None:
        """
        Propagate a sentry issue's status to a linked issue's status.
        """
        client = self.get_client()
        jira_issue = client.get_issue(external_issue.key)
        jira_project = jira_issue["fields"]["project"]

        external_project = integration_service.get_integration_external_project(
            organization_id=external_issue.organization_id,
            integration_id=external_issue.integration_id,
            external_id=jira_project["id"],
        )
        log_context = {
            "integration_id": external_issue.integration_id,
            "is_resolved": is_resolved,
            "issue_key": external_issue.key,
        }
        if not external_project:
            logger.info("jira.external-project-not-found", extra=log_context)
            return

        jira_status = (
            external_project.resolved_status if is_resolved else external_project.unresolved_status
        )

        # don't bother updating if it's already the status we'd change it to
        if jira_issue["fields"]["status"]["id"] == jira_status:
            logger.info("jira.sync_status_outbound.unchanged", extra=log_context)
            return
        try:
            transitions = client.get_transitions(external_issue.key)
        except ApiHostError:
            raise IntegrationError("Could not reach host to get transitions.")

        try:
            transition = [t for t in transitions if t.get("to", {}).get("id") == jira_status][0]
        except IndexError:
            # TODO(jess): Email for failure
            logger.warning("jira.status-sync-fail", extra=log_context)
            return

        client.transition_issue(external_issue.key, transition["id"])

    def _get_done_statuses(self):
        client = self.get_client()
        statuses = client.get_valid_statuses()
        return {s["id"] for s in statuses if s["statusCategory"]["key"] == "done"}

    def get_resolve_sync_action(self, data: Mapping[str, Any]) -> ResolveSyncAction:
        done_statuses = self._get_done_statuses()
        c_from = data["changelog"]["from"]
        c_to = data["changelog"]["to"]
        return ResolveSyncAction.from_resolve_unresolve(
            should_resolve=c_to in done_statuses and c_from not in done_statuses,
            should_unresolve=c_from in done_statuses and c_to not in done_statuses,
        )

    def migrate_issues(self):
        migrate_issues.apply_async(
            kwargs={
                "integration_id": self.model.id,
                "organization_id": self.organization_id,
            }
        )

    def parse_jira_issue_metadata(
        self, meta: dict[str, Any]
    ) -> dict[str, JiraIssueTypeMetadata] | None:
        try:
            return JiraIssueTypeMetadata.from_jira_meta_config(meta)
        except Exception as e:
            sentry_sdk.capture_exception(e)
            return None


class JiraIntegrationProvider(IntegrationProvider):
    key = "jira"
    name = "Jira"
    metadata = metadata
    integration_cls = JiraIntegration

    # Jira is region-restricted because the JiraSentryIssueDetailsView view does not currently
    # contain organization-identifying information aside from the ExternalIssue. Multiple regions
    # may contain a matching ExternalIssue and we could leak data across the organizations.
    is_region_restricted = True

    features = frozenset(
        [
            IntegrationFeatures.ISSUE_BASIC,
            IntegrationFeatures.ISSUE_SYNC,
            IntegrationFeatures.TICKET_RULES,
        ]
    )

    can_add = False

    def get_pipeline_views(self) -> list[PipelineView]:
        return []

    def build_integration(self, state: Mapping[str, Any]) -> IntegrationData:
        # Most information is not available during integration installation,
        # since the integration won't have been fully configured on JIRA's side
        # yet, we can't make API calls for more details like the server name or
        # Icon.
        # two ways build_integration can be called
        if state.get("jira"):
            metadata = state["jira"]["metadata"]
            external_id = state["jira"]["external_id"]
        else:
            external_id = state["clientKey"]
            metadata = {
                "oauth_client_id": state["oauthClientId"],
                # public key is possibly deprecated, so we can maybe remove this
                "public_key": state["publicKey"],
                "shared_secret": state["sharedSecret"],
                "base_url": state["baseUrl"],
                "domain_name": state["baseUrl"].replace("https://", ""),
            }
        return {
            "external_id": external_id,
            "provider": "jira",
            "name": "JIRA",
            "metadata": metadata,
        }<|MERGE_RESOLUTION|>--- conflicted
+++ resolved
@@ -790,17 +790,7 @@
         project_id = params.get("project", defaults.get("project"))
         client = self.get_client()
         try:
-<<<<<<< HEAD
-            jira_projects = (
-                client.get_projects_paginated({"maxResults": MAX_PER_PROJECT_QUERIES})["values"]
-                if features.has(
-                    "organizations:jira-paginated-projects", self.organization, actor=user
-                )
-                else client.get_projects_list()
-            )
-=======
             jira_projects = client.get_projects_list()
->>>>>>> 50734667
         except ApiError as e:
             logger.info(
                 "jira.get-create-issue-config.no-projects",
@@ -833,24 +823,6 @@
             if not any(c for c in issue_type_choices if c[0] == issue_type):
                 issue_type = issue_type_meta["id"]
 
-<<<<<<< HEAD
-        projects_form_field = {
-            "name": "project",
-            "label": "Jira Project",
-            "choices": [(p["id"], f"{p["key"]} - {p["name"]}") for p in jira_projects],
-            "default": meta["id"],
-            "type": "select",
-            "updatesForm": True,
-            "required": True,
-        }
-        if features.has("organizations:jira-paginated-projects", self.organization, actor=user):
-            paginated_projects_url = reverse(
-                "sentry-extensions-jira-search", args=[self.organization.slug, self.model.id]
-            )
-            projects_form_field["url"] = paginated_projects_url
-
-=======
->>>>>>> 50734667
         fields = [
             {
                 "name": "project",
