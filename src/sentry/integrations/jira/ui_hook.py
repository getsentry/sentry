--- conflicted
+++ resolved
@@ -8,30 +8,15 @@
     get_integration_from_request,
 )
 from sentry.utils import json
+from sentry.utils.assets import get_asset_url
 from sentry.utils.signing import sign
 from sentry.utils.http import absolute_uri
-<<<<<<< HEAD
 
 from .base_hook import JiraBaseHook
 
 
 class JiraUiHookView(JiraBaseHook):
     html_file = "sentry/integrations/jira-config.html"
-=======
-from sentry.web.helpers import render_to_response
-from sentry.utils.assets import get_asset_url
-
-
-class JiraUiHookView(View):
-    def get_response(self, context):
-        context["ac_js_src"] = "https://connect-cdn.atl-paas.net/all.js"
-        res = render_to_response("sentry/integrations/jira-config.html", context, self.request)
-        # we aren't actually displaying it on the same page but we don't want to set it to deny
-        # which security.py will do
-        res["X-Frame-Options"] = "SAMEORIGIN"
-        res["Content-Security-Policy"] = u"frame-ancestors %s" % self.request.GET["xdm_e"]
-        return res
->>>>>>> c68634e8
 
     def get(self, request, *args, **kwargs):
         try:
