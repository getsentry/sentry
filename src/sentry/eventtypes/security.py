--- conflicted
+++ resolved
@@ -27,21 +27,6 @@
     return urlunsplit((scheme, hostname, "", None, None))
 
 
-<<<<<<< HEAD
-# Note on title of these events.  For whatever reason all these event types
-# do not compute a title themselves.  Instead what happens it that they share
-# the behavior with the default event which extracts the default title from the
-# log message.  This means the `compute_title` function never computes a title.
-# Instead the title is directly placed within the metadata int he default
-# `extract_metadata` if a title is not otherwise placed there already.
-
-
-class CspEvent(DefaultEvent):
-    key = "csp"
-
-    def extract_metadata(self, data):
-        metadata = DefaultEvent.extract_metadata(self, data)
-=======
 class SecurityEvent(BaseEvent):
     def get_metadata(self, data):
         # Relay normalizes the message for security reports into the log entry
@@ -67,9 +52,8 @@
 class CspEvent(SecurityEvent):
     key = "csp"
 
-    def get_metadata(self, data):
+    def extract_metadata(self, data):
         metadata = SecurityEvent.get_metadata(self, data)
->>>>>>> 9c0fc802
         metadata["uri"] = _normalize_uri(data["csp"].get("blocked_uri") or "")
         metadata["directive"] = data["csp"].get("effective_directive")
         return metadata
@@ -78,13 +62,8 @@
 class HpkpEvent(SecurityEvent):
     key = "hpkp"
 
-<<<<<<< HEAD
     def extract_metadata(self, data):
-        metadata = DefaultEvent.extract_metadata(self, data)
-=======
-    def get_metadata(self, data):
         metadata = SecurityEvent.get_metadata(self, data)
->>>>>>> 9c0fc802
         metadata["origin"] = data["hpkp"].get("hostname")
         return metadata
 
@@ -92,13 +71,8 @@
 class ExpectCTEvent(SecurityEvent):
     key = "expectct"
 
-<<<<<<< HEAD
     def extract_metadata(self, data):
-        metadata = DefaultEvent.extract_metadata(self, data)
-=======
-    def get_metadata(self, data):
-        metadata = SecurityEvent.get_metadata(self, data)
->>>>>>> 9c0fc802
+        metadata = SecurityEvent.extract_metadata(self, data)
         metadata["origin"] = data["expectct"].get("hostname")
         return metadata
 
@@ -106,12 +80,7 @@
 class ExpectStapleEvent(SecurityEvent):
     key = "expectstaple"
 
-<<<<<<< HEAD
     def extract_metadata(self, data):
-        metadata = DefaultEvent.extract_metadata(self, data)
-=======
-    def get_metadata(self, data):
         metadata = SecurityEvent.get_metadata(self, data)
->>>>>>> 9c0fc802
         metadata["origin"] = data["expectstaple"].get("hostname")
         return metadata