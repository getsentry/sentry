--- conflicted
+++ resolved
@@ -160,11 +160,7 @@
         "measurements.fid",
         "measurements.ttfb",
         "measurements.ttfb.requesttime",
-<<<<<<< HEAD
-        "total_count",
-=======
         TOTAL_COUNT_ALIAS,
->>>>>>> b828179a
     }
     function_allowlist = {
         "count",
@@ -300,13 +296,8 @@
         )
     visitor = ArithmeticVisitor(max_operators, custom_measurements)
     result = visitor.visit(tree)
-<<<<<<< HEAD
-    # total_count is the exception to the no mixing rule
-    if visitor.fields == {"total_count"} and len(visitor.functions) > 0:
-=======
     # total count is the exception to the no mixing rule
     if visitor.fields == {TOTAL_COUNT_ALIAS} and len(visitor.functions) > 0:
->>>>>>> b828179a
         return result, list(visitor.fields), list(visitor.functions)
     if len(visitor.fields) > 0 and len(visitor.functions) > 0:
         raise ArithmeticValidationError("Cannot mix functions and fields in arithmetic")
