--- conflicted
+++ resolved
@@ -357,14 +357,8 @@
         resolved_equations.append(parsed_equation.to_snuba_json(f"equation[{index}]"))
         # TODO: currently returning "resolved_equations" for the json syntax
         # once we're converted to SnQL this should only return parsed_equations
-<<<<<<< HEAD
-        parsed_equations.append(parsed_equation)
-        contains_function.append(len(functions) > 0)
-    return resolved_equations, resolved_columns, parsed_equations, contains_function
-=======
         parsed_equations.append(ParsedEquation(parsed_equation, len(functions) > 0))
     return resolved_equations, resolved_columns, parsed_equations
->>>>>>> 84e73fe6
 
 
 def is_equation(field: str) -> bool:
