import re
from typing import TypedDict

from parsimonious import NodeVisitor

from sentry.api.event_search import event_search_grammar
from sentry.discover import arithmetic
from sentry.search.events import fields
from sentry.snuba.metrics import parse_mri

APDEX_USER_MISERY_PATTERN = r"(apdex|user_misery)\((\d+)\)"


class QueryParts(TypedDict):
    selected_columns: list[str]
    query: str
    equations: list[str] | None
    orderby: list[str] | None


COLUMNS_TO_DROP = (
    "any",
    "count_miserable",
    "count_web_vitals",
    "last_seen",
    "total.count",
)


def format_percentile_term(term):
    function, args, alias = fields.parse_function(term)

    percentile_replacement_function = {
        0.5: "p50",
        0.75: "p75",
        0.90: "p90",
        0.95: "p95",
        0.99: "p99",
        1.0: "p100",
    }
    try:
        translated_column = column_switcheroo(args[0])[0]
        percentile_value = args[1]
        numeric_percentile_value = float(percentile_value)
        supported_percentiles = [0.5, 0.75, 0.90, 0.95, 0.99, 1.0]
        smallest_percentile_difference = 1.0
        nearest_percentile = 0.5

        for percentile in supported_percentiles:
            percentile_difference = abs(numeric_percentile_value - percentile)
            # we're rounding up to the nearest supported percentile if it's the midpoint of two supported percentiles
            if percentile_difference <= smallest_percentile_difference:
                nearest_percentile = percentile
                smallest_percentile_difference = percentile_difference

        new_function = percentile_replacement_function.get(nearest_percentile)
    except (IndexError, ValueError, NameError):
        return term

    return f"{new_function}({translated_column})"


def drop_unsupported_columns(columns):
    final_columns = []
    dropped_columns = []
    for column in columns:
        if column.startswith(COLUMNS_TO_DROP):
            dropped_columns.append(column)
        else:
            final_columns.append(column)
    # if no columns are left, leave the original columns but keep track of the "dropped" columns
    if len(final_columns) == 0:
        return columns, dropped_columns

    return final_columns, dropped_columns


def apply_is_segment_condition(query: str) -> str:
    if query:
        return f"({query}) AND is_transaction:1"
    return "is_transaction:1"


def column_switcheroo(term):
    """Swaps out the entire column name."""
    parsed_mri = parse_mri(term)
    if parsed_mri:
        term = parsed_mri.name

    column_swap_map = {
        "transaction.duration": "span.duration",
        "http.method": "transaction.method",
        "title": "transaction",
        "url": "request.url",
        "http.url": "request.url",
        "transaction.status": "trace.status",
        "geo.city": "user.geo.city",
        "geo.country_code": "user.geo.country_code",
        "geo.region": "user.geo.region",
        "geo.subdivision": "user.geo.subdivision",
        "geo.subregion": "user.geo.subregion",
        "timestamp.to_day": "timestamp",
        "timestamp.to_hour": "timestamp",
        "platform.name": "platform",
    }

    swapped_term = column_swap_map.get(term, term)

    return swapped_term, swapped_term != term


def function_switcheroo(term):
    """Swaps out the entire function, including args."""
    swapped_term = term
    if term == "count()":
        swapped_term = "count(span.duration)"
    elif term.startswith("percentile("):
        swapped_term = format_percentile_term(term)
    elif term == "apdex()":
        swapped_term = "apdex(span.duration,300)"
    elif term == "user_misery()":
        swapped_term = "user_misery(span.duration,300)"

    match = re.match(APDEX_USER_MISERY_PATTERN, term)
    if match:
        swapped_term = f"{match.group(1)}(span.duration,{match.group(2)})"

    return swapped_term, swapped_term != term


def search_term_switcheroo(term):
    """Swaps out a single search term, both key and value."""
    swapped_term = term
    if term == "event.type:transaction":
        swapped_term = "is_transaction:1"

    return swapped_term, swapped_term != term


class TranslationVisitor(NodeVisitor):
    def __init__(self):
        super().__init__()

    def visit_raw_aggregate_param(self, node, children):
        return column_switcheroo(node.text)[0]

    def visit_aggregate_key(self, node, children):
        term, did_update = function_switcheroo(node.text)
        if did_update:
            return term

        return children or node.text

    def visit_text_filter(self, node, children):
        term, did_update = search_term_switcheroo(node.text)
        if did_update:
            return term

        return children or node.text

    def visit_key(self, node, children):
        return column_switcheroo(node.text)[0]

    def visit_value(self, node, children):
        return column_switcheroo(node.text)[0]

    def generic_visit(self, node, children):
        return children or node.text


class ArithmeticTranslationVisitor(NodeVisitor):
    def __init__(self):
        self.dropped_fields = []
        super().__init__()

    def visit_field_value(self, node, children):
        if node.text in COLUMNS_TO_DROP:
            self.dropped_fields.append(node.text)
            return node.text
        return column_switcheroo(node.text)[0]

    def visit_function_value(self, node, children):
        new_functions, dropped_functions = translate_columns([node.text])
        self.dropped_fields.extend(dropped_functions)
        return new_functions[0]

    def generic_visit(self, node, children):
        return children or node.text


def translate_query(query: str):
    flattened_query = []

    def _flatten(seq):
        for item in seq:
            if isinstance(item, list):
                _flatten(item)
            else:
                flattened_query.append(item)

    tree = event_search_grammar.parse(query)
    parsed = TranslationVisitor().visit(tree)
    _flatten(parsed)

    return apply_is_segment_condition("".join(flattened_query))


def translate_columns(columns):
    translated_columns = []

    for column in columns:
        match = fields.is_function(column)

        if not match:
            translated_columns.append(column_switcheroo(column)[0])
            continue

        translated_func, did_update = function_switcheroo(column)
        if did_update:
            translated_columns.append(translated_func)
            continue

        raw_function = match.group("function")
        arguments = fields.parse_arguments(raw_function, match.group("columns"))
        translated_arguments = []

        for argument in arguments:
            translated_arguments.append(column_switcheroo(argument)[0])

        new_arg = ",".join(translated_arguments)
        translated_columns.append(f"{raw_function}({new_arg})")

    # need to drop columns after they have been translated to avoid issues with percentile()
    final_columns, dropped_columns = drop_unsupported_columns(translated_columns)

    return final_columns, dropped_columns


def translate_equations(equations):
    if equations is None:
        return None, None, None

    translated_equations = []
    dropped_equations = []
<<<<<<< HEAD
=======
    dropped_fields = []
>>>>>>> 0d3e340b

    for equation in equations:

        flattened_equation = []

        # strip equation prefix
        if arithmetic.is_equation(equation):
            arithmetic_equation = arithmetic.strip_equation(equation)
        else:
            arithmetic_equation = equation

<<<<<<< HEAD
        # TODO: add column and function swaps to equation fields and functions
        operation, fields, functions = arithmetic.parse_arithmetic(arithmetic_equation)
        new_fields, dropped_fields = drop_unsupported_columns(fields)
        new_functions, dropped_functions = drop_unsupported_columns(functions)

        if len(dropped_fields) > 0 or len(dropped_functions) > 0:
            dropped_equations.append(arithmetic_equation)
            continue

        translated_equations.append(arithmetic_equation)

    return translated_equations, dropped_equations


def translate_orderbys(orderbys):
    if orderbys is None:
        return None, None

    translated_orderbys = []
    dropped_orderbys = []

    for orderby in orderbys:
        is_negated = False
        if orderby.startswith("-"):
            is_negated = True
            orderby_without_neg = orderby[1:]
        else:
            orderby_without_neg = orderby

        # if orderby is an equation
        if arithmetic.is_equation(orderby_without_neg):
            orderby_equation = arithmetic.strip_equation(orderby_without_neg)
            # stripped_translated_orderby, dropped_orderby, dropped_fields = translate_equations(
            #     [orderby_equation]
            # )
            stripped_translated_orderby, dropped_orderby = translate_equations([orderby_equation])
            translated_orderby = []
            for stripped_equation in stripped_translated_orderby:
                translated_orderby.append(f"equation|{stripped_equation}")

        # if orderby is a field/function
        else:
            translated_orderby, dropped_orderby = translate_columns([orderby_without_neg])

        # add translated orderby to the list and record dropped orderbys
        if len(dropped_orderby) == 0:
            translated_orderbys.append(
                translated_orderby[0] if not is_negated else f"-{translated_orderby[0]}"
            )
        else:
            dropped_orderbys.extend(dropped_orderby)
            continue

    return translated_orderbys, dropped_orderbys
=======
        # function to flatten the parsed + updated equation
        def _flatten(seq):
            for item in seq:
                if isinstance(item, list):
                    _flatten(item)
                else:
                    flattened_equation.append(item)

        tree = arithmetic.arithmetic_grammar.parse(arithmetic_equation)
        translation_visitor = ArithmeticTranslationVisitor()
        parsed = translation_visitor.visit(tree)
        _flatten(parsed)

        # record dropped fields and equations and skip these translations
        if len(translation_visitor.dropped_fields) > 0:
            dropped_equations.append(arithmetic_equation)
            dropped_fields.extend(translation_visitor.dropped_fields)
            continue

        # translated equations are not returned with the equation prefix
        translated_equation = "".join(flattened_equation)

        translated_equations.append(translated_equation)

    return translated_equations, dropped_equations, dropped_fields
>>>>>>> 0d3e340b


def translate_mep_to_eap(query_parts: QueryParts):
    """
    This is a utility used to translate transactions/metrics/mep
    queries to eap queries. It takes in event query syntax (EQS)
    as input and outputs EQS as well. This will allow us to
    translate transaction queries from the frontend on the fly
    and also allow us to migrate all our Discover/Dashboard/Alert
    datamodels to store EAP compatible EQS queries.
    """
    new_query = translate_query(query_parts["query"])
    new_columns, dropped_columns = translate_columns(query_parts["selected_columns"])
<<<<<<< HEAD
    new_equations = translate_equations(query_parts["equations"])
    new_orderbys, dropped_orderbys = translate_orderbys(query_parts["orderby"])
=======
    new_equations, dropped_equations, dropped_fields = translate_equations(query_parts["equations"])
>>>>>>> 0d3e340b

    eap_query = QueryParts(
        query=new_query,
        selected_columns=new_columns,
        equations=new_equations,
        orderby=new_orderbys,
    )

    return eap_query<|MERGE_RESOLUTION|>--- conflicted
+++ resolved
@@ -242,10 +242,7 @@
 
     translated_equations = []
     dropped_equations = []
-<<<<<<< HEAD
-=======
     dropped_fields = []
->>>>>>> 0d3e340b
 
     for equation in equations:
 
@@ -257,62 +254,6 @@
         else:
             arithmetic_equation = equation
 
-<<<<<<< HEAD
-        # TODO: add column and function swaps to equation fields and functions
-        operation, fields, functions = arithmetic.parse_arithmetic(arithmetic_equation)
-        new_fields, dropped_fields = drop_unsupported_columns(fields)
-        new_functions, dropped_functions = drop_unsupported_columns(functions)
-
-        if len(dropped_fields) > 0 or len(dropped_functions) > 0:
-            dropped_equations.append(arithmetic_equation)
-            continue
-
-        translated_equations.append(arithmetic_equation)
-
-    return translated_equations, dropped_equations
-
-
-def translate_orderbys(orderbys):
-    if orderbys is None:
-        return None, None
-
-    translated_orderbys = []
-    dropped_orderbys = []
-
-    for orderby in orderbys:
-        is_negated = False
-        if orderby.startswith("-"):
-            is_negated = True
-            orderby_without_neg = orderby[1:]
-        else:
-            orderby_without_neg = orderby
-
-        # if orderby is an equation
-        if arithmetic.is_equation(orderby_without_neg):
-            orderby_equation = arithmetic.strip_equation(orderby_without_neg)
-            # stripped_translated_orderby, dropped_orderby, dropped_fields = translate_equations(
-            #     [orderby_equation]
-            # )
-            stripped_translated_orderby, dropped_orderby = translate_equations([orderby_equation])
-            translated_orderby = []
-            for stripped_equation in stripped_translated_orderby:
-                translated_orderby.append(f"equation|{stripped_equation}")
-
-        # if orderby is a field/function
-        else:
-            translated_orderby, dropped_orderby = translate_columns([orderby_without_neg])
-
-        # add translated orderby to the list and record dropped orderbys
-        if len(dropped_orderby) == 0:
-            translated_orderbys.append(
-                translated_orderby[0] if not is_negated else f"-{translated_orderby[0]}"
-            )
-        else:
-            dropped_orderbys.extend(dropped_orderby)
-            continue
-
-    return translated_orderbys, dropped_orderbys
-=======
         # function to flatten the parsed + updated equation
         def _flatten(seq):
             for item in seq:
@@ -338,7 +279,47 @@
         translated_equations.append(translated_equation)
 
     return translated_equations, dropped_equations, dropped_fields
->>>>>>> 0d3e340b
+
+
+def translate_orderbys(orderbys):
+    if orderbys is None:
+        return None, None
+
+    translated_orderbys = []
+    dropped_orderbys = []
+
+    for orderby in orderbys:
+        is_negated = False
+        if orderby.startswith("-"):
+            is_negated = True
+            orderby_without_neg = orderby[1:]
+        else:
+            orderby_without_neg = orderby
+
+        # if orderby is an equation
+        if arithmetic.is_equation(orderby_without_neg):
+            orderby_equation = arithmetic.strip_equation(orderby_without_neg)
+            stripped_translated_orderby, dropped_orderby, dropped_fields = translate_equations(
+                [orderby_equation]
+            )
+            translated_orderby = []
+            for stripped_equation in stripped_translated_orderby:
+                translated_orderby.append(f"equation|{stripped_equation}")
+
+        # if orderby is a field/function
+        else:
+            translated_orderby, dropped_orderby = translate_columns([orderby_without_neg])
+
+        # add translated orderby to the list and record dropped orderbys
+        if len(dropped_orderby) == 0:
+            translated_orderbys.append(
+                translated_orderby[0] if not is_negated else f"-{translated_orderby[0]}"
+            )
+        else:
+            dropped_orderbys.extend(dropped_orderby)
+            continue
+
+    return translated_orderbys, dropped_orderbys
 
 
 def translate_mep_to_eap(query_parts: QueryParts):
@@ -352,12 +333,8 @@
     """
     new_query = translate_query(query_parts["query"])
     new_columns, dropped_columns = translate_columns(query_parts["selected_columns"])
-<<<<<<< HEAD
-    new_equations = translate_equations(query_parts["equations"])
+    new_equations, dropped_equations, dropped_fields = translate_equations(query_parts["equations"])
     new_orderbys, dropped_orderbys = translate_orderbys(query_parts["orderby"])
-=======
-    new_equations, dropped_equations, dropped_fields = translate_equations(query_parts["equations"])
->>>>>>> 0d3e340b
 
     eap_query = QueryParts(
         query=new_query,
