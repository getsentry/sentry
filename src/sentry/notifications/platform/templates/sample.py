from __future__ import annotations

from dataclasses import dataclass

from sentry.notifications.platform.registry import template_registry
from sentry.notifications.platform.types import (
    BoldTextBlock,
    CodeBlock,
    CodeTextBlock,
    NotificationBodyFormattingBlockType,
    NotificationBodyTextBlockType,
    NotificationCategory,
    NotificationData,
    NotificationRenderedAction,
    NotificationRenderedImage,
    NotificationRenderedTemplate,
    NotificationTemplate,
<<<<<<< HEAD
    PlainTextBlock,
    SectionBlock,
=======
    ParagraphBlock,
    PlainTextBlock,
>>>>>>> 0e95eb1c
)


@dataclass(frozen=True)
class ErrorAlertData(NotificationData):
    source = "error-alert-service"
    error_type: str
    error_message: str
    project_name: str
    issue_id: str
    error_count: int
    first_seen: str
    chart_url: str
    issue_url: str
    assign_url: str


@template_registry.register(ErrorAlertData.source)
class ErrorAlertNotificationTemplate(NotificationTemplate[ErrorAlertData]):
    category = NotificationCategory.DEBUG
    example_data = ErrorAlertData(
        error_type="ValueError",
        error_message="'NoneType' object has no attribute 'get'",
        project_name="my-app",
        issue_id="12345",
        error_count=15,
        first_seen="2024-01-15 14:30:22 UTC",
        chart_url="https://example.com/chart",
        issue_url="https://example.com/issues",
        assign_url="https://example.com/assign",
    )

    def render(self, data: ErrorAlertData) -> NotificationRenderedTemplate:
        return NotificationRenderedTemplate(
            subject=f"{data.error_count} new {data.error_type} errors in {data.project_name}",
            body=[
<<<<<<< HEAD
                SectionBlock(
                    type=NotificationBodyFormattingBlockType.SECTION,
=======
                ParagraphBlock(
                    type=NotificationBodyFormattingBlockType.PARAGRAPH,
>>>>>>> 0e95eb1c
                    blocks=[
                        PlainTextBlock(
                            type=NotificationBodyTextBlockType.PLAIN_TEXT,
                            text="A new",
                        ),
                        CodeTextBlock(
                            type=NotificationBodyTextBlockType.CODE,
                            text=data.error_type,
                        ),
                        PlainTextBlock(
                            type=NotificationBodyTextBlockType.PLAIN_TEXT,
                            text=f"error has been detected in {data.project_name} with",
                        ),
                        BoldTextBlock(
                            type=NotificationBodyTextBlockType.BOLD_TEXT,
                            text=f"{data.error_count} occurrences.",
                        ),
                    ],
                ),
<<<<<<< HEAD
                SectionBlock(
                    type=NotificationBodyFormattingBlockType.SECTION,
=======
                ParagraphBlock(
                    type=NotificationBodyFormattingBlockType.PARAGRAPH,
>>>>>>> 0e95eb1c
                    blocks=[
                        PlainTextBlock(
                            type=NotificationBodyTextBlockType.PLAIN_TEXT,
                            text="The error message is:",
                        )
                    ],
                ),
                CodeBlock(
                    type=NotificationBodyFormattingBlockType.CODE_BLOCK,
                    blocks=[
                        PlainTextBlock(
                            type=NotificationBodyTextBlockType.PLAIN_TEXT,
                            text=data.error_message,
                        ),
                    ],
                ),
<<<<<<< HEAD
                SectionBlock(
                    type=NotificationBodyFormattingBlockType.SECTION,
=======
                ParagraphBlock(
                    type=NotificationBodyFormattingBlockType.PARAGRAPH,
>>>>>>> 0e95eb1c
                    blocks=[
                        PlainTextBlock(
                            type=NotificationBodyTextBlockType.PLAIN_TEXT,
                            text=f"This error was first seen at {data.first_seen} and requires immediate attention.",
                        )
                    ],
                ),
            ],
            actions=[
                NotificationRenderedAction(label="View Issue", link="https://example.com/issues"),
                NotificationRenderedAction(label="Assign to Me", link="https://example.com/assign"),
            ],
            chart=NotificationRenderedImage(
                url="https://github.com/knobiknows/all-the-bufo/blob/main/all-the-bufo/all-the-bufo.png?raw=true",
                alt_text="Error occurrence chart",
            ),
            footer="This alert was triggered by your error monitoring rules.",
        )


@dataclass(frozen=True)
class DeploymentData(NotificationData):
    source = "deployment-service"
    project_name: str
    version: str
    environment: str
    deployer: str
    commit_sha: str
    commit_message: str
    deployment_url: str
    rollback_url: str


@template_registry.register(DeploymentData.source)
class DeploymentNotificationTemplate(NotificationTemplate[DeploymentData]):
    category = NotificationCategory.DEBUG

    example_data = DeploymentData(
        project_name="my-app",
        version="v2.1.3",
        environment="production",
        deployer="john.doe@acme.com",
        commit_sha="a1b2c3d4e5f6g7h8i9j0k1l2m3n4o5p6q7r8s9t0",
        commit_message="Fix user authentication bug",
        deployment_url="https://example.com/deployment",
        rollback_url="https://example.com/rollback",
    )

    def render(self, data: DeploymentData) -> NotificationRenderedTemplate:
        return NotificationRenderedTemplate(
            subject=f"Deployment to {data.environment}: {data.version}",
            body=[
<<<<<<< HEAD
                SectionBlock(
                    type=NotificationBodyFormattingBlockType.SECTION,
=======
                ParagraphBlock(
                    type=NotificationBodyFormattingBlockType.PARAGRAPH,
>>>>>>> 0e95eb1c
                    blocks=[
                        PlainTextBlock(
                            type=NotificationBodyTextBlockType.PLAIN_TEXT,
                            text=f"Version {data.version} has been successfully deployed to {data.environment} for project {data.project_name}. ",
                        )
                    ],
                ),
<<<<<<< HEAD
                SectionBlock(
                    type=NotificationBodyFormattingBlockType.SECTION,
=======
                ParagraphBlock(
                    type=NotificationBodyFormattingBlockType.PARAGRAPH,
>>>>>>> 0e95eb1c
                    blocks=[
                        PlainTextBlock(
                            type=NotificationBodyTextBlockType.PLAIN_TEXT,
                            text=f"The deployment was initiated by {data.deployer} with commit {data.commit_sha[:8]}: {data.commit_message}. ",
                        )
                    ],
                ),
<<<<<<< HEAD
                SectionBlock(
                    type=NotificationBodyFormattingBlockType.SECTION,
=======
                ParagraphBlock(
                    type=NotificationBodyFormattingBlockType.PARAGRAPH,
>>>>>>> 0e95eb1c
                    blocks=[
                        PlainTextBlock(
                            type=NotificationBodyTextBlockType.PLAIN_TEXT,
                            text="Monitor the deployment status and be ready to rollback if any issues are detected.",
                        )
                    ],
                ),
            ],
            actions=[
                NotificationRenderedAction(
                    label="View Deployment", link="https://example.com/deployment"
                ),
                NotificationRenderedAction(label="Rollback", link="https://example.com/rollback"),
            ],
            footer="Deployment completed at deployment-service",
        )


@dataclass(frozen=True)
class SlowLoadMetricAlertData(NotificationData):
    source = "slow-load-metric-alert"
    alert_type: str
    severity: str
    project_name: str
    alert_url: str
    acknowledge_url: str
    escalate_url: str
    measurement: str
    threshold: str
    start_time: str
    chart_url: str


@template_registry.register(SlowLoadMetricAlertData.source)
class SlowLoadMetricAlertNotificationTemplate(NotificationTemplate[SlowLoadMetricAlertData]):
    category = NotificationCategory.DEBUG
    example_data = SlowLoadMetricAlertData(
        alert_type="Slow Product Load",
        severity="critical",
        project_name="example-app",
        measurement="5152.0 p50(measurements.lc)",
        threshold="static",
        start_time="2024-01-15 14:30:22 UTC",
        chart_url="https://storage.googleapis.com/sentryio-chartcuterie-bucket/b8c05163a9474cf0ae0c6e8797e768ee.png",
        acknowledge_url="https://example.com/acknowledge",
        escalate_url="https://example.com/escalate",
        alert_url="https://example.com/alert",
    )

    def render(self, data: SlowLoadMetricAlertData) -> NotificationRenderedTemplate:
        return NotificationRenderedTemplate(
            subject=f"{data.severity.upper()}: {data.alert_type} in {data.project_name}",
            body=[
<<<<<<< HEAD
                SectionBlock(
                    type=NotificationBodyFormattingBlockType.SECTION,
=======
                ParagraphBlock(
                    type=NotificationBodyFormattingBlockType.PARAGRAPH,
>>>>>>> 0e95eb1c
                    blocks=[
                        PlainTextBlock(
                            type=NotificationBodyTextBlockType.PLAIN_TEXT,
                            text=f"{data.measurement} since {data.start_time}",
                        )
                    ],
                ),
            ],
            chart=NotificationRenderedImage(
                url=data.chart_url,
                alt_text="Metric alert chart",
            ),
            actions=[
                NotificationRenderedAction(
                    label="Acknowledge", link="https://example.com/acknowledge"
                ),
                NotificationRenderedAction(label="Escalate", link="https://example.com/escalate"),
            ],
            footer=f"Threshold: {data.threshold} | Triggered alert: {data.alert_url}",
        )


@dataclass(frozen=True)
class PerformanceAlertData(NotificationData):
    source = "performance-monitoring"
    metric_name: str
    threshold: str
    current_value: str
    project_name: str
    chart_url: str
    investigation_url: str


@template_registry.register(PerformanceAlertData.source)
class PerformanceAlertNotificationTemplate(NotificationTemplate[PerformanceAlertData]):
    category = NotificationCategory.DEBUG
    example_data = PerformanceAlertData(
        metric_name="API response time",
        threshold="500ms",
        current_value="1.2s",
        project_name="my-app",
        chart_url="https://example.com/chart",
        investigation_url="https://example.com/investigate",
    )

    def render(self, data: PerformanceAlertData) -> NotificationRenderedTemplate:
        return NotificationRenderedTemplate(
            subject=f"Performance Alert: {data.metric_name} threshold exceeded",
            body=[
<<<<<<< HEAD
                SectionBlock(
                    type=NotificationBodyFormattingBlockType.SECTION,
=======
                ParagraphBlock(
                    type=NotificationBodyFormattingBlockType.PARAGRAPH,
>>>>>>> 0e95eb1c
                    blocks=[
                        PlainTextBlock(
                            type=NotificationBodyTextBlockType.PLAIN_TEXT,
                            text=f"Performance alert triggered for {data.metric_name} in project {data.project_name}. ",
                        )
                    ],
                ),
<<<<<<< HEAD
                SectionBlock(
                    type=NotificationBodyFormattingBlockType.SECTION,
=======
                ParagraphBlock(
                    type=NotificationBodyFormattingBlockType.PARAGRAPH,
>>>>>>> 0e95eb1c
                    blocks=[
                        PlainTextBlock(
                            type=NotificationBodyTextBlockType.PLAIN_TEXT,
                            text=f"The current value of {data.current_value} exceeds the threshold of {data.threshold}. ",
                        )
                    ],
                ),
<<<<<<< HEAD
                SectionBlock(
                    type=NotificationBodyFormattingBlockType.SECTION,
=======
                ParagraphBlock(
                    type=NotificationBodyFormattingBlockType.PARAGRAPH,
>>>>>>> 0e95eb1c
                    blocks=[
                        PlainTextBlock(
                            type=NotificationBodyTextBlockType.PLAIN_TEXT,
                            text="Immediate investigation is recommended to identify and resolve the performance degradation.",
                        )
                    ],
                ),
            ],
            actions=[
                NotificationRenderedAction(
                    label="Investigate Performance", link="https://example.com/investigate"
                )
            ],
            chart=NotificationRenderedImage(
                url="https://github.com/knobiknows/all-the-bufo/raw/main/all-the-bufo/buff-bufo.png",
                alt_text="Performance metrics chart",
            ),
        )


@dataclass(frozen=True)
class TeamUpdateData(NotificationData):
    source = "team-communication"
    team_name: str
    update_type: str
    message: str
    author: str
    timestamp: str


@template_registry.register(TeamUpdateData.source)
class TeamUpdateNotificationTemplate(NotificationTemplate[TeamUpdateData]):
    category = NotificationCategory.DEBUG
    example_data = TeamUpdateData(
        team_name="Engineering",
        update_type="Weekly Standup Reminder",
        message="Don't forget about our weekly standup meeting tomorrow at 10 AM. Please prepare your updates on current sprint progress.",
        author="jane.smith@acme.com",
        timestamp="2024-01-15 16:45:00 UTC",
    )

    def render(self, data: TeamUpdateData) -> NotificationRenderedTemplate:
        return NotificationRenderedTemplate(
            subject=f"Team Update: {data.update_type}",
            body=[
<<<<<<< HEAD
                SectionBlock(
                    type=NotificationBodyFormattingBlockType.SECTION,
=======
                ParagraphBlock(
                    type=NotificationBodyFormattingBlockType.PARAGRAPH,
>>>>>>> 0e95eb1c
                    blocks=[
                        PlainTextBlock(
                            type=NotificationBodyTextBlockType.PLAIN_TEXT,
                            text=f"Team {data.team_name} has posted a {data.update_type} update. ",
                        )
                    ],
                ),
<<<<<<< HEAD
                SectionBlock(
                    type=NotificationBodyFormattingBlockType.SECTION,
=======
                ParagraphBlock(
                    type=NotificationBodyFormattingBlockType.PARAGRAPH,
>>>>>>> 0e95eb1c
                    blocks=[
                        PlainTextBlock(
                            type=NotificationBodyTextBlockType.PLAIN_TEXT,
                            text=f"Message: {data.message} ",
                        )
                    ],
                ),
<<<<<<< HEAD
                SectionBlock(
                    type=NotificationBodyFormattingBlockType.SECTION,
=======
                ParagraphBlock(
                    type=NotificationBodyFormattingBlockType.PARAGRAPH,
>>>>>>> 0e95eb1c
                    blocks=[
                        PlainTextBlock(
                            type=NotificationBodyTextBlockType.PLAIN_TEXT,
                            text=f"Posted by {data.author} at {data.timestamp}.",
                        )
                    ],
                ),
            ],
            footer="This is an informational update from your team.",
        )<|MERGE_RESOLUTION|>--- conflicted
+++ resolved
@@ -15,13 +15,8 @@
     NotificationRenderedImage,
     NotificationRenderedTemplate,
     NotificationTemplate,
-<<<<<<< HEAD
-    PlainTextBlock,
-    SectionBlock,
-=======
     ParagraphBlock,
     PlainTextBlock,
->>>>>>> 0e95eb1c
 )
 
 
@@ -58,13 +53,8 @@
         return NotificationRenderedTemplate(
             subject=f"{data.error_count} new {data.error_type} errors in {data.project_name}",
             body=[
-<<<<<<< HEAD
-                SectionBlock(
-                    type=NotificationBodyFormattingBlockType.SECTION,
-=======
-                ParagraphBlock(
-                    type=NotificationBodyFormattingBlockType.PARAGRAPH,
->>>>>>> 0e95eb1c
+                ParagraphBlock(
+                    type=NotificationBodyFormattingBlockType.PARAGRAPH,
                     blocks=[
                         PlainTextBlock(
                             type=NotificationBodyTextBlockType.PLAIN_TEXT,
@@ -84,13 +74,8 @@
                         ),
                     ],
                 ),
-<<<<<<< HEAD
-                SectionBlock(
-                    type=NotificationBodyFormattingBlockType.SECTION,
-=======
-                ParagraphBlock(
-                    type=NotificationBodyFormattingBlockType.PARAGRAPH,
->>>>>>> 0e95eb1c
+                ParagraphBlock(
+                    type=NotificationBodyFormattingBlockType.PARAGRAPH,
                     blocks=[
                         PlainTextBlock(
                             type=NotificationBodyTextBlockType.PLAIN_TEXT,
@@ -107,13 +92,8 @@
                         ),
                     ],
                 ),
-<<<<<<< HEAD
-                SectionBlock(
-                    type=NotificationBodyFormattingBlockType.SECTION,
-=======
-                ParagraphBlock(
-                    type=NotificationBodyFormattingBlockType.PARAGRAPH,
->>>>>>> 0e95eb1c
+                ParagraphBlock(
+                    type=NotificationBodyFormattingBlockType.PARAGRAPH,
                     blocks=[
                         PlainTextBlock(
                             type=NotificationBodyTextBlockType.PLAIN_TEXT,
@@ -166,13 +146,8 @@
         return NotificationRenderedTemplate(
             subject=f"Deployment to {data.environment}: {data.version}",
             body=[
-<<<<<<< HEAD
-                SectionBlock(
-                    type=NotificationBodyFormattingBlockType.SECTION,
-=======
-                ParagraphBlock(
-                    type=NotificationBodyFormattingBlockType.PARAGRAPH,
->>>>>>> 0e95eb1c
+                ParagraphBlock(
+                    type=NotificationBodyFormattingBlockType.PARAGRAPH,
                     blocks=[
                         PlainTextBlock(
                             type=NotificationBodyTextBlockType.PLAIN_TEXT,
@@ -180,13 +155,8 @@
                         )
                     ],
                 ),
-<<<<<<< HEAD
-                SectionBlock(
-                    type=NotificationBodyFormattingBlockType.SECTION,
-=======
-                ParagraphBlock(
-                    type=NotificationBodyFormattingBlockType.PARAGRAPH,
->>>>>>> 0e95eb1c
+                ParagraphBlock(
+                    type=NotificationBodyFormattingBlockType.PARAGRAPH,
                     blocks=[
                         PlainTextBlock(
                             type=NotificationBodyTextBlockType.PLAIN_TEXT,
@@ -194,13 +164,8 @@
                         )
                     ],
                 ),
-<<<<<<< HEAD
-                SectionBlock(
-                    type=NotificationBodyFormattingBlockType.SECTION,
-=======
-                ParagraphBlock(
-                    type=NotificationBodyFormattingBlockType.PARAGRAPH,
->>>>>>> 0e95eb1c
+                ParagraphBlock(
+                    type=NotificationBodyFormattingBlockType.PARAGRAPH,
                     blocks=[
                         PlainTextBlock(
                             type=NotificationBodyTextBlockType.PLAIN_TEXT,
@@ -254,13 +219,8 @@
         return NotificationRenderedTemplate(
             subject=f"{data.severity.upper()}: {data.alert_type} in {data.project_name}",
             body=[
-<<<<<<< HEAD
-                SectionBlock(
-                    type=NotificationBodyFormattingBlockType.SECTION,
-=======
-                ParagraphBlock(
-                    type=NotificationBodyFormattingBlockType.PARAGRAPH,
->>>>>>> 0e95eb1c
+                ParagraphBlock(
+                    type=NotificationBodyFormattingBlockType.PARAGRAPH,
                     blocks=[
                         PlainTextBlock(
                             type=NotificationBodyTextBlockType.PLAIN_TEXT,
@@ -310,13 +270,8 @@
         return NotificationRenderedTemplate(
             subject=f"Performance Alert: {data.metric_name} threshold exceeded",
             body=[
-<<<<<<< HEAD
-                SectionBlock(
-                    type=NotificationBodyFormattingBlockType.SECTION,
-=======
-                ParagraphBlock(
-                    type=NotificationBodyFormattingBlockType.PARAGRAPH,
->>>>>>> 0e95eb1c
+                ParagraphBlock(
+                    type=NotificationBodyFormattingBlockType.PARAGRAPH,
                     blocks=[
                         PlainTextBlock(
                             type=NotificationBodyTextBlockType.PLAIN_TEXT,
@@ -324,13 +279,8 @@
                         )
                     ],
                 ),
-<<<<<<< HEAD
-                SectionBlock(
-                    type=NotificationBodyFormattingBlockType.SECTION,
-=======
-                ParagraphBlock(
-                    type=NotificationBodyFormattingBlockType.PARAGRAPH,
->>>>>>> 0e95eb1c
+                ParagraphBlock(
+                    type=NotificationBodyFormattingBlockType.PARAGRAPH,
                     blocks=[
                         PlainTextBlock(
                             type=NotificationBodyTextBlockType.PLAIN_TEXT,
@@ -338,13 +288,8 @@
                         )
                     ],
                 ),
-<<<<<<< HEAD
-                SectionBlock(
-                    type=NotificationBodyFormattingBlockType.SECTION,
-=======
-                ParagraphBlock(
-                    type=NotificationBodyFormattingBlockType.PARAGRAPH,
->>>>>>> 0e95eb1c
+                ParagraphBlock(
+                    type=NotificationBodyFormattingBlockType.PARAGRAPH,
                     blocks=[
                         PlainTextBlock(
                             type=NotificationBodyTextBlockType.PLAIN_TEXT,
@@ -390,13 +335,8 @@
         return NotificationRenderedTemplate(
             subject=f"Team Update: {data.update_type}",
             body=[
-<<<<<<< HEAD
-                SectionBlock(
-                    type=NotificationBodyFormattingBlockType.SECTION,
-=======
-                ParagraphBlock(
-                    type=NotificationBodyFormattingBlockType.PARAGRAPH,
->>>>>>> 0e95eb1c
+                ParagraphBlock(
+                    type=NotificationBodyFormattingBlockType.PARAGRAPH,
                     blocks=[
                         PlainTextBlock(
                             type=NotificationBodyTextBlockType.PLAIN_TEXT,
@@ -404,13 +344,8 @@
                         )
                     ],
                 ),
-<<<<<<< HEAD
-                SectionBlock(
-                    type=NotificationBodyFormattingBlockType.SECTION,
-=======
-                ParagraphBlock(
-                    type=NotificationBodyFormattingBlockType.PARAGRAPH,
->>>>>>> 0e95eb1c
+                ParagraphBlock(
+                    type=NotificationBodyFormattingBlockType.PARAGRAPH,
                     blocks=[
                         PlainTextBlock(
                             type=NotificationBodyTextBlockType.PLAIN_TEXT,
@@ -418,13 +353,8 @@
                         )
                     ],
                 ),
-<<<<<<< HEAD
-                SectionBlock(
-                    type=NotificationBodyFormattingBlockType.SECTION,
-=======
-                ParagraphBlock(
-                    type=NotificationBodyFormattingBlockType.PARAGRAPH,
->>>>>>> 0e95eb1c
+                ParagraphBlock(
+                    type=NotificationBodyFormattingBlockType.PARAGRAPH,
                     blocks=[
                         PlainTextBlock(
                             type=NotificationBodyTextBlockType.PLAIN_TEXT,
