--- conflicted
+++ resolved
@@ -72,11 +72,7 @@
     def _render_body(cls, body: list[NotificationBodyFormattingBlock]) -> list[Block]:
         blocks: list[Block] = []
         for block in body:
-<<<<<<< HEAD
-            if block.type == NotificationBodyFormattingBlockType.SECTION:
-=======
             if block.type == NotificationBodyFormattingBlockType.PARAGRAPH:
->>>>>>> 0e95eb1c
                 text = cls._render_text_blocks(block.blocks)
                 blocks.append(SectionBlock(text=MarkdownTextObject(text=text)))
             elif block.type == NotificationBodyFormattingBlockType.CODE_BLOCK:
@@ -86,16 +82,6 @@
 
     @classmethod
     def _render_text_blocks(cls, blocks: list[NotificationBodyTextBlock]) -> str:
-<<<<<<< HEAD
-        texts = []
-        for block in blocks:
-            if block.type == NotificationBodyTextBlockType.PLAIN_TEXT:
-                texts.append(block.text)
-            elif block.type == NotificationBodyTextBlockType.BOLD_TEXT:
-                texts.append(f"*{block.text}*")
-            elif block.type == NotificationBodyTextBlockType.CODE:
-                texts.append(f"`{block.text}`")
-=======
         texts: list[str] = []
         for block in blocks:
             escaped_text = escape(block.text)
@@ -105,7 +91,6 @@
                 texts.append(f"*{escaped_text}*")
             elif block.type == NotificationBodyTextBlockType.CODE:
                 texts.append(f"`{escaped_text}`")
->>>>>>> 0e95eb1c
         return " ".join(texts)
 
 
