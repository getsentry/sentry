import logging
from collections import defaultdict
from collections.abc import Mapping
from typing import Final

<<<<<<< HEAD
import sentry_sdk

from sentry.notifications.platform.metrics import (
    NotificationEventLifecycleMetric,
    NotificationInteractionType,
)
from sentry.notifications.platform.provider import NotificationProvider
=======
from sentry import features, options
from sentry.models.organization import Organization
>>>>>>> 1634056e
from sentry.notifications.platform.registry import provider_registry, template_registry
from sentry.notifications.platform.types import (
    NotificationData,
    NotificationProviderKey,
    NotificationStrategy,
    NotificationTarget,
    NotificationTemplate,
)
<<<<<<< HEAD
from sentry.shared_integrations.exceptions import ApiError
=======
from sentry.utils.options import sample_modulo
>>>>>>> 1634056e

logger = logging.getLogger(__name__)


class NotificationServiceError(Exception):
    pass


class NotificationService[T: NotificationData]:
    def __init__(self, *, data: T):
        self.data: Final[T] = data

<<<<<<< HEAD
=======
    @staticmethod
    def has_access(organization: Organization, source: str) -> bool:
        if not features.has("organizations:notification-platform", organization):
            return False

        option_key = f"notifications.platform-rate.{source}"
        try:
            options.get(option_key)
        except options.UnknownOption:
            logger.warning(
                "Notification platform key '%s' has not been registered in options/default.py",
                option_key,
            )
            return False

        return sample_modulo(option_key, organization.id)

    # TODO(ecosystem): Eventually this should be converted to spawn a task with the business logic below
>>>>>>> 1634056e
    def notify_target(self, *, target: NotificationTarget) -> None:
        """
        Send a notification directly to a target synchronously.
        NOTE: This method ignores notification settings. When possible, consider using a strategy instead of
              using this method directly to prevent unwanted noise associated with your notifications.
        NOTE: Use this method when you care about the notification sending result and delivering that back to the user.
              Otherwise, we generally reccomend using the async version.
        """
        if not self.data:
            raise NotificationServiceError(
                "Notification service must be initialized with data before sending!"
            )

        event_lifecycle = NotificationEventLifecycleMetric(
            interaction_type=NotificationInteractionType.NOTIFY_TARGET_SYNC,
            notification_source=self.data.source,
            notification_provider=target.provider_key,
        )

        with event_lifecycle.capture() as lifecycle:
            # Step 1: Get the provider, and validate the target against it
            provider = provider_registry.get(target.provider_key)
            provider.validate_target(target=target)

            # Step 2: Render the template
            template_cls = template_registry.get(self.data.source)
            template = template_cls()

            # Update the lifecycle with the notification category now that we know it
            event_lifecycle.notification_category = template.category
            renderable = NotificationService.render_template(
                data=self.data, template=template, provider=provider
            )

            # Step 3: Send the notification
            try:
                provider.send(target=target, renderable=renderable)
            except Exception as e:
                lifecycle.record_failure(failure_reason=e, create_issue=False)
                raise
            return None

    @classmethod
    def render_template[RenderableT](
        cls,
        data: T,
        template: NotificationTemplate[T],
        provider: type[NotificationProvider[RenderableT]],
    ) -> RenderableT:
        rendered_template = template.render(data=data)
        renderer = provider.get_renderer(data=data, category=template.category)
        return renderer.render(data=data, rendered_template=rendered_template)

    def notify_async(
        self,
        *,
        strategy: NotificationStrategy | None = None,
        targets: list[NotificationTarget] | None = None,
    ) -> None:
        """
        Send a notification directly to a target via task, if you care about using the result of the notification, use notify_sync instead.
        """
        self._validate_strategy_and_targets(strategy=strategy, targets=targets)
        targets = self._get_targets(strategy=strategy, targets=targets)

        for target in targets:
            notify_target_async(target=target)

    def notify_sync(
        self,
        *,
        strategy: NotificationStrategy | None = None,
        targets: list[NotificationTarget] | None = None,
    ) -> Mapping[NotificationProviderKey, list[str]]:
        self._validate_strategy_and_targets(strategy=strategy, targets=targets)
        targets = self._get_targets(strategy=strategy, targets=targets)

        errors = defaultdict(list)
        for target in targets:
            try:
                self.notify_target(target=target)
            except ApiError as e:
                errors[target.provider_key].append(e.text)
            except Exception as e:
                sentry_sdk.capture_exception(e)

        return errors

    def _validate_strategy_and_targets(
        self,
        *,
        strategy: NotificationStrategy | None = None,
        targets: list[NotificationTarget] | None = None,
    ) -> None:
        if not strategy and not targets:
            raise NotificationServiceError(
                "Must provide either a strategy or targets. Strategy is preferred."
            )
        if strategy and targets:
            raise NotificationServiceError(
                "Cannot provide both strategy and targets, only one is permitted. Strategy is preferred."
            )

    def _get_targets(
        self,
        *,
        strategy: NotificationStrategy | None = None,
        targets: list[NotificationTarget] | None = None,
    ) -> list[NotificationTarget]:
        if strategy:
            targets = strategy.get_targets()
        if not targets:
            logger.warning("Strategy '%s' did not yield targets", strategy.__class__.__name__)
            return []
        return targets


def notify_target_async(*, target: NotificationTarget) -> None:
    """
    Send a notification directly to a target asynchronously.
    NOTE: This method ignores notification settings. When possible, consider using a strategy instead of
            using this method directly to prevent unwanted noise associated with your notifications.
    """
    raise NotImplementedError<|MERGE_RESOLUTION|>--- conflicted
+++ resolved
@@ -3,18 +3,15 @@
 from collections.abc import Mapping
 from typing import Final
 
-<<<<<<< HEAD
 import sentry_sdk
 
+from sentry import features, options
+from sentry.models.organization import Organization
 from sentry.notifications.platform.metrics import (
     NotificationEventLifecycleMetric,
     NotificationInteractionType,
 )
 from sentry.notifications.platform.provider import NotificationProvider
-=======
-from sentry import features, options
-from sentry.models.organization import Organization
->>>>>>> 1634056e
 from sentry.notifications.platform.registry import provider_registry, template_registry
 from sentry.notifications.platform.types import (
     NotificationData,
@@ -23,11 +20,8 @@
     NotificationTarget,
     NotificationTemplate,
 )
-<<<<<<< HEAD
 from sentry.shared_integrations.exceptions import ApiError
-=======
 from sentry.utils.options import sample_modulo
->>>>>>> 1634056e
 
 logger = logging.getLogger(__name__)
 
@@ -40,8 +34,6 @@
     def __init__(self, *, data: T):
         self.data: Final[T] = data
 
-<<<<<<< HEAD
-=======
     @staticmethod
     def has_access(organization: Organization, source: str) -> bool:
         if not features.has("organizations:notification-platform", organization):
@@ -59,8 +51,6 @@
 
         return sample_modulo(option_key, organization.id)
 
-    # TODO(ecosystem): Eventually this should be converted to spawn a task with the business logic below
->>>>>>> 1634056e
     def notify_target(self, *, target: NotificationTarget) -> None:
         """
         Send a notification directly to a target synchronously.
