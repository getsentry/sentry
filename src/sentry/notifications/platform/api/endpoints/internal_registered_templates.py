from collections import defaultdict
from typing import Any

from rest_framework.request import Request
from rest_framework.response import Response

from sentry.api.api_owners import ApiOwner
from sentry.api.api_publish_status import ApiPublishStatus
from sentry.api.base import Endpoint, control_silo_endpoint
from sentry.api.permissions import SentryIsAuthenticated
from sentry.notifications.platform.email.provider import EmailRenderer
from sentry.notifications.platform.registry import template_registry
from sentry.notifications.platform.slack.provider import SlackRenderer
from sentry.notifications.platform.types import (
    NotificationData,
    NotificationProviderKey,
    NotificationRenderedTemplate,
    NotificationTemplate,
)


@control_silo_endpoint
class InternalRegisteredTemplatesEndpoint(Endpoint):
    owner = ApiOwner.ECOSYSTEM
    permission_classes = (SentryIsAuthenticated,)
    publish_status = {"GET": ApiPublishStatus.PRIVATE}

    def get(self, request: Request) -> Response:
        response: dict[str, list[dict[str, Any]]] = defaultdict(list)
        for source, template_cls in template_registry.registrations.items():
            template = template_cls()
            response[template.category.value].append(
                serialize_template(template=template, source=source)
            )
        return Response(response)


def serialize_rendered_example(rendered_template: NotificationRenderedTemplate) -> dict[str, Any]:
    response: dict[str, Any] = {
        "subject": rendered_template.subject,
        "body": rendered_template.body,
        "actions": [
            {"label": action.label, "link": action.link} for action in rendered_template.actions
        ],
    }
    if rendered_template.chart:
        response["chart"] = {
            "url": rendered_template.chart.url,
            "alt_text": rendered_template.chart.alt_text,
        }
    if rendered_template.footer:
        response["footer"] = rendered_template.footer
    return response


<<<<<<< HEAD
def serialize_email_preview(template: NotificationTemplate[NotificationData]) -> dict[str, Any]:
    data = template.example_data
    rendered_template = template.render_example()
    email = EmailRenderer.render(data=data, rendered_template=rendered_template)
    return {
        "subject": email.subject,
        "text_content": email.body,
        "html_content": email.alternatives[0][0],
=======
def serialize_slack_preview[T: NotificationData](
    template: NotificationTemplate[T],
) -> dict[str, Any]:
    data = template.example_data
    rendered_template = template.render_example()
    message = SlackRenderer.render(data=data, rendered_template=rendered_template)

    # Convert Slack Block objects to dictionaries for JSON serialization
    serialized_blocks = []
    for block in message.get("blocks", []):
        serialized_blocks.append(block.to_dict())

    return {
        "blocks": serialized_blocks,
>>>>>>> 97c46d8a
    }


def serialize_template[T: NotificationData](
    template: NotificationTemplate[T], source: str
) -> dict[str, Any]:
    response: dict[str, Any] = {
        "source": source,
        "category": template.category,
        "example": serialize_rendered_example(rendered_template=template.render_example()),
        "previews": {
<<<<<<< HEAD
            NotificationProviderKey.EMAIL: serialize_email_preview(template=template),
=======
            NotificationProviderKey.SLACK: serialize_slack_preview(template=template),
>>>>>>> 97c46d8a
        },
    }
    return response<|MERGE_RESOLUTION|>--- conflicted
+++ resolved
@@ -53,7 +53,6 @@
     return response
 
 
-<<<<<<< HEAD
 def serialize_email_preview(template: NotificationTemplate[NotificationData]) -> dict[str, Any]:
     data = template.example_data
     rendered_template = template.render_example()
@@ -62,7 +61,9 @@
         "subject": email.subject,
         "text_content": email.body,
         "html_content": email.alternatives[0][0],
-=======
+    }
+
+
 def serialize_slack_preview[T: NotificationData](
     template: NotificationTemplate[T],
 ) -> dict[str, Any]:
@@ -77,7 +78,6 @@
 
     return {
         "blocks": serialized_blocks,
->>>>>>> 97c46d8a
     }
 
 
@@ -89,11 +89,8 @@
         "category": template.category,
         "example": serialize_rendered_example(rendered_template=template.render_example()),
         "previews": {
-<<<<<<< HEAD
             NotificationProviderKey.EMAIL: serialize_email_preview(template=template),
-=======
             NotificationProviderKey.SLACK: serialize_slack_preview(template=template),
->>>>>>> 97c46d8a
         },
     }
     return response