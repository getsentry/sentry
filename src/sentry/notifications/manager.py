--- conflicted
+++ resolved
@@ -122,10 +122,7 @@
         provider: ExternalProviders,
         type: NotificationSettingTypes,
         value: NotificationSettingOptionValues,
-<<<<<<< HEAD
-=======
         user: User | None = None,
->>>>>>> c16a237e
         user_id: int | None = None,
         team_id: int | None = None,
         project: Project | int | None = None,
@@ -145,13 +142,6 @@
             actor_type = ActorType.USER
             actor_id = user_id
 
-<<<<<<< HEAD
-        if user_id is not None:
-            actor_type = ActorType.USER
-            actor_id = user_id
-
-=======
->>>>>>> c16a237e
         if team_id is not None:
             actor_type = ActorType.TEAM
             actor_id = team_id
@@ -195,14 +185,9 @@
         self,
         provider: ExternalProviders,
         type: NotificationSettingTypes,
-<<<<<<< HEAD
-        user_id: User | None = None,
-        team_id: Team | None = None,
-=======
         user: User | None = None,
         user_id: int | None = None,
         team_id: int | None = None,
->>>>>>> c16a237e
         project: Project | int | None = None,
         organization: Organization | int | None = None,
     ) -> None:
