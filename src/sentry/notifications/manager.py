--- conflicted
+++ resolved
@@ -289,16 +289,10 @@
 
     def filter_to_accepting_recipients(
         self,
-<<<<<<< HEAD
-        parent: Union["Organization", "Project"],
-        recipients: Iterable[Union["Team", "User"]],
+        parent: Project,
+        recipients: Iterable[Team | User],
         type: NotificationSettingTypes = NotificationSettingTypes.ISSUE_ALERTS,
-    ) -> Mapping[ExternalProviders, Iterable[Union["Team", "User"]]]:
-=======
-        project: Project,
-        recipients: Iterable[Team | User],
     ) -> Mapping[ExternalProviders, Iterable[Team | User]]:
->>>>>>> 6cff3a59
         """
         Filters a list of teams or users down to the recipients by provider who
         are subscribed to alerts. We check both the project level settings and
