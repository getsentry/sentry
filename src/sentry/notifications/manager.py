--- conflicted
+++ resolved
@@ -520,58 +520,4 @@
                     scope_identifier=user.id,
                     user_id=user.id,
                     defaults={"value": NotificationSettingOptionValues.NEVER.value},
-                )
-
-<<<<<<< HEAD
-    def enable_settings_for_user(
-        self,
-        recipient: User | RpcUser,
-        provider: ExternalProviders,
-        types: set[NotificationSettingTypes] | None = None,
-    ) -> None:
-        for type_ in types or NOTIFICATION_SETTINGS_ALL_SOMETIMES.keys():
-            self.update_settings(
-                provider=provider,
-                type=type_,
-                value=NOTIFICATION_SETTINGS_ALL_SOMETIMES[type_],
-                user_id=recipient.id,
-            )
-=======
-    def has_any_provider_settings(
-        self, recipient: RpcActor | Team | User, provider: ExternalProviders
-    ) -> bool:
-        from sentry.models.team import Team
-        from sentry.models.user import User
-
-        key_field = None
-        if isinstance(recipient, RpcActor):
-            key_field = "user_id" if recipient.actor_type == ActorType.USER else "team_id"
-        if isinstance(recipient, (RpcUser, User)):
-            key_field = "user_id"
-        if isinstance(recipient, Team):
-            key_field = "team_id"
-
-        assert key_field, "Could not resolve key_field"
-
-        team_ids: Set[int] = set()
-        user_ids: Set[int] = set()
-        if isinstance(recipient, RpcActor):
-            (team_ids if recipient.actor_type == ActorType.TEAM else user_ids).add(recipient.id)
-        elif isinstance(recipient, Team):
-            team_ids.add(recipient.id)
-        elif isinstance(recipient, User):
-            user_ids.add(recipient.id)
-
-        return (
-            self._filter(provider=provider, team_ids=team_ids, user_ids=user_ids)
-            .filter(
-                value__in={
-                    NotificationSettingOptionValues.ALWAYS.value,
-                    NotificationSettingOptionValues.COMMITTED_ONLY.value,
-                    NotificationSettingOptionValues.SUBSCRIBE_ONLY.value,
-                },
-                **{key_field: recipient.id},
-            )
-            .exists()
-        )
->>>>>>> 977c7517
+                )