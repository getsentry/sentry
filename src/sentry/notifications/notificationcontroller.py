--- conflicted
+++ resolved
@@ -330,14 +330,8 @@
                 for provider_str in PERSONAL_NOTIFICATION_PROVIDERS:
                     provider = ExternalProviderEnum(provider_str)
                     if provider not in most_specific_recipient_providers[type]:
-<<<<<<< HEAD
                         # TODO(jangjodi): Remove this once the flag is removed
                         if recipient_is_team(recipient) and (not has_team_workflow):
-=======
-                        if recipient_is_team(recipient) and (
-                            (not has_team_workflow) or (provider not in TEAM_NOTIFICATION_PROVIDERS)
-                        ):
->>>>>>> 394672a9
                             most_specific_recipient_providers[type][
                                 provider
                             ] = NotificationSettingsOptionEnum.NEVER
