--- conflicted
+++ resolved
@@ -5,24 +5,9 @@
     name = "sentry.notifications"
 
     def ready(self) -> None:
-<<<<<<< HEAD
-        import sentry.notifications.platform.sample  # NOQA
-        import sentry.notifications.platform.templates  # NOQA
-
-        # Register the NotificationProviders for the platform
-        from sentry.notifications.platform.discord.provider import (  # NOQA
-            DiscordNotificationProvider,
-        )
-        from sentry.notifications.platform.email.provider import EmailNotificationProvider  # NOQA
-        from sentry.notifications.platform.msteams.provider import (  # NOQA
-            MSTeamsNotificationProvider,
-        )
-        from sentry.notifications.platform.slack.provider import SlackNotificationProvider  # NOQA
-=======
         # Register the providers and templates for the new platform
         import sentry.notifications.platform.discord.provider  # noqa: F401
         import sentry.notifications.platform.email.provider  # noqa: F401
         import sentry.notifications.platform.msteams.provider  # noqa: F401
         import sentry.notifications.platform.slack.provider  # noqa: F401
-        import sentry.notifications.platform.templates  # noqa: F401
->>>>>>> e3fcb229
+        import sentry.notifications.platform.templates  # noqa: F401