from __future__ import annotations

import abc
from typing import TYPE_CHECKING, Any, Mapping, MutableMapping
from urllib.parse import urlparse, urlunparse

from django.utils.html import escape
from django.utils.safestring import SafeString, mark_safe

from sentry.db.models import Model
from sentry.notifications.helpers import get_reason_context
from sentry.notifications.notifications.base import ProjectNotification
from sentry.notifications.types import NotificationSettingTypes
from sentry.notifications.utils import send_activity_notification
from sentry.notifications.utils.avatar import avatar_as_html
from sentry.notifications.utils.participants import get_participants_for_group
from sentry.types.integrations import ExternalProviders

if TYPE_CHECKING:
    from sentry.models import Activity, Team, User


class ActivityNotification(ProjectNotification, abc.ABC):
    metrics_key = "activity"
    notification_setting_type = NotificationSettingTypes.WORKFLOW
    template_path = "sentry/emails/activity/generic"

    def __init__(self, activity: Activity) -> None:
        super().__init__(activity.project)
        self.activity = activity

    @property
    @abc.abstractmethod
    def title(self) -> str:
        """The header for Workflow notifications."""
        pass

    def get_base_context(self) -> MutableMapping[str, Any]:
        """The most basic context shared by every notification type."""
        return {
            "data": self.activity.data,
            "author": self.activity.user,
            "title": self.title,
            "project": self.project,
            "project_link": self.get_project_link(),
            **super().get_base_context(),
        }

    def get_recipient_context(
        self, recipient: Team | User, extra_context: Mapping[str, Any]
    ) -> MutableMapping[str, Any]:
        context = super().get_recipient_context(recipient, extra_context)
        return {**context, **get_reason_context(context)}

    @property
    def reference(self) -> Model | None:
        return self.activity

    @abc.abstractmethod
    def get_context(self) -> MutableMapping[str, Any]:
        pass

    @abc.abstractmethod
    def get_participants_with_group_subscription_reason(
        self,
    ) -> Mapping[ExternalProviders, Mapping[Team | User, int]]:
        pass

    def send(self) -> None:
        return send_activity_notification(self)

    def get_log_params(self, recipient: Team | User) -> Mapping[str, Any]:
        return {"activity": self.activity, **super().get_log_params(recipient)}


class GroupActivityNotification(ActivityNotification, abc.ABC):
    message_builder = "IssueNotificationMessageBuilder"

    def __init__(self, activity: Activity) -> None:
        super().__init__(activity)
        self.group = activity.group

    def get_description(self) -> tuple[str, Mapping[str, Any], Mapping[str, Any]]:
        raise NotImplementedError

    def get_group_link(self) -> str:
        # method only used for emails
        # TODO: pass in recipient so we can add that to the referrer
        referrer = self.get_referrer(ExternalProviders.EMAIL)
        return str(self.group.get_absolute_url(params={"referrer": referrer}))

    def get_participants_with_group_subscription_reason(
        self,
    ) -> Mapping[ExternalProviders, Mapping[Team | User, int]]:
        """This is overridden by the activity subclasses."""
        return get_participants_for_group(self.group, self.activity.user)

    def get_unsubscribe_key(self) -> tuple[str, int, str | None] | None:
        return "issue", self.group.id, None

    def get_base_context(self) -> MutableMapping[str, Any]:
        return {
            **super().get_base_context(),
            **self.get_group_context(),
        }

    def get_context(self) -> MutableMapping[str, Any]:
        """
        Context shared by every recipient of this notification. This may contain
        expensive computation so it should only be called once. Override this
        method if the notification does not need HTML/text descriptions.
        """
        description, params, html_params = self.get_description()
        return {
            **self.get_base_context(),
            "text_description": self.description_as_text(description, params),
            "html_description": self.description_as_html(description, html_params or params),
        }

    def get_group_context(self) -> MutableMapping[str, Any]:
        group_link = self.get_group_link()
        parts = list(urlparse(group_link))
        parts[2] = parts[2].rstrip("/") + "/activity/"
        activity_link = urlunparse(parts)

        return {
            "organization": self.group.project.organization,
            "group": self.group,
            "link": group_link,
            "activity_link": activity_link,
            "referrer": self.__class__.__name__,
        }

    def get_notification_title(
        self, provider: ExternalProviders, context: Mapping[str, Any] | None = None
    ) -> str:
        description, params, _ = self.get_description()
        return self.description_as_text(description, params, True, provider)

    def get_subject(self, context: Mapping[str, Any] | None = None) -> str:
        return f"{self.group.qualified_short_id} - {self.group.title}"

    def description_as_text(
        self,
        description: str,
        params: Mapping[str, Any],
        url: bool | None = False,
        provider: ExternalProviders | None = None,
    ) -> str:
        user = self.activity.user
        if user:
            name = user.name or user.email
        else:
            name = "Sentry"

        issue_name = self.group.qualified_short_id or "an issue"
        if url and self.group.qualified_short_id:
            group_url = self.group.get_absolute_url(params={"referrer": "activity_notification"})
            issue_name = f"{self.format_url(text=self.group.qualified_short_id, url=group_url, provider=provider)}"

        context = {"author": name, "an issue": issue_name}
        context.update(params)

        return description.format(**context)

    def description_as_html(self, description: str, params: Mapping[str, Any]) -> SafeString:
        user = self.activity.user
        if user:
            name = user.get_display_name()
        else:
            name = "Sentry"

        fmt = '<span class="avatar-container">{}</span> <strong>{}</strong>'

        author = mark_safe(fmt.format(avatar_as_html(user), escape(name)))

        issue_name = escape(self.group.qualified_short_id or "an issue")
        an_issue = f'<a href="{escape(self.get_group_link())}">{issue_name}</a>'

        context = {"author": author, "an issue": an_issue}
        context.update(params)

        return mark_safe(description.format(**context))

<<<<<<< HEAD
    def get_title_link(self, recipient: Team | User) -> str | None:
        from sentry.integrations.message_builder import get_title_link

        return get_title_link(self.group, None, False, True, self, self.provider)
=======
    def get_title_link(self, recipient: Team | User, provider: ExternalProviders) -> str | None:
        from sentry.integrations.message_builder import get_title_link

        return get_title_link(self.group, None, False, True, self, provider)
>>>>>>> 9cf4f806

    def build_attachment_title(self, recipient: Team | User) -> str:
        from sentry.integrations.message_builder import build_attachment_title

        return build_attachment_title(self.group)

    def get_log_params(self, recipient: Team | User, **kwargs: Any) -> Mapping[str, Any]:
        return {"group": self.group.id, **super().get_log_params(recipient)}<|MERGE_RESOLUTION|>--- conflicted
+++ resolved
@@ -182,17 +182,10 @@
 
         return mark_safe(description.format(**context))
 
-<<<<<<< HEAD
-    def get_title_link(self, recipient: Team | User) -> str | None:
-        from sentry.integrations.message_builder import get_title_link
-
-        return get_title_link(self.group, None, False, True, self, self.provider)
-=======
     def get_title_link(self, recipient: Team | User, provider: ExternalProviders) -> str | None:
         from sentry.integrations.message_builder import get_title_link
 
         return get_title_link(self.group, None, False, True, self, provider)
->>>>>>> 9cf4f806
 
     def build_attachment_title(self, recipient: Team | User) -> str:
         from sentry.integrations.message_builder import build_attachment_title
