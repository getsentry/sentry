from __future__ import annotations

import abc
import logging
from typing import TYPE_CHECKING, Any, Iterable, Mapping, MutableMapping, Type

from sentry.db.models import Model
from sentry.models import Team
from sentry.notifications.notifications.base import BaseNotification
from sentry.notifications.notifications.strategies.role_based_recipient_strategy import (
    RoleBasedRecipientStrategy,
)
from sentry.notifications.types import NotificationSettingTypes
from sentry.types.integrations import ExternalProviders

if TYPE_CHECKING:
    from sentry.models import Organization, User

logger = logging.getLogger(__name__)


class OrganizationRequestNotification(BaseNotification, abc.ABC):
    notification_setting_type = NotificationSettingTypes.APPROVAL
    RoleBasedRecipientStrategyClass: Type[RoleBasedRecipientStrategy]

    def __init__(self, organization: Organization, requester: User) -> None:
        super().__init__(organization)
        self.requester = requester
        self.role_based_recipient_strategy = self.RoleBasedRecipientStrategyClass(organization)

    @property
    def reference(self) -> Model | None:
        return self.organization

    def get_context(self) -> MutableMapping[str, Any]:
        return {}

    def determine_recipients(self) -> Iterable[Team | User]:
        return self.role_based_recipient_strategy.determine_recipients()

    def get_notification_title(
        self, provider: ExternalProviders, context: Mapping[str, Any] | None = None
    ) -> str:
        # purposely use empty string for the notification title
        return ""

    def build_notification_footer(self, recipient: Team | User, provider: ExternalProviders) -> str:
        if isinstance(recipient, Team):
            raise NotImplementedError

<<<<<<< HEAD
        settings_url = self.get_settings_url(recipient, provider)
        recipient_role_string = self.role_based_recipient_strategy.get_recipient_role_string(
            recipient
        )
        return (
            "You are receiving this notification because you're listed as an organization "
            f"{recipient_role_string} | {self.format_url(text='Notification Settings', url=settings_url, provider=provider)}"
=======
        settings_url = self.format_url(
            text="Notification Settings",
            url=self.get_settings_url(recipient, provider),
            provider=provider,
        )

        return self.role_based_recipient_strategy.build_notification_footer_from_settings_url(
            settings_url, recipient
>>>>>>> 07effca2
        )

    def get_title_link(self, recipient: Team | User, provider: ExternalProviders) -> str | None:
        return None

    def get_log_params(self, recipient: Team | User) -> MutableMapping[str, Any]:
        if isinstance(recipient, Team):
            raise NotImplementedError

        return {
            **super().get_log_params(recipient),
            "user_id": self.requester.id,
            "target_user_id": recipient.id,
        }<|MERGE_RESOLUTION|>--- conflicted
+++ resolved
@@ -48,15 +48,6 @@
         if isinstance(recipient, Team):
             raise NotImplementedError
 
-<<<<<<< HEAD
-        settings_url = self.get_settings_url(recipient, provider)
-        recipient_role_string = self.role_based_recipient_strategy.get_recipient_role_string(
-            recipient
-        )
-        return (
-            "You are receiving this notification because you're listed as an organization "
-            f"{recipient_role_string} | {self.format_url(text='Notification Settings', url=settings_url, provider=provider)}"
-=======
         settings_url = self.format_url(
             text="Notification Settings",
             url=self.get_settings_url(recipient, provider),
@@ -65,7 +56,6 @@
 
         return self.role_based_recipient_strategy.build_notification_footer_from_settings_url(
             settings_url, recipient
->>>>>>> 07effca2
         )
 
     def get_title_link(self, recipient: Team | User, provider: ExternalProviders) -> str | None:
