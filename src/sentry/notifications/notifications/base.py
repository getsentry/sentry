from __future__ import annotations

import abc
from typing import TYPE_CHECKING, Any, Iterable, Mapping, MutableMapping, Optional, Sequence
from urllib.parse import urljoin

import sentry_sdk

from sentry import analytics
from sentry.db.models import Model
from sentry.models import Environment, NotificationSetting, Team
from sentry.notifications.types import NotificationSettingTypes, get_notification_setting_type_name
from sentry.notifications.utils.actions import MessageAction
from sentry.types.integrations import EXTERNAL_PROVIDERS, ExternalProviders
from sentry.utils.http import absolute_uri
from sentry.utils.safe import safe_execute

if TYPE_CHECKING:
    from sentry.models import Organization, Project, User


# TODO: add abstractmethod decorators
class BaseNotification(abc.ABC):
    message_builder = "SlackNotificationsMessageBuilder"
    # some notifications have no settings for it
    notification_setting_type: NotificationSettingTypes | None = None
    analytics_event: str = ""

    def __init__(self, organization: Organization):
        self.organization = organization

    @property
    def from_email(self) -> str | None:
        return None

    @property
    @abc.abstractmethod
    def metrics_key(self) -> str:
        """
        When we want to collect analytics about this type of notification, we
        will use this key. This MUST be snake_case.
        """
        pass

    def get_base_context(self) -> MutableMapping[str, Any]:
        return {}

    def get_context(self) -> MutableMapping[str, Any]:
        return {**self.get_base_context()}

    def get_subject(self, context: Mapping[str, Any] | None = None) -> str:
        """The subject line when sending this notifications as an email."""
        raise NotImplementedError

    @property
    def reference(self) -> Model | None:
        """
        The Sentry model with which this notification is associated. For
        example, an Activity or a Group.
        """
        raise NotImplementedError

    @property
    def provider_options(self) -> Mapping[str, Any] | None:
        """
        Provider specific options required to build a notification.
        """
        return self._provider_options

    @provider_options.setter
    def provider_options(self, provider_options: Mapping[str, Any]) -> None:
<<<<<<< HEAD
        self._provider_options = {
            "provider": provider_options["provider"],
            "url_format": provider_options["url_format"],
            **provider_options,
        }
=======
        self._provider_options = provider_options
>>>>>>> f21fb195

    def format_url(self, text: str, url: str) -> str:
        """
        Format URLs according to the provider options.
        """
        if self.provider_options:
            # Explicitly typing to satisfy mypy.
            url_format: str = self.provider_options["url_format"]
            return url_format.format(text=text, url=url)

        raise AttributeError(
            f"provider_options['url_format'] not set on {self.__class__.__name__}. Please set provider_options['url_format'] in the message builder."
        )

    @property
    @abc.abstractmethod
    def template_path(self) -> str:
        """
        Specify the location of the email notification templates, rooted at
        `src/sentry/templates/`. The HTML and text-only email templates MUST be
        in the same directory and have identical filenames, differing only by file
        extension. For example, if the templates are:
         - src/sentry/templates/path/to/example.html
         - src/sentry/templates/path/to/example.txt
        then set `template_path` for the notification to `path/to/example`.
        """
        pass

    def get_recipient_context(
        self, recipient: Team | User, extra_context: Mapping[str, Any]
    ) -> MutableMapping[str, Any]:
        # Basically a noop.
        return {**extra_context}

    def get_notification_title(self, context: Mapping[str, Any] | None = None) -> str:
        """The subject line when sending this notifications as a chat notification."""
        raise NotImplementedError

    def get_title_link(self, recipient: Team | User) -> str | None:
        raise NotImplementedError

    def build_attachment_title(self, recipient: Team | User) -> str:
        raise NotImplementedError

    def build_notification_footer(self, recipient: Team | User) -> str:
        raise NotImplementedError

    def get_message_description(self, recipient: Team | User) -> Any:
        context = getattr(self, "context", None)
        return context["text_description"] if context else None

    def get_unsubscribe_key(self) -> tuple[str, int, str | None] | None:
        return None

    def get_log_params(self, recipient: Team | User) -> Mapping[str, Any]:
        return {
            "organization_id": self.organization.id,
            "actor_id": recipient.actor_id,
        }

    def get_custom_analytics_params(self, recipient: Team | User) -> Mapping[str, Any]:
        """
        Returns a mapping of params used to record the event associated with self.analytics_event.
        By default, use the log params.
        """
        return self.get_log_params(recipient)

    def get_message_actions(self, recipient: Team | User) -> Sequence[MessageAction]:
        return []

    def get_callback_data(self) -> Mapping[str, Any] | None:
        return None

    @property
    def analytics_instance(self) -> Any | None:
        """
        Returns an instance for that can be used for analytics such as an organization or project
        """
        return None

    def record_analytics(self, event_name: str, *args: Any, **kwargs: Any) -> None:
        analytics.record(event_name, *args, **kwargs)

    def record_notification_sent(self, recipient: Team | User, provider: ExternalProviders) -> None:
        with sentry_sdk.start_span(op="notification.send", description="record_notification_sent"):
            # may want to explicitly pass in the parameters for this event
            self.record_analytics(
                f"integrations.{provider.name}.notification_sent",
                category=self.metrics_key,
                **self.get_log_params(recipient),
            )
            # record an optional second event
            if self.analytics_event:
                self.record_analytics(
                    self.analytics_event,
                    self.analytics_instance,
                    providers=provider.name.lower(),
                    **self.get_custom_analytics_params(recipient),
                )

    def get_referrer(
        self, provider: ExternalProviders, recipient: Optional[Team | User] = None
    ) -> str:
        # referrer needs the provider and recipient
        referrer = f"{self.metrics_key}-{EXTERNAL_PROVIDERS[provider]}"
        if recipient:
            referrer += "-" + recipient.__class__.__name__.lower()
        return referrer

    def get_sentry_query_params(
        self, provider: ExternalProviders, recipient: Optional[Team | User] = None
    ) -> str:
        """
        Returns the query params that allow us to track clicks into Sentry links.
        If the recipient is not necessarily a user (ex: sending to an email address associated with an account),
        The recipient may be omitted.
        """
        return f"?referrer={self.get_referrer(provider, recipient)}"

    def get_settings_url(self, recipient: Team | User) -> str:
        # Settings url is dependant on the provider so we know which provider is sending them into Sentry.
        if isinstance(recipient, Team):
            url_str = f"/settings/{self.organization.slug}/teams/{recipient.slug}/notifications/"
        else:
            url_str = "/settings/account/notifications/"
            if self.notification_setting_type:
                fine_tuning_key = get_notification_setting_type_name(self.notification_setting_type)
                if fine_tuning_key:
                    url_str += f"{fine_tuning_key}/"
        return str(
            urljoin(
                absolute_uri(url_str),
                self.get_sentry_query_params(self.provider_options["provider"], recipient),
            )
        )

    def determine_recipients(self) -> Iterable[Team | User]:
        raise NotImplementedError

    def get_notification_providers(self) -> Iterable[ExternalProviders]:
        # subclass this method to limit notifications to specific providers
        from sentry.notifications.notify import notification_providers

        return notification_providers()

    def get_participants(self) -> Mapping[ExternalProviders, Iterable[Team | User]]:
        # need a notification_setting_type to call this function
        if not self.notification_setting_type:
            raise NotImplementedError

        available_providers = self.get_notification_providers()
        recipients = list(self.determine_recipients())
        recipients_by_provider = NotificationSetting.objects.filter_to_accepting_recipients(
            self.organization, recipients, self.notification_setting_type
        )

        return {
            provider: recipients_of_provider
            for provider, recipients_of_provider in recipients_by_provider.items()
            if provider in available_providers
        }

    def send(self) -> None:
        """The default way to send notifications that respects Notification Settings."""
        from sentry.notifications.notify import notify

        with sentry_sdk.start_span(op="notification.send", description="get_participants"):
            participants_by_provider = self.get_participants()
            if not participants_by_provider:
                return

        context = self.get_context()
        for provider, recipients in participants_by_provider.items():
            with sentry_sdk.start_span(op="notification.send", description=f"send_for_{provider}"):
                safe_execute(notify, provider, self, recipients, context)


class ProjectNotification(BaseNotification, abc.ABC):
    def __init__(self, project: Project) -> None:
        self.project = project
        super().__init__(project.organization)

    def get_project_link(self) -> str:
        # Explicitly typing to satisfy mypy.
        project_link: str = absolute_uri(f"/{self.organization.slug}/{self.project.slug}/")
        return project_link

    def get_log_params(self, recipient: Team | User) -> Mapping[str, Any]:
        return {"project_id": self.project.id, **super().get_log_params(recipient)}

    def build_notification_footer(self, recipient: Team | User) -> str:
        # notification footer only used for Slack for now
        settings_url = self.get_settings_url(recipient)

        parent = getattr(self, "project", self.organization)
        footer: str = parent.slug
        group = getattr(self, "group", None)
        latest_event = group.get_latest_event() if group else None
        environment = None
        if latest_event:
            try:
                environment = latest_event.get_environment()
            except Environment.DoesNotExist:
                pass

        if environment and getattr(environment, "name", None) != "":
            footer += f" | {environment.name}"

        footer += f" | {self.format_url(text='Notification Settings', url=settings_url)}"

        return footer<|MERGE_RESOLUTION|>--- conflicted
+++ resolved
@@ -69,15 +69,7 @@
 
     @provider_options.setter
     def provider_options(self, provider_options: Mapping[str, Any]) -> None:
-<<<<<<< HEAD
-        self._provider_options = {
-            "provider": provider_options["provider"],
-            "url_format": provider_options["url_format"],
-            **provider_options,
-        }
-=======
         self._provider_options = provider_options
->>>>>>> f21fb195
 
     def format_url(self, text: str, url: str) -> str:
         """
