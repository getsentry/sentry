--- conflicted
+++ resolved
@@ -67,25 +67,12 @@
         Slack notifications should set this to `<{url}|{text}>`.
         Microsoft Teams notifications should set this to `[text](url)`.
         """
-<<<<<<< HEAD
-        return self._provider_options
-
-    @provider_options.setter
-    def provider_options(self, provider_options: Mapping[str, Any]) -> None:
-        for option in ["provider", "url_format"]:
-            if option not in provider_options:
-                raise AttributeError(
-                    f"provider_options['{option}'] not set on {self.__class__.__name__}. "
-                    "Please set provider_options['{option}'] in the message builder."
-                )
-=======
         if not self._url_format:
             raise AttributeError(
                 f"'url_format' not set on {self.__class__.__name__}. Please set 'url_format' in the message builder."
             )
 
         return self._url_format
->>>>>>> 00fe6acf
 
     @url_format.setter
     def url_format(self, url_format: str) -> None:
@@ -107,19 +94,7 @@
         """
         Format URLs according to the provider options.
         """
-<<<<<<< HEAD
-        if self.provider_options:
-            # Explicitly typing to satisfy mypy.
-            url_format: str = self.provider_options["url_format"]
-            return url_format.format(text=text, url=url)
-
-        raise AttributeError(
-            f"provider_options['url_format'] not set on {self.__class__.__name__}. "
-            "Please set provider_options['url_format'] in the message builder."
-        )
-=======
         return self.url_format.format(text=text, url=url)
->>>>>>> 00fe6acf
 
     @property
     @abc.abstractmethod
