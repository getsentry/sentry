from __future__ import annotations

import abc
from typing import TYPE_CHECKING, Any, Iterable, Mapping, MutableMapping, Sequence
from urllib.parse import urljoin

from sentry import analytics
from sentry.models import Environment, NotificationSetting, Team
from sentry.notifications.types import NotificationSettingTypes, get_notification_setting_type_name
from sentry.notifications.utils.actions import MessageAction
from sentry.types.integrations import EXTERNAL_PROVIDERS, ExternalProviders
from sentry.utils.http import absolute_uri
from sentry.utils.safe import safe_execute

if TYPE_CHECKING:
    from sentry.models import Organization, Project, User


# TODO: add abstractmethod decorators
class BaseNotification(abc.ABC):
    message_builder = "SlackNotificationsMessageBuilder"
    # some notifications have no settings for it
    notification_setting_type: NotificationSettingTypes | None = None
    metrics_key: str = ""
    analytics_event: str = ""
<<<<<<< HEAD
    referrer_base: str = ""
=======
>>>>>>> 3b8ed057

    def __init__(self, organization: Organization):
        self.organization = organization

    @property
    def org_slug(self) -> str:
        slug: str = self.organization.slug
        return slug

    @property
    def org_name(self) -> str:
        name: str = self.organization.name
        return name

    @property
    def fine_tuning_key(self) -> str | None:
        if self.notification_setting_type is None:
            return None
        return get_notification_setting_type_name(self.notification_setting_type)

    def get_filename(self) -> str:
        raise NotImplementedError

    def get_category(self) -> str:
        raise NotImplementedError

    def get_base_context(self) -> MutableMapping[str, Any]:
        return {}

    def get_context(self) -> MutableMapping[str, Any]:
        return {**self.get_base_context()}

    def get_subject(self, context: Mapping[str, Any] | None = None) -> str:
        """The subject line when sending this notifications as an email."""
        raise NotImplementedError

    def get_reference(self) -> Any:
        raise NotImplementedError

    def get_reply_reference(self) -> Any | None:
        return None

    def should_email(self) -> bool:
        return True

    def get_template(self) -> str:
        return f"sentry/emails/{self.get_filename()}.txt"

    def get_html_template(self) -> str:
        return f"sentry/emails/{self.get_filename()}.html"

    def get_recipient_context(
        self, recipient: Team | User, extra_context: Mapping[str, Any]
    ) -> MutableMapping[str, Any]:
        # Basically a noop.
        return {**extra_context}

    def get_notification_title(self) -> str:
        raise NotImplementedError

    def get_title_link(self) -> str | None:
        raise NotImplementedError

    def build_attachment_title(self) -> str:
        raise NotImplementedError

    def build_notification_footer(self, recipient: Team | User) -> str:
        raise NotImplementedError

    def get_message_description(self) -> Any:
        context = getattr(self, "context", None)
        return context["text_description"] if context else None

    def get_type(self) -> str:
        raise NotImplementedError

    def get_unsubscribe_key(self) -> tuple[str, int, str | None] | None:
        return None

    def get_log_params(self, recipient: Team | User) -> Mapping[str, Any]:
        return {
            "organization_id": self.organization.id,
            "actor_id": recipient.actor_id,
        }

    def get_message_actions(self, recipient: Team | User) -> Sequence[MessageAction]:
        return []

    def get_callback_data(self) -> Mapping[str, Any] | None:
        return None

    def record_analytics(self, event_name: str, **kwargs: Any) -> None:
        analytics.record(event_name, **kwargs)

    def record_notification_sent(self, recipient: Team | User, provider: ExternalProviders) -> None:
        # may want to explicitly pass in the parameters for this event
        self.record_analytics(
            f"integrations.{provider.name}.notification_sent",
            category=self.get_category(),
            **self.get_log_params(recipient),
        )
        # record an optional second event
        if self.analytics_event:
            self.record_analytics(
                self.analytics_event,
                providers=provider.name.lower(),
                **self.get_log_params(recipient),
            )

<<<<<<< HEAD
    def get_referrer(self, provider: ExternalProviders) -> str:
        # referrer needs the provider as well
        return f"{self.referrer_base}-{EXTERNAL_PROVIDERS[provider]}"

    def get_sentry_query_params(self, provider: ExternalProviders) -> str:
        return f"?referrer={self.get_referrer(provider)}"

    def get_settings_url(self, recipient: Team | User, provider: ExternalProviders) -> str:
        # settings url is dependant on the provider so we know which provider is sending them into Sentry
        if isinstance(recipient, Team):
            team = Team.objects.get(id=recipient.id)
            url_str = f"/settings/{self.org_slug}/teams/{team.slug}/notifications/"
        else:
            url_str = "/settings/account/notifications/"
            if self.fine_tuning_key:
                url_str += f"{self.fine_tuning_key}/"
        return str(urljoin(absolute_uri(url_str), self.get_sentry_query_params(provider)))

    def determine_recipients(self) -> Iterable[Team | User]:
        raise NotImplementedError

    def get_notification_providers(self) -> Iterable[ExternalProviders]:
        # subclass this method to limit notifications to specific providers
        from sentry.notifications.notify import notification_providers

        return notification_providers()

    def get_participants(self) -> Mapping[ExternalProviders, Iterable[Team | User]]:
        # need a notification_setting_type to call this function
        if not self.notification_setting_type:
            raise NotImplementedError

        available_providers = self.get_notification_providers()
        recipients = list(self.determine_recipients())
        recipients_by_provider = NotificationSetting.objects.filter_to_accepting_recipients(
            self.organization, recipients, self.notification_setting_type
        )

        return {
            provider: recipients_of_provider
            for provider, recipients_of_provider in recipients_by_provider.items()
            if provider in available_providers
        }

    def send(self) -> None:
        from sentry.notifications.notify import notify

        participants_by_provider = self.get_participants()
        if not participants_by_provider:
            return

        context = self.get_context()
        for provider, recipients in participants_by_provider.items():
            safe_execute(notify, provider, self, recipients, context)

=======
>>>>>>> 3b8ed057

class ProjectNotification(BaseNotification, abc.ABC):
    def __init__(self, project: Project) -> None:
        self.project = project
        super().__init__(project.organization)

    def get_project_link(self) -> str:
        # Explicitly typing to satisfy mypy.
        project_link: str = absolute_uri(f"/{self.organization.slug}/{self.project.slug}/")
        return project_link

    def get_log_params(self, recipient: Team | User) -> Mapping[str, Any]:
        return {"project_id": self.project.id, **super().get_log_params(recipient)}

    def build_notification_footer(self, recipient: Team | User) -> str:
        # notification footer only used for Slack for now
        settings_url = self.get_settings_url(recipient, ExternalProviders.SLACK)

        parent = getattr(self, "project", self.organization)
        footer: str = parent.slug
        group = getattr(self, "group", None)
        latest_event = group.get_latest_event() if group else None
        environment = None
        if latest_event:
            try:
                environment = latest_event.get_environment()
            except Environment.DoesNotExist:
                pass
        if environment and getattr(environment, "name", None) != "":
            footer += f" | {environment.name}"
        footer += f" | <{settings_url}|Notification Settings>"
        return footer<|MERGE_RESOLUTION|>--- conflicted
+++ resolved
@@ -23,10 +23,7 @@
     notification_setting_type: NotificationSettingTypes | None = None
     metrics_key: str = ""
     analytics_event: str = ""
-<<<<<<< HEAD
     referrer_base: str = ""
-=======
->>>>>>> 3b8ed057
 
     def __init__(self, organization: Organization):
         self.organization = organization
@@ -136,13 +133,13 @@
                 **self.get_log_params(recipient),
             )
 
-<<<<<<< HEAD
-    def get_referrer(self, provider: ExternalProviders) -> str:
-        # referrer needs the provider as well
-        return f"{self.referrer_base}-{EXTERNAL_PROVIDERS[provider]}"
-
-    def get_sentry_query_params(self, provider: ExternalProviders) -> str:
-        return f"?referrer={self.get_referrer(provider)}"
+    def get_referrer(self, provider: ExternalProviders, recipient: Team | User) -> str:
+        # referrer needs the provider and recipient
+        recipient_type = recipient.__class__.__name__.lower()
+        return f"{self.referrer_base}-{EXTERNAL_PROVIDERS[provider]}-{recipient_type}"
+
+    def get_sentry_query_params(self, provider: ExternalProviders, recipient: Team | User) -> str:
+        return f"?referrer={self.get_referrer(provider, recipient)}"
 
     def get_settings_url(self, recipient: Team | User, provider: ExternalProviders) -> str:
         # settings url is dependant on the provider so we know which provider is sending them into Sentry
@@ -153,7 +150,9 @@
             url_str = "/settings/account/notifications/"
             if self.fine_tuning_key:
                 url_str += f"{self.fine_tuning_key}/"
-        return str(urljoin(absolute_uri(url_str), self.get_sentry_query_params(provider)))
+        return str(
+            urljoin(absolute_uri(url_str), self.get_sentry_query_params(provider, recipient))
+        )
 
     def determine_recipients(self) -> Iterable[Team | User]:
         raise NotImplementedError
@@ -192,8 +191,6 @@
         for provider, recipients in participants_by_provider.items():
             safe_execute(notify, provider, self, recipients, context)
 
-=======
->>>>>>> 3b8ed057
 
 class ProjectNotification(BaseNotification, abc.ABC):
     def __init__(self, project: Project) -> None:
