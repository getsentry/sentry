--- conflicted
+++ resolved
@@ -2,24 +2,13 @@
 
 import abc
 from dataclasses import dataclass
-<<<<<<< HEAD
 from typing import (
     TYPE_CHECKING,
     Any,
-    Dict,
     Literal,
     Mapping,
     MutableMapping,
-    Optional,
-    Tuple,
-    Type,
-    Union,
 )
-=======
-from typing import TYPE_CHECKING, Any, Mapping, MutableMapping
-
-from typing_extensions import Literal
->>>>>>> 4ba8c623
 
 from sentry import analytics
 from sentry.types.integrations import ExternalProviders
