--- conflicted
+++ resolved
@@ -52,11 +52,6 @@
         role_string: str = roles.get(member.role).name
         return role_string
 
-<<<<<<< HEAD
-    def get_recipient_role_string(self, recipient: User) -> str:
-        recipient_member = self.get_member(recipient)
-        return self.get_role_string(recipient_member)
-=======
     def build_notification_footer_from_settings_url(
         self, settings_url: str, recipient: User
     ) -> str:
@@ -64,5 +59,4 @@
         return (
             "You are receiving this notification because you're listed as an organization "
             f"{self.get_role_string(recipient_member)} | {settings_url}"
-        )
->>>>>>> 07effca2
+        )