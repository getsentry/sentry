from __future__ import annotations

import logging
from collections import defaultdict
from typing import TYPE_CHECKING, Any, Iterable, Mapping, MutableMapping, Sequence

from sentry import features, roles
from sentry.models import (
    ActorTuple,
    Commit,
    Group,
    GroupSubscription,
    NotificationSetting,
    Organization,
    OrganizationMember,
    OrganizationMemberTeam,
    Project,
    ProjectOwnership,
    Release,
    Team,
    User,
    UserOption,
)
from sentry.notifications.helpers import (
    get_settings_by_provider,
    get_values_by_provider_by_type,
    transform_to_notification_settings_by_recipient,
)
from sentry.notifications.notify import notification_providers
from sentry.notifications.types import (
    ActionTargetType,
    FallthroughChoiceType,
    GroupSubscriptionReason,
    NotificationScopeType,
    NotificationSettingOptionValues,
    NotificationSettingTypes,
)
from sentry.services.hybrid_cloud.user import APIUser, user_service
from sentry.types.integrations import ExternalProviders
from sentry.utils import metrics

if TYPE_CHECKING:
    from sentry.eventstore.models import Event

logger = logging.getLogger(__name__)


AVAILABLE_PROVIDERS = {
    ExternalProviders.EMAIL,
    ExternalProviders.SLACK,
}

FALLTHROUGH_NOTIFICATION_LIMIT = 20


def get_providers_from_which_to_remove_user(
    user: APIUser,
    participants_by_provider: Mapping[ExternalProviders, Mapping[APIUser, int]],
) -> set[ExternalProviders]:
    """
    Given a mapping of provider to mappings of users to why they should receive
    notifications for an activity, return the set of providers where the user
    has opted out of receiving notifications.
    """

    providers = {
        provider
        for provider, participants in participants_by_provider.items()
        if user.id in map(lambda p: int(p.id), participants)
    }
    if (
        providers
        and UserOption.objects.get_value(user, key="self_notifications", default="0") == "0"
    ):
        return providers
    return set()


def get_participants_for_group(
    group: Group, user: APIUser | None = None
) -> Mapping[ExternalProviders, Mapping[Team | User, int]]:
    participants_by_provider: MutableMapping[
        ExternalProviders, MutableMapping[Team | APIUser, int]
    ] = GroupSubscription.objects.get_participants(group)
    if user:
        # Optionally remove the actor that created the activity from the recipients list.
        providers = get_providers_from_which_to_remove_user(user, participants_by_provider)
        for provider in providers:
            del participants_by_provider[provider][user]

    return participants_by_provider


def get_reason(
    user: User, value: NotificationSettingOptionValues, user_ids: set[int]
) -> int | None:
    # Members who opt into all deploy emails.
    if value == NotificationSettingOptionValues.ALWAYS:
        return GroupSubscriptionReason.deploy_setting

    # Members which have been seen in the commit log.
    elif value == NotificationSettingOptionValues.COMMITTED_ONLY and user.id in user_ids:
        return GroupSubscriptionReason.committed
    return None


def get_participants_for_release(
    projects: Iterable[Project], organization: Organization, user_ids: set[int]
) -> Mapping[ExternalProviders, Mapping[Team | User, int]]:
    # Collect all users with verified emails on a team in the related projects.
    users = set(User.objects.get_team_members_with_verified_email_for_projects(projects))

    # Get all the involved users' settings for deploy-emails (including
    # users' organization-independent settings.)
    notification_settings = NotificationSetting.objects.get_for_recipient_by_parent(
        NotificationSettingTypes.DEPLOY,
        recipients=users,
        parent=organization,
    )
    notification_settings_by_recipient = transform_to_notification_settings_by_recipient(
        notification_settings, users
    )

    # Map users to their setting value. Prioritize user/org specific, then
    # user default, then product default.
    users_to_reasons_by_provider: MutableMapping[
        ExternalProviders, MutableMapping[Team | User, int]
    ] = defaultdict(dict)
    for user in users:
        notification_settings_by_scope = notification_settings_by_recipient.get(user, {})
        values_by_provider = get_values_by_provider_by_type(
            notification_settings_by_scope,
            notification_providers(),
            NotificationSettingTypes.DEPLOY,
            user,
        )
        for provider, value in values_by_provider.items():
            reason_option = get_reason(user, value, user_ids)
            if reason_option:
                users_to_reasons_by_provider[provider][user] = reason_option
    return users_to_reasons_by_provider


def split_participants_and_context(
    participants_with_reasons: Mapping[Team | APIUser, int]
) -> tuple[Iterable[Team | APIUser], Mapping[int, Mapping[str, Any]]]:
    return participants_with_reasons.keys(), {
        participant.actor_id: {"reason": reason}
        for participant, reason in participants_with_reasons.items()
    }


def get_owners(
    project: Project,
    event: Event | None = None,
    fallthrough_choice: FallthroughChoiceType | None = None,
) -> Sequence[Team | APIUser]:
    """
    Given a project and an event, decide which users and teams are the owners.

    If when checking owners, there is a rule match we only notify the last owner
    (would-be auto-assignee) unless the organization passes the feature-flag
    """

    if event:
        owners, _ = ProjectOwnership.get_owners(project.id, event.data)
    else:
        owners = ProjectOwnership.Everyone

    if not owners:
        outcome = "empty"
        recipients = list()

    elif owners == ProjectOwnership.Everyone:
        outcome = "everyone"
        recipients = user_service.get_from_project(project.id)

    else:
        outcome = "match"
        recipients = ActorTuple.resolve_many(owners)
        # Used to suppress extra notifications to all matched owners, only notify the would-be auto-assignee
        if not features.has("organizations:notification-all-recipients", project.organization):
            recipients = recipients[-1:]

    metrics.incr(
        "features.owners.send_to",
        tags={
            "organization": project.organization_id,
            "outcome": outcome
            if outcome == "match" or fallthrough_choice is None
            else fallthrough_choice.value,
            "isUsingDefault": ProjectOwnership.get_ownership_cached(project.id) is None,
        },
        skip_internal=True,
    )
    return recipients


def get_owner_reason(
    project: Project,
    target_type: ActionTargetType,
    event: Event | None = None,
    notification_type: NotificationSettingTypes = NotificationSettingTypes.ISSUE_ALERTS,
    fallthrough_choice: FallthroughChoiceType | None = None,
) -> str | None:
    """
    Provide a human readable reason for why a user is receiving a notification.
    Currently only used to explain "issue owners" w/ fallthrough to everyone
    """
    if not features.has("organizations:issue-alert-fallback-targeting", project.organization):
        return None

    # Sent to a specific user or team
    if target_type != ActionTargetType.ISSUE_OWNERS:
        return None

    # Not an issue alert
    if event is None or notification_type != NotificationSettingTypes.ISSUE_ALERTS:
        return None

    # Describe why an issue owner was notified
    if fallthrough_choice == FallthroughChoiceType.ALL_MEMBERS:
        return f"We notified all members in the {project.get_full_name()} project of this issue"
    if fallthrough_choice == FallthroughChoiceType.ADMIN_OR_RECENT:
        return f"We notified team admins and recently active members in the {project.get_full_name()} project of this issue"

    return None


def disabled_users_from_project(project: Project) -> Mapping[ExternalProviders, set[User]]:
    """Get a set of users that have disabled Issue Alert notifications for a given project."""
    user_ids = project.member_set.values_list("user", flat=True)
    users = User.objects.filter(id__in=user_ids)
    notification_settings = NotificationSetting.objects.get_for_recipient_by_parent(
        type=NotificationSettingTypes.ISSUE_ALERTS,
        parent=project,
        recipients=users,
    )
    notification_settings_by_recipient = transform_to_notification_settings_by_recipient(
        notification_settings, users
    )
    # Although this can be done with dict comprehension, looping for clarity.
    output = defaultdict(set)
    for user in users:
        settings = notification_settings_by_recipient.get(user)
        if settings:
            settings_by_provider = get_settings_by_provider(settings)
            for provider, settings_value_by_scope in settings_by_provider.items():
                project_setting = settings_value_by_scope.get(NotificationScopeType.PROJECT)
                user_setting = settings_value_by_scope.get(
                    NotificationScopeType.USER
                ) or settings_value_by_scope.get(NotificationScopeType.TEAM)
                if project_setting == NotificationSettingOptionValues.NEVER or (
                    not project_setting and user_setting == NotificationSettingOptionValues.NEVER
                ):
                    output[provider].add(user)
    return output


def determine_eligible_recipients(
    project: Project,
    target_type: ActionTargetType,
    target_identifier: int | None = None,
    event: Event | None = None,
    fallthrough_choice: FallthroughChoiceType | None = None,
) -> Iterable[Team | APIUser]:
    """
    Either get the individual recipient from the target type/id or the
    owners as determined by rules for this project and event.
    """
    if not (project and project.teams.exists()):
        logger.debug(f"Tried to send notification to invalid project: {project}")

    elif target_type == ActionTargetType.MEMBER:
        user = get_user_from_identifier(project, target_identifier)
        if user:
            return {user}

    elif target_type == ActionTargetType.TEAM:
        team = get_team_from_identifier(project, target_identifier)
        if team:
            return {team}

    elif target_type == ActionTargetType.RELEASE_MEMBERS:
        return get_release_committers(project, event)

    elif target_type == ActionTargetType.ISSUE_OWNERS:
        owners = get_owners(project, event, fallthrough_choice)
        if owners:
            return owners

        if fallthrough_choice:
            return get_fallthrough_recipients(project, fallthrough_choice)

    return set()


def get_release_committers(project: Project, event: Event) -> Sequence[APIUser]:
    # get_participants_for_release seems to be the method called when deployments happen
    # supposedly, this logic should be fairly, close ...
    # why is get_participants_for_release so much more complex???
    if not project or not event:
        return []

    if not event.group:
        return []

    last_release_version: str | None = event.group.get_last_release()
    if not last_release_version:
        return []

    last_release: Release = Release.get(project, last_release_version)
    if not last_release:
        return []

    return _get_release_committers(last_release)


def _get_release_committers(release: Release) -> Sequence[APIUser]:
    from sentry.api.serializers import Author, get_users_for_commits
    from sentry.utils.committers import _get_commits

    commits: Sequence[Commit] = _get_commits([release])
    if not commits:
        return []

    # commit_author_id : Author
    author_users: Mapping[str, Author] = get_users_for_commits(commits)

    if features.has("organizations:active-release-notifications-enable", release.organization):
        user_ids: set[int] = {au["id"] for au in author_users.values() if au.get("id")}
        return user_service.get_many(user_ids)
    return []


def get_send_to(
    project: Project,
    target_type: ActionTargetType,
    target_identifier: int | None = None,
    event: Event | None = None,
    notification_type: NotificationSettingTypes = NotificationSettingTypes.ISSUE_ALERTS,
    fallthrough_choice: FallthroughChoiceType | None = None,
) -> Mapping[ExternalProviders, set[Team | APIUser]]:
    recipients = determine_eligible_recipients(
        project, target_type, target_identifier, event, fallthrough_choice
    )
    return get_recipients_by_provider(project, recipients, notification_type)


def get_fallthrough_recipients(
    project: Project, fallthrough_choice: FallthroughChoiceType
) -> Iterable[APIUser]:
    if not features.has(
        "organizations:issue-alert-fallback-targeting",
        project.organization,
        actor=None,
    ):
        return []

    def get_all_members() -> Iterable[APIUser]:
        user_ids = project.member_set.all().values_list("user_id", flat=True)
        return list(
            UserService.serialize_user(user) for user in User.objects.filter(id__in=user_ids)
        )

    # Case 1: No fallthrough
    if fallthrough_choice == FallthroughChoiceType.NO_ONE:
        return []

    # Case 2: notify all members
    elif fallthrough_choice == FallthroughChoiceType.ALL_MEMBERS:
<<<<<<< HEAD
        return get_all_members()
=======
        return user_service.get_from_project(project.id)
>>>>>>> d8062f9a

    # Case 3: Admin or recent
    elif fallthrough_choice == FallthroughChoiceType.ADMIN_OR_RECENT:
        if len(project.member_set) < FALLTHROUGH_NOTIFICATION_LIMIT:
            return get_all_members()

        # We notify at most FALLTHROUGH_NOTIFICATION_LIMIT people, so we'll try to notify all admins first
        team_admins = (
            OrganizationMember.objects.get_contactable_members_for_org(project.organization_id)
            .filter(
                teams__in=project.teams.all(),
                role__in=(r.id for r in roles.get_all() if r.has_scope("project:admin")),
            )
            .values_list("user_id", flat=True)
        )

        actor_ids = []
        if len(team_admins) > FALLTHROUGH_NOTIFICATION_LIMIT:
            actor_ids = team_admins[:FALLTHROUGH_NOTIFICATION_LIMIT]

        # If we have less than FALLTHROUGH_NOTIFICATION_LIMIT admins, we'll include the N most recently active users
        recently_active_limit = FALLTHROUGH_NOTIFICATION_LIMIT - len(actor_ids)
        if recently_active_limit > 0:
            recently_active = (
                OrganizationMember.objects.get_contactable_members_for_org(project.organization_id)
                .filter(
                    teams__in=project.teams.all(),
                    user__is_active=True,
                    actor_id__not_in=[r.actor_id for r in actor_ids],
                )
                .order_by("-user__last_active")
                .values_list("user_id", flat=True)[:recently_active_limit]
            )

            actor_ids.extend(recently_active)

        res = list(
            UserService.serialize_user(user) for user in User.objects.filter(id__in=actor_ids)
        )
        return res

    return []


def get_user_from_identifier(project: Project, target_identifier: str | int | None) -> User | None:
    if target_identifier is None:
        return None

    try:
        ident = int(target_identifier)
    except ValueError:
        return None

    try:
        organization_member_team = OrganizationMember.objects.get(
            organization_id=project.organization_id, user_id=ident
        )
    except OrganizationMember.DoesNotExist:
        return None

    team_ids = [t.id for t in project.teams.all()]
    omt = OrganizationMemberTeam.objects.filter(
        organizationmember_id=organization_member_team.id, team_id__in=team_ids
    ).first()
    if omt is None:
        return None
    return user_service.get_user(ident)


def get_team_from_identifier(project: Project, target_identifier: str | int | None) -> Team | None:
    if target_identifier is None:
        return None

    try:
        return Team.objects.get(id=int(target_identifier), projectteam__project=project)
    except Team.DoesNotExist:
        return None


def partition_recipients(
    recipients: Iterable[Team | APIUser],
) -> tuple[Iterable[Team], Iterable[APIUser]]:
    teams, users = set(), set()
    for recipient in recipients:
        if recipient.class_name() == "User":
            users.add(recipient)
        else:
            teams.add(recipient)
    return teams, users


def get_users_from_team_fall_back(
    teams: Iterable[Team],
    recipients_by_provider: Mapping[ExternalProviders, Iterable[Team | User]],
) -> Iterable[APIUser]:
    teams_to_fall_back = set(teams)
    for recipients in recipients_by_provider.values():
        for recipient in recipients:
            teams_to_fall_back.remove(recipient)

    user_ids: set[int] = set()
    for team in teams_to_fall_back:
        # Fall back to notifying each subscribed user if there aren't team notification settings
        member_list = team.member_set.values_list("user_id", flat=True)
        user_ids |= set(member_list)
    return user_service.get_many(user_ids)


def combine_recipients_by_provider(
    teams_by_provider: Mapping[ExternalProviders, set[Team | APIUser]],
    users_by_provider: Mapping[ExternalProviders, set[Team | APIUser]],
) -> Mapping[ExternalProviders, set[Team | APIUser]]:
    """TODO(mgaeta): Make this more generic and move it to utils."""
    recipients_by_provider = defaultdict(set)
    for provider, teams in teams_by_provider.items():
        for team in teams:
            recipients_by_provider[provider].add(team)
    for provider, users in users_by_provider.items():
        for user in users:
            recipients_by_provider[provider].add(user)
    return recipients_by_provider


def get_recipients_by_provider(
    project: Project,
    recipients: Iterable[Team | APIUser],
    notification_type: NotificationSettingTypes = NotificationSettingTypes.ISSUE_ALERTS,
) -> Mapping[ExternalProviders, set[Team | APIUser]]:
    """Get the lists of recipients that should receive an Issue Alert by ExternalProvider."""
    teams, users = partition_recipients(recipients)

    # First evaluate the teams.
    teams_by_provider = NotificationSetting.objects.filter_to_accepting_recipients(
        project, teams, notification_type
    )

    # Teams cannot receive emails so omit EMAIL settings.
    teams_by_provider = {
        provider: teams
        for provider, teams in teams_by_provider.items()
        if provider != ExternalProviders.EMAIL
    }

    # If there are any teams that didn't get added, fall back and add all users.
    users = set(users).union(get_users_from_team_fall_back(teams, teams_by_provider))

    # Repeat for users.
    users_by_provider = NotificationSetting.objects.filter_to_accepting_recipients(
        project, users, notification_type
    )

    return combine_recipients_by_provider(teams_by_provider, users_by_provider)<|MERGE_RESOLUTION|>--- conflicted
+++ resolved
@@ -357,28 +357,18 @@
     ):
         return []
 
-    def get_all_members() -> Iterable[APIUser]:
-        user_ids = project.member_set.all().values_list("user_id", flat=True)
-        return list(
-            UserService.serialize_user(user) for user in User.objects.filter(id__in=user_ids)
-        )
-
     # Case 1: No fallthrough
     if fallthrough_choice == FallthroughChoiceType.NO_ONE:
         return []
 
     # Case 2: notify all members
     elif fallthrough_choice == FallthroughChoiceType.ALL_MEMBERS:
-<<<<<<< HEAD
-        return get_all_members()
-=======
         return user_service.get_from_project(project.id)
->>>>>>> d8062f9a
 
     # Case 3: Admin or recent
     elif fallthrough_choice == FallthroughChoiceType.ADMIN_OR_RECENT:
         if len(project.member_set) < FALLTHROUGH_NOTIFICATION_LIMIT:
-            return get_all_members()
+            return user_service.get_from_project(project.id)
 
         # We notify at most FALLTHROUGH_NOTIFICATION_LIMIT people, so we'll try to notify all admins first
         team_admins = (
