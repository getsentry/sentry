--- conflicted
+++ resolved
@@ -2,11 +2,7 @@
 
 import logging
 from collections import defaultdict
-<<<<<<< HEAD
-from typing import TYPE_CHECKING, Any, Iterable, Mapping, MutableMapping, Sequence, Tuple
-=======
-from typing import TYPE_CHECKING, Any, Iterable, List, Mapping, MutableMapping, Sequence
->>>>>>> 67ef37f4
+from typing import TYPE_CHECKING, Any, Iterable, List, Mapping, MutableMapping, Sequence, Tuple
 
 from sentry import features
 from sentry.experiments import manager as expt_manager
