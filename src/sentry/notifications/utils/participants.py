from __future__ import annotations

import logging
from collections import defaultdict
from typing import (
    TYPE_CHECKING,
    Any,
    Iterable,
    List,
    Mapping,
    MutableMapping,
    Optional,
    Sequence,
    Tuple,
    Union,
)

from django.db.models import Q

from sentry import features
from sentry.models.actor import ActorTuple
from sentry.models.commit import Commit
from sentry.models.group import Group
from sentry.models.groupassignee import GroupAssignee
from sentry.models.groupsubscription import GroupSubscription
from sentry.models.notificationsetting import NotificationSetting
from sentry.models.organization import Organization
from sentry.models.organizationmember import OrganizationMember
from sentry.models.organizationmemberteam import OrganizationMemberTeam
from sentry.models.project import Project
from sentry.models.projectownership import ProjectOwnership
from sentry.models.release import Release
from sentry.models.rule import Rule
from sentry.models.rulesnooze import RuleSnooze
from sentry.models.team import Team
from sentry.models.user import User
from sentry.notifications.helpers import (
    get_values_by_provider_by_type,
    should_use_notifications_v2,
    transform_to_notification_settings_by_recipient,
)
from sentry.notifications.notify import notification_providers
from sentry.notifications.types import (
    NOTIFICATION_SETTING_TYPES,
    ActionTargetType,
    FallthroughChoiceType,
    GroupSubscriptionReason,
    NotificationSettingEnum,
    NotificationSettingOptionValues,
    NotificationSettingsOptionEnum,
    NotificationSettingTypes,
)
from sentry.services.hybrid_cloud.actor import ActorType, RpcActor
from sentry.services.hybrid_cloud.notifications import notifications_service
from sentry.services.hybrid_cloud.organization import organization_service
from sentry.services.hybrid_cloud.user import RpcUser
from sentry.services.hybrid_cloud.user.service import user_service
from sentry.services.hybrid_cloud.user_option import get_option_from_list, user_option_service
from sentry.types.integrations import ExternalProviders, get_provider_enum_from_string
from sentry.utils import metrics
from sentry.utils.committers import AuthorCommitsSerialized, get_serialized_event_file_committers

if TYPE_CHECKING:
    from sentry.eventstore.models import Event

logger = logging.getLogger(__name__)


AVAILABLE_PROVIDERS = {
    ExternalProviders.EMAIL,
    ExternalProviders.SLACK,
}

FALLTHROUGH_NOTIFICATION_LIMIT = 20


class ParticipantMap:
    _dict: MutableMapping[ExternalProviders, MutableMapping[RpcActor, int]]

    def __init__(self) -> None:
        self._dict = defaultdict(dict)

    def get_participants_by_provider(
        self, provider: ExternalProviders
    ) -> set[Tuple[RpcActor, int]]:
        return {(k, v) for k, v in self._dict.get(provider, {}).items()}

    def add(self, provider: ExternalProviders, participant: RpcActor, reason: int) -> None:
        self._dict[provider][participant] = reason

    def add_all(self, provider: ExternalProviders, actor_group: Mapping[RpcActor, int]) -> None:
        self._dict[provider].update(actor_group)

    def update(self, other: ParticipantMap) -> None:
        for (provider, actor_group) in other._dict.items():
            self.add_all(provider, actor_group)

    def get_participant_sets(self) -> Iterable[Tuple[ExternalProviders, Iterable[RpcActor]]]:
        return ((provider, participants.keys()) for (provider, participants) in self._dict.items())

    def delete_participant_by_id(
        self, provider: ExternalProviders, actor_type: ActorType, participant_id: int
    ) -> None:
        provider_group = self._dict[provider]
        to_delete = [
            participant
            for participant in provider_group.keys()
            if participant.actor_type == actor_type and participant.id == participant_id
        ]
        for participant in to_delete:
            del provider_group[participant]

    def is_empty(self) -> bool:
        return not self._dict

    def split_participants_and_context(
        self,
    ) -> Iterable[
        Tuple[ExternalProviders, Iterable[RpcActor], Mapping[RpcActor, Mapping[str, Any]]]
    ]:
        for provider, participants_with_reasons in self._dict.items():
            extra_context = {
                participant: {"reason": reason}
                for participant, reason in participants_with_reasons.items()
                if participant is not None
            }
            yield provider, participants_with_reasons.keys(), extra_context


def get_providers_from_which_to_remove_user(
    user_id: int,
    participants_by_provider: ParticipantMap,
) -> set[ExternalProviders]:
    """
    Given a mapping of provider to mappings of users to why they should receive
    notifications for an activity, return the set of providers where the user
    has opted out of receiving notifications.
    """

    providers = {
        provider
        for provider, participants in participants_by_provider.get_participant_sets()
        if user_id in map(lambda p: int(p.id), participants)
    }

    if (
        get_option_from_list(
            user_option_service.get_many(
                filter={"user_ids": [user_id], "keys": ["self_notifications"]}
            ),
            key="self_notifications",
            default="0",
        )
        == "0"
    ):
        return providers
    return set()


def get_participants_for_group(group: Group, user_id: int | None = None) -> ParticipantMap:
    participants_by_provider: ParticipantMap = GroupSubscription.objects.get_participants(group)
    if user_id:
        # Optionally remove the actor that created the activity from the recipients list.
        providers = get_providers_from_which_to_remove_user(user_id, participants_by_provider)
        for provider in providers:
            participants_by_provider.delete_participant_by_id(provider, ActorType.USER, user_id)

    return participants_by_provider


def get_reason(
    user: Union[User, RpcActor],
    value: NotificationSettingOptionValues | NotificationSettingsOptionEnum,
    user_ids: set[int],
) -> int | None:
    # Members who opt into all deploy emails.
    if value in [NotificationSettingOptionValues.ALWAYS, NotificationSettingsOptionEnum.ALWAYS]:
        return GroupSubscriptionReason.deploy_setting

    # Members which have been seen in the commit log.
    elif (
        value
        in [
            NotificationSettingOptionValues.COMMITTED_ONLY,
            NotificationSettingsOptionEnum.COMMITTED_ONLY,
        ]
        and user.id in user_ids
    ):
        return GroupSubscriptionReason.committed
    return None


def get_participants_for_release(
    projects: Iterable[Project], organization: Organization, commited_user_ids: set[int]
) -> ParticipantMap:
    # Collect all users with verified emails on a team in the related projects.
    user_ids = list(
        OrganizationMember.objects.filter(
            teams__projectteam__project__in=projects,
            user_is_active=True,
            user_id__isnull=False,
        )
        .distinct()
        .values_list("user_id", flat=True)
    )

    # filter those user ids by verified emails
    user_ids = user_service.get_many_ids(
        filter=dict(
            user_ids=user_ids,
            email_verified=True,
        )
    )

    actors = RpcActor.many_from_object(RpcUser(id=user_id) for user_id in user_ids)
    if should_use_notifications_v2(organization):
        # don't pass in projects since the settings are scoped to the organization only for now
        providers_by_recipient = notifications_service.get_participants(
            type=NotificationSettingEnum.DEPLOY,
            recipients=actors,
            organization_id=organization.id,
        )

        users_to_reasons_by_provider = ParticipantMap()
        for actor in actors:
            settings = providers_by_recipient.get(actor.id, {})
            for provider_str, val_str in settings.items():
                provider = ExternalProviders(provider_str)
                val = NotificationSettingsOptionEnum(val_str)
                reason = get_reason(actor, val, commited_user_ids)
                if reason:
                    users_to_reasons_by_provider.add(provider, actor, reason)
        return users_to_reasons_by_provider

    # Get all the involved users' settings for deploy-emails (including
    # users' organization-independent settings.)
    notification_settings = notifications_service.get_settings_for_recipient_by_parent(
        type=NotificationSettingTypes.DEPLOY,
        recipients=actors,
        parent_id=organization.id,
    )
    notification_settings_by_recipient = transform_to_notification_settings_by_recipient(
        notification_settings, actors
    )

    # Map users to their setting value. Prioritize user/org specific, then
    # user default, then product default.
    users_to_reasons_by_provider = ParticipantMap()
    for actor in actors:
        notification_settings_by_scope = notification_settings_by_recipient.get(actor, {})
        values_by_provider = get_values_by_provider_by_type(
            notification_settings_by_scope,
            notification_providers(),
            NotificationSettingTypes.DEPLOY,
            actor,
        )
        for provider, value in values_by_provider.items():
            reason_option = get_reason(actor, value, commited_user_ids)
            if reason_option:
                users_to_reasons_by_provider.add(provider, actor, reason_option)
    return users_to_reasons_by_provider


def get_owners(
    project: Project,
    event: Event | None = None,
    fallthrough_choice: FallthroughChoiceType | None = None,
) -> Tuple[List[RpcActor], str]:
    """
    Given a project and an event, decide which users and teams are the owners.

    If when checking owners, there is a rule match we only notify the last owner
    (would-be auto-assignee) unless the organization passes the feature-flag
    """

    if event:
        owners, _ = ProjectOwnership.get_owners(project.id, event.data)
    else:
        owners = ProjectOwnership.Everyone

    if not owners:
        outcome = "empty"
        recipients: List[RpcActor] = list()

    elif owners == ProjectOwnership.Everyone:
        outcome = "everyone"
        users = user_service.get_many(
            filter=dict(user_ids=list(project.member_set.values_list("user_id", flat=True)))
        )
        recipients = RpcActor.many_from_object(users)

    else:
        outcome = "match"
        resolved_owners = ActorTuple.resolve_many(owners)
        recipients = RpcActor.many_from_object(resolved_owners)
        # Used to suppress extra notifications to all matched owners, only notify the would-be auto-assignee
        if not features.has("organizations:notification-all-recipients", project.organization):
            recipients = recipients[-1:]

    return (recipients, outcome)


def get_owner_reason(
    project: Project,
    target_type: ActionTargetType,
    event: Event | None = None,
    notification_type: NotificationSettingTypes = NotificationSettingTypes.ISSUE_ALERTS,
    fallthrough_choice: FallthroughChoiceType | None = None,
) -> str | None:
    """
    Provide a human readable reason for why a user is receiving a notification.
    Currently only used to explain "issue owners" w/ fallthrough to everyone
    """
    # Sent to a specific user or team
    if target_type != ActionTargetType.ISSUE_OWNERS:
        return None

    # Not an issue alert
    if event is None or notification_type != NotificationSettingTypes.ISSUE_ALERTS:
        return None

    # Describe why an issue owner was notified
    if fallthrough_choice == FallthroughChoiceType.ALL_MEMBERS:
        return f"We notified all members in the {project.get_full_name()} project of this issue"
    if fallthrough_choice == FallthroughChoiceType.ACTIVE_MEMBERS:
        return f"We notified recently active members in the {project.get_full_name()} project of this issue"

    return None


def get_suspect_commit_users(project: Project, event: Event) -> List[RpcUser]:
    """
    Returns a list of users that are suspect committers for the given event.

    `project`: The project that the event is associated to
    `event`: The event that suspect committers are wanted for
    """

    committers: Sequence[AuthorCommitsSerialized] = get_serialized_event_file_committers(
        project, event
    )
    user_emails = [committer["author"]["email"] for committer in committers]  # type: ignore
    suspect_committers = user_service.get_many_by_email(emails=user_emails, is_verified=True)
    in_project_user_ids = set(
        OrganizationMember.objects.filter(
            teams__projectteam__project__in=[project],
            user_id__in=[owner.id for owner in suspect_committers],
        ).values_list("user_id", flat=True)
    )

    return [committer for committer in suspect_committers if committer.id in in_project_user_ids]


def dedupe_suggested_assignees(suggested_assignees: Iterable[RpcActor]) -> Iterable[RpcActor]:
    return list({assignee.id: assignee for assignee in suggested_assignees}.values())


def determine_eligible_recipients(
    project: Project,
    target_type: ActionTargetType,
    target_identifier: int | None = None,
    event: Event | None = None,
    fallthrough_choice: FallthroughChoiceType | None = None,
) -> Iterable[RpcActor]:
    """
    Either get the individual recipient from the target type/id or the
    owners as determined by rules for this project and event.
    """
    if not (project and project.teams.exists()):
        logger.debug(f"Tried to send notification to invalid project: {project}")

    elif target_type == ActionTargetType.MEMBER:
        user = get_user_from_identifier(project, target_identifier)
        if user:
            return [RpcActor.from_object(user)]

    elif target_type == ActionTargetType.TEAM:
        team = get_team_from_identifier(project, target_identifier)
        if team:
            return [RpcActor.from_orm_team(team)]

    elif target_type == ActionTargetType.ISSUE_OWNERS:
        if not event:
            return []

        suggested_assignees, outcome = get_owners(project, event, fallthrough_choice)

        # We're adding the current assignee to the list of suggested assignees because
        # a new issue could have multiple codeowners and one of them got auto-assigned.
        group_assignee: GroupAssignee | None = GroupAssignee.objects.filter(
            group_id=event.group_id
        ).first()
        if group_assignee:
            outcome = "match"
            assignee_actor = group_assignee.assigned_actor()
            suggested_assignees.append(assignee_actor)

        suspect_commit_users = None
        if features.has("organizations:streamline-targeting-context", project.organization):
            try:
                suspect_commit_users = RpcActor.many_from_object(
                    get_suspect_commit_users(project, event)
                )
                suggested_assignees.extend(suspect_commit_users)
            except (Release.DoesNotExist, Commit.DoesNotExist):
                logger.info("Skipping suspect committers because release does not exist.")
            except Exception:
                logger.exception("Could not get suspect committers. Continuing execution.")

        metrics.incr(
            "features.owners.send_to",
            tags={
                "outcome": outcome
                if outcome == "match" or fallthrough_choice is None
                else fallthrough_choice.value,
                "hasSuspectCommitters": str(bool(suspect_commit_users)),
            },
        )

        if suggested_assignees:
            return dedupe_suggested_assignees(suggested_assignees)

        return RpcActor.many_from_object(get_fallthrough_recipients(project, fallthrough_choice))

    return set()


def get_send_to(
    project: Project,
    target_type: ActionTargetType,
    target_identifier: int | None = None,
    event: Event | None = None,
    notification_type: NotificationSettingTypes = NotificationSettingTypes.ISSUE_ALERTS,
    fallthrough_choice: FallthroughChoiceType | None = None,
    rules: Iterable[Rule] | None = None,
) -> Mapping[ExternalProviders, set[RpcActor]]:
    recipients = determine_eligible_recipients(
        project, target_type, target_identifier, event, fallthrough_choice
    )

    if rules:
        rule_snoozes = RuleSnooze.objects.filter(Q(rule__in=rules))
        muted_user_ids = []
        for rule_snooze in rule_snoozes:
            if rule_snooze.user_id is None:
                return {}
            else:
                muted_user_ids.append(rule_snooze.user_id)

        if muted_user_ids:
            recipients = filter(
                lambda x: x.actor_type != ActorType.USER or x.id not in muted_user_ids, recipients
            )
    return get_recipients_by_provider(project, recipients, notification_type)


def get_fallthrough_recipients(
    project: Project, fallthrough_choice: FallthroughChoiceType | None
) -> Iterable[RpcUser]:
    if not features.has(
        "organizations:issue-alert-fallback-targeting",
        project.organization,
        actor=None,
    ):
        return []

    if not fallthrough_choice:
        logger.warning(f"Missing fallthrough type in project: {project}")
        return []

    if fallthrough_choice == FallthroughChoiceType.NO_ONE:
        return []

    elif fallthrough_choice == FallthroughChoiceType.ALL_MEMBERS:
        return user_service.get_many(
            filter=dict(user_ids=list(project.member_set.values_list("user_id", flat=True)))
        )

    elif fallthrough_choice == FallthroughChoiceType.ACTIVE_MEMBERS:
        member_users = user_service.get_many(
            filter={
                "user_ids": list(project.member_set.values_list("user_id", flat=True)),
            },
        )
        member_users.sort(
            key=lambda u: u.last_active.isoformat() if u.last_active else "", reverse=True
        )
        return member_users[:FALLTHROUGH_NOTIFICATION_LIMIT]

    raise NotImplementedError(f"Unknown fallthrough choice: {fallthrough_choice}")


def get_user_from_identifier(
    project: Project, target_identifier: str | int | None
) -> RpcUser | None:
    if target_identifier is None:
        return None

    try:
        ident = int(target_identifier)
    except ValueError:
        return None

    try:
        organization_member_team = OrganizationMember.objects.get(
            organization_id=project.organization_id, user_id=ident
        )
    except OrganizationMember.DoesNotExist:
        return None

    team_ids = [t.id for t in project.teams.all()]
    omt = OrganizationMemberTeam.objects.filter(
        organizationmember_id=organization_member_team.id, team_id__in=team_ids
    ).first()
    if omt is None:
        return None
    return user_service.get_user(ident)


def get_team_from_identifier(project: Project, target_identifier: str | int | None) -> Team | None:
    if target_identifier is None:
        return None

    try:
        return Team.objects.get(id=int(target_identifier), projectteam__project=project)
    except Team.DoesNotExist:
        return None


def partition_recipients(
    recipients: Iterable[RpcActor],
) -> Mapping[ActorType, set[RpcActor]]:
    mapping = defaultdict(set)
    for recipient in recipients:
        mapping[recipient.actor_type].add(recipient)
    return mapping


def get_users_from_team_fall_back(
    teams: Iterable[RpcActor],
    recipients_by_provider: Mapping[ExternalProviders, Iterable[RpcActor]],
) -> Iterable[RpcUser]:
    assert all(team.actor_type == ActorType.TEAM for team in teams)

    teams_to_fall_back = set(teams)
    for recipients in recipients_by_provider.values():
        for recipient in recipients:
            teams_to_fall_back.remove(recipient)

    user_ids: set[int] = set()
    for team in teams_to_fall_back:
        # Fall back to notifying each subscribed user if there aren't team notification settings
        members = organization_service.get_team_members(team_id=team.id)
        user_ids |= {member.user_id for member in members if member.user_id is not None}
    return user_service.get_many(filter={"user_ids": list(user_ids)})


def combine_recipients_by_provider(
    teams_by_provider: Mapping[ExternalProviders, Iterable[RpcActor]],
    users_by_provider: Mapping[ExternalProviders, Iterable[RpcActor]],
) -> Mapping[ExternalProviders, set[RpcActor]]:
    """TODO(mgaeta): Make this more generic and move it to utils."""
    recipients_by_provider = defaultdict(set)
    for provider, teams in teams_by_provider.items():
        for team in teams:
            recipients_by_provider[provider].add(team)
    for provider, users in users_by_provider.items():
        for user in users:
            recipients_by_provider[provider].add(user)
    return recipients_by_provider


def get_notification_recipients_v2(
    recipients: Iterable[RpcActor],
    type: NotificationSettingEnum,
    organization_id: Optional[int] = None,
    project_ids: Optional[List[int]] = None,
    actor_type: Optional[ActorType] = None,
) -> Mapping[ExternalProviders, set[RpcActor]]:
    recipients_by_provider = notifications_service.get_notification_recipients(
        recipients=list(recipients),
        type=type,
        organization_id=organization_id,
        project_ids=project_ids,
        actor_type=actor_type,
    )
<<<<<<< HEAD
    # ensure we use a defaultdict here in case someone tries to access a
=======
    # ensure we use a defaultdict here in case someone tries to access a provider that has no recipients
>>>>>>> d5180724
    out = defaultdict(set)
    for provider, actors in recipients_by_provider.items():
        key = get_provider_enum_from_string(provider)
        out[key] = actors
    return out


def get_recipients_by_provider(
    project: Project,
    recipients: Iterable[RpcActor],
    notification_type: NotificationSettingTypes = NotificationSettingTypes.ISSUE_ALERTS,
) -> Mapping[ExternalProviders, set[RpcActor]]:
    """Get the lists of recipients that should receive an Issue Alert by ExternalProvider."""
    recipients_by_type = partition_recipients(recipients)
    teams = recipients_by_type[ActorType.TEAM]
    users = recipients_by_type[ActorType.USER]

    # First evaluate the teams.
    setting_type = NotificationSettingEnum(NOTIFICATION_SETTING_TYPES[notification_type])
    teams_by_provider: Mapping[ExternalProviders, Iterable[RpcActor]] = {}

    if should_use_notifications_v2(project.organization):
        # get by team
        teams_by_provider = get_notification_recipients_v2(
            recipients=teams,
            type=setting_type,
            organization_id=project.organization_id,
            project_ids=[project.id],
            actor_type=ActorType.TEAM,
        )
    else:
        teams_by_provider = NotificationSetting.objects.filter_to_accepting_recipients(
            project, teams, notification_type
        )

    # Teams cannot receive emails so omit EMAIL settings.
    teams_by_provider = {
        provider: teams
        for provider, teams in teams_by_provider.items()
        if provider != ExternalProviders.EMAIL
    }

    # If there are any teams that didn't get added, fall back and add all users.
    users |= set(RpcActor.many_from_object(get_users_from_team_fall_back(teams, teams_by_provider)))

    # Repeat for users.
    users_by_provider: Mapping[ExternalProviders, Iterable[RpcActor]] = {}
    if should_use_notifications_v2(project.organization):
        # convert from string to enum
        users_by_provider = get_notification_recipients_v2(
            recipients=users,
            type=setting_type,
            organization_id=project.organization_id,
            project_ids=[project.id],
            actor_type=ActorType.USER,
        )
    else:
        users_by_provider = NotificationSetting.objects.filter_to_accepting_recipients(
            project, users, notification_type
        )

    return combine_recipients_by_provider(teams_by_provider, users_by_provider)<|MERGE_RESOLUTION|>--- conflicted
+++ resolved
@@ -584,11 +584,7 @@
         project_ids=project_ids,
         actor_type=actor_type,
     )
-<<<<<<< HEAD
-    # ensure we use a defaultdict here in case someone tries to access a
-=======
     # ensure we use a defaultdict here in case someone tries to access a provider that has no recipients
->>>>>>> d5180724
     out = defaultdict(set)
     for provider, actors in recipients_by_provider.items():
         key = get_provider_enum_from_string(provider)
