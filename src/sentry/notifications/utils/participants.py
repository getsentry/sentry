--- conflicted
+++ resolved
@@ -17,12 +17,9 @@
     OrganizationMemberTeam,
     Project,
     ProjectOwnership,
-<<<<<<< HEAD
+    Release,
     Rule,
     RuleSnooze,
-=======
-    Release,
->>>>>>> cbd660ca
     Team,
     User,
 )
