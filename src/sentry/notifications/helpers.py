--- conflicted
+++ resolved
@@ -297,7 +297,6 @@
     raise Exception("scope must be either user, team, organization, or project")
 
 
-<<<<<<< HEAD
 def get_target_id(user: User | None = None, team: Team | None = None) -> int:
     """:returns the actor ID from a User or Team."""
     if user:
@@ -310,8 +309,6 @@
     raise Exception("target must be either a user or a team")
 
 
-=======
->>>>>>> fa4f188d
 def get_subscription_from_attributes(
     attrs: Mapping[str, Any]
 ) -> tuple[bool, Mapping[str, str | bool] | None]:
