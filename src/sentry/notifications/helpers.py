from __future__ import annotations

from collections import defaultdict
from typing import TYPE_CHECKING, Any, Iterable, Mapping, MutableMapping

from django.contrib.auth.models import AnonymousUser

from sentry.notifications.defaults import NOTIFICATION_SETTING_DEFAULTS
from sentry.notifications.types import (
    NOTIFICATION_SCOPE_TYPE,
    NOTIFICATION_SETTING_OPTION_VALUES,
    NOTIFICATION_SETTING_TYPES,
    SUBSCRIPTION_REASON_MAP,
    VALID_VALUES_FOR_KEY,
    GroupSubscriptionReason,
    NotificationScopeType,
    NotificationSettingOptionValues,
    NotificationSettingTypes,
)
from sentry.services.hybrid_cloud import coerce_id_from
from sentry.services.hybrid_cloud.actor import ActorType, RpcActor
from sentry.services.hybrid_cloud.notifications import RpcNotificationSetting
from sentry.types.integrations import (
    EXTERNAL_PROVIDERS,
    ExternalProviders,
    get_provider_enum,
    get_provider_enum_from_string,
    get_provider_name,
)

if TYPE_CHECKING:
    from sentry.models import Group, GroupSubscription, Organization, Project, Team, User


def _get_notification_setting_default(
    provider: ExternalProviders,
    type: NotificationSettingTypes,
    recipient: RpcActor | None = None,  # not needed right now
) -> NotificationSettingOptionValues:
    """
    In order to increase engagement, we automatically opt users into receiving
    Slack notifications if they install Slack and link their identity.
    Approval notifications always default to Slack being on.
    """

    # every team default is off
    if recipient is not None and recipient.actor_type == ActorType.TEAM:
        return NotificationSettingOptionValues.NEVER
    return NOTIFICATION_SETTING_DEFAULTS[provider][type]


def _get_default_value_by_provider(
    type: NotificationSettingTypes,
    recipient: RpcActor | None = None,
) -> Mapping[ExternalProviders, NotificationSettingOptionValues]:
    return {
        provider: _get_notification_setting_default(provider, type, recipient)
        for provider in NOTIFICATION_SETTING_DEFAULTS.keys()
    }


def _get_setting_mapping_from_mapping(
    notification_settings_by_recipient: Mapping[
        RpcActor,
        Mapping[NotificationScopeType, Mapping[ExternalProviders, NotificationSettingOptionValues]],
    ],
    recipient: RpcActor,
    type: NotificationSettingTypes,
) -> Mapping[ExternalProviders, NotificationSettingOptionValues]:
    """
    XXX(CEO): may not respect granularity of a setting for Slack a setting for
     email but we'll worry about that later since we don't have a FE for it yet.
    """
    return merge_notification_settings_up(
        _get_default_value_by_provider(type, recipient),
        *(
            notification_settings_by_recipient.get(recipient, {}).get(scope, {})
            for scope in (
                NotificationScopeType.USER,
                NotificationScopeType.TEAM,
                get_scope_type(type),
            )
        ),
    )


def where_should_recipient_be_notified(
    notification_settings_by_recipient: Mapping[
        RpcActor,
        Mapping[NotificationScopeType, Mapping[ExternalProviders, NotificationSettingOptionValues]],
    ],
    recipient: RpcActor,
    type: NotificationSettingTypes = NotificationSettingTypes.ISSUE_ALERTS,
) -> list[ExternalProviders]:
    """
    Given a mapping of default and specific notification settings by user,
    return the list of providers after verifying the user has opted into this notification.
    """
    mapping = _get_setting_mapping_from_mapping(
        notification_settings_by_recipient,
        recipient,
        type,
    )
    return [
        provider
        for provider, value in mapping.items()
        if value == NotificationSettingOptionValues.ALWAYS
    ]


def should_be_participating(
    subscription: Any | None,
    value: NotificationSettingOptionValues,
) -> bool:
    """
    Give an Actor's subscription (on, off, or null) to a group and their
    notification setting value(on, off, or sometimes), decide whether or not to
    send the Actor a notification.
    """
    return (
        subscription and subscription.is_active and value != NotificationSettingOptionValues.NEVER
    ) or (not subscription and value == NotificationSettingOptionValues.ALWAYS)


def where_should_be_participating(
    recipient: RpcActor,
    subscription: GroupSubscription | None,
    notification_settings_by_recipient: Mapping[
        RpcActor,
        Mapping[NotificationScopeType, Mapping[ExternalProviders, NotificationSettingOptionValues]],
    ],
) -> list[ExternalProviders]:
    """
    Given a mapping of users to subscriptions and a mapping of default and
    specific notification settings by user, determine where a user should receive
    a WORKFLOW notification. Unfortunately, this algorithm does not respect
    NotificationSettingOptionValues.ALWAYS. If the user is unsubscribed from
    the group, that overrides their notification preferences.
    """
    mapping = _get_setting_mapping_from_mapping(
        notification_settings_by_recipient,
        recipient,
        NotificationSettingTypes.WORKFLOW,
    )
    return [
        provider
        for provider, value in mapping.items()
        if should_be_participating(subscription, value)
    ]


def get_values_by_provider_by_type(
    notification_settings_by_scope: Mapping[
        NotificationScopeType, Mapping[ExternalProviders, NotificationSettingOptionValues]
    ],
    all_providers: Iterable[ExternalProviders],
    type: NotificationSettingTypes,
    recipient: RpcActor | None = None,
) -> Mapping[ExternalProviders, NotificationSettingOptionValues]:
    """
    Given a mapping of scopes to a mapping of default and specific notification
    settings by provider, determine the notification setting by provider for
    the given notification type.
    """
    parent_scope = get_scope_type(type)

    parent_specific_mapping = notification_settings_by_scope.get(parent_scope, {})
    organization_independent_mapping = (
        notification_settings_by_scope.get(NotificationScopeType.USER)
        or notification_settings_by_scope.get(NotificationScopeType.TEAM)
        or {}
    )

    return {
        provider: (
            parent_specific_mapping.get(provider)
            or organization_independent_mapping.get(provider)
            or _get_notification_setting_default(provider, type, recipient)
        )
        for provider in all_providers
    }


def transform_to_notification_settings_by_recipient(
    notification_settings: Iterable[RpcNotificationSetting],
    recipients: Iterable[RpcActor],
) -> Mapping[
    RpcActor,
    Mapping[NotificationScopeType, Mapping[ExternalProviders, NotificationSettingOptionValues]],
]:
    """
    Given an unsorted list of notification settings, create a mapping of users
    to a map of notification scopes to setting values.
    """
    actor_mapping = {recipient.actor_id: recipient for recipient in recipients}
    notification_settings_by_recipient: MutableMapping[
        RpcActor,
        MutableMapping[
            NotificationScopeType,
            MutableMapping[ExternalProviders, NotificationSettingOptionValues],
        ],
    ] = defaultdict(lambda: defaultdict(dict))
    for notification_setting in notification_settings:
        recipient = actor_mapping[notification_setting.target_id]
        scope_type = NotificationScopeType(notification_setting.scope_type)
        value = NotificationSettingOptionValues(notification_setting.value)
        provider = ExternalProviders(notification_setting.provider)
        notification_settings_by_recipient[recipient][scope_type][provider] = value
    return notification_settings_by_recipient


def transform_to_notification_settings_by_scope(
    notification_settings: Iterable[RpcNotificationSetting],
) -> Mapping[
    NotificationScopeType,
    Mapping[int, Mapping[ExternalProviders, NotificationSettingOptionValues]],
]:
    """
    Given an unsorted list of notification settings, create a mapping of scopes
    (user or parent) and their IDs to a map of provider to notifications setting values.
    """
    notification_settings_by_scopes: MutableMapping[
        NotificationScopeType,
        MutableMapping[int, MutableMapping[ExternalProviders, NotificationSettingOptionValues]],
    ] = defaultdict(lambda: defaultdict(lambda: dict()))

    for notification_setting in notification_settings:
        scope_type = NotificationScopeType(notification_setting.scope_type)
        scope_id = notification_setting.scope_identifier
        provider = ExternalProviders(notification_setting.provider)
        value = NotificationSettingOptionValues(notification_setting.value)

        notification_settings_by_scopes[scope_type][scope_id][provider] = value

    return notification_settings_by_scopes


def validate(type: NotificationSettingTypes, value: NotificationSettingOptionValues) -> bool:
    """:returns boolean. True if the "value" is valid for the "type"."""
    return value in VALID_VALUES_FOR_KEY.get(type, {})


def get_scope_type(type: NotificationSettingTypes) -> NotificationScopeType:
    """In which scope (proj or org) can a user set more specific settings?"""
    if type in [
        NotificationSettingTypes.DEPLOY,
        NotificationSettingTypes.APPROVAL,
        NotificationSettingTypes.QUOTA,
        NotificationSettingTypes.QUOTA_ERRORS,
        NotificationSettingTypes.QUOTA_TRANSACTIONS,
        NotificationSettingTypes.QUOTA_ATTACHMENTS,
        NotificationSettingTypes.QUOTA_REPLAYS,
        NotificationSettingTypes.QUOTA_WARNINGS,
        NotificationSettingTypes.QUOTA_SPEND_ALLOCATIONS,
    ]:
        return NotificationScopeType.ORGANIZATION

    if type in [
        NotificationSettingTypes.WORKFLOW,
        NotificationSettingTypes.ISSUE_ALERTS,
        NotificationSettingTypes.SPIKE_PROTECTION,
    ]:
        return NotificationScopeType.PROJECT

    raise Exception(
        f"type {type}, must be alerts, deploy, workflow, approval, quota, quotaErrors, quotaTransactions, quotaAttachments, quotaReplays, quotaWarnings, quotaSpendAllocations, spikeProtection"
    )


def get_scope(
<<<<<<< HEAD
    actor: RpcActor | None = None,
    project_or_id: Project | int | None = None,
    organization_or_id: Organization | int | None = None,
=======
    user: User | None = None,
    team: Team | None = None,
    actor: RpcActor | None = None,
    project: Project | None = None,
    organization: Organization | None = None,
>>>>>>> e9b3bc36
) -> tuple[NotificationScopeType, int]:
    """
    Figure out the scope from parameters and return it as a tuple.
    TODO(mgaeta): Make sure the user/team is in the project/organization.
    """
<<<<<<< HEAD
    if ident := coerce_id_from(project_or_id):
        return NotificationScopeType.PROJECT, ident

    if ident := coerce_id_from(organization_or_id):
        return NotificationScopeType.ORGANIZATION, ident
=======
    if project:
        return NotificationScopeType.PROJECT, project.id
>>>>>>> e9b3bc36

    if actor:
        if actor.actor_type == ActorType.TEAM:
            return NotificationScopeType.TEAM, actor.id
        if actor.actor_type == ActorType.USER:
            return NotificationScopeType.USER, actor.id
        raise Exception("actor_type was not a valid ActorType!")

<<<<<<< HEAD
    raise Exception("scope must be either valid actor, organization, or project")
=======
    if user is not None:
        actor = RpcActor.from_object(user)
    if team is not None:
        actor = RpcActor.from_object(team)
    if actor:
        if actor.actor_type == ActorType.TEAM:
            return NotificationScopeType.TEAM, actor.id
        else:
            return NotificationScopeType.USER, actor.id

    raise Exception("scope must be either user, team, organization, or project")
>>>>>>> e9b3bc36


def get_subscription_from_attributes(
    attrs: Mapping[str, Any]
) -> tuple[bool, Mapping[str, str | bool] | None]:
    subscription_details: Mapping[str, str | bool] | None = None
    is_disabled, is_subscribed, subscription = attrs["subscription"]
    if is_disabled:
        subscription_details = {"disabled": True}
    elif subscription and subscription.is_active:
        subscription_details = {
            "reason": SUBSCRIPTION_REASON_MAP.get(subscription.reason, "unknown")
        }

    return is_subscribed, subscription_details


def get_groups_for_query(
    groups_by_project: Mapping[int, set[Group]],
    notification_settings_by_scope: Mapping[
        NotificationScopeType,
        Mapping[int, Mapping[ExternalProviders, NotificationSettingOptionValues]],
    ],
    user: User,
) -> set[Group]:
    """
    If there is a subscription record associated with the group, we can just use
    that to know if a user is subscribed or not, as long as notifications aren't
    disabled for the project.
    """
    # Although this can be done with a comprehension, looping for clarity.
    output = set()
    for project_id, groups in groups_by_project.items():
        value = get_most_specific_notification_setting_value(
            notification_settings_by_scope,
            recipient=user,
            parent_id=project_id,
            type=NotificationSettingTypes.WORKFLOW,
        )
        if value != NotificationSettingOptionValues.NEVER:
            output |= groups
    return output


def collect_groups_by_project(groups: Iterable[Group]) -> Mapping[int, set[Group]]:
    """
    Collect all of the projects to look up, and keep a set of groups that are
    part of that project. (Note that the common -- but not only -- case here is
    that all groups are part of the same project.)
    """
    projects = defaultdict(set)
    for group in groups:
        projects[group.project_id].add(group)
    return projects


def get_user_subscriptions_for_groups(
    groups_by_project: Mapping[int, set[Group]],
    notification_settings_by_scope: Mapping[
        NotificationScopeType,
        Mapping[int, Mapping[ExternalProviders, NotificationSettingOptionValues]],
    ],
    subscriptions_by_group_id: Mapping[int, GroupSubscription],
    user: User,
) -> Mapping[int, tuple[bool, bool, GroupSubscription | None]]:
    """
    For each group, use the combination of GroupSubscription and
    NotificationSetting rows to determine if the user is explicitly or
    implicitly subscribed (or if they can subscribe at all.)
    """
    results = {}
    for project_id, groups in groups_by_project.items():
        notification_settings_by_provider = get_values_by_provider(
            notification_settings_by_scope,
            recipient=RpcActor.from_orm_user(user),
            parent_id=project_id,
            type=NotificationSettingTypes.WORKFLOW,
        )
        for group in groups:
            results[group.id] = _get_subscription_values(
                group,
                subscriptions_by_group_id,
                notification_settings_by_provider,
            )
    return results


def _get_subscription_values(
    group: Group,
    subscriptions_by_group_id: Mapping[int, GroupSubscription],
    notification_settings_by_provider: Mapping[ExternalProviders, NotificationSettingOptionValues],
) -> tuple[bool, bool, GroupSubscription | None]:
    is_disabled = False
    subscription = subscriptions_by_group_id.get(group.id)
    if subscription:
        # Having a GroupSubscription overrides NotificationSettings.
        is_active = subscription.is_active
    else:
        value = get_highest_notification_setting_value(notification_settings_by_provider)
        if value == NotificationSettingOptionValues.NEVER:
            # The user has disabled notifications in all cases.
            is_disabled = True
            is_active = False
        else:
            # Since there is no subscription, it is only active if the value is ALWAYS.
            is_active = value == NotificationSettingOptionValues.ALWAYS

    return is_disabled, is_active, subscription


def get_settings_by_provider(
    settings: Mapping[
        NotificationScopeType, Mapping[ExternalProviders, NotificationSettingOptionValues]
    ]
) -> MutableMapping[
    ExternalProviders, MutableMapping[NotificationScopeType, NotificationSettingOptionValues]
]:
    output: MutableMapping[
        ExternalProviders, MutableMapping[NotificationScopeType, NotificationSettingOptionValues]
    ] = defaultdict(dict)

    for scope_type in settings:
        for provider, value in settings[scope_type].items():
            output[provider][scope_type] = value

    return output


def get_fallback_settings(
    types_to_serialize: Iterable[NotificationSettingTypes],
    project_ids: Iterable[int],
    organization_ids: Iterable[int],
    recipient: RpcActor | None = None,
) -> MutableMapping[str, MutableMapping[str, MutableMapping[int, MutableMapping[str, str]]]]:
    """
    The API is responsible for calculating the implied setting values when a
    user or team does not have explicit notification settings. This function
    creates a "dummy" version of the nested object of notification settings that
    can be overridden by explicit settings.
    """
    data: MutableMapping[
        str, MutableMapping[str, MutableMapping[int, MutableMapping[str, str]]]
    ] = defaultdict(lambda: defaultdict(lambda: defaultdict(dict)))

    parent_independent_value_str = NOTIFICATION_SETTING_OPTION_VALUES[
        NotificationSettingOptionValues.DEFAULT
    ]

    # Set the application-wide defaults in case they aren't set.
    for type_enum in types_to_serialize:
        scope_type = get_scope_type(type_enum)
        scope_str = NOTIFICATION_SCOPE_TYPE[scope_type]
        type_str = NOTIFICATION_SETTING_TYPES[type_enum]

        for provider in NOTIFICATION_SETTING_DEFAULTS.keys():
            provider_str = EXTERNAL_PROVIDERS[provider]

            parent_ids = (
                project_ids if scope_type == NotificationScopeType.PROJECT else organization_ids
            )
            for parent_id in parent_ids:
                data[type_str][scope_str][parent_id][provider_str] = parent_independent_value_str

            if recipient:
                # Each provider has it's own defaults by type.
                value = _get_notification_setting_default(provider, type_enum, recipient)
                value_str = NOTIFICATION_SETTING_OPTION_VALUES[value]
                user_scope_str = NOTIFICATION_SCOPE_TYPE[NotificationScopeType.USER]

                data[type_str][user_scope_str][recipient.id][provider_str] = value_str
    return data


def get_reason_context(extra_context: Mapping[str, Any]) -> MutableMapping[str, str]:
    """Get user-specific context. Do not call get_context() here."""
    reason = extra_context.get("reason", 0)
    return {
        "reason": GroupSubscriptionReason.descriptions.get(reason, "are subscribed to this issue")
    }


def get_highest_notification_setting_value(
    notification_settings_by_provider: Mapping[ExternalProviders, NotificationSettingOptionValues],
) -> NotificationSettingOptionValues | None:
    """
    Find the "most specific" notification setting value. Currently non-NEVER
    values are locked together (for example, you cannot have
    `{"email": "always", "slack": "subscribe_only"}` but you can have
    `{"email": "always", "slack": "never"}` and
    `{"email": "always", "slack": "always"}`), but this might change. This is a
    HACK but if we put an explicit ordering here It'd match the implicit ordering.
    """
    if not notification_settings_by_provider:
        return None
    return max(notification_settings_by_provider.values(), key=lambda v: v.value)


def get_value_for_parent(
    notification_settings_by_scope: Mapping[
        NotificationScopeType,
        Mapping[int, Mapping[ExternalProviders, NotificationSettingOptionValues]],
    ],
    parent_id: int,
    type: NotificationSettingTypes,
) -> Mapping[ExternalProviders, NotificationSettingOptionValues]:
    """
    Given notification settings by scope, an organization or project, and a
    notification type, get the notification settings by provider.
    """
    return notification_settings_by_scope.get(get_scope_type(type), {}).get(parent_id, {})


def _get_value_for_actor(
    notification_settings_by_scope: Mapping[
        NotificationScopeType,
        Mapping[int, Mapping[ExternalProviders, NotificationSettingOptionValues]],
    ],
    recipient: RpcActor,
) -> Mapping[ExternalProviders, NotificationSettingOptionValues]:
    """
    Instead of checking the DB to see if `recipient` is a Team or User, just
    `get()` both since only one of them can have a value.
    """
    return (
        notification_settings_by_scope.get(NotificationScopeType.USER)
        or notification_settings_by_scope.get(NotificationScopeType.TEAM)
        or {}
    ).get(recipient.id, {})


def get_most_specific_notification_setting_value(
    notification_settings_by_scope: Mapping[
        NotificationScopeType,
        Mapping[int, Mapping[ExternalProviders, NotificationSettingOptionValues]],
    ],
    recipient: RpcActor | Team | User | AnonymousUser,
    parent_id: int,
    type: NotificationSettingTypes,
) -> NotificationSettingOptionValues:
    """
    Get the "most specific" notification setting value for a given user and
    project. If there are no settings, default to the default setting for EMAIL.
    """
    if isinstance(recipient, AnonymousUser):
        return _get_notification_setting_default(ExternalProviders.EMAIL, type, None)

    recipient_actor = RpcActor.from_object(recipient)
    return (
        get_highest_notification_setting_value(
            get_value_for_parent(notification_settings_by_scope, parent_id, type)
        )
        or get_highest_notification_setting_value(
            _get_value_for_actor(notification_settings_by_scope, recipient_actor)
        )
        or _get_notification_setting_default(ExternalProviders.EMAIL, type, recipient_actor)
    )


def merge_notification_settings_up(
    *settings_mappings: Mapping[ExternalProviders, NotificationSettingOptionValues],
) -> Mapping[ExternalProviders, NotificationSettingOptionValues]:
    """
    Given a list of notification settings by provider ordered by increasing
    specificity, get the most specific value by provider.
    """
    value_by_provider: MutableMapping[ExternalProviders, NotificationSettingOptionValues] = {}
    for notification_settings_by_provider in settings_mappings:
        value_by_provider.update(notification_settings_by_provider)
    return value_by_provider


def get_values_by_provider(
    notification_settings_by_scope: Mapping[
        NotificationScopeType,
        Mapping[int, Mapping[ExternalProviders, NotificationSettingOptionValues]],
    ],
    recipient: RpcActor,
    parent_id: int,
    type: NotificationSettingTypes,
) -> Mapping[ExternalProviders, NotificationSettingOptionValues]:
    """
    Given notification settings by scope, an organization or project, a
    recipient, and a notification type, what is the non-never notification
    setting by provider?
    """
    return merge_notification_settings_up(
        _get_default_value_by_provider(type, recipient),
        _get_value_for_actor(notification_settings_by_scope, recipient),
        get_value_for_parent(notification_settings_by_scope, parent_id, type),
    )


def get_providers_for_recipient(
    raw_recipient: RpcActor | User | Team,
) -> Iterable[ExternalProviders]:
    from sentry.models import ExternalActor, Identity

    recipient = RpcActor.from_object(raw_recipient)
    possible_providers = NOTIFICATION_SETTING_DEFAULTS.keys()
    if recipient.actor_type == ActorType.TEAM:
        team_providers = ExternalActor.objects.filter(
            actor_id=recipient.actor_id, provider__in=possible_providers
        ).values_list("provider", flat=True)
        return [get_provider_enum(provider) for provider in team_providers]

    provider_names = [get_provider_name(provider) for provider in possible_providers]
    idp_types = Identity.objects.filter(
        user__id=recipient.id, idp__type__in=provider_names
    ).values_list("idp__type", flat=True)
    user_providers = [get_provider_enum_from_string(idp_type) for idp_type in idp_types]
    user_providers.append(ExternalProviders.EMAIL)  # always add in email as an option
    return user_providers<|MERGE_RESOLUTION|>--- conflicted
+++ resolved
@@ -17,7 +17,6 @@
     NotificationSettingOptionValues,
     NotificationSettingTypes,
 )
-from sentry.services.hybrid_cloud import coerce_id_from
 from sentry.services.hybrid_cloud.actor import ActorType, RpcActor
 from sentry.services.hybrid_cloud.notifications import RpcNotificationSetting
 from sentry.types.integrations import (
@@ -268,43 +267,22 @@
 
 
 def get_scope(
-<<<<<<< HEAD
-    actor: RpcActor | None = None,
-    project_or_id: Project | int | None = None,
-    organization_or_id: Organization | int | None = None,
-=======
     user: User | None = None,
     team: Team | None = None,
     actor: RpcActor | None = None,
     project: Project | None = None,
     organization: Organization | None = None,
->>>>>>> e9b3bc36
 ) -> tuple[NotificationScopeType, int]:
     """
     Figure out the scope from parameters and return it as a tuple.
     TODO(mgaeta): Make sure the user/team is in the project/organization.
     """
-<<<<<<< HEAD
-    if ident := coerce_id_from(project_or_id):
-        return NotificationScopeType.PROJECT, ident
-
-    if ident := coerce_id_from(organization_or_id):
-        return NotificationScopeType.ORGANIZATION, ident
-=======
     if project:
         return NotificationScopeType.PROJECT, project.id
->>>>>>> e9b3bc36
-
-    if actor:
-        if actor.actor_type == ActorType.TEAM:
-            return NotificationScopeType.TEAM, actor.id
-        if actor.actor_type == ActorType.USER:
-            return NotificationScopeType.USER, actor.id
-        raise Exception("actor_type was not a valid ActorType!")
-
-<<<<<<< HEAD
-    raise Exception("scope must be either valid actor, organization, or project")
-=======
+
+    if organization:
+        return NotificationScopeType.ORGANIZATION, organization.id
+
     if user is not None:
         actor = RpcActor.from_object(user)
     if team is not None:
@@ -316,7 +294,6 @@
             return NotificationScopeType.USER, actor.id
 
     raise Exception("scope must be either user, team, organization, or project")
->>>>>>> e9b3bc36
 
 
 def get_subscription_from_attributes(
