import datetime
import hashlib
import hmac
import logging
import uuid
from collections.abc import Callable
from typing import Any, TypedDict

import sentry_sdk
from cryptography.fernet import Fernet
from django.conf import settings
from django.contrib.auth.models import AnonymousUser
from django.core.exceptions import ObjectDoesNotExist
from django.db.models import Q
from google.protobuf.json_format import MessageToDict
from google.protobuf.timestamp_pb2 import Timestamp as ProtobufTimestamp
from rest_framework.exceptions import (
    APIException,
    AuthenticationFailed,
    NotFound,
    ParseError,
    PermissionDenied,
    ValidationError,
)
from rest_framework.request import Request
from rest_framework.response import Response
from sentry_protos.snuba.v1.downsampled_storage_pb2 import DownsampledStorageConfig
from sentry_protos.snuba.v1.endpoint_trace_item_details_pb2 import TraceItemDetailsRequest
from sentry_protos.snuba.v1.endpoint_trace_item_stats_pb2 import (
    AttributeDistributionsRequest,
    StatsType,
    TraceItemStatsRequest,
)
from sentry_protos.snuba.v1.endpoint_trace_item_table_pb2 import Column, TraceItemTableRequest
from sentry_protos.snuba.v1.request_common_pb2 import RequestMeta, TraceItemType
from sentry_protos.snuba.v1.trace_item_attribute_pb2 import AttributeKey, AttributeValue, StrArray
from sentry_protos.snuba.v1.trace_item_filter_pb2 import ComparisonFilter, TraceItemFilter

from sentry import features, options
from sentry.api.api_owners import ApiOwner
from sentry.api.api_publish_status import ApiPublishStatus
from sentry.api.authentication import AuthenticationSiloLimit, StandardAuthentication
from sentry.api.base import Endpoint, internal_region_silo_endpoint
from sentry.api.endpoints.project_trace_item_details import convert_rpc_attribute_to_json
from sentry.constants import (
    ENABLE_PR_REVIEW_TEST_GENERATION_DEFAULT,
    HIDE_AI_FEATURES_DEFAULT,
    ObjectStatus,
)
from sentry.exceptions import InvalidSearchQuery
from sentry.hybridcloud.rpc.service import RpcAuthenticationSetupException, RpcResolutionException
from sentry.hybridcloud.rpc.sig import SerializableFunctionValueException
from sentry.integrations.github_enterprise.integration import GitHubEnterpriseIntegration
from sentry.integrations.models.repository_project_path_config import RepositoryProjectPathConfig
from sentry.integrations.services.integration import integration_service
from sentry.integrations.types import IntegrationProviderSlug
from sentry.models.organization import Organization, OrganizationStatus
from sentry.models.repository import Repository
from sentry.replays.usecases.summarize import rpc_get_replay_summary_logs
from sentry.search.eap.resolver import SearchResolver
from sentry.search.eap.spans.definitions import SPAN_DEFINITIONS
from sentry.search.eap.types import SearchResolverConfig, SupportedTraceItemType
from sentry.search.events.types import SnubaParams
from sentry.seer.assisted_query.discover_tools import (
    get_event_filter_key_values,
    get_event_filter_keys,
)
from sentry.seer.assisted_query.issues_tools import (
    execute_issues_query,
    get_filter_key_values,
    get_issue_filter_keys,
    get_issues_stats,
)
from sentry.seer.assisted_query.traces_tools import (
    get_attribute_names,
    get_attribute_values_with_substring,
)
from sentry.seer.autofix.autofix_tools import get_error_event_details, get_profile_details
from sentry.seer.autofix.coding_agent import launch_coding_agents_for_run
from sentry.seer.autofix.utils import AutofixTriggerSource
from sentry.seer.constants import SEER_SUPPORTED_SCM_PROVIDERS
from sentry.seer.explorer.custom_tool_utils import call_custom_tool
from sentry.seer.explorer.index_data import (
    rpc_get_issues_for_transaction,
    rpc_get_profiles_for_trace,
    rpc_get_trace_for_transaction,
    rpc_get_transactions_for_project,
)
from sentry.seer.explorer.tools import (
    execute_table_query,
    execute_timeseries_query,
    get_issue_and_event_details,
<<<<<<< HEAD
    get_issue_details,
    get_log_attributes_for_trace,
    get_metric_attributes_for_trace,
=======
>>>>>>> 26b4f5a4
    get_replay_metadata,
    get_repository_definition,
    get_trace_item_attributes,
    rpc_get_profile_flamegraph,
    rpc_get_trace_waterfall,
)
from sentry.seer.fetch_issues import by_error_type, by_function_name, by_text_query, utils
from sentry.seer.seer_setup import get_seer_org_acknowledgement
from sentry.sentry_apps.tasks.sentry_apps import broadcast_webhooks_for_organization
from sentry.silo.base import SiloMode
from sentry.snuba.referrer import Referrer
from sentry.utils import snuba_rpc
from sentry.utils.dates import parse_stats_period
from sentry.utils.env import in_test_environment
from sentry.utils.snuba_rpc import table_rpc

logger = logging.getLogger(__name__)


class ColumnDict(TypedDict):
    name: str
    type: str


class SortDict(TypedDict):
    name: str
    type: str
    descending: bool


class SpansResponse(TypedDict):
    data: list[dict[str, Any]]
    meta: dict[str, Any]


def compare_signature(url: str, body: bytes, signature: str) -> bool:
    """
    Compare request data + signature signed by one of the shared secrets.

    Once a key has been able to validate the signature other keys will
    not be attempted. We should only have multiple keys during key rotations.
    """
    if not settings.SEER_RPC_SHARED_SECRET:
        raise RpcAuthenticationSetupException(
            "Cannot validate RPC request signatures without SEER_RPC_SHARED_SECRET"
        )

    if not signature.startswith("rpc0:"):
        logger.error("Seer RPC signature validation failed: invalid signature prefix")
        return False

    if not body:
        logger.error("Seer RPC signature validation failed: no body")
        return False

    try:
        # We aren't using the version bits currently.
        _, signature_data = signature.split(":", 2)

        signature_input = body

        for key in settings.SEER_RPC_SHARED_SECRET:
            computed = hmac.new(key.encode(), signature_input, hashlib.sha256).hexdigest()
            is_valid = hmac.compare_digest(computed.encode(), signature_data.encode())
            if is_valid:
                return True
    except Exception:
        logger.exception("Seer RPC signature validation failed")
        return False

    logger.error("Seer RPC signature validation failed")

    return False


@AuthenticationSiloLimit(SiloMode.CONTROL, SiloMode.REGION)
class SeerRpcSignatureAuthentication(StandardAuthentication):
    """
    Authentication for seer RPC requests.
    Requests are sent with an HMAC signed by a shared private key.
    """

    token_name = b"rpcsignature"

    def accepts_auth(self, auth: list[bytes]) -> bool:
        if not auth or len(auth) < 2:
            return False
        return auth[0].lower() == self.token_name

    def authenticate_token(self, request: Request, token: str) -> tuple[Any, Any]:
        if not compare_signature(request.path_info, request.body, token):
            raise AuthenticationFailed("Invalid signature")

        sentry_sdk.get_isolation_scope().set_tag("seer_rpc_auth", True)

        return (AnonymousUser(), token)


@internal_region_silo_endpoint
class SeerRpcServiceEndpoint(Endpoint):
    """
    RPC endpoint for seer microservice to call. Authenticated with a shared secret.
    Copied from the normal rpc endpoint and modified for use with seer.
    """

    publish_status = {
        "POST": ApiPublishStatus.EXPERIMENTAL,
    }
    owner = ApiOwner.ML_AI
    authentication_classes = (SeerRpcSignatureAuthentication,)
    permission_classes = ()
    enforce_rate_limit = False

    @sentry_sdk.trace
    def _is_authorized(self, request: Request) -> bool:
        if request.auth and isinstance(
            request.successful_authenticator, SeerRpcSignatureAuthentication
        ):
            return True
        return False

    @sentry_sdk.trace
    def _dispatch_to_local_method(self, method_name: str, arguments: dict[str, Any]) -> Any:
        if method_name not in seer_method_registry:
            raise RpcResolutionException(f"Unknown method {method_name}")
        # As seer is a single service, we just directly expose the methods instead of services.
        method = seer_method_registry[method_name]
        return method(**arguments)

    @sentry_sdk.trace
    def post(self, request: Request, method_name: str) -> Response:
        if not self._is_authorized(request):
            raise PermissionDenied

        try:
            arguments: dict[str, Any] = request.data["args"]
        except KeyError as e:
            raise ParseError from e
        if not isinstance(arguments, dict):
            raise ParseError

        try:
            result = self._dispatch_to_local_method(method_name, arguments)
        except RpcResolutionException as e:
            sentry_sdk.capture_exception()
            raise NotFound from e
        except SerializableFunctionValueException as e:
            sentry_sdk.capture_exception()
            raise ParseError from e
        except ObjectDoesNotExist as e:
            # Let this fall through, this is normal.
            sentry_sdk.capture_exception()
            raise NotFound from e
        except Exception as e:
            if in_test_environment():
                raise
            if settings.DEBUG:
                raise Exception(f"Problem processing seer rpc endpoint {method_name}") from e
            sentry_sdk.capture_exception()
            raise ValidationError from e
        return Response(data=result)


def get_organization_slug(*, org_id: int) -> dict:
    org: Organization = Organization.objects.get(id=org_id)
    return {"slug": org.slug}


def get_organization_project_ids(*, org_id: int) -> dict:
    """Get all active projects (IDs and slugs) for an organization"""
    from sentry.models.project import Project

    try:
        organization = Organization.objects.get(id=org_id)
    except Organization.DoesNotExist:
        return {"projects": []}

    projects = list(
        Project.objects.filter(organization=organization, status=ObjectStatus.ACTIVE).values(
            "id", "slug"
        )
    )

    return {"projects": projects}


def _can_use_prevent_ai_features(org: Organization) -> bool:
    if not features.has("organizations:gen-ai-features", org):
        return False

    hide_ai_features = org.get_option("sentry:hide_ai_features", HIDE_AI_FEATURES_DEFAULT)
    pr_review_test_generation_enabled = bool(
        org.get_option(
            "sentry:enable_pr_review_test_generation",
            ENABLE_PR_REVIEW_TEST_GENERATION_DEFAULT,
        )
    )
    return not hide_ai_features and pr_review_test_generation_enabled


class SentryOrganizaionIdsAndSlugs(TypedDict):
    org_ids: list[int]
    org_slugs: list[str]


def get_sentry_organization_ids(
    *, external_id: str, provider: str = "integrations:github", **kwargs
) -> SentryOrganizaionIdsAndSlugs:
    """
    Get the Sentry organization ID for a given Repository.

    Args:
        external_id: The id of the repo in the provider's system
        provider: The provider of the repository (e.g. "integrations:github")
    """

    # It's possible that multiple orgs will be returned for a given repo.
    repositories = Repository.objects.filter(
        provider=provider,
        external_id=external_id,
        status=ObjectStatus.ACTIVE,
    )
    repo_ids = repositories.values_list("id", flat=True)

    # Filter to only repositories that have code mappings.
    repo_ids_with_config = (
        RepositoryProjectPathConfig.objects.filter(repository_id__in=repo_ids)
        .values_list("repository_id", flat=True)
        .distinct()
    )

    organization_ids = repositories.filter(id__in=repo_ids_with_config).values_list(
        "organization_id", flat=True
    )
    organizations = Organization.objects.filter(id__in=organization_ids)
    # We then filter out all orgs that didn't give us consent to use AI features.
    orgs_with_consent = [org for org in organizations if _can_use_prevent_ai_features(org)]

    return {
        "org_ids": [organization.id for organization in orgs_with_consent],
        "org_slugs": [organization.slug for organization in orgs_with_consent],
    }


def get_organization_autofix_consent(*, org_id: int) -> dict:
    org: Organization = Organization.objects.get(id=org_id)
    seer_org_acknowledgement = get_seer_org_acknowledgement(org)
    github_extension_enabled = org_id in options.get("github-extension.enabled-orgs")
    return {
        "consent": seer_org_acknowledgement or github_extension_enabled,
    }


# Used by the seer GH app to check for permissions before posting to an org
def get_organization_seer_consent_by_org_name(
    *, org_name: str, provider: str = "github"
) -> dict[str, bool | str | None]:
    org_integrations = integration_service.get_organization_integrations(
        providers=[provider], name=org_name
    )

    # The URL where an org admin can enable Prevent-AI features
    # Only returned if the org is not already consented
    consent_url = None
    for org_integration in org_integrations:
        try:
            org = Organization.objects.get(id=org_integration.organization_id)
            if _can_use_prevent_ai_features(org):
                return {"consent": True}
            # If this is the last org we will return this URL as the consent URL
            consent_url = org.absolute_url("/settings/organization/")
        except Organization.DoesNotExist:
            continue

    return {"consent": False, "consent_url": consent_url}


def get_attributes_and_values(
    *,
    org_id: int,
    project_ids: list[int],
    stats_period: str,
    max_values: int = 100,
    max_attributes: int = 1000,
    sampled: bool = True,
    attributes_ignored: list[str] | None = None,
) -> dict:
    """
    Fetches all string attributes and the corresponding values with counts for a given period.
    """
    period = parse_stats_period(stats_period)
    if period is None:
        period = datetime.timedelta(days=7)

    end = datetime.datetime.now()
    start = end - period

    start_time_proto = ProtobufTimestamp()
    start_time_proto.FromDatetime(start)
    end_time_proto = ProtobufTimestamp()
    end_time_proto.FromDatetime(end)

    sampling_mode = (
        DownsampledStorageConfig.MODE_NORMAL
        if sampled
        else DownsampledStorageConfig.MODE_HIGHEST_ACCURACY
    )

    meta = RequestMeta(
        organization_id=org_id,
        cogs_category="events_analytics_platform",
        referrer=Referrer.SEER_RPC.value,
        project_ids=project_ids,
        start_timestamp=start_time_proto,
        end_timestamp=end_time_proto,
        trace_item_type=TraceItemType.TRACE_ITEM_TYPE_SPAN,
        downsampled_storage_config=DownsampledStorageConfig(mode=sampling_mode),
    )

    if attributes_ignored:
        filter = TraceItemFilter(
            comparison_filter=ComparisonFilter(
                key=AttributeKey(
                    name="attr_key",
                    type=AttributeKey.TYPE_STRING,
                ),
                op=ComparisonFilter.OP_NOT_IN,
                value=AttributeValue(
                    val_str_array=StrArray(
                        values=attributes_ignored,
                    ),
                ),
            ),
        )
    else:
        filter = TraceItemFilter()

    stats_type = StatsType(
        attribute_distributions=AttributeDistributionsRequest(
            max_buckets=max_values,
            max_attributes=max_attributes,
        )
    )
    rpc_request = TraceItemStatsRequest(
        filter=filter,
        meta=meta,
        stats_types=[stats_type],
    )
    rpc_response = snuba_rpc.trace_item_stats_rpc(rpc_request)

    resolver = SearchResolver(
        params=SnubaParams(
            start=start,
            end=end,
        ),
        config=SearchResolverConfig(),
        definitions=SPAN_DEFINITIONS,
    )

    attributes_and_values: dict[str, list[dict[str, Any]]] = {}
    for result in rpc_response.results:
        for attribute in result.attribute_distributions.attributes:
            try:
                resolved_attribute, _ = resolver.resolve_attribute(attribute.attribute_name)
                attribute_name = resolved_attribute.public_alias
            except InvalidSearchQuery:
                attribute_name = attribute.attribute_name

            if attribute.buckets:
                if attribute_name not in attributes_and_values:
                    attributes_and_values[attribute_name] = []
                attributes_and_values[attribute_name].extend(
                    [
                        {
                            "value": value.label,
                            "count": value.value,
                        }
                        for value in attribute.buckets
                    ]
                )

    return {"attributes_and_values": attributes_and_values}


def get_attributes_for_span(
    *,
    org_id: int,
    project_id: int,
    trace_id: str,
    span_id: str,
) -> dict[str, Any]:
    """
    Fetch all attributes for a given span.
    """
    start_datetime = datetime.datetime.fromtimestamp(0, tz=datetime.UTC)
    end_datetime = datetime.datetime.now(datetime.UTC) + datetime.timedelta(days=7)

    start_timestamp_proto = ProtobufTimestamp()
    start_timestamp_proto.FromDatetime(start_datetime)

    end_timestamp_proto = ProtobufTimestamp()
    end_timestamp_proto.FromDatetime(end_datetime)

    trace_item_type = TraceItemType.TRACE_ITEM_TYPE_SPAN

    request_meta = RequestMeta(
        organization_id=org_id,
        cogs_category="events_analytics_platform",
        referrer=Referrer.SEER_RPC.value,
        project_ids=[project_id],
        start_timestamp=start_timestamp_proto,
        end_timestamp=end_timestamp_proto,
        trace_item_type=trace_item_type,
        request_id=str(uuid.uuid4()),
    )

    request = TraceItemDetailsRequest(
        item_id=span_id,
        trace_id=trace_id,
        meta=request_meta,
    )

    response = snuba_rpc.trace_item_details_rpc(request)
    response_dict = MessageToDict(response)

    attributes = convert_rpc_attribute_to_json(
        response_dict.get("attributes", []),
        SupportedTraceItemType.SPANS,
        use_sentry_conventions=False,
        include_internal=False,
    )

    return {
        "attributes": attributes,
    }


def _parse_spans_response(
    response, columns: list[ColumnDict], resolver: SearchResolver
) -> list[dict[str, Any]]:
    """
    Parse protobuf response from TraceItemTable into a readable format.

    The protobuf response has a structure like:
    column_values {
      attribute_name: "sentry.transaction"  # This is the internal name
      results { val_str: "foo" }
      results { val_str: "bar" }
    }

    This function converts it to:
    [
        {"transaction": "foo"},  # Using the user-facing column name
        {"transaction": "bar"}
    ]
    """
    if not hasattr(response, "column_values") or not response.column_values:
        return []

    column_data = {}
    num_rows = 0

    for column_values in response.column_values:
        internal_column_name = column_values.attribute_name
        values: list[str | float | None] = []

        for result in column_values.results:
            if hasattr(result, "is_null") and result.is_null:
                values.append(None)
            elif result.HasField("val_str"):
                values.append(result.val_str)
            elif result.HasField("val_double"):
                values.append(result.val_double)
            else:
                values.append(None)
        column_data[internal_column_name] = values
        num_rows = max(num_rows, len(values))

    internal_to_user_name: dict[str, str] = {}
    for column in columns:
        user_column_name = column["name"]
        try:
            resolved_column, _ = resolver.resolve_attribute(user_column_name)
            internal_to_user_name[resolved_column.internal_name] = user_column_name
        except Exception:
            internal_to_user_name[user_column_name] = user_column_name

    user_to_internal_name = {
        user_name: internal_name for internal_name, user_name in internal_to_user_name.items()
    }

    ordered_column_data = []
    for column in columns:
        user_column_name = column["name"]
        internal_column_name = user_to_internal_name.get(user_column_name)
        if internal_column_name and internal_column_name in column_data:
            ordered_column_data.append(column_data[internal_column_name])
        else:
            ordered_column_data.append([None] * num_rows)

    spans = []
    if ordered_column_data:
        from itertools import zip_longest

        for row_values in zip_longest(*ordered_column_data, fillvalue=None):
            span = {}
            for column, value in zip(columns, row_values):
                span[column["name"]] = value
            spans.append(span)

    return spans


def get_spans(
    *,
    org_id: int,
    project_ids: list[int],
    query: str = "",
    sort: list[SortDict] | None = None,
    stats_period: str = "7d",
    columns: list[ColumnDict],
    limit: int = 10,
) -> dict[str, Any]:
    """
    Get spans using the TraceItemTable endpoint.

    Args:
        org_id: Organization ID
        project_ids: List of project IDs to query
        query: Search query string (optional) - will be converted to a TraceItemFilter
        sort: Field to sort by (default: first column provided)
        stats_period: Time period to query (default: 7d)
        columns: List of columns with their type
        limit: Maximum number of results to return

    Returns:
        Dictionary containing the spans data
    """
    if not columns:
        raise ValidationError("At least one column must be provided")

    period = parse_stats_period(stats_period)
    if period is None:
        period = datetime.timedelta(days=7)

    end = datetime.datetime.now()
    start = end - period

    start_time_proto = ProtobufTimestamp()
    start_time_proto.FromDatetime(start)
    end_time_proto = ProtobufTimestamp()
    end_time_proto.FromDatetime(end)

    resolver = SearchResolver(
        params=SnubaParams(
            start=start,
            end=end,
        ),
        config=SearchResolverConfig(),
        definitions=SPAN_DEFINITIONS,
    )

    request_columns = []
    for column in columns:
        column_name = column["name"]
        column_type = column["type"]

        try:
            resolved_column, _ = resolver.resolve_attribute(column_name)
            internal_name = resolved_column.internal_name
        except (InvalidSearchQuery, Exception):
            internal_name = column_name

        request_columns.append(
            Column(
                key=AttributeKey(
                    name=internal_name,
                    type=(
                        AttributeKey.Type.TYPE_STRING
                        if column_type == "TYPE_STRING"
                        else AttributeKey.Type.TYPE_DOUBLE
                    ),
                )
            )
        )

    order_by_list = []
    if sort:
        # Process all sort criteria in the order they are provided
        for sort_item in sort:
            sort_column_name = sort_item["name"]
            resolved_column, _ = resolver.resolve_attribute(sort_column_name)
            sort_column_name = resolved_column.internal_name
            sort_column_type = (
                AttributeKey.Type.TYPE_STRING
                if sort_item["type"] == "TYPE_STRING"
                else AttributeKey.Type.TYPE_DOUBLE
            )
            order_by_list.append(
                TraceItemTableRequest.OrderBy(
                    column=Column(
                        key=AttributeKey(
                            name=sort_column_name,
                            type=sort_column_type,
                        )
                    ),
                    descending=sort_item["descending"],
                )
            )
    else:  # Default to first column if no sort is provided
        column_name = columns[0]["name"]
        resolved_column, _ = resolver.resolve_attribute(column_name)
        sort_column_name = resolved_column.internal_name
        sort_column_type = (
            AttributeKey.Type.TYPE_STRING
            if columns[0]["type"] == "TYPE_STRING"
            else AttributeKey.Type.TYPE_DOUBLE
        )
        order_by_list = [
            TraceItemTableRequest.OrderBy(
                column=Column(
                    key=AttributeKey(
                        name=sort_column_name,
                        type=sort_column_type,
                    )
                ),
                descending=True,  # Default descending behavior
            )
        ]

    query_filter = None
    if query and query.strip():
        query_filter, _, _ = resolver.resolve_query(query.strip())

    meta = RequestMeta(
        organization_id=org_id,
        project_ids=project_ids,
        cogs_category="events_analytics_platform",
        referrer=Referrer.SEER_RPC.value,
        start_timestamp=start_time_proto,
        end_timestamp=end_time_proto,
        trace_item_type=TraceItemType.TRACE_ITEM_TYPE_SPAN,
    )

    rpc_request = TraceItemTableRequest(
        meta=meta,
        columns=request_columns,
        order_by=order_by_list,
        filter=query_filter,
        limit=min(max(limit, 1), 100),  # Force the upper limit to 100 to avoid abuse
    )

    responses = table_rpc([rpc_request])

    if not responses:
        return {"data": [], "meta": {}}

    response = responses[0]
    parsed_data = _parse_spans_response(response, columns, resolver)

    return {
        "data": parsed_data,
        "meta": {
            "columns": columns,
            "total_rows": len(parsed_data),
        },
    }


def get_github_enterprise_integration_config(
    *, organization_id: int, integration_id: int
) -> dict[str, Any]:
    if not settings.SEER_GHE_ENCRYPT_KEY:
        logger.error("Cannot encrypt access token without SEER_GHE_ENCRYPT_KEY")
        return {"success": False}

    integration = integration_service.get_integration(
        integration_id=integration_id,
        provider=IntegrationProviderSlug.GITHUB_ENTERPRISE.value,
        organization_id=organization_id,
        status=ObjectStatus.ACTIVE,
    )
    if integration is None:
        logger.error("Integration %s does not exist", integration_id)
        return {"success": False}

    installation = integration.get_installation(organization_id=organization_id)
    assert isinstance(installation, GitHubEnterpriseIntegration)

    integration = integration_service.refresh_github_access_token(
        integration_id=integration.id,
        organization_id=organization_id,
    )

    assert integration is not None, "Integration should have existed given previous checks"

    access_token = integration.metadata["access_token"]
    permissions = integration.metadata["permissions"]

    if not access_token:
        logger.error("No access token found for integration %s", integration.id)
        return {"success": False}

    try:
        fernet = Fernet(settings.SEER_GHE_ENCRYPT_KEY.encode("utf-8"))
        encrypted_access_token = fernet.encrypt(access_token.encode("utf-8")).decode("utf-8")
    except Exception:
        logger.exception("Failed to encrypt access token")
        return {"success": False}

    return {
        "success": True,
        "base_url": f"https://{installation.model.metadata['domain_name'].split('/')[0]}/api/v3",
        "verify_ssl": installation.model.metadata["installation"]["verify_ssl"],
        "encrypted_access_token": encrypted_access_token,
        "permissions": permissions,
    }


def send_seer_webhook(*, event_name: str, organization_id: int, payload: dict) -> dict:
    """
    Send a seer webhook event for an organization.

    Args:
        event_name: The sub-name of seer event (e.g., "root_cause_started")
        organization_id: The ID of the organization to send the webhook for
        payload: The webhook payload data

    Returns:
        dict: Status of the webhook sending operation
    """
    # Validate event_name by constructing the full event type and checking if it's valid
    from sentry.sentry_apps.metrics import SentryAppEventType

    event_type = f"seer.{event_name}"
    try:
        SentryAppEventType(event_type)
    except ValueError:
        logger.exception(
            "seer.webhook_invalid_event_type",
            extra={"event_type": event_type},
        )
        return {"success": False, "error": f"Invalid event type: {event_type}"}

    # Handle organization lookup safely
    try:
        organization = Organization.objects.get(
            id=organization_id, status=OrganizationStatus.ACTIVE
        )
    except Organization.DoesNotExist:
        logger.exception(
            "seer.webhook_organization_not_found_or_not_active",
            extra={"organization_id": organization_id},
        )
        return {"success": False, "error": "Organization not found or not active"}

    if not features.has("organizations:seer-webhooks", organization):
        return {"success": False, "error": "Seer webhooks are not enabled for this organization"}

    broadcast_webhooks_for_organization.delay(
        resource_name="seer",
        event_name=event_name,
        organization_id=organization_id,
        payload=payload,
    )

    return {"success": True}


def trigger_coding_agent_launch(
    *,
    organization_id: int,
    integration_id: int,
    run_id: int,
    trigger_source: str = "solution",
) -> dict:
    """
    Trigger a coding agent launch for an autofix run.

    Args:
        organization_id: The organization ID
        integration_id: The coding agent integration ID
        run_id: The autofix run ID
        trigger_source: Either "root_cause" or "solution" (default: "solution")

    Returns:
        dict: {"success": bool}
    """
    try:
        launch_coding_agents_for_run(
            organization_id=organization_id,
            integration_id=integration_id,
            run_id=run_id,
            trigger_source=AutofixTriggerSource(trigger_source),
        )
        return {"success": True}
    except (NotFound, PermissionDenied, ValidationError, APIException):
        logger.exception(
            "coding_agent.rpc_launch_error",
            extra={
                "organization_id": organization_id,
                "integration_id": integration_id,
                "run_id": run_id,
            },
        )
        return {"success": False}


def check_repository_integrations_status(*, repository_integrations: list[dict[str, Any]]) -> dict:
    """
    Check whether repository integrations exist and are active.

    Args:
        repository_integrations: List of dicts, each containing:
            - organization_id: Organization ID (required)
            - external_id: External repository ID (required)
            - provider: Provider identifier (required, e.g., "github", "github_enterprise")
                       Supports both with and without "integrations:" prefix

    Returns:
        dict: {
            "integration_ids": list of integration IDs (as integers) from the database,
                              or None if repository doesn't exist/isn't active/doesn't have an integration id
        }
        e.g., {"integration_ids": [123, None, 456]}
        None indicates repository not found, inactive, or has unsupported SCM provider.
        The integration_ids are returned so Seer can store them for future reference.

    Note:
        - Repositories are matched by (organization_id, provider, external_id) which has a unique constraint
        - integration_id is NOT required in the request and NOT used in matching
        - integration_id from the database is returned as an integer so Seer can store it for future reference
    """

    if not repository_integrations:
        return {"integration_ids": []}

    logger.info(
        "seer_rpc.check_repository_integrations_status.called",
        extra={
            "repository_integrations_count": len(repository_integrations),
            "repository_integrations_sample": repository_integrations[:10],
        },
    )

    q_objects = Q()

    for item in repository_integrations:
        # Match only by organization_id, provider, and external_id
        q_objects |= Q(
            organization_id=item["organization_id"],
            provider=f"integrations:{item['provider']}",
            external_id=item["external_id"],
        ) | Q(
            organization_id=item["organization_id"],
            provider=item["provider"],
            external_id=item["external_id"],
        )

    existing_repos = Repository.objects.filter(
        q_objects, status=ObjectStatus.ACTIVE, provider__in=SEER_SUPPORTED_SCM_PROVIDERS
    ).values_list("organization_id", "provider", "integration_id", "external_id")

    existing_map: dict[tuple, int | None] = {}

    for org_id, provider, integration_id, external_id in existing_repos:
        key = (org_id, provider, external_id)
        # If multiple repos match (shouldn't happen), keep the first one
        if key not in existing_map:
            existing_map[key] = integration_id

    integration_ids = []

    for item in repository_integrations:
        repo_tuple_with_prefix = (
            item["organization_id"],
            f"integrations:{item['provider']}",
            item["external_id"],
        )
        repo_tuple_without_prefix = (
            item["organization_id"],
            item["provider"],
            item["external_id"],
        )

        found_integration_id = existing_map.get(repo_tuple_with_prefix) or existing_map.get(
            repo_tuple_without_prefix
        )

        integration_ids.append(found_integration_id)

    logger.info(
        "seer_rpc.check_repository_integrations_status.completed",
        extra={"integration_ids": integration_ids},
    )

    return {"integration_ids": integration_ids}


seer_method_registry: dict[str, Callable] = {  # return type must be serialized
    # Common to Seer features
    "get_organization_seer_consent_by_org_name": get_organization_seer_consent_by_org_name,
    "get_github_enterprise_integration_config": get_github_enterprise_integration_config,
    "get_organization_project_ids": get_organization_project_ids,
    "check_repository_integrations_status": check_repository_integrations_status,
    #
    # Autofix
    "get_organization_slug": get_organization_slug,
    "get_organization_autofix_consent": get_organization_autofix_consent,
    "get_error_event_details": get_error_event_details,
    "get_profile_details": get_profile_details,
    "send_seer_webhook": send_seer_webhook,
    "get_attributes_for_span": get_attributes_for_span,
    "trigger_coding_agent_launch": trigger_coding_agent_launch,
    #
    # Bug prediction
    "get_sentry_organization_ids": get_sentry_organization_ids,
    "get_issues_by_function_name": by_function_name.fetch_issues,
    "get_issues_related_to_exception_type": by_error_type.fetch_issues,
    "get_issues_by_raw_query": by_text_query.fetch_issues,
    "get_latest_issue_event": utils.get_latest_issue_event,
    #
    # Assisted query
    "get_attribute_names": get_attribute_names,
    "get_attribute_values_with_substring": get_attribute_values_with_substring,
    "get_attributes_and_values": get_attributes_and_values,
    "get_spans": get_spans,
    "get_issue_filter_keys": get_issue_filter_keys,
    "get_filter_key_values": get_filter_key_values,
    "execute_issues_query": execute_issues_query,
    "get_issues_stats": get_issues_stats,
    "get_event_filter_keys": get_event_filter_keys,
    "get_event_filter_key_values": get_event_filter_key_values,
    #
    # Explorer
    "get_transactions_for_project": rpc_get_transactions_for_project,
    "get_trace_for_transaction": rpc_get_trace_for_transaction,
    "get_profiles_for_trace": rpc_get_profiles_for_trace,
    "get_issues_for_transaction": rpc_get_issues_for_transaction,
    "get_trace_waterfall": rpc_get_trace_waterfall,
    "get_issue_and_event_details": get_issue_and_event_details,
    "get_profile_flamegraph": rpc_get_profile_flamegraph,
    "execute_table_query": execute_table_query,
    "execute_timeseries_query": execute_timeseries_query,
    "get_trace_item_attributes": get_trace_item_attributes,
    "get_repository_definition": get_repository_definition,
    "call_custom_tool": call_custom_tool,
    "get_log_attributes_for_trace": get_log_attributes_for_trace,
    "get_metric_attributes_for_trace": get_metric_attributes_for_trace,
    #
    # Replays
    "get_replay_summary_logs": rpc_get_replay_summary_logs,
    "get_replay_metadata": get_replay_metadata,
}


def generate_request_signature(url_path: str, body: bytes) -> str:
    """
    Generate a signature for the request body
    with the first shared secret. If there are other
    shared secrets in the list they are only to be used
    for verfication during key rotation.
    """
    if not settings.SEER_RPC_SHARED_SECRET:
        raise RpcAuthenticationSetupException("Cannot sign RPC requests without RPC_SHARED_SECRET")

    signature_input = body
    secret = settings.SEER_RPC_SHARED_SECRET[0]
    signature = hmac.new(secret.encode("utf-8"), signature_input, hashlib.sha256).hexdigest()
    return f"rpc0:{signature}"<|MERGE_RESOLUTION|>--- conflicted
+++ resolved
@@ -90,12 +90,8 @@
     execute_table_query,
     execute_timeseries_query,
     get_issue_and_event_details,
-<<<<<<< HEAD
-    get_issue_details,
     get_log_attributes_for_trace,
     get_metric_attributes_for_trace,
-=======
->>>>>>> 26b4f5a4
     get_replay_metadata,
     get_repository_definition,
     get_trace_item_attributes,
