--- conflicted
+++ resolved
@@ -274,10 +274,7 @@
 
     if dataset == metrics_performance:
         return get_crash_free_historical_data(start, end, project, organization, granularity)
-<<<<<<< HEAD
     elif dataset == spans_rpc:
-=======
-    elif dataset in [spans_eap, spans_rpc]:
         # EAP timeseries don't round time buckets to the nearest time window but seer expects
         # that. So for example, if start was 7:01 with a 15 min interval, EAP would
         # bucket it as 7:01, 7:16 etc. Force rounding the start and end times so we
@@ -288,7 +285,6 @@
         snuba_params.end = datetime.fromtimestamp(rounded_end, UTC)
         snuba_params.start = datetime.fromtimestamp(rounded_start, UTC)
 
->>>>>>> f3c2707f
         results = spans_rpc.run_timeseries_query(
             params=snuba_params,
             query_string=snuba_query.query,
