from __future__ import annotations

import logging
from datetime import timedelta
from typing import Any

import orjson
import requests
import sentry_sdk
from django.conf import settings
from django.contrib.auth.models import AnonymousUser

from sentry import features, quotas
from sentry.api.serializers import EventSerializer, serialize
from sentry.api.serializers.rest_framework.base import convert_dict_key_case, snake_to_camel_case
from sentry.constants import DataCategory
from sentry.issues.grouptype import WebVitalsGroup
from sentry.locks import locks
from sentry.models.group import Group
from sentry.net.http import connection_from_url
from sentry.seer.autofix.autofix import _get_trace_tree_for_event, trigger_autofix
from sentry.seer.autofix.constants import (
    AutofixAutomationTuningSettings,
    FixabilityScoreThresholds,
    SeerAutomationSource,
)
from sentry.seer.autofix.utils import (
    AutofixStoppingPoint,
    get_autofix_state,
    is_seer_autotriggered_autofix_rate_limited,
)
from sentry.seer.models import SummarizeIssueResponse
from sentry.seer.seer_setup import get_seer_org_acknowledgement
from sentry.seer.signed_seer_api import make_signed_seer_api_request, sign_with_seer_secret
from sentry.services import eventstore
from sentry.services.eventstore.models import Event, GroupEvent
from sentry.tasks.base import instrumented_task
from sentry.taskworker.namespaces import seer_tasks
from sentry.taskworker.retry import Retry
from sentry.users.models.user import User
from sentry.users.services.user.model import RpcUser
from sentry.users.services.user.service import user_service
from sentry.utils.cache import cache
from sentry.utils.locking import UnableToAcquireLock

logger = logging.getLogger(__name__)

auto_run_source_map = {
    SeerAutomationSource.ISSUE_DETAILS: "issue_summary_fixability",
    SeerAutomationSource.ALERT: "issue_summary_on_alert_fixability",
    SeerAutomationSource.POST_PROCESS: "issue_summary_on_post_process_fixability",
}


def _get_stopping_point_from_fixability(fixability_score: float) -> AutofixStoppingPoint | None:
    """
    Determine the autofix stopping point based on fixability score.
    """
    if fixability_score < FixabilityScoreThresholds.MEDIUM.value:
        return None
    elif fixability_score < FixabilityScoreThresholds.HIGH.value:
        return AutofixStoppingPoint.SOLUTION
    else:
        return AutofixStoppingPoint.CODE_CHANGES


@instrumented_task(
    name="sentry.tasks.autofix.trigger_autofix_from_issue_summary",
    namespace=seer_tasks,
    processing_deadline_duration=65,
    retry=Retry(times=1),
)
def _trigger_autofix_task(
    group_id: int,
    event_id: str,
    user_id: int | None,
    auto_run_source: str,
    stopping_point: AutofixStoppingPoint | None = None,
):
    """
    Asynchronous task to trigger Autofix.
    """
    with sentry_sdk.start_span(op="ai_summary.trigger_autofix"):
        try:
            group = Group.objects.get(id=group_id)
        except Group.DoesNotExist:
            logger.warning("_trigger_autofix_task.group_not_found", extra={"group_id": group_id})
            return

        user: User | AnonymousUser | RpcUser | None = None
        if user_id:
            user = user_service.get_user(user_id=user_id)
            if user is None:
                logger.warning(
                    "_trigger_autofix_task.user_not_found",
                    extra={"group_id": group_id, "user_id": user_id},
                )
                user = AnonymousUser()
        else:
            user = AnonymousUser()

        trigger_autofix(
            group=group,
            event_id=event_id,
            user=user,
            auto_run_source=auto_run_source,
            stopping_point=stopping_point,
        )


def _get_event(
    group: Group,
    user: User | RpcUser | AnonymousUser,
    provided_event_id: str | None = None,
) -> tuple[dict[str, Any] | None, GroupEvent | None]:
    event = None
    if provided_event_id:
        provided_event = eventstore.backend.get_event_by_id(
            group.project.id, provided_event_id, group_id=group.id
        )
        if provided_event:
            if isinstance(provided_event, Event):
                provided_event = provided_event.for_group(group)
            event = provided_event
    else:
        event = group.get_recommended_event_for_environments()
    if not event:
        event = group.get_latest_event()

    if not event:
        return None, None

    event_id = event.event_id

    ready_event = eventstore.backend.get_event_by_id(group.project.id, event_id, group_id=group.id)

    if not ready_event:
        return None, None

    return serialize(ready_event, user, EventSerializer()), event


def _call_seer(
    group: Group,
    serialized_event: dict[str, Any],
    trace_tree: dict[str, Any] | None,
):
    path = "/v1/automation/summarize/issue"
    body = orjson.dumps(
        {
            "group_id": group.id,
            "issue": {
                "id": group.id,
                "title": group.title,
                "short_id": group.qualified_short_id,
                "events": [serialized_event],
            },
            "trace_tree": trace_tree,
            "organization_slug": group.organization.slug,
            "organization_id": group.organization.id,
            "project_id": group.project.id,
        },
        option=orjson.OPT_NON_STR_KEYS,
    )

    # Route to summarization URL
    response = requests.post(
        f"{settings.SEER_SUMMARIZATION_URL}{path}",
        data=body,
        headers={
            "content-type": "application/json;charset=utf-8",
            **sign_with_seer_secret(body),
        },
        timeout=30,
    )
    response.raise_for_status()

    return SummarizeIssueResponse.validate(response.json())


fixability_connection_pool_gpu = connection_from_url(
    settings.SEER_SCORING_URL,
    timeout=settings.SEER_FIXABILITY_TIMEOUT,
)


def _generate_fixability_score(group: Group) -> SummarizeIssueResponse:
    payload = {
        "group_id": group.id,
        "organization_slug": group.organization.slug,
        "organization_id": group.organization.id,
        "project_id": group.project.id,
    }
    response = make_signed_seer_api_request(
        fixability_connection_pool_gpu,
        "/v1/automation/summarize/fixability",
        body=orjson.dumps(payload, option=orjson.OPT_NON_STR_KEYS),
        timeout=settings.SEER_FIXABILITY_TIMEOUT,
    )
    if response.status >= 400:
        raise Exception(f"Seer API error: {response.status}")
    response_data = orjson.loads(response.data)
    return SummarizeIssueResponse.validate(response_data)


def _is_issue_fixable(group: Group, fixability_score: float) -> bool:
    project = group.project
    option = project.get_option("sentry:autofix_automation_tuning")
    if option == AutofixAutomationTuningSettings.OFF:
        return False
    elif option == AutofixAutomationTuningSettings.SUPER_LOW:
        return fixability_score >= FixabilityScoreThresholds.SUPER_HIGH.value
    elif option == AutofixAutomationTuningSettings.LOW:
        return fixability_score >= FixabilityScoreThresholds.HIGH.value
    elif option == AutofixAutomationTuningSettings.MEDIUM:
        return fixability_score >= FixabilityScoreThresholds.MEDIUM.value
    elif option == AutofixAutomationTuningSettings.HIGH:
        return fixability_score >= FixabilityScoreThresholds.LOW.value
    elif option == AutofixAutomationTuningSettings.ALWAYS:
        return True
    return False


def _run_automation(
    group: Group,
    user: User | RpcUser | AnonymousUser,
    event: GroupEvent,
    source: SeerAutomationSource,
) -> None:
    if source == SeerAutomationSource.ISSUE_DETAILS:
        return

    user_id = user.id if user else None
    auto_run_source = auto_run_source_map.get(source, "unknown_source")

    sentry_sdk.set_tags(
        {
            "group_id": group.id,
            "user_id": user_id,
            "auto_run_source": auto_run_source,
            "org_slug": group.organization.slug,
            "org_id": group.organization.id,
            "project_id": group.project.id,
        }
    )

    with sentry_sdk.start_span(op="ai_summary.generate_fixability_score"):
        issue_summary = _generate_fixability_score(group)

    if not issue_summary.scores:
        raise ValueError("Issue summary scores is None or empty.")
    if issue_summary.scores.fixability_score is None:
        raise ValueError("Issue summary fixability score is None.")

    group.update(seer_fixability_score=issue_summary.scores.fixability_score)

    if (
        not _is_issue_fixable(group, issue_summary.scores.fixability_score)
        and not group.issue_type.always_trigger_seer_automation
    ):
        return

    has_budget: bool = quotas.backend.has_available_reserved_budget(
        org_id=group.organization.id,
        data_category=DataCategory.SEER_AUTOFIX,
    )
    if not has_budget:
        return

    autofix_state = get_autofix_state(group_id=group.id, organization_id=group.organization.id)
    if autofix_state:
        return  # already have an autofix on this issue

    is_rate_limited = is_seer_autotriggered_autofix_rate_limited(group.project, group.organization)
    if is_rate_limited:
        return

    stopping_point = None
    if features.has("projects:triage-signals-v0", group.project):
        stopping_point = _get_stopping_point_from_fixability(issue_summary.scores.fixability_score)
<<<<<<< HEAD
=======
        logger.info("Fixability-based stopping point: %s", stopping_point)
>>>>>>> fb7722fe

    _trigger_autofix_task.delay(
        group_id=group.id,
        event_id=event.event_id,
        user_id=user_id,
        auto_run_source=auto_run_source,
        stopping_point=stopping_point,
    )


def _generate_summary(
    group: Group,
    user: User | RpcUser | AnonymousUser,
    force_event_id: str | None,
    source: SeerAutomationSource,
    cache_key: str,
) -> tuple[dict[str, Any], int]:
    """Core logic to generate and cache the issue summary."""
    serialized_event, event = _get_event(group, user, provided_event_id=force_event_id)

    if not serialized_event or not event:
        return {"detail": "Could not find an event for the issue"}, 400

    trace_tree = None
    if event:
        try:
            trace_tree = _get_trace_tree_for_event(event, group.project, timeout=3)
        except Exception:
            logger.warning(
                "Failed to get trace for event in issue summary",
                extra={"group_id": group.id},
                exc_info=True,
            )

    issue_summary = _call_seer(
        group,
        serialized_event,
        trace_tree,
    )

    try:
        _run_automation(group, user, event, source)
    except Exception:
        logger.exception(
            "Error auto-triggering autofix from issue summary", extra={"group_id": group.id}
        )

    summary_dict = issue_summary.dict()
    summary_dict["event_id"] = event.event_id

    cache.set(cache_key, summary_dict, timeout=int(timedelta(days=7).total_seconds()))

    return summary_dict, 200


def _log_seer_scanner_billing_event(group: Group, source: SeerAutomationSource):
    if source == SeerAutomationSource.ISSUE_DETAILS:
        return
    # seer runs are free for web vitals issues during testing phase
    if group.issue_type == WebVitalsGroup:
        return

    quotas.backend.record_seer_run(
        group.organization.id, group.project.id, DataCategory.SEER_SCANNER
    )


def get_issue_summary_cache_key(group_id: int) -> str:
    return f"ai-group-summary-v2:{group_id}"


def get_issue_summary_lock_key(group_id: int) -> tuple[str, str]:
    return (f"ai-group-summary-v2-lock:{group_id}", "get_issue_summary")


def get_issue_summary(
    group: Group,
    user: User | RpcUser | AnonymousUser | None = None,
    force_event_id: str | None = None,
    source: SeerAutomationSource = SeerAutomationSource.ISSUE_DETAILS,
) -> tuple[dict[str, Any], int]:
    """
    Generate an AI summary for an issue.

    Args:
        group: The issue group
        user: The user requesting the summary
        force_event_id: Optional event ID to force summarizing a specific event
        source: The source triggering the summary generation

    Returns:
        A tuple containing (summary_data, status_code)
    """
    if user is None:
        user = AnonymousUser()
    if not features.has("organizations:gen-ai-features", group.organization, actor=user):
        return {"detail": "Feature flag not enabled"}, 400

    if group.organization.get_option("sentry:hide_ai_features"):
        return {"detail": "AI features are disabled for this organization."}, 403

    if not get_seer_org_acknowledgement(group.organization):
        return {"detail": "AI Autofix has not been acknowledged by the organization."}, 403

    cache_key = get_issue_summary_cache_key(group.id)
    lock_key, lock_name = get_issue_summary_lock_key(group.id)
    lock_duration = 10  # How long the lock is held if acquired (seconds)
    wait_timeout = 4.5  # How long to wait for the lock (seconds)

    # if force_event_id is set, we always generate a new summary
    if force_event_id:
        summary_dict, status_code = _generate_summary(
            group, user, force_event_id, source, cache_key
        )
        _log_seer_scanner_billing_event(group, source)
        return convert_dict_key_case(summary_dict, snake_to_camel_case), status_code

    # 1. Check cache first
    if cached_summary := cache.get(cache_key):
        return convert_dict_key_case(cached_summary, snake_to_camel_case), 200

    # 2. Try to acquire lock
    try:
        # Acquire lock context manager. This will poll and wait.
        with locks.get(key=lock_key, duration=lock_duration, name=lock_name).blocking_acquire(
            initial_delay=0.25, timeout=wait_timeout
        ):
            # Re-check cache after acquiring lock, in case another process finished
            # while we were waiting for the lock.
            if cached_summary := cache.get(cache_key):
                return convert_dict_key_case(cached_summary, snake_to_camel_case), 200

            # Lock acquired and cache is still empty, proceed with generation
            summary_dict, status_code = _generate_summary(
                group, user, force_event_id, source, cache_key
            )
            _log_seer_scanner_billing_event(group, source)
            return convert_dict_key_case(summary_dict, snake_to_camel_case), status_code

    except UnableToAcquireLock:
        # Failed to acquire lock within timeout. Check cache one last time.
        if cached_summary := cache.get(cache_key):
            return convert_dict_key_case(cached_summary, snake_to_camel_case), 200
        return {"detail": "Timeout waiting for summary generation lock"}, 503<|MERGE_RESOLUTION|>--- conflicted
+++ resolved
@@ -278,10 +278,7 @@
     stopping_point = None
     if features.has("projects:triage-signals-v0", group.project):
         stopping_point = _get_stopping_point_from_fixability(issue_summary.scores.fixability_score)
-<<<<<<< HEAD
-=======
         logger.info("Fixability-based stopping point: %s", stopping_point)
->>>>>>> fb7722fe
 
     _trigger_autofix_task.delay(
         group_id=group.id,
