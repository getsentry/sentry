--- conflicted
+++ resolved
@@ -363,14 +363,10 @@
 
     stopping_point = None
     if features.has("projects:triage-signals-v0", group.project):
-<<<<<<< HEAD
-        fixability_stopping_point = _get_stopping_point_from_fixability(group.seer_fixability_score)
-=======
         logger.info("Triage signals V0: %s: generating stopping point", group.id)
         fixability_stopping_point = _get_stopping_point_from_fixability(
             issue_summary.scores.fixability_score
         )
->>>>>>> 396a4752
         logger.info("Fixability-based stopping point: %s", fixability_stopping_point)
 
         # Fetch user preference and apply as upper bound
