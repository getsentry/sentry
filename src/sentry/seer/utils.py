--- conflicted
+++ resolved
@@ -9,10 +9,7 @@
 
 from sentry.conf.server import (
     SEER_GROUPING_RECORDS_URL,
-<<<<<<< HEAD
-=======
     SEER_MAX_GROUPING_DISTANCE,
->>>>>>> 33d4970b
     SEER_SIMILAR_ISSUES_URL,
     SEER_SIMILARITY_MODEL_VERSION,
 )
@@ -199,12 +196,8 @@
     success: bool
 
 
-<<<<<<< HEAD
-def get_similar_issues_embeddings(
-=======
 # TODO: Handle non-200 responses
 def get_similarity_data_from_seer(
->>>>>>> 33d4970b
     similar_issues_request: SimilarIssuesEmbeddingsRequest,
 ) -> list[SeerSimilarIssueData]:
     """
@@ -265,12 +258,6 @@
     )
 
 
-<<<<<<< HEAD
-    return normalized
-
-
-=======
->>>>>>> 33d4970b
 def post_bulk_grouping_records(
     grouping_records_request: CreateGroupingRecordsRequest,
 ) -> BulkCreateGroupingRecordsResponse:
