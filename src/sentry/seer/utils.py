import logging
<<<<<<< HEAD
from typing import TypedDict
=======
from typing import NotRequired, TypedDict
>>>>>>> cc54496a

import sentry_sdk
from django.conf import settings
from urllib3 import Retry
from urllib3.exceptions import ReadTimeoutError

from sentry.net.http import connection_from_url
from sentry.utils import json
from sentry.utils.json import JSONDecodeError

logger = logging.getLogger(__name__)

POST_BULK_GROUPING_RECORDS_TIMEOUT = 10000

logger = logging.getLogger(__name__)


class SeerException(Exception):
    pass


class BreakpointData(TypedDict):
    project: str
    # For legacy reasons, the group name is always
    # transaction even when working with functions.
    transaction: str
    aggregate_range_1: float
    aggregate_range_2: float
    unweighted_t_value: float
    unweighted_p_value: float
    trend_percentage: float
    absolute_percentage_change: float
    trend_difference: float
    breakpoint: int


class BreakpointResponse(TypedDict):
    data: list[BreakpointData]


seer_connection_pool = connection_from_url(
    settings.ANOMALY_DETECTION_URL,
    retries=Retry(
        total=5,
        status_forcelist=[408, 429, 502, 503, 504],
    ),
    timeout=settings.ANOMALY_DETECTION_TIMEOUT,
)

seer_staging_connection_pool = connection_from_url(
    settings.SEER_AUTOFIX_URL,
    timeout=settings.ANOMALY_DETECTION_TIMEOUT,
)


def detect_breakpoints(breakpoint_request) -> BreakpointResponse:
    response = seer_connection_pool.urlopen(
        "POST",
        "/trends/breakpoint-detector",
        body=json.dumps(breakpoint_request),
        headers={"content-type": "application/json;charset=utf-8"},
    )

    if response.status >= 200 and response.status < 300:
        try:
            return json.loads(response.data)
        except ValueError as e:
            # seer failed to return valid json, report the error
            # and assume no breakpoints were found
            sentry_sdk.capture_exception(e)
            return {"data": []}

    with sentry_sdk.push_scope() as scope:
        scope.set_context(
            "seer_response",
            {
                "data": response.data,
            },
        )
        sentry_sdk.capture_exception(SeerException(f"Seer response: {response.status}"))

    # assume no breakpoints if an error was returned from seer
    return {"data": []}


class SimilarIssuesEmbeddingsRequest(TypedDict):
    group_id: int
    project_id: int
    stacktrace: str
    message: str
    k: NotRequired[int]  # how many neighbors to find
    threshold: NotRequired[float]


class SimilarIssuesEmbeddingsData(TypedDict):
    parent_group_id: int
    stacktrace_distance: float
    message_distance: float
    should_group: bool


class SimilarIssuesEmbeddingsResponse(TypedDict):
    responses: list[SimilarIssuesEmbeddingsData]


def get_similar_issues_embeddings(
    similar_issues_request: SimilarIssuesEmbeddingsRequest,
) -> SimilarIssuesEmbeddingsResponse:
    """Call /v0/issues/similar-issues endpoint from seer."""
    response = seer_staging_connection_pool.urlopen(
        "POST",
        "/v0/issues/similar-issues",
        body=json.dumps(similar_issues_request),
        headers={"Content-Type": "application/json;charset=utf-8"},
    )

    try:
        return json.loads(response.data.decode("utf-8"))
<<<<<<< HEAD
    except AttributeError:
        return SimilarIssuesEmbeddingsResponse(responses=[])


class CreateGroupingRecordData(TypedDict):
    hash: str
    project_id: int
    message: str


class CreateGroupingRecordsRequest(TypedDict):
    group_id_list: list[int]
    data: list[CreateGroupingRecordData]
    stacktrace_list: list[str]


class BulkCreateGroupingRecordsResponse(TypedDict):
    success: bool


def post_bulk_grouping_records(
    grouping_records_request: CreateGroupingRecordsRequest,
) -> BulkCreateGroupingRecordsResponse:
    """Call /v0/issues/similar-issues/grouping-record endpoint from seer."""
    extra = {
        "group_ids": json.dumps(grouping_records_request["group_id_list"]),
        "project_id": grouping_records_request["data"][0]["project_id"],
    }

    try:
        response = seer_staging_connection_pool.urlopen(
            "POST",
            "/v0/issues/similar-issues/grouping-record",
            body=json.dumps(grouping_records_request),
            headers={"Content-Type": "application/json;charset=utf-8"},
            timeout=POST_BULK_GROUPING_RECORDS_TIMEOUT,
        )
    except ReadTimeoutError:
        extra.update({"reason": "ReadTimeoutError", "timeout": POST_BULK_GROUPING_RECORDS_TIMEOUT})
        logger.info("seer.post_bulk_grouping_records.failure", extra=extra)
        return {"success": False}

    if response.status >= 200 and response.status < 300:
        logger.info("seer.post_bulk_grouping_records.success", extra=extra)
        return json.loads(response.data.decode("utf-8"))
    else:
        extra.update({"reason": response.reason})
        logger.info("seer.post_bulk_grouping_records.failure", extra=extra)
        return {"success": False}
=======
    except (
        AttributeError,  # caused by a response with no data and therefore no `.decode` method
        UnicodeError,
        JSONDecodeError,
    ):
        logger.exception(
            "Failed to parse seer similar issues response",
            extra={
                "request_params": similar_issues_request,
                "response_data": response.data,
            },
        )
        return {"responses": []}
>>>>>>> cc54496a
<|MERGE_RESOLUTION|>--- conflicted
+++ resolved
@@ -1,9 +1,5 @@
 import logging
-<<<<<<< HEAD
-from typing import TypedDict
-=======
 from typing import NotRequired, TypedDict
->>>>>>> cc54496a
 
 import sentry_sdk
 from django.conf import settings
@@ -109,24 +105,6 @@
     responses: list[SimilarIssuesEmbeddingsData]
 
 
-def get_similar_issues_embeddings(
-    similar_issues_request: SimilarIssuesEmbeddingsRequest,
-) -> SimilarIssuesEmbeddingsResponse:
-    """Call /v0/issues/similar-issues endpoint from seer."""
-    response = seer_staging_connection_pool.urlopen(
-        "POST",
-        "/v0/issues/similar-issues",
-        body=json.dumps(similar_issues_request),
-        headers={"Content-Type": "application/json;charset=utf-8"},
-    )
-
-    try:
-        return json.loads(response.data.decode("utf-8"))
-<<<<<<< HEAD
-    except AttributeError:
-        return SimilarIssuesEmbeddingsResponse(responses=[])
-
-
 class CreateGroupingRecordData(TypedDict):
     hash: str
     project_id: int
@@ -141,7 +119,34 @@
 
 class BulkCreateGroupingRecordsResponse(TypedDict):
     success: bool
+      
 
+def get_similar_issues_embeddings(
+    similar_issues_request: SimilarIssuesEmbeddingsRequest,
+) -> SimilarIssuesEmbeddingsResponse:
+    """Call /v0/issues/similar-issues endpoint from seer."""
+    response = seer_staging_connection_pool.urlopen(
+        "POST",
+        "/v0/issues/similar-issues",
+        body=json.dumps(similar_issues_request),
+        headers={"Content-Type": "application/json;charset=utf-8"},
+    )
+
+    try:
+        return json.loads(response.data.decode("utf-8"))
+    except (
+        AttributeError,  # caused by a response with no data and therefore no `.decode` method
+        UnicodeError,
+        JSONDecodeError,
+    ):
+        logger.exception(
+            "Failed to parse seer similar issues response",
+            extra={
+                "request_params": similar_issues_request,
+                "response_data": response.data,
+            },
+        )
+        return {"responses": []}
 
 def post_bulk_grouping_records(
     grouping_records_request: CreateGroupingRecordsRequest,
@@ -171,19 +176,4 @@
     else:
         extra.update({"reason": response.reason})
         logger.info("seer.post_bulk_grouping_records.failure", extra=extra)
-        return {"success": False}
-=======
-    except (
-        AttributeError,  # caused by a response with no data and therefore no `.decode` method
-        UnicodeError,
-        JSONDecodeError,
-    ):
-        logger.exception(
-            "Failed to parse seer similar issues response",
-            extra={
-                "request_params": similar_issues_request,
-                "response_data": response.data,
-            },
-        )
-        return {"responses": []}
->>>>>>> cc54496a
+        return {"success": False}