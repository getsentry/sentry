--- conflicted
+++ resolved
@@ -1,8 +1,4 @@
-<<<<<<< HEAD
 from typing import List, Optional, TypedDict
-=======
-from typing import TypedDict
->>>>>>> 9fb4bcff
 
 from django.conf import settings
 from urllib3 import HTTPResponse, Retry
