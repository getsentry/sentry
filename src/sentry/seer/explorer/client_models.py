--- conflicted
+++ resolved
@@ -75,13 +75,7 @@
     blocks: list[MemoryBlock]
     status: Literal["processing", "completed", "error", "awaiting_user_input"]
     updated_at: str
-<<<<<<< HEAD
-    raw_artifact: dict[str, Any] | None = None
-    artifact: BaseModel | None = None
-    artifact_reason: str | None = None
     pending_user_input: PendingUserInput | None = None
-=======
->>>>>>> a6a4c774
 
     class Config:
         extra = "allow"
