from __future__ import annotations

import abc
import hashlib
import hmac
import inspect
import logging
import pkgutil
from abc import abstractmethod
from collections.abc import (
    Callable,
    Generator,
    Iterable,
    Iterator,
    Mapping,
    MutableMapping,
    Sequence,
)
from contextlib import contextmanager
from dataclasses import dataclass
from typing import TYPE_CHECKING, Any, NoReturn, Self, TypeVar, cast

import django.urls
import pydantic
import requests
import sentry_sdk
from django.conf import settings
from requests.adapters import HTTPAdapter, Retry

from sentry import options
from sentry.hybridcloud.rpc import ArgumentDict, DelegatedBySiloMode, RpcModel
from sentry.hybridcloud.rpc.sig import SerializableFunctionSignature
from sentry.silo.base import SiloMode, SingleProcessSiloModeState
from sentry.types.region import Region, RegionMappingNotFound
from sentry.utils import json, metrics
from sentry.utils.env import in_test_environment

if TYPE_CHECKING:
    from sentry.hybridcloud.rpc.resolvers import RegionResolutionStrategy

logger = logging.getLogger(__name__)

_T = TypeVar("_T")

_IS_RPC_METHOD_ATTR = "__is_rpc_method"
_REGION_RESOLUTION_ATTR = "__region_resolution"
_REGION_RESOLUTION_OPTIONAL_RETURN_ATTR = "__region_resolution_optional_return"


class RpcException(Exception):
    def __init__(self, service_name: str, method_name: str | None, message: str) -> None:
        name = f"{service_name}.{method_name}" if method_name else service_name
        super().__init__(f"{name}: {message}")


class RpcServiceSetupException(RpcException):
    """Indicates an error in declaring the properties of RPC services."""


class RpcMethodSignature(SerializableFunctionSignature):
    """Represent the contract for an RPC method.

    This class is responsible for serializing and deserializing arguments. If the
    base service runs in the region silo, this class is also responsible for
    resolving the arguments to the correct region for a remote call.
    """

    def __init__(self, base_service_cls: type[RpcService], base_method: Callable[..., Any]) -> None:
        self.base_service_cls = base_service_cls
        super().__init__(base_method, is_instance_method=True)
        self._region_resolution = self._extract_region_resolution()

    def _setup_exception(self, message: str) -> RpcServiceSetupException:
        return RpcServiceSetupException(
            self.base_service_cls.__name__, self.base_function.__name__, message
        )

    @property
    def service_key(self) -> str:
        return self.base_service_cls.key

    @property
    def service_name(self) -> str:
        return self.base_service_cls.__name__

    @property
    def method_name(self) -> str:
        return self.base_function.__name__

    def __repr__(self) -> str:
        return f"{type(self).__name__}({self.service_name!r}, {self.method_name!r})"

    def __str__(self) -> str:
        return f"{self.service_name}.{self.method_name}"

    def get_name_segments(self) -> Sequence[str]:
        return self.service_name, self.method_name

    def _extract_region_resolution(self) -> RegionResolutionStrategy | None:
        region_resolution = getattr(self.base_function, _REGION_RESOLUTION_ATTR, None)

        is_region_service = self.base_service_cls.local_mode == SiloMode.REGION
        if not is_region_service and region_resolution is not None:
            raise self._setup_exception(
                "@regional_rpc_method should be used only on a service with "
                "`local_mode = SiloMode.REGION`"
            )
        if is_region_service and region_resolution is None:
            raise self._setup_exception("Needs @regional_rpc_method")

        return region_resolution

    def resolve_to_region(self, arguments: ArgumentDict) -> _RegionResolutionResult:
        if self._region_resolution is None:
            raise self._setup_exception("Does not run on the region silo")

        try:
            region = self._region_resolution.resolve(arguments)
            return _RegionResolutionResult(region)
        except RegionMappingNotFound:
            if getattr(self.base_function, _REGION_RESOLUTION_OPTIONAL_RETURN_ATTR, False):
                return _RegionResolutionResult(None, is_early_halt=True)
            else:
                raise


@dataclass(frozen=True)
class _RegionResolutionResult:
    region: Region | None
    is_early_halt: bool = False

    def __post_init__(self) -> None:
        if (self.region is None) != self.is_early_halt:
            raise ValueError("region must be supplied if and only if not halting early")


class DelegatingRpcService(DelegatedBySiloMode["RpcService"]):
    def __init__(
        self,
        base_service_cls: type[RpcService],
        constructors: Mapping[SiloMode, Callable[[], RpcService]],
        signatures: Mapping[str, RpcMethodSignature],
    ) -> None:
        super().__init__(constructors)
        self._base_service_cls = base_service_cls
        self._signatures = signatures

    @property
    def local_mode(self) -> SiloMode:
        return self._base_service_cls.local_mode

    def __repr__(self) -> str:
        return f"{type(self).__name__}({self._base_service_cls.__name__})"

    def deserialize_rpc_arguments(
        self, method_name: str, serial_arguments: ArgumentDict
    ) -> pydantic.BaseModel:
        signature = self._signatures[method_name]
        return signature.deserialize_arguments(serial_arguments)

    def deserialize_rpc_response(self, method_name: str, serial_response: Any) -> Any:
        signature = self._signatures[method_name]
        return signature.deserialize_return_value(serial_response)

    def get_all_signatures(self) -> Iterable[RpcMethodSignature]:
        return self._signatures.values()


def rpc_method(method: Callable[..., _T]) -> Callable[..., _T]:
    """Decorate methods to be exposed as part of the RPC interface.

    Should be applied only to methods of an RpcService subclass.
    """

    setattr(method, _IS_RPC_METHOD_ATTR, True)
    return method


def regional_rpc_method(
    resolve: RegionResolutionStrategy,
    return_none_if_mapping_not_found: bool = False,
) -> Callable[[Callable[..., _T]], Callable[..., _T]]:
    """Decorate methods to be exposed as part of the RPC interface.

    In addition, resolves the region based on the resolve callback function.
    Should be applied only to methods of an RpcService subclass.

    The `return_none_if_mapping_not_found` option indicates that, if we fail to find
    a region in which to look for the queried object, the decorated method should
    return `None` indicating that the queried object does not exist. This should be
    set only on methods with an `Optional[...]` return type.
    """

    def decorator(method: Callable[..., _T]) -> Callable[..., _T]:
        setattr(method, _REGION_RESOLUTION_ATTR, resolve)
        setattr(method, _REGION_RESOLUTION_OPTIONAL_RETURN_ATTR, return_none_if_mapping_not_found)
        return rpc_method(method)

    return decorator


_global_service_registry: dict[str, DelegatingRpcService] = {}


class RpcService(abc.ABC):
    """A set of methods to be exposed as part of the RPC interface.

    Extend this class to declare a "base service" where the method interfaces are
    declared and decorated by `@rpc_service`. Then extend that base service class
    with the local (database-backed) implementation.

    The base service should provide two class-level constants: `key` (the slug that
    maps to the service in a URL) and `local_mode` (the silo mode in which to use the
    local implementation).
    """

    key: str
    local_mode: SiloMode

    _signatures: Mapping[str, RpcMethodSignature]

    def __init_subclass__(cls) -> None:
        if cls._has_rpc_methods():
            # These class attributes are required on any RpcService subclass that has
            # at least one method decorated by `@rpc_method`. (They can be left off
            # if and when we make an intermediate abstract class.)
            if not isinstance(getattr(cls, "key", None), str):
                raise RpcServiceSetupException(
                    cls.__name__, None, "`key` class attribute (str) is required"
                )
            if not isinstance(getattr(cls, "local_mode", None), SiloMode):
                raise RpcServiceSetupException(
                    cls.key, None, "`local_mode` class attribute (SiloMode) is required"
                )
        cls._signatures = {sig.method_name: sig for sig in cls._create_signatures()}

    @classmethod
    def _get_all_rpc_methods(cls) -> Iterator[Callable[..., Any]]:
        for attr_name in dir(cls):
            attr = getattr(cls, attr_name, None)
            if callable(attr) and getattr(attr, _IS_RPC_METHOD_ATTR, False):
                yield attr

    @classmethod
    def _get_abstract_rpc_methods(cls) -> Iterator[Callable[..., Any]]:
        return (m for m in cls._get_all_rpc_methods() if getattr(m, "__isabstractmethod__", False))

    @classmethod
    def _has_rpc_methods(cls) -> bool:
        for _ in cls._get_all_rpc_methods():
            return True
        else:
            return False

    @classmethod
    @abstractmethod
    def get_local_implementation(cls) -> RpcService:
        """Return a service object that runs locally.

        The returned service object is (generally) the database-backed instance that
        is called when we either receive a remote call from outside, or want to call
        it within the same silo.

        A base service class generally should override this class method, making a
        forward reference to its own database-backed subclass.
        """

        raise NotImplementedError

    @classmethod
    def _create_signatures(cls) -> Iterable[RpcMethodSignature]:
        for base_method in cls._get_all_rpc_methods():
            try:
                signature = RpcMethodSignature(cls, base_method)
            except Exception as e:
                raise RpcServiceSetupException(
                    cls.key, base_method.__name__, "Error on parameter model"
                ) from e
            else:
                yield signature

    @classmethod
    def _get_and_validate_local_implementation(cls) -> RpcService:
        def get_parameters(method: Callable[..., Any]) -> set[str]:
            """Get the expected set of parameter names.

            The `inspect.signature` also gives us type annotations (on parameters and
            the return value) but it's tricky to compare those, because of
            semantically equivalent annotations represented with unequal type tokens,
            such as `Optional[int]` versus `int | None`.
            """
            sig = inspect.signature(method)
            param_names = list(sig.parameters.keys())
            if param_names and param_names[0] == "self":
                del param_names[0]
            return set(param_names)

        impl = cls.get_local_implementation()
        for method_sig in cls._get_abstract_rpc_methods():
            method_impl = getattr(impl, method_sig.__name__)

            if getattr(method_impl, "__isabstractmethod__", False):
                raise RpcServiceSetupException(
                    cls.key,
                    method_sig.__name__,
                    f"{type(impl).__name__} must provide a concrete implementation",
                )

            sig_params = get_parameters(method_sig)
            impl_params = get_parameters(method_impl)
            if not sig_params == impl_params:
                raise RpcServiceSetupException(
                    cls.key,
                    method_sig.__name__,
                    "Does not match specified parameters "
                    f"(expected: {sig_params!r}; actual: {impl_params!r})",
                )

        return impl

    @classmethod
    def _create_remote_implementation(cls, use_test_client: bool | None = None) -> RpcService:
        """Create a service object that makes remote calls to another silo.

        The service object will implement each abstract method with an RPC method
        decorator by making a remote call to another silo. Non-abstract methods with
        an RPC method decorator are not overridden and are executed locally as normal
        (but are still available as part of the RPC interface for external clients).
        """
        if use_test_client is None:
            use_test_client = in_test_environment()

        def create_remote_method(method_name: str) -> Callable[..., Any]:
            signature = cls._signatures[method_name]

            def remote_method(service_obj: RpcService, **kwargs: Any) -> Any:
                if signature is None:
                    raise RpcServiceSetupException(
                        cls.key,
                        method_name,
                        f"Signature was not initialized for {cls.__name__}.{method_name}",
                    )

                if cls.local_mode == SiloMode.REGION:
                    result = signature.resolve_to_region(kwargs)
                    if result.is_early_halt:
                        return None
                    region = result.region
                else:
                    region = None

                serial_arguments = signature.serialize_arguments(kwargs)
                return dispatch_remote_call(
                    region, cls.key, method_name, serial_arguments, use_test_client=use_test_client
                )

            return remote_method

        overrides = {
            service_method.__name__: create_remote_method(service_method.__name__)
            for service_method in cls._get_abstract_rpc_methods()
        }
        remote_service_class = type(f"{cls.__name__}__RemoteDelegate", (cls,), overrides)
        return cast(RpcService, remote_service_class())

    @classmethod
    def create_delegation(cls, use_test_client: bool | None = None) -> Self:
        """Instantiate a base service class for the current mode."""
        constructors = {
            mode: (
                cls._get_and_validate_local_implementation
                if mode == SiloMode.MONOLITH or mode == cls.local_mode
                else lambda: cls._create_remote_implementation(use_test_client=use_test_client)
            )
            for mode in SiloMode
        }
        service = DelegatingRpcService(cls, constructors, cls._signatures)
        _global_service_registry[cls.key] = service
        # this returns a proxy which simulates the given class
        return service  # type: ignore[return-value]


def list_all_service_method_signatures() -> Iterable[RpcMethodSignature]:
    """List signatures of all RPC methods in the global registry."""
    from sentry.services import hybrid_cloud as hybrid_cloud_service_pkg

    # Forcibly import all service packages to ensure the global registry is fully populated
    for _, name, _ in pkgutil.walk_packages(
        hybrid_cloud_service_pkg.__path__, prefix=f"{hybrid_cloud_service_pkg.__name__}."
    ):
        __import__(name)

    # Several packages contain RPC services in them.
    # This eventually could end up being sentry.*.services
    service_packages = (
<<<<<<< HEAD
        "sentry.hybridcloud.services",
=======
        "sentry.auth.services",
>>>>>>> ba3a4de0
        "sentry.integrations.services",
        "sentry.notifications.services",
        "sentry.sentry_apps.services",
    )
    for package_name in service_packages:
        __import__(package_name)

    for service_obj in _global_service_registry.values():
        yield from service_obj.get_all_signatures()


class RpcResolutionException(Exception):
    """Indicate that an RPC service or method name could not be resolved."""


class RpcRemoteException(RpcException):
    """Indicate that an RPC service returned an error status code."""


class RpcResponseException(RpcException):
    """Indicate that the response from a remote RPC service violated expectations."""


def _look_up_service_method(
    service_name: str, method_name: str
) -> tuple[DelegatingRpcService, Callable[..., Any]]:
    try:
        service = _global_service_registry[service_name]
    except KeyError:
        raise RpcResolutionException(f"Not a service name: {service_name!r}")

    try:
        method = getattr(service, method_name)
    except AttributeError:
        raise RpcResolutionException(f"Not a method name on {service_name!r}: {method_name!r}")

    return service, method


def dispatch_to_local_service(
    service_name: str, method_name: str, serial_arguments: ArgumentDict
) -> Any:
    service, method = _look_up_service_method(service_name, method_name)
    raw_arguments = service.deserialize_rpc_arguments(method_name, serial_arguments)
    result = method(**raw_arguments.__dict__)

    def result_to_dict(value: Any) -> Any:
        if isinstance(value, RpcModel):
            return value.dict()

        if isinstance(value, dict):
            return {key: result_to_dict(val) for key, val in value.items()}

        if isinstance(value, Iterable) and not isinstance(value, str):
            return [result_to_dict(item) for item in value]

        return value

    return {
        "meta": {},  # reserved for future use
        "value": result_to_dict(result),
    }


_RPC_CONTENT_CHARSET = "utf-8"


def dispatch_remote_call(
    region: Region | None,
    service_name: str,
    method_name: str,
    serial_arguments: ArgumentDict,
    use_test_client: bool = False,
) -> Any:
    remote_silo_call = _RemoteSiloCall(region, service_name, method_name, serial_arguments)
    return remote_silo_call.dispatch(use_test_client)


@dataclass(frozen=True)
class _RemoteSiloCall:
    region: Region | None
    service_name: str
    method_name: str
    serial_arguments: ArgumentDict

    @property
    def address(self) -> str:
        if self.region is None:
            if not settings.SENTRY_CONTROL_ADDRESS:
                raise RpcServiceSetupException(
                    self.service_name, self.method_name, "Control silo address is not configured"
                )
            return settings.SENTRY_CONTROL_ADDRESS
        else:
            if not self.region.address:
                raise RpcServiceSetupException(
                    self.service_name,
                    self.method_name,
                    f"Address for region {self.region.name!r} is not configured",
                )
            return self.region.address

    @property
    def path(self) -> str:
        return django.urls.reverse(
            "sentry-api-0-rpc-service",
            kwargs={"service_name": self.service_name, "method_name": self.method_name},
        )

    def dispatch(self, use_test_client: bool = False) -> Any:
        serial_response = self._send_to_remote_silo(use_test_client)

        return_value = serial_response["value"]
        service, _ = _look_up_service_method(self.service_name, self.method_name)
        return service.deserialize_rpc_response(self.method_name, return_value)

    def _metrics_tags(self, **additional_tags: str | int) -> Mapping[str, str | int | None]:
        return dict(
            rpc_destination_region=self.region.name if self.region else "control",
            rpc_method=f"{self.service_name}.{self.method_name}",
            **additional_tags,
        )

    def get_method_retry_count(self) -> int:
        retry_key = f"{self.service_name}.{self.method_name}"
        try:
            retry_counts_map = options.get("hybridcloud.rpc.method_retry_overrides")
            assert isinstance(
                retry_counts_map, dict
            ), "An invalid RPC retry override option was set"
            if retry_key in retry_counts_map:
                return int(retry_counts_map[retry_key])
        except Exception:
            # Either we don't have an override option set correctly, or the
            # value set for the override is invalid
            sentry_sdk.capture_exception()

        return options.get("hybridcloud.rpc.retries")

    def get_method_timeout(self) -> float:
        timeout_key = f"{self.service_name}.{self.method_name}"
        try:
            timeout_overrides_map = options.get("hybridcloud.rpc.method_timeout_overrides")
            assert isinstance(
                timeout_overrides_map, dict
            ), "An invalid RPC timeout override option was set"

            if timeout_key in timeout_overrides_map:
                return float(timeout_overrides_map[timeout_key])
        except Exception:
            # Either we don't have an override option set correctly, or the
            # value set for the override is invalid
            sentry_sdk.capture_exception()

        return settings.RPC_TIMEOUT

    def _send_to_remote_silo(self, use_test_client: bool) -> Any:
        request_body = {
            "meta": {},  # reserved for future use
            "args": self.serial_arguments,
        }
        data = json.dumps(request_body).encode(_RPC_CONTENT_CHARSET)
        signature = generate_request_signature(self.path, data)
        headers = {
            "Content-Type": f"application/json; charset={_RPC_CONTENT_CHARSET}",
            "Authorization": f"Rpcsignature {signature}",
        }

        with self._open_request_context():
            self._check_disabled()
            if use_test_client:
                response = self._fire_test_request(headers, data)
            else:
                response = self._fire_request(headers, data)
            metrics.incr(
                "hybrid_cloud.dispatch_rpc.response_code",
                tags=self._metrics_tags(status=response.status_code),
            )

            if response.status_code == 200:
                return response.json()
            self._raise_from_response_status_error(response)

    @contextmanager
    def _open_request_context(self) -> Generator[None, None, None]:
        timer = metrics.timer("hybrid_cloud.dispatch_rpc.duration", tags=self._metrics_tags())
        span = sentry_sdk.start_span(
            op="hybrid_cloud.dispatch_rpc",
            description=f"rpc to {self.service_name}.{self.method_name}",
        )
        with span, timer:
            yield

    def _remote_exception(self, message: str) -> RpcRemoteException:
        return RpcRemoteException(self.service_name, self.method_name, message)

    def _raise_from_response_status_error(self, response: requests.Response) -> NoReturn:
        rpc_method = f"{self.service_name}.{self.method_name}"
        with sentry_sdk.configure_scope() as scope:
            scope.set_tag("rpc_method", rpc_method)
            scope.set_tag("rpc_status_code", response.status_code)

        if in_test_environment():
            if response.status_code == 500:
                raise self._remote_exception(
                    f"Error invoking rpc at {self.path!r}: check error logs for more details"
                )
            detail = response.json()["detail"]
            raise self._remote_exception(
                f"Error ({response.status_code} status) invoking rpc at {self.path!r}: {detail}"
            )
        # Careful not to reveal too much information in production
        if response.status_code == 403:
            raise self._remote_exception("Unauthorized service access")
        if response.status_code == 400:
            logger.warning(
                "rpc.bad_request",
                extra={
                    "rpc_method": rpc_method,
                    "error": response.content.decode("utf8"),
                },
            )
            raise self._remote_exception("Invalid service request")
        raise self._remote_exception(f"Service unavailable ({response.status_code} status)")

    def _fire_test_request(self, headers: Mapping[str, str], data: bytes) -> Any:
        from django.test import Client

        from sentry.db.postgres.transactions import in_test_assert_no_transaction

        in_test_assert_no_transaction(
            f"remote service method to {self.path} called inside transaction!  Move service calls to outside of transactions."
        )

        if self.region:
            target_mode = SiloMode.REGION
        else:
            target_mode = SiloMode.CONTROL

        with (
            SingleProcessSiloModeState.exit(),
            SingleProcessSiloModeState.enter(target_mode, self.region),
        ):
            extra: Mapping[str, Any] = {
                f"HTTP_{k.replace('-', '_').upper()}": v for k, v in headers.items()
            }
            return Client().post(self.path, data, headers["Content-Type"], **extra)

    def _fire_request(self, headers: MutableMapping[str, str], data: bytes) -> requests.Response:
        retry_count = self.get_method_retry_count()
        retry_adapter = HTTPAdapter(
            max_retries=Retry(
                total=retry_count,
                backoff_factor=0.1,
                status_forcelist=[503],
                allowed_methods=["POST"],
            )
        )
        http = requests.Session()
        http.mount("http://", retry_adapter)
        http.mount("https://", retry_adapter)

        # TODO: Performance considerations (persistent connections, pooling, etc.)?
        url = self.address + self.path

        timeout = self.get_method_timeout()
        try:
            return http.post(url, headers=headers, data=data, timeout=timeout)
        except requests.exceptions.ConnectionError as e:
            raise self._remote_exception("RPC Connection failed") from e
        except requests.exceptions.RetryError as e:
            raise self._remote_exception("RPC failed, max retries reached.") from e
        except requests.exceptions.Timeout as e:
            raise self._remote_exception(f"Timeout of {settings.RPC_TIMEOUT} exceeded") from e

    def _check_disabled(self) -> None:
        if disabled_service_methods := options.get("hybrid_cloud.rpc.disabled-service-methods"):
            service_method = f"{self.service_name}.{self.method_name}"
            if service_method in disabled_service_methods:
                raise RpcDisabledException(f"RPC {service_method} disabled")


class RpcDisabledException(Exception):
    """Indicates that an RPC method has been disabled and a request has not been made."""


class RpcAuthenticationSetupException(Exception):
    """Indicates an error in declaring the settings for RPC authentication."""


def compare_signature(url: str, body: bytes, signature: str) -> bool:
    """
    Compare request data + signature signed by one of the shared secrets.

    Once a key has been able to validate the signature other keys will
    not be attempted. We should only have multiple keys during key rotations.
    """
    if not settings.RPC_SHARED_SECRET:
        raise RpcAuthenticationSetupException(
            "Cannot validate RPC request signatures without RPC_SHARED_SECRET"
        )

    if not signature.startswith("rpc0:"):
        return False

    # We aren't using the version bits currently, but might use them in the future.
    _, signature_data = signature.split(":", 2)
    signature_input = b"%s:%s" % (
        url.encode("utf8"),
        body,
    )

    for key in settings.RPC_SHARED_SECRET:
        computed = hmac.new(key.encode("utf-8"), signature_input, hashlib.sha256).hexdigest()

        is_valid = hmac.compare_digest(computed.encode("utf-8"), signature_data.encode("utf-8"))
        if is_valid:
            return True

    return False


def generate_request_signature(url_path: str, body: bytes) -> str:
    """
    Generate a signature for the request body
    with the first shared secret. If there are other
    shared secrets in the list they are only to be used
    by control silo for verfication during key rotation.
    """
    if not settings.RPC_SHARED_SECRET:
        raise RpcAuthenticationSetupException("Cannot sign RPC requests without RPC_SHARED_SECRET")

    signature_input = b"%s:%s" % (
        url_path.encode("utf8"),
        body,
    )
    secret = settings.RPC_SHARED_SECRET[0]
    signature = hmac.new(secret.encode("utf-8"), signature_input, hashlib.sha256).hexdigest()
    return f"rpc0:{signature}"<|MERGE_RESOLUTION|>--- conflicted
+++ resolved
@@ -393,11 +393,8 @@
     # Several packages contain RPC services in them.
     # This eventually could end up being sentry.*.services
     service_packages = (
-<<<<<<< HEAD
+        "sentry.auth.services",
         "sentry.hybridcloud.services",
-=======
-        "sentry.auth.services",
->>>>>>> ba3a4de0
         "sentry.integrations.services",
         "sentry.notifications.services",
         "sentry.sentry_apps.services",
