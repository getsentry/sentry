--- conflicted
+++ resolved
@@ -104,11 +104,7 @@
     def render(self, context):
         request = context.get("request")
         if hasattr(request, "csp_nonce"):
-<<<<<<< HEAD
-            self.attrs.update({"nonce": request.csp_nonce})
-=======
             self.attrs["nonce"] = request.csp_nonce
->>>>>>> b525b527
 
         content = ""
         attrs = self._render_attrs(context)
