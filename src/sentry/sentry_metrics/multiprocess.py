--- conflicted
+++ resolved
@@ -465,14 +465,6 @@
     with metrics.timer("process_messages.reconstruct_messages"):
         for message in outer_message.payload:
             used_tags: Set[str] = set()
-<<<<<<< HEAD
-            output_message_meta: Mapping[str, MutableMapping[str, str]] = defaultdict(dict)
-
-            if message.offset in skipped_offsets:
-                logger.info("process_message.offset_skipped", extra={"offset": message.offset})
-                continue
-            new_payload_value = parsed_payloads_by_offset.pop(message.offset)
-=======
             output_message_meta: Mapping[str, MutableMapping[int, str]] = defaultdict(dict)
             partition_offset = PartitionIdxOffset(message.partition.index, message.offset)
             if partition_offset in skipped_offsets:
@@ -481,9 +473,7 @@
                     extra={"offset": message.offset, "partition": message.partition.index},
                 )
                 continue
-            parsed_payload_value = parsed_payloads_by_offset[partition_offset]
-            new_payload_value = deepcopy(parsed_payload_value)
->>>>>>> c893173d
+            new_payload_value = parsed_payloads_by_offset.pop(partition_offset)
 
             metric_name = new_payload_value["name"]
             org_id = new_payload_value["org_id"]
