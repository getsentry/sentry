--- conflicted
+++ resolved
@@ -139,12 +139,9 @@
     "span.description": PREFIX + 249,
     "http.status_code": PREFIX + 250,
     "geo.country_code": PREFIX + 251,
-<<<<<<< HEAD
+    "span.group": PREFIX + 252,
     # More Transactions
-    "has_profile": PREFIX + 252,
-=======
-    "span.group": PREFIX + 252,
->>>>>>> 75833f69
+    "has_profile": PREFIX + 253,
     # GENERAL/MISC (don't have a category)
     "": PREFIX + 1000,
 }
