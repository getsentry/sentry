--- conflicted
+++ resolved
@@ -140,12 +140,9 @@
     "http.status_code": PREFIX + 250,
     "geo.country_code": PREFIX + 251,
     "span.group": PREFIX + 252,
-<<<<<<< HEAD
+    "transaction.method": PREFIX + 253,
     # More Transactions
-    "has_profile": PREFIX + 253,
-=======
-    "transaction.method": PREFIX + 253,
->>>>>>> f374b2fa
+    "has_profile": PREFIX + 260,
     # GENERAL/MISC (don't have a category)
     "": PREFIX + 1000,
 }
