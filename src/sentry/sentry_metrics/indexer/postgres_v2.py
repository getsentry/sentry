--- conflicted
+++ resolved
@@ -13,6 +13,7 @@
     Tuple,
     Type,
     TypeVar,
+    Union,
 )
 
 from django.db.models import Q
@@ -142,12 +143,18 @@
 
 
 def merge_results(
-    result_mappings: Sequence[Mapping[int, Mapping[str, int]]],
+    result_mappings: Sequence[Union[BulkRecordResult, Mapping[int, Mapping[str, int]]]],
 ) -> Mapping[int, Mapping[str, int]]:
     new_results: MutableMapping[int, MutableMapping[str, int]] = defaultdict(dict)
     for result_map in result_mappings:
-        for org_id, strings in result_map.items():
+        result_map_items = (
+            result_map.mapping.items()
+            if (isinstance(result_map, BulkRecordResult))
+            else result_map.items()
+        )
+        for org_id, strings in result_map_items:
             new_results[org_id].update(strings)
+
     return new_results
 
 
@@ -167,11 +174,7 @@
 
         return StringIndexerTable.objects.filter(query_statement)
 
-<<<<<<< HEAD
     def bulk_record(self, org_strings: MutableMapping[int, Set[str]]) -> BulkRecordResult:
-=======
-    def bulk_record(self, org_strings: Mapping[int, Set[str]]) -> Mapping[int, Mapping[str, int]]:
->>>>>>> 2cf6a827
         """
         Takes in a mapping with org_ids to sets of strings.
 
@@ -227,7 +230,7 @@
         db_read_keys = cache_key_results.get_unmapped_keys(cache_keys)
 
         if db_read_keys.size == 0:
-            return mapped_cache_results
+            return BulkRecordResult(mapping=mapped_cache_results, meta={})
 
         db_read_key_results = KeyResults()
         db_read_key_results.add_key_results(
@@ -254,7 +257,9 @@
 
         if db_write_keys.size == 0:
             indexer_cache.set_many(new_results_to_cache)
-            return merge_results([mapped_cache_results, mapped_db_read_results])
+            return BulkRecordResult(
+                mapping=merge_results([mapped_cache_results, mapped_db_read_results]), meta={}
+            )
 
         new_records = []
         for write_pair in db_write_keys.as_tuples():
@@ -282,13 +287,12 @@
 
         mapped_db_write_results = db_write_key_results.get_mapped_results()
 
-<<<<<<< HEAD
-        return BulkRecordResult(mapping=mapped_results, meta={})
-=======
-        return merge_results(
-            [mapped_cache_results, mapped_db_read_results, mapped_db_write_results]
-        )
->>>>>>> 2cf6a827
+        return BulkRecordResult(
+            mapping=merge_results(
+                [mapped_cache_results, mapped_db_read_results, mapped_db_write_results]
+            ),
+            meta={},
+        )
 
     def record(self, org_id: int, string: str) -> int:
         """Store a string and return the integer ID generated for it"""
