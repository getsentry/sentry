--- conflicted
+++ resolved
@@ -5,7 +5,6 @@
 from django.conf import settings
 from django.core.cache import caches
 
-from sentry import options
 from sentry.sentry_metrics.configuration import UseCaseKey
 from sentry.sentry_metrics.indexer.base import (
     FetchType,
@@ -15,11 +14,7 @@
     UseCaseKeyResult,
     UseCaseKeyResults,
 )
-<<<<<<< HEAD
 from sentry.sentry_metrics.use_case_id_registry import UseCaseID
-=======
-from sentry.sentry_metrics.use_case_id_registry import REVERSE_METRIC_PATH_MAPPING
->>>>>>> 8163919f
 from sentry.utils import metrics
 from sentry.utils.hashlib import md5_text
 
@@ -87,24 +82,8 @@
         )
         return self._format_results(keys, results)
 
-<<<<<<< HEAD
     def set_many(self, key_values: Mapping[str, int]) -> None:
         cache_key_values = {self.make_cache_key(k): v for k, v in key_values.items()}
-=======
-    # TODO: Remove later once we are always writing new keys
-    def set_many_new(self, key_values: Mapping[str, int], cache_namespace: str) -> None:
-        new_namespace = REVERSE_METRIC_PATH_MAPPING[UseCaseKey(cache_namespace)]
-
-        cache_key_values = {
-            self.make_cache_key(k, new_namespace.value): v for k, v in key_values.items()
-        }
-        self.cache.set_many(cache_key_values, timeout=self.randomized_ttl, version=self.version)
-
-    def set_many(self, key_values: Mapping[str, int], cache_namespace: str) -> None:
-        cache_key_values = {
-            self.make_cache_key(k, cache_namespace): v for k, v in key_values.items()
-        }
->>>>>>> 8163919f
         self.cache.set_many(cache_key_values, timeout=self.randomized_ttl, version=self.version)
 
     def delete(self, key: str) -> None:
@@ -160,7 +139,6 @@
         if db_record_keys.size == 0:
             return cache_key_results
 
-<<<<<<< HEAD
         db_record_key_results = self.indexer.bulk_record(
             {
                 use_case_id: key_collection.mapping
@@ -168,21 +146,6 @@
             }
         )
         self.cache.set_many(db_record_key_results.get_mapped_strings_to_ints())
-=======
-        db_record_key_results = self.indexer.bulk_record(use_case_id, db_record_keys.mapping)
-
-        self.cache.set_many(
-            db_record_key_results.get_mapped_key_strings_to_ints(), use_case_id.value
-        )
-
-        double_write = options.get("sentry-metrics.indexer.cache-key-double-write")
-
-        if double_write:
-            self.cache.set_many_new(
-                db_record_key_results.get_mapped_key_strings_to_ints(), use_case_id.value
-            )
-
->>>>>>> 8163919f
         return cache_key_results.merge(db_record_key_results)
 
     def record(self, use_case_id: UseCaseID, org_id: int, string: str) -> Optional[int]:
