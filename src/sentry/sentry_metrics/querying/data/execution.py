import math
from collections.abc import Mapping, Sequence
from dataclasses import dataclass, replace
from datetime import datetime
<<<<<<< HEAD
from typing import Any, Dict, List, Mapping, Optional, Sequence, Set, Tuple, cast
=======
from typing import Any, Optional, cast
>>>>>>> 1f687b72

import sentry_sdk
from snuba_sdk import Column, Direction, MetricsQuery, MetricsScope, Request
from snuba_sdk.conditions import BooleanCondition, BooleanOp, Condition, Op

from sentry.models.organization import Organization
from sentry.models.project import Project
from sentry.sentry_metrics.querying.common import DEFAULT_QUERY_INTERVALS, SNUBA_QUERY_LIMIT
from sentry.sentry_metrics.querying.errors import (
    InvalidMetricsQueryError,
    MetricsQueryExecutionError,
)
from sentry.sentry_metrics.querying.types import GroupKey, GroupsCollection
from sentry.sentry_metrics.querying.visitors import QueriedMetricsVisitor
from sentry.sentry_metrics.visibility import get_metrics_blocking_state
from sentry.snuba.dataset import Dataset
from sentry.snuba.metrics import to_intervals
from sentry.snuba.metrics_layer.query import run_query
from sentry.utils import metrics
from sentry.utils.snuba import SnubaError


def _extract_groups_from_seq(seq: Sequence[Mapping[str, Any]]) -> GroupsCollection:
    """
    Returns the groups from a sequence of rows returned by Snuba.

    Rows from Snuba are in the form [{"time": x, "aggregate_value": y, "group_1": z, "group_2": a}].
    """
    groups = []
    for data in seq:
        inner_group = []
        for key, value in data.items():
            # TODO: check if time can be used as a tag key.
            if key not in ["aggregate_value", "time"]:
                inner_group.append((key, value))

        if inner_group:
            groups.append(inner_group)

    return groups


def _build_composite_key_from_dict(
    data: Mapping[str, Any], alignment_keys: Sequence[str]
) -> tuple[tuple[str, str], ...]:
    """
    Builds a hashable composite key given a series of keys that are looked up in the supplied data.
    """
    composite_key = []
    for key in alignment_keys:
        if (value := data.get(key)) is not None:
            composite_key.append((key, value))

    return tuple(composite_key)


def _build_indexed_seq(
    seq: Sequence[Mapping[str, Any]], alignment_keys: Sequence[str]
) -> Mapping[GroupKey, int]:
    """
    Creates an inverted index on the supplied sequence of Snuba rows. The index is keyed by the composite key which is
    computed from a set of alignment keys that define the order in which the key is built.
    """
    indexed_seq = {}
    for index, data in enumerate(seq):
        composite_key = _build_composite_key_from_dict(data, alignment_keys)
        indexed_seq[composite_key] = index

    return indexed_seq


def _build_aligned_seq(
    seq: Sequence[Mapping[str, Any]],
    reference_seq: Sequence[Mapping[str, Any]],
    alignment_keys: Sequence[str],
    indexed_seq: Mapping[GroupKey, int],
) -> Sequence[Mapping[str, Any]]:
    """
    Aligns a sequence of rows to a reference sequence of rows by using reverse index which was built to speed up the
    alignment process.
    """
    aligned_seq = []

    for data in reference_seq:
        composite_key = _build_composite_key_from_dict(data, alignment_keys)
        index = indexed_seq.get(composite_key)
        if index is not None:
            aligned_seq.append(seq[index])

    return aligned_seq


@dataclass(frozen=True)
class ExecutableQuery:
    with_series: bool
    with_totals: bool

    identifier: str
    metrics_query: MetricsQuery
    group_bys: Sequence[str] | None
    order_by: str | None
    limit: int | None

    def is_empty(self) -> bool:
        return not self.metrics_query.scope.org_ids or not self.metrics_query.scope.project_ids

    def replace_date_range(self, start: datetime, end: datetime) -> "ExecutableQuery":
        return replace(
            self,
            metrics_query=self.metrics_query.set_start(start).set_end(end),
        )

    def replace_limit(self, limit: int = SNUBA_QUERY_LIMIT) -> "ExecutableQuery":
        return replace(
            self,
            metrics_query=self.metrics_query.set_limit(limit),
        )

    def replace_interval(self, new_interval: int) -> "ExecutableQuery":
        return replace(
            self,
            metrics_query=self.metrics_query.set_rollup(
                replace(self.metrics_query.rollup, interval=new_interval)
            ),
        )

    def replace_order_by(self, direction: Direction) -> "ExecutableQuery":
        return replace(
            self,
            metrics_query=self.metrics_query.set_rollup(
                replace(self.metrics_query.rollup, interval=None, totals=True, orderby=direction)
            ),
        )

    def to_totals_query(self) -> "ExecutableQuery":
        return replace(
            self,
            metrics_query=self.metrics_query.set_rollup(
                # If an order_by is used, we must run a totals query.
                replace(self.metrics_query.rollup, interval=None, totals=True)
            ),
        )

    def add_group_filters(
        self,
        groups_collection: GroupsCollection | None,
    ) -> "ExecutableQuery":
        """
        Returns a new `ExecutableQuery` with a series of filters that ensure that the new query will have the same
        groups returned. Keep in mind that there is no guarantee that all the groups will be returned, since data might
        change in the meanwhile, so the guarantee of this method is that the returned groups will all be belonging to
        `groups_collection`.

        The need for this filter arises because when executing multiple queries, we want to have the same groups
        returned, in order to make results consistent. Note that in case queries have different groups, some results
        might be missing, since the reference query dictates which values are returned during the alignment process.
        """
        if not groups_collection:
            return self

        # We perform a transformation in the form [(key_1 = value_1 AND key_2 = value_2) OR (key_3 = value_3)].
        snuba_filters = []
        for groups in groups_collection:
            inner_snuba_filters = []
            for filter_key, filter_value in groups:
                inner_snuba_filters.append(Condition(Column(filter_key), Op.EQ, filter_value))

            # In case we have more than one filter, we have to group them into an `AND`.
            if len(inner_snuba_filters) > 1:
                snuba_filters.append(BooleanCondition(BooleanOp.AND, inner_snuba_filters))
            else:
                snuba_filters.append(inner_snuba_filters[0])

        # In case we have more than one filter, we have to group them into an `OR`.
        if len(snuba_filters) > 1:
            snuba_filters = [BooleanCondition(BooleanOp.OR, snuba_filters)]

        original_filters = self.metrics_query.query.filters or []
        return replace(
            self,
            metrics_query=self.metrics_query.set_query(
                self.metrics_query.query.set_filters(original_filters + snuba_filters)
            ),
        )

    def filter_blocked_projects(
        self,
        organization: Organization,
        projects: Set[Project],
        blocked_metrics_for_projects: Mapping[str, Set[int]],
    ) -> "ExecutableQuery":
        """
        Returns a new `ExecutableQuery` with the projects for which all the queries are not blocked. In case no projects
        exist, the query will be returned with empty projects, signaling the executor to not run the query.
        """
        intersected_projects: Set[int] = {project.id for project in projects}

        for queried_metric in QueriedMetricsVisitor().visit(self.metrics_query.query):
            blocked_for_projects = blocked_metrics_for_projects.get(queried_metric)
            if blocked_for_projects:
                metrics.incr(key="ddm.metrics_api.blocked_metric_queried", amount=1)
                intersected_projects -= blocked_for_projects

        return replace(
            self,
            metrics_query=self.metrics_query.set_scope(
                MetricsScope(
                    org_ids=[organization.id],
                    project_ids=list(intersected_projects),
                )
            ),
        )


@dataclass(frozen=True)
class QueryResult:
    series_executable_query: ExecutableQuery | None
    totals_executable_query: ExecutableQuery | None
    result: Mapping[str, Any]

    def __post_init__(self):
        assert self.series_executable_query or self.totals_executable_query

    @classmethod
    def empty_from(cls, executable_query: ExecutableQuery) -> "QueryResult":
        return QueryResult(
            series_executable_query=executable_query,
            totals_executable_query=executable_query,
            result={
                "series": {"data": {}, "meta": {}},
                "totals": {"data": {}, "meta": {}},
                # We want to honor the date ranges of the supplied query.
                "modified_start": executable_query.metrics_query.start,
                "modified_end": executable_query.metrics_query.end,
            },
        )

    @property
    def query_name(self) -> str:
        if self.series_executable_query:
            return self.series_executable_query.identifier

        if self.totals_executable_query:
            return self.totals_executable_query.identifier

        raise InvalidMetricsQueryError(
            "Unable to determine the query name for a result with no queries"
        )

    @property
    def modified_start(self) -> datetime:
        return self.result["modified_start"]

    @property
    def modified_end(self) -> datetime:
        return self.result["modified_end"]

    @property
    def interval(self) -> int:
        if not self.series_executable_query:
            raise MetricsQueryExecutionError(
                "You have to run a timeseries query in order to use the interval"
            )

        return self.series_executable_query.metrics_query.rollup.interval

    @property
    def series(self) -> Sequence[Mapping[str, Any]]:
        return self.result["series"]["data"]

    @property
    def totals(self) -> Sequence[Mapping[str, Any]]:
        return self.result["totals"]["data"]

    @property
    def meta(self) -> Sequence[Mapping[str, str]]:
        # By default, we extract the metadata from the totals query, if that is not there we extract from the series
        # query.
        meta_source = "totals" if "totals" in self.result else "series"
        return self.result[meta_source]["meta"]

    @property
    def groups(self) -> GroupsCollection:
        # We prefer to use totals to determine the groups that we received, since those are less likely to hit the limit
        # , and thus they will be more comprehensive. In case the query doesn't have totals, we have to use series.
        return _extract_groups_from_seq(self.totals or self.series)

    @property
    def group_bys(self) -> list[str] | None:
        # We return the groups directly from the query and not the actual groups returned by the query. This is done so
        # that we can correctly render groups in case they are not returned from the db.
        return cast(
            Optional[list[str]],
            (
                cast(ExecutableQuery, self.series_executable_query or self.totals_executable_query)
            ).group_bys,
        )

    @property
    def length(self) -> int:
        # We try to see how many series results we got, since that is the query which is likely to surpass the limit.
        if "series" in self.result:
            return len(self.series)

        # If we have no series, totals will give us a hint of the size of the dataset.
        if "totals" in self.result:
            return len(self.totals)

        return 0

    def align_with(self, reference_query_result: "QueryResult") -> "QueryResult":
        """
        Aligns the series and totals results with a reference query.

        Note that the alignment performs a mutation of the current object.
        """
        # Alignment keys define the order in which fields are used for indexing purposes when aligning different
        # sequences.
        alignment_keys = reference_query_result.group_bys
        if not alignment_keys:
            return self

        # For timeseries, we want to align based on the time also, since group bys + time are the common values
        # across separate queries.
        indexed_series = _build_indexed_seq(self.series, alignment_keys + ["time"])
        indexed_totals = _build_indexed_seq(self.totals, alignment_keys)

        aligned_series = _build_aligned_seq(
            self.series, reference_query_result.series, alignment_keys + ["time"], indexed_series
        )
        aligned_totals = _build_aligned_seq(
            self.totals, reference_query_result.totals, alignment_keys, indexed_totals
        )

        # We only mutate with the aligned data, only if we have data, since if it's empty it could be that we are
        # trying to align on a query that has no data, and we want to avoid deleting the data of this query.
        if aligned_series:
            self.result["series"]["data"] = aligned_series
        if aligned_totals:
            self.result["totals"]["data"] = aligned_totals

        return self

    def align_series_to_totals(self) -> "QueryResult":
        """
        Aligns the series to the totals of the same query.

        Note that the alignment performs a mutation of the current object.
        """
        alignment_keys = self.group_bys
        if not alignment_keys:
            return self

        indexed_series: dict[tuple[tuple[str, str], ...], list[int]] = {}
        for index, data in enumerate(self.series):
            composite_key = _build_composite_key_from_dict(data, alignment_keys)
            # Since serieses have also the time component, we store multiple indexes of multiple times for the same
            # group.
            indexed_series.setdefault(composite_key, []).append(index)

        aligned_series = []
        for data in self.totals:
            composite_key = _build_composite_key_from_dict(data, alignment_keys)
            indexes = indexed_series.get(composite_key)
            for index in indexes or ():
                aligned_series.append(self.series[index])

        if aligned_series:
            self.result["series"]["data"] = aligned_series

        return self


class QueryExecutor:
    def __init__(self, organization: Organization, projects: Sequence[Project], referrer: str):
        self._organization = organization
        self._projects = projects
        self._referrer = referrer

        # Ordered list of the intervals that can be chosen by the executor. They are removed when tried, in order
        # to avoid an infinite recursion.
        self._interval_choices = sorted(DEFAULT_QUERY_INTERVALS)
        # List of queries scheduled for execution.
        self._scheduled_queries: list[ExecutableQuery] = []
        # Tracks the number of queries that have been executed (for measuring purposes).
        self._number_of_executed_queries = 0

        # We load the blocked metrics for the supplied projects.
        self._blocked_metrics_for_projects = self._load_blocked_metrics_for_projects()

    def _load_blocked_metrics_for_projects(self) -> Mapping[str, Set[int]]:
        """
        Load the blocked metrics for the supplied projects and stores them in the executor in an efficient way that
        speeds up the determining of the projects to exclude from the query.
        """
        blocked_metrics_for_projects: Dict[str, Set[int]] = {}

        for project_id, metrics_blocking_state in get_metrics_blocking_state(
            self._projects
        ).items():
            for metric_blocking in metrics_blocking_state.metrics.values():
                blocked_metrics_for_projects.setdefault(metric_blocking.metric_mri, set()).add(
                    project_id
                )

        return blocked_metrics_for_projects

    def _build_request(self, query: MetricsQuery) -> Request:
        """
        Builds a Snuba request given a MetricsQuery to execute.
        """
        return Request(
            # The dataset used here is arbitrary, since the `run_query` function will infer it internally.
            dataset=Dataset.Metrics.value,
            query=query,
            app_id="default",
            tenant_ids={"referrer": self._referrer, "organization_id": self._organization.id},
        )

    def _execute(
        self, executable_query: ExecutableQuery, is_reference_query: bool = False
    ) -> QueryResult:
        """
        Executes a query as series and/or totals and returns the result.
        """
        try:
            # We merge the query with the blocked projects, in order to obtain a new query with only the projects that
            # all have the queried metrics unblocked.
            executable_query = executable_query.filter_blocked_projects(
                organization=self._organization,
                projects=set(self._projects),
                blocked_metrics_for_projects=self._blocked_metrics_for_projects,
            )

            # We try to determine the interval of the query, which will be used to define clear time bounds for both
            # queries. This is done here since the metrics layer doesn't adjust the time for totals queries.
            interval = executable_query.metrics_query.rollup.interval
            if interval:
                modified_start, modified_end, _ = to_intervals(
                    executable_query.metrics_query.start,
                    executable_query.metrics_query.end,
                    interval,
                )
                if modified_start and modified_end:
                    executable_query = executable_query.replace_date_range(
                        modified_start, modified_end
                    )

            # If, after merging the query with the blocked projects, the query becomes empty, we will return an empty
            # result.
            if executable_query.is_empty():
                return QueryResult.empty_from(executable_query)

            totals_executable_query = executable_query
            totals_result = None
            if executable_query.with_totals:
                # For totals queries, if there is a limit passed by the user, we will honor that and apply it only for
                # the reference query, since we want to load the data for all groups that are decided by the reference
                # query.
                if is_reference_query and executable_query.limit:
                    totals_executable_query = totals_executable_query.replace_limit(
                        executable_query.limit
                    )
                else:
                    totals_executable_query = totals_executable_query.replace_limit()

                if executable_query.order_by:
                    order_by_direction = Direction.ASC
                    if executable_query.order_by.startswith("-"):
                        order_by_direction = Direction.DESC

                    totals_executable_query = totals_executable_query.replace_order_by(
                        order_by_direction
                    )

                self._number_of_executed_queries += 1
                totals_result = run_query(
                    request=self._build_request(
                        totals_executable_query.to_totals_query().metrics_query
                    )
                )

            series_executable_query = executable_query
            series_result = None
            if executable_query.with_series:
                # For series queries, we always want to use the default limit.
                series_executable_query = series_executable_query.replace_limit()

                # There is a case in which we need to apply the totals groups directly on the series, which happens only
                # when the reference queries are executed. The reason for this is that if we don't filter the values,
                # we might hit the limit in the series query and lose data.
                if is_reference_query and totals_result:
                    series_executable_query = series_executable_query.add_group_filters(
                        _extract_groups_from_seq(totals_result["data"])
                    )

                self._number_of_executed_queries += 1
                series_result = run_query(
                    request=self._build_request(series_executable_query.metrics_query)
                )

            result = {}
            if series_result and totals_result:
                result = {
                    "series": series_result,
                    "totals": totals_result,
                    "modified_start": series_result["modified_start"],
                    "modified_end": series_result["modified_end"],
                }
            elif series_result:
                result = {
                    "series": series_result,
                    "modified_start": series_result["modified_start"],
                    "modified_end": series_result["modified_end"],
                }
            elif totals_result:
                result = {
                    "totals": totals_result,
                    "modified_start": totals_result["modified_start"],
                    "modified_end": totals_result["modified_end"],
                }

            return QueryResult(
                series_executable_query=series_executable_query,
                totals_executable_query=totals_executable_query,
                result=result,
            )
        except SnubaError as e:
            sentry_sdk.capture_exception(e)
            raise MetricsQueryExecutionError("An error occurred while executing the query")

    def _derive_next_interval(self, result: QueryResult) -> int:
        """
        Computes the best possible interval, given a fixed set of available intervals, which can fit in the limit
        of rows that Snuba can return.
        """
        # We try to estimate the number of groups.
        groups_number = len(result.groups)

        # We compute the ideal number of intervals that can fit with a given number of groups.
        intervals_number = math.floor(SNUBA_QUERY_LIMIT / groups_number)

        # We compute the optimal size of each interval in seconds.
        optimal_interval_size = math.floor(
            (result.modified_end - result.modified_start).total_seconds() / intervals_number
        )

        # Get the smallest interval that is larger than optimal out of a set of defined intervals in the product.
        for index, interval in enumerate(self._interval_choices):
            if interval >= optimal_interval_size:
                # We have to put the choice, otherwise we end up in an infinite recursion.
                self._interval_choices.pop(index)
                return interval

        raise MetricsQueryExecutionError(
            "Unable to find an interval to satisfy the query because too many results "
            "are returned"
        )

    def _find_reference_query(self) -> int:
        """
        Finds the reference query among the _schedule_queries.

        A reference query is the first query which is run, and it's used to determine the ordering of the follow-up
        queries.
        """
        if not self._scheduled_queries:
            raise InvalidMetricsQueryError(
                "Can't find a reference query because no queries were supplied"
            )

        for index, query in enumerate(self._scheduled_queries):
            if query.order_by:
                return index

        return 0

    def _serial_execute(self) -> Sequence[QueryResult]:
        """
        Executes serially all the queries that are supplied to the QueryExecutor.

        The execution will try to satisfy the query by dynamically changing its interval, in the case in which the
        Snuba limit is reached.
        """
        if not self._scheduled_queries:
            return []

        # We execute the first reference query which will dictate the order of the follow-up queries.
        reference_query = self._scheduled_queries.pop(self._find_reference_query())
        reference_query_result = self._execute(
            executable_query=reference_query, is_reference_query=True
        )

        # Case 1: we have fewer results that the limit. In this case we are free to run the follow-up queries under the
        # assumption that data doesn't change much between queries.
        if reference_query_result.length < SNUBA_QUERY_LIMIT:
            # Snuba supports order by only for totals, thus we need to align the series to the totals ordering before
            # we can run the other queries and align them on this reference query.
            reference_query_result.align_series_to_totals()

            results = [reference_query_result]
            reference_groups = reference_query_result.groups
            metrics.distribution(
                key="ddm.metrics_api.groups_cardinality", value=len(reference_groups)
            )

            for query in self._scheduled_queries:
                query_result = self._execute(
                    executable_query=query.add_group_filters(reference_groups),
                    is_reference_query=False,
                )

                query_result.align_with(reference_query_result)
                results.append(query_result)

            return results

        # Case 2: we have more results than the limit. In this case we want to determine a new interval that
        # will result in less than limit data points.
        new_interval = self._derive_next_interval(reference_query_result)

        # We update the scheduled queries to use the new interval. It's important to note that we also add back the
        # reference query, since we need to execute it again.
        self._scheduled_queries = [
            query.replace_interval(new_interval)
            for query in [reference_query] + self._scheduled_queries
        ]

        return self._serial_execute()

    def execute(self) -> Sequence[QueryResult]:
        """
        Executes the scheduled queries serially.
        """
        results = self._serial_execute()
        metrics.distribution(
            key="ddm.metrics_api.queries_executed", value=self._number_of_executed_queries
        )

        return results

    def schedule(
        self,
        identifier: str,
        query: MetricsQuery,
        group_bys: Sequence[str] | None,
        order_by: str | None,
        limit: int | None,
    ):
        """
        Lazily schedules a query for execution.

        Note that this method won't execute the query, since it's lazy in nature.
        """
        executable_query = ExecutableQuery(
            with_series=True,
            with_totals=True,
            identifier=identifier,
            metrics_query=query,
            group_bys=group_bys,
            order_by=order_by,
            limit=limit,
        )
        self._scheduled_queries.append(executable_query)<|MERGE_RESOLUTION|>--- conflicted
+++ resolved
@@ -2,11 +2,7 @@
 from collections.abc import Mapping, Sequence
 from dataclasses import dataclass, replace
 from datetime import datetime
-<<<<<<< HEAD
-from typing import Any, Dict, List, Mapping, Optional, Sequence, Set, Tuple, cast
-=======
 from typing import Any, Optional, cast
->>>>>>> 1f687b72
 
 import sentry_sdk
 from snuba_sdk import Column, Direction, MetricsQuery, MetricsScope, Request
@@ -195,14 +191,14 @@
     def filter_blocked_projects(
         self,
         organization: Organization,
-        projects: Set[Project],
-        blocked_metrics_for_projects: Mapping[str, Set[int]],
+        projects: set[Project],
+        blocked_metrics_for_projects: Mapping[str, set[int]],
     ) -> "ExecutableQuery":
         """
         Returns a new `ExecutableQuery` with the projects for which all the queries are not blocked. In case no projects
         exist, the query will be returned with empty projects, signaling the executor to not run the query.
         """
-        intersected_projects: Set[int] = {project.id for project in projects}
+        intersected_projects: set[int] = {project.id for project in projects}
 
         for queried_metric in QueriedMetricsVisitor().visit(self.metrics_query.query):
             blocked_for_projects = blocked_metrics_for_projects.get(queried_metric)
@@ -397,12 +393,12 @@
         # We load the blocked metrics for the supplied projects.
         self._blocked_metrics_for_projects = self._load_blocked_metrics_for_projects()
 
-    def _load_blocked_metrics_for_projects(self) -> Mapping[str, Set[int]]:
+    def _load_blocked_metrics_for_projects(self) -> Mapping[str, set[int]]:
         """
         Load the blocked metrics for the supplied projects and stores them in the executor in an efficient way that
         speeds up the determining of the projects to exclude from the query.
         """
-        blocked_metrics_for_projects: Dict[str, Set[int]] = {}
+        blocked_metrics_for_projects: dict[str, set[int]] = {}
 
         for project_id, metrics_blocking_state in get_metrics_blocking_state(
             self._projects
