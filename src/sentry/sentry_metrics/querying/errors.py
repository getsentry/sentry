class InvalidMetricsQueryError(Exception):
    pass


class MetricsQueryExecutionError(Exception):
    pass


class LatestReleaseNotFoundError(Exception):
    pass


class CorrelationsQueryExecutionError(Exception):
<<<<<<< HEAD
=======
    pass


class TooManyCodeLocationsRequestedError(Exception):
    pass


class NonNormalizableUnitsError(Exception):
>>>>>>> e4571d14
    pass<|MERGE_RESOLUTION|>--- conflicted
+++ resolved
@@ -11,15 +11,8 @@
 
 
 class CorrelationsQueryExecutionError(Exception):
-<<<<<<< HEAD
-=======
-    pass
-
-
-class TooManyCodeLocationsRequestedError(Exception):
     pass
 
 
 class NonNormalizableUnitsError(Exception):
->>>>>>> e4571d14
     pass