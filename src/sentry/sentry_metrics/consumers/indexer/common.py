--- conflicted
+++ resolved
@@ -1,10 +1,6 @@
 import logging
 import time
-<<<<<<< HEAD
-from typing import Any, List, MutableMapping, MutableSequence, Optional, Set, Union
-=======
-from typing import Any, List, MutableMapping, Optional
->>>>>>> 144f02f7
+from typing import Any, List, MutableMapping, MutableSequence, Optional, Union
 
 from arroyo.backends.kafka import KafkaPayload
 from arroyo.backends.kafka.configuration import build_kafka_consumer_configuration
