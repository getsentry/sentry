import logging
import time
from abc import ABC, abstractmethod
from collections import deque
from concurrent.futures import Future
from functools import partial
from typing import Any, Deque, Mapping, MutableMapping, NamedTuple, Optional, Sequence, Tuple

from arroyo.backends.kafka import KafkaPayload
from arroyo.processing.strategies import ProcessingStrategy
<<<<<<< HEAD
from arroyo.types import Commit, Message, Partition, Position, Topic
from confluent_kafka import KafkaError, KafkaException
from confluent_kafka import Message as ConfluentMessage
=======
from arroyo.types import Commit, Message, Partition, Topic
>>>>>>> de0cdbc7
from confluent_kafka import Producer

logger = logging.getLogger(__name__)


class RoutingPayload(NamedTuple):
    """
    Payload suitable for the ``RoutingProducer``. ``MessageRouter`` works
    with this payload type. The routing_headers are used to determine the
    route for the message. The payload is the message body which should be sent
    to the destination topic.
    """

    routing_header: MutableMapping[str, Any]
    routing_message: KafkaPayload


class MessageRoute(NamedTuple):
    """
    A MessageRoute is a tuple of (producer, topic) that a message should be
    routed to.
    """

    producer: Producer
    topic: Topic


class MessageRouter(ABC):
    """
    An abstract class that defines the interface for a message router. A message
    router relies on the implementation of the get_route_for_message method
    to perform the actual routing.

    Some examples of what message routers could do include:
    1. A message router that routes messages to a single topic. This is
    similar to not having a message router at all.
    2. A message router that performs round robin routing to a set of topics.
    3. A message router that routes messages to a topic based on which slice
    the message needs to be sent to.
    """

    @abstractmethod
    def get_all_producers(self) -> Sequence[Producer]:
        """
        Get all the producers that this router uses. This is needed because
        the processing strategy needs to call poll() on all the producers.
        """
        raise NotImplementedError

    @abstractmethod
    def get_route_for_message(self, message: Message[RoutingPayload]) -> MessageRoute:
        """
        This method must return the MessageRoute on which the message should
        be produced. Implementations of this method can vary based on the
        specific use case.
        """
        raise NotImplementedError


class RoutingProducerStep(ProcessingStrategy[RoutingPayload]):
    """
    This strategy is used to route messages to different producers/topics
    based on the message payload. It delegates the routing logic to the
    message router class which is passed in as a parameter. Please look at
    the documentation for the MessageRouter class for more details.

    The strategy also does not own any producers. The producers are owned by
    the message router.
    """

    def __init__(
        self,
        commit_function: Commit,
        message_router: MessageRouter,
    ) -> None:
        self.__commit_function = commit_function
        self.__message_router = message_router
        self.__closed = False
<<<<<<< HEAD
        self.__offsets_to_be_committed: MutableMapping[Partition, Position] = {}
        self.__queue: Deque[
            Tuple[Mapping[Partition, Position], Future[Message[KafkaPayload]]]
        ] = deque()
        self.__all_producers = message_router.get_all_producers()
=======
        self.__offsets_to_be_committed: MutableMapping[Partition, int] = {}
        self.__queue: Deque[Tuple[Mapping[Partition, int], Future[Message[KafkaPayload]]]] = deque()
>>>>>>> de0cdbc7

    def poll(self) -> None:
        """
        Periodically check which messages have been produced successfully and
        call the commit function for the offsets that have been processed.
        In order to commit offsets we need strict ordering, hence we stop
        processing the queue of pending futures as soon as we encounter one
        which is not yet completed.
        """
        for producer in self.__all_producers:
            producer.poll(0)

        while self.__queue:
            committable, future = self.__queue[0]

            if not future.done():
                break

            future.result()

            self.__queue.popleft()
            self.__commit_function(committable)

    def __delivery_callback(
        self,
        future: "Future[str]",
        error: KafkaError,
        message: ConfluentMessage,
    ) -> None:
        if error is not None:
            future.set_exception(KafkaException(error))
        else:
            try:
                future.set_result("success")
            except Exception as error:
                future.set_exception(error)

    def submit(self, message: Message[RoutingPayload]) -> None:
        """
        This is where the actual routing happens. Each message is passed to the
        message router to get the producer and topic to which the message should
        be sent. The message is then sent to the producer and the future is
        stored in the queue.
        """
        assert not self.__closed
        producer, topic = self.__message_router.get_route_for_message(message)
        output_message = Message(message.value.replace(message.payload.routing_message))

        future: Future[Message[KafkaPayload]] = Future()
        future.set_running_or_notify_cancel()
        producer.produce(
            topic=topic.name,
            value=output_message.payload.value,
            key=output_message.payload.key,
            headers=output_message.payload.headers,
            on_delivery=partial(self.__delivery_callback, future),
        ),
        self.__queue.append((output_message.committable, future))

    def terminate(self) -> None:
        self.__closed = True

    def close(self) -> None:
        self.__closed = True

    def join(self, timeout: Optional[float] = None) -> None:
        """
        In addition to flushing the queue, this method also calls the
        shutdown of the router.
        """
        start = time.time()

        # Commit all previously staged offsets
        self.__commit_function({}, force=True)

        for producer in self.__all_producers:
            producer.flush()

        while self.__queue:
            remaining = timeout - (time.time() - start) if timeout is not None else None
            if remaining is not None and remaining <= 0:
                logger.warning(f"Timed out with {len(self.__queue)} futures in queue")
                break

            committable, future = self.__queue.popleft()
            future.result(remaining)

            logger.info("Committing offset: %r", committable)
            self.__commit_function(committable, force=True)<|MERGE_RESOLUTION|>--- conflicted
+++ resolved
@@ -8,13 +8,9 @@
 
 from arroyo.backends.kafka import KafkaPayload
 from arroyo.processing.strategies import ProcessingStrategy
-<<<<<<< HEAD
-from arroyo.types import Commit, Message, Partition, Position, Topic
+from arroyo.types import Commit, Message, Partition, Topic
 from confluent_kafka import KafkaError, KafkaException
 from confluent_kafka import Message as ConfluentMessage
-=======
-from arroyo.types import Commit, Message, Partition, Topic
->>>>>>> de0cdbc7
 from confluent_kafka import Producer
 
 logger = logging.getLogger(__name__)
@@ -93,16 +89,9 @@
         self.__commit_function = commit_function
         self.__message_router = message_router
         self.__closed = False
-<<<<<<< HEAD
-        self.__offsets_to_be_committed: MutableMapping[Partition, Position] = {}
-        self.__queue: Deque[
-            Tuple[Mapping[Partition, Position], Future[Message[KafkaPayload]]]
-        ] = deque()
-        self.__all_producers = message_router.get_all_producers()
-=======
         self.__offsets_to_be_committed: MutableMapping[Partition, int] = {}
         self.__queue: Deque[Tuple[Mapping[Partition, int], Future[Message[KafkaPayload]]]] = deque()
->>>>>>> de0cdbc7
+        self.__all_producers = message_router.get_all_producers()
 
     def poll(self) -> None:
         """
