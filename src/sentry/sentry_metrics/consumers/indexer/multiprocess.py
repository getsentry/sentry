--- conflicted
+++ resolved
@@ -1,25 +1,12 @@
 import logging
 import time
 from functools import partial
-<<<<<<< HEAD
-from typing import Any, Mapping, MutableMapping, Optional, Union
-
-from arroyo.backends.abstract import Producer as AbstractProducer
-from arroyo.backends.kafka import KafkaConsumer, KafkaPayload
-from arroyo.commit import CommitPolicy
-from arroyo.processing import StreamProcessor
-from arroyo.processing.strategies import ProcessingStrategy
-from arroyo.processing.strategies import ProcessingStrategy as ProcessingStep
-from arroyo.processing.strategies import ProcessingStrategyFactory
-from arroyo.types import Commit, Message, Partition, Position, Topic
-=======
-from typing import Any, Callable, Mapping, MutableMapping, Optional
+from typing import Any, Mapping, MutableMapping, Optional
 
 from arroyo.backends.abstract import Producer as AbstractProducer
 from arroyo.backends.kafka import KafkaPayload
 from arroyo.processing.strategies import ProcessingStrategy as ProcessingStep
-from arroyo.types import Message, Partition, Position
->>>>>>> d392a52b
+from arroyo.types import Commit, Message, Partition, Position
 from confluent_kafka import Producer
 from django.conf import settings
 
@@ -28,92 +15,6 @@
 logger = logging.getLogger(__name__)
 
 
-<<<<<<< HEAD
-class BatchConsumerStrategyFactory(ProcessingStrategyFactory[KafkaPayload]):
-    """
-    Batching Consumer Strategy
-    """
-
-    def __init__(
-        self,
-        max_batch_size: int,
-        max_batch_time: float,
-        config: MetricsIngestConfiguration,
-    ):
-        self.__max_batch_time = max_batch_time
-        self.__max_batch_size = max_batch_size
-        self.__config = config
-
-    def create_with_partitions(
-        self,
-        commit: Commit,
-        partitions: Mapping[Partition, int],
-    ) -> ProcessingStrategy[KafkaPayload]:
-        transform_step = TransformStep(
-            next_step=SimpleProduceStep(
-                commit_function=commit,
-                output_topic=self.__config.output_topic,
-            ),
-            config=self.__config,
-        )
-        strategy = BatchMessages(transform_step, self.__max_batch_time, self.__max_batch_size)
-        return strategy
-
-
-class TransformStep(ProcessingStep[MessageBatch]):
-    """
-    Temporary Transform Step
-    """
-
-    def __init__(
-        self, next_step: ProcessingStep[KafkaPayload], config: MetricsIngestConfiguration
-    ) -> None:
-        self.__message_processor: MessageProcessor = MessageProcessor(config)
-        self.__next_step = next_step
-        self.__closed = False
-
-    def poll(self) -> None:
-        self.__next_step.poll()
-
-    def submit(self, message: Message[MessageBatch]) -> None:
-        assert not self.__closed
-
-        with metrics.timer("transform_step.process_messages"):
-            transformed_message_batch = self.__message_processor.process_messages(message)
-
-        for transformed_message in transformed_message_batch:
-            self.__next_step.submit(transformed_message)
-
-    def close(self) -> None:
-        self.__closed = True
-
-    def terminate(self) -> None:
-        self.__closed = True
-
-        logger.debug("Terminating %r...", self.__next_step)
-        self.__next_step.terminate()
-
-    def join(self, timeout: Optional[float] = None) -> None:
-        self.__next_step.close()
-        self.__next_step.join(timeout)
-
-
-class UnflushedMessages(Exception):
-    pass
-
-
-class OutOfOrderOffset(Exception):
-    pass
-
-
-@dataclass
-class PartitionOffset:
-    position: Position
-    partition: Partition
-
-
-=======
->>>>>>> d392a52b
 class SimpleProduceStep(ProcessingStep[KafkaPayload]):
     def __init__(
         self,
@@ -193,50 +94,5 @@
                 timeout = 5.0
             self.__producer.flush(timeout)
 
-<<<<<<< HEAD
         self.__commit_function(self.__produced_message_offsets, force=True)
-        self.__produced_message_offsets = {}
-
-
-def get_streaming_metrics_consumer(
-    topic: str,
-    commit_max_batch_size: int,
-    commit_max_batch_time: int,
-    max_batch_size: int,
-    max_batch_time: float,
-    processes: int,
-    input_block_size: int,
-    output_block_size: int,
-    group_id: str,
-    auto_offset_reset: str,
-    factory_name: str,
-    indexer_profile: MetricsIngestConfiguration,
-    **options: Mapping[str, Union[str, int]],
-) -> StreamProcessor[KafkaPayload]:
-    assert factory_name == "default"
-    processing_factory = BatchConsumerStrategyFactory(
-        max_batch_size=max_batch_size,
-        max_batch_time=max_batch_time,
-        config=indexer_profile,
-    )
-
-    cluster_name: str = settings.KAFKA_TOPICS[indexer_profile.input_topic]["cluster"]
-    create_topics(cluster_name, [indexer_profile.input_topic])
-
-    return StreamProcessor(
-        KafkaConsumer(get_config(indexer_profile.input_topic, group_id, auto_offset_reset)),
-        Topic(indexer_profile.input_topic),
-        processing_factory,
-        CommitPolicy(
-            min_commit_frequency_sec=commit_max_batch_time / 1000,
-            min_commit_messages=commit_max_batch_size,
-        ),
-    )
-=======
-        if self.__callbacks:
-            logger.info(f"Committing {self.__callbacks} messages...")
-            self.__commit_function(self.__produced_message_offsets)
-            self.__callbacks = 0
-            self.__produced_message_offsets = {}
-            self.__started = time.time()
->>>>>>> d392a52b
+        self.__produced_message_offsets = {}