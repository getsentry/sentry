import logging
import random
from collections import defaultdict
from typing import (
    Any,
    Callable,
    Dict,
    Iterable,
    Mapping,
    MutableMapping,
    MutableSequence,
    Optional,
    Sequence,
    Set,
    Tuple,
    Union,
    cast,
)

import rapidjson
import sentry_sdk
from arroyo.backends.kafka import KafkaPayload
from arroyo.dlq import InvalidMessage
from arroyo.types import BrokerValue, Message
from django.conf import settings
from sentry_kafka_schemas.codecs import ValidationError
from sentry_kafka_schemas.schema_types.ingest_metrics_v1 import IngestMetric
from sentry_kafka_schemas.schema_types.snuba_generic_metrics_v1 import GenericMetric
from sentry_kafka_schemas.schema_types.snuba_metrics_v1 import Metric

from sentry import options
from sentry.sentry_metrics.aggregation_option_registry import get_aggregation_option
from sentry.sentry_metrics.configuration import MAX_INDEXED_COLUMN_LENGTH
from sentry.sentry_metrics.consumers.indexer.common import (
    BrokerMeta,
    IndexerOutputMessageBatch,
    MessageBatch,
)
from sentry.sentry_metrics.consumers.indexer.parsed_message import ParsedMessage
from sentry.sentry_metrics.consumers.indexer.routing_producer import RoutingPayload
from sentry.sentry_metrics.indexer.base import Metadata
from sentry.sentry_metrics.use_case_id_registry import UseCaseID, extract_use_case_id
from sentry.utils import json, metrics

logger = logging.getLogger(__name__)

# Do not change these values without also changing the corresponding MAX_INDEXED_COLUMN_LENGTH to
# ensure that the database can store the data.
MAX_NAME_LENGTH = MAX_INDEXED_COLUMN_LENGTH

ACCEPTED_METRIC_TYPES = {"s", "c", "d", "g"}  # set, counter, distribution, gauge

OrgId = int
Headers = MutableSequence[Tuple[str, bytes]]


def valid_metric_name(name: Optional[str]) -> bool:
    if name is None:
        return False
    if len(name) > MAX_NAME_LENGTH:
        return False

    return True


def _should_sample_debug_log() -> bool:
    rate: float = settings.SENTRY_METRICS_INDEXER_DEBUG_LOG_SAMPLE_RATE
    return (rate > 0) and random.random() <= rate


class IndexerBatch:
    def __init__(
        self,
        outer_message: Message[MessageBatch],
        should_index_tag_values: bool,
        is_output_sliced: bool,
        tags_validator: Callable[[Mapping[str, str]], bool],
        schema_validator: Callable[[str, IngestMetric], None],
    ) -> None:
        self.outer_message = outer_message
        self.__should_index_tag_values = should_index_tag_values
        self.is_output_sliced = is_output_sliced
        self.tags_validator = tags_validator
        self.schema_validator = schema_validator

        self.__message_count: MutableMapping[UseCaseID, int] = defaultdict(int)
        self.__iterable_val_message_count: MutableMapping[UseCaseID, int] = defaultdict(int)

        self.__message_bytes_sum: MutableMapping[UseCaseID, int] = defaultdict(int)
        self.__message_bytes_max: MutableMapping[UseCaseID, int] = defaultdict(int)

        self.__message_tags_len_sum: MutableMapping[UseCaseID, int] = defaultdict(int)
        self.__message_tags_len_max: MutableMapping[UseCaseID, int] = defaultdict(int)

        self.__message_value_len_sum: MutableMapping[UseCaseID, int] = defaultdict(int)
        self.__message_value_len_max: MutableMapping[UseCaseID, int] = defaultdict(int)

        # Invalid messages and filtered messages are both skipped during processing
        # (reconstruct_messages), but we want to put the invalid messages into the
        # DLQ while discarding the filtered messages
        self.invalid_msg_meta: Set[BrokerMeta] = set()
        self.filtered_msg_meta: Set[BrokerMeta] = set()
        self.parsed_payloads_by_meta: MutableMapping[BrokerMeta, ParsedMessage] = {}

        self._extract_messages()

    @metrics.wraps("process_messages.extract_messages")
    def _extract_messages(self) -> None:
        """
        For each messages:
        1. Check the header to see if the use case ID is disabled
        2. Parse the raw bytes into ParsedMessage (_extract_message)
        3. Semantically validate the content of ParsedMessage (_validate_message)

        We track the offset and partition of the message that are filtered or
        invalid so later we can:
        - Produce the invalid messages to DLQ
        - Skip those filtered/invalid message from the indexing phase
        (extract_strings and reconstruct_messages)
        """
        skipped_msgs_cnt: MutableMapping[str, int] = defaultdict(int)

        for msg in self.outer_message.payload:
            assert isinstance(msg.value, BrokerValue)
            broker_meta = BrokerMeta(msg.value.partition, msg.value.offset)

            if (namespace := self._extract_namespace(msg.payload.headers)) in options.get(
                "sentry-metrics.indexer.disabled-namespaces"
            ):
                assert namespace
                skipped_msgs_cnt[namespace] += 1
                self.filtered_msg_meta.add(broker_meta)
                continue

            try:
                parsed_payload = self._extract_message(msg)
                self._validate_message(parsed_payload)
                self.parsed_payloads_by_meta[broker_meta] = parsed_payload
            except Exception as e:
                self.invalid_msg_meta.add(broker_meta)
                logger.error(
                    e,
                    extra={"payload_value": str(msg.payload.value)},
                    exc_info=True,
                )

        for namespace, cnt in skipped_msgs_cnt.items():
            metrics.incr(
                "process_messages.namespace_disabled",
                amount=cnt,
                tags={"namespace": namespace},
            )

    def _extract_message(
        self,
        msg: Message[KafkaPayload],
    ) -> ParsedMessage:
        assert isinstance(msg.value, BrokerValue)
        try:
            parsed_payload: ParsedMessage = json.loads(
                msg.payload.value.decode("utf-8"), use_rapid_json=True
            )
        except rapidjson.JSONDecodeError:
            logger.error(
                "process_messages.invalid_json",
                extra={"payload_value": str(msg.payload.value)},
                exc_info=True,
            )
            raise

        assert parsed_payload.get("name", None) is not None
        parsed_payload["use_case_id"] = use_case_id = extract_use_case_id(parsed_payload["name"])

        try:
            self.schema_validator(use_case_id.value, parsed_payload)
        except ValidationError:
            if settings.SENTRY_METRICS_INDEXER_RAISE_VALIDATION_ERRORS:
                raise
            logger.warning(
                "process_messages.invalid_schema",
                extra={"payload_value": str(msg.payload.value)},
                exc_info=True,
            )

        self.__message_count[use_case_id] += 1

        self.__message_bytes_sum[use_case_id] += len(msg.payload.value)
        self.__message_bytes_max[use_case_id] = max(
            len(msg.payload.value), self.__message_bytes_max[use_case_id]
        )

        self.__message_tags_len_sum[use_case_id] += len(parsed_payload.get("tags", {}))
        self.__message_tags_len_max[use_case_id] = max(
            len(parsed_payload.get("tags", {})), self.__message_tags_len_max[use_case_id]
        )

        if isinstance(parsed_payload["value"], Iterable):
            self.__iterable_val_message_count[use_case_id] += 1
            self.__message_value_len_sum[use_case_id] += len(parsed_payload["value"])
            self.__message_value_len_max[use_case_id] = max(
                len(parsed_payload["value"]), self.__message_value_len_max[use_case_id]
            )

        return parsed_payload

    def _extract_namespace(self, headers: Headers) -> Optional[str]:
        for string, endcoded in headers:
            if string == "namespace":
                return endcoded.decode("utf-8")
        metrics.incr("sentry-metrics.indexer.killswitch.no-namespace-in-header")
        return None

    def _validate_message(self, parsed_payload: ParsedMessage) -> None:
        metric_name = parsed_payload["name"]
        metric_type = parsed_payload["type"]
        use_case_id = parsed_payload["use_case_id"]
        org_id = parsed_payload["org_id"]
        tags = parsed_payload.get("tags", {})

        if not valid_metric_name(metric_name):
            logger.error(
                "process_messages.invalid_metric_name",
                extra={
                    "use_case_id": use_case_id,
                    "org_id": org_id,
                    "metric_name": metric_name,
                },
            )
            raise ValueError(f"Invalid metric name: {metric_name}")

        if metric_type not in ACCEPTED_METRIC_TYPES:
            logger.error(
                "process_messages.invalid_metric_type",
                extra={
                    "use_case_id": use_case_id,
                    "org_id": org_id,
                    "metric_type": metric_type,
                },
            )
            raise ValueError(f"Invalid metric type: {metric_type}")

        if self.tags_validator(tags) is False:
            # sentry doesn't seem to actually capture nested logger.error extra args
            sentry_sdk.set_extra("all_metric_tags", tags)
            logger.error(
                "process_messages.invalid_tags",
                extra={
                    "use_case_id": use_case_id,
                    "org_id": org_id,
                    "metric_name": metric_name,
                    "tags": tags,
                },
            )
            raise ValueError(f"Invalid metric tags: {tags}")

    @metrics.wraps("process_messages.filter_messages")
    def filter_messages(self, keys_to_remove: Sequence[BrokerMeta]) -> None:
        # XXX: it is useful to be able to get a sample of organization ids that are affected by rate limits, but this is really slow.
        for broker_meta in keys_to_remove:
            if _should_sample_debug_log():
                sentry_sdk.set_tag(
                    "sentry_metrics.organization_id",
                    self.parsed_payloads_by_meta[broker_meta]["org_id"],
                )
                sentry_sdk.set_tag(
                    "sentry_metrics.metric_name", self.parsed_payloads_by_meta[broker_meta]["name"]
                )
                logger.error(
                    "process_messages.dropped_message",
                    extra={
                        "reason": "cardinality_limit",
                    },
                )

        self.filtered_msg_meta.update(keys_to_remove)

    @metrics.wraps("process_messages.extract_strings")
    def extract_strings(self) -> Mapping[UseCaseID, Mapping[OrgId, Set[str]]]:
        strings: Mapping[UseCaseID, Mapping[OrgId, Set[str]]] = defaultdict(
            lambda: defaultdict(set)
        )

        for broker_meta, message in self.parsed_payloads_by_meta.items():
            if broker_meta in self.invalid_msg_meta or broker_meta in self.filtered_msg_meta:
                continue

            metric_name = message["name"]
            use_case_id = message["use_case_id"]
            org_id = message["org_id"]
            tags = message.get("tags", {})

            strings_in_message = {
                metric_name,
                *tags.keys(),
            }

            if self.__should_index_tag_values:
                strings_in_message.update(tags.values())

            strings[use_case_id][org_id].update(strings_in_message)

        for use_case_id, org_mapping in strings.items():
            metrics.gauge(
                "process_messages.lookups_per_batch",
                value=sum(len(parsed_strings) for parsed_strings in org_mapping.values()),
                tags={"use_case": use_case_id.value},
            )

        return strings

    @metrics.wraps("process_messages.reconstruct_messages")
    def reconstruct_messages(
        self,
        mapping: Mapping[UseCaseID, Mapping[OrgId, Mapping[str, Optional[int]]]],
        bulk_record_meta: Mapping[UseCaseID, Mapping[OrgId, Mapping[str, Metadata]]],
    ) -> IndexerOutputMessageBatch:
        new_messages: MutableSequence[
            Message[Union[RoutingPayload, KafkaPayload, InvalidMessage]]
        ] = []
        cogs_usage: MutableMapping[UseCaseID, int] = defaultdict(int)

        for message in self.outer_message.payload:
            used_tags: Set[str] = set()
            output_message_meta: Dict[str, Dict[str, str]] = defaultdict(dict)
            assert isinstance(message.value, BrokerValue)
            broker_meta = BrokerMeta(message.value.partition, message.value.offset)
            if broker_meta in self.filtered_msg_meta:
                continue
            if broker_meta in self.invalid_msg_meta:
                new_messages.append(
                    Message(
                        message.value.replace(
                            InvalidMessage(broker_meta.partition, broker_meta.offset)
                        )
                    )
                )
                continue
            old_payload_value = self.parsed_payloads_by_meta.pop(broker_meta)

            metric_name = old_payload_value["name"]
            org_id = old_payload_value["org_id"]
            use_case_id = old_payload_value["use_case_id"]
            cogs_usage[use_case_id] += 1
            sentry_sdk.set_tag("sentry_metrics.organization_id", org_id)
            tags = old_payload_value.get("tags", {})
            used_tags.add(metric_name)

            new_tags: Dict[str, Union[str, int]] = {}
            exceeded_global_quotas = 0
            exceeded_org_quotas = 0

            try:
                for k, v in tags.items():
                    used_tags.update({k, v})
                    new_k = mapping[use_case_id][org_id][k]
                    if new_k is None:
                        metadata = bulk_record_meta[use_case_id][org_id].get(k)
                        if (
                            metadata
                            and metadata.fetch_type_ext
                            and metadata.fetch_type_ext.is_global
                        ):
                            exceeded_global_quotas += 1
                        else:
                            exceeded_org_quotas += 1
                        continue

                    value_to_write: Union[int, str] = v
                    if self.__should_index_tag_values:
                        new_v = mapping[use_case_id][org_id][v]
                        if new_v is None:
                            metadata = bulk_record_meta[use_case_id][org_id].get(v)
                            if (
                                metadata
                                and metadata.fetch_type_ext
                                and metadata.fetch_type_ext.is_global
                            ):
                                exceeded_global_quotas += 1
                            else:
                                exceeded_org_quotas += 1
                            continue
                        else:
                            value_to_write = new_v

                    new_tags[str(new_k)] = value_to_write
            except KeyError:
                logger.error("process_messages.key_error", extra={"tags": tags}, exc_info=True)
                continue

            if exceeded_org_quotas or exceeded_global_quotas:
                metrics.incr(
                    "sentry_metrics.indexer.process_messages.dropped_message",
                    tags={
                        "reason": "writes_limit",
                        "string_type": "tags",
                        "use_case_id": use_case_id.value,
                    },
                )
                if _should_sample_debug_log():
                    logger.error(
                        "process_messages.dropped_message",
                        extra={
                            "reason": "writes_limit",
                            "string_type": "tags",
                            "num_global_quotas": exceeded_global_quotas,
                            "num_org_quotas": exceeded_org_quotas,
                            "org_batch_size": len(mapping[use_case_id][org_id]),
                            "use_case_id": use_case_id.value,
                        },
                    )
                continue

            fetch_types_encountered = set()
            for tag in used_tags:
                if tag in bulk_record_meta[use_case_id][org_id]:
                    metadata = bulk_record_meta[use_case_id][org_id][tag]
                    fetch_types_encountered.add(metadata.fetch_type)
                    output_message_meta[metadata.fetch_type.value][str(metadata.id)] = tag

            mapping_header_content = bytes(
                "".join(sorted(t.value for t in fetch_types_encountered)), "utf-8"
            )

            numeric_metric_id = mapping[use_case_id][org_id][metric_name]
            if numeric_metric_id is None:
                metadata = bulk_record_meta[use_case_id][org_id].get(metric_name)
                metrics.incr(
                    "sentry_metrics.indexer.process_messages.dropped_message",
                    tags={
                        "reason": "missing_numeric_metric_id",
                        "string_type": "metric_id",
                        "use_case_id": use_case_id.value,
                    },
                )

                if _should_sample_debug_log():
                    logger.error(
                        "process_messages.dropped_message",
                        extra={
                            "string_type": "metric_id",
                            "is_global_quota": bool(
                                metadata
                                and metadata.fetch_type_ext
                                and metadata.fetch_type_ext.is_global
                            ),
                            "org_batch_size": len(mapping[use_case_id][org_id]),
                            "use_case_id": use_case_id.value,
                        },
                    )
                continue

            new_payload_value: Mapping[str, Any]

            # timestamp when the message was produced to ingest-* topic,
            # used for end-to-end latency metrics
            sentry_received_timestamp = message.value.timestamp.timestamp()

            if self.__should_index_tag_values:
                # Metrics don't support gauges (which use dicts), so assert value type
                value = old_payload_value["value"]
                assert isinstance(value, (int, float, list))
                new_payload_v1: Metric = {
                    "tags": new_tags,
                    # XXX: relay actually sends this value unconditionally
                    "retention_days": old_payload_value.get("retention_days", 90),
                    "mapping_meta": output_message_meta,
                    "use_case_id": old_payload_value["use_case_id"].value,
                    "metric_id": numeric_metric_id,
                    "org_id": old_payload_value["org_id"],
                    "timestamp": old_payload_value["timestamp"],
                    "project_id": old_payload_value["project_id"],
                    "type": old_payload_value["type"],
                    "value": value,
                    "sentry_received_timestamp": sentry_received_timestamp,
                }

                new_payload_value = new_payload_v1
            else:
                # When sending tag values as strings, set the version on the payload
                # to 2. This is used by the consumer to determine how to decode the
                # tag values.
                new_payload_v2: GenericMetric = {
                    "tags": cast(Dict[str, str], new_tags),
                    "version": 2,
                    "retention_days": old_payload_value.get("retention_days", 90),
                    "mapping_meta": output_message_meta,
                    "use_case_id": old_payload_value["use_case_id"].value,
                    "metric_id": numeric_metric_id,
                    "org_id": old_payload_value["org_id"],
                    "timestamp": old_payload_value["timestamp"],
                    "project_id": old_payload_value["project_id"],
                    "type": old_payload_value["type"],
                    "value": old_payload_value["value"],
                    "sentry_received_timestamp": sentry_received_timestamp,
                }
                if aggregation_option := get_aggregation_option(old_payload_value["name"]):
                    new_payload_v2["aggregation_option"] = aggregation_option.value

                new_payload_value = new_payload_v2

            kafka_payload = KafkaPayload(
                key=message.payload.key,
                value=rapidjson.dumps(new_payload_value).encode(),
                headers=[
                    *message.payload.headers,
                    ("mapping_sources", mapping_header_content),
                    # XXX: type mismatch, but seems to work fine in prod
                    ("metric_type", new_payload_value["type"]),  # type: ignore
                ],
            )
            if self.is_output_sliced:
                routing_payload = RoutingPayload(
                    routing_header={"org_id": org_id},
                    routing_message=kafka_payload,
                )
                new_messages.append(Message(message.value.replace(routing_payload)))
            else:
                new_messages.append(Message(message.value.replace(kafka_payload)))

        for use_case_id in self.__message_count:
            metrics.incr(
                "metrics_consumer.process_message.messages_seen",
                amount=self.__message_count[use_case_id],
                tags={"use_case_id": use_case_id.value},
            )
<<<<<<< HEAD

            metrics.timing(
=======
            metrics.distribution(
>>>>>>> 97ce36a3
                "metrics_consumer.process_message.message.size.avg",
                self.__message_bytes_sum[use_case_id] / self.__message_count[use_case_id],
                tags={"use_case_id": use_case_id.value},
                unit="byte",
            )
            metrics.distribution(
                "metrics_consumer.process_message.message.size.max",
                self.__message_bytes_max[use_case_id],
                tags={"use_case_id": use_case_id.value},
            )

            metrics.timing(
                "metrics_consumer.process_message.message.tags_len.avg",
                self.__message_tags_len_sum[use_case_id] / self.__message_count[use_case_id],
                tags={"use_case_id": use_case_id.value},
            )
            metrics.timing(
                "metrics_consumer.process_message.message.tags_len.max",
                self.__message_tags_len_sum[use_case_id],
                tags={"use_case_id": use_case_id.value},
                unit="byte",
            )

            if use_case_id in self.__iterable_val_message_count:
                metrics.timing(
                    "metrics_consumer.process_message.message.value_len.avg",
                    self.__message_value_len_sum[use_case_id]
                    / self.__iterable_val_message_count[use_case_id],
                    tags={"use_case_id": use_case_id.value},
                )
                metrics.timing(
                    "metrics_consumer.process_message.message.value_len.max",
                    self.__message_value_len_max[use_case_id],
                    tags={"use_case_id": use_case_id.value},
                )

        return IndexerOutputMessageBatch(
            new_messages,
            cogs_usage,
        )<|MERGE_RESOLUTION|>--- conflicted
+++ resolved
@@ -523,12 +523,7 @@
                 amount=self.__message_count[use_case_id],
                 tags={"use_case_id": use_case_id.value},
             )
-<<<<<<< HEAD
-
-            metrics.timing(
-=======
             metrics.distribution(
->>>>>>> 97ce36a3
                 "metrics_consumer.process_message.message.size.avg",
                 self.__message_bytes_sum[use_case_id] / self.__message_count[use_case_id],
                 tags={"use_case_id": use_case_id.value},
@@ -538,31 +533,35 @@
                 "metrics_consumer.process_message.message.size.max",
                 self.__message_bytes_max[use_case_id],
                 tags={"use_case_id": use_case_id.value},
-            )
-
-            metrics.timing(
+                unit="byte",
+            )
+
+            metrics.distribution(
                 "metrics_consumer.process_message.message.tags_len.avg",
                 self.__message_tags_len_sum[use_case_id] / self.__message_count[use_case_id],
                 tags={"use_case_id": use_case_id.value},
-            )
-            metrics.timing(
+                unit="int",
+            )
+            metrics.distribution(
                 "metrics_consumer.process_message.message.tags_len.max",
-                self.__message_tags_len_sum[use_case_id],
+                self.__message_tags_len_max[use_case_id],
                 tags={"use_case_id": use_case_id.value},
-                unit="byte",
+                unit="int",
             )
 
             if use_case_id in self.__iterable_val_message_count:
-                metrics.timing(
+                metrics.distribution(
                     "metrics_consumer.process_message.message.value_len.avg",
                     self.__message_value_len_sum[use_case_id]
                     / self.__iterable_val_message_count[use_case_id],
                     tags={"use_case_id": use_case_id.value},
-                )
-                metrics.timing(
+                    unit="int",
+                )
+                metrics.distribution(
                     "metrics_consumer.process_message.message.value_len.max",
                     self.__message_value_len_max[use_case_id],
                     tags={"use_case_id": use_case_id.value},
+                    unit="int",
                 )
 
         return IndexerOutputMessageBatch(
