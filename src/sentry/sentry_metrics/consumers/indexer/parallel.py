from __future__ import annotations

import functools
import logging
from typing import Any, Mapping, Optional, Union

from arroyo.backends.kafka import KafkaConsumer, KafkaPayload
from arroyo.commit import CommitPolicy
from arroyo.processing import StreamProcessor
from arroyo.processing.strategies import ProcessingStrategy
from arroyo.processing.strategies import ProcessingStrategy as ProcessingStep
from arroyo.processing.strategies import ProcessingStrategyFactory
from arroyo.processing.strategies.transform import ParallelTransformStep
from arroyo.types import Commit, Message, Partition, Topic
from django.conf import settings

from sentry.sentry_metrics.configuration import (
    MetricsIngestConfiguration,
    initialize_sentry_and_global_consumer_state,
)
from sentry.sentry_metrics.consumers.indexer.common import (
    BatchMessages,
    IndexerOutputMessageBatch,
    get_config,
)
from sentry.sentry_metrics.consumers.indexer.multiprocess import SimpleProduceStep
from sentry.sentry_metrics.consumers.indexer.processing import MessageProcessor
from sentry.sentry_metrics.consumers.indexer.routing_producer import (
    RoutingPayload,
    RoutingProducerStep,
)
from sentry.sentry_metrics.consumers.indexer.slicing_router import SlicingRouter
from sentry.utils.batching_kafka_consumer import create_topics

logger = logging.getLogger(__name__)


class Unbatcher(ProcessingStep[IndexerOutputMessageBatch]):
    def __init__(
        self,
        next_step: ProcessingStep[Union[KafkaPayload, RoutingPayload]],
    ) -> None:
        self.__next_step = next_step
        self.__closed = False

    def poll(self) -> None:
        self.__next_step.poll()

    def submit(self, message: Message[IndexerOutputMessageBatch]) -> None:
        assert not self.__closed

        for transformed_message in message.payload:
            self.__next_step.submit(transformed_message)

    def close(self) -> None:
        self.__closed = True

    def terminate(self) -> None:
        self.__closed = True

        logger.debug("Terminating %r...", self.__next_step)
        self.__next_step.terminate()

    def join(self, timeout: Optional[float] = None) -> None:
        self.__next_step.close()
        self.__next_step.join(timeout)


class MetricsConsumerStrategyFactory(ProcessingStrategyFactory[KafkaPayload]):
    """
    Builds an indexer consumer based on the multi process transform Arroyo step.

    Multi processing happens in batches, the parallel step batches messages, then
    it dispatches them to a process. This is meant to avoid lock contention that
    would happen by transferring one message at a time.
    The parallel transform function is then applied to all messages one by one.

    The indexer must resolve batches of messages. It cannot resolve messages in
    isolation otherwise the amount of roundtrip to cache would be enormous.
    So the pipeline works this way:
    - the indexer batches messages like today.
    - each batch is a message for the parallel transform step.
    - the parallel transform step may or may not re-batch messages batcehs
      together. The load tests show it is still useful.
    - messages are exploded back into individual ones after the parallel
      transform step.
    """

    def __init__(
        self,
        max_msg_batch_size: int,
        max_msg_batch_time: float,
        max_parallel_batch_size: int,
        max_parallel_batch_time: float,
        processes: int,
        input_block_size: int,
        output_block_size: int,
        config: MetricsIngestConfiguration,
        slicing_router: Optional[SlicingRouter],
    ):
        self.__config = config

        # This is the size of the initial message batching the indexer does
        self.__max_msg_batch_size = max_msg_batch_size
        self.__max_msg_batch_time = max_msg_batch_time

        # This is the size of the batches sent to the parallel processes.
        # These are batches of batches.
        self.__max_parallel_batch_size = max_parallel_batch_size
        self.__max_parallel_batch_time = max_parallel_batch_time

        self.__processes = processes

        self.__input_block_size = input_block_size
        self.__output_block_size = output_block_size
        self.__slicing_router = slicing_router

    def create_with_partitions(
        self,
        commit: Commit,
        partitions: Mapping[Partition, int],
    ) -> ProcessingStrategy[KafkaPayload]:
        producer = get_metrics_producer_strategy(
            config=self.__config,
            commit=commit,
            commit_max_batch_size=self.__commit_max_batch_size,
            commit_max_batch_time_ms=self.__commit_max_batch_time,
            slicing_router=self.__slicing_router,
        )
        parallel_strategy = ParallelTransformStep(
            MessageProcessor(self.__config).process_messages,
<<<<<<< HEAD
            Unbatcher(
                SimpleProduceStep(
                    commit_function=commit,
                    output_topic=self.__config.output_topic,
                ),
            ),
=======
            Unbatcher(next_step=producer),
>>>>>>> cfdbaa65
            self.__processes,
            max_batch_size=self.__max_parallel_batch_size,
            # This is in seconds
            max_batch_time=self.__max_parallel_batch_time / 1000,
            input_block_size=self.__input_block_size,
            output_block_size=self.__output_block_size,
            # It is absolutely crucial that we pass a function reference here
            # where the function lives in a module that does not depend on
            # Django settings. `sentry.sentry_metrics.configuration` fulfills
            # that requirement, but if you were to create a wrapper function in
            # this module, and pass that function here, it would attempt to
            # pull in a bunch of modules that try to read django settings at
            # import time
            initializer=functools.partial(
                initialize_sentry_and_global_consumer_state, self.__config
            ),
        )

        strategy = BatchMessages(
            parallel_strategy, self.__max_msg_batch_time, self.__max_msg_batch_size
        )

        return strategy


def get_metrics_producer_strategy(
    config: MetricsIngestConfiguration,
    commit: Commit,
    commit_max_batch_size: int,
    commit_max_batch_time_ms: float,
    slicing_router: Optional[SlicingRouter],
) -> Any:
    if config.is_output_sliced:
        if slicing_router is None:
            raise ValueError("Slicing router is required for sliced output")
        return RoutingProducerStep(
            commit_function=commit,
            message_router=slicing_router,
        )
    else:
        return SimpleProduceStep(
            commit_function=commit,
            commit_max_batch_size=commit_max_batch_size,
            # convert to seconds
            commit_max_batch_time=commit_max_batch_time_ms / 1000,
            output_topic=config.output_topic,
        )


def get_parallel_metrics_consumer(
    max_msg_batch_size: int,
    max_msg_batch_time: float,
    max_parallel_batch_size: int,
    max_parallel_batch_time: float,
    max_batch_size: int,
    max_batch_time: float,
    processes: int,
    input_block_size: int,
    output_block_size: int,
    group_id: str,
    auto_offset_reset: str,
    indexer_profile: MetricsIngestConfiguration,
    slicing_router: Optional[SlicingRouter],
    **options: Mapping[str, Union[str, int]],
) -> StreamProcessor[KafkaPayload]:
    processing_factory = MetricsConsumerStrategyFactory(
        max_msg_batch_size=max_msg_batch_size,
        max_msg_batch_time=max_msg_batch_time,
        max_parallel_batch_size=max_parallel_batch_size,
        max_parallel_batch_time=max_parallel_batch_time,
        processes=processes,
        input_block_size=input_block_size,
        output_block_size=output_block_size,
        config=indexer_profile,
        slicing_router=slicing_router,
    )

    cluster_name: str = settings.KAFKA_TOPICS[indexer_profile.input_topic]["cluster"]
    create_topics(cluster_name, [indexer_profile.input_topic])

    return StreamProcessor(
        KafkaConsumer(get_config(indexer_profile.input_topic, group_id, auto_offset_reset)),
        Topic(indexer_profile.input_topic),
        processing_factory,
        CommitPolicy(
            min_commit_frequency_sec=max_parallel_batch_time / 1000,
            # TODO(markus): honor CLI params or remove them
            min_commit_messages=None,
        ),
    )<|MERGE_RESOLUTION|>--- conflicted
+++ resolved
@@ -123,22 +123,11 @@
         producer = get_metrics_producer_strategy(
             config=self.__config,
             commit=commit,
-            commit_max_batch_size=self.__commit_max_batch_size,
-            commit_max_batch_time_ms=self.__commit_max_batch_time,
             slicing_router=self.__slicing_router,
         )
         parallel_strategy = ParallelTransformStep(
             MessageProcessor(self.__config).process_messages,
-<<<<<<< HEAD
-            Unbatcher(
-                SimpleProduceStep(
-                    commit_function=commit,
-                    output_topic=self.__config.output_topic,
-                ),
-            ),
-=======
             Unbatcher(next_step=producer),
->>>>>>> cfdbaa65
             self.__processes,
             max_batch_size=self.__max_parallel_batch_size,
             # This is in seconds
@@ -167,8 +156,6 @@
 def get_metrics_producer_strategy(
     config: MetricsIngestConfiguration,
     commit: Commit,
-    commit_max_batch_size: int,
-    commit_max_batch_time_ms: float,
     slicing_router: Optional[SlicingRouter],
 ) -> Any:
     if config.is_output_sliced:
@@ -181,9 +168,6 @@
     else:
         return SimpleProduceStep(
             commit_function=commit,
-            commit_max_batch_size=commit_max_batch_size,
-            # convert to seconds
-            commit_max_batch_time=commit_max_batch_time_ms / 1000,
             output_topic=config.output_topic,
         )
 
