from __future__ import annotations

import functools
import logging
from typing import Any, Mapping, Optional, Union, cast

from arroyo.backends.kafka import KafkaConsumer, KafkaPayload
from arroyo.commit import ONCE_PER_SECOND
from arroyo.processing import StreamProcessor
from arroyo.processing.strategies import ProcessingStrategy
from arroyo.processing.strategies import ProcessingStrategy as ProcessingStep
from arroyo.processing.strategies import ProcessingStrategyFactory
from arroyo.processing.strategies.transform import ParallelTransformStep
from arroyo.types import Commit, FilteredPayload, Message, Partition, Topic
from django.conf import settings

from sentry.sentry_metrics.configuration import (
    MetricsIngestConfiguration,
    initialize_sentry_and_global_consumer_state,
)
from sentry.sentry_metrics.consumers.indexer.common import (
    BatchMessages,
    IndexerOutputMessageBatch,
    get_config,
)
from sentry.sentry_metrics.consumers.indexer.multiprocess import SimpleProduceStep
from sentry.sentry_metrics.consumers.indexer.processing import MessageProcessor
from sentry.sentry_metrics.consumers.indexer.routing_producer import (
    RoutingPayload,
    RoutingProducerStep,
)
from sentry.sentry_metrics.consumers.indexer.slicing_router import SlicingRouter
from sentry.utils.batching_kafka_consumer import create_topics

logger = logging.getLogger(__name__)


class Unbatcher(ProcessingStep[Union[FilteredPayload, IndexerOutputMessageBatch]]):
    def __init__(
        self,
        next_step: ProcessingStep[Union[KafkaPayload, RoutingPayload]],
    ) -> None:
        self.__next_step = next_step
        self.__closed = False

    def poll(self) -> None:
        self.__next_step.poll()

    def submit(self, message: Message[Union[FilteredPayload, IndexerOutputMessageBatch]]) -> None:
        assert not self.__closed
<<<<<<< HEAD
=======

>>>>>>> ffbe56eb
        # FilteredPayloads are not handled in the indexer
        for transformed_message in cast(IndexerOutputMessageBatch, message.payload):
            self.__next_step.submit(transformed_message)

    def close(self) -> None:
        self.__closed = True

    def terminate(self) -> None:
        self.__closed = True

        logger.debug("Terminating %r...", self.__next_step)
        self.__next_step.terminate()

    def join(self, timeout: Optional[float] = None) -> None:
        self.__next_step.close()
        self.__next_step.join(timeout)


class MetricsConsumerStrategyFactory(ProcessingStrategyFactory[KafkaPayload]):
    """
    Builds an indexer consumer based on the multi process transform Arroyo step.

    Multi processing happens in batches, the parallel step batches messages, then
    it dispatches them to a process. This is meant to avoid lock contention that
    would happen by transferring one message at a time.
    The parallel transform function is then applied to all messages one by one.

    The indexer must resolve batches of messages. It cannot resolve messages in
    isolation otherwise the amount of roundtrip to cache would be enormous.
    So the pipeline works this way:
    - the indexer batches messages like today.
    - each batch is a message for the parallel transform step.
    - the parallel transform step may or may not re-batch messages batcehs
      together. The load tests show it is still useful.
    - messages are exploded back into individual ones after the parallel
      transform step.
    """

    def __init__(
        self,
        max_msg_batch_size: int,
        max_msg_batch_time: float,
        max_parallel_batch_size: int,
        max_parallel_batch_time: float,
        processes: int,
        input_block_size: int,
        output_block_size: int,
        config: MetricsIngestConfiguration,
        slicing_router: Optional[SlicingRouter],
    ):
        self.__config = config

        # This is the size of the initial message batching the indexer does
        self.__max_msg_batch_size = max_msg_batch_size
        self.__max_msg_batch_time = max_msg_batch_time

        # This is the size of the batches sent to the parallel processes.
        # These are batches of batches.
        self.__max_parallel_batch_size = max_parallel_batch_size
        self.__max_parallel_batch_time = max_parallel_batch_time

        self.__processes = processes

        self.__input_block_size = input_block_size
        self.__output_block_size = output_block_size
        self.__slicing_router = slicing_router

    def create_with_partitions(
        self,
        commit: Commit,
        partitions: Mapping[Partition, int],
    ) -> ProcessingStrategy[KafkaPayload]:
        producer = get_metrics_producer_strategy(
            config=self.__config,
            commit=commit,
            slicing_router=self.__slicing_router,
        )

        unbatch_step = Unbatcher(next_step=producer)

        parallel_strategy = ParallelTransformStep(
            MessageProcessor(self.__config).process_messages,
            unbatch_step,
            self.__processes,
            max_batch_size=self.__max_parallel_batch_size,
            # This is in seconds
            max_batch_time=self.__max_parallel_batch_time / 1000,
            input_block_size=self.__input_block_size,
            output_block_size=self.__output_block_size,
            # It is absolutely crucial that we pass a function reference here
            # where the function lives in a module that does not depend on
            # Django settings. `sentry.sentry_metrics.configuration` fulfills
            # that requirement, but if you were to create a wrapper function in
            # this module, and pass that function here, it would attempt to
            # pull in a bunch of modules that try to read django settings at
            # import time
            initializer=functools.partial(
                initialize_sentry_and_global_consumer_state, self.__config
            ),
        )

        strategy = BatchMessages(
            parallel_strategy, self.__max_msg_batch_time, self.__max_msg_batch_size
        )

        return strategy


def get_metrics_producer_strategy(
    config: MetricsIngestConfiguration,
    commit: Commit,
    slicing_router: Optional[SlicingRouter],
) -> Any:
    if config.is_output_sliced:
        if slicing_router is None:
            raise ValueError("Slicing router is required for sliced output")
        return RoutingProducerStep(
            commit_function=commit,
            message_router=slicing_router,
        )
    else:
        return SimpleProduceStep(
            commit_function=commit,
            output_topic=config.output_topic,
        )


def get_parallel_metrics_consumer(
    max_msg_batch_size: int,
    max_msg_batch_time: float,
    max_parallel_batch_size: int,
    max_parallel_batch_time: float,
    processes: int,
    input_block_size: int,
    output_block_size: int,
    group_id: str,
    auto_offset_reset: str,
    strict_offset_reset: bool,
    indexer_profile: MetricsIngestConfiguration,
    slicing_router: Optional[SlicingRouter],
) -> StreamProcessor[KafkaPayload]:
    processing_factory = MetricsConsumerStrategyFactory(
        max_msg_batch_size=max_msg_batch_size,
        max_msg_batch_time=max_msg_batch_time,
        max_parallel_batch_size=max_parallel_batch_size,
        max_parallel_batch_time=max_parallel_batch_time,
        processes=processes,
        input_block_size=input_block_size,
        output_block_size=output_block_size,
        config=indexer_profile,
        slicing_router=slicing_router,
    )

    cluster_name: str = settings.KAFKA_TOPICS[indexer_profile.input_topic]["cluster"]
    create_topics(cluster_name, [indexer_profile.input_topic])

    return StreamProcessor(
        KafkaConsumer(
            get_config(
                indexer_profile.input_topic,
                group_id,
                auto_offset_reset=auto_offset_reset,
                strict_offset_reset=strict_offset_reset,
            )
        ),
        Topic(indexer_profile.input_topic),
        processing_factory,
        ONCE_PER_SECOND,
    )<|MERGE_RESOLUTION|>--- conflicted
+++ resolved
@@ -48,10 +48,7 @@
 
     def submit(self, message: Message[Union[FilteredPayload, IndexerOutputMessageBatch]]) -> None:
         assert not self.__closed
-<<<<<<< HEAD
-=======
-
->>>>>>> ffbe56eb
+
         # FilteredPayloads are not handled in the indexer
         for transformed_message in cast(IndexerOutputMessageBatch, message.payload):
             self.__next_step.submit(transformed_message)
