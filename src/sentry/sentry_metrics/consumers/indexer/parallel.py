--- conflicted
+++ resolved
@@ -195,54 +195,4 @@
         return SimpleProduceStep(
             commit_function=commit,
             output_topic=config.output_topic,
-<<<<<<< HEAD
-        )
-
-
-def get_parallel_metrics_consumer(
-    max_msg_batch_size: int,
-    max_msg_batch_time: float,
-    max_parallel_batch_size: int,
-    max_parallel_batch_time: float,
-    processes: int,
-    input_block_size: Optional[int],
-    output_block_size: Optional[int],
-    group_id: str,
-    auto_offset_reset: str,
-    strict_offset_reset: bool,
-    ingest_profile: str,
-    indexer_db: str,
-    group_instance_id: Optional[str],
-) -> StreamProcessor[KafkaPayload]:
-    processing_factory = MetricsConsumerStrategyFactory(
-        max_msg_batch_size=max_msg_batch_size,
-        max_msg_batch_time=max_msg_batch_time,
-        max_parallel_batch_size=max_parallel_batch_size,
-        max_parallel_batch_time=max_parallel_batch_time,
-        processes=processes,
-        input_block_size=input_block_size,
-        output_block_size=output_block_size,
-        ingest_profile=ingest_profile,
-        indexer_db=indexer_db,
-    )
-
-    return StreamProcessor(
-        KafkaConsumer(
-            get_config(
-                processing_factory.config.input_topic,
-                group_id,
-                auto_offset_reset=auto_offset_reset,
-                strict_offset_reset=strict_offset_reset,
-                group_instance_id=group_instance_id,
-            )
-        ),
-        Topic(processing_factory.config.input_topic),
-        processing_factory,
-        ONCE_PER_SECOND,
-        # We drop any in flight messages in processing step prior to produce.
-        # The SimpleProduceStep has a hardcoded join timeout of 5 seconds.
-        join_timeout=0.0,
-    )
-=======
-        )
->>>>>>> fb0d310d
+        )