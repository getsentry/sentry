from dataclasses import dataclass
from enum import Enum
from typing import Any, Mapping, MutableMapping, Optional

from django.conf import settings


class UseCaseKey(Enum):
    RELEASE_HEALTH = "release-health"
    PERFORMANCE = "performance"

    @staticmethod
    def from_str(use_case: str) -> "UseCaseKey":
        if use_case == "performance":
            return UseCaseKey.PERFORMANCE
        elif use_case in ("release-health", "releaseHealth"):
            return UseCaseKey.RELEASE_HEALTH
        else:
            raise ValueError


class DbKey(Enum):
    STRING_INDEXER = "StringIndexer"
    PERF_STRING_INDEXER = "PerfStringIndexer"


@dataclass(frozen=True)
class MetricsIngestConfiguration:
    db_model: DbKey
    input_topic: str
    output_topic: str
    use_case_id: UseCaseKey
    internal_metrics_tag: Optional[str]
    writes_limiter_cluster_options: Mapping[str, Any]


_METRICS_INGEST_CONFIG_BY_USE_CASE: MutableMapping[UseCaseKey, MetricsIngestConfiguration] = dict()


def _register_ingest_config(config: MetricsIngestConfiguration) -> None:
    _METRICS_INGEST_CONFIG_BY_USE_CASE[config.use_case_id] = config


def get_ingest_config(use_case_key: UseCaseKey) -> MetricsIngestConfiguration:
<<<<<<< HEAD
    if not len(_METRICS_INGEST_CONFIG_BY_USE_CASE):
=======
    if len(_METRICS_INGEST_CONFIG_BY_USE_CASE) == 0:
>>>>>>> 0e8ec4d6
        _register_ingest_config(
            MetricsIngestConfiguration(
                db_model=DbKey.STRING_INDEXER,
                input_topic=settings.KAFKA_INGEST_METRICS,
                output_topic=settings.KAFKA_SNUBA_METRICS,
                use_case_id=UseCaseKey.RELEASE_HEALTH,
                internal_metrics_tag="release-health",
                writes_limiter_cluster_options=settings.SENTRY_METRICS_INDEXER_WRITES_LIMITER_OPTIONS,
            )
        )
        _register_ingest_config(
            MetricsIngestConfiguration(
                db_model=DbKey.PERF_STRING_INDEXER,
                input_topic=settings.KAFKA_INGEST_PERFORMANCE_METRICS,
                output_topic=settings.KAFKA_SNUBA_GENERIC_METRICS,
                use_case_id=UseCaseKey.PERFORMANCE,
                internal_metrics_tag="perf",
                writes_limiter_cluster_options=settings.SENTRY_METRICS_INDEXER_WRITES_LIMITER_OPTIONS_PERFORMANCE,
            )
        )
<<<<<<< HEAD
=======

>>>>>>> 0e8ec4d6
    return _METRICS_INGEST_CONFIG_BY_USE_CASE[use_case_key]<|MERGE_RESOLUTION|>--- conflicted
+++ resolved
@@ -42,11 +42,7 @@
 
 
 def get_ingest_config(use_case_key: UseCaseKey) -> MetricsIngestConfiguration:
-<<<<<<< HEAD
-    if not len(_METRICS_INGEST_CONFIG_BY_USE_CASE):
-=======
     if len(_METRICS_INGEST_CONFIG_BY_USE_CASE) == 0:
->>>>>>> 0e8ec4d6
         _register_ingest_config(
             MetricsIngestConfiguration(
                 db_model=DbKey.STRING_INDEXER,
@@ -67,8 +63,5 @@
                 writes_limiter_cluster_options=settings.SENTRY_METRICS_INDEXER_WRITES_LIMITER_OPTIONS_PERFORMANCE,
             )
         )
-<<<<<<< HEAD
-=======
 
->>>>>>> 0e8ec4d6
     return _METRICS_INGEST_CONFIG_BY_USE_CASE[use_case_key]