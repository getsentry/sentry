--- conflicted
+++ resolved
@@ -17,10 +17,7 @@
     SESSIONS = "sessions"
     ESCALATING_ISSUES = "escalating_issues"
     CUSTOM = "custom"
-<<<<<<< HEAD
-=======
     PROFILES = "profiles"
->>>>>>> 4784b93b
     BUNDLE_ANALYSIS = "bundle_analysis"
 
 
@@ -32,10 +29,7 @@
     UseCaseID.ESCALATING_ISSUES: UseCaseKey.PERFORMANCE,
     UseCaseID.CUSTOM: UseCaseKey.PERFORMANCE,
     UseCaseID.BUNDLE_ANALYSIS: UseCaseKey.PERFORMANCE,
-<<<<<<< HEAD
-=======
     UseCaseID.PROFILES: UseCaseKey.PERFORMANCE,
->>>>>>> 4784b93b
 }
 
 # TODO: Remove this as soon as the entire indexer system is use case aware
