--- conflicted
+++ resolved
@@ -68,11 +68,7 @@
     # Note that some of the fields below like title and subtitle
     # are not used by the feedback UI, but are required.
     event["event_id"] = event.get("event_id") or uuid4().hex
-<<<<<<< HEAD
-    evidcence_data, evidence_display = make_evidence(event["contexts"]["feedback"])
-=======
-    evidence_data, evidence_display = make_evidence(event["feedback"])
->>>>>>> ba003f46
+    evidence_data, evidence_display = make_evidence(event["contexts"]["feedback"])
     occurrence = IssueOccurrence(
         id=uuid4().hex,
         event_id=event.get("event_id") or uuid4().hex,
