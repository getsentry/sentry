--- conflicted
+++ resolved
@@ -30,12 +30,8 @@
         datetime.datetime.fromtimestamp(event_data["timestamp"])
     ).isoformat()
 
-<<<<<<< HEAD
-    if event_data.get("feedback"):
-=======
     if event_data.get("feedback") and not event_data.get("contexts", {}).get("feedback"):
         event_data["contexts"]["feedback"] = event_data["feedback"]
->>>>>>> c524e54c
         del event_data["feedback"]
 
         if not event_data["contexts"].get("replay") and event_data["contexts"]["feedback"].get(
