--- conflicted
+++ resolved
@@ -132,16 +132,13 @@
     ret_event["platform"] = event_data.get("platform", "other")
     ret_event["level"] = event_data.get("level", "info")
 
-<<<<<<< HEAD
     environment = event_data.get("environment")
     ret_event["environment"] = "production" if environment is None else environment
-=======
-    ret_event["environment"] = event_data.get("environment", "production")
+
     release_value = event_data.get("release")
     if release_value:
         ret_event["release"] = release_value
-
->>>>>>> af9dd6cb
+        
     if event_data.get("sdk"):
         ret_event["sdk"] = event_data["sdk"]
     ret_event["request"] = event_data.get("request", {})
