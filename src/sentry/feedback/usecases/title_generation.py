from __future__ import annotations

import logging
from typing import TypedDict

import requests
from django.conf import settings

from sentry.seer.signed_seer_api import sign_with_seer_secret
from sentry.utils import json, metrics

logger = logging.getLogger(__name__)

SEER_GENERATE_TITLE_URL = f"{settings.SEER_AUTOFIX_URL}/v1/automation/summarize/feedback/title"


class GenerateFeedbackTitleRequest(TypedDict):
    """Corresponds to GenerateFeedbackTitleRequest in Seer."""

    organization_id: int
    feedback_message: str


<<<<<<< HEAD
=======
def should_get_ai_title(organization: Organization) -> bool:
    """Check if AI title generation should be used for the given organization."""
    if not features.has("organizations:gen-ai-features", organization):
        return False

    if not features.has("organizations:user-feedback-ai-titles", organization):
        return False

    return True


>>>>>>> ceef938d
def format_feedback_title(title: str, max_words: int = 10) -> str:
    """
    Clean and format a title for user feedback issues.
    Format: "User Feedback: [first few words of title]"

    Args:
        title: The title to format
        max_words: Maximum number of words to include from the title

    Returns:
        A formatted title string
    """
    stripped_message = title.strip()

    # Clean and split the message into words
    words = stripped_message.split()

    if len(words) <= max_words:
        summary = stripped_message
    else:
        summary = " ".join(words[:max_words])
        if len(summary) < len(stripped_message):
            summary += "..."

    title = f"User Feedback: {summary}"

    # Truncate if necessary (keeping some buffer for external system limits)
    if len(title) > 200:  # Conservative limit
        title = title[:197] + "..."

    return title


@metrics.wraps("feedback.ai_title_generation")
def get_feedback_title_from_seer(feedback_message: str, organization_id: int) -> str | None:
    """
    Generate an AI-powered title for user feedback using Seer, or None if generation fails.

    Args:
        feedback_message: The user's feedback message
        organization_id: The ID of the organization
        max_words: Maximum number of words to include from the generated title

    Returns:
        A title string or None if generation fails
    """
    seer_request = GenerateFeedbackTitleRequest(
        organization_id=organization_id,
        feedback_message=feedback_message,
    )

    try:
        response_data = json.loads(make_seer_request(seer_request).decode("utf-8"))
    except Exception:
        logger.exception("Seer failed to generate a title for user feedback")
        metrics.incr(
            "feedback.ai_title_generation.error",
            tags={"reason": "seer_response_failed"},
        )
        return None

    try:
        title = response_data["title"]
    except KeyError:
        logger.exception("Seer returned invalid response for user feedback title")
        metrics.incr(
            "feedback.ai_title_generation.error",
            tags={"reason": "invalid_response"},
        )
        return None

    if not title or not isinstance(title, str) or not title.strip():
        metrics.incr(
            "feedback.ai_title_generation.error",
            tags={"reason": "invalid_response"},
        )
        return None

    return title


def make_seer_request(request: GenerateFeedbackTitleRequest) -> bytes:
    """Make a request to the Seer service for AI title generation."""
    serialized_request = json.dumps(request)

    response = requests.post(
        SEER_GENERATE_TITLE_URL,
        data=serialized_request,
        headers={
            "content-type": "application/json;charset=utf-8",
            **sign_with_seer_secret(serialized_request.encode()),
        },
        timeout=getattr(settings, "SEER_DEFAULT_TIMEOUT", 5),
    )

    if response.status_code != 200:
        response.raise_for_status()

    return response.content


def get_feedback_title(feedback_message: str, organization_id: int, use_seer: bool) -> str:
    if use_seer:
        # Message is fallback if Seer fails.
        raw_title = (
            get_feedback_title_from_seer(feedback_message, organization_id) or feedback_message
        )
    else:
        raw_title = feedback_message

    return format_feedback_title(raw_title)<|MERGE_RESOLUTION|>--- conflicted
+++ resolved
@@ -21,20 +21,6 @@
     feedback_message: str
 
 
-<<<<<<< HEAD
-=======
-def should_get_ai_title(organization: Organization) -> bool:
-    """Check if AI title generation should be used for the given organization."""
-    if not features.has("organizations:gen-ai-features", organization):
-        return False
-
-    if not features.has("organizations:user-feedback-ai-titles", organization):
-        return False
-
-    return True
-
-
->>>>>>> ceef938d
 def format_feedback_title(title: str, max_words: int = 10) -> str:
     """
     Clean and format a title for user feedback issues.
