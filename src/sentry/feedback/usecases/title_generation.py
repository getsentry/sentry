from __future__ import annotations

import logging
from typing import TypedDict

from django.conf import settings

from sentry import features
from sentry.models.organization import Organization
from sentry.net.http import connection_from_url
from sentry.seer.signed_seer_api import make_signed_seer_api_request
from sentry.utils import json, metrics

logger = logging.getLogger(__name__)

SEER_TITLE_GENERATION_ENDPOINT_PATH = "/v1/automation/summarize/feedback/title"

seer_connection_pool = connection_from_url(
    settings.SEER_AUTOFIX_URL, timeout=getattr(settings, "SEER_DEFAULT_TIMEOUT", 5)
)


class GenerateFeedbackTitleRequest(TypedDict):
    """Corresponds to GenerateFeedbackTitleRequest in Seer."""

    organization_id: int
    feedback_message: str


def should_get_ai_title(organization: Organization) -> bool:
    """Check if AI title generation should be used for the given organization."""
    if not features.has("organizations:gen-ai-features", organization):
        return False

    if not features.has("organizations:user-feedback-ai-titles", organization):
        return False

    return True


def format_feedback_title(title: str, max_words: int = 10) -> str:
    """
    Clean and format a title for user feedback issues.
    Format: "User Feedback: [first few words of title]"

    Args:
        title: The title to format
        max_words: Maximum number of words to include from the title

    Returns:
        A formatted title string
    """
    stripped_message = title.strip()

    # Clean and split the message into words
    words = stripped_message.split()

    if len(words) <= max_words:
        summary = stripped_message
    else:
        summary = " ".join(words[:max_words])
        if len(summary) < len(stripped_message):
            summary += "..."

    title = f"User Feedback: {summary}"

    # Truncate if necessary (keeping some buffer for external system limits)
    if len(title) > 200:  # Conservative limit
        title = title[:197] + "..."

    return title


@metrics.wraps("feedback.ai_title_generation")
def get_feedback_title_from_seer(feedback_message: str, organization_id: int) -> str | None:
    """
    Generate an AI-powered title for user feedback using Seer, or None if generation fails.

    Args:
        feedback_message: The user's feedback message
        organization_id: The ID of the organization
        max_words: Maximum number of words to include from the generated title

    Returns:
        A title string or None if generation fails
    """
    seer_request = GenerateFeedbackTitleRequest(
        organization_id=organization_id,
        feedback_message=feedback_message,
    )

    try:
        response = make_signed_seer_api_request(
            connection_pool=seer_connection_pool,
            path=SEER_TITLE_GENERATION_ENDPOINT_PATH,
            body=json.dumps(seer_request).encode("utf-8"),
        )
        response_data = response.json()
    except Exception:
        logger.exception("Seer title generation endpoint failed")
        metrics.incr(
            "feedback.ai_title_generation.error",
            tags={"reason": "seer_response_failed"},
        )
        return None

    if response.status < 200 or response.status >= 300:
        logger.error(
            "Seer title generation endpoint failed",
            extra={"status_code": response.status, "response_data": response.data},
        )
        metrics.incr(
            "feedback.ai_title_generation.error",
            tags={"reason": "seer_response_failed"},
        )
        return None

    try:
        title = response_data["title"]
    except KeyError:
        logger.exception("Seer title generation endpoint returned invalid response")
        metrics.incr(
            "feedback.ai_title_generation.error",
            tags={"reason": "invalid_response"},
        )
        return None

    if not title or not isinstance(title, str) or not title.strip():
        logger.error("Seer title generation endpoint returned invalid response")
        metrics.incr(
            "feedback.ai_title_generation.error",
            tags={"reason": "invalid_response"},
        )
        return None

<<<<<<< HEAD
    metrics.incr(
        "feedback.ai_title_generation.success",
    )
    return title
=======
    return title


def make_seer_request(request: GenerateFeedbackTitleRequest) -> bytes:
    """Make a request to the Seer service for AI title generation."""
    serialized_request = json.dumps(request)

    response = requests.post(
        SEER_GENERATE_TITLE_URL,
        data=serialized_request,
        headers={
            "content-type": "application/json;charset=utf-8",
            **sign_with_seer_secret(serialized_request.encode()),
        },
        timeout=getattr(settings, "SEER_DEFAULT_TIMEOUT", 5),
    )

    if response.status_code != 200:
        response.raise_for_status()

    return response.content
>>>>>>> 538ae42f
<|MERGE_RESOLUTION|>--- conflicted
+++ resolved
@@ -133,31 +133,4 @@
         )
         return None
 
-<<<<<<< HEAD
-    metrics.incr(
-        "feedback.ai_title_generation.success",
-    )
-    return title
-=======
-    return title
-
-
-def make_seer_request(request: GenerateFeedbackTitleRequest) -> bytes:
-    """Make a request to the Seer service for AI title generation."""
-    serialized_request = json.dumps(request)
-
-    response = requests.post(
-        SEER_GENERATE_TITLE_URL,
-        data=serialized_request,
-        headers={
-            "content-type": "application/json;charset=utf-8",
-            **sign_with_seer_secret(serialized_request.encode()),
-        },
-        timeout=getattr(settings, "SEER_DEFAULT_TIMEOUT", 5),
-    )
-
-    if response.status_code != 200:
-        response.raise_for_status()
-
-    return response.content
->>>>>>> 538ae42f
+    return title