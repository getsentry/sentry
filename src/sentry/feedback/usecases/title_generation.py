from __future__ import annotations

import logging
from typing import TypedDict

from django.conf import settings

<<<<<<< HEAD
from sentry import features
from sentry.models.organization import Organization
from sentry.net.http import connection_from_url
from sentry.seer.signed_seer_api import make_signed_seer_api_request
=======
from sentry.seer.signed_seer_api import sign_with_seer_secret
>>>>>>> 140b1cda
from sentry.utils import json, metrics

logger = logging.getLogger(__name__)

SEER_TITLE_GENERATION_ENDPOINT_PATH = "/v1/automation/summarize/feedback/title"

seer_connection_pool = connection_from_url(
    settings.SEER_AUTOFIX_URL, timeout=getattr(settings, "SEER_DEFAULT_TIMEOUT", 5)
)


class GenerateFeedbackTitleRequest(TypedDict):
    """Corresponds to GenerateFeedbackTitleRequest in Seer."""

    organization_id: int
    feedback_message: str


def format_feedback_title(title: str, max_words: int = 10) -> str:
    """
    Clean and format a title for user feedback issues.
    Format: "User Feedback: [first few words of title]"

    Args:
        title: The title to format
        max_words: Maximum number of words to include from the title

    Returns:
        A formatted title string
    """
    stripped_message = title.strip()

    # Clean and split the message into words
    words = stripped_message.split()

    if len(words) <= max_words:
        summary = stripped_message
    else:
        summary = " ".join(words[:max_words])
        if len(summary) < len(stripped_message):
            summary += "..."

    title = f"User Feedback: {summary}"

    # Truncate if necessary (keeping some buffer for external system limits)
    if len(title) > 200:  # Conservative limit
        title = title[:197] + "..."

    return title


@metrics.wraps("feedback.ai_title_generation")
def get_feedback_title_from_seer(feedback_message: str, organization_id: int) -> str | None:
    """
    Generate an AI-powered title for user feedback using Seer, or None if generation fails.

    Args:
        feedback_message: The user's feedback message
        organization_id: The ID of the organization
        max_words: Maximum number of words to include from the generated title

    Returns:
        A title string or None if generation fails
    """
    seer_request = GenerateFeedbackTitleRequest(
        organization_id=organization_id,
        feedback_message=feedback_message,
    )

    try:
        response = make_signed_seer_api_request(
            connection_pool=seer_connection_pool,
            path=SEER_TITLE_GENERATION_ENDPOINT_PATH,
            body=json.dumps(seer_request).encode("utf-8"),
        )
        response_data = response.json()
    except Exception:
        logger.exception("Seer title generation endpoint failed")
        metrics.incr(
            "feedback.ai_title_generation.error",
            tags={"reason": "seer_response_failed"},
        )
        return None

    if response.status < 200 or response.status >= 300:
        logger.error(
            "Seer title generation endpoint failed",
            extra={"status_code": response.status, "response_data": response.data},
        )
        metrics.incr(
            "feedback.ai_title_generation.error",
            tags={"reason": "seer_response_failed"},
        )
        return None

    try:
        title = response_data["title"]
    except Exception:
        return None

<<<<<<< HEAD
    return title
=======
    return response.content


def get_feedback_title(feedback_message: str, organization_id: int, use_seer: bool) -> str:
    if use_seer:
        # Message is fallback if Seer fails.
        raw_title = (
            get_feedback_title_from_seer(feedback_message, organization_id) or feedback_message
        )
    else:
        raw_title = feedback_message

    return format_feedback_title(raw_title)
>>>>>>> 140b1cda
<|MERGE_RESOLUTION|>--- conflicted
+++ resolved
@@ -5,14 +5,8 @@
 
 from django.conf import settings
 
-<<<<<<< HEAD
-from sentry import features
-from sentry.models.organization import Organization
 from sentry.net.http import connection_from_url
 from sentry.seer.signed_seer_api import make_signed_seer_api_request
-=======
-from sentry.seer.signed_seer_api import sign_with_seer_secret
->>>>>>> 140b1cda
 from sentry.utils import json, metrics
 
 logger = logging.getLogger(__name__)
@@ -113,10 +107,7 @@
     except Exception:
         return None
 
-<<<<<<< HEAD
     return title
-=======
-    return response.content
 
 
 def get_feedback_title(feedback_message: str, organization_id: int, use_seer: bool) -> str:
@@ -128,5 +119,4 @@
     else:
         raw_title = feedback_message
 
-    return format_feedback_title(raw_title)
->>>>>>> 140b1cda
+    return format_feedback_title(raw_title)