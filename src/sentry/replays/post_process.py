--- conflicted
+++ resolved
@@ -7,9 +7,7 @@
 
 from drf_spectacular.utils import extend_schema_serializer
 
-from sentry.api.serializers import serialize
 from sentry.api.serializers.models.user import UserSerializer, UserSerializerResponse
-from sentry.models.user import User
 from sentry.replays.validators import VALID_FIELD_SET
 
 # from sentry.services.hybrid_cloud.user.serial import serialize_rpc_user
@@ -82,29 +80,19 @@
     count_warnings: int | None
     count_infos: int | None
     has_viewed: bool
-<<<<<<< HEAD
 
 
 @extend_schema_serializer
 class ReplayViewedByResponse(TypedDict):
     id: str
     viewed_by: list[UserSerializerResponse]
-=======
->>>>>>> 500b34a9
 
 
 def process_raw_response(
-    response: list[dict[str, Any]],
-    fields: list[str],
-    actor_uid: int | None = None,
+    response: list[dict[str, Any]], fields: list[str]
 ) -> list[ReplayDetailsResponse]:
     """Process the response further into the expected output."""
-    # actor_uid (user_id) is used to check a replay's viewed status
-    return list(
-        generate_restricted_fieldset(
-            fields, generate_normalized_output(response, actor_uid=actor_uid)
-        )
-    )
+    return list(generate_restricted_fieldset(fields, generate_normalized_output(response)))
 
 
 def generate_restricted_fieldset(
@@ -126,7 +114,7 @@
 
 
 def generate_normalized_output(
-    response: list[dict[str, Any]], actor_uid: int | None = None
+    response: list[dict[str, Any]]
 ) -> Generator[ReplayDetailsResponse, None, None]:
     """For each payload in the response strip "agg_" prefixes."""
     for item in response:
@@ -206,18 +194,7 @@
         ret_item["info_ids"] = item.pop("info_ids", None)
         ret_item["count_infos"] = item.pop("count_infos", None)
         ret_item["count_warnings"] = item.pop("count_warnings", None)
-<<<<<<< HEAD
-
-        # TODO: why are we using pop for all of these? The performance is probably worse than get
-        has_viewed = False
-        if actor_uid is not None:
-            if viewed_by_ids := item.pop("viewed_by_ids", None):
-                has_viewed = actor_uid in viewed_by_ids
-        ret_item["has_viewed"] = has_viewed
-
-=======
         ret_item["has_viewed"] = item.get("has_viewed", False)
->>>>>>> 500b34a9
         yield ret_item
 
 
@@ -225,32 +202,6 @@
     """Return a flat list of ordered urls."""
     for _, url_group in sorted(url_groups, key=lambda item: item[0]):
         yield from url_group
-
-
-def generate_viewed_by_response(
-    replay_id: str,
-    viewed_by_ids: list[int],
-    actor: User,
-) -> ReplayViewedByResponse:
-    """Fetch user objects from postgres, serialize them, and format to the output expected by ReplayViewedByEndpoint."""
-    global user_serializer
-
-    # TODO: what happens if a viewed_by_id is invalid or unauthorized?
-
-    # method 1: hybrid cloud user_service. Based on GroupSeenSerializer. No way
-    # users = user_service.serialize_many(
-    #     filter=dict(user_ids=[viewed_by_ids]),
-    #     as_user=serialize_rpc_user(actor),  # as_user checks we have auth for these users
-    # )
-
-    # method 2: api.serializers
-    users = User.objects.filter(id__in=viewed_by_ids)
-    serialized_users = serialize(users, user=actor, serializer=user_serializer)
-
-    return {
-        "id": replay_id,
-        "viewed_by": serialized_users,
-    }
 
 
 def dict_unique_list(items: Iterable[tuple[str, str]]) -> dict[str, list[str]]:
