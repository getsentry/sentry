--- conflicted
+++ resolved
@@ -120,6 +120,8 @@
         ret_item["id"] = _strip_dashes(item.get("replay_id", None))
         ret_item["environment"] = item.get("agg_environment", None)
         ret_item["releases"] = list(filter(bool, item.get("releases", [])))
+        # Returns a UInt8 of either 0 or 1. We coerce to a bool.
+        ret_item["has_viewed"] = bool(item.get("has_viewed", 0))
 
         # computed fields
         ret_item["tags"] = dict_unique_list(
@@ -185,30 +187,6 @@
         # excluded fields: agg_urls, clickClass, click_selector
         # Don't need clickClass and click_selector for the click field, as they are only used for searching.
         # (click.classes contains the full list of classes for a click)
-<<<<<<< HEAD
-
-=======
-        ret_item["clicks"] = extract_click_fields(item)
-        ret_item["count_dead_clicks"] = item.pop("count_dead_clicks", None)
-        ret_item["count_errors"] = item.pop("count_errors", None)
-        ret_item["count_rage_clicks"] = item.pop("count_rage_clicks", None)
-        ret_item["count_segments"] = item.pop("count_segments", None)
-        ret_item["count_urls"] = item.pop("count_urls", None)
-        ret_item["dist"] = item.pop("dist", None)
-        ret_item["duration"] = item.pop("duration", None)
-        ret_item["finished_at"] = item.pop("finished_at", None)
-        ret_item["platform"] = item.pop("platform", None)
-        ret_item["releases"] = list(filter(bool, item.pop("releases", [])))
-        ret_item["replay_type"] = item.pop("replay_type", "session")
-        ret_item["started_at"] = item.pop("started_at", None)
-
-        ret_item["warning_ids"] = item.pop("warning_ids", None)
-        ret_item["info_ids"] = item.pop("info_ids", None)
-        ret_item["count_infos"] = item.pop("count_infos", None)
-        ret_item["count_warnings"] = item.pop("count_warnings", None)
-        # Returns a UInt8 of either 0 or 1. We coerce to a bool.
-        ret_item["has_viewed"] = bool(item.get("has_viewed", 0))
->>>>>>> 3eb39340
         yield ret_item
 
 
