--- conflicted
+++ resolved
@@ -77,7 +77,6 @@
     count_warnings: int | None
     count_infos: int | None
     has_viewed: bool
-<<<<<<< HEAD
 
 
 @extend_schema_serializer()
@@ -85,8 +84,6 @@
     id: str
     viewed_by: dict[str, Any]  # a good reference is api.serializers.UserSerializerResponse
     # However, it's not a perfect match, since the date fields are ISO strings.
-=======
->>>>>>> 6cb00895
 
 
 def process_raw_response(
@@ -195,12 +192,8 @@
         ret_item["info_ids"] = item.pop("info_ids", None)
         ret_item["count_infos"] = item.pop("count_infos", None)
         ret_item["count_warnings"] = item.pop("count_warnings", None)
-<<<<<<< HEAD
-        ret_item["has_viewed"] = item.get("has_viewed", False)
-=======
         # Returns a UInt8 of either 0 or 1. We coerce to a bool.
         ret_item["has_viewed"] = bool(item.get("has_viewed", 0))
->>>>>>> 6cb00895
         yield ret_item
 
 
