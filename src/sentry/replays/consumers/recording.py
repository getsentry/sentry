import logging
import zlib
from collections.abc import Mapping
from typing import cast

import sentry_sdk.profiler
import sentry_sdk.scope
from arroyo.backends.kafka.consumer import KafkaPayload
from arroyo.processing.strategies import MessageRejected, RunTaskInThreads
from arroyo.processing.strategies.abstract import ProcessingStrategy, ProcessingStrategyFactory
from arroyo.processing.strategies.commit import CommitOffsets
from arroyo.types import Commit, FilteredPayload, Message, Partition
from django.conf import settings
from sentry_kafka_schemas.codecs import Codec, ValidationError
from sentry_kafka_schemas.schema_types.ingest_replay_recordings_v1 import ReplayRecording
from sentry_sdk import set_tag

from sentry.conf.types.kafka_definition import Topic, get_topic_codec
from sentry.replays.usecases.ingest import (
    DropEvent,
    Event,
    ProcessedEvent,
    commit_recording_message,
    process_recording_event,
    track_recording_metadata,
)
from sentry.services.filestore.gcs import GCS_RETRYABLE_ERRORS
from sentry.utils import json, metrics

RECORDINGS_CODEC: Codec[ReplayRecording] = get_topic_codec(Topic.INGEST_REPLAYS_RECORDINGS)

logger = logging.getLogger(__name__)


class DropSilently(Exception):
    pass


class ProcessReplayRecordingStrategyFactory(ProcessingStrategyFactory[KafkaPayload]):
    def __init__(
        self,
        input_block_size: int | None,
        max_batch_size: int,
        max_batch_time: int,
        num_processes: int,
        output_block_size: int | None,
        num_threads: int = 4,  # Defaults to 4 for self-hosted.
        force_synchronous: bool = False,  # Force synchronous runner (only used in test suite).
        max_pending_futures: int = 512,
    ) -> None:
        # For information on configuring this consumer refer to this page:
        #   https://getsentry.github.io/arroyo/strategies/run_task_with_multiprocessing.html
        self.input_block_size = input_block_size
        self.max_batch_size = max_batch_size
        self.max_batch_time = max_batch_time
        self.num_processes = num_processes
        self.num_threads = num_threads
        self.output_block_size = output_block_size
        self.force_synchronous = force_synchronous
        self.max_pending_futures = max_pending_futures

    def create_with_partitions(
        self,
        commit: Commit,
        partitions: Mapping[Partition, int],
    ) -> ProcessingStrategy[KafkaPayload]:
<<<<<<< HEAD
        return RunTaskThrottled(
=======
        return RunTask(
            function=process_message,
>>>>>>> d687df80
            next_step=RunTaskInThreads(
                processing_function=commit_message,
                concurrency=self.num_threads,
                max_pending_futures=self.max_pending_futures,
                next_step=CommitOffsets(commit),
            ),
        )


class RunTaskThrottled(ProcessingStrategy[KafkaPayload | FilteredPayload]):

    def __init__(self, next_step: ProcessingStrategy[KafkaPayload | FilteredPayload]) -> None:
        self.__function = process_message_with_profiling
        self.__next_step = next_step
        self.__rejected_message: tuple[int, Message[ProcessedEvent | FilteredPayload]] | None = None

    def submit(self, message: Message[KafkaPayload | FilteredPayload]) -> None:
        casted_message = cast(Message[KafkaPayload], message)

        # If there was a previously rejected message we immediately submit it to the next step.
        # If that rejected message happens to be the current message we're operating on then we
        # can exit processing early. If not then we need to publish the new message.
        if self.__rejected_message:
            rejected_hash, rejected_message = self.__rejected_message
            self.__next_step.submit(rejected_message)
            self.__rejected_message = None

            if hash(casted_message.payload.value) != rejected_hash:
                self.process_and_submit_message(message)
        else:
            self.process_and_submit_message(message)

    def process_and_submit_message(self, message: Message[KafkaPayload]) -> None:
        processed_message = Message(message.value.replace(self.__function(message)))

        try:
            self.__next_step.submit(processed_message)
        except MessageRejected:
            self.__rejected_message = (hash(message.payload.value), processed_message)
            raise

    def poll(self) -> None:
        self.__next_step.poll()

    def join(self, timeout: float | None = None) -> None:
        self.__next_step.join(timeout=timeout)

    def close(self) -> None:
        self.__next_step.close()

    def terminate(self) -> None:
        self.__next_step.terminate()


# Processing Task


def process_message(message: Message[KafkaPayload]) -> ProcessedEvent | FilteredPayload:
    with sentry_sdk.start_transaction(
        name="replays.consumer.recording_buffered.process_message",
        op="replays.consumer.recording_buffered.process_message",
        custom_sampling_context={
            "sample_rate": getattr(settings, "SENTRY_REPLAY_RECORDINGS_CONSUMER_APM_SAMPLING", 0)
        },
    ):
        try:
            recording_event = parse_recording_event(message.payload.value)
            set_tag("org_id", recording_event["context"]["org_id"])
            set_tag("project_id", recording_event["context"]["project_id"])
            return process_recording_event(recording_event)
        except DropSilently:
            return FilteredPayload()
        except Exception:
            logger.exception("Failed to process replay recording message.")
            return FilteredPayload()


@sentry_sdk.trace
def parse_recording_event(message: bytes) -> Event:
    recording = parse_request_message(message)
    segment_id, payload = parse_headers(cast(bytes, recording["payload"]), recording["replay_id"])
    compressed, decompressed = decompress_segment(payload)

    replay_event_json = recording.get("replay_event")
    if replay_event_json:
        replay_event = json.loads(cast(bytes, replay_event_json))
    else:
        # Check if any events are not present in the pipeline. We need
        # to know because we want to write to Snuba from here soon.
        metrics.incr("sentry.replays.consumer.recording.missing-replay-event")
        replay_event = None

    replay_video_raw = recording.get("replay_video")
    if replay_video_raw is not None:
        replay_video = cast(bytes, replay_video_raw)
    else:
        replay_video = None

    relay_snuba_publish_disabled = recording.get("relay_snuba_publish_disabled", False)

    # No matter what value we receive "True" is the only value that can influence our behavior.
    # Otherwise we default to "False" which means our consumer does nothing. Its only when Relay
    # reports that it has disabled itself that we publish to the Snuba consumer. Any other value
    # is invalid and means we should _not_ publish to Snuba.
    if relay_snuba_publish_disabled is not True:
        relay_snuba_publish_disabled = False

    return {
        "context": {
            "key_id": recording.get("key_id"),
            "org_id": recording["org_id"],
            "project_id": recording["project_id"],
            "received": recording["received"],
            "replay_id": recording["replay_id"],
            "retention_days": recording["retention_days"],
            "segment_id": segment_id,
            "should_publish_replay_event": relay_snuba_publish_disabled,
        },
        "payload_compressed": compressed,
        "payload": decompressed,
        "replay_event": replay_event,
        "replay_video": replay_video,
    }


@sentry_sdk.trace
def parse_request_message(message: bytes) -> ReplayRecording:
    try:
        return RECORDINGS_CODEC.decode(message)
    except ValidationError:
        logger.exception("Could not decode recording message.")
        raise DropSilently()


@sentry_sdk.trace
def decompress_segment(segment: bytes) -> tuple[bytes, bytes]:
    try:
        return (segment, zlib.decompress(segment))
    except zlib.error:
        if segment and segment[0] == ord("["):
            return (zlib.compress(segment), segment)
        else:
            logger.exception("Invalid recording body.")
            raise DropSilently()


@sentry_sdk.trace
def parse_headers(recording: bytes, replay_id: str) -> tuple[int, bytes]:
    try:
        recording_headers_json, recording_segment = recording.split(b"\n", 1)
        return int(json.loads(recording_headers_json)["segment_id"]), recording_segment
    except Exception:
        logger.exception("Recording headers could not be extracted %s", replay_id)
        raise DropSilently()


# I/O Task


def commit_message(message: Message[ProcessedEvent]) -> None:
    isolation_scope = sentry_sdk.get_isolation_scope().fork()
    with sentry_sdk.scope.use_isolation_scope(isolation_scope):
        with sentry_sdk.start_transaction(
            name="replays.consumer.recording_buffered.commit_message",
            op="replays.consumer.recording_buffered.commit_message",
            custom_sampling_context={
                "sample_rate": getattr(
                    settings, "SENTRY_REPLAY_RECORDINGS_CONSUMER_APM_SAMPLING", 0
                )
            },
        ):
            try:
                commit_recording_message(message.payload)
                track_recording_metadata(message.payload)
                return None
            except GCS_RETRYABLE_ERRORS:
                raise
            except DropEvent:
                return None
            except Exception:
                logger.exception("Failed to commit replay recording message.")
                return None<|MERGE_RESOLUTION|>--- conflicted
+++ resolved
@@ -3,7 +3,6 @@
 from collections.abc import Mapping
 from typing import cast
 
-import sentry_sdk.profiler
 import sentry_sdk.scope
 from arroyo.backends.kafka.consumer import KafkaPayload
 from arroyo.processing.strategies import MessageRejected, RunTaskInThreads
@@ -64,12 +63,7 @@
         commit: Commit,
         partitions: Mapping[Partition, int],
     ) -> ProcessingStrategy[KafkaPayload]:
-<<<<<<< HEAD
         return RunTaskThrottled(
-=======
-        return RunTask(
-            function=process_message,
->>>>>>> d687df80
             next_step=RunTaskInThreads(
                 processing_function=commit_message,
                 concurrency=self.num_threads,
@@ -82,7 +76,7 @@
 class RunTaskThrottled(ProcessingStrategy[KafkaPayload | FilteredPayload]):
 
     def __init__(self, next_step: ProcessingStrategy[KafkaPayload | FilteredPayload]) -> None:
-        self.__function = process_message_with_profiling
+        self.__function = process_message
         self.__next_step = next_step
         self.__rejected_message: tuple[int, Message[ProcessedEvent | FilteredPayload]] | None = None
 
