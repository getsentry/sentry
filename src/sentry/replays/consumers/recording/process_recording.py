--- conflicted
+++ resolved
@@ -15,11 +15,7 @@
 from arroyo.processing.strategies.abstract import ProcessingStrategy
 from arroyo.types import Message, Position
 from django.conf import settings
-<<<<<<< HEAD
-=======
-from django.db.utils import IntegrityError
 from sentry_sdk.tracing import Transaction
->>>>>>> dc0a7903
 
 from sentry.replays.cache import RecordingSegmentParts
 from sentry.replays.usecases.ingest import (
@@ -63,156 +59,13 @@
         self.__commit_data: MutableMapping[Partition, Position] = {}
         self.__last_committed: float = 0
 
-<<<<<<< HEAD
-    def _store(self, message_dict: RecordingSegmentMessage, parts: RecordingSegmentParts) -> None:
-        ingest_chunked_recording(message_dict, parts)
-=======
-    @metrics.wraps("replays.process_recording.process_chunk")
-    def _process_chunk(
-        self,
-        message_dict: RecordingSegmentChunkMessage,
-        message: Message[KafkaPayload],
-        current_transaction: Transaction,
-    ) -> None:
-        cache_prefix = replay_recording_segment_cache_id(
-            project_id=message_dict["project_id"],
-            replay_id=message_dict["replay_id"],
-            segment_id=message_dict["id"],
-        )
-
-        part = RecordingSegmentCache(cache_prefix)
-        with current_transaction.start_child(op="replays.process_recording.store_chunk"):
-            part[message_dict["chunk_index"]] = message_dict["payload"]
-        current_transaction.finish()
-
-    @metrics.wraps("replays.process_recording.store_recording.process_headers")
-    def _process_headers(
-        self, recording_segment_with_headers: bytes
-    ) -> tuple[RecordingSegmentHeaders, bytes]:
-        # split the recording payload by a newline into the headers and the recording
-        try:
-            recording_headers, recording_segment = recording_segment_with_headers.split(b"\n", 1)
-        except ValueError:
-            raise MissingRecordingSegmentHeaders
-        return json.loads(recording_headers), recording_segment
-
-    @metrics.wraps("replays.process_recording.store_recording")
     def _store(
         self,
         message_dict: RecordingSegmentMessage,
         parts: RecordingSegmentParts,
         current_transaction: Transaction,
     ) -> None:
-        with current_transaction.start_child(
-            op="replays.process_recording.store_recording", description="store_recording"
-        ):
-            with metrics.timer("replays.process_recording.store_recording.read_segments"):
-                try:
-                    recording_segment_parts = list(parts)
-                except ValueError:
-                    logger.exception("Missing recording-segment.")
-                    return None
-
-            try:
-                headers, parsed_first_part = self._process_headers(recording_segment_parts[0])
-            except MissingRecordingSegmentHeaders:
-                logger.warning(f"missing header on {message_dict['replay_id']}")
-                return
-
-            # Replace the first part with itself but the headers removed.
-            recording_segment_parts[0] = parsed_first_part
-
-            # The parts were gzipped by the SDK and disassembled by Relay. In this step we can
-            # blindly merge the bytes objects into a single bytes object.
-            recording_segment = b"".join(recording_segment_parts)
-
-            with metrics.timer("replays.process_recording.store_recording.count_segments"):
-                count_existing_segments = ReplayRecordingSegment.objects.filter(
-                    replay_id=message_dict["replay_id"],
-                    project_id=message_dict["project_id"],
-                    segment_id=headers["segment_id"],
-                ).count()
-
-            if count_existing_segments > 0:
-                with sentry_sdk.push_scope() as scope:
-                    scope.level = "warning"
-                    scope.add_attachment(bytes=recording_segment, filename="dup_replay_segment")
-                    scope.set_tag("replay_id", message_dict["replay_id"])
-                    scope.set_tag("project_id", message_dict["project_id"])
-
-                    logging.exception("Recording segment was already processed.")
-
-                parts.drop()
-
-                return
-
-            # create a File for our recording segment.
-            recording_segment_file_name = f"rr:{message_dict['replay_id']}:{headers['segment_id']}"
-            with metrics.timer("replays.store_recording.store_recording.create_file"):
-                file = File.objects.create(
-                    name=recording_segment_file_name,
-                    type="replay.recording",
-                )
-            with metrics.timer("replays.store_recording.store_recording.put_segment_file"):
-                file.putfile(
-                    BytesIO(recording_segment),
-                    blob_size=settings.SENTRY_ATTACHMENT_BLOB_SIZE,
-                )
-
-            try:
-                # associate this file with an indexable replay_id via ReplayRecordingSegment
-                with metrics.timer("replays.store_recording.store_recording.create_segment_row"):
-                    ReplayRecordingSegment.objects.create(
-                        replay_id=message_dict["replay_id"],
-                        project_id=message_dict["project_id"],
-                        segment_id=headers["segment_id"],
-                        file_id=file.id,
-                        size=len(recording_segment),
-                    )
-            except IntegrityError:
-                # Same message was encountered more than once.
-                logger.warning(
-                    "Recording-segment has already been processed.",
-                    extra={
-                        "replay_id": message_dict["replay_id"],
-                        "project_id": message_dict["project_id"],
-                        "segment_id": headers["segment_id"],
-                    },
-                )
-
-                # Cleanup the blob.
-                file.delete()
-
-            # delete the recording segment from cache after we've stored it
-            with metrics.timer("replays.process_recording.store_recording.drop_segments"):
-                parts.drop()
-
-            # TODO: how to handle failures in the above calls. what should happen?
-            # also: handling same message twice?
-
-            # TODO: in join wait for outcomes producer to flush possibly,
-            # or do this in a separate arroyo step
-            # also need to talk with other teams on only-once produce requirements
-            if headers["segment_id"] == 0 and message_dict.get("org_id"):
-                project = Project.objects.get_from_cache(id=message_dict["project_id"])
-                if not project.flags.has_replays:
-                    first_replay_received.send_robust(project=project, sender=Project)
-
-                track_outcome(
-                    org_id=message_dict["org_id"],
-                    project_id=message_dict["project_id"],
-                    key_id=message_dict.get("key_id"),
-                    outcome=Outcome.ACCEPTED,
-                    reason=None,
-                    timestamp=datetime.utcfromtimestamp(message_dict["received"]).replace(
-                        tzinfo=timezone.utc
-                    ),
-                    event_id=message_dict["replay_id"],
-                    category=DataCategory.REPLAY,
-                    quantity=1,
-                )
-        current_transaction.finish()
->>>>>>> dc0a7903
+        ingest_chunked_recording(message_dict, parts, current_transaction)
 
     def _process_recording(
         self,
@@ -259,35 +112,23 @@
             with current_transaction.start_child(op="msg_unpack"):
                 message_dict = msgpack.unpackb(message.payload.value)
 
-<<<<<<< HEAD
-                if message_dict["type"] == "replay_recording_chunk":
-                    if type(message_dict["payload"]) is str:
-                        # if the payload is uncompressed, we need to encode it as bytes
-                        # as msgpack will decode it as a utf-8 python string
-                        message_dict["payload"] = message_dict["payload"].encode("utf-8")
-
-                    with sentry_sdk.start_span(op="replay_recording_chunk"):
-                        ingest_chunk(cast(RecordingSegmentChunkMessage, message_dict))
-                elif message_dict["type"] == "replay_recording":
-                    with sentry_sdk.start_span(op="replay_recording"):
-                        self._process_recording(
-                            cast(RecordingSegmentMessage, message_dict), message
-                        )
-=======
             if message_dict["type"] == "replay_recording_chunk":
                 if type(message_dict["payload"]) is str:
                     # if the payload is uncompressed, we need to encode it as bytes
                     # as msgpack will decode it as a utf-8 python string
                     message_dict["payload"] = message_dict["payload"].encode("utf-8")
 
-                self._process_chunk(
-                    cast(RecordingSegmentChunkMessage, message_dict), message, current_transaction
-                )
-            if message_dict["type"] == "replay_recording":
-                self._process_recording(
-                    cast(RecordingSegmentMessage, message_dict), message, current_transaction
-                )
->>>>>>> dc0a7903
+                    with sentry_sdk.start_span(op="replay_recording_chunk"):
+                        ingest_chunk(
+                            cast(RecordingSegmentChunkMessage, message_dict), current_transaction
+                        )
+                elif message_dict["type"] == "replay_recording":
+                    with sentry_sdk.start_span(op="replay_recording"):
+                        self._process_recording(
+                            cast(RecordingSegmentMessage, message_dict),
+                            message,
+                            current_transaction,
+                        )
         except Exception:
             # avoid crash looping on bad messsages for now
             logger.exception(
