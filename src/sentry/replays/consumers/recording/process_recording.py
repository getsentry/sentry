from __future__ import annotations

import concurrent.futures
import logging
import random
import time
from collections import deque
from concurrent.futures import Future
from datetime import datetime, timezone
from io import BytesIO
from typing import Callable, Deque, Mapping, MutableMapping, NamedTuple, Optional, cast

import msgpack
import sentry_sdk
from arroyo import Partition
from arroyo.backends.kafka.consumer import KafkaPayload
from arroyo.processing.strategies.abstract import ProcessingStrategy
from arroyo.types import Message, Position
from django.conf import settings
from django.db.utils import IntegrityError

from sentry.constants import DataCategory
from sentry.models import File
from sentry.models.project import Project
from sentry.replays.cache import RecordingSegmentPart, RecordingSegmentParts
from sentry.replays.consumers.recording.types import (
    RecordingSegmentChunkMessage,
    RecordingSegmentHeaders,
    RecordingSegmentMessage,
)
from sentry.replays.models import ReplayRecordingSegment
from sentry.signals import first_replay_received
from sentry.utils import json, metrics
from sentry.utils.outcomes import Outcome, track_outcome

logger = logging.getLogger("sentry.replays")

CACHE_TIMEOUT = 3600
COMMIT_FREQUENCY_SEC = 1


class MissingRecordingSegmentHeaders(ValueError):
    pass


class ReplayRecordingMessageFuture(NamedTuple):
    """
    Map a submitted message to a Future returned by the Producer.
    This is useful for being able to commit the latest offset back
    to the original consumer.
    """

    message: Message[KafkaPayload]
    future: Future[None]


class ProcessRecordingSegmentStrategy(ProcessingStrategy[KafkaPayload]):
    def __init__(
        self,
        commit: Callable[[Mapping[Partition, Position]], None],
    ) -> None:
        self.__closed = False
        self.__futures: Deque[ReplayRecordingMessageFuture] = deque()
        self.__threadpool = concurrent.futures.ThreadPoolExecutor()
        self.__commit = commit
        self.__commit_data: MutableMapping[Partition, Position] = {}
        self.__last_committed: float = 0

    @metrics.wraps("replays.process_recording.process_chunk")
    def _process_chunk(
        self, message_dict: RecordingSegmentChunkMessage, message: Message[KafkaPayload]
    ) -> None:
        cache_prefix = replay_recording_segment_cache_id(
            project_id=message_dict["project_id"],
            replay_id=message_dict["replay_id"],
            segment_id=message_dict["id"],
        )

        part = RecordingSegmentPart(cache_prefix)
        part[message_dict["chunk_index"]] = message_dict["payload"]

    def _process_headers(
        self, recording_segment_with_headers: bytes
    ) -> tuple[RecordingSegmentHeaders, bytes]:
        # split the recording payload by a newline into the headers and the recording
        try:
            recording_headers, recording_segment = recording_segment_with_headers.split(b"\n", 1)
        except ValueError:
            raise MissingRecordingSegmentHeaders
        return json.loads(recording_headers), recording_segment

    @metrics.wraps("replays.process_recording.store_recording")
    def _store(
        self,
        message_dict: RecordingSegmentMessage,
        parts: RecordingSegmentParts,
    ) -> None:
        with sentry_sdk.start_transaction(
            op="replays.consumer", name="replays.consumer.flush_batch"
        ):
            try:
                recording_segment_parts = list(parts)
            except ValueError:
                logger.exception("Missing recording-segment.")
                return None

            try:
                headers, parsed_first_part = self._process_headers(recording_segment_parts[0])
            except MissingRecordingSegmentHeaders:
                logger.warning(f"missing header on {message_dict['replay_id']}")
                return

            # Replace the first part with itself but the headers removed.
            recording_segment_parts[0] = parsed_first_part

            # The parts were gzipped by the SDK and disassembled by Relay. In this step we can
            # blindly merge the bytes objects into a single bytes object.
            recording_segment = b"".join(recording_segment_parts)

            count_existing_segments = ReplayRecordingSegment.objects.filter(
                replay_id=message_dict["replay_id"],
                project_id=message_dict["project_id"],
                segment_id=headers["segment_id"],
            ).count()

            if count_existing_segments > 0:
                with sentry_sdk.push_scope() as scope:
                    scope.level = "warning"
                    scope.add_attachment(bytes=recording_segment, filename="dup_replay_segment")
                    scope.set_tag("replay_id", message_dict["replay_id"])
                    scope.set_tag("project_id", message_dict["project_id"])

                    logging.exception("Recording segment was already processed.")

                parts.drop()

                return

            # create a File for our recording segment.
            recording_segment_file_name = f"rr:{message_dict['replay_id']}:{headers['segment_id']}"
            file = File.objects.create(
                name=recording_segment_file_name,
                type="replay.recording",
            )
            file.putfile(
                BytesIO(recording_segment),
                blob_size=settings.SENTRY_ATTACHMENT_BLOB_SIZE,
            )
<<<<<<< HEAD

            try:
                # associate this file with an indexable replay_id via ReplayRecordingSegment
                ReplayRecordingSegment.objects.create(
                    replay_id=message_dict["replay_id"],
                    project_id=message_dict["project_id"],
                    segment_id=headers["segment_id"],
                    file_id=file.id,
                )
            except IntegrityError:
                # Same message was encountered more than once.
                logger.warning(
                    "Recording-segment has already been processed.",
                    extra={
                        "replay_id": message_dict["replay_id"],
                        "project_id": message_dict["project_id"],
                        "segment_id": headers["segment_id"],
                    },
                )

                # Cleanup the blob.
                file.delete()

=======
            # associate this file with an indexable replay_id via ReplayRecordingSegment

            ReplayRecordingSegment.objects.create(
                replay_id=message_dict["replay_id"],
                project_id=message_dict["project_id"],
                segment_id=headers["segment_id"],
                file_id=file.id,
            )
>>>>>>> 8bd79717
            # delete the recording segment from cache after we've stored it
            parts.drop()

<<<<<<< HEAD
    def _get_from_cache(self, message_dict: RecordingSegmentMessage) -> CachedAttachment | None:
        cache_id = replay_recording_segment_cache_id(
            message_dict["project_id"], message_dict["replay_id"]
        )
        cached_replay_recording = attachment_cache.get_from_chunks(
            key=cache_id, **message_dict["replay_recording"]
        )
        try:
            # try accessing data to ensure that it exists, which loads it
            cached_replay_recording.data
        except MissingAttachmentChunks:
            logger.warning("missing replay recording chunks!")
            return None
        return cached_replay_recording
=======
            # TODO: how to handle failures in the above calls. what should happen?
            # also: handling same message twice?

            # TODO: in join wait for outcomes producer to flush possibly,
            # or do this in a separate arroyo step
            # also need to talk with other teams on only-once produce requirements
            if headers["segment_id"] == 0 and message_dict.get("org_id"):
                project = Project.objects.get_from_cache(id=message_dict["project_id"])
                if not project.flags.has_replays:
                    first_replay_received.send_robust(project=project, sender=Project)

                track_outcome(
                    org_id=message_dict["org_id"],
                    project_id=message_dict["project_id"],
                    key_id=message_dict.get("key_id"),
                    outcome=Outcome.ACCEPTED,
                    reason=None,
                    timestamp=datetime.utcfromtimestamp(message_dict["received"]).replace(
                        tzinfo=timezone.utc
                    ),
                    event_id=message_dict["replay_id"],
                    category=DataCategory.REPLAY,
                    quantity=1,
                )
>>>>>>> 8bd79717

    def _process_recording(
        self, message_dict: RecordingSegmentMessage, message: Message[KafkaPayload]
    ) -> None:
        cache_prefix = replay_recording_segment_cache_id(
            project_id=message_dict["project_id"],
            replay_id=message_dict["replay_id"],
            segment_id=message_dict["replay_recording"]["id"],
        )
        parts = RecordingSegmentParts(
            prefix=cache_prefix, num_parts=message_dict["replay_recording"]["chunks"]
        )

        # in a thread, upload the recording segment and delete the cached version
        self.__futures.append(
            ReplayRecordingMessageFuture(
                message,
                self.__threadpool.submit(
                    self._store,
                    message_dict=message_dict,
                    parts=parts,
                ),
            )
        )

    @metrics.wraps("replays.process_recording.submit")
    def submit(self, message: Message[KafkaPayload]) -> None:
        assert not self.__closed

        try:
            with sentry_sdk.start_transaction(
                name="replays.consumer.process_recording",
                op="replays.consumer",
                sampled=random.random()
                < getattr(settings, "SENTRY_REPLAY_RECORDINGS_CONSUMER_APM_SAMPLING", 0),
            ):
                message_dict = msgpack.unpackb(message.payload.value)

                if message_dict["type"] == "replay_recording_chunk":
                    sentry_sdk.set_extra("replay_id", message_dict["replay_id"])
                    with sentry_sdk.start_span(op="replay_recording_chunk"):
                        self._process_chunk(
                            cast(RecordingSegmentChunkMessage, message_dict), message
                        )
                if message_dict["type"] == "replay_recording":
                    sentry_sdk.set_extra("replay_id", message_dict["replay_id"])
                    with sentry_sdk.start_span(op="replay_recording"):
                        self._process_recording(
                            cast(RecordingSegmentMessage, message_dict), message
                        )
        except Exception:
            # avoid crash looping on bad messsages for now
            logger.exception(
                "Failed to process replay recording message", extra={"offset": message.offset}
            )

    def close(self) -> None:
        self.__closed = True

    def terminate(self) -> None:
        self.close()
        self.__threadpool.shutdown(wait=False)

    def join(self, timeout: Optional[float] = None) -> None:
        start = time.time()

        # Immediately commit all the offsets we have popped from the queue.
        self.__throttled_commit(force=True)

        # Any remaining items in the queue are flushed until the process is terminated.
        while self.__futures:
            remaining = timeout - (time.time() - start) if timeout is not None else None
            if remaining is not None and remaining <= 0:
                logger.warning(f"Timed out with {len(self.__futures)} futures in queue")
                break

            # Pop the future from the queue.  If it succeeds great but if not it will be discarded
            # on the next loop iteration without commit.  An error will be logged.
            message, future = self.__futures.popleft()

            try:
                future.result(remaining)
                self.__commit({message.partition: Position(message.offset, message.timestamp)})
            except Exception:
                logger.exception(
                    "Async future failed in replays recording-segment consumer.",
                    extra={"offset": message.offset},
                )

    def poll(self) -> None:
        while self.__futures:
            message, future = self.__futures[0]
            if not future.done():
                break

            if future.exception():
                logger.error(
                    "Async future failed in replays recording-segment consumer.",
                    exc_info=future.exception(),
                    extra={"offset": message.offset},
                )

            self.__futures.popleft()
            self.__commit_data[message.partition] = Position(message.next_offset, message.timestamp)

        self.__throttled_commit()

    def __throttled_commit(self, force: bool = False) -> None:
        now = time.time()

        if (now - self.__last_committed) >= COMMIT_FREQUENCY_SEC or force is True:
            if self.__commit_data:
                self.__commit(self.__commit_data)
                self.__last_committed = now
                self.__commit_data = {}


def replay_recording_segment_cache_id(project_id: int, replay_id: str, segment_id: str) -> str:
    return f"{project_id}:{replay_id}:{segment_id}"<|MERGE_RESOLUTION|>--- conflicted
+++ resolved
@@ -146,7 +146,6 @@
                 BytesIO(recording_segment),
                 blob_size=settings.SENTRY_ATTACHMENT_BLOB_SIZE,
             )
-<<<<<<< HEAD
 
             try:
                 # associate this file with an indexable replay_id via ReplayRecordingSegment
@@ -170,35 +169,9 @@
                 # Cleanup the blob.
                 file.delete()
 
-=======
-            # associate this file with an indexable replay_id via ReplayRecordingSegment
-
-            ReplayRecordingSegment.objects.create(
-                replay_id=message_dict["replay_id"],
-                project_id=message_dict["project_id"],
-                segment_id=headers["segment_id"],
-                file_id=file.id,
-            )
->>>>>>> 8bd79717
             # delete the recording segment from cache after we've stored it
             parts.drop()
 
-<<<<<<< HEAD
-    def _get_from_cache(self, message_dict: RecordingSegmentMessage) -> CachedAttachment | None:
-        cache_id = replay_recording_segment_cache_id(
-            message_dict["project_id"], message_dict["replay_id"]
-        )
-        cached_replay_recording = attachment_cache.get_from_chunks(
-            key=cache_id, **message_dict["replay_recording"]
-        )
-        try:
-            # try accessing data to ensure that it exists, which loads it
-            cached_replay_recording.data
-        except MissingAttachmentChunks:
-            logger.warning("missing replay recording chunks!")
-            return None
-        return cached_replay_recording
-=======
             # TODO: how to handle failures in the above calls. what should happen?
             # also: handling same message twice?
 
@@ -223,7 +196,6 @@
                     category=DataCategory.REPLAY,
                     quantity=1,
                 )
->>>>>>> 8bd79717
 
     def _process_recording(
         self, message_dict: RecordingSegmentMessage, message: Message[KafkaPayload]
