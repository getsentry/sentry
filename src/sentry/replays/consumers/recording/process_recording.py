from __future__ import annotations

import concurrent.futures
import contextlib
import logging
import random
import time
from collections import deque
from concurrent.futures import Future
from datetime import datetime, timezone
from io import BytesIO
from typing import (
    Any,
    Callable,
    Deque,
    Iterator,
    Mapping,
    MutableMapping,
    NamedTuple,
    Optional,
    cast,
)

import msgpack
import sentry_sdk
from arroyo import Partition
from arroyo.backends.kafka.consumer import KafkaPayload
from arroyo.processing.strategies.abstract import ProcessingStrategy
from arroyo.types import Message, Position
from django.conf import settings

from sentry.constants import DataCategory
from sentry.models import File
from sentry.replays.cache import RecordingSegmentPart, RecordingSegmentParts
from sentry.replays.consumers.recording.types import (
    RecordingSegmentChunkMessage,
    RecordingSegmentHeaders,
    RecordingSegmentMessage,
)
from sentry.replays.models import ReplayRecordingSegment
from sentry.utils import json, metrics
from sentry.utils.outcomes import Outcome, track_outcome
from sentry.utils.sdk import configure_scope

logger = logging.getLogger("sentry.replays")

CACHE_TIMEOUT = 3600
COMMIT_FREQUENCY_SEC = 1


class MissingRecordingSegmentHeaders(ValueError):
    pass


class ReplayRecordingMessageFuture(NamedTuple):
    """
    Map a submitted message to a Future returned by the Producer.
    This is useful for being able to commit the latest offset back
    to the original consumer.
    """

    message: Message[KafkaPayload]
    future: Future[None]


class ProcessRecordingSegmentStrategy(ProcessingStrategy[KafkaPayload]):
    def __init__(
        self,
        commit: Callable[[Mapping[Partition, Position]], None],
    ) -> None:
        self.__closed = False
        self.__futures: Deque[ReplayRecordingMessageFuture] = deque()
        self.__threadpool = concurrent.futures.ThreadPoolExecutor()
        self.__commit = commit
        self.__commit_data: MutableMapping[Partition, Position] = {}
        self.__last_committed: float = 0

    @metrics.wraps("replays.process_recording.process_chunk")
    def _process_chunk(
        self, message_dict: RecordingSegmentChunkMessage, message: Message[KafkaPayload]
    ) -> None:
        cache_prefix = replay_recording_segment_cache_id(
            project_id=message_dict["project_id"],
            replay_id=message_dict["replay_id"],
            segment_id=message_dict["id"],
        )

        part = RecordingSegmentPart(cache_prefix)
        part[message_dict["chunk_index"]] = message_dict["payload"]

    def _process_headers(
        self, recording_segment_with_headers: bytes
    ) -> tuple[RecordingSegmentHeaders, bytes]:
        # split the recording payload by a newline into the headers and the recording
        try:
            recording_headers, recording_segment = recording_segment_with_headers.split(b"\n", 1)
        except ValueError:
            raise MissingRecordingSegmentHeaders
        return json.loads(recording_headers), recording_segment

    @metrics.wraps("replays.process_recording.store_recording")
    def _store(
        self,
        message_dict: RecordingSegmentMessage,
        parts: RecordingSegmentParts,
    ) -> None:
        with sentry_sdk.start_transaction(
            op="replays.consumer", name="replays.consumer.flush_batch"
        ):
<<<<<<< HEAD
            with segment_cache_manager(cached_replay_recording_segment) as cached_data:
                sentry_sdk.set_extra("replay_id", message_dict["replay_id"])

                try:
                    headers, recording_segment = self._process_headers(cached_data)
                except MissingRecordingSegmentHeaders:
                    logger.warning(f"missing header on {message_dict['replay_id']}")
                    return None

                # Check for an existing recording-segment before continuing.  If a segment exists,
                # cleanup and exit.
                count_existing_segments = ReplayRecordingSegment.objects.filter(
                    replay_id=message_dict["replay_id"],
                    project_id=message_dict["project_id"],
                    segment_id=headers["segment_id"],
                ).count()
                if count_existing_segments > 0:
                    logger.warning("Recording segment was already processed.")
                    return None

                # create a File for our recording segment.
                recording_segment_file_name = (
                    f"rr:{message_dict['replay_id']}:{headers['segment_id']}"
                )
                file = File.objects.create(
                    name=recording_segment_file_name,
                    type="replay.recording",
                )
                file.putfile(
                    BytesIO(recording_segment),
                    blob_size=settings.SENTRY_ATTACHMENT_BLOB_SIZE,
                )
                # associate this file with an indexable replay_id via ReplayRecordingSegment
                ReplayRecordingSegment.objects.create(
                    replay_id=message_dict["replay_id"],
                    project_id=message_dict["project_id"],
                    segment_id=headers["segment_id"],
                    file_id=file.id,
                )
=======
            sentry_sdk.set_extra("replay_id", message_dict["replay_id"])

            try:
                recording_segment_parts = list(parts)
            except ValueError:
                logger.exception("Missing recording-segment.")
                return None

            try:
                headers, parsed_first_part = self._process_headers(recording_segment_parts[0])
            except MissingRecordingSegmentHeaders:
                logger.warning(f"missing header on {message_dict['replay_id']}")
                return

            # Replace the first part with itself but the headers removed.
            recording_segment_parts[0] = parsed_first_part

            # The parts were gzipped by the SDK and disassembled by Relay. In this step we can
            # blindly merge the bytes objects into a single bytes object.
            recording_segment = b"".join(recording_segment_parts)

            # create a File for our recording segment.
            recording_segment_file_name = f"rr:{message_dict['replay_id']}:{headers['segment_id']}"
            file = File.objects.create(
                name=recording_segment_file_name,
                type="replay.recording",
            )
            file.putfile(
                BytesIO(recording_segment),
                blob_size=settings.SENTRY_ATTACHMENT_BLOB_SIZE,
            )
            # associate this file with an indexable replay_id via ReplayRecordingSegment
            ReplayRecordingSegment.objects.create(
                replay_id=message_dict["replay_id"],
                project_id=message_dict["project_id"],
                segment_id=headers["segment_id"],
                file_id=file.id,
            )
            # delete the recording segment from cache after we've stored it
            parts.drop()

            # TODO: how to handle failures in the above calls. what should happen?
            # also: handling same message twice?
>>>>>>> ec3e4e54

            # TODO: in join wait for outcomes producer to flush possibly,
            # or do this in a separate arroyo step
            # also need to talk with other teams on only-once produce requirements
            if headers["segment_id"] == 0 and message_dict.get("org_id"):
                track_outcome(
                    org_id=message_dict["org_id"],
                    project_id=message_dict["project_id"],
                    key_id=message_dict.get("key_id"),
                    outcome=Outcome.ACCEPTED,
                    reason=None,
                    timestamp=datetime.utcfromtimestamp(message_dict["received"]).replace(
                        tzinfo=timezone.utc
                    ),
                    event_id=message_dict["replay_id"],
                    category=DataCategory.REPLAY,
                    quantity=1,
                )

    def _process_recording(
        self, message_dict: RecordingSegmentMessage, message: Message[KafkaPayload]
    ) -> None:
        cache_prefix = replay_recording_segment_cache_id(
            project_id=message_dict["project_id"],
            replay_id=message_dict["replay_id"],
            segment_id=message_dict["replay_recording"]["id"],
        )
        parts = RecordingSegmentParts(
            prefix=cache_prefix, num_parts=message_dict["replay_recording"]["chunks"]
        )

        # in a thread, upload the recording segment and delete the cached version
        self.__futures.append(
            ReplayRecordingMessageFuture(
                message,
                self.__threadpool.submit(
                    self._store,
                    message_dict=message_dict,
                    parts=parts,
                ),
            )
        )

    @metrics.wraps("replays.process_recording.submit")
    def submit(self, message: Message[KafkaPayload]) -> None:
        assert not self.__closed

        try:
            with sentry_sdk.start_transaction(
                name="replays.consumer.process_recording",
                op="replays.consumer",
                sampled=random.random()
                < getattr(settings, "SENTRY_REPLAY_RECORDINGS_CONSUMER_APM_SAMPLING", 0),
            ):
                message_dict = msgpack.unpackb(message.payload.value)
                self._configure_sentry_scope(message_dict)

                if message_dict["type"] == "replay_recording_chunk":
                    sentry_sdk.set_extra("replay_id", message_dict["replay_id"])
                    with sentry_sdk.start_span(op="replay_recording_chunk"):
                        self._process_chunk(
                            cast(RecordingSegmentChunkMessage, message_dict), message
                        )
                if message_dict["type"] == "replay_recording":
                    sentry_sdk.set_extra("replay_id", message_dict["replay_id"])
                    with sentry_sdk.start_span(op="replay_recording"):
                        self._process_recording(
                            cast(RecordingSegmentMessage, message_dict), message
                        )
        except Exception:
            # avoid crash looping on bad messsages for now
            logger.exception(
                "Failed to process replay recording message", extra={"offset": message.offset}
            )

    def close(self) -> None:
        self.__closed = True

    def terminate(self) -> None:
        self.close()
        self.__threadpool.shutdown(wait=False)

    def join(self, timeout: Optional[float] = None) -> None:
        start = time.time()

        # Immediately commit all the offsets we have popped from the queue.
        self.__throttled_commit(force=True)

        # Any remaining items in the queue are flushed until the process is terminated.
        while self.__futures:
            remaining = timeout - (time.time() - start) if timeout is not None else None
            if remaining is not None and remaining <= 0:
                logger.warning(f"Timed out with {len(self.__futures)} futures in queue")
                break

            # Pop the future from the queue.  If it succeeds great but if not it will be discarded
            # on the next loop iteration without commit.  An error will be logged.
            message, future = self.__futures.popleft()

            try:
                future.result(remaining)
                self.__commit({message.partition: Position(message.offset, message.timestamp)})
            except Exception:
                logger.exception(
                    "Async future failed in replays recording-segment consumer.",
                    extra={"offset": message.offset},
                )

    def poll(self) -> None:
        while self.__futures:
            message, future = self.__futures[0]
            if not future.done():
                break

            if future.exception():
                logger.error(
                    "Async future failed in replays recording-segment consumer.",
                    exc_info=future.exception(),
                    extra={"offset": message.offset},
                )

            self.__futures.popleft()
            self.__commit_data[message.partition] = Position(message.next_offset, message.timestamp)

        self.__throttled_commit()

    def __throttled_commit(self, force: bool = False) -> None:
        now = time.time()

        if (now - self.__last_committed) >= COMMIT_FREQUENCY_SEC or force is True:
            if self.__commit_data:
                self.__commit(self.__commit_data)
                self.__last_committed = now
                self.__commit_data = {}

    def _configure_sentry_scope(self, message_dict: dict[str, Any]) -> None:
        with configure_scope() as scope:
            scope.set_tag("replay_id", message_dict["replay_id"])
            scope.set_tag("project_id", message_dict["project_id"])
            # TODO: add replay sdk version once added


<<<<<<< HEAD
def replay_recording_segment_cache_id(project_id: int, replay_id: str) -> str:
    return f"{project_id}:{replay_id}"


@contextlib.contextmanager
def segment_cache_manager(segment_cache: CachedAttachment) -> Iterator[bytes]:
    """Recording-segment cache manager.

    Ensures proper data fetching and cleanup behavior is observed.
    """
    try:
        yield segment_cache.data
    except Exception:
        segment_cache.delete()
        raise
    else:
        segment_cache.delete()
=======
def replay_recording_segment_cache_id(project_id: int, replay_id: str, segment_id: str) -> str:
    return f"{project_id}:{replay_id}:{segment_id}"
>>>>>>> ec3e4e54
<|MERGE_RESOLUTION|>--- conflicted
+++ resolved
@@ -107,49 +107,6 @@
         with sentry_sdk.start_transaction(
             op="replays.consumer", name="replays.consumer.flush_batch"
         ):
-<<<<<<< HEAD
-            with segment_cache_manager(cached_replay_recording_segment) as cached_data:
-                sentry_sdk.set_extra("replay_id", message_dict["replay_id"])
-
-                try:
-                    headers, recording_segment = self._process_headers(cached_data)
-                except MissingRecordingSegmentHeaders:
-                    logger.warning(f"missing header on {message_dict['replay_id']}")
-                    return None
-
-                # Check for an existing recording-segment before continuing.  If a segment exists,
-                # cleanup and exit.
-                count_existing_segments = ReplayRecordingSegment.objects.filter(
-                    replay_id=message_dict["replay_id"],
-                    project_id=message_dict["project_id"],
-                    segment_id=headers["segment_id"],
-                ).count()
-                if count_existing_segments > 0:
-                    logger.warning("Recording segment was already processed.")
-                    return None
-
-                # create a File for our recording segment.
-                recording_segment_file_name = (
-                    f"rr:{message_dict['replay_id']}:{headers['segment_id']}"
-                )
-                file = File.objects.create(
-                    name=recording_segment_file_name,
-                    type="replay.recording",
-                )
-                file.putfile(
-                    BytesIO(recording_segment),
-                    blob_size=settings.SENTRY_ATTACHMENT_BLOB_SIZE,
-                )
-                # associate this file with an indexable replay_id via ReplayRecordingSegment
-                ReplayRecordingSegment.objects.create(
-                    replay_id=message_dict["replay_id"],
-                    project_id=message_dict["project_id"],
-                    segment_id=headers["segment_id"],
-                    file_id=file.id,
-                )
-=======
-            sentry_sdk.set_extra("replay_id", message_dict["replay_id"])
-
             try:
                 recording_segment_parts = list(parts)
             except ValueError:
@@ -169,6 +126,22 @@
             # blindly merge the bytes objects into a single bytes object.
             recording_segment = b"".join(recording_segment_parts)
 
+            count_existing_segments = ReplayRecordingSegment.objects.filter(
+                replay_id=message_dict["replay_id"],
+                project_id=message_dict["project_id"],
+                segment_id=headers["segment_id"],
+            ).count()
+
+            if count_existing_segments > 0:
+                with sentry_sdk.push_scope() as scope:
+                    scope.level = "warning"
+                    scope.add_attachment(bytes=recording_segment, filename="dup_replay_segment")
+                    sentry_sdk.capture_message("Recording segment was already processed.")
+
+                parts.drop()
+
+                return
+
             # create a File for our recording segment.
             recording_segment_file_name = f"rr:{message_dict['replay_id']}:{headers['segment_id']}"
             file = File.objects.create(
@@ -180,6 +153,7 @@
                 blob_size=settings.SENTRY_ATTACHMENT_BLOB_SIZE,
             )
             # associate this file with an indexable replay_id via ReplayRecordingSegment
+
             ReplayRecordingSegment.objects.create(
                 replay_id=message_dict["replay_id"],
                 project_id=message_dict["project_id"],
@@ -191,7 +165,6 @@
 
             # TODO: how to handle failures in the above calls. what should happen?
             # also: handling same message twice?
->>>>>>> ec3e4e54
 
             # TODO: in join wait for outcomes producer to flush possibly,
             # or do this in a separate arroyo step
@@ -334,25 +307,5 @@
             # TODO: add replay sdk version once added
 
 
-<<<<<<< HEAD
-def replay_recording_segment_cache_id(project_id: int, replay_id: str) -> str:
-    return f"{project_id}:{replay_id}"
-
-
-@contextlib.contextmanager
-def segment_cache_manager(segment_cache: CachedAttachment) -> Iterator[bytes]:
-    """Recording-segment cache manager.
-
-    Ensures proper data fetching and cleanup behavior is observed.
-    """
-    try:
-        yield segment_cache.data
-    except Exception:
-        segment_cache.delete()
-        raise
-    else:
-        segment_cache.delete()
-=======
 def replay_recording_segment_cache_id(project_id: int, replay_id: str, segment_id: str) -> str:
-    return f"{project_id}:{replay_id}:{segment_id}"
->>>>>>> ec3e4e54
+    return f"{project_id}:{replay_id}:{segment_id}"