--- conflicted
+++ resolved
@@ -351,17 +351,10 @@
 
 class ReplayQueryConfig(QueryConfig):
     # Numeric filters.
-<<<<<<< HEAD
-    duration = Number()  # TODO: can we use time parsing for this?
-    count_errors = Number(name="countErrors")
-    count_segments = Number(name="countSegments")
-    count_urls = Number(name="countUrls")
-=======
     duration = Number()
     count_errors = Number(query_alias="count_errors")
     count_segments = Number(query_alias="count_segments")
     count_urls = Number(query_alias="count_urls")
->>>>>>> ef5c6a92
     activity = Number()
 
     # String filters.
