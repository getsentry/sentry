from __future__ import annotations

from collections import defaultdict

from rest_framework import status
from rest_framework.response import Response
from snuba_sdk import Request

from sentry import features
from sentry.api.base import region_silo_endpoint
from sentry.api.bases import NoProjects
from sentry.api.bases.organization_events import OrganizationEventsV2EndpointBase
from sentry.models import Organization
from sentry.replays.query import query_replays_count
from sentry.search.events.builder import QueryBuilder
from sentry.search.events.types import ParamsType, SnubaParams
from sentry.types.ratelimit import RateLimit, RateLimitCategory
from sentry.utils.snuba import Dataset

MAX_REPLAY_COUNT = 51


@region_silo_endpoint
class OrganizationIssueReplayCountEndpoint(OrganizationEventsV2EndpointBase):
    """
    Get all the replay ids associated with a set of issues in discover,
    then verify that they exist in the replays dataset, and return the count.
    """

    private = True
    enforce_rate_limit = True
    rate_limits = {
        "GET": {
            RateLimitCategory.IP: RateLimit(20, 1),
            RateLimitCategory.USER: RateLimit(20, 1),
            RateLimitCategory.ORGANIZATION: RateLimit(20, 1),
        }
    }

    def get(self, request: Request, organization: Organization) -> Response:
        if not features.has("organizations:session-replay", organization, actor=request.user):
            return Response(status=404)

        try:
            snuba_params, params = self.get_snuba_dataclass(
                request, organization, check_global_views=False
            )
        except NoProjects:
            return Response({})

        try:
            replay_id_to_issue_map = _query_discover_for_replay_ids(request, params, snuba_params)
        except ValueError as e:
            return Response({"detail": str(e)}, status=status.HTTP_400_BAD_REQUEST)

        replay_results = query_replays_count(
            project_ids=[p.id for p in snuba_params.projects],
            start=snuba_params.start,
            end=snuba_params.end,
<<<<<<< HEAD
            sorting=[],
            where=[
                Condition(Column("replay_id"), Op.IN, list(replay_id_to_issue_map.keys())),
            ],
            fields=["id"],
            search_filters=[],
            pagination=None,
=======
            replay_ids=list(replay_id_to_issue_map.keys()),
>>>>>>> 068a6fcc
        )

        issue_id_counts: dict[int, int] = defaultdict(int)

        for row in replay_results["data"]:
            issue_ids = replay_id_to_issue_map[row["replay_id"]]
            for issue_id in issue_ids:
                issue_id_counts[issue_id] = min(issue_id_counts[issue_id] + 1, MAX_REPLAY_COUNT)

        return self.respond(issue_id_counts)


def _query_discover_for_replay_ids(
    request: Request, params: ParamsType, snuba_params: SnubaParams
) -> dict[str, list[int]]:
    builder = QueryBuilder(
        dataset=Dataset.Discover,
        params=params,
        snuba_params=snuba_params,
        selected_columns=["group_uniq_array(100,replayId)", "issue.id"],
        query=request.GET.get("query"),
        limit=25,
        offset=0,
        functions_acl=["group_uniq_array"],
    )
    _validate_params(builder)

    discover_results = builder.run_query(
        referrer="api.organization-issue-replay-count", use_cache=True
    )

    replay_id_to_issue_map = defaultdict(list)

    for row in discover_results["data"]:
        for replay_id in row["group_uniq_array_100_replayId"]:
            replay_id_to_issue_map[replay_id].append(row["issue.id"])

    return replay_id_to_issue_map


def _validate_params(builder: QueryBuilder) -> None:
    issue_where_condition = next(
        (cond for cond in builder.where if cond.lhs.name == "group_id"), None
    )

    if issue_where_condition is None:
        raise ValueError("Must provide at least one issue id")
    if len(issue_where_condition.rhs) > 25:
        raise ValueError("Too many issues ids provided")<|MERGE_RESOLUTION|>--- conflicted
+++ resolved
@@ -57,17 +57,7 @@
             project_ids=[p.id for p in snuba_params.projects],
             start=snuba_params.start,
             end=snuba_params.end,
-<<<<<<< HEAD
-            sorting=[],
-            where=[
-                Condition(Column("replay_id"), Op.IN, list(replay_id_to_issue_map.keys())),
-            ],
-            fields=["id"],
-            search_filters=[],
-            pagination=None,
-=======
             replay_ids=list(replay_id_to_issue_map.keys()),
->>>>>>> 068a6fcc
         )
 
         issue_id_counts: dict[int, int] = defaultdict(int)
