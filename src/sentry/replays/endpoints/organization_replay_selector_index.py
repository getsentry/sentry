from __future__ import annotations

from datetime import datetime
from typing import Any, List, Optional, Union

from rest_framework.exceptions import ParseError
from rest_framework.request import Request
from rest_framework.response import Response
<<<<<<< HEAD
from snuba_sdk import Column, Condition, Entity, Function, Granularity, Limit, Offset, Op, Query
=======
from snuba_sdk import (
    Column,
    Condition,
    Direction,
    Entity,
    Function,
    Granularity,
    Identifier,
    Lambda,
    Limit,
    Offset,
    Op,
    OrderBy,
    Query,
)
>>>>>>> 67d4df9e
from snuba_sdk import Request as SnubaRequest

from sentry import features
from sentry.api.api_owners import ApiOwner
from sentry.api.api_publish_status import ApiPublishStatus
from sentry.api.base import region_silo_endpoint
from sentry.api.bases.organization import NoProjects, OrganizationEndpoint
from sentry.api.event_search import ParenExpression, SearchFilter, parse_search_query
from sentry.api.paginator import GenericOffsetPaginator
from sentry.exceptions import InvalidSearchQuery
from sentry.models.organization import Organization
from sentry.replays.lib.new_query.conditions import IntegerScalar
from sentry.replays.lib.new_query.fields import FieldProtocol, IntegerColumnField
from sentry.replays.lib.new_query.parsers import parse_int
from sentry.replays.query import Paginators, make_pagination_values
from sentry.replays.usecases.query import handle_ordering, handle_search_filters
from sentry.replays.validators import ReplaySelectorValidator
from sentry.utils.snuba import raw_snql_query


@region_silo_endpoint
class OrganizationReplaySelectorIndexEndpoint(OrganizationEndpoint):
    publish_status = {
        "GET": ApiPublishStatus.UNKNOWN,
    }
    owner = ApiOwner.REPLAY

    def get_replay_filter_params(self, request, organization):
        filter_params = self.get_filter_params(request, organization)

        has_global_views = features.has(
            "organizations:global-views", organization, actor=request.user
        )
        if not has_global_views and len(filter_params.get("project_id", [])) > 1:
            raise ParseError(detail="You cannot view events from multiple projects.")

        return filter_params

    def get(self, request: Request, organization: Organization) -> Response:
        if not features.has("organizations:session-replay", organization, actor=request.user):
            return Response(status=404)
        try:
            filter_params = self.get_replay_filter_params(request, organization)
        except NoProjects:
            return Response({"data": []}, status=200)

        result = ReplaySelectorValidator(data=request.GET)
        if not result.is_valid():
            raise ParseError(result.errors)

        for key, value in result.validated_data.items():
            if key not in filter_params:
                filter_params[key] = value

        def data_fn(offset, limit):
            try:
                search_filters = parse_search_query(request.query_params.get("query", ""))
            except InvalidSearchQuery as e:
                raise ParseError(str(e))

            return query_selector_collection(
                project_ids=filter_params["project_id"],
                start=filter_params["start"],
                end=filter_params["end"],
                sort=filter_params.get("sort"),
                limit=limit,
                offset=offset,
                search_filters=search_filters,
                organization=organization,
            )

        return self.paginate(
            request=request,
            paginator=GenericOffsetPaginator(data_fn=data_fn),
            on_results=lambda results: {"data": process_raw_response(results)},
        )


def query_selector_collection(
    project_ids: List[int],
    start: datetime,
    end: datetime,
    sort: Optional[str],
    limit: Optional[str],
    offset: Optional[str],
    search_filters: List[Condition],
    organization: Organization,
) -> dict:
    """Query aggregated replay collection."""
    if organization:
        tenant_ids = {"organization_id": organization.id}
    else:
        tenant_ids = {}

    paginators = make_pagination_values(limit, offset)

    response = query_selector_dataset(
        project_ids=project_ids,
        start=start,
        end=end,
        search_filters=search_filters,
        pagination=paginators,
        sort=sort,
        tenant_ids=tenant_ids,
    )
    return response["data"]


def query_selector_dataset(
    project_ids: List[int],
    start: datetime,
    end: datetime,
    search_filters: List[Union[SearchFilter, ParenExpression, str]],
    pagination: Optional[Paginators],
    sort: Optional[str],
    tenant_ids: dict[str, Any] | None = None,
):
    query_options = {}

    if pagination:
        query_options["limit"] = Limit(pagination.limit)
        query_options["offset"] = Offset(pagination.offset)

    conditions = handle_search_filters(query_config, search_filters)
    sorting = handle_ordering(sort_config, sort or "-count_dead_clicks")

    snuba_request = SnubaRequest(
        dataset="replays",
        app_id="replay-backend-web",
        query=Query(
            match=Entity("replays"),
            select=[
                Column("project_id"),
                Column("click_tag"),
                Column("click_id"),
                Function(
                    "arrayFilter",
                    parameters=[
                        Lambda(
                            ["v"],
                            Function("notEquals", parameters=[Identifier("v"), ""]),
                        ),
                        Column("click_class"),
                    ],
                    alias="click_class_filtered",
                ),
                Column("click_role"),
                Column("click_alt"),
                Column("click_testid"),
                Column("click_aria_label"),
                Column("click_title"),
                Function("sum", parameters=[Column("click_is_dead")], alias="count_dead_clicks"),
                Function("sum", parameters=[Column("click_is_rage")], alias="count_rage_clicks"),
            ],
            where=[
                Condition(Column("project_id"), Op.IN, project_ids),
                Condition(Column("timestamp"), Op.LT, end),
                Condition(Column("timestamp"), Op.GTE, start),
                Condition(Column("click_tag"), Op.NEQ, ""),
            ],
            having=conditions,
            orderby=sorting,
            groupby=[
                Column("project_id"),
                Column("click_tag"),
                Column("click_id"),
                Column("click_class_filtered"),
                Column("click_role"),
                Column("click_alt"),
                Column("click_testid"),
                Column("click_aria_label"),
                Column("click_title"),
            ],
            granularity=Granularity(3600),
            **query_options,
        ),
        tenant_ids=tenant_ids,
    )
    return raw_snql_query(snuba_request, "replays.query.query_replays_dataset")


def process_raw_response(response: list[dict[str, Any]]) -> list[dict[str, Any]]:
    """Process the response further into the expected output."""

    def make_selector_name(row) -> str:
        selector = row["click_tag"]

        if row["click_id"]:
            selector = selector + f"#{row['click_id']}"
        if row["click_class_filtered"]:
            selector = selector + "." + ".".join(row["click_class_filtered"])

        if row["click_role"]:
            selector = selector + f'[role="{row["click_role"]}"]'
        if row["click_alt"]:
            selector = selector + f'[alt="{row["click_alt"]}"]'
        if row["click_testid"]:
            selector = selector + f'[testid="{row["click_testid"]}"]'
        if row["click_aria_label"]:
            selector = selector + f'[aria="{row["click_aria_label"]}"]'
        if row["click_title"]:
            selector = selector + f'[title="{row["click_title"]}"]'

        return selector

    return [
        {
            "count_dead_clicks": row["count_dead_clicks"],
            "count_rage_clicks": row["count_rage_clicks"],
            "dom_element": make_selector_name(row),
            "element": {
                "alt": row["click_alt"],
                "aria_label": row["click_aria_label"],
                "class": row["click_class_filtered"],
                "id": row["click_id"],
                "project_id": row["project_id"],
                "role": row["click_role"],
                "tag": row["click_tag"],
                "testid": row["click_testid"],
                "title": row["click_title"],
            },
            "project_id": row["project_id"],
        }
        for row in response
    ]


query_config: dict[str, FieldProtocol] = {
    "count_dead_clicks": IntegerColumnField("count_dead_clicks", parse_int, IntegerScalar),
    "count_rage_clicks": IntegerColumnField("count_rage_clicks", parse_int, IntegerScalar),
}

sort_config = {
    "count_dead_clicks": Column("count_dead_clicks"),
    "count_rage_clicks": Column("count_rage_clicks"),
}<|MERGE_RESOLUTION|>--- conflicted
+++ resolved
@@ -6,13 +6,9 @@
 from rest_framework.exceptions import ParseError
 from rest_framework.request import Request
 from rest_framework.response import Response
-<<<<<<< HEAD
-from snuba_sdk import Column, Condition, Entity, Function, Granularity, Limit, Offset, Op, Query
-=======
 from snuba_sdk import (
     Column,
     Condition,
-    Direction,
     Entity,
     Function,
     Granularity,
@@ -21,10 +17,8 @@
     Limit,
     Offset,
     Op,
-    OrderBy,
     Query,
 )
->>>>>>> 67d4df9e
 from snuba_sdk import Request as SnubaRequest
 
 from sentry import features
