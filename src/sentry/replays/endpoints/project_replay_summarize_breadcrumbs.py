import functools
import logging
from typing import Any, TypedDict

import requests
import sentry_sdk
from django.conf import settings
from drf_spectacular.utils import extend_schema
from rest_framework.request import Request
from rest_framework.response import Response

from sentry import features
from sentry.api.api_owners import ApiOwner
from sentry.api.api_publish_status import ApiPublishStatus
from sentry.api.base import region_silo_endpoint
from sentry.api.bases.project import ProjectEndpoint
from sentry.api.paginator import GenericOffsetPaginator
from sentry.models.project import Project
from sentry.replays.lib.storage import RecordingSegmentStorageMeta, storage
from sentry.replays.lib.summarize import (
<<<<<<< HEAD
=======
    EventDict,
>>>>>>> a809c674
    fetch_error_details,
    fetch_trace_connected_errors,
    get_summary_logs,
)
from sentry.replays.post_process import process_raw_response
from sentry.replays.query import query_replay_instance
from sentry.replays.usecases.reader import fetch_segments_metadata, iter_segment_data
from sentry.seer.signed_seer_api import sign_with_seer_secret
from sentry.utils import json

logger = logging.getLogger(__name__)


<<<<<<< HEAD
class EventDict(TypedDict):
    id: str
    title: str
    message: str
    timestamp: float
    category: str


=======
>>>>>>> a809c674
class SeerRequest(TypedDict):
    """Corresponds to SummarizeReplayBreadcrumbsRequest in Seer."""

    logs: list[str]
    replay_id: str
    organization_id: int
    project_id: int


@region_silo_endpoint
@extend_schema(tags=["Replays"])
class ProjectReplaySummarizeBreadcrumbsEndpoint(ProjectEndpoint):
    owner = ApiOwner.REPLAY
    publish_status = {
        "GET": ApiPublishStatus.EXPERIMENTAL,
    }

    def __init__(self, **options) -> None:
        storage.initialize_client()
        super().__init__(**options)

    def get(self, request: Request, project: Project, replay_id: str) -> Response:
        """Return a summary of the replay and ordered time ranges ("chapters") describing the user's journey through the application."""
        if (
            not features.has(
                "organizations:session-replay", project.organization, actor=request.user
            )
            or not features.has(
                "organizations:replay-ai-summaries", project.organization, actor=request.user
            )
            or not features.has(
                "organizations:gen-ai-features", project.organization, actor=request.user
            )
        ):
            return self.respond(status=404)

        filter_params = self.get_filter_params(request, project)

        # Fetch the replay's error IDs from the replay_id.
        snuba_response = query_replay_instance(
            project_id=project.id,
            replay_id=replay_id,
            start=filter_params["start"],
            end=filter_params["end"],
            organization=project.organization,
            request_user_id=request.user.id,
        )

        response = process_raw_response(
            snuba_response,
            fields=request.query_params.getlist("field"),
        )

        error_ids = response[0].get("error_ids", []) if response else []
        trace_ids = response[0].get("trace_ids", []) if response else []

        # Check if error fetching should be disabled
        disable_error_fetching = (
            request.query_params.get("enable_error_context", "true").lower() == "false"
        )

        if disable_error_fetching:
            error_events = []
        else:
            replay_errors = fetch_error_details(project_id=project.id, error_ids=error_ids)
            trace_connected_errors = fetch_trace_connected_errors(
                project=project,
                trace_ids=trace_ids,
                start=filter_params["start"],
                end=filter_params["end"],
            )
            error_events = replay_errors + trace_connected_errors
        return self.paginate(
            request=request,
            paginator_cls=GenericOffsetPaginator,
            data_fn=functools.partial(fetch_segments_metadata, project.id, replay_id),
            on_results=functools.partial(
                analyze_recording_segments,
                error_events,
                replay_id,
                project.organization.id,
                project.id,
            ),
        )


@sentry_sdk.trace
def analyze_recording_segments(
    error_events: list[EventDict],
    replay_id: str,
    organization_id: int,
    project_id: int,
    segments: list[RecordingSegmentStorageMeta],
) -> dict[str, Any]:
    # Combine breadcrumbs and error details
    logs = get_summary_logs(iter_segment_data(segments), error_events, project_id)
    request = SeerRequest(
        logs=logs,
        replay_id=replay_id,
        organization_id=organization_id,
        project_id=project_id,
    )

    # XXX: I have to deserialize this response so it can be "automatically" reserialized by the
    # paginate method. This is less than ideal.
    return json.loads(make_seer_request(request).decode("utf-8"))


def make_seer_request(request: SeerRequest) -> bytes:
    serialized_request = json.dumps(request)

    # Log when the input string is too large. This is potential for timeout.
    request_len_threshold = 1e5
    if len(serialized_request) > request_len_threshold:
        logger.info(
            "Replay AI summary: input length exceeds threshold.",
            extra={
                "request_len": len(serialized_request),
                "request_len_threshold": request_len_threshold,
                "replay_id": request["replay_id"],
                "organization_id": request["organization_id"],
                "project_id": request["project_id"],
            },
        )

    # XXX: Request isn't streaming. Limitation of Seer authentication. Would be much faster if we
    # could stream the request data since the GCS download will (likely) dominate latency.
    response = requests.post(
        f"{settings.SEER_AUTOFIX_URL}/v1/automation/summarize/replay/breadcrumbs",
        data=serialized_request,
        headers={
            "content-type": "application/json;charset=utf-8",
            **sign_with_seer_secret(serialized_request.encode()),
        },
    )

    if response.status_code != 200:
        logger.warning(
            "Replay: Failed to produce a summary for a replay breadcrumbs request",
            extra={
                "status_code": response.status_code,
                "response": response.text,
                "content": response.content,
            },
        )

    response.raise_for_status()

    return response.content<|MERGE_RESOLUTION|>--- conflicted
+++ resolved
@@ -18,10 +18,7 @@
 from sentry.models.project import Project
 from sentry.replays.lib.storage import RecordingSegmentStorageMeta, storage
 from sentry.replays.lib.summarize import (
-<<<<<<< HEAD
-=======
     EventDict,
->>>>>>> a809c674
     fetch_error_details,
     fetch_trace_connected_errors,
     get_summary_logs,
@@ -35,17 +32,6 @@
 logger = logging.getLogger(__name__)
 
 
-<<<<<<< HEAD
-class EventDict(TypedDict):
-    id: str
-    title: str
-    message: str
-    timestamp: float
-    category: str
-
-
-=======
->>>>>>> a809c674
 class SeerRequest(TypedDict):
     """Corresponds to SummarizeReplayBreadcrumbsRequest in Seer."""
 
