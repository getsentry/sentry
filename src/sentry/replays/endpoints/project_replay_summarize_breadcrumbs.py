import functools
import logging
from collections.abc import Generator, Iterator
from datetime import datetime
from typing import Any, TypedDict
from urllib.parse import urlparse

import requests
import sentry_sdk
from django.conf import settings
from drf_spectacular.utils import extend_schema
from rest_framework.request import Request
from rest_framework.response import Response

from sentry import features, nodestore
from sentry.api.api_owners import ApiOwner
from sentry.api.api_publish_status import ApiPublishStatus
from sentry.api.base import region_silo_endpoint
from sentry.api.bases.project import ProjectEndpoint
from sentry.api.paginator import GenericOffsetPaginator
from sentry.eventstore.models import Event
from sentry.models.project import Project
from sentry.replays.lib.storage import RecordingSegmentStorageMeta, storage
from sentry.replays.post_process import process_raw_response
from sentry.replays.query import query_replay_instance
from sentry.replays.usecases.ingest.event_parser import (
    EventType,
    parse_network_content_lengths,
    which,
)
from sentry.replays.usecases.reader import fetch_segments_metadata, iter_segment_data
from sentry.search.events.builder.discover import DiscoverQueryBuilder
from sentry.search.events.types import QueryBuilderConfig, SnubaParams
from sentry.seer.signed_seer_api import sign_with_seer_secret
from sentry.snuba.dataset import Dataset
from sentry.snuba.referrer import Referrer
from sentry.utils import json
from sentry.utils.snuba import bulk_snuba_queries

logger = logging.getLogger(__name__)


class GroupEvent(TypedDict):
    id: str
    title: str
    message: str
    timestamp: float
    category: str


@region_silo_endpoint
@extend_schema(tags=["Replays"])
class ProjectReplaySummarizeBreadcrumbsEndpoint(ProjectEndpoint):
    owner = ApiOwner.REPLAY
    publish_status = {
        "GET": ApiPublishStatus.EXPERIMENTAL,
    }

    def __init__(self, **options) -> None:
        storage.initialize_client()
        super().__init__(**options)

    def get(self, request: Request, project: Project, replay_id: str) -> Response:
        """Return a collection of replay recording segments."""
        if (
            not features.has(
                "organizations:session-replay", project.organization, actor=request.user
            )
            or not features.has(
                "organizations:replay-ai-summaries", project.organization, actor=request.user
            )
            or not features.has(
                "organizations:gen-ai-features", project.organization, actor=request.user
            )
        ):
            return self.respond(status=404)

        filter_params = self.get_filter_params(request, project)

        # Fetch the replay's error IDs from the replay_id.
        snuba_response = query_replay_instance(
            project_id=project.id,
            replay_id=replay_id,
            start=filter_params["start"],
            end=filter_params["end"],
            organization=project.organization,
            request_user_id=request.user.id,
        )

        response = process_raw_response(
            snuba_response,
            fields=request.query_params.getlist("field"),
        )

        error_ids = response[0].get("error_ids", []) if response else []
        trace_ids = response[0].get("trace_ids", []) if response else []

        # Check if error fetching should be disabled
        disable_error_fetching = (
            request.query_params.get("enable_error_context", "true").lower() == "false"
        )

        if disable_error_fetching:
            error_events = []
        else:
            replay_errors = fetch_error_details(project_id=project.id, error_ids=error_ids)
            trace_connected_errors = fetch_trace_connected_errors(
                project=project,
                trace_ids=trace_ids,
                start=filter_params["start"],
                end=filter_params["end"],
            )
            error_events = replay_errors + trace_connected_errors
        return self.paginate(
            request=request,
            paginator_cls=GenericOffsetPaginator,
            data_fn=functools.partial(fetch_segments_metadata, project.id, replay_id),
            on_results=functools.partial(
                analyze_recording_segments, error_events, replay_id, project.id
            ),
        )


def fetch_error_details(project_id: int, error_ids: list[str]) -> list[GroupEvent]:
    """Fetch error details given error IDs and return a list of GroupEvent objects."""
    try:
        if not error_ids:
            return []

        node_ids = [Event.generate_node_id(project_id, event_id=id) for id in error_ids]
        events = nodestore.backend.get_multi(node_ids)

        return [
            GroupEvent(
                category="error",
                id=event_id,
                title=data.get("title", ""),
                timestamp=data.get("timestamp", 0.0) * 1000,  # error timestamp is in seconds
                message=data.get("message", ""),
            )
            for event_id, data in zip(error_ids, events.values())
            if data is not None
        ]
    except Exception as e:
        sentry_sdk.capture_exception(e)
        return []


<<<<<<< HEAD
def fetch_trace_connected_errors(
    project: Project, trace_ids: list[str], start: datetime | None, end: datetime | None
) -> list[GroupEvent]:
    """Fetch error details given trace IDs and return a list of GroupEvent objects."""
    try:
        if not trace_ids:
            return []

        queries = []
        for trace_id in trace_ids:
            snuba_params = SnubaParams(
                projects=[project],
                start=start,
                end=end,
                organization=project.organization,
            )

            # Generate a query for each trace ID. This will be executed in bulk.
            error_query = DiscoverQueryBuilder(
                Dataset.Events,
                params={},
                snuba_params=snuba_params,
                query=f"trace:{trace_id}",
                selected_columns=[
                    "id",
                    "timestamp_ms",
                    "title",
                    "message",
                ],
                orderby=["id"],
                limit=100,
                config=QueryBuilderConfig(
                    auto_fields=False,
                ),
            )
            queries.append(error_query)

        if not queries:
            return []

        # Execute all queries
        results = bulk_snuba_queries(
            [query.get_snql_query() for query in queries],
            referrer=Referrer.API_REPLAY_SUMMARIZE_BREADCRUMBS.value,
        )

        # Process results and convert to GroupEvent objects
        error_events = []
        for result, query in zip(results, queries):
            error_data = query.process_results(result)["data"]

            for event in error_data:
                timestamp_raw = event.get("timestamp_ms", 0)
                if isinstance(timestamp_raw, str):
                    # The raw timestamp might be returned as a string.
                    try:
                        dt = datetime.fromisoformat(timestamp_raw.replace("Z", "+00:00"))
                        timestamp = dt.timestamp() * 1000  # Convert to milliseconds
                    except (ValueError, AttributeError):
                        timestamp = 0.0
                else:
                    timestamp = float(timestamp_raw)  # Keep in milliseconds

                error_events.append(
                    GroupEvent(
                        category="error",
                        id=event["id"],
                        title=event.get("title", ""),
                        timestamp=timestamp,
                        message=event.get("message", ""),
                    )
                )

        return error_events

    except Exception as e:
        sentry_sdk.capture_exception(e)
        return []


def fetch_feedback_details(feedback_id: str | None, project_id: int | None = None):
=======
def fetch_feedback_details(feedback_id: str | None, project_id):
>>>>>>> 8fcbb5ab
    """
    Fetch user feedback associated with a specific feedback event ID.
    """
    if feedback_id is None:
        return None

    try:
        node_id = Event.generate_node_id(project_id, event_id=feedback_id)
        event = nodestore.backend.get(node_id)

        return (
            GroupEvent(
                category="feedback",
                id=feedback_id,
                title="User Feedback",
                timestamp=event.get("timestamp", 0.0) * 1000,  # feedback timestamp is in seconds
                message=event.get("contexts", {}).get("feedback", {}).get("message", ""),
            )
            if event
            else None
        )

    except Exception as e:
        sentry_sdk.capture_exception(e)
        return None


def generate_error_log_message(error: GroupEvent) -> str:
    title = error["title"]
    message = error["message"]
    timestamp = error["timestamp"]

    return f"User experienced an error: '{title}: {message}' at {timestamp}"


def get_request_data(
    iterator: Iterator[tuple[int, memoryview]],
    error_events: list[GroupEvent],
    project_id: int,
) -> list[str]:
    # Sort error events by timestamp
    error_events.sort(key=lambda x: x["timestamp"])
    return list(gen_request_data(iterator, error_events, project_id))


def gen_request_data(
    iterator: Iterator[tuple[int, memoryview]],
    error_events: list[GroupEvent],
    project_id,
) -> Generator[str]:
    """Generate log messages from events and errors in chronological order."""
    error_idx = 0

    # Process segments
    for _, segment in iterator:
        events = json.loads(segment.tobytes().decode("utf-8"))
        for event in events:
            # Check if we need to yield any error messages that occurred before this event
            while error_idx < len(error_events) and error_events[error_idx][
                "timestamp"
            ] < event.get("timestamp", 0):
                error = error_events[error_idx]
                yield generate_error_log_message(error)
                error_idx += 1

            # Yield the current event's log message
            if message := as_log_message(event, project_id):
                yield message

    # Yield any remaining error messages
    while error_idx < len(error_events):
        error = error_events[error_idx]
        yield generate_error_log_message(error)
        error_idx += 1


@sentry_sdk.trace
def analyze_recording_segments(
    error_events: list[GroupEvent],
    replay_id: str,
    project_id: int,
    segments: list[RecordingSegmentStorageMeta],
) -> dict[str, Any]:
    # Combine breadcrumbs and error details
    request_data = json.dumps(
        {"logs": get_request_data(iter_segment_data(segments), error_events, project_id)}
    )

    # Log when the input string is too large. This is potential for timeout.
    if len(request_data) > 100000:
        logger.info(
            "Replay AI summary: input length exceeds 100k.",
            extra={"request_len": len(request_data), "replay_id": replay_id},
        )

    # XXX: I have to deserialize this request so it can be "automatically" reserialized by the
    # paginate method. This is less than ideal.
    return json.loads(make_seer_request(request_data).decode("utf-8"))


def as_log_message(event: dict[str, Any], project_id: int) -> str | None:
    """Return an event as a log message.

    Useful in AI contexts where the event's structure is an impediment to the AI's understanding
    of the interaction log. Not every event produces a log message. This function is overly coupled
    to the AI use case. In later iterations, if more or all log messages are desired, this function
    should be forked.
    """
    event_type = which(event)
    timestamp = event.get("timestamp", 0.0)

    match event_type:
        case EventType.FEEDBACK:
            feedback_id = event["data"]["payload"].get("data", {}).get("feedback_id", None)
            feedback = fetch_feedback_details(feedback_id, project_id)
            if feedback:
                message = feedback["message"]
                return f"User submitted feedback: '{message}' at {timestamp}"
            else:
                return None
        case EventType.CLICK:
            return f"User clicked on {event["data"]["payload"]["message"]} at {timestamp}"
        case EventType.DEAD_CLICK:
            return f"User clicked on {event["data"]["payload"]["message"]} but the triggered action was slow to complete at {timestamp}"
        case EventType.RAGE_CLICK:
            return f"User rage clicked on {event["data"]["payload"]["message"]} but the triggered action was slow to complete at {timestamp}"
        case EventType.NAVIGATION:
            return f"User navigated to: {event["data"]["payload"]["data"]["to"]} at {timestamp}"
        case EventType.CONSOLE:
            return f"Logged: {event["data"]["payload"]["message"]} at {timestamp}"
        case EventType.UI_BLUR:
            timestamp_ms = timestamp * 1000
            return f"User looked away from the tab at {timestamp_ms}"
        case EventType.UI_FOCUS:
            timestamp_ms = timestamp * 1000
            return f"User returned to tab at {timestamp_ms}"
        case EventType.RESOURCE_FETCH:
            timestamp_ms = timestamp * 1000
            payload = event["data"]["payload"]
            parsed_url = urlparse(payload["description"])

            path = f"{parsed_url.path}?{parsed_url.query}"

            # Safely get (request_size, response_size)
            sizes_tuple = parse_network_content_lengths(event)
            response_size = None

            # Check if the tuple is valid and response size exists
            if sizes_tuple and sizes_tuple[1] is not None:
                response_size = str(sizes_tuple[1])

            status_code = payload["data"]["statusCode"]
            duration = payload["endTimestamp"] - payload["startTimestamp"]
            method = payload["data"]["method"]

            # if status code is successful, ignore it
            if str(status_code).startswith("2"):
                return None

            if response_size is None:
                return f'Application initiated request: "{method} {path} HTTP/2.0" with status code {status_code}; took {duration} milliseconds at {timestamp_ms}'
            else:
                return f'Application initiated request: "{method} {path} HTTP/2.0" with status code {status_code} and response size {response_size}; took {duration} milliseconds at {timestamp_ms}'
        case EventType.RESOURCE_XHR:
            return None
        case EventType.LCP:
            timestamp_ms = timestamp * 1000
            duration = event["data"]["payload"]["data"]["size"]
            rating = event["data"]["payload"]["data"]["rating"]
            return f"Application largest contentful paint: {duration} ms and has a {rating} rating at {timestamp_ms}"
        case EventType.FCP:
            timestamp_ms = timestamp * 1000
            duration = event["data"]["payload"]["data"]["size"]
            rating = event["data"]["payload"]["data"]["rating"]
            return f"Application first contentful paint: {duration} ms and has a {rating} rating at {timestamp_ms}"
        case EventType.HYDRATION_ERROR:
            return f"There was a hydration error on the page at {timestamp}"
        case EventType.MUTATIONS:
            return None
        case EventType.UNKNOWN:
            return None
        case EventType.CANVAS:
            return None
        case EventType.OPTIONS:
            return None


def make_seer_request(request_data: str) -> bytes:
    # XXX: Request isn't streaming. Limitation of Seer authentication. Would be much faster if we
    # could stream the request data since the GCS download will (likely) dominate latency.
    response = requests.post(
        f"{settings.SEER_AUTOFIX_URL}/v1/automation/summarize/replay/breadcrumbs",
        data=request_data,
        headers={
            "content-type": "application/json;charset=utf-8",
            **sign_with_seer_secret(request_data.encode()),
        },
    )

    if response.status_code != 200:
        logger.warning(
            "Replay: Failed to produce a summary for a replay breadcrumbs request",
            extra={
                "status_code": response.status_code,
                "response": response.text,
                "content": response.content,
            },
        )

    response.raise_for_status()

    return response.content<|MERGE_RESOLUTION|>--- conflicted
+++ resolved
@@ -146,7 +146,6 @@
         return []
 
 
-<<<<<<< HEAD
 def fetch_trace_connected_errors(
     project: Project, trace_ids: list[str], start: datetime | None, end: datetime | None
 ) -> list[GroupEvent]:
@@ -227,10 +226,7 @@
         return []
 
 
-def fetch_feedback_details(feedback_id: str | None, project_id: int | None = None):
-=======
 def fetch_feedback_details(feedback_id: str | None, project_id):
->>>>>>> 8fcbb5ab
     """
     Fetch user feedback associated with a specific feedback event ID.
     """
