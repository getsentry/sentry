import functools
import logging
from collections.abc import Generator, Iterator
from datetime import datetime
from typing import Any, TypedDict
from urllib.parse import urlparse

import requests
import sentry_sdk
from django.conf import settings
from drf_spectacular.utils import extend_schema
from rest_framework.request import Request
from rest_framework.response import Response

from sentry import features, nodestore
from sentry.api.api_owners import ApiOwner
from sentry.api.api_publish_status import ApiPublishStatus
from sentry.api.base import region_silo_endpoint
from sentry.api.bases.project import ProjectEndpoint
from sentry.api.paginator import GenericOffsetPaginator
from sentry.constants import ObjectStatus
from sentry.eventstore.models import Event
from sentry.models.project import Project
from sentry.replays.lib.storage import RecordingSegmentStorageMeta, storage
from sentry.replays.post_process import process_raw_response
from sentry.replays.query import query_replay_instance
from sentry.replays.usecases.ingest.event_parser import (
    EventType,
    parse_network_content_lengths,
    which,
)
from sentry.replays.usecases.reader import fetch_segments_metadata, iter_segment_data
from sentry.search.events.builder.discover import DiscoverQueryBuilder
from sentry.search.events.types import QueryBuilderConfig, SnubaParams
from sentry.seer.signed_seer_api import sign_with_seer_secret
from sentry.snuba.dataset import Dataset
from sentry.snuba.referrer import Referrer
from sentry.utils import json
from sentry.utils.snuba import bulk_snuba_queries

logger = logging.getLogger(__name__)


class GroupEvent(TypedDict):
    id: str
    title: str
    message: str
    timestamp: float
    category: str


@region_silo_endpoint
@extend_schema(tags=["Replays"])
class ProjectReplaySummarizeBreadcrumbsEndpoint(ProjectEndpoint):
    owner = ApiOwner.REPLAY
    publish_status = {
        "GET": ApiPublishStatus.EXPERIMENTAL,
    }

    def __init__(self, **options) -> None:
        storage.initialize_client()
        super().__init__(**options)

    def get(self, request: Request, project: Project, replay_id: str) -> Response:
        """Return a collection of replay recording segments."""
        if (
            not features.has(
                "organizations:session-replay", project.organization, actor=request.user
            )
            or not features.has(
                "organizations:replay-ai-summaries", project.organization, actor=request.user
            )
            or not features.has(
                "organizations:gen-ai-features", project.organization, actor=request.user
            )
        ):
            return self.respond(status=404)

        filter_params = self.get_filter_params(request, project)

        # Fetch the replay's error IDs from the replay_id.
        snuba_response = query_replay_instance(
            project_id=project.id,
            replay_id=replay_id,
            start=filter_params["start"],
            end=filter_params["end"],
            organization=project.organization,
            request_user_id=request.user.id,
        )

        response = process_raw_response(
            snuba_response,
            fields=request.query_params.getlist("field"),
        )

        error_ids = response[0].get("error_ids", []) if response else []
        trace_ids = response[0].get("trace_ids", []) if response else []

        # Check if error fetching should be disabled
        disable_error_fetching = (
            request.query_params.get("enable_error_context", "true").lower() == "false"
        )

        if disable_error_fetching:
            error_events = []
        else:
            replay_errors = fetch_error_details(project_id=project.id, error_ids=error_ids)
            trace_connected_errors = fetch_trace_connected_errors(
                project=project,
                trace_ids=trace_ids,
                start=filter_params["start"],
                end=filter_params["end"],
            )
            error_events = replay_errors + trace_connected_errors
        return self.paginate(
            request=request,
            paginator_cls=GenericOffsetPaginator,
            data_fn=functools.partial(fetch_segments_metadata, project.id, replay_id),
            on_results=functools.partial(
                analyze_recording_segments, error_events, replay_id, project.id
            ),
        )


def fetch_error_details(project_id: int, error_ids: list[str]) -> list[GroupEvent]:
    """Fetch error details given error IDs and return a list of GroupEvent objects."""
    try:
        if not error_ids:
            return []

        node_ids = [Event.generate_node_id(project_id, event_id=id) for id in error_ids]
        events = nodestore.backend.get_multi(node_ids)

        return [
            GroupEvent(
                category="error",
                id=event_id,
                title=data.get("title", ""),
                timestamp=data.get("timestamp") * 1000,  # convert to milliseconds
                message=data.get("message", ""),
            )
            for event_id, data in zip(error_ids, events.values())
            if data is not None and data.get("timestamp") is not None
        ]
    except Exception as e:
        sentry_sdk.capture_exception(e)
        return []


def parse_timestamp(timestamp_value: Any, unit: str) -> float:
    """Parse a timestamp input to a float value.
    The argument timestamp value can be string, float, or None.
    The returned unit will be the same as the input unit.
    """
    if timestamp_value is not None:
        if isinstance(timestamp_value, str):
            try:
                dt = datetime.fromisoformat(timestamp_value.replace("Z", "+00:00"))
                return dt.timestamp() * 1000 if unit == "ms" else dt.timestamp()
            except (ValueError, AttributeError):
                return 0.0
        else:
            return float(timestamp_value)
    return 0.0


def fetch_trace_connected_errors(
    project: Project,
    trace_ids: list[str],
    start: datetime | None,
    end: datetime | None,
) -> list[GroupEvent]:
    """Fetch error details given trace IDs and return a list of GroupEvent objects."""
    try:
        if not trace_ids:
            return []

        # Get projects in the organization that the user has access to
        org_projects = list(
            Project.objects.filter(organization=project.organization, status=ObjectStatus.ACTIVE)
        )

        queries = []
        for trace_id in trace_ids:
            snuba_params = SnubaParams(
                projects=org_projects,
                start=start,
                end=end,
                organization=project.organization,
            )

            # Generate a query for each trace ID. This will be executed in bulk.
            error_query = DiscoverQueryBuilder(
                Dataset.Events,
                params={},
                snuba_params=snuba_params,
                query=f"trace:{trace_id}",
                selected_columns=[
                    "id",
                    "timestamp_ms",
                    "timestamp",
                    "title",
                    "message",
                ],
                orderby=["id"],
                limit=100,
                config=QueryBuilderConfig(
                    auto_fields=False,
                ),
            )
            queries.append(error_query)

        if not queries:
            return []

        # Execute all queries
        results = bulk_snuba_queries(
            [query.get_snql_query() for query in queries],
            referrer=Referrer.API_REPLAY_SUMMARIZE_BREADCRUMBS.value,
        )

        # Process results and convert to GroupEvent objects
        error_events = []
        for result, query in zip(results, queries):
            error_data = query.process_results(result)["data"]

            for event in error_data:
                timestamp_ms = parse_timestamp(event.get("timestamp_ms"), "ms")
                timestamp_s = parse_timestamp(event.get("timestamp"), "s")
                timestamp = timestamp_ms or timestamp_s * 1000

                if timestamp:
                    error_events.append(
                        GroupEvent(
                            category="error",
                            id=event["id"],
                            title=event.get("title", ""),
                            timestamp=timestamp,
                            message=event.get("message", ""),
                        )
                    )

        return error_events

    except Exception as e:
        sentry_sdk.capture_exception(e)
        return []


def fetch_feedback_details(feedback_id: str | None, project_id):
    """
    Fetch user feedback associated with a specific feedback event ID.
    """
    if feedback_id is None:
        return None

    try:
        node_id = Event.generate_node_id(project_id, event_id=feedback_id)
        event = nodestore.backend.get(node_id)

        return (
            GroupEvent(
                category="feedback",
                id=feedback_id,
                title="User Feedback",
                timestamp=event.get("timestamp") * 1000,  # convert to milliseconds
                message=event.get("contexts", {}).get("feedback", {}).get("message", ""),
            )
            if event and event.get("timestamp") is not None
            else None
        )

    except Exception as e:
        sentry_sdk.capture_exception(e)
        return None


def generate_error_log_message(error: GroupEvent) -> str:
    title = error["title"]
    message = error["message"]
    timestamp = error["timestamp"]

    return f"User experienced an error: '{title}: {message}' at {timestamp}"


def generate_feedback_log_message(feedback: GroupEvent) -> str:
    title = feedback["title"]
    message = feedback["message"]
    timestamp = feedback["timestamp"]

    return f"User submitted feedback: '{title}: {message}' at {timestamp}"


def get_request_data(
    iterator: Iterator[tuple[int, memoryview]],
    error_events: list[GroupEvent],
    project_id: int,
) -> list[str]:
    # Sort error events by timestamp
    error_events.sort(key=lambda x: x["timestamp"])
    return list(gen_request_data(iterator, error_events, project_id))


def gen_request_data(
    iterator: Iterator[tuple[int, memoryview]],
    error_events: list[GroupEvent],
    project_id,
) -> Generator[str]:
    """Generate log messages from events and errors in chronological order."""
    error_idx = 0

    # Process segments
    for _, segment in iterator:
        events = json.loads(segment.tobytes().decode("utf-8"))
        for event in events:
            # Check if we need to yield any error messages that occurred before this event
            while error_idx < len(error_events) and error_events[error_idx][
                "timestamp"
            ] < event.get("timestamp", 0):
                error = error_events[error_idx]
                yield generate_error_log_message(error)
                error_idx += 1

            # Yield the current event's log message
            event_type = which(event)
            if event_type == EventType.FEEDBACK:
                feedback_id = event["data"]["payload"].get("data", {}).get("feedbackId")
                feedback = fetch_feedback_details(feedback_id, project_id)
                if feedback:
                    yield generate_feedback_log_message(feedback)

            elif message := as_log_message(event):
                yield message

    # Yield any remaining error messages
    while error_idx < len(error_events):
        error = error_events[error_idx]
        yield generate_error_log_message(error)
        error_idx += 1


@sentry_sdk.trace
def analyze_recording_segments(
    error_events: list[GroupEvent],
    replay_id: str,
    project_id: int,
    segments: list[RecordingSegmentStorageMeta],
) -> dict[str, Any]:
    # Combine breadcrumbs and error details
    request_data = json.dumps(
        {"logs": get_request_data(iter_segment_data(segments), error_events, project_id)}
    )

    # Log when the input string is too large. This is potential for timeout.
    if len(request_data) > 100000:
        logger.info(
            "Replay AI summary: input length exceeds 100k.",
            extra={"request_len": len(request_data), "replay_id": replay_id},
        )

    # XXX: I have to deserialize this request so it can be "automatically" reserialized by the
    # paginate method. This is less than ideal.
    return json.loads(make_seer_request(request_data).decode("utf-8"))


def as_log_message(event: dict[str, Any]) -> str | None:
    """Return an event as a log message.

    Useful in AI contexts where the event's structure is an impediment to the AI's understanding
    of the interaction log. Not every event produces a log message. This function is overly coupled
    to the AI use case. In later iterations, if more or all log messages are desired, this function
    should be forked.
    """
    event_type = which(event)
    timestamp = event.get("timestamp", 0.0)

    try:
        match event_type:
            case EventType.CLICK:
                message = event["data"]["payload"]["message"]
                return f"User clicked on {message} at {timestamp}"
            case EventType.DEAD_CLICK:
                message = event["data"]["payload"]["message"]
                return f"User clicked on {message} but the triggered action was slow to complete at {timestamp}"
            case EventType.RAGE_CLICK:
                message = event["data"]["payload"]["message"]
                return f"User rage clicked on {message} but the triggered action was slow to complete at {timestamp}"
            case EventType.NAVIGATION:
                to = event["data"]["payload"]["data"]["to"]
                return f"User navigated to: {to} at {timestamp}"
            case EventType.CONSOLE:
                message = event["data"]["payload"]["message"]
                return f"Logged: {message} at {timestamp}"
            case EventType.UI_BLUR:
                timestamp_ms = timestamp * 1000
                return f"User looked away from the tab at {timestamp_ms}"
            case EventType.UI_FOCUS:
                timestamp_ms = timestamp * 1000
                return f"User returned to tab at {timestamp_ms}"
            case EventType.RESOURCE_FETCH:
                timestamp_ms = timestamp * 1000
                payload = event["data"]["payload"]
                method = payload["data"]["method"]
                status_code = payload["data"]["statusCode"]
                description = payload["description"]
                duration = payload["endTimestamp"] - payload["startTimestamp"]

                # Parse URL path
                parsed_url = urlparse(description)
                path = f"{parsed_url.path}?{parsed_url.query}"

                # Check if the tuple is valid and response size exists
                sizes_tuple = parse_network_content_lengths(event)
                response_size = None
                if sizes_tuple and sizes_tuple[1] is not None:
                    response_size = str(sizes_tuple[1])

                # Skip successful requests
                if status_code and str(status_code).startswith("2"):
                    return None

                if response_size is None:
                    return f'Application initiated request: "{method} {path} HTTP/2.0" with status code {status_code}; took {duration} milliseconds at {timestamp_ms}'
                else:
                    return f'Application initiated request: "{method} {path} HTTP/2.0" with status code {status_code} and response size {response_size}; took {duration} milliseconds at {timestamp_ms}'
            case EventType.LCP:
                timestamp_ms = timestamp * 1000
                duration = event["data"]["payload"]["data"]["size"]
                rating = event["data"]["payload"]["data"]["rating"]
                return f"Application largest contentful paint: {duration} ms and has a {rating} rating at {timestamp_ms}"
            case EventType.FCP:
                timestamp_ms = timestamp * 1000
                duration = event["data"]["payload"]["data"]["size"]
                rating = event["data"]["payload"]["data"]["rating"]
                return f"Application first contentful paint: {duration} ms and has a {rating} rating at {timestamp_ms}"
            case EventType.HYDRATION_ERROR:
                return f"There was a hydration error on the page at {timestamp}"
            case EventType.RESOURCE_XHR:
                return None
<<<<<<< HEAD

            if response_size is None:
                return f'Application initiated request: "{method} {path} HTTP/2.0" with status code {status_code}; took {duration} milliseconds at {timestamp_ms}'
            else:
                return f'Application initiated request: "{method} {path} HTTP/2.0" with status code {status_code} and response size {response_size}; took {duration} milliseconds at {timestamp_ms}'
        case EventType.RESOURCE_XHR:
            return None
        case EventType.LCP:
            timestamp_ms = timestamp * 1000
            duration = event["data"]["payload"]["data"]["size"]
            rating = event["data"]["payload"]["data"]["rating"]
            return f"Application largest contentful paint: {duration} ms and has a {rating} rating at {timestamp_ms}"
        case EventType.FCP:
            timestamp_ms = timestamp * 1000
            duration = event["data"]["payload"]["data"]["size"]
            rating = event["data"]["payload"]["data"]["rating"]
            return f"Application first contentful paint: {duration} ms and has a {rating} rating at {timestamp_ms}"
        case EventType.HYDRATION_ERROR:
            return f"There was a hydration error on the page at {timestamp}"
        case EventType.MUTATIONS:
            return None
        case EventType.UNKNOWN:
            return None
        case EventType.CANVAS:
            return None
        case EventType.OPTIONS:
            return None
        case EventType.MEMORY:
            return None
        case EventType.FEEDBACK:
            return None  # the log message is processed before this method is called
=======
            case EventType.MUTATIONS:
                return None
            case EventType.UNKNOWN:
                return None
            case EventType.CANVAS:
                return None
            case EventType.OPTIONS:
                return None
            case EventType.FEEDBACK:
                return None  # the log message is processed before this method is called
    except (KeyError, ValueError):
        logger.exception(
            "Error parsing event in replay AI summary",
            extra={
                "event": json.dumps(event),
            },
        )
        return None
>>>>>>> 87b9f297

    return None


def make_seer_request(request_data: str) -> bytes:
    # XXX: Request isn't streaming. Limitation of Seer authentication. Would be much faster if we
    # could stream the request data since the GCS download will (likely) dominate latency.
    response = requests.post(
        f"{settings.SEER_AUTOFIX_URL}/v1/automation/summarize/replay/breadcrumbs",
        data=request_data,
        headers={
            "content-type": "application/json;charset=utf-8",
            **sign_with_seer_secret(request_data.encode()),
        },
    )

    if response.status_code != 200:
        logger.warning(
            "Replay: Failed to produce a summary for a replay breadcrumbs request",
            extra={
                "status_code": response.status_code,
                "response": response.text,
                "content": response.content,
            },
        )

    response.raise_for_status()

    return response.content<|MERGE_RESOLUTION|>--- conflicted
+++ resolved
@@ -437,39 +437,6 @@
                 return f"There was a hydration error on the page at {timestamp}"
             case EventType.RESOURCE_XHR:
                 return None
-<<<<<<< HEAD
-
-            if response_size is None:
-                return f'Application initiated request: "{method} {path} HTTP/2.0" with status code {status_code}; took {duration} milliseconds at {timestamp_ms}'
-            else:
-                return f'Application initiated request: "{method} {path} HTTP/2.0" with status code {status_code} and response size {response_size}; took {duration} milliseconds at {timestamp_ms}'
-        case EventType.RESOURCE_XHR:
-            return None
-        case EventType.LCP:
-            timestamp_ms = timestamp * 1000
-            duration = event["data"]["payload"]["data"]["size"]
-            rating = event["data"]["payload"]["data"]["rating"]
-            return f"Application largest contentful paint: {duration} ms and has a {rating} rating at {timestamp_ms}"
-        case EventType.FCP:
-            timestamp_ms = timestamp * 1000
-            duration = event["data"]["payload"]["data"]["size"]
-            rating = event["data"]["payload"]["data"]["rating"]
-            return f"Application first contentful paint: {duration} ms and has a {rating} rating at {timestamp_ms}"
-        case EventType.HYDRATION_ERROR:
-            return f"There was a hydration error on the page at {timestamp}"
-        case EventType.MUTATIONS:
-            return None
-        case EventType.UNKNOWN:
-            return None
-        case EventType.CANVAS:
-            return None
-        case EventType.OPTIONS:
-            return None
-        case EventType.MEMORY:
-            return None
-        case EventType.FEEDBACK:
-            return None  # the log message is processed before this method is called
-=======
             case EventType.MUTATIONS:
                 return None
             case EventType.UNKNOWN:
@@ -477,6 +444,8 @@
             case EventType.CANVAS:
                 return None
             case EventType.OPTIONS:
+                return None
+            case EventType.MEMORY:
                 return None
             case EventType.FEEDBACK:
                 return None  # the log message is processed before this method is called
@@ -488,7 +457,6 @@
             },
         )
         return None
->>>>>>> 87b9f297
 
     return None
 
