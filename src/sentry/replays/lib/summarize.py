--- conflicted
+++ resolved
@@ -111,13 +111,8 @@
             ],
             query=trace_ids_query,
             snuba_params=snuba_params,
-<<<<<<< HEAD
-            orderby=["id"],
+            orderby=["-timestamp"],
             limit=limit,
-=======
-            orderby=["-timestamp"],
-            limit=100,
->>>>>>> 50212362
             referrer=Referrer.API_REPLAY_SUMMARIZE_BREADCRUMBS.value,
         )
 
@@ -133,13 +128,8 @@
             ],
             query=trace_ids_query,
             snuba_params=snuba_params,
-<<<<<<< HEAD
-            orderby=["event_id"],
+            orderby=["-timestamp"],
             limit=limit,
-=======
-            orderby=["-timestamp"],
-            limit=100,
->>>>>>> 50212362
             referrer=Referrer.API_REPLAY_SUMMARIZE_BREADCRUMBS.value,
         )
 
