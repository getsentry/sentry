--- conflicted
+++ resolved
@@ -59,7 +59,6 @@
         return []
 
 
-<<<<<<< HEAD
 def _parse_iso_timestamp_to_ms(timestamp: str | None) -> float:
     """
     Parses a nullable ISO timestamp to float milliseconds. Errors default to 0.
@@ -72,20 +71,6 @@
         return dt.timestamp() * 1000
     except (ValueError, AttributeError):
         return 0.0
-=======
-def _parse_snuba_timestamp_to_ms(timestamp: str | float, input_unit: Literal["s", "ms"]) -> float:
-    """
-    Parse a numeric or ISO timestamp to float milliseconds. `input_unit` is only used for numeric inputs.
-    """
-    if isinstance(timestamp, str):
-        try:
-            dt = datetime.fromisoformat(timestamp.replace("Z", "+00:00"))
-            return dt.timestamp() * 1000
-        except (ValueError, AttributeError):
-            return 0.0
-
-    return float(timestamp) * 1000 if input_unit == "s" else float(timestamp)
->>>>>>> f336a303
 
 
 @sentry_sdk.trace
@@ -150,17 +135,9 @@
             error_data = query.process_results(result)["data"]
 
             for event in error_data:
-<<<<<<< HEAD
                 timestamp = _parse_iso_timestamp_to_ms(
                     event.get("timestamp_ms")
                 ) or _parse_iso_timestamp_to_ms(event.get("timestamp"))
-=======
-                snuba_ts_ms = event.get("timestamp_ms", 0.0)
-                snuba_ts_s = event.get("timestamp", 0.0)
-                timestamp = _parse_snuba_timestamp_to_ms(
-                    snuba_ts_ms, "ms"
-                ) or _parse_snuba_timestamp_to_ms(snuba_ts_s, "s")
->>>>>>> f336a303
 
                 if timestamp:
                     error_events.append(
