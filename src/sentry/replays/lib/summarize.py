--- conflicted
+++ resolved
@@ -149,7 +149,6 @@
             error_data = result["data"]
 
             for event in error_data:
-<<<<<<< HEAD
                 event_id = event["id"]
 
                 # Skip if we've already seen this event
@@ -158,22 +157,15 @@
 
                 seen_event_ids.add(event_id)
 
-                snuba_ts_ms = event.get("timestamp_ms", 0.0)
-                snuba_ts_s = event.get("timestamp", 0.0)
-                timestamp = _parse_snuba_timestamp_to_ms(
-                    snuba_ts_ms, "ms"
-                ) or _parse_snuba_timestamp_to_ms(snuba_ts_s, "s")
+                timestamp = _parse_iso_timestamp_to_ms(
+                    event.get("timestamp_ms")
+                ) or _parse_iso_timestamp_to_ms(event.get("timestamp"))
                 message = event.get("subtitle", "") or event.get("message", "")
 
                 if event.get("occurrence_type_id") == FeedbackGroup.type_id:
                     category = "feedback"
                 else:
                     category = "error"
-=======
-                timestamp = _parse_iso_timestamp_to_ms(
-                    event.get("timestamp_ms")
-                ) or _parse_iso_timestamp_to_ms(event.get("timestamp"))
->>>>>>> 48b7d011
 
                 # NOTE: The issuePlatform dataset query can return feedback.
                 # We avoid fetching duplicate feedbacks from nodestore
