--- conflicted
+++ resolved
@@ -8,29 +8,17 @@
 
 from sentry import nodestore
 from sentry.constants import ObjectStatus
-<<<<<<< HEAD
-from sentry.eventstore.models import Event
 from sentry.issues.grouptype import FeedbackGroup
 from sentry.models.project import Project
 from sentry.replays.query import build_replay_events_query
-=======
-from sentry.models.project import Project
 from sentry.replays.usecases.ingest.event_parser import EventType
->>>>>>> 1d8114ca
 from sentry.replays.usecases.ingest.event_parser import (
     get_timestamp_ms as get_replay_event_timestamp_ms,
 )
-<<<<<<< HEAD
+from sentry.replays.usecases.ingest.event_parser import parse_network_content_lengths, which
 from sentry.search.events.types import SnubaParams
+from sentry.services.eventstore.models import Event
 from sentry.snuba.utils import get_dataset
-=======
-from sentry.replays.usecases.ingest.event_parser import parse_network_content_lengths, which
-from sentry.search.events.builder.discover import DiscoverQueryBuilder
-from sentry.search.events.types import QueryBuilderConfig, SnubaParams
-from sentry.services.eventstore.models import Event
-from sentry.snuba.dataset import Dataset
-from sentry.snuba.referrer import Referrer
->>>>>>> 1d8114ca
 from sentry.utils import json
 
 logger = logging.getLogger(__name__)
@@ -147,33 +135,8 @@
         )
         queries.append(issue_query)
 
-<<<<<<< HEAD
     if not queries:
         return []
-=======
-        # Process results and convert to EventDict objects
-        error_events = []
-        for result, query in zip(results, queries):
-            error_data = query.process_results(result)["data"]
-
-            for event in error_data:
-                snuba_ts_ms = event.get("timestamp_ms", 0.0)
-                snuba_ts_s = event.get("timestamp", 0.0)
-                timestamp = _parse_snuba_timestamp_to_ms(
-                    snuba_ts_ms, "ms"
-                ) or _parse_snuba_timestamp_to_ms(snuba_ts_s, "s")
-
-                if timestamp:
-                    error_events.append(
-                        EventDict(
-                            category="error",
-                            id=event["id"],
-                            title=event.get("title", ""),
-                            timestamp=timestamp,
-                            message=event.get("message", ""),
-                        )
-                    )
->>>>>>> 1d8114ca
 
     # Process results and convert to EventDict objects
     error_events = []
@@ -193,9 +156,11 @@
 
             seen_event_ids.add(event_id)
 
-            timestamp_ms = parse_timestamp(event.get("timestamp_ms"), "ms")
-            timestamp_s = parse_timestamp(event.get("timestamp"), "s")
-            timestamp = timestamp_ms or timestamp_s * 1000
+            snuba_ts_ms = event.get("timestamp_ms", 0.0)
+            snuba_ts_s = event.get("timestamp", 0.0)
+            timestamp = _parse_snuba_timestamp_to_ms(
+                snuba_ts_ms, "ms"
+            ) or _parse_snuba_timestamp_to_ms(snuba_ts_s, "s")
             message = event.get("subtitle", "") or event.get("message", "")
 
             if event.get("occurrence_type_id") == FeedbackGroup.type_id:
