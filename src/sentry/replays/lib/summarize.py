import logging
from collections.abc import Generator, Iterator
from datetime import datetime
from typing import Any, Literal, TypedDict
from urllib.parse import urlparse

import sentry_sdk

from sentry import nodestore
from sentry.constants import ObjectStatus
from sentry.models.project import Project
from sentry.replays.usecases.ingest.event_parser import EventType
from sentry.replays.usecases.ingest.event_parser import (
    get_timestamp_ms as get_replay_event_timestamp_ms,
)
from sentry.replays.usecases.ingest.event_parser import parse_network_content_lengths, which
from sentry.search.events.builder.discover import DiscoverQueryBuilder
from sentry.search.events.types import QueryBuilderConfig, SnubaParams
from sentry.services.eventstore.models import Event
from sentry.snuba.dataset import Dataset
from sentry.snuba.referrer import Referrer
from sentry.utils import json
from sentry.utils.snuba import bulk_snuba_queries

logger = logging.getLogger(__name__)


class EventDict(TypedDict):
    id: str
    title: str
    message: str
    timestamp: float
    category: str


@sentry_sdk.trace
def fetch_error_details(project_id: int, error_ids: list[str]) -> list[EventDict]:
    """Fetch error details given error IDs and return a list of EventDict objects."""
    try:
        if not error_ids:
            return []

        node_ids = [Event.generate_node_id(project_id, event_id=id) for id in error_ids]
        events = nodestore.backend.get_multi(node_ids)

        return [
            EventDict(
                category="error",
                id=event_id,
                title=data.get("title", ""),
                timestamp=data.get("timestamp") * 1000,  # convert to milliseconds
                message=data.get("message", ""),
            )
            for event_id, data in zip(error_ids, events.values())
            if data is not None and data.get("timestamp") is not None
        ]
    except Exception as e:
        sentry_sdk.capture_exception(e)
        return []


def _parse_snuba_timestamp_to_ms(timestamp: str | float, input_unit: Literal["s", "ms"]) -> float:
    """
    Parse a numeric or ISO timestamp to float milliseconds. `input_unit` is only used for numeric inputs.
    """
    if isinstance(timestamp, str):
        try:
            dt = datetime.fromisoformat(timestamp.replace("Z", "+00:00"))
            return dt.timestamp() * 1000
        except (ValueError, AttributeError):
            return 0.0

    return float(timestamp) * 1000 if input_unit == "s" else float(timestamp)


@sentry_sdk.trace
def fetch_trace_connected_errors(
    project: Project,
    trace_ids: list[str],
    start: datetime | None,
    end: datetime | None,
) -> list[EventDict]:
    """Fetch error details given trace IDs and return a list of EventDict objects."""
    try:
        if not trace_ids:
            return []

        # Get projects in the organization that the user has access to
        org_projects = list(
            Project.objects.filter(organization=project.organization, status=ObjectStatus.ACTIVE)
        )

        queries = []
        for trace_id in trace_ids:
            snuba_params = SnubaParams(
                projects=org_projects,
                start=start,
                end=end,
                organization=project.organization,
            )

            # Generate a query for each trace ID. This will be executed in bulk.
            error_query = DiscoverQueryBuilder(
                Dataset.Events,
                params={},
                snuba_params=snuba_params,
                query=f"trace:{trace_id}",
                selected_columns=[
                    "id",
                    "timestamp_ms",
                    "timestamp",
                    "title",
                    "message",
                ],
                orderby=["id"],
                limit=100,
                config=QueryBuilderConfig(
                    auto_fields=False,
                ),
            )
            queries.append(error_query)

        if not queries:
            return []

        # Execute all queries
        results = bulk_snuba_queries(
            [query.get_snql_query() for query in queries],
            referrer=Referrer.API_REPLAY_SUMMARIZE_BREADCRUMBS.value,
        )

        # Process results and convert to EventDict objects
        error_events = []
        for result, query in zip(results, queries):
            error_data = query.process_results(result)["data"]

            for event in error_data:
                snuba_ts_ms = event.get("timestamp_ms", 0.0)
                snuba_ts_s = event.get("timestamp", 0.0)
                timestamp = _parse_snuba_timestamp_to_ms(
                    snuba_ts_ms, "ms"
                ) or _parse_snuba_timestamp_to_ms(snuba_ts_s, "s")

                if timestamp:
                    error_events.append(
                        EventDict(
                            category="error",
                            id=event["id"],
                            title=event.get("title", ""),
                            timestamp=timestamp,
                            message=event.get("message", ""),
                        )
                    )

        return error_events

    except Exception as e:
        sentry_sdk.capture_exception(e)
        return []


@sentry_sdk.trace
def fetch_feedback_details(feedback_id: str | None, project_id) -> EventDict | None:
    """
    Fetch user feedback associated with a specific feedback event ID.
    """
    if feedback_id is None:
        return None

    try:
        node_id = Event.generate_node_id(project_id, event_id=feedback_id)
        event = nodestore.backend.get(node_id)

        return (
            EventDict(
                category="feedback",
                id=feedback_id,
                title="User Feedback",
                timestamp=event.get("timestamp") * 1000,  # convert to milliseconds
                message=event.get("contexts", {}).get("feedback", {}).get("message", ""),
            )
            if event and event.get("timestamp") is not None
            else None
        )

    except Exception as e:
        sentry_sdk.capture_exception(e)
        return None


def generate_error_log_message(error: EventDict) -> str:
    title = error["title"]
    message = error["message"]
    timestamp = error["timestamp"]

    return f"User experienced an error: '{title}: {message}' at {timestamp}"


def generate_feedback_log_message(feedback: EventDict) -> str:
    message = feedback["message"]
    timestamp = feedback["timestamp"]

    return f"User submitted feedback: '{message}' at {timestamp}"


@sentry_sdk.trace
def get_summary_logs(
    segment_data: Iterator[tuple[int, memoryview]],
    error_events: list[EventDict],
    project_id: int,
) -> list[str]:
    # Sort error events by timestamp
    error_events.sort(key=lambda x: x["timestamp"])
    return list(generate_summary_logs(segment_data, error_events, project_id))


def generate_summary_logs(
    segment_data: Iterator[tuple[int, memoryview]],
    error_events: list[EventDict],
    project_id,
) -> Generator[str]:
    """Generate log messages from events and errors in chronological order."""
    error_idx = 0

    # Process segments
    for _, segment in segment_data:
        events = json.loads(segment.tobytes().decode("utf-8"))
        for event in events:
            event_type = which(event)
            timestamp = get_replay_event_timestamp_ms(event, event_type)

            # Check if we need to yield any error messages that occurred before this event
            while (
                error_idx < len(error_events) and error_events[error_idx]["timestamp"] < timestamp
            ):
                error = error_events[error_idx]
                yield generate_error_log_message(error)
                error_idx += 1

            # Yield the current event's log message
            if event_type == EventType.FEEDBACK:
                feedback_id = event["data"]["payload"].get("data", {}).get("feedbackId")
                feedback = fetch_feedback_details(feedback_id, project_id)
                if feedback:
                    yield generate_feedback_log_message(feedback)

            elif message := as_log_message(event):
                yield message

    # Yield any remaining error messages
    while error_idx < len(error_events):
        error = error_events[error_idx]
        yield generate_error_log_message(error)
        error_idx += 1


def as_log_message(event: dict[str, Any]) -> str | None:
    """Return an event as a log message.

    Useful in AI contexts where the event's structure is an impediment to the AI's understanding
    of the interaction log. Not every event produces a log message. This function is overly coupled
    to the AI use case. In later iterations, if more or all log messages are desired, this function
    should be forked.
    """
    event_type = which(event)
    timestamp = get_replay_event_timestamp_ms(event, event_type)

    try:
        match event_type:
            case EventType.CLICK:
                message = event["data"]["payload"]["message"]
                return f"User clicked on {message} at {timestamp}"
            case EventType.DEAD_CLICK:
                message = event["data"]["payload"]["message"]
                return f"User clicked on {message} but the triggered action was slow to complete at {timestamp}"
            case EventType.RAGE_CLICK:
                message = event["data"]["payload"]["message"]
                return f"User rage clicked on {message} but the triggered action was slow to complete at {timestamp}"
            case EventType.NAVIGATION_SPAN:
                to = event["data"]["payload"]["description"]
                return f"User navigated to: {to} at {timestamp}"
            case EventType.CONSOLE:
                message = event["data"]["payload"]["message"]
                return f"Logged: {message} at {timestamp}"
            case EventType.UI_BLUR:
                return None
            case EventType.UI_FOCUS:
                return None
            case EventType.RESOURCE_FETCH:
                payload = event["data"]["payload"]
                method = payload["data"]["method"]
                status_code = payload["data"]["statusCode"]
                description = payload["description"]
                duration = payload["endTimestamp"] - payload["startTimestamp"]

                # Parse URL path
                parsed_url = urlparse(description)
                path = f"{parsed_url.path}?{parsed_url.query}"

                # Check if the tuple is valid and response size exists
                sizes_tuple = parse_network_content_lengths(event)
                response_size = None
                if sizes_tuple and sizes_tuple[1] is not None:
                    response_size = str(sizes_tuple[1])

                # Skip successful requests
                if status_code and str(status_code).startswith("2"):
                    return None

                if response_size is None:
                    return f'Application initiated request: "{method} {path} HTTP/2.0" with status code {status_code}; took {duration} milliseconds at {timestamp}'
                else:
                    return f'Application initiated request: "{method} {path} HTTP/2.0" with status code {status_code} and response size {response_size}; took {duration} milliseconds at {timestamp}'
            case EventType.LCP:
                duration = event["data"]["payload"]["data"]["size"]
                rating = event["data"]["payload"]["data"]["rating"]
<<<<<<< HEAD
                return f"Application largest contentful paint: {duration} ms and has a {rating} rating at {timestamp}"
            case EventType.FCP:
                duration = event["data"]["payload"]["data"]["size"]
                rating = event["data"]["payload"]["data"]["rating"]
                return f"Application first contentful paint: {duration} ms and has a {rating} rating at {timestamp}"
=======
                return f"Application largest contentful paint: {duration} ms and has a {rating} rating at {timestamp_ms}"
>>>>>>> e990888d
            case EventType.HYDRATION_ERROR:
                return f"There was a hydration error on the page at {timestamp}"
            case EventType.RESOURCE_XHR:
                return None
            case EventType.MUTATIONS:
                return None
            case EventType.UNKNOWN:
                return None
            case EventType.CANVAS:
                return None
            case EventType.OPTIONS:
                return None
            case EventType.MEMORY:
                return None
            case EventType.FEEDBACK:
                return None  # the log message is processed before this method is called
            case EventType.SLOW_CLICK:
                return None
            case EventType.RESOURCE_IMAGE:
                return None
            case EventType.RESOURCE_SCRIPT:
                return None
            case EventType.CLS:
                return None
            case EventType.NAVIGATION:
                return None  # we favor NAVIGATION_SPAN since the frontend favors navigation span events in the breadcrumb tab
    except (KeyError, ValueError):
        logger.exception(
            "Error parsing event in replay AI summary",
            extra={
                "event": json.dumps(event),
            },
        )
        return None<|MERGE_RESOLUTION|>--- conflicted
+++ resolved
@@ -314,15 +314,7 @@
             case EventType.LCP:
                 duration = event["data"]["payload"]["data"]["size"]
                 rating = event["data"]["payload"]["data"]["rating"]
-<<<<<<< HEAD
                 return f"Application largest contentful paint: {duration} ms and has a {rating} rating at {timestamp}"
-            case EventType.FCP:
-                duration = event["data"]["payload"]["data"]["size"]
-                rating = event["data"]["payload"]["data"]["rating"]
-                return f"Application first contentful paint: {duration} ms and has a {rating} rating at {timestamp}"
-=======
-                return f"Application largest contentful paint: {duration} ms and has a {rating} rating at {timestamp_ms}"
->>>>>>> e990888d
             case EventType.HYDRATION_ERROR:
                 return f"There was a hydration error on the page at {timestamp}"
             case EventType.RESOURCE_XHR:
