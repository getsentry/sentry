"""
███████╗████████╗ ██████╗ ██████╗
██╔════╝╚══██╔══╝██╔═══██╗██╔══██╗
███████╗   ██║   ██║   ██║██████╔╝
╚════██║   ██║   ██║   ██║██╔═══╝
███████║   ██║   ╚██████╔╝██║
╚══════╝   ╚═╝    ╚═════╝ ╚═╝

Do not use any of these functions. They are private and subject to change.

This module contains a translation layer from Snuba SDK to the EAP protocol buffers format. You do
not need to call any of the functions contained within this module to query EAP or use the
translation layer.

This module does not consider aliasing. If you have a query which contains aliases you must
normalize it first.
"""

from collections.abc import MutableMapping, Sequence
from datetime import date, datetime
from typing import Any
from typing import Literal as TLiteral
from typing import NotRequired, Required, TypedDict, cast

import urllib3
from django.conf import settings
from google.protobuf.timestamp_pb2 import Timestamp
from rest_framework.exceptions import NotFound
from sentry_protos.snuba.v1.attribute_conditional_aggregation_pb2 import (
    AttributeConditionalAggregation,
)
from sentry_protos.snuba.v1.downsampled_storage_pb2 import DownsampledStorageConfig
from sentry_protos.snuba.v1.endpoint_trace_item_table_pb2 import (
    AggregationAndFilter,
    AggregationComparisonFilter,
    AggregationFilter,
    AggregationOrFilter,
)
from sentry_protos.snuba.v1.endpoint_trace_item_table_pb2 import Column as EAPColumn
from sentry_protos.snuba.v1.endpoint_trace_item_table_pb2 import (
    TraceItemTableRequest,
    TraceItemTableResponse,
)
from sentry_protos.snuba.v1.error_pb2 import Error as ErrorProto
from sentry_protos.snuba.v1.formula_pb2 import Literal
from sentry_protos.snuba.v1.request_common_pb2 import PageToken
from sentry_protos.snuba.v1.request_common_pb2 import RequestMeta as EAPRequestMeta
from sentry_protos.snuba.v1.request_common_pb2 import TraceItemType
from sentry_protos.snuba.v1.trace_item_attribute_pb2 import (
    AttributeAggregation,
    AttributeKey,
    AttributeValue,
    DoubleArray,
    ExtrapolationMode,
)
from sentry_protos.snuba.v1.trace_item_attribute_pb2 import Function as EAPFunction
from sentry_protos.snuba.v1.trace_item_attribute_pb2 import IntArray, StrArray, VirtualColumnContext
from sentry_protos.snuba.v1.trace_item_filter_pb2 import (
    AndFilter,
    ComparisonFilter,
    ExistsFilter,
    NotFilter,
    OrFilter,
    TraceItemFilter,
)
from snuba_sdk import (
    AliasedExpression,
    BooleanCondition,
    BooleanOp,
    Column,
    Condition,
    CurriedFunction,
    Function,
    Op,
    Query,
)
from snuba_sdk.expressions import ScalarType
from snuba_sdk.orderby import Direction, OrderBy

from sentry.net.http import connection_from_url
from sentry.utils import json
from sentry.utils.snuba import RetrySkipTimeout
from sentry.utils.snuba_rpc import SnubaRPCError

ARITHMETIC_FUNCTION_MAP: dict[str, EAPColumn.BinaryFormula.Op.ValueType] = {
    "divide": EAPColumn.BinaryFormula.OP_DIVIDE,
    "minus": EAPColumn.BinaryFormula.OP_SUBTRACT,
    "multiply": EAPColumn.BinaryFormula.OP_MULTIPLY,
    "plus": EAPColumn.BinaryFormula.OP_ADD,
}

FUNCTION_MAP = {
    "avg": EAPFunction.FUNCTION_AVG,
    "count": EAPFunction.FUNCTION_COUNT,
    "max": EAPFunction.FUNCTION_MAX,
    "min": EAPFunction.FUNCTION_MIN,
    "p50": EAPFunction.FUNCTION_P50,
    "p75": EAPFunction.FUNCTION_P75,
    "p90": EAPFunction.FUNCTION_P90,
    "p95": EAPFunction.FUNCTION_P95,
    "p99": EAPFunction.FUNCTION_P99,
    "quantiles(0.5)": EAPFunction.FUNCTION_P50,
    "quantiles(0.75)": EAPFunction.FUNCTION_P75,
    "quantiles(0.90)": EAPFunction.FUNCTION_P90,
    "quantiles(0.95)": EAPFunction.FUNCTION_P95,
    "quantiles(0.99)": EAPFunction.FUNCTION_P99,
    "sum": EAPFunction.FUNCTION_SUM,
    "uniq": EAPFunction.FUNCTION_UNIQ,
}

CONDITIONAL_FUNCTION_MAP = {
    "avgIf": EAPFunction.FUNCTION_AVG,
    "countIf": EAPFunction.FUNCTION_COUNT,
    "maxIf": EAPFunction.FUNCTION_MAX,
    "minIf": EAPFunction.FUNCTION_MIN,
    "p50If": EAPFunction.FUNCTION_P50,
    "p75If": EAPFunction.FUNCTION_P75,
    "p90If": EAPFunction.FUNCTION_P90,
    "p95If": EAPFunction.FUNCTION_P95,
    "p99If": EAPFunction.FUNCTION_P99,
    "quantilesIf(0.5)": EAPFunction.FUNCTION_P50,
    "quantilesIf(0.75)": EAPFunction.FUNCTION_P75,
    "quantilesIf(0.90)": EAPFunction.FUNCTION_P90,
    "quantilesIf(0.95)": EAPFunction.FUNCTION_P95,
    "quantilesIf(0.99)": EAPFunction.FUNCTION_P99,
    "sumIf": EAPFunction.FUNCTION_SUM,
    "uniqIf": EAPFunction.FUNCTION_UNIQ,
}

AGGREGATION_OPERATOR_MAP = {
    Op.EQ: AggregationComparisonFilter.OP_EQUALS,
    Op.NEQ: AggregationComparisonFilter.OP_NOT_EQUALS,
    Op.GT: AggregationComparisonFilter.OP_GREATER_THAN,
    Op.LT: AggregationComparisonFilter.OP_LESS_THAN,
    Op.GTE: AggregationComparisonFilter.OP_GREATER_THAN_OR_EQUALS,
    Op.LTE: AggregationComparisonFilter.OP_LESS_THAN_OR_EQUALS,
}

AGGREGATION_FUNCTION_OPERATOR_MAP = {
    "equals": AggregationComparisonFilter.OP_EQUALS,
    "notEquals": AggregationComparisonFilter.OP_NOT_EQUALS,
    "greater": AggregationComparisonFilter.OP_GREATER_THAN,
    "less": AggregationComparisonFilter.OP_LESS_THAN,
    "greaterOrEquals": AggregationComparisonFilter.OP_GREATER_THAN_OR_EQUALS,
    "lessOrEquals": AggregationComparisonFilter.OP_LESS_THAN_OR_EQUALS,
}

OPERATOR_MAP = {
    Op.EQ: ComparisonFilter.OP_EQUALS,
    Op.NEQ: ComparisonFilter.OP_NOT_EQUALS,
    Op.IN: ComparisonFilter.OP_IN,
    Op.NOT_IN: ComparisonFilter.OP_NOT_IN,
    Op.GT: ComparisonFilter.OP_GREATER_THAN,
    Op.LT: ComparisonFilter.OP_LESS_THAN,
    Op.GTE: ComparisonFilter.OP_GREATER_THAN_OR_EQUALS,
    Op.LTE: ComparisonFilter.OP_LESS_THAN_OR_EQUALS,
    Op.LIKE: ComparisonFilter.OP_LIKE,
    Op.NOT_LIKE: ComparisonFilter.OP_NOT_LIKE,
}

FUNCTION_OPERATOR_MAP = {
    "equals": ComparisonFilter.OP_EQUALS,
    "notEquals": ComparisonFilter.OP_NOT_EQUALS,
    "in": ComparisonFilter.OP_IN,
    "notIn": ComparisonFilter.OP_NOT_IN,
    "greater": ComparisonFilter.OP_GREATER_THAN,
    "less": ComparisonFilter.OP_LESS_THAN,
    "greaterOrEquals": ComparisonFilter.OP_GREATER_THAN_OR_EQUALS,
    "lessOrEquals": ComparisonFilter.OP_LESS_THAN_OR_EQUALS,
    "like": ComparisonFilter.OP_LIKE,
    "notLike": ComparisonFilter.OP_NOT_LIKE,
}

TYPE_MAP = {
    bool: AttributeKey.TYPE_BOOLEAN,
    float: AttributeKey.TYPE_DOUBLE,
    int: AttributeKey.TYPE_INT,
    str: AttributeKey.TYPE_STRING,
}

EXTRAPOLATION_MODE_MAP = {
    "weighted": ExtrapolationMode.EXTRAPOLATION_MODE_SAMPLE_WEIGHTED,
    "none": ExtrapolationMode.EXTRAPOLATION_MODE_NONE,
}

TRACE_ITEM_TYPE_MAP = {
    "span": TraceItemType.TRACE_ITEM_TYPE_SPAN,
    "error": TraceItemType.TRACE_ITEM_TYPE_ERROR,
    "log": TraceItemType.TRACE_ITEM_TYPE_LOG,
    "uptime_check": TraceItemType.TRACE_ITEM_TYPE_UPTIME_CHECK,
    "uptime_result": TraceItemType.TRACE_ITEM_TYPE_UPTIME_RESULT,
    "replay": TraceItemType.TRACE_ITEM_TYPE_REPLAY,
}

TRACE_ITEM_TYPES = TLiteral[
    "span", "error", "log", "uptime_check", "uptime_result", "replay"  # noqa
]


class RequestMeta(TypedDict):
    """
    Metadata for EAP requests.

    This TypedDict contains essential metadata that accompanies requests for
    trace data analysis, debugging, and monitoring operations. All fields are
    required and provide context for request processing, billing, and audit trails.

    Attributes:
        cogs_category: Cost category identifier for billing and resource allocation.

        debug: Flag indicating whether debug mode is enabled for this request. When used ensure
            the "translate_response" function is not being called on the response. Currently, it
            drops debug data. You'll need to interact with a raw EAP response.

        end_datetime: End timestamp for the time range being queried.
            Defines the upper bound of the window for data retrieval.
            Must be timezone-aware and later than start_datetime.

        organization_id: Unique identifier of the organization making the request.
            Used for access control, data isolation, and billing attribution.
            Must be a positive integer corresponding to an existing organization.

        project_ids: List of project identifiers to include in the query scope.
            Filters data to only include traces from the specified projects.
            All IDs must correspond to projects accessible by the organization.

        referrer: Identifier indicating the source or context of the request.
            Used for analytics, debugging, and understanding request patterns.
            Examples: "api.organization-events", "discover.query", "performance.summary"

        request_id: Unique identifier for this specific request instance.

        start_datetime: Start timestamp for the time range being queried.
            Defines the lower bound of the window for data retrieval.
            Must be timezone-aware and typically earlier than end_datetime.

        trace_item_type: Type of trace items to retrieve in this request.
            Determines what kind of observability data is being requested:
            - "span": Distributed tracing span data
            - "error": Error events
            - "log": Application log entries
            - "uptime_check": Uptime monitoring check results
            - "uptime_result": Processed uptime monitoring outcomes
            - "replay": Session replay events

    Example:
        Performance monitoring request:
        >>> request_meta: RequestMeta = {
        ...     "cogs_category": "performance",
        ...     "debug": False,
        ...     "end_datetime": datetime(2024, 1, 15, 23, 59, 59, tzinfo=timezone.utc),
        ...     "organization_id": 12345,
        ...     "project_ids": [67890, 67891],
        ...     "referrer": "performance.transaction_summary",
        ...     "request_id": "f288571e5c4a48ed881951dcb66800e5",
        ...     "start_datetime": datetime(2024, 1, 15, 0, 0, 0, tzinfo=timezone.utc),
        ...     "trace_item_type": "span"
        ... }

        Error analysis request:
        >>> error_request: RequestMeta = {
        ...     "cogs_category": "errors",
        ...     "debug": True,
        ...     "end_datetime": datetime(2024, 1, 16, 12, 0, 0, tzinfo=timezone.utc),
        ...     "organization_id": 54321,
        ...     "project_ids": [11111],
        ...     "referrer": "issues.details",
        ...     "request_id": "45bbcf4e8edf44919a71d5cb8c6bf376",
        ...     "start_datetime": datetime(2024, 1, 16, 11, 0, 0, tzinfo=timezone.utc),
        ...     "trace_item_type": "error"
        ... }
    """

    cogs_category: str
    debug: bool
    end_datetime: datetime
    organization_id: int
    project_ids: list[int]
    referrer: str
    request_id: str
    start_datetime: datetime
    trace_item_type: TRACE_ITEM_TYPES


class Settings(TypedDict, total=False):
    """
    Query settings are extra metadata items which are not representable within a Snuba query. They
    are not sent to EAP in the form they are supplied. Instead they are used as helper metadata in
    the construction of an EAP query.

    This type defines configuration parameters that extend beyond what the
    Snuba SDK can natively express. Every field is optional with the exception of the
    "attribute_types" field which is required and if its omitted an error will be raised during
    query processing.

    Attributes:
        attribute_types: Mapping of attribute names to their type in EAP.
            Keys are attribute identifiers (strings), values are type objects
            for basic Python types (bool, float, int, str). Used for routing the
            attribute name to the correct value bucket in EAP.

        default_limit: Default number of records to return when no explicit
            limit is specified in the query.

        default_offset: Default number of records to skip when no explicit
            offset is specified in the query.

        extrapolation_modes: Strategy for handling data extrapolation in queries.
            Maps names to extrapolation modes.
            - "weighted": Apply weighted extrapolation algorithms to estimate
              missing data points based on existing patterns
            - "none": Disable extrapolation, return only actual data points
              without any estimation or interpolation

    Example:
        Basic configuration with type validation:
        >>> settings: Settings = {
        ...     "attribute_types": {
        ...         "user_id": int,
        ...         "score": float,
        ...         "is_active": bool,
        ...         "username": str
        ...     },
        ...     "default_limit": 100,
        ...     "default_offset": 0,
        ...     "extrapolation_modes": {"sum(score)": "weighted"}
        ... }

        Minimal configuration (all fields but "attribute_types" are optional):
        >>> minimal_settings: Settings = {
        ...     "attribute_types": {
        ...         "user_id": int,
        ...         "score": float,
        ...         "is_active": bool,
        ...         "username": str
        ...     },
        ... }
    """

    attribute_types: Required[dict[str, type[bool | float | int | str]]]
    default_limit: int
    default_offset: int
    extrapolation_modes: MutableMapping[str, TLiteral["weighted", "none"]]  # noqa


VirtualColumn = TypedDict(
    "VirtualColumn",
    {
        "from": str,
        "to": str,
        "value_map": dict[str, str],
        "default_value": NotRequired[str],
    },
)
"""
A virtual column defines translation instructions for mapping data inside EAP to data outside of
EAP.

This TypedDict models a virtual column that maps values from an existing
column to new values, allowing for user-friendly column names and values
that may not be stored directly in the database.

Example:
    For a scenario where `project_name` is changeable by the user and not
    stored in EAP, but sorting by it is desired:

    ```python
    >>> virtual_column: VirtualColumn = {
    ...     "from": "sentry.project_id",
    ...     "to": "sentry.project_name",
    ...     "value_map": {"1": "sentry", "2": "snuba"},
    ...     "default_value": "unknown"
    ... }
    ```

    In this example, `sentry.project_name` is a virtual column created by
    mapping values from the real column `sentry.project_id`. A project_id
    of "1" gets mapped to project_name="sentry", etc.

Attributes:
    from: The name of the source column containing the original values
    to: The name of the virtual column to be created
    value_map: Dictionary mapping original column values to new virtual column values
    default_value: Optional default value to use when no mapping exists for a given value
"""


def execute_query(request: TraceItemTableRequest, referrer: str):
    request_method = "POST"
    request_body = request.SerializeToString()
    request_url = "/rpc/EndpointTraceItemTable/v1"
    request_headers = {"referer": referrer}

    try:
        _snuba_pool = connection_from_url(
            settings.SENTRY_SNUBA,
            retries=RetrySkipTimeout(
                total=5,
                # Our calls to snuba frequently fail due to network issues. We want to
                # automatically retry most requests. Some of our POSTs and all of our DELETEs
                # do cause mutations, but we have other things in place to handle duplicate
                # mutations.
                allowed_methods={"GET", "POST", "DELETE"},
            ),
            timeout=settings.SENTRY_SNUBA_TIMEOUT,
            maxsize=10,
        )

        http_resp = _snuba_pool.urlopen(
            method=request_method,
            url=request_url,
            body=request_body,
            headers=request_headers,
        )
    except urllib3.exceptions.HTTPError as err:
        raise SnubaRPCError(err)

    if http_resp.status >= 400:
        error = ErrorProto()
        error.ParseFromString(http_resp.data)
        if http_resp.status == 404:
            raise NotFound() from SnubaRPCError(error)
        else:
            raise SnubaRPCError(error)

    response = TraceItemTableResponse()
    response.ParseFromString(http_resp.data)
    return response


def as_eap_request(
    query: Query, meta: RequestMeta, settings: Settings, virtual_columns: list[VirtualColumn]
) -> TraceItemTableRequest:
    start_timestamp = Timestamp()
    start_timestamp.FromDatetime(meta["start_datetime"])

    end_timestamp = Timestamp()
    end_timestamp.FromDatetime(meta["end_datetime"])

    return TraceItemTableRequest(
        columns=select(query.select, settings),
        filter=where(query.where, settings),
        aggregation_filter=having(query.having, settings),
        group_by=groupby(query.groupby, settings),
        order_by=orderby(query.orderby, settings),
        limit=query.limit.limit if query.limit else settings.get("default_limit", 25),
        page_token=PageToken(
            offset=query.offset.offset if query.offset else settings.get("default_offset", 0)
        ),
        virtual_column_contexts=[
            VirtualColumnContext(
                from_column_name=vc["from"],
                to_column_name=vc["to"],
                value_map=vc["value_map"],
                default_value=vc.get("default_value", ""),
            )
            for vc in virtual_columns
        ],
        meta=EAPRequestMeta(
            cogs_category=meta["cogs_category"],
            debug=meta["debug"],
            end_timestamp=end_timestamp,
            organization_id=meta["organization_id"],
            project_ids=meta["project_ids"],
            referrer=meta["referrer"],
            request_id=meta["request_id"],
            start_timestamp=start_timestamp,
            trace_item_type=TRACE_ITEM_TYPE_MAP[meta["trace_item_type"]],
            downsampled_storage_config=DownsampledStorageConfig(
                mode=DownsampledStorageConfig.MODE_BEST_EFFORT
            ),
        ),
    )


def select(
    exprs: list[AliasedExpression | Column | CurriedFunction | Function] | None,
    settings: Settings,
) -> list[EAPColumn] | None:
    if exprs is None:
        return None

    return [expression(expr, settings) for expr in exprs]


def where(
    conditions: list[BooleanCondition | Condition] | None,
    settings: Settings,
) -> TraceItemFilter | None:
    if not conditions:
        return None

    return TraceItemFilter(
        and_filter=AndFilter(filters=[condition(c, settings) for c in conditions])
    )


def having(
    conditions: list[BooleanCondition | Condition] | None,
    settings: Settings,
) -> AggregationFilter | None:
    if not conditions:
        return None

    return AggregationFilter(
        and_filter=AggregationAndFilter(filters=[agg_condition(c, settings) for c in conditions])
    )


def orderby(
    orderby: Sequence[OrderBy] | None,
    settings: Settings,
) -> list[TraceItemTableRequest.OrderBy] | None:
    if not orderby:
        return None

    return [
        TraceItemTableRequest.OrderBy(
            column=expression(o.exp, settings), descending=o.direction == Direction.DESC
        )
        for o in orderby
    ]


def groupby(
    columns: list[AliasedExpression | Column | CurriedFunction | Function] | None,
    settings: Settings,
) -> list[AttributeKey] | None:
    if not columns:
        return None

    if not all(isinstance(c, Column) for c in columns):
        raise TypeError("Only column types are permitted in the group by clause")

    return [key(column, settings) for column in columns]


def condition(expr: BooleanCondition | Condition, settings: Settings) -> TraceItemFilter:
    if isinstance(expr, BooleanCondition):
        filters = [condition(c, settings) for c in expr.conditions]
        if expr.op == BooleanOp.AND:
            return TraceItemFilter(and_filter=AndFilter(filters=filters))
        else:
            return TraceItemFilter(or_filter=OrFilter(filters=filters))

    if isinstance(expr.lhs, (CurriedFunction, Function)):
        assert expr.op == Op.EQ, "Dropped operator must be equals"
        assert expr.rhs == 1, "Dropped right hand expression must be one"
        return function_to_filter(expr.lhs, settings)
    else:
        return TraceItemFilter(
            comparison_filter=ComparisonFilter(
                key=key(expr.lhs, settings),
                op=operator(expr.op),
                value=literal(expr.rhs),
            )
        )


def function_to_filter(expr: Any, settings: Settings) -> TraceItemFilter:
    if not isinstance(expr, Function):
        raise TypeError("Invalid nested expression specified. Expected function", expr)

    if expr.function == "and":
        filters = [function_to_filter(p, settings) for p in expr.parameters]
        return TraceItemFilter(and_filter=AndFilter(filters=filters))
    elif expr.function == "or":
        filters = [function_to_filter(p, settings) for p in expr.parameters]
        return TraceItemFilter(or_filter=OrFilter(filters=filters))
    elif expr.function == "exists":
        assert len(expr.parameters) == 1, "Expected single parameter to exists function"
        return TraceItemFilter(exists_filter=ExistsFilter(key=key(expr.parameters[0], settings)))
    elif expr.function == "not":
        filters = [function_to_filter(p, settings) for p in expr.parameters]
        return TraceItemFilter(
            not_filter=NotFilter(filters=[TraceItemFilter(and_filter=AndFilter(filters=filters))])
        )
    elif expr.function in FUNCTION_OPERATOR_MAP:
        assert len(expr.parameters) == 2, "Invalid number of parameters for binary expression"
        return TraceItemFilter(
            comparison_filter=ComparisonFilter(
                key=key(expr.parameters[0], settings),
                op=FUNCTION_OPERATOR_MAP[expr.function],
                value=literal(expr.parameters[1]),
            )
        )
    else:
        raise ValueError("Unsupported expr specified", expr)


def agg_condition(expr: BooleanCondition | Condition, settings: Settings) -> AggregationFilter:
    if isinstance(expr, BooleanCondition):
        filters = [agg_condition(c, settings) for c in expr.conditions]
        if expr.op == BooleanOp.AND:
            return AggregationFilter(and_filter=AggregationAndFilter(filters=filters))
        else:
            return AggregationFilter(or_filter=AggregationOrFilter(filters=filters))

    if isinstance(expr.lhs, (CurriedFunction, Function)):
        if expr.lhs.function == "and":
            filters = [agg_function_to_filter(p, settings) for p in expr.lhs.parameters]
            return AggregationFilter(and_filter=AggregationAndFilter(filters=filters))
        elif expr.lhs.function == "or":
            filters = [agg_function_to_filter(p, settings) for p in expr.lhs.parameters]
            return AggregationFilter(or_filter=AggregationOrFilter(filters=filters))
        elif expr.lhs.function in FUNCTION_MAP:
            assert len(expr.lhs.parameters) == 1, "Expected one parameter to aggregate function"
            return AggregationFilter(
                comparison_filter=AggregationComparisonFilter(
                    op=aggregate_operator(expr.op),
                    val=float(expr.rhs),
                    aggregation=AttributeAggregation(
                        aggregate=FUNCTION_MAP[expr.lhs.function],
                        key=key(expr.lhs.parameters[0], settings),
                        extrapolation_mode=extrapolation_mode(label(expr.lhs), settings),
                    ),
                )
            )
        elif expr.lhs.function in CONDITIONAL_FUNCTION_MAP:
            assert len(expr.lhs.parameters) == 2, "Expected two parameters to conditional aggregate"
            return AggregationFilter(
                comparison_filter=AggregationComparisonFilter(
                    op=aggregate_operator(expr.op),
                    val=float(expr.rhs),
                    conditional_aggregation=AttributeConditionalAggregation(
                        aggregate=CONDITIONAL_FUNCTION_MAP[expr.lhs.function],
                        key=key(expr.lhs.parameters[0], settings),
                        extrapolation_mode=extrapolation_mode(label(expr.lhs), settings),
                        filter=condidtional_aggregation_filter(expr.lhs.parameters[1], settings),
                    ),
                )
            )
        else:
            raise ValueError("Unsupported aggregation function specified", expr)
    else:
        raise ValueError("Expected aggregation function", expr)


def agg_function_to_filter(expr: Any, settings: Settings) -> AggregationFilter:
    assert isinstance(expr, (CurriedFunction, Function)), "Expected function"

    if expr.function == "and":
        filters = [agg_function_to_filter(p, settings) for p in expr.parameters]
        return AggregationFilter(and_filter=AggregationAndFilter(filters=filters))
    elif expr.function == "or":
        filters = [agg_function_to_filter(p, settings) for p in expr.parameters]
        return AggregationFilter(or_filter=AggregationOrFilter(filters=filters))
    elif expr.function in AGGREGATION_FUNCTION_OPERATOR_MAP:
        assert len(expr.parameters) == 2, "Expected two parameters to binary expression"

        nested_fn = expr.parameters[0]
        assert isinstance(nested_fn, (CurriedFunction, Function)), "Expected aggregate function"

        return AggregationFilter(
            comparison_filter=AggregationComparisonFilter(
                op=AGGREGATION_FUNCTION_OPERATOR_MAP[expr.function],
                val=float(expr.parameters[1]),
                aggregation=AttributeAggregation(
                    aggregate=FUNCTION_MAP[nested_fn.function],
                    key=key(nested_fn.parameters[0], settings),
                    extrapolation_mode=extrapolation_mode(label(expr), settings),
                ),
            )
        )
    else:
        raise TypeError("Invalid function specified", expr)


def expression(
    expr: AliasedExpression | Column | CurriedFunction | Function, settings: Settings
) -> EAPColumn:
    if isinstance(expr, Column):
        return EAPColumn(key=key(expr, settings), label=expr.name)
    elif isinstance(expr, AliasedExpression):
        return EAPColumn(key=key(expr.exp, settings), label=expr.alias)
    elif isinstance(expr, (CurriedFunction, Function)):
        if expr.function in ARITHMETIC_FUNCTION_MAP:
            return EAPColumn(
                formula=EAPColumn.BinaryFormula(
                    op=ARITHMETIC_FUNCTION_MAP[expr.function],
                    left=expression(expr.parameters[0], settings),
                    right=expression(expr.parameters[1], settings),
                )
            )
        elif expr.function in FUNCTION_MAP:
            return EAPColumn(
                aggregation=AttributeAggregation(
                    aggregate=FUNCTION_MAP[expr.function],
                    key=key(expr.parameters[0], settings),
                    extrapolation_mode=extrapolation_mode(label(expr), settings),
                    label=label(expr),
                ),
                label=label(expr),
            )
        elif expr.function in CONDITIONAL_FUNCTION_MAP:
            return EAPColumn(
                conditional_aggregation=AttributeConditionalAggregation(
                    aggregate=CONDITIONAL_FUNCTION_MAP[expr.function],
                    key=key(expr.parameters[0], settings),
                    extrapolation_mode=extrapolation_mode(label(expr), settings),
                    filter=condidtional_aggregation_filter(expr.parameters[1], settings),
                    label=label(expr),
                ),
                label=label(expr),
            )
        else:
            raise ValueError("Unsupported function specified", expr)
    elif isinstance(expr, (float, int)):
        return EAPColumn(literal=Literal(val_double=float(expr)))
    else:
        raise TypeError("Invalid expression type specified", expr)


def condidtional_aggregation_filter(expr: Any, settings: Settings) -> TraceItemFilter:
    if not isinstance(expr, Function):
        raise TypeError("Invalid function for conditional aggregation")

    return TraceItemFilter(
        comparison_filter=ComparisonFilter(
            key=key(expr.parameters[0], settings),
            op=FUNCTION_OPERATOR_MAP[expr.function],
            value=literal(expr.parameters[1]),
        )
    )


def literal(value: Any) -> AttributeValue:
    match value:
        case bool():
            return AttributeValue(val_bool=value)
        case float():
            return AttributeValue(val_double=value)
        case int():
            return AttributeValue(val_int=value)
        case str():
            return AttributeValue(val_str=value)
        case None:
            return AttributeValue(is_null=True)
        case list():
            if not value:
                raise ValueError("List is empty.")

            allowed_types = float, int, str
            if not all(isinstance(item, allowed_types) for item in value):
                raise ValueError("Invalid type specified in value array", value)

            typ_ = type(value[0])
            if not all(isinstance(item, typ_) for item in value):
                raise ValueError("Heterogenous list specified", value)

            if isinstance(value[0], float):
                return AttributeValue(val_double_array=DoubleArray(values=cast(list[float], value)))
            elif isinstance(value[0], int):
                return AttributeValue(val_int_array=IntArray(values=cast(list[int], value)))
            else:
                return AttributeValue(val_str_array=StrArray(values=cast(list[str], value)))
        case _:
            raise TypeError("Invalid literal specified", value)


def key(column: Any, settings: Settings) -> AttributeKey:
    assert isinstance(column, Column), "Expected column"
    return AttributeKey(type=TYPE_MAP[settings["attribute_types"][column.name]], name=column.name)


def operator(op: Op) -> ComparisonFilter.Op.ValueType:
    try:
        return OPERATOR_MAP[op]
    except KeyError:
        raise ValueError("Invalid operator specified", op)


def aggregate_operator(op: Op) -> AggregationComparisonFilter.Op.ValueType:
    try:
        return AGGREGATION_OPERATOR_MAP[op]
    except KeyError:
        raise ValueError("Invalid aggregate operator specified", op)


def label(expr: Column | CurriedFunction | Function | ScalarType) -> str:
    if isinstance(expr, Column):
        return expr.name
    elif isinstance(expr, (CurriedFunction, Function)):
        if expr.alias:
            return expr.alias
        else:
            return f'{expr.function}({", ".join(label(p) for p in expr.parameters)})'
    elif isinstance(expr, (date, datetime)):
        return expr.isoformat()
    elif isinstance(expr, (list, tuple, Sequence)):
        return f"[{", ".join(label(item) for item in expr)}]"
    elif isinstance(expr, (bytes, bytearray, memoryview)):
        return str(expr)
    else:
        return json.dumps(expr)


<<<<<<< HEAD
def extrapolation_mode(label: str, settings: Settings):
=======
def extrapolation_mode(label: str, settings: Settings) -> ExtrapolationMode.ValueType:
>>>>>>> 581d906a
    modes = settings.get("extrapolation_modes", {})
    return EXTRAPOLATION_MODE_MAP[modes.get(label, "none")]


class QueryResultMetaDownsamplingMode(TypedDict):
    can_go_to_higher_accuracy: bool
    estimated_rows: int


class QueryResultMeta(TypedDict):

    downsampling_mode: QueryResultMetaDownsamplingMode
    next_offset: int
    request_id: str


class QueryResult(TypedDict):

    data: list[dict[str, bool | float | int | str | None]]
    meta: QueryResultMeta


def translate_response(
    query: Query, settings: Settings, query_result: TraceItemTableResponse
) -> QueryResult:
    # We infer the type of each expression in the select statement. The type information is used
    # to extract the value from the response object.
    type_map = {label(expr): type_infer(expr, settings) for expr in query.select}

    def get_value(name: str, result: AttributeValue) -> bool | float | int | str | None:
        """Return the query result's value using type inference."""
        if result.is_null:
            return None

        typ_ = type_map[name]
        if typ_ == bool:
            return result.val_bool
        if typ_ == float:
            return result.val_double
        if typ_ == int:
            return result.val_int
        if typ_ == str:
            return result.val_str
        else:
            return None

    if len(query_result.column_values) > 0:
        data_len = len(query_result.column_values[0].results)
    else:
        data_len = 0

    response: QueryResult = {
        "data": [{} for _ in range(data_len)],
        "meta": {
            "downsampling_mode": {
                "can_go_to_higher_accuracy": query_result.meta.downsampled_storage_meta.can_go_to_higher_accuracy_tier,
                "estimated_rows": query_result.meta.downsampled_storage_meta.estimated_num_rows,
            },
            "next_offset": query_result.page_token.offset,
            "request_id": query_result.meta.request_id,
        },
    }

    # I'm assuming that all the columns return an identical number of results. As far as I know
    # this is a safe assumption.
    for c in query_result.column_values:
        for i, result in enumerate(c.results):
            response["data"][i][c.attribute_name] = get_value(c.attribute_name, result)

    return response


def type_infer(
    expression: AliasedExpression | Column | CurriedFunction | Function, settings: Settings
) -> type[bool | float | int | str]:
    """Infer the type of the expression."""
    if isinstance(expression, Column):
        return settings["attribute_types"][expression.name]
    elif isinstance(expression, AliasedExpression):
        return settings["attribute_types"][expression.exp.name]
    else:
        return float<|MERGE_RESOLUTION|>--- conflicted
+++ resolved
@@ -795,11 +795,7 @@
         return json.dumps(expr)
 
 
-<<<<<<< HEAD
-def extrapolation_mode(label: str, settings: Settings):
-=======
 def extrapolation_mode(label: str, settings: Settings) -> ExtrapolationMode.ValueType:
->>>>>>> 581d906a
     modes = settings.get("extrapolation_modes", {})
     return EXTRAPOLATION_MODE_MAP[modes.get(label, "none")]
 
