<<<<<<< HEAD
from arroyo.backends.kafka import KafkaProducer, build_kafka_configuration
from sentry_kafka_schemas.codecs import Codec
from sentry_protos.snuba.v1.trace_item_pb2 import TraceItem

from sentry.conf.types.kafka_definition import Topic, get_topic_codec
=======
from arroyo.backends.kafka import KafkaPayload, KafkaProducer, build_kafka_configuration
from arroyo.types import Topic as ArroyoTopic

from sentry.conf.types.kafka_definition import Topic
>>>>>>> 09ad864c
from sentry.utils.arroyo_producer import SingletonProducer
from sentry.utils.kafka_config import get_kafka_producer_cluster_options, get_topic_definition
from sentry.utils.pubsub import KafkaPublisher

<<<<<<< HEAD
# EAP PRODUCER

EAP_ITEMS_CODEC: Codec[TraceItem] = get_topic_codec(Topic.SNUBA_ITEMS)


def _get_eap_items_producer() -> KafkaProducer:
    """Get a Kafka producer for EAP TraceItems."""
    cluster_name = get_topic_definition(Topic.SNUBA_ITEMS)["cluster"]
    producer_config = get_kafka_producer_cluster_options(cluster_name)
    producer_config.pop("compression.type", None)
    return KafkaProducer(build_kafka_configuration(default_config=producer_config))


eap_producer = SingletonProducer(_get_eap_items_producer)

# REPLAY PRODUCERS
=======

def _get_ingest_replay_events_producer() -> KafkaProducer:
    config = get_topic_definition(Topic.INGEST_REPLAY_EVENTS)
    producer_config = get_kafka_producer_cluster_options(config["cluster"])
    return KafkaProducer(build_kafka_configuration(default_config=producer_config))


ingest_replay_events_producer = SingletonProducer(_get_ingest_replay_events_producer)


def publish_replay_event(message: str) -> None:
    """Publishes messages to the ingest-replay-events topic."""
    ingest_replay_events_producer.produce(
        ArroyoTopic(get_topic_definition(Topic.INGEST_REPLAY_EVENTS)["real_topic_name"]),
        payload=KafkaPayload(None, message.encode("utf-8"), []),
    )

>>>>>>> 09ad864c

# We keep a synchronous and asynchronous singleton because a shared singleton could lead
# to synchronous publishing when asynchronous publishing was desired and vice-versa.
sync_publisher: KafkaPublisher | None = None
async_publisher: KafkaPublisher | None = None


def initialize_replays_publisher(is_async: bool = False) -> KafkaPublisher:
    if is_async:
        global async_publisher

        if async_publisher is None:
            async_publisher = _init_replay_publisher(is_async=True)

        return async_publisher
    else:
        global sync_publisher

        if sync_publisher is None:
            sync_publisher = _init_replay_publisher(is_async=False)

        return sync_publisher


def _init_replay_publisher(is_async: bool) -> KafkaPublisher:
    config = get_topic_definition(Topic.INGEST_REPLAY_EVENTS)
    return KafkaPublisher(
        get_kafka_producer_cluster_options(config["cluster"]),
        asynchronous=is_async,
    )


def clear_replay_publisher() -> None:
    global sync_publisher
    global async_publisher

    sync_publisher = None
    async_publisher = None<|MERGE_RESOLUTION|>--- conflicted
+++ resolved
@@ -1,21 +1,17 @@
-<<<<<<< HEAD
-from arroyo.backends.kafka import KafkaProducer, build_kafka_configuration
+from arroyo.backends.kafka import KafkaPayload, KafkaProducer, build_kafka_configuration
+from arroyo.types import Topic as ArroyoTopic
 from sentry_kafka_schemas.codecs import Codec
 from sentry_protos.snuba.v1.trace_item_pb2 import TraceItem
 
 from sentry.conf.types.kafka_definition import Topic, get_topic_codec
-=======
-from arroyo.backends.kafka import KafkaPayload, KafkaProducer, build_kafka_configuration
-from arroyo.types import Topic as ArroyoTopic
-
-from sentry.conf.types.kafka_definition import Topic
->>>>>>> 09ad864c
 from sentry.utils.arroyo_producer import SingletonProducer
 from sentry.utils.kafka_config import get_kafka_producer_cluster_options, get_topic_definition
 from sentry.utils.pubsub import KafkaPublisher
 
-<<<<<<< HEAD
+#
 # EAP PRODUCER
+#
+
 
 EAP_ITEMS_CODEC: Codec[TraceItem] = get_topic_codec(Topic.SNUBA_ITEMS)
 
@@ -24,14 +20,16 @@
     """Get a Kafka producer for EAP TraceItems."""
     cluster_name = get_topic_definition(Topic.SNUBA_ITEMS)["cluster"]
     producer_config = get_kafka_producer_cluster_options(cluster_name)
-    producer_config.pop("compression.type", None)
     return KafkaProducer(build_kafka_configuration(default_config=producer_config))
 
 
 eap_producer = SingletonProducer(_get_eap_items_producer)
 
-# REPLAY PRODUCERS
-=======
+
+#
+# REPLAY PRODUCER
+#
+
 
 def _get_ingest_replay_events_producer() -> KafkaProducer:
     config = get_topic_definition(Topic.INGEST_REPLAY_EVENTS)
@@ -49,7 +47,10 @@
         payload=KafkaPayload(None, message.encode("utf-8"), []),
     )
 
->>>>>>> 09ad864c
+
+#
+# LEGACY PRODUCERS
+#
 
 # We keep a synchronous and asynchronous singleton because a shared singleton could lead
 # to synchronous publishing when asynchronous publishing was desired and vice-versa.
