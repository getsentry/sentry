"""Dynamic query parsing library."""
from typing import Any, List, Optional, Tuple, Union

from rest_framework.exceptions import ParseError
<<<<<<< HEAD
from snuba_sdk import Column, Condition, Function, Op
=======
from snuba_sdk import Column, Condition, Function, Identifier, Lambda, Op
>>>>>>> ef091b50
from snuba_sdk.conditions import And, Or
from snuba_sdk.expressions import Expression
from snuba_sdk.orderby import Direction, OrderBy

from sentry.api.event_search import ParenExpression, SearchFilter

# Interface.


OPERATOR_MAP = {
    "=": Op.EQ,
    "!=": Op.NEQ,
    ">": Op.GT,
    ">=": Op.GTE,
    "<": Op.LT,
    "<=": Op.LTE,
    "IN": Op.IN,
    "NOT IN": Op.NOT_IN,
}


class Field:
    def __init__(
        self,
        name: Optional[str] = None,
        field_alias: Optional[str] = None,
        query_alias: Optional[str] = None,
        is_filterable: bool = True,
        is_sortable: bool = True,
        operators: Optional[list] = None,
        validators: Optional[list] = None,
    ) -> None:
        self.attribute_name = None
        self.field_alias = field_alias or name
        self.query_alias = query_alias or name
        self.is_filterable = is_filterable
        self.is_sortable = is_sortable
        self.operators = operators or self._operators
        self.validators = validators or []

    def deserialize_operator(self, operator: str) -> Tuple[Any, List[str]]:
        op = OPERATOR_MAP.get(operator)
        if op is None:
            return None, ["Operator not found."]
        elif op not in self.operators:
            return None, ["Operator not permitted."]
        else:
            return op, []

    def deserialize_values(self, values: List[str]) -> Tuple[List[Any], List[str]]:
        parsed_values = []
        for value in values:
            parsed_value, errors = self.deserialize_value(value)
            if errors:
                return None, errors

            parsed_values.append(parsed_value)

        return parsed_values, []

    def deserialize_value(self, value: Union[List[str], str]) -> Tuple[Any, List[str]]:
        if isinstance(value, list):
            return self.deserialize_values(value)

        try:
            typed_value = self._python_type(value)
        except ValueError:
            return None, ["Invalid value specified."]

        for validator in self.validators:
            error = validator(typed_value)
            if error:
                return None, [error]

        return typed_value, []

    def as_condition(
        self,
        field_alias: str,
        operator: Op,
        value: Union[List[str], str],
    ) -> Condition:
        return Condition(Column(self.query_alias or self.attribute_name), operator, value)


class String(Field):
    _operators = [Op.EQ, Op.NEQ, Op.IN, Op.NOT_IN]
    _python_type = str


class Number(Field):
    _operators = [Op.EQ, Op.NEQ, Op.GT, Op.GTE, Op.LT, Op.LTE, Op.IN, Op.NOT_IN]
    _python_type = int


<<<<<<< HEAD
class ListField(Field):
    _operators = [Op.EQ, Op.NEQ, Op.IN, Op.NOT_IN]
    _python_type = list

    def as_condition(
        self,
        _: str,
        operator: Op,
        value: Union[List[str], str],
    ) -> Condition:
        if operator in [Op.EQ, Op.NEQ]:
            return self._has_any_condition(operator, value)
        else:
            return self._has_condition(operator, value)

    def _has_condition(
        self,
        operator: Op,
        value: Union[List[str], str],
    ) -> Condition:
        if isinstance(value, list):
            return self._has_any_condition(Op.IN if operator == Op.EQ else Op.NOT_IN)

        return Condition(
            Function("has", parameters=[Column(self.query_alias or self.attribute_name), value]),
            Op.EQ,
            1 if operator == Op.EQ else 0,
        )

    def _has_any_condition(
        self,
        operator: Op,
        values: Union[List[str], str],
    ) -> Condition:
        if not isinstance(values, list):
            return self._has_condition(Op.EQ if operator == Op.IN else Op.NEQ)

        return Condition(
            Function(
                "hasAny", parameters=[Column(self.query_alias or self.attribute_name), values]
            ),
            Op.EQ,
            1 if operator == Op.IN else 0,
=======
class Tag(Field):
    _operators = [Op.EQ, Op.NEQ, Op.IN, Op.NOT_IN]
    _negation_map = [False, True, False, True]
    _python_type = str

    def __init__(self, **kwargs):
        kwargs.pop("operators", None)
        return super().__init__(**kwargs)

    def deserialize_operator(self, operator: str) -> Tuple[Op, List[str]]:
        op = OPERATOR_MAP.get(operator)
        if op is None:
            return None, ["Operator not found."]
        elif op not in self._operators:
            return None, ["Operator not permitted."]
        else:
            return op, []

    def as_condition(
        self,
        field_alias: str,
        operator: Op,
        value: Union[List[str], str],
    ) -> Condition:
        negated = operator not in (Op.EQ, Op.IN)
        return filter_tag_by_value(
            key=field_alias,
            values=value,
            negated=negated,
>>>>>>> ef091b50
        )


class QueryConfig:
    def __init__(self, only: Optional[Tuple[str]] = None) -> None:
        self.fields = {}
        for field_name in only or self.__class__.__dict__:
            field = getattr(self, field_name)
            if isinstance(field, Field):
                field.attribute_name = field_name
                self.insert(field_name, field)
                self.insert(field.field_alias, field)

    def get(self, field_name: str, default=None) -> Field:
        return self.fields.get(field_name, default)

    def insert(self, field_name: Optional[str], value: Field) -> None:
        if field_name is None:
            return None
        elif field_name in self.fields:
            raise KeyError(f"Field already exists: {field_name}")
        else:
            self.fields[field_name] = value


# Implementation.


def generate_valid_conditions(
    query: List[Union[SearchFilter, ParenExpression, str]], query_config: QueryConfig
) -> List[Expression]:
    """Convert search filters to snuba conditions."""
    result: List[Expression] = []
    look_back = None
    for search_filter in query:
        # SearchFilters are appended to the result set.  If they are top level filters they are
        # implicitly And'ed in the WHERE/HAVING clause.
        if isinstance(search_filter, SearchFilter):
            condition = filter_to_condition(search_filter, query_config)
            if look_back == "AND":
                look_back = None
                attempt_compressed_condition(result, condition, And)
            elif look_back == "OR":
                look_back = None
                attempt_compressed_condition(result, condition, Or)
            else:
                result.append(condition)
        # ParenExpressions are recursively computed.  If more than one condition is returned then
        # those conditions are And'ed.
        elif isinstance(search_filter, ParenExpression):
            conditions = generate_valid_conditions(search_filter.children, query_config)
            if len(conditions) < 2:
                result.extend(conditions)
            else:
                result.append(And(conditions))
        # String types are limited to AND and OR... I think?  In the case where its not a valid
        # look-back it is implicitly ignored.
        elif isinstance(search_filter, str):
            look_back = search_filter

    return result


def filter_to_condition(search_filter: SearchFilter, query_config: QueryConfig) -> Condition:
    """Coerce SearchFilter syntax to snuba Condition syntax."""
    # Validate field exists and is filterable.
    field_alias = search_filter.key.name
    field = query_config.get(field_alias) or query_config.get("*")
    if field is None:
        raise ParseError(f"Invalid field specified: {field_alias}.")
    if not field.is_filterable:
        raise ParseError(f'"{field_alias}" is not filterable.')

    # Validate strategy is correct.
    query_operator = search_filter.operator
    operator, errors = field.deserialize_operator(query_operator)
    if errors:
        raise ParseError(f"Invalid operator specified: {field_alias}.")

    # Deserialize value to its correct type or error.
    query_value = search_filter.value.value
    value, errors = field.deserialize_value(query_value)
    if errors:
        raise ParseError(f"Invalid value specified: {field_alias}.")

    return field.as_condition(field_alias, operator, value)


def attempt_compressed_condition(
    result: List[Expression],
    condition: Condition,
    condition_type: Union[And, Or],
):
    """Unnecessary query optimization.

    Improves legibility for query debugging. Clickhouse would flatten these nested OR statements
    internally anyway.

    (block OR block) OR block => (block OR block OR block)
    """
    if isinstance(result[-1], condition_type):
        result[-1].conditions.append(condition)
    else:
        result.append(condition_type([result.pop(), condition]))


def get_valid_sort_commands(
    sort: Optional[str],
    default: OrderBy,
    query_config: QueryConfig,
) -> List[OrderBy]:
    if not sort:
        return [default]

    if sort.startswith("-"):
        strategy = Direction.DESC
        field_name = sort[1:]
    else:
        strategy = Direction.ASC
        field_name = sort

    field = query_config.get(field_name)
    if not field:
        raise ParseError(f"Invalid field specified: {field_name}.")
    else:
        return [OrderBy(Column(field.query_alias or field.attribute_name), strategy)]


# Tag filtering behavior.


def filter_tag_by_value(
    key: str,
    values: Union[List[str], str],
    negated: bool = False,
) -> Condition:
    """Helper function that allows filtering a tag by multiple values."""
    function = "hasAny" if isinstance(values, list) else "has"
    expected = 0 if negated else 1
    return Condition(
        Function(function, parameters=[_all_values_for_tag_key(key), values]),
        Op.EQ,
        expected,
    )


def _all_values_for_tag_key(key: str) -> Function:
    return Function(
        "arrayFilter",
        parameters=[
            Lambda(
                ["key", "mask"],
                Function("equals", parameters=[Identifier("mask"), "1"]),
            ),
            Column("tv"),
            _bitmask_on_tag_key(key),
        ],
    )


def _bitmask_on_tag_key(key: str) -> Function:
    """Create a bit mask.

    Returns an array where the integer 1 represents a match.
        e.g.: [0, 0, 1, 0, 1, 0]
    """
    return Function(
        "arrayMap",
        parameters=[
            Lambda(
                ["index", "key"],
                Function("equals", parameters=[Identifier("key"), key]),
            ),
            Function("arrayEnumerate", parameters=[Column("tk")]),
            Column("tk"),
        ],
    )<|MERGE_RESOLUTION|>--- conflicted
+++ resolved
@@ -2,11 +2,7 @@
 from typing import Any, List, Optional, Tuple, Union
 
 from rest_framework.exceptions import ParseError
-<<<<<<< HEAD
-from snuba_sdk import Column, Condition, Function, Op
-=======
 from snuba_sdk import Column, Condition, Function, Identifier, Lambda, Op
->>>>>>> ef091b50
 from snuba_sdk.conditions import And, Or
 from snuba_sdk.expressions import Expression
 from snuba_sdk.orderby import Direction, OrderBy
@@ -102,7 +98,6 @@
     _python_type = int
 
 
-<<<<<<< HEAD
 class ListField(Field):
     _operators = [Op.EQ, Op.NEQ, Op.IN, Op.NOT_IN]
     _python_type = list
@@ -146,7 +141,9 @@
             ),
             Op.EQ,
             1 if operator == Op.IN else 0,
-=======
+        )
+
+
 class Tag(Field):
     _operators = [Op.EQ, Op.NEQ, Op.IN, Op.NOT_IN]
     _negation_map = [False, True, False, True]
@@ -176,7 +173,6 @@
             key=field_alias,
             values=value,
             negated=negated,
->>>>>>> ef091b50
         )
 
 
