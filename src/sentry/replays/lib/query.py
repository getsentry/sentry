--- conflicted
+++ resolved
@@ -98,7 +98,6 @@
     _python_type = int
 
 
-<<<<<<< HEAD
 class ListField(Field):
     _operators = [Op.EQ, Op.NEQ, Op.IN, Op.NOT_IN]
     _python_type = list
@@ -145,8 +144,6 @@
         )
 
 
-=======
->>>>>>> 3d175c04
 class Tag(Field):
     _operators = [Op.EQ, Op.NEQ, Op.IN, Op.NOT_IN]
     _negation_map = [False, True, False, True]
@@ -328,11 +325,7 @@
         parameters=[
             Lambda(
                 ["key", "mask"],
-<<<<<<< HEAD
-                Function("equals", parameters=[Identifier("mask"), "1"]),
-=======
                 Function("equals", parameters=[Identifier("mask"), 1]),
->>>>>>> 3d175c04
             ),
             Column("tv"),
             _bitmask_on_tag_key(key),
