--- conflicted
+++ resolved
@@ -83,21 +83,9 @@
     """Archive a Replay instance. The Replay is not deleted."""
     message = archive_event(project_id, replay_id)
 
-<<<<<<< HEAD
-    publisher.publish(
-        "ingest-replay-events",
-        json.dumps(
-            {
-                "type": "replay_event",
-                "start_time": int(time.time()),
-                "replay_id": replay_id,
-                "project_id": project_id,
-                "segment_id": None,
-                "retention_days": 30,
-                "payload": list(bytes(json.dumps(replay_payload).encode())),
-            }
-        ),
-    )
+    # We publish manually here because we sometimes provide a managed Kafka
+    # publisher interface which has its own setup and teardown behavior.
+    publisher.publish("ingest-replay-events", message)
 
 
 def _delete_if_exists(filename: str) -> None:
@@ -105,9 +93,4 @@
     try:
         storage_kv.delete(filename)
     except NotFound:
-        pass
-=======
-    # We publish manually here because we sometimes provide a managed Kafka
-    # publisher interface which has its own setup and teardown behavior.
-    publisher.publish("ingest-replay-events", message)
->>>>>>> 229a26a6
+        pass