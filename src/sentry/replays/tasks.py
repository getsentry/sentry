--- conflicted
+++ resolved
@@ -35,15 +35,6 @@
 
 def _archive_replay(project_id: int, replay_id: str) -> None:
     """Archive a Replay instance. The Replay is not deleted."""
-<<<<<<< HEAD
-    config = settings.KAFKA_TOPICS[settings.KAFKA_INGEST_REPLAY_EVENTS]
-    replay_publisher = KafkaPublisher(
-        kafka_config.get_kafka_producer_cluster_options(config["cluster"]),
-        asynchronous=False,
-    )
-
-=======
->>>>>>> 0b4d5453
     replay_payload = {
         "type": "replay_event",
         "replay_id": replay_id,
@@ -81,6 +72,7 @@
         config = settings.KAFKA_TOPICS[settings.KAFKA_INGEST_REPLAY_EVENTS]
         replay_publisher = KafkaPublisher(
             kafka_config.get_kafka_producer_cluster_options(config["cluster"]),
+            asynchronous=False,
         )
 
     return replay_publisher