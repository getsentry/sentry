--- conflicted
+++ resolved
@@ -131,10 +131,6 @@
     # but without that it seems to work.
     @staticmethod
     def visit_eq(expression: Expression, value: UUID) -> Condition:
-<<<<<<< HEAD
-        # NOTE: have to remove toUUID here for clickhouse 20 compatibility.
-=======
->>>>>>> e2b74689
         return contains(Condition(expression, Op.EQ, str(value)))
 
     @staticmethod
