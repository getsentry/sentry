"""Query use-case module.

For now, this is the search and sort entry-point.  Some of this code may be moved to
replays/query.py when the pre-existing query module is deprecated.

There are two important functions in this module: "search_filter_to_condition" and
"query_using_optimized_search".  "search_filter_to_condition" is responsible for transforming a
SearchFilter into a Condition.  This is the only entry-point into the Field system.

"query_using_optimized_search" is the request processing engine.  It accepts raw data from an
external source, makes decisions around what to query and when, and is responsible for returning
intelligible output for the "post_process" module.  More information on its implementation can be
found in the function.
"""

from __future__ import annotations

from collections.abc import Iterable, Mapping, Sequence
from datetime import datetime, timedelta
from typing import Any, cast

from rest_framework.exceptions import ParseError
from snuba_sdk import (
    And,
    Column,
    Condition,
    Direction,
    Entity,
    Function,
    Granularity,
    Op,
    Or,
    OrderBy,
    Query,
    Request,
)
from snuba_sdk.expressions import Expression

from sentry.api.event_search import ParenExpression, SearchFilter, SearchKey, SearchValue
from sentry.models.organization import Organization
from sentry.replays.lib.new_query.errors import CouldNotParseValue, OperatorNotSupported
from sentry.replays.lib.new_query.fields import ColumnField, FieldProtocol
from sentry.replays.usecases.query.fields import ComputedField, TagField
from sentry.utils.snuba import raw_snql_query


def handle_search_filters(
    search_config: dict[str, FieldProtocol],
    search_filters: Sequence[SearchFilter | str | ParenExpression],
) -> list[Condition]:
    """Convert search filters to snuba conditions."""
    result: list[Condition] = []
    look_back = None
    for search_filter in search_filters:
        # SearchFilters are transformed into Conditions and appended to the result set.  If they
        # are top level filters they are implicitly AND'ed in the WHERE/HAVING clause.  Otherwise
        # explicit operators are used.
        if isinstance(search_filter, SearchFilter):
            try:
                condition = search_filter_to_condition(search_config, search_filter)
                if condition is None:
                    raise ParseError(f"Unsupported search field: {search_filter.key.name}")
            except OperatorNotSupported:
                raise ParseError(f"Invalid operator specified for `{search_filter.key.name}`")
            except CouldNotParseValue:
                raise ParseError(f"Could not parse value for `{search_filter.key.name}`")

            if look_back == "AND":
                look_back = None
                attempt_compressed_condition(result, condition, And)
            elif look_back == "OR":
                look_back = None
                attempt_compressed_condition(result, condition, Or)
            else:
                result.append(condition)
        # ParenExpressions are recursively computed.  If more than one condition is returned then
        # those conditions are AND'ed.
        elif isinstance(search_filter, ParenExpression):
            conditions = handle_search_filters(search_config, search_filter.children)
            if len(conditions) < 2:
                result.extend(conditions)
            else:
                result.append(And(conditions))
        # String types are limited to AND and OR... I think?  In the case where its not a valid
        # look-back it is implicitly ignored.
        elif isinstance(search_filter, str):
            look_back = search_filter

    return result


def attempt_compressed_condition(
    result: list[Expression],
    condition: Condition,
    condition_type: And | Or,
):
    """Unnecessary query optimization.

    Improves legibility for query debugging. Clickhouse would flatten these nested OR statements
    internally anyway.

    (block OR block) OR block => (block OR block OR block)
    """
    if isinstance(result[-1], condition_type):
        result[-1].conditions.append(condition)
    else:
        result.append(condition_type([result.pop(), condition]))


def search_filter_to_condition(
    search_config: dict[str, FieldProtocol],
    search_filter: SearchFilter,
) -> Condition | None:
    field = search_config.get(search_filter.key.name)
    if isinstance(field, (ColumnField, ComputedField)):
        return field.apply(search_filter)

    if "*" in search_config:
        field = cast(TagField, search_config["*"])
        return field.apply(search_filter)

    return None


# Everything below here will move to replays/query.py once we deprecate the old query behavior.
# Leaving it here for now so this is easier to review/remove.
import dataclasses

from sentry.replays.usecases.query.configs.aggregate import search_config as agg_search_config
from sentry.replays.usecases.query.configs.aggregate_sort import sort_config as agg_sort_config
from sentry.replays.usecases.query.configs.aggregate_sort import sort_is_scalar_compatible
from sentry.replays.usecases.query.configs.scalar import (
    can_scalar_search_subquery,
    scalar_search_config,
)


@dataclasses.dataclass
class Paginators:
    limit: int
    offset: int


def query_using_optimized_search(
    fields: list[str],
    search_filters: Sequence[SearchFilter | str | ParenExpression],
    environments: list[str],
    sort: str | None,
    pagination: Paginators,
    organization: Organization | None,
    project_ids: list[int],
    period_start: datetime,
    period_stop: datetime,
<<<<<<< HEAD
) -> tuple[list, bool]:
=======
    request_user_id: int | None = None,
):
>>>>>>> 3eb39340
    tenant_id = _make_tenant_id(organization)

    # Environments is provided to us outside of the ?query= url parameter. It's stil filtered like
    # the values in that parameter so let's shove it inside and process it like any other filter.
    if environments:
        search_filters = [
            *search_filters,
            SearchFilter(SearchKey("environment"), "IN", SearchValue(environments)),
        ]

    can_scalar_sort = sort_is_scalar_compatible(sort or "started_at")
    can_scalar_search = can_scalar_search_subquery(search_filters)

    if can_scalar_sort and can_scalar_search:
        query = make_scalar_search_conditions_query(
            search_filters=search_filters,
            sort=sort,
            project_ids=project_ids,
            period_start=period_start,
            period_stop=period_stop,
        )
        referrer = "replays.query.browse_scalar_conditions_subquery"
    else:
        query = make_aggregate_search_conditions_query(
            search_filters=search_filters,
            sort=sort,
            project_ids=project_ids,
            period_start=period_start,
            period_stop=period_stop,
        )
        referrer = "replays.query.browse_aggregated_conditions_subquery"

    query = query.set_limit(pagination.limit)
    query = query.set_offset(pagination.offset)

    subquery_response = execute_query(query, tenant_id, referrer)

    # The query "has more rows" if the number of rows found matches the limit (which is
    # the requested limit + 1).
    has_more = len(subquery_response.get("data", [])) == pagination.limit
    if has_more:
        subquery_response["data"].pop()

    # These replay_ids are ordered by the OrderBy expression in the query above.
    replay_ids = [row["replay_id"] for row in subquery_response.get("data", [])]
    if not replay_ids:
        return [], has_more

    # The final aggregation step.  Here we pass the replay_ids as the only filter.  In this step
    # we select everything and use as much memory as we need to complete the operation.
    #
    # If this step runs out of memory your pagination size is about 1,000,000 rows too large.
    # That's a joke.  This will complete very quickly at normal pagination sizes.
    results = execute_query(
        make_full_aggregation_query(
            fields=fields,
            replay_ids=replay_ids,
            project_ids=project_ids,
            period_start=period_start,
            period_end=period_stop,
            request_user_id=request_user_id,
        ),
        tenant_id,
        referrer="replays.query.browse_query",
    )["data"]

    return _make_ordered(replay_ids, results), has_more


def make_scalar_search_conditions_query(
    search_filters: Sequence[SearchFilter | str | ParenExpression],
    sort: str | None,
    project_ids: list[int],
    period_start: datetime,
    period_stop: datetime,
) -> Query:
    # NOTE: This query may return replay-ids which do not have a segment_id 0 row. These replays
    # will be removed from the final output and could lead to pagination peculiarities. In
    # practice, this is not expected to be noticable by the end-user.
    #
    # To fix this issue remove the ability to search against "varying" columns and apply a
    # "segment_id = 0" condition to the WHERE clause.

    where = handle_search_filters(scalar_search_config, search_filters)
    orderby = handle_ordering(agg_sort_config, sort or "-started_at")

    return Query(
        match=Entity("replays"),
        select=[Column("replay_id")],
        where=[
            Condition(Column("project_id"), Op.IN, project_ids),
            Condition(Column("timestamp"), Op.LT, period_stop),
            Condition(Column("timestamp"), Op.GTE, period_start),
            *where,
        ],
        orderby=orderby,
        groupby=[Column("replay_id")],
        granularity=Granularity(3600),
    )


def make_aggregate_search_conditions_query(
    search_filters: Sequence[SearchFilter | str | ParenExpression],
    sort: str | None,
    project_ids: list[int],
    period_start: datetime,
    period_stop: datetime,
) -> Query:
    orderby = handle_ordering(agg_sort_config, sort or "-started_at")

    having: list[Condition] = handle_search_filters(agg_search_config, search_filters)
    having.append(Condition(Function("min", parameters=[Column("segment_id")]), Op.EQ, 0))

    return Query(
        match=Entity("replays"),
        select=[Column("replay_id")],
        where=[
            Condition(Column("project_id"), Op.IN, project_ids),
            Condition(Column("timestamp"), Op.LT, period_stop),
            Condition(Column("timestamp"), Op.GTE, period_start),
        ],
        having=having,
        orderby=orderby,
        groupby=[Column("replay_id")],
        granularity=Granularity(3600),
    )


def make_full_aggregation_query(
    fields: list[str],
    replay_ids: list[str],
    project_ids: list[int],
    period_start: datetime,
    period_end: datetime,
    request_user_id: int | None,
) -> Query:
    """Return a query to fetch every replay in the set.

    Arguments:
        fields -- if non-empty, used to query a subset of fields. Corresponds to the keys in QUERY_ALIAS_COLUMN_MAP.
    """
    from sentry.replays.query import QUERY_ALIAS_COLUMN_MAP, compute_has_viewed, select_from_fields

    def _select_from_fields() -> list[Column | Function]:
        if fields:
            return select_from_fields(list(set(fields)), user_id=request_user_id)
        else:
            return list(QUERY_ALIAS_COLUMN_MAP.values()) + [compute_has_viewed(request_user_id)]

    return Query(
        match=Entity("replays"),
        select=_select_from_fields(),
        where=[
            Condition(Column("project_id"), Op.IN, project_ids),
            # Replay-ids were pre-calculated so no having clause and no aggregating significant
            # amounts of data.
            Condition(Column("replay_id"), Op.IN, replay_ids),
            # We can scan an extended time range to account for replays which span either end of
            # the range.  These timestamps are an optimization and could be removed with minimal
            # performance impact.  It's a point query.  Its super fast.
            Condition(Column("timestamp"), Op.GTE, period_start - timedelta(hours=1)),
            Condition(Column("timestamp"), Op.LT, period_end + timedelta(hours=1)),
        ],
        # NOTE: Refer to this note: "make_scalar_search_conditions_query".
        #
        # This condition ensures that every replay shown to the user is valid.
        having=[Condition(Function("min", parameters=[Column("segment_id")]), Op.EQ, 0)],
        groupby=[Column("project_id"), Column("replay_id")],
        granularity=Granularity(3600),
    )


def execute_query(query: Query, tenant_id: dict[str, int], referrer: str) -> Mapping[str, Any]:
    return raw_snql_query(
        Request(
            dataset="replays",
            app_id="replay-backend-web",
            query=query,
            tenant_ids=tenant_id,
        ),
        referrer,
    )


def handle_ordering(config: dict[str, Expression], sort: str) -> list[OrderBy]:
    if sort.startswith("-"):
        return [OrderBy(_get_sort_column(config, sort[1:]), Direction.DESC)]
    else:
        return [OrderBy(_get_sort_column(config, sort), Direction.ASC)]


def _get_sort_column(config: dict[str, Expression], column_name: str) -> Function:
    try:
        return config[column_name]
    except KeyError:
        raise ParseError(f"The field `{column_name}` is not a sortable field.")


def _make_tenant_id(organization: Organization | None) -> dict[str, int]:
    if organization is None:
        return {}
    else:
        return {"organization_id": organization.id}


def _make_ordered(replay_id_ordering: list[str], results: Iterable[Any]) -> list[Any]:
    if not replay_id_ordering:
        return []
    elif not results:
        return []

    replay_id_to_index = {}
    i = 0
    for replay_id in replay_id_ordering:
        if replay_id not in replay_id_to_index:
            replay_id_to_index[replay_id] = i
            i += 1

    ordered_results = [None] * len(replay_id_to_index)
    for result in results:
        index = replay_id_to_index[result["replay_id"]]
        ordered_results[index] = result

    return list(filter(None, ordered_results))<|MERGE_RESOLUTION|>--- conflicted
+++ resolved
@@ -151,12 +151,8 @@
     project_ids: list[int],
     period_start: datetime,
     period_stop: datetime,
-<<<<<<< HEAD
+    request_user_id: int | None = None,
 ) -> tuple[list, bool]:
-=======
-    request_user_id: int | None = None,
-):
->>>>>>> 3eb39340
     tenant_id = _make_tenant_id(organization)
 
     # Environments is provided to us outside of the ?query= url parameter. It's stil filtered like
