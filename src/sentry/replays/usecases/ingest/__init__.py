from __future__ import annotations

import dataclasses
import logging
import time
import zlib
from datetime import datetime, timezone
from typing import Any, TypedDict, cast

import sentry_sdk
import sentry_sdk.scope
from django.conf import settings
from sentry_kafka_schemas.codecs import Codec, ValidationError
from sentry_kafka_schemas.schema_types.ingest_replay_recordings_v1 import ReplayRecording
from sentry_sdk import set_tag

from sentry import options
from sentry.conf.types.kafka_definition import Topic, get_topic_codec
from sentry.constants import DataCategory
from sentry.logging.handlers import SamplingFilter
from sentry.models.project import Project
from sentry.replays.lib.storage import (
    RecordingSegmentStorageMeta,
    make_recording_filename,
    storage_kv,
)
from sentry.replays.usecases.ingest.dom_index import ReplayActionsEvent, emit_replay_actions
from sentry.replays.usecases.ingest.dom_index import log_canvas_size as log_canvas_size_old
from sentry.replays.usecases.ingest.dom_index import parse_replay_actions
from sentry.replays.usecases.ingest.event_logger import (
    emit_click_events,
    emit_request_response_metrics,
    log_canvas_size,
    log_mutation_events,
    log_option_events,
    report_hydration_error,
    report_rage_click,
)
from sentry.replays.usecases.ingest.event_parser import ParsedEventMeta, parse_events
from sentry.replays.usecases.pack import pack
from sentry.signals import first_replay_received
from sentry.utils import json, metrics
from sentry.utils.outcomes import Outcome, track_outcome

CACHE_TIMEOUT = 3600
COMMIT_FREQUENCY_SEC = 1
LOG_SAMPLE_RATE = 0.01
RECORDINGS_CODEC: Codec[ReplayRecording] = get_topic_codec(Topic.INGEST_REPLAYS_RECORDINGS)

logger = logging.getLogger("sentry.replays")
logger.addFilter(SamplingFilter(LOG_SAMPLE_RATE))


class DropSilently(Exception):
    pass


class ReplayRecordingSegment(TypedDict):
    id: str  # a uuid that individualy identifies a recording segment
    chunks: int  # the number of chunks for this segment


class RecordingSegmentHeaders(TypedDict):
    segment_id: int


class RecordingSegmentMessage(TypedDict):
    retention_days: int
    org_id: int
    project_id: int
    replay_id: str  # the uuid of the encompassing replay event
    key_id: int | None
    received: int
    replay_recording: ReplayRecordingSegment


class MissingRecordingSegmentHeaders(ValueError):
    pass


@dataclasses.dataclass
class RecordingIngestMessage:
    retention_days: int
    org_id: int
    project_id: int
    replay_id: str
    key_id: int | None
    received: int
    payload_with_headers: bytes
    replay_event: bytes | None
    replay_video: bytes | None


def ingest_recording(message_bytes: bytes) -> None:
    """Ingest non-chunked recording messages."""
    isolation_scope = sentry_sdk.Scope.get_isolation_scope().fork()

    with sentry_sdk.scope.use_isolation_scope(isolation_scope):
        with sentry_sdk.start_transaction(
            name="replays.consumer.process_recording",
            op="replays.consumer",
            custom_sampling_context={
                "sample_rate": getattr(
                    settings, "SENTRY_REPLAY_RECORDINGS_CONSUMER_APM_SAMPLING", 0
                )
            },
        ):
            try:
                message = parse_recording_message(message_bytes)
                if message.org_id in options.get("replay.consumer.separate-compute-and-io-org-ids"):
                    _ingest_recording_separated_io_compute(message)
                else:
                    _ingest_recording(message)
            except DropSilently:
                # The message couldn't be parsed for whatever reason. We shouldn't block the consumer
                # so we ignore it.
                pass


@sentry_sdk.trace
def _ingest_recording(message: RecordingIngestMessage) -> None:
    """Ingest recording messages."""
    set_tag("org_id", message.org_id)
    set_tag("project_id", message.project_id)

    headers, segment_bytes = parse_headers(message.payload_with_headers, message.replay_id)
    segment = decompress_segment(segment_bytes)
    _report_size_metrics(len(segment.compressed), len(segment.decompressed))

    # Normalize ingest data into a standardized ingest format.
    segment_data = RecordingSegmentStorageMeta(
        project_id=message.project_id,
        replay_id=message.replay_id,
        segment_id=headers["segment_id"],
        retention_days=message.retention_days,
    )

    if message.replay_video:
        # Logging org info for bigquery
        logger.info(
            "sentry.replays.slow_click",
            extra={
                "event_type": "mobile_event",
                "org_id": message.org_id,
                "project_id": message.project_id,
                "size": len(message.replay_video),
            },
        )

        # Record video size for COGS analysis.
        metrics.incr("replays.recording_consumer.replay_video_count")
        metrics.distribution(
            "replays.recording_consumer.replay_video_size",
            len(message.replay_video),
            unit="byte",
        )

        dat = zlib.compress(pack(rrweb=segment.decompressed, video=message.replay_video))
        storage_kv.set(make_recording_filename(segment_data), dat)

        # Track combined payload size.
        metrics.distribution(
            "replays.recording_consumer.replay_video_event_size", len(dat), unit="byte"
        )
    else:
        storage_kv.set(make_recording_filename(segment_data), segment.compressed)

    recording_post_processor(message, headers, segment.decompressed, message.replay_event)

    # The first segment records an accepted outcome. This is for billing purposes. Subsequent
    # segments are not billed.
    if headers["segment_id"] == 0:
        track_initial_segment_event(
            message.org_id,
            message.project_id,
            message.replay_id,
            message.key_id,
            message.received,
            is_replay_video=message.replay_video is not None,
        )


@sentry_sdk.trace
def track_initial_segment_event(
    org_id: int,
    project_id: int,
    replay_id,
    key_id: int | None,
    received: int,
    is_replay_video: bool,
) -> None:
    try:
        project = Project.objects.get_from_cache(id=project_id)
        return _track_initial_segment_event(
            org_id, project, replay_id, key_id, received, is_replay_video
        )
    except Project.DoesNotExist:
        logger.warning(
            "Recording segment was received for a project that does not exist.",
            extra={
                "project_id": project_id,
                "replay_id": replay_id,
            },
        )
        return None


def _track_initial_segment_event(
    org_id: int,
    project: Project,
    replay_id,
    key_id: int | None,
    received: int,
    is_replay_video: bool,
) -> None:
    if not project.flags.has_replays:
        first_replay_received.send_robust(project=project, sender=Project)

    # Beta customers will have a 2 months grace period post GA.
    if should_skip_billing(org_id, is_replay_video):
        metrics.incr("replays.billing-outcome-skipped")
        track_outcome(
            org_id=org_id,
            project_id=project.id,
            key_id=key_id,
            outcome=Outcome.ACCEPTED,
            reason=None,
            timestamp=datetime.fromtimestamp(received, timezone.utc),
            event_id=replay_id,
            category=DataCategory.REPLAY_VIDEO,
            quantity=1,
        )
    else:
        track_outcome(
            org_id=org_id,
            project_id=project.id,
            key_id=key_id,
            outcome=Outcome.ACCEPTED,
            reason=None,
            timestamp=datetime.fromtimestamp(received, timezone.utc),
            event_id=replay_id,
            category=DataCategory.REPLAY,
            quantity=1,
        )


def should_skip_billing(org_id: int, is_replay_video: bool) -> bool:
    return is_replay_video and org_id in options.get("replay.replay-video.billing-skip-org-ids")


def replay_recording_segment_cache_id(project_id: int, replay_id: str, segment_id: str) -> str:
    return f"{project_id}:{replay_id}:{segment_id}"


def _report_size_metrics(
    size_compressed: int | None = None, size_uncompressed: int | None = None
) -> None:
    if size_compressed:
        metrics.distribution(
            "replays.usecases.ingest.size_compressed", size_compressed, unit="byte"
        )
    if size_uncompressed:
        metrics.distribution(
            "replays.usecases.ingest.size_uncompressed", size_uncompressed, unit="byte"
        )


@sentry_sdk.trace
def recording_post_processor(
    message: RecordingIngestMessage,
    headers: RecordingSegmentHeaders,
    segment_bytes: bytes,
    replay_event_bytes: bytes | None,
) -> None:
    try:
        segment, replay_event = parse_segment_and_replay_data(segment_bytes, replay_event_bytes)

        actions_event = try_get_replay_actions(message, segment, replay_event)
        if actions_event:
            emit_replay_actions(actions_event)

        # Log canvas mutations to bigquery.
        log_canvas_size_old(
            message.org_id,
            message.project_id,
            message.replay_id,
            segment,
        )

        # Log # of rrweb events to bigquery.
        logger.info(
            "sentry.replays.slow_click",
            extra={
                "event_type": "rrweb_event_count",
                "org_id": message.org_id,
                "project_id": message.project_id,
                "replay_id": message.replay_id,
                "size": len(segment),
            },
        )
    except Exception:
        logging.exception(
            "Failed to parse recording org=%s, project=%s, replay=%s, segment=%s",
            message.org_id,
            message.project_id,
            message.replay_id,
            headers["segment_id"],
        )


@sentry_sdk.trace
def parse_recording_message(message: bytes) -> RecordingIngestMessage:
    try:
        message_dict: ReplayRecording = RECORDINGS_CODEC.decode(message)
    except ValidationError:
        logger.exception("Could not decode recording message.")
        raise DropSilently()

    return RecordingIngestMessage(
        replay_id=message_dict["replay_id"],
        key_id=message_dict.get("key_id"),
        org_id=message_dict["org_id"],
        project_id=message_dict["project_id"],
        received=message_dict["received"],
        retention_days=message_dict["retention_days"],
        payload_with_headers=cast(bytes, message_dict["payload"]),
        replay_event=cast(bytes | None, message_dict.get("replay_event")),
        replay_video=cast(bytes | None, message_dict.get("replay_video")),
    )


@sentry_sdk.trace
def parse_headers(recording: bytes, replay_id: str) -> tuple[RecordingSegmentHeaders, bytes]:
    try:
        recording_headers_json, recording_segment = recording.split(b"\n", 1)
        recording_headers = json.loads(recording_headers_json)
        assert isinstance(recording_headers.get("segment_id"), int)
        return recording_headers, recording_segment
    except Exception:
        logger.exception("Recording headers could not be extracted %s", replay_id)
        raise DropSilently()


@dataclasses.dataclass(frozen=True)
class Segment:
    compressed: bytes
    decompressed: bytes


@sentry_sdk.trace
def decompress_segment(segment: bytes) -> Segment:
    try:
        decompressed_segment = zlib.decompress(segment)
        return Segment(segment, decompressed_segment)
    except zlib.error:
        if segment[0] == ord("["):
            compressed_segment = zlib.compress(segment)
            return Segment(compressed_segment, segment)
        else:
            logger.exception("Invalid recording body.")
            raise DropSilently()


@sentry_sdk.trace
def parse_segment_and_replay_data(segment: bytes, replay_event: bytes | None) -> tuple[Any, Any]:
    parsed_segment_data = json.loads(segment)
    parsed_replay_event = json.loads(replay_event) if replay_event else None
    return parsed_segment_data, parsed_replay_event


@sentry_sdk.trace
def try_get_replay_actions(
    message: RecordingIngestMessage,
    parsed_segment_data: Any,
    parsed_replay_event: Any | None,
) -> ReplayActionsEvent | None:
    project = Project.objects.get_from_cache(id=message.project_id)

    return parse_replay_actions(
        project=project,
        replay_id=message.replay_id,
        retention_days=message.retention_days,
        segment_data=parsed_segment_data,
        replay_event=parsed_replay_event,
        org_id=message.org_id,
    )


@sentry_sdk.trace
def emit_replay_events(
    event_meta: ParsedEventMeta,
    org_id: int,
    project: Project,
    replay_id: str,
    retention_days: int,
    replay_event: dict[str, Any] | None,
) -> None:
    emit_click_events(
        event_meta.click_events, project.id, replay_id, retention_days, start_time=time.time()
    )
    emit_request_response_metrics(event_meta)
    log_canvas_size(event_meta, org_id, project.id, replay_id)
    log_mutation_events(event_meta, project.id, replay_id)
    log_option_events(event_meta, project.id, replay_id)
    report_hydration_error(event_meta, project, replay_id, replay_event)
    report_rage_click(event_meta, project, replay_id, replay_event)


# Separated I/O and compute branch.


class CouldNotFindProject(DropSilently):
    pass


@sentry_sdk.trace
def _ingest_recording_separated_io_compute(message: RecordingIngestMessage) -> None:
    """Ingest recording messages."""
    processed_recording = process_recording_message(message)
    commit_recording_message(processed_recording)
    track_recording_metadata(processed_recording)


@dataclasses.dataclass
class ProcessedRecordingMessage:
    actions_event: ParsedEventMeta | None
    filedata: bytes
    filename: str
    is_replay_video: bool
    key_id: int | None
    org_id: int
    project_id: int
    received: int
    recording_size_uncompressed: int
    recording_size: int
<<<<<<< HEAD
=======
    retention_days: int
>>>>>>> a1b8a354
    replay_event: dict[str, Any] | None
    replay_id: str
    segment_id: int
    video_size: int | None


@sentry_sdk.trace
def process_recording_message(message: RecordingIngestMessage) -> ProcessedRecordingMessage:
    set_tag("org_id", message.org_id)
    set_tag("project_id", message.project_id)

    headers, segment_bytes = parse_headers(message.payload_with_headers, message.replay_id)
    segment = decompress_segment(segment_bytes)

    replay_events = parse_replay_events(message, headers, segment.decompressed)

    with sentry_sdk.start_span(name="Parse replay event"):
        replay_event = json.loads(message.replay_event) if message.replay_event else None

    filename = make_recording_filename(
        RecordingSegmentStorageMeta(
            project_id=message.project_id,
            replay_id=message.replay_id,
            segment_id=headers["segment_id"],
            retention_days=message.retention_days,
        )
    )

    if message.replay_video:
        with sentry_sdk.start_span(name="Compress video event"):
            filedata = zlib.compress(pack(rrweb=segment.decompressed, video=message.replay_video))
        video_size = len(message.replay_video)
    else:
        filedata = segment.compressed
        video_size = None

    return ProcessedRecordingMessage(
        replay_events,
        filedata,
        filename,
        is_replay_video=message.replay_video is not None,
        key_id=message.key_id,
        org_id=message.org_id,
        project_id=message.project_id,
        received=message.received,
        recording_size_uncompressed=len(segment.decompressed),
        recording_size=len(segment.compressed),
        replay_event=replay_event,
        replay_id=message.replay_id,
<<<<<<< HEAD
=======
        retention_days=message.retention_days,
>>>>>>> a1b8a354
        segment_id=headers["segment_id"],
        video_size=video_size,
    )


@sentry_sdk.trace
def commit_recording_message(recording: ProcessedRecordingMessage) -> None:
<<<<<<< HEAD
=======
    # Write to GCS.
>>>>>>> a1b8a354
    storage_kv.set(recording.filename, recording.filedata)

    try:
        project = Project.objects.get_from_cache(id=recording.project_id)
        assert isinstance(project, Project)
    except Project.DoesNotExist:
        logger.warning(
            "Recording segment was received for a project that does not exist.",
            extra={
                "project_id": recording.project_id,
                "replay_id": recording.replay_id,
            },
        )
        raise CouldNotFindProject()

    # Write to billing consumer if its a billable event.
    if recording.segment_id == 0:
        _track_initial_segment_event(
            recording.org_id,
            project,
            recording.replay_id,
            recording.key_id,
            recording.received,
            is_replay_video=recording.is_replay_video,
        )

    # Write to replay-event consumer.
    if recording.actions_event:
        emit_replay_events(
            recording.actions_event,
            recording.org_id,
            project,
            recording.replay_id,
<<<<<<< HEAD
=======
            recording.retention_days,
>>>>>>> a1b8a354
            recording.replay_event,
        )


@sentry_sdk.trace
def track_recording_metadata(recording: ProcessedRecordingMessage) -> None:
    # Report size metrics to determine usage patterns.
    _report_size_metrics(
        size_compressed=recording.recording_size,
        size_uncompressed=recording.recording_size_uncompressed,
    )

    if recording.video_size:
        # Logging org info for bigquery
        logger.info(
            "sentry.replays.slow_click",
            extra={
                "event_type": "mobile_event",
                "org_id": recording.org_id,
                "project_id": recording.project_id,
                "size": len(recording.filedata),
            },
        )

        # Track the number of replay-video events we receive.
        metrics.incr("replays.recording_consumer.replay_video_count")

        # Record video size for COGS analysis.
        metrics.distribution(
            "replays.recording_consumer.replay_video_size",
            recording.video_size,
            unit="byte",
        )

        # Track combined payload size for COGs analysis.
        metrics.distribution(
            "replays.recording_consumer.replay_video_event_size",
            len(recording.filedata),
            unit="byte",
        )


def parse_replay_events(
    message: RecordingIngestMessage, headers: RecordingSegmentHeaders, segment_bytes: bytes
) -> ParsedEventMeta | None:
    try:
        return parse_events(json.loads(segment_bytes))
    except Exception:
        logging.exception(
            "Failed to parse recording org=%s, project=%s, replay=%s, segment=%s",
            message.org_id,
            message.project_id,
            message.replay_id,
            headers["segment_id"],
        )
        return None<|MERGE_RESOLUTION|>--- conflicted
+++ resolved
@@ -433,10 +433,7 @@
     received: int
     recording_size_uncompressed: int
     recording_size: int
-<<<<<<< HEAD
-=======
     retention_days: int
->>>>>>> a1b8a354
     replay_event: dict[str, Any] | None
     replay_id: str
     segment_id: int
@@ -486,10 +483,7 @@
         recording_size=len(segment.compressed),
         replay_event=replay_event,
         replay_id=message.replay_id,
-<<<<<<< HEAD
-=======
         retention_days=message.retention_days,
->>>>>>> a1b8a354
         segment_id=headers["segment_id"],
         video_size=video_size,
     )
@@ -497,10 +491,7 @@
 
 @sentry_sdk.trace
 def commit_recording_message(recording: ProcessedRecordingMessage) -> None:
-<<<<<<< HEAD
-=======
     # Write to GCS.
->>>>>>> a1b8a354
     storage_kv.set(recording.filename, recording.filedata)
 
     try:
@@ -534,10 +525,7 @@
             recording.org_id,
             project,
             recording.replay_id,
-<<<<<<< HEAD
-=======
             recording.retention_days,
->>>>>>> a1b8a354
             recording.replay_event,
         )
 
