--- conflicted
+++ resolved
@@ -6,17 +6,11 @@
 from typing import Any, TypedDict
 
 import sentry_sdk
-<<<<<<< HEAD
-from sentry_kafka_schemas.codecs import Codec, ValidationError
-from sentry_kafka_schemas.schema_types.ingest_replay_recordings_v1 import ReplayRecording
-from sentry_protos.snuba.v1.trace_item_pb2 import TraceItem
-from sentry_sdk import set_tag
-=======
->>>>>>> 4058f20d
 
 from sentry.constants import DataCategory
 from sentry.logging.handlers import SamplingFilter
 from sentry.models.project import Project
+from sentry.replays.lib.kafka import TraceItem
 from sentry.replays.lib.storage import _make_recording_filename, storage_kv
 from sentry.replays.usecases.ingest.event_logger import (
     emit_click_events,
@@ -72,12 +66,18 @@
     recording_size_uncompressed: int
     recording_size: int
     replay_event: dict[str, Any] | None
+    trace_items: list[TraceItem]
     video_size: int | None
 
 
 @sentry_sdk.trace
 def process_recording_event(message: Event) -> ProcessedEvent:
-    replay_events = parse_replay_events(message)
+    parsed_output = parse_replay_events(message)
+    if parsed_output:
+        replay_events, trace_items = parsed_output
+    else:
+        replay_events = None
+        trace_items = []
 
     filename = _make_recording_filename(
         project_id=message["context"]["project_id"],
@@ -101,15 +101,27 @@
         recording_size_uncompressed=len(message["payload"]),
         recording_size=len(message["payload_compressed"]),
         replay_event=message["replay_event"],
+        trace_items=trace_items,
         video_size=video_size,
     )
 
 
-def parse_replay_events(message: Event) -> ParsedEventMeta | None:
+def parse_replay_events(message: Event):
     try:
-        return parse_events(json.loads(message["payload"]))
+        return parse_events(
+            {
+                "organization_id": message["context"]["org_id"],
+                "project_id": message["context"]["project_id"],
+                "received": message["context"]["received"],
+                "replay_id": message["context"]["replay_id"],
+                "retention_days": message["context"]["retention_days"],
+                "segment_id": message["context"]["segment_id"],
+                "trace_id": extract_trace_id(message["replay_event"]),
+            },
+            json.loads(message["payload"]),
+        )
     except Exception:
-        logger.exception(
+        logging.exception(
             "Failed to parse recording org=%s, project=%s, replay=%s, segment=%s",
             message["context"]["org_id"],
             message["context"]["project_id"],
@@ -117,6 +129,18 @@
             message["context"]["segment_id"],
         )
         return None
+
+
+def extract_trace_id(replay_event: dict[str, Any] | None) -> str | None:
+    """Return the trace-id if only one trace-id was provided."""
+    try:
+        if replay_event:
+            trace_ids = replay_event.get("trace_ids", [])
+            return str(trace_ids[0]) if trace_ids and len(trace_ids) == 1 else None
+    except Exception:
+        pass
+
+    return None
 
 
 @sentry_sdk.trace
@@ -162,6 +186,8 @@
             recording.context["retention_days"],
             recording.replay_event,
         )
+
+    emit_trace_items_to_eap(recording["project_id"], recording["trace_items"])
 
 
 @sentry_sdk.trace
@@ -197,87 +223,6 @@
     report_rage_click(event_meta, project, replay_id, replay_event)
 
 
-<<<<<<< HEAD
-# Separated I/O and compute branch.
-
-
-class CouldNotFindProject(DropSilently):
-    pass
-
-
-@dataclasses.dataclass
-class ProcessedRecordingMessage:
-    actions_event: ParsedEventMeta | None
-    trace_items: list[TraceItem]
-    filedata: bytes
-    filename: str
-    key_id: int | None
-    org_id: int
-    project_id: int
-    received: int
-    recording_size_uncompressed: int
-    recording_size: int
-    retention_days: int
-    replay_event: dict[str, Any] | None
-    replay_id: str
-    segment_id: int
-    video_size: int | None
-
-
-@sentry_sdk.trace
-def process_recording_message(message: RecordingIngestMessage) -> ProcessedRecordingMessage:
-    set_tag("org_id", message.org_id)
-    set_tag("project_id", message.project_id)
-
-    headers, segment_bytes = parse_headers(message.payload_with_headers, message.replay_id)
-    segment = decompress_segment(segment_bytes)
-
-    with sentry_sdk.start_span(name="Parse replay event"):
-        replay_event = json.loads(message.replay_event) if message.replay_event else None
-
-    parsed_output = parse_replay_events(
-        message, headers, segment.decompressed, extract_trace_id(replay_event)
-    )
-    if parsed_output is not None:
-        replay_events, trace_items = parsed_output
-    else:
-        replay_events = None
-        trace_items = []
-
-    filename = make_recording_filename(
-        RecordingSegmentStorageMeta(
-            project_id=message.project_id,
-            replay_id=message.replay_id,
-            segment_id=headers["segment_id"],
-            retention_days=message.retention_days,
-        )
-    )
-
-    if message.replay_video:
-        with sentry_sdk.start_span(name="Compress video event"):
-            filedata = zlib.compress(pack(rrweb=segment.decompressed, video=message.replay_video))
-        video_size = len(message.replay_video)
-    else:
-        filedata = segment.compressed
-        video_size = None
-
-    return ProcessedRecordingMessage(
-        replay_events,
-        trace_items,
-        filedata,
-        filename,
-        key_id=message.key_id,
-        org_id=message.org_id,
-        project_id=message.project_id,
-        received=message.received,
-        recording_size_uncompressed=len(segment.decompressed),
-        recording_size=len(segment.compressed),
-        replay_event=replay_event,
-        replay_id=message.replay_id,
-        retention_days=message.retention_days,
-        segment_id=headers["segment_id"],
-        video_size=video_size,
-=======
 def _track_initial_segment_event(
     org_id: int,
     project: Project,
@@ -297,58 +242,11 @@
         event_id=replay_id,
         category=DataCategory.REPLAY,
         quantity=1,
->>>>>>> 4058f20d
-    )
-
-
-@sentry_sdk.trace
-<<<<<<< HEAD
-def commit_recording_message(recording: ProcessedRecordingMessage) -> None:
-    # Write to GCS.
-    storage_kv.set(recording.filename, recording.filedata)
-
-    try:
-        project = Project.objects.get_from_cache(id=recording.project_id)
-        assert isinstance(project, Project)
-    except Project.DoesNotExist:
-        logger.warning(
-            "Recording segment was received for a project that does not exist.",
-            extra={
-                "project_id": recording.project_id,
-                "replay_id": recording.replay_id,
-            },
-        )
-        raise CouldNotFindProject()
-
-    # Write to billing consumer if its a billable event.
-    if recording.segment_id == 0:
-        _track_initial_segment_event(
-            recording.org_id,
-            project,
-            recording.replay_id,
-            recording.key_id,
-            recording.received,
-        )
-
-    # Write to replay-event consumer.
-    if recording.actions_event:
-        emit_replay_events(
-            recording.actions_event,
-            recording.org_id,
-            project,
-            recording.replay_id,
-            recording.retention_days,
-            recording.replay_event,
-        )
-
-    emit_trace_items_to_eap(recording.project_id, recording.trace_items)
-
-
-@sentry_sdk.trace
-def track_recording_metadata(recording: ProcessedRecordingMessage) -> None:
-=======
+    )
+
+
+@sentry_sdk.trace
 def track_recording_metadata(recording: ProcessedEvent) -> None:
->>>>>>> 4058f20d
     # Report size metrics to determine usage patterns.
     metrics.distribution(
         "replays.usecases.ingest.size_compressed", recording.recording_size, unit="byte"
@@ -375,50 +273,4 @@
             "replays.recording_consumer.replay_video_event_size",
             len(recording.filedata),
             unit="byte",
-<<<<<<< HEAD
-        )
-
-
-def parse_replay_events(
-    message: RecordingIngestMessage,
-    headers: RecordingSegmentHeaders,
-    segment_bytes: bytes,
-    trace_id: str | None,
-):
-    try:
-        return parse_events(
-            {
-                "organization_id": message.org_id,
-                "project_id": message.project_id,
-                "received": message.received,
-                "replay_id": message.replay_id,
-                "retention_days": message.retention_days,
-                "segment_id": headers["segment_id"],
-                "trace_id": trace_id,
-            },
-            json.loads(segment_bytes),
-        )
-    except Exception:
-        logging.exception(
-            "Failed to parse recording org=%s, project=%s, replay=%s, segment=%s",
-            message.org_id,
-            message.project_id,
-            message.replay_id,
-            headers["segment_id"],
-        )
-        return None
-
-
-def extract_trace_id(replay_event: dict[str, Any] | None) -> str | None:
-    """Return the trace-id if only one trace-id was provided."""
-    try:
-        if replay_event:
-            trace_ids = replay_event.get("trace_ids", [])
-            return str(trace_ids[0]) if trace_ids and len(trace_ids) == 1 else None
-    except Exception:
-        pass
-
-    return None
-=======
-        )
->>>>>>> 4058f20d
+        )