--- conflicted
+++ resolved
@@ -23,9 +23,6 @@
     make_recording_filename,
     storage_kv,
 )
-from sentry.replays.usecases.ingest.dom_index import ReplayActionsEvent, emit_replay_actions
-from sentry.replays.usecases.ingest.dom_index import log_canvas_size as log_canvas_size_old
-from sentry.replays.usecases.ingest.dom_index import parse_replay_actions
 from sentry.replays.usecases.ingest.event_logger import (
     emit_request_response_metrics,
     log_canvas_size,
@@ -53,6 +50,10 @@
     pass
 
 
+class CouldNotFindProject(DropSilently):
+    pass
+
+
 class ReplayRecordingSegment(TypedDict):
     id: str  # a uuid that individualy identifies a recording segment
     chunks: int  # the number of chunks for this segment
@@ -94,7 +95,7 @@
     isolation_scope = sentry_sdk.Scope.get_isolation_scope().fork()
 
     with sentry_sdk.scope.use_isolation_scope(isolation_scope):
-        sentry_sdk.start_transaction(
+        transaction = sentry_sdk.start_transaction(
             name="replays.consumer.process_recording",
             op="replays.consumer",
             custom_sampling_context={
@@ -110,6 +111,8 @@
             # The message couldn't be parsed for whatever reason. We shouldn't block the consumer
             # so we ignore it.
             pass
+        finally:
+            transaction.finish()
 
 
 @sentry_sdk.trace
@@ -122,7 +125,7 @@
 
 @dataclasses.dataclass
 class ProcessedRecordingMessage:
-    actions_event: ReplayActionsEvent | None
+    actions_event: ParsedEventMeta | None
     filedata: bytes
     filename: str
     is_replay_video: bool
@@ -132,6 +135,7 @@
     received: int
     recording_size_uncompressed: int
     recording_size: int
+    replay_event: dict[str, Any] | None
     replay_id: str
     segment_id: int
     video_size: int | None
@@ -144,21 +148,13 @@
     set_tag("org_id", message.org_id)
     set_tag("project_id", message.project_id)
 
-<<<<<<< HEAD
     headers, segment_bytes = parse_headers(message.payload_with_headers, message.replay_id)
     segment = decompress_segment(segment_bytes)
-    _report_size_metrics(len(segment.compressed), len(segment.decompressed))
-=======
-    headers, compressed_segment = parse_headers(message.payload_with_headers, message.replay_id)
-    compressed_segment, recording_segment = decompress_segment(compressed_segment)
->>>>>>> 2dcfaecf
-
-    actions_event = parse_recording_actions(
-        message,
-        headers,
-        recording_segment,
-        message.replay_event,
-    )
+
+    replay_events = parse_replay_events(message, headers, segment.decompressed)
+
+    with sentry_sdk.start_span(name="Parse replay event"):
+        replay_event = json.loads(message.replay_event) if message.replay_event else None
 
     filename = make_recording_filename(
         RecordingSegmentStorageMeta(
@@ -170,14 +166,15 @@
     )
 
     if message.replay_video:
-        filedata = zlib.compress(pack(rrweb=recording_segment, video=message.replay_video))
+        with sentry_sdk.start_span(name="Compress video event"):
+            filedata = zlib.compress(pack(rrweb=segment.decompressed, video=message.replay_video))
         video_size = len(message.replay_video)
     else:
-        filedata = compressed_segment
+        filedata = segment.compressed
         video_size = None
 
     return ProcessedRecordingMessage(
-        actions_event,
+        replay_events,
         filedata,
         filename,
         is_replay_video=message.replay_video is not None,
@@ -185,8 +182,9 @@
         org_id=message.org_id,
         project_id=message.project_id,
         received=message.received,
-        recording_size_uncompressed=len(recording_segment),
-        recording_size=len(compressed_segment),
+        recording_size_uncompressed=len(segment.decompressed),
+        recording_size=len(segment.compressed),
+        replay_event=replay_event,
         replay_id=message.replay_id,
         segment_id=headers["segment_id"],
         video_size=video_size,
@@ -198,11 +196,24 @@
     # Write to GCS.
     storage_kv.set(recording.filename, recording.filedata)
 
+    try:
+        project = Project.objects.get_from_cache(id=recording.project_id)
+        assert isinstance(project, Project)
+    except Project.DoesNotExist:
+        logger.warning(
+            "Recording segment was received for a project that does not exist.",
+            extra={
+                "project_id": recording.project_id,
+                "replay_id": recording.replay_id,
+            },
+        )
+        raise CouldNotFindProject()
+
     # Write to billing consumer if its a billable event.
     if recording.segment_id == 0:
         track_initial_segment_event(
             recording.org_id,
-            recording.project_id,
+            project,
             recording.replay_id,
             recording.key_id,
             recording.received,
@@ -211,7 +222,13 @@
 
     # Write to replay-event consumer.
     if recording.actions_event:
-        emit_replay_actions(recording.actions_event)
+        emit_replay_events(
+            recording.actions_event,
+            recording.org_id,
+            project,
+            recording.replay_id,
+            recording.replay_event,
+        )
 
 
 @sentry_sdk.trace
@@ -244,60 +261,23 @@
             unit="byte",
         )
 
-<<<<<<< HEAD
-        dat = zlib.compress(pack(rrweb=segment.decompressed, video=message.replay_video))
-        storage_kv.set(make_recording_filename(segment_data), dat)
-
-        # Track combined payload size.
-        metrics.distribution(
-            "replays.recording_consumer.replay_video_event_size", len(dat), unit="byte"
-        )
-    else:
-        storage_kv.set(make_recording_filename(segment_data), segment.compressed)
-
-    recording_post_processor(message, headers, segment.decompressed, message.replay_event)
-
-    # The first segment records an accepted outcome. This is for billing purposes. Subsequent
-    # segments are not billed.
-    if headers["segment_id"] == 0:
-        track_initial_segment_event(
-            message.org_id,
-            message.project_id,
-            message.replay_id,
-            message.key_id,
-            message.received,
-            is_replay_video=message.replay_video is not None,
-=======
         # Track combined payload size for COGs analysis.
         metrics.distribution(
             "replays.recording_consumer.replay_video_event_size",
             len(recording.filedata),
             unit="byte",
->>>>>>> 2dcfaecf
         )
 
 
 @sentry_sdk.trace
 def track_initial_segment_event(
     org_id: int,
-    project_id: int,
+    project: Project,
     replay_id,
     key_id: int | None,
     received: int,
     is_replay_video: bool,
 ) -> None:
-    try:
-        project = Project.objects.get_from_cache(id=project_id)
-    except Project.DoesNotExist:
-        logger.warning(
-            "Recording segment was received for a project that does not exist.",
-            extra={
-                "project_id": project_id,
-                "replay_id": replay_id,
-            },
-        )
-        return None
-
     if not project.flags.has_replays:
         first_replay_received.send_robust(project=project, sender=Project)
 
@@ -306,7 +286,7 @@
         metrics.incr("replays.billing-outcome-skipped")
         track_outcome(
             org_id=org_id,
-            project_id=project_id,
+            project_id=project.id,
             key_id=key_id,
             outcome=Outcome.ACCEPTED,
             reason=None,
@@ -318,7 +298,7 @@
     else:
         track_outcome(
             org_id=org_id,
-            project_id=project_id,
+            project_id=project.id,
             key_id=key_id,
             outcome=Outcome.ACCEPTED,
             reason=None,
@@ -346,67 +326,6 @@
         )
 
 
-<<<<<<< HEAD
-def recording_post_processor(
-    message: RecordingIngestMessage,
-    headers: RecordingSegmentHeaders,
-    segment_bytes: bytes,
-    replay_event_bytes: bytes | None,
-) -> None:
-    try:
-        segment, replay_event = parse_segment_and_replay_data(segment_bytes, replay_event_bytes)
-
-        # Conditionally use the new separated event parsing and logging logic. This way we can
-        # feature flag access and fix any issues we find.
-        if message.org_id in options.get("replay.consumer.separate-compute-and-io"):
-            event_meta = parse_replay_events(segment)
-            if not event_meta:
-                return None
-
-            project = Project.objects.get_from_cache(id=message.project_id)
-            emit_replay_events(
-                event_meta,
-                message.org_id,
-                project,
-                message.replay_id,
-                replay_event,
-            )
-        else:
-            actions_event = try_get_replay_actions(message, segment, replay_event)
-            if actions_event:
-                emit_replay_actions(actions_event)
-
-            # Log canvas mutations to bigquery.
-            log_canvas_size_old(
-                message.org_id,
-                message.project_id,
-                message.replay_id,
-                segment,
-            )
-
-            # Log # of rrweb events to bigquery.
-            logger.info(
-                "sentry.replays.slow_click",
-                extra={
-                    "event_type": "rrweb_event_count",
-                    "org_id": message.org_id,
-                    "project_id": message.project_id,
-                    "replay_id": message.replay_id,
-                    "size": len(segment),
-                },
-            )
-    except Exception:
-        logging.exception(
-            "Failed to parse recording org=%s, project=%s, replay=%s, segment=%s",
-            message.org_id,
-            message.project_id,
-            message.replay_id,
-            headers["segment_id"],
-        )
-
-
-=======
->>>>>>> 2dcfaecf
 @sentry_sdk.trace
 def parse_recording_message(message: bytes) -> RecordingIngestMessage:
     try:
@@ -461,15 +380,11 @@
 
 
 @sentry_sdk.trace
-def parse_recording_actions(
-    message: RecordingIngestMessage,
-    headers: RecordingSegmentHeaders,
-    segment_bytes: bytes,
-    replay_event_bytes: bytes | None,
-) -> ReplayActionsEvent | None:
+def parse_replay_events(
+    message: RecordingIngestMessage, headers: RecordingSegmentHeaders, segment_bytes: bytes
+) -> ParsedEventMeta | None:
     try:
-        segment, replay_event = parse_segment_and_replay_data(segment_bytes, replay_event_bytes)
-        return try_get_replay_actions(message, segment, replay_event)
+        return parse_events(json.loads(segment_bytes))
     except Exception:
         logging.exception(
             "Failed to parse recording org=%s, project=%s, replay=%s, segment=%s",
@@ -479,35 +394,6 @@
             headers["segment_id"],
         )
         return None
-
-
-@sentry_sdk.trace
-def parse_segment_and_replay_data(segment: bytes, replay_event: bytes | None) -> tuple[Any, Any]:
-    parsed_segment_data = json.loads(segment)
-    parsed_replay_event = json.loads(replay_event) if replay_event else None
-    return parsed_segment_data, parsed_replay_event
-
-
-@sentry_sdk.trace
-def try_get_replay_actions(
-    message: RecordingIngestMessage,
-    parsed_segment_data: Any,
-    parsed_replay_event: Any | None,
-) -> ReplayActionsEvent | None:
-    project = Project.objects.get_from_cache(id=message.project_id)
-
-    return parse_replay_actions(
-        project=project,
-        replay_id=message.replay_id,
-        retention_days=message.retention_days,
-        segment_data=parsed_segment_data,
-        replay_event=parsed_replay_event,
-        org_id=message.org_id,
-    )
-
-
-def parse_replay_events(events: list[dict[str, Any]]) -> ParsedEventMeta | None:
-    return parse_events(events)
 
 
 @sentry_sdk.trace
