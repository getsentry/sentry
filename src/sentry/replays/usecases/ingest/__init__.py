--- conflicted
+++ resolved
@@ -23,7 +23,6 @@
     make_recording_filename,
     storage_kv,
 )
-<<<<<<< HEAD
 from sentry.replays.usecases.ingest.dom_index import ReplayActionsEvent, emit_replay_actions
 from sentry.replays.usecases.ingest.dom_index import log_canvas_size as log_canvas_size_old
 from sentry.replays.usecases.ingest.dom_index import parse_replay_actions
@@ -36,14 +35,6 @@
     report_rage_click,
 )
 from sentry.replays.usecases.ingest.event_parser import ParsedEventMeta, parse_events
-=======
-from sentry.replays.usecases.ingest.dom_index import (
-    ReplayActionsEvent,
-    emit_replay_actions,
-    log_canvas_size,
-    parse_replay_actions,
-)
->>>>>>> da1e811d
 from sentry.replays.usecases.pack import pack
 from sentry.signals import first_replay_received
 from sentry.utils import json, metrics
@@ -268,7 +259,6 @@
 ) -> None:
     try:
         segment, replay_event = parse_segment_and_replay_data(segment_bytes, replay_event_bytes)
-<<<<<<< HEAD
 
         # Conditionally use the new separated event parsing and logging logic. This way we can
         # feature flag access and fix any issues we find.
@@ -309,31 +299,6 @@
                     "size": len(segment),
                 },
             )
-=======
-        actions_event = try_get_replay_actions(message, segment, replay_event)
-        if actions_event:
-            emit_replay_actions(actions_event)
-
-        # Log canvas mutations to bigquery.
-        log_canvas_size(
-            message.org_id,
-            message.project_id,
-            message.replay_id,
-            segment,
-        )
-
-        # Log # of rrweb events to bigquery.
-        logger.info(
-            "sentry.replays.slow_click",
-            extra={
-                "event_type": "rrweb_event_count",
-                "org_id": message.org_id,
-                "project_id": message.project_id,
-                "replay_id": message.replay_id,
-                "size": len(segment),
-            },
-        )
->>>>>>> da1e811d
     except Exception:
         logging.exception(
             "Failed to parse recording org=%s, project=%s, replay=%s, segment=%s",
@@ -419,7 +384,6 @@
         segment_data=parsed_segment_data,
         replay_event=parsed_replay_event,
         org_id=message.org_id,
-<<<<<<< HEAD
     )
 
 
@@ -440,7 +404,4 @@
     log_mutation_events(event_meta, project.id, replay_id)
     log_option_events(event_meta, project.id, replay_id)
     report_hydration_error(event_meta, project, replay_id, replay_event)
-    report_rage_click(event_meta, project, replay_id, replay_event)
-=======
-    )
->>>>>>> da1e811d
+    report_rage_click(event_meta, project, replay_id, replay_event)