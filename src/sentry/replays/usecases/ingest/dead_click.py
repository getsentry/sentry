import datetime
import logging
from typing import Any, Dict

from sentry.issues.grouptype import ReplayDeadClickType
from sentry.replays.usecases.ingest.events import SentryEvent
from sentry.replays.usecases.issue import new_issue_occurrence

logger = logging.getLogger()


def report_dead_click_issue(project_id: int, replay_id: str, event: SentryEvent) -> bool:
    payload = event["data"]["payload"]

    # Only timeout reasons on <a> and <button> tags are accepted.
    if payload["data"]["node"]["tagName"] not in ("a", "button"):
        return False
    elif payload["data"]["endReason"] != "timeout":
        return False

    # Seconds since epoch is UTC.
    timestamp = datetime.datetime.fromtimestamp(payload["timestamp"])
    timestamp = timestamp.replace(tzinfo=datetime.timezone.utc)

    _report_dead_click_issue(
        culprit=payload["message"].split(" > ")[-1],
        environment="prod",
        fingerprint=payload["message"],
        project_id=project_id,
        subtitle=payload["message"],
        timestamp=timestamp,
        extra_event_data={
            "contexts": {"replay": {"replay_id": replay_id}},
            "level": "warning",
            "tags": {"replayId": replay_id},
            "user": {
                "id": "1",
                "username": "Test User",
                "email": "test.user@sentry.io",
            },
        },
    )

    # Log dead click events.
    log = event["data"].get("payload", {}).copy()
    log["project_id"] = project_id
    log["replay_id"] = replay_id
    log["dom_tree"] = log.pop("message")
    logger.info("sentry.replays.dead_click", extra=log)

    return True


def _report_dead_click_issue(
    culprit: str,
    environment: str,
    fingerprint: str,
    project_id: int,
    subtitle: str,
    timestamp: datetime.datetime,
    extra_event_data: Dict[str, Any],
) -> None:
    """Produce a new dead click issue occurence to Kafka."""
    new_issue_occurrence(
        environment=environment,
        fingerprint=[fingerprint],
        issue_type=ReplayDeadClickType,
        platform="javascript",
        project_id=project_id,
        subtitle=subtitle,
        timestamp=timestamp,
<<<<<<< HEAD
        title="[TEST] Dead Click Detected",
        culprit=culprit,
=======
        title="Suspected Dead Click",
>>>>>>> 72f7bbf6
        extra_event_data=extra_event_data,
    )<|MERGE_RESOLUTION|>--- conflicted
+++ resolved
@@ -69,11 +69,7 @@
         project_id=project_id,
         subtitle=subtitle,
         timestamp=timestamp,
-<<<<<<< HEAD
-        title="[TEST] Dead Click Detected",
+        title="Suspected Dead Click",
         culprit=culprit,
-=======
-        title="Suspected Dead Click",
->>>>>>> 72f7bbf6
         extra_event_data=extra_event_data,
     )