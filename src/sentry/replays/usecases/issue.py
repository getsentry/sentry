--- conflicted
+++ resolved
@@ -36,13 +36,8 @@
         evidence_display=[],
         type=issue_type,
         detection_time=timestamp,
-<<<<<<< HEAD
-        level="info",
         culprit=culprit,
-=======
         level=level,
-        culprit="user",
->>>>>>> b6fca93f
     )
 
     event_data = {
