from __future__ import annotations

import concurrent.futures as cf
import functools
from datetime import datetime
from typing import TypedDict

from google.cloud.exceptions import NotFound
from snuba_sdk import (
    Column,
    Condition,
    Direction,
    Entity,
    Function,
    Granularity,
    Limit,
    Offset,
    Op,
    OrderBy,
    Query,
)

from sentry.api.event_search import parse_search_query
from sentry.models.organization import Organization
from sentry.replays.lib.kafka import initialize_replays_publisher
from sentry.replays.lib.storage import (
    RecordingSegmentStorageMeta,
    make_recording_filename,
    storage_kv,
)
from sentry.replays.query import replay_url_parser_config
from sentry.replays.usecases.events import archive_event
from sentry.replays.usecases.query import execute_query, handle_search_filters
from sentry.replays.usecases.query.configs.scalar import scalar_search_config
from sentry.utils.retries import ConditionalRetryPolicy, exponential_delay
from sentry.utils.snuba import (
    QueryExecutionError,
    QueryTooManySimultaneous,
    RateLimitExceeded,
    SnubaError,
    UnexpectedResponseError,
)

SNUBA_RETRY_EXCEPTIONS = (
    RateLimitExceeded,
    QueryTooManySimultaneous,
    SnubaError,
    QueryExecutionError,
    UnexpectedResponseError,
)


def delete_matched_rows(project_id: int, rows: list[MatchedRow]) -> int | None:
    if not rows:
        return None

    for row in rows:
        delete_replay_recordings(project_id, row)

    delete_replays(project_id, [row["replay_id"] for row in rows])
    return None


def delete_replays(project_id: int, replay_ids: list[str]) -> None:
    """Set the archived bit flag to true on each replay."""
    publisher = initialize_replays_publisher(is_async=True)
    for replay_id in replay_ids:
        publisher.publish("ingest-replay-events", archive_event(project_id, replay_id))
    publisher.flush()


def delete_replay_recordings(project_id: int, row: MatchedRow) -> None:
    with cf.ThreadPoolExecutor(max_workers=100) as pool:
        pool.map(_delete_if_exists, _make_recording_filenames(project_id, row))


def _delete_if_exists(filename: str) -> None:
    """Delete the blob if it exists or silence the 404."""
    try:
        storage_kv.delete(filename)
    except NotFound:
        pass


def _make_recording_filenames(project_id: int, row: MatchedRow) -> list[str]:
    # Null segment_ids can cause this to fail. If no segments were ingested then we can skip
    # deleting the segements.
    if row["max_segment_id"] is None:
        return []

    # We assume every segment between 0 and the max_segment_id exists. Its a waste of time to
    # delete a non-existent segment but its not so significant that we'd want to query ClickHouse
    # to verify it exists.
    replay_id = row["replay_id"]
    retention_days = row["retention_days"]

    filenames = []
    for segment_id in range(row["max_segment_id"] + 1):
        segment = RecordingSegmentStorageMeta(project_id, replay_id, segment_id, retention_days)
        filenames.append(make_recording_filename(segment))

    return filenames


class MatchedRow(TypedDict):
    retention_days: int
    replay_id: str
<<<<<<< HEAD
    max_segment_id: int
=======
    max_segment_id: int | None
    platform: str
>>>>>>> 484616fc


class MatchedRows(TypedDict):
    rows: list[MatchedRow]
    has_more: bool


def fetch_rows_matching_pattern(
    project_id: int,
    start: datetime,
    end: datetime,
    query: str,
    environment: list[str],
    limit: int,
    offset: int,
) -> MatchedRows:
    search_filters = parse_search_query(query, config=replay_url_parser_config)
    where = handle_search_filters(scalar_search_config, search_filters)

    if environment:
        where.append(Condition(Column("environment"), Op.IN, environment))

    query = Query(
        match=Entity("replays"),
        select=[
            Function("any", parameters=[Column("retention_days")], alias="retention_days"),
            Column("replay_id"),
            Function("max", parameters=[Column("segment_id")], alias="max_segment_id"),
        ],
        where=[
            Condition(Column("project_id"), Op.EQ, project_id),
            Condition(Column("timestamp"), Op.LT, end),
            Condition(Column("timestamp"), Op.GTE, start),
            # We only match segment rows because those contain the PII we want to delete.
            Condition(Column("segment_id"), Op.IS_NOT_NULL),
            *where,
        ],
        groupby=[Column("replay_id")],
        orderby=[OrderBy(Function("min", parameters=[Column("timestamp")]), Direction.ASC)],
        granularity=Granularity(3600),
        limit=Limit(limit),
        offset=Offset(offset),
    )

    # Queries are retried for a max for 5 attempts. Retries are exponentially delayed. This is
    # because our most likely failure is rate limit related. Blasting Snuba with more queries will
    # increase the chance of failure not reduce it.
    policy = ConditionalRetryPolicy(
        test_function=lambda a, e: a < 5 and e in SNUBA_RETRY_EXCEPTIONS,
        delay_function=exponential_delay(1.0),
    )
    response = policy(
        functools.partial(
            execute_query,
            query,
            {"tenant_id": Organization.objects.filter(project__id=project_id).get().id},
            "replays.delete_replays_bulk",
        )
    )

    rows = response.get("data", [])
    has_more = len(rows) == limit

    return {
        "has_more": has_more,
        "rows": [
            {
                "max_segment_id": row["max_segment_id"],
                "replay_id": row["replay_id"],
                "retention_days": row["retention_days"],
            }
            for row in rows
        ],
    }<|MERGE_RESOLUTION|>--- conflicted
+++ resolved
@@ -105,12 +105,7 @@
 class MatchedRow(TypedDict):
     retention_days: int
     replay_id: str
-<<<<<<< HEAD
-    max_segment_id: int
-=======
     max_segment_id: int | None
-    platform: str
->>>>>>> 484616fc
 
 
 class MatchedRows(TypedDict):
