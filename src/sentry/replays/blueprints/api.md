--- conflicted
+++ resolved
@@ -53,19 +53,6 @@
 
     Additionally, you can filter by these hidden fields.
 
-<<<<<<< HEAD
-    | Field               | Type          | Description                                                    |
-    | ------------------- | ------------- | -------------------------------------------------------------- |
-    | replay_click.alt    | string        | The alt attribute of the HTML element.                         |
-    | replay_click.class  | array[string] | An array of HTML element classes.                              |
-    | replay_click.id     | string        | The ID of an HTML element.                                     |
-    | replay_click.label  | string        | The aria-label attribute of an HTML element.                   |
-    | replay_click.role   | string        | The role of an HTML element.                                   |
-    | replay_click.tag    | string        | Valid HTML5 tag name.                                          |
-    | replay_click.testid | string        | The data-testid of an HTML element. (omitted from public docs) |
-    | replay_click.text   | string        | The text-content of an HTML element.                           |
-    | replay_click.title  | string        | The title attribute of an HTML element.                        |
-=======
     | Field                    | Type          | Description                                                    |
     | ------------------------ | ------------- | -------------------------------------------------------------- |
     | replay_click.alt         | string        | The alt attribute of the HTML element.                         |
@@ -77,7 +64,6 @@
     | replay_click.testid      | string        | The data-testid of an HTML element. (omitted from public docs) |
     | replay_click.textContent | string        | The text-content of an HTML element.                           |
     | replay_click.title       | string        | The title attribute of an HTML element.                        |
->>>>>>> d390b535
 
 ### Browse Replays [GET]
 
