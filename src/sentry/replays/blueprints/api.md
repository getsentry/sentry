# Replays API

Host: https://sentry.io/api/0

**Authors.**

@cmanallen
@joshferge

**How to read this document.**

This document is structured by resource with each resource having actions that can be performed against it. Every action that either accepts a request or returns a response WILL document the full interchange format. Clients may opt to restrict response data or provide a subset of the request data. The API may or may not accept partial payloads.

## Replays [/organizations/<organization_id_or_slug>/replays/]

- Parameters

  - field (optional, string)
  - environment (optional, string)
  - project (optional, string)
  - sort, sortBy, orderBy (optional, string)
    Default: -startedAt
    Members: + projectId + -projectId + startedAt + -startedAt + finishedAt + -finishedAt + duration + -duration + countErrors + -countErrors
  - statsPeriod (optional, string) - A positive integer suffixed with a unit type.
    Default: 7d
    Members: + s + m + h + d + w
  - start (optional, string) - ISO 8601 format (`YYYY-MM-DDTHH:mm:ss.sssZ`)
  - end (optional, string) - ISO 8601 format. Required if `start` is set.
  - per_page (optional, number)
    Default: 10
  - offset (optional, number)
    Default: 0
  - query (optional, string) - Search query with space-separated field/value pairs. ie: `?query=count_errors:>2 AND duration:<1h`.
  - queryReferrer(optional, string) - Specify the page which this query is being made from.
    Some fields in the API response have their own dedicated parameters, or are otherwide not supported in the `query` param. They are:

    | Response Field      | Parameter       |
    | ------------------- | --------------- |
    | `environment`       | `?environment=` |
    | `project_id`        | `?project=`     |
    | `started_at`        | `?start=`       |
    | `finished_at`       | `?end=`         |
    | `user.display_name` | -               |

    You can use the following aliases to query for fields that are plural in the API response:

    | Response Field | Search Alias         |
    | -------------- | -------------------- |
    | `error_ids`    | `error_id`           |
    | `releases`     | `release`            |
    | `trace_ids`    | `trace` & `trace_id` |
    | `urls`         | `url`                |

    Additionally, you can filter by these hidden fields.

    | Field                | Type          | Description                                                    |
    | -------------------- | ------------- | -------------------------------------------------------------- |
    | click.alt            | string        | The alt attribute of the HTML element.                         |
    | click.class          | array[string] | An array of HTML element classes.                              |
    | click.id             | string        | The ID of an HTML element.                                     |
    | click.label          | string        | The aria-label attribute of an HTML element.                   |
    | click.component_name | string        | The value of the data-sentry-component attribute.              |
    | click.role           | string        | The role of an HTML element.                                   |
    | click.tag            | string        | Valid HTML5 tag name.                                          |
    | click.testid         | string        | The data-testid of an HTML element. (omitted from public docs) |
    | click.textContent    | string        | The text-content of an HTML element.                           |
    | click.title          | string        | The title attribute of an HTML element.                        |
    | click.selector       | string        | A valid CSS selector.                                          |
    | dead.selector        | string        | A valid CSS selector.                                          |
    | rage.selector        | string        | A valid CSS selector.                                          |

### Browse Replays [GET]

Retrieve a collection of replays.

**Attributes**

| Column            | Type                          | Description                                            |
| ----------------- | ----------------------------- | ------------------------------------------------------ |
| activity          | number                        | -                                                      |
| browser.name      | optional[string]              | -                                                      |
| browser.version   | optional[string]              | -                                                      |
| count_dead_clicks | number                        | The number of dead clicks present in the replay.       |
| count_rage_clicks | number                        | The number of rage clicks present in the replay.       |
| count_errors      | number                        | The number of errors associated with the replay.       |
| count_segments    | number                        | The number of segments that make up the replay.        |
| count_urls        | number                        | The number of urls visited in the replay.              |
| device.brand      | optional[string]              | -                                                      |
| device.family     | optional[string]              | -                                                      |
| device.model      | optional[string]              | Same search field as Events                            |
| device.name       | optional[string]              | -                                                      |
| dist              | optional[string]              | -                                                      |
| duration          | number                        | Difference of `finishedAt` and `startedAt` in seconds. |
| environment       | optional[string]              | -                                                      |
| error_ids         | array[string]                 | -                                                      |
| finished_at       | string                        | The **latest** timestamp received.                     |
| has_viewed        | bool                          | True if the authorized user has viewed the replay.     |
| id                | string                        | The ID of the Replay instance.                         |
| is_archived       | bool                          | Whether the replay was deleted or not.                 |
| os.name           | optional[string]              | -                                                      |
| os.version        | optional[string]              | -                                                      |
| platform          | string                        | -                                                      |
| project_id        | string                        | -                                                      |
| releases          | array[string]                 | Same search field as Events                            |
| sdk.name          | string                        | -                                                      |
| sdk.version       | string                        | -                                                      |
| started_at        | string                        | The **earliest** replay_start_timestamp received.      |
| tags              | object[string, array[string]] | -                                                      |
| trace_ids         | array[string]                 | Same search field as Events                            |
| urls              | array[string]                 | -                                                      |
| user.display_name | optional[string]              | -                                                      |
| user.email        | optional[string]              | -                                                      |
| user.id           | optional[string]              | -                                                      |
| user.ip           | optional[string]              | Same search field as Events                            |
| user.username     | optional[string]              | -                                                      |

- Response 200

  ```json
  {
    "data": [
      {
        "activity": 5,
        "browser": {
          "name": "Chome",
          "version": "103.0.38"
        },
        "count_dead_clicks": 6,
        "count_rage_clicks": 1,
        "count_errors": 1,
        "count_segments": 0,
        "count_urls": 1,
        "device": {
          "brand": "Apple",
          "family": "iPhone",
          "model": "11",
          "name": "iPhone 11"
        },
        "dist": null,
        "duration": 576,
        "environment": "production",
        "error_ids": ["7e07485f-12f9-416b-8b14-26260799b51f"],
        "finished_at": "2022-07-07T14:15:33.201019",
        "has_viewed": true,
        "id": "7e07485f-12f9-416b-8b14-26260799b51f",
        "is_archived": false,
        "os": {
          "name": "iOS",
          "version": "16.2"
        },
        "platform": "Sentry",
        "project_id": "639195",
        "releases": ["version@1.4"],
        "sdk": {
          "name": "Thundercat",
          "version": "27.1"
        },
        "started_at": "2022-07-07T14:05:57.909921",
        "tags": {
          "hello": ["world", "Lionel Richie"]
        },
        "trace_ids": ["7e07485f-12f9-416b-8b14-26260799b51f"],
        "urls": ["/organizations/abc123/issues"],
        "user": {
          "display_name": "John Doe",
          "email": "john.doe@example.com",
          "id": "30246326",
          "ip": "213.164.1.114",
          "username": "John Doe"
        }
      }
    ]
  }
  ```

## Replay [/projects/<organization_id_or_slug>/<project_id_or_slug>/replays/<replay_id>/]

- Parameters
  - field (optional, string)

### Fetch Replay [GET]

Retrieve a single replay instance.

- Response 200

  ```json
  {
    "data": {
      "activity": 5,
      "browser": {
        "name": "Chome",
        "version": "103.0.38"
      },
      "count_dead_clicks": 6,
      "count_rage_clicks": 1,
      "count_errors": 1,
      "count_segments": 0,
      "count_urls": 1,
      "device": {
        "brand": "Apple",
        "family": "iPhone",
        "model": "11",
        "name": "iPhone 11"
      },
      "dist": null,
      "duration": 576,
      "environment": "production",
      "error_ids": ["7e07485f-12f9-416b-8b14-26260799b51f"],
      "finished_at": "2022-07-07T14:15:33.201019",
      "has_viewed": false,
      "id": "7e07485f-12f9-416b-8b14-26260799b51f",
      "os": {
        "name": "iOS",
        "version": "16.2"
      },
      "platform": "Sentry",
      "project_id": "639195",
      "releases": ["version@1.4"],
      "sdk": {
        "name": "Thundercat",
        "version": "27.1"
      },
      "started_at": "2022-07-07T14:05:57.909921",
      "tags": {
        "hello": ["world", "Lionel Richie"]
      },
      "trace_ids": ["7e07485f-12f9-416b-8b14-26260799b51f"],
      "urls": ["/organizations/abc123/issues"],
      "user": {
        "display_name": "John Doe",
        "email": "john.doe@example.com",
        "id": "30246326",
        "ip": "213.164.1.114",
        "username": "John Doe"
      }
    }
  }
  ```

### Delete Replay [DELETE]

Deletes a replay instance.

- Response 204

## Replay Selectors [/organizations/<organization_id_or_slug>/replay-selectors/]

- Parameters

  - project (optional, string)
  - sort, sortBy, orderBy (optional, string)
    Default: -count_dead_clicks
    Members:
    - count_dead_clicks
    - -count_dead_clicks
    - count_rage_clicks
    - -count_rage_clicks
  - statsPeriod (optional, string) - A positive integer suffixed with a unit type.
    Default: 7d
    Members:
    - s
    - m
    - h
    - d
    - w
  - start (optional, string) - ISO 8601 format (`YYYY-MM-DDTHH:mm:ss.sssZ`)
  - end (optional, string) - ISO 8601 format. Required if `start` is set.
  - environment (optional, string)
  - per_page (optional, number)
    Default: 10
  - offset (optional, number)
    Default: 0

### Browse Replay Selectors [GET]

Retrieve a collection of selectors.

**Attributes**

| Column                 | Type          | Description                                        |
| ---------------------- | ------------- | -------------------------------------------------- |
| count_dead_clicks      | number        | The number of dead clicks for a given DOM element. |
| count_rage_clicks      | number        | The number of rage clicks for a given DOM element. |
| dom_element            | string        | -                                                  |
| element.alt            | string        | -                                                  |
| element.aria_label     | string        | -                                                  |
| element.class          | array[string] | -                                                  |
| element.component_name | string        | -                                                  |
| element.id             | string        | -                                                  |
| element.role           | string        | -                                                  |
| element.tag            | string        | -                                                  |
| element.testid         | string        | -                                                  |
| element.title          | string        | -                                                  |
| project_id             | string        | -                                                  |

- Response 200

  ```json
  {
    "data": [
      {
        "count_dead_clicks": 2,
        "count_rage_clicks": 1,
        "dom_element": "div#myid.class1.class2",
        "element": {
          "alt": "",
          "aria_label": "",
          "class": ["class1", "class2"],
          "component_name": "",
          "id": "myid",
          "role": "",
          "tag": "div",
          "testid": "",
          "title": ""
        },
        "project_id": "1"
      }
    ]
  }
  ```

## Replay Recording Segments [/projects/<organization_id_or_slug>/<project_id_or_slug>/replays/<replay_id>/recording-segments/]

- Parameters
  - per_page
  - cursor
  - download - Instruct the API to return a streaming json response

### Browse Replay Recording Segments [GET]

Retrieve a collection of replay recording-segments.

| Column    | Type   | Description |
| --------- | ------ | ----------- |
| replayId  | string | -           |
| segmentId | number | -           |
| projectId | string | -           |
| dateAdded | string | -           |

Without download query argument

- Response 200

  ```json
  {
    "data": [
      {
        "replayId": "7e07485f-12f9-416b-8b14-26260799b51f",
        "segmentId": 0,
        "projectId": "409512",
        "dateAdded": "2022-07-07T14:15:33.201019"
      }
    ]
  }
  ```

With download query argument, rrweb events JSON

- Response 200
  Content-Type application/json

  ```json
  [
    [
      {"type":4, "data":{"href":"https://example.com", "width":1500, "height":1200}},
      {...}
    ],
    [
      {...}
    ]
  ]
  ```

## Replay Recording Segment [/projects/<organization_id_or_slug>/<project_id_or_slug>/replays/<replay_id>/recording-segments/<segment_id>/]

- Parameters
  - download - Instruct the API to return a streaming bytes response.

### Fetch Replay Recording Segment [GET]

Retrieve a single replay recording-segment.

Without download query argument.

- Response 200

  ```json
  {
    "data": {
      "replayId": "7e07485f-12f9-416b-8b14-26260799b51f",
      "segmentId": 0,
      "projectId": 409512,
      "dateAdded": "2022-07-07T14:15:33.201019"
    }
  }
  ```

With download query argument.

- Response 200

  Content-Type application/octet-stream

## Replay Video [/projects/<organization_id_or_slug>/<project_id_or_slug>/replays/<replay_id>/videos/<segment_id>/]

### Fetch Replay Video [GET]

Returns the bytes of a replay-segment video.

- Response 200

  ```
  \x00\x00\x00
  ```

## Replay Tag Keys [/projects/<organization_id_or_slug>/<project_id_or_slug>/replays/tags/]

### Fetch Tag Keys [GET]

Retrieve a collection of tag keys associated with the replays dataset.

| Column      | Type   | Description |
| ----------- | ------ | ----------- |
| key         | string | -           |
| name        | string | -           |
| totalValues | number | -           |

- Response 200

  ```json
  [
    {
      "key": "plan.total_members",
      "name": "Plan.Total Members",
      "totalValues": 630661
    }
  ]
  ```

## Replay Tag Values [/projects/<organization_id_or_slug>/<project_id_or_slug>/replays/tags/<key>/values/]

### Fetch Tag Values [GET]

Retrieve a collection of tag values associated with a tag key on the replays dataset.

| Column    | Type   | Description |
| --------- | ------ | ----------- |
| key       | string | -           |
| name      | string | -           |
| value     | string | -           |
| count     | number | -           |
| lastSeen  | string | -           |
| firstSeen | string | -           |

- Response 200

  ```json
  [
    {
      "key": "plan",
      "name": "am1_team",
      "value": "am1_team",
      "count": 66880,
      "lastSeen": "2022-12-09T19:39:53Z",
      "firstSeen": "2022-11-25T19:40:39Z"
    }
  ]
  ```

## Replay Click [/projects/<organization_id_or_slug>/<project_id_or_slug>/replays/<replay_id>/clicks/]

Parameters:

| Parameter | Type   | Default | Description                                  |
| --------- | ------ | ------- | -------------------------------------------- |
| per_page  | number | 100     |                                              |
| offset    | number | 0       |                                              |
| query     | string | 0       | Space-separated string of field, value pairs |

Queryable fields:

| Field                | Type          | Description                                                    |
| -------------------- | ------------- | -------------------------------------------------------------- |
| click.alt            | string        | The alt attribute of the HTML element.                         |
| click.class          | array[string] | An array of HTML element classes.                              |
| click.id             | string        | The ID of an HTML element.                                     |
| click.label          | string        | The aria-label attribute of an HTML element.                   |
| click.component_name | string        | The value of the data-sentry-component attribute.              |
| click.role           | string        | The role of an HTML element.                                   |
| click.selector       | string        | A valid CSS selector.                                          |
| click.tag            | string        | Valid HTML5 tag name.                                          |
| click.testid         | string        | The data-testid of an HTML element. (omitted from public docs) |
| click.textContent    | string        | The text-content of an HTML element.                           |
| click.title          | string        | The title attribute of an HTML element.                        |

Queryable fields for rage and dead clicks:

| Field         | Type   | Description           |
| ------------- | ------ | --------------------- |
| dead.selector | string | A valid CSS selector. |
| rage.selector | string | A valid CSS selector. |

### Fetch Replay Clicks [GET]

Retrieve a collection of click events associated with a replay.

| Column    | Type   | Description                    |
| --------- | ------ | ------------------------------ |
| node_id   | number | RRWeb node id.                 |
| timestamp | number | Unix timestamp of click event. |

- Response 200

  ```json
  {
    "data": [
      {
        "node_id": 339,
        "timestamp": 1681226444
      }
    ]
  }
  ```

## Replay Viewed By [/projects/<organization_id_or_slug>/<project_id_or_slug>/replays/<replay_id>/viewed-by/]

### Fetch Replay Viewed By [GET]

| Column    | Type        | Description                                        |
| --------- | ----------- | -------------------------------------------------- |
| viewed_by | array[User] | An array of user types who have viewed the replay. |

- Response 200

  ```json
  {
    "data": {
      "viewed_by": [
        {
          "id": "884411",
          "name": "some.body@sentry.io",
          "username": "d93522a35cb64c13991104bd73d44519",
          "email": "some.body@sentry.io",
          "avatarUrl": "https://gravatar.com/avatar/d93522a35cb64c13991104bd73d44519d93522a35cb64c13991104bd73d44519?s=32&d=mm",
          "isActive": true,
          "hasPasswordAuth": false,
          "isManaged": false,
          "dateJoined": "2022-07-25T23:36:29.593212Z",
          "lastLogin": "2024-03-14T18:11:28.740309Z",
          "has2fa": true,
          "lastActive": "2024-03-15T22:22:06.925934Z",
          "isSuperuser": true,
          "isStaff": false,
          "experiments": {},
          "emails": [
            {
              "id": "2231333",
              "email": "some.body@sentry.io",
              "is_verified": true
            }
          ],
          "avatar": {
            "avatarType": "upload",
            "avatarUuid": "499dcd0764da42a589654a2224086e67",
            "avatarUrl": "https://sentry.io/avatar/499dcd0764da42a589654a2224086e67/"
          },
          "type": "user"
        }
      ]
    }
  }
  ```

### Create Replay Viewed [POST]

A POST request is issued with no body. The URL and authorization context is used to construct a new viewed replay entry.

- Request

  - Headers

    Cookie: \_ga=GA1.2.17576183...

- Response 204

<<<<<<< HEAD
## Replay Deletion Jobs [/organizations/<organization_id_or_slug>/replays/jobs/delete/]

- Parameters

  - per_page (optional, number)
    Default: 10
  - offset (optional, number)
    Default: 0

### List Replay Deletion Jobs [GET]

Retrieve a collection of replay delete jobs.

**Attributes**

| Column      | Type             | Description                                                                 |
| ----------- | ---------------- | --------------------------------------------------------------------------- |
| id          | number           | -                                                                           |
| dateCreated | string           | -                                                                           |
| dateUpdated | string           | -                                                                           |
| rangeStart  | string           | The minimum UTC timestamp in the deletion range.                            |
| rangeEnd    | string           | The maximum UTC timestamp in the deletion range.                            |
| environment | optional[string] | The environment to delete replays from.  If not specified, applies to all environments               |
| projects    | list[number]     | The projects to delete replays from.                                        |
| status      | string           | The status of the deletion job. One of `pending`, `in-progress`, and `completed`. |
| query       | optional[string] | The query string which matches the to-be-deleted replays. Conforms to https://docs.sentry.io/concepts/search/#query-syntax                  |

- Response 200

  ```json
  {
    "data": [
      {
        "id": 23,
        "dateCreated": "2025-06-06T14:05:57.909921",
        "dateUpdated": "2025-06-06T14:05:57.909921",
        "rangeStart": "2025-06-01T00:00:00.000000",
        "rangeEnd": "2025-06-04T00:00:00.000000",
        "environment": "production",
        "projects": [11276],
        "status": "in-progress",
        "query": "release:2.3.0 AND url:*/billing*"
      }
    ]
  }
  ```

### Create a Replay Batch Deletion Job [POST]

Delete a collection of replays. Deletes are throttled and will take some time to complete. The number of events expected to be deleted is returned on the meta object. This number is ephemeral and can change. It is only returned for informational reasons.

- Request

  ```json
  {
    "data": {
      "rangeStart": "2025-06-01T00:00:00.000000",
      "rangeEnd": "2025-06-04T00:00:00.000000",
      "environment": "production",
      "projects": [11276],
      "query": "release:2.3.0 AND url:*/billing*"
    }
  }
  ```

- Response 201

  ```json
  {
    "data": {
      "id": 23,
      "dateCreated": "2025-06-06T14:05:57.909921",
      "dateUpdated": "2025-06-06T14:05:57.909921",
      "rangeStart": "2025-06-01T00:00:00.000000",
      "rangeEnd": "2025-06-04T00:00:00.000000",
      "environment": "prod",
      "projects": [11276],
      "status": "pending",
      "query": "release:2.3.0 AND url:*/billing*"
    },
    "meta": {
      "count": 13922
    }
  }
  ```

## Replay Delete Job [/organizations/<organization_id_or_slug>/replays/jobs/delete/<id>/]

### Get Replay Delete Job [GET]

Fetch a replay delete job instance.
=======
## Replay Summarize Breadcrumb [/projects/<organization_id_or_slug>/<project_id_or_slug>/replays/<replay_id>/summarize/breadcrumbs/]

### Fetch Replay Breadcrumb Summary [GET]

| Column                   | Type            | Description                                                                                   |
| ------------------------ | --------------- | --------------------------------------------------------------------------------------------- |
| title                    | str             | The main title of the user journey summary.                                                   |
| summary                  | str             | A concise summary featuring the highlights of the user's journey while using the application. |
| time_ranges              | list[TimeRange] | A list of TimeRange objects.                                                                  |
| time_ranges.period_start | number          | The start time (UNIX timestamp) of the analysis window.                                       |
| time_ranges.period_end   | number          | The end time (UNIX timestamp) of the analysis window.                                         |
| time_ranges.period_title | str             | A concise summary utilizing 6 words or fewer describing what happened during the time range.  |
>>>>>>> 0385368d

- Response 200

  ```json
  {
    "data": {
<<<<<<< HEAD
      "id": 23,
      "dateCreated": "2025-06-06T14:05:57.909921",
      "dateUpdated": "2025-06-06T14:05:57.909921",
      "rangeStart": "2025-06-01T00:00:00.000000",
      "rangeEnd": "2025-06-04T00:00:00.000000",
      "environment": "production",
      "projects": [11276],
      "status": "pending",
      "query": "release:2.3.0 AND url:*/billing*"
    }
  }
  ```

### Schedule Replay Collection Deletion [PUT]

An empty PUT request is made to the endpoint. The instance is scheduled for processing if it was in a pending state.

- Response 202
=======
      "title": "Something Happened",
      "summary": "The application broke",
      "time_ranges": [
        {
          "period_start": 1749584581.5356228,
          "period_end": 1749584992.912,
          "period_title": "Second Replay Load Failure"
        }
      ]
    }
  }
  ```
>>>>>>> 0385368d
<|MERGE_RESOLUTION|>--- conflicted
+++ resolved
@@ -584,7 +584,37 @@
 
 - Response 204
 
-<<<<<<< HEAD
+## Replay Summarize Breadcrumb [/projects/<organization_id_or_slug>/<project_id_or_slug>/replays/<replay_id>/summarize/breadcrumbs/]
+
+### Fetch Replay Breadcrumb Summary [GET]
+
+| Column                   | Type            | Description                                                                                   |
+| ------------------------ | --------------- | --------------------------------------------------------------------------------------------- |
+| title                    | str             | The main title of the user journey summary.                                                   |
+| summary                  | str             | A concise summary featuring the highlights of the user's journey while using the application. |
+| time_ranges              | list[TimeRange] | A list of TimeRange objects.                                                                  |
+| time_ranges.period_start | number          | The start time (UNIX timestamp) of the analysis window.                                       |
+| time_ranges.period_end   | number          | The end time (UNIX timestamp) of the analysis window.                                         |
+| time_ranges.period_title | str             | A concise summary utilizing 6 words or fewer describing what happened during the time range.  |
+
+- Response 200
+
+  ```json
+  {
+    "data": {
+      "title": "Something Happened",
+      "summary": "The application broke",
+      "time_ranges": [
+        {
+          "period_start": 1749584581.5356228,
+          "period_end": 1749584992.912,
+          "period_title": "Second Replay Load Failure"
+        }
+      ]
+    }
+  }
+  ```
+
 ## Replay Deletion Jobs [/organizations/<organization_id_or_slug>/replays/jobs/delete/]
 
 - Parameters
@@ -600,17 +630,17 @@
 
 **Attributes**
 
-| Column      | Type             | Description                                                                 |
-| ----------- | ---------------- | --------------------------------------------------------------------------- |
-| id          | number           | -                                                                           |
-| dateCreated | string           | -                                                                           |
-| dateUpdated | string           | -                                                                           |
-| rangeStart  | string           | The minimum UTC timestamp in the deletion range.                            |
-| rangeEnd    | string           | The maximum UTC timestamp in the deletion range.                            |
-| environment | optional[string] | The environment to delete replays from.  If not specified, applies to all environments               |
-| projects    | list[number]     | The projects to delete replays from.                                        |
-| status      | string           | The status of the deletion job. One of `pending`, `in-progress`, and `completed`. |
-| query       | optional[string] | The query string which matches the to-be-deleted replays. Conforms to https://docs.sentry.io/concepts/search/#query-syntax                  |
+| Column      | Type             | Description                                                                                                                |
+| ----------- | ---------------- | -------------------------------------------------------------------------------------------------------------------------- |
+| id          | number           | -                                                                                                                          |
+| dateCreated | string           | -                                                                                                                          |
+| dateUpdated | string           | -                                                                                                                          |
+| rangeStart  | string           | The minimum UTC timestamp in the deletion range.                                                                           |
+| rangeEnd    | string           | The maximum UTC timestamp in the deletion range.                                                                           |
+| environment | optional[string] | The environment to delete replays from. If not specified, applies to all environments                                      |
+| projects    | list[number]     | The projects to delete replays from.                                                                                       |
+| status      | string           | The status of the deletion job. One of `pending`, `in-progress`, and `completed`.                                          |
+| query       | optional[string] | The query string which matches the to-be-deleted replays. Conforms to https://docs.sentry.io/concepts/search/#query-syntax |
 
 - Response 200
 
@@ -676,46 +706,12 @@
 ### Get Replay Delete Job [GET]
 
 Fetch a replay delete job instance.
-=======
-## Replay Summarize Breadcrumb [/projects/<organization_id_or_slug>/<project_id_or_slug>/replays/<replay_id>/summarize/breadcrumbs/]
-
-### Fetch Replay Breadcrumb Summary [GET]
-
-| Column                   | Type            | Description                                                                                   |
-| ------------------------ | --------------- | --------------------------------------------------------------------------------------------- |
-| title                    | str             | The main title of the user journey summary.                                                   |
-| summary                  | str             | A concise summary featuring the highlights of the user's journey while using the application. |
-| time_ranges              | list[TimeRange] | A list of TimeRange objects.                                                                  |
-| time_ranges.period_start | number          | The start time (UNIX timestamp) of the analysis window.                                       |
-| time_ranges.period_end   | number          | The end time (UNIX timestamp) of the analysis window.                                         |
-| time_ranges.period_title | str             | A concise summary utilizing 6 words or fewer describing what happened during the time range.  |
->>>>>>> 0385368d
 
 - Response 200
 
   ```json
   {
     "data": {
-<<<<<<< HEAD
-      "id": 23,
-      "dateCreated": "2025-06-06T14:05:57.909921",
-      "dateUpdated": "2025-06-06T14:05:57.909921",
-      "rangeStart": "2025-06-01T00:00:00.000000",
-      "rangeEnd": "2025-06-04T00:00:00.000000",
-      "environment": "production",
-      "projects": [11276],
-      "status": "pending",
-      "query": "release:2.3.0 AND url:*/billing*"
-    }
-  }
-  ```
-
-### Schedule Replay Collection Deletion [PUT]
-
-An empty PUT request is made to the endpoint. The instance is scheduled for processing if it was in a pending state.
-
-- Response 202
-=======
       "title": "Something Happened",
       "summary": "The application broke",
       "time_ranges": [
@@ -727,5 +723,4 @@
       ]
     }
   }
-  ```
->>>>>>> 0385368d
+  ```