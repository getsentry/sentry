import logging
import uuid
from collections import defaultdict
from datetime import datetime, timedelta, timezone
from typing import Any, DefaultDict, NamedTuple

from sentry import buffer, nodestore
from sentry.buffer.redis import BufferHookEvent, redis_buffer_registry
from sentry.eventstore.models import Event, GroupEvent
from sentry.issues.issue_occurrence import IssueOccurrence
from sentry.models.group import Group
from sentry.models.grouprulestatus import GroupRuleStatus
from sentry.models.project import Project
from sentry.models.rule import Rule
from sentry.models.rulesnooze import RuleSnooze
from sentry.rules import history, rules
from sentry.rules.conditions.event_frequency import (
    DEFAULT_COMPARISON_INTERVAL,
    BaseEventFrequencyCondition,
    ComparisonType,
    EventFrequencyConditionData,
    percent_increase,
)
from sentry.rules.processing.processor import (
    PROJECT_ID_BUFFER_LIST_KEY,
    activate_downstream_actions,
    bulk_get_rule_status,
    is_condition_slow,
    split_conditions_and_filters,
)
from sentry.silo.base import SiloMode
from sentry.tasks.base import instrumented_task
from sentry.tasks.post_process import should_retry_fetch
from sentry.utils import json, metrics
from sentry.utils.iterators import chunked
from sentry.utils.retries import ConditionalRetryPolicy, exponential_delay
from sentry.utils.safe import safe_execute

logger = logging.getLogger("sentry.rules.delayed_processing")
EVENT_LIMIT = 100


class UniqueConditionQuery(NamedTuple):
    """
    Represents all the data that uniquely identifies a condition class and its
    single respective Snuba query that must be made. Multiple instances of the
    same condition class can share the single query.
    """

    cls_id: str
    interval: str
    environment_id: int
    comparisonInterval: str | None = None

    def __repr__(self):
        return f"id: {self.cls_id},\ninterval: {self.interval},\nenv id: {self.environment_id}"


class DataAndGroups(NamedTuple):
    data: EventFrequencyConditionData
    group_ids: set[int]

    def __repr__(self):
        return f"data: {self.data}\ngroup_ids: {self.group_ids}"


def get_slow_conditions(rule: Rule) -> list[EventFrequencyConditionData]:
    """
    Returns the slow conditions of a rule model instance.
    """
    conditions_and_filters = rule.data.get("conditions", ())
    conditions, _ = split_conditions_and_filters(conditions_and_filters)
    slow_conditions = [cond for cond in conditions if is_condition_slow(cond)]

    # MyPy refuses to make TypedDict compatible with MutableMapping
    # https://github.com/python/mypy/issues/4976
    return slow_conditions  # type: ignore[return-value]


def get_rules_to_groups(rulegroup_to_event_data: dict[str, str]) -> DefaultDict[int, set[int]]:
    rules_to_groups: DefaultDict[int, set[int]] = defaultdict(set)
    for rule_group in rulegroup_to_event_data.keys():
        rule_id, group_id = rule_group.split(":")
        rules_to_groups[int(rule_id)].add(int(group_id))

    return rules_to_groups


def get_rules_to_slow_conditions(
    alert_rules: list[Rule],
) -> DefaultDict[Rule, list[EventFrequencyConditionData]]:
    rules_to_slow_conditions: DefaultDict[Rule, list[EventFrequencyConditionData]] = defaultdict(
        list
    )
    for rule in alert_rules:
        slow_conditions = get_slow_conditions(rule)
        for condition_data in slow_conditions:
            rules_to_slow_conditions[rule].append(condition_data)

    return rules_to_slow_conditions


def _generate_unique_queries(
    condition_data: EventFrequencyConditionData, environment_id: int
) -> list[UniqueConditionQuery]:
    """
    Returns a list of all unique condition queries that must be made for the
    given condition instance.
    Count comparison conditions will only have one unique query, while percent
    comparison conditions will have two unique queries.
    """
    unique_queries = [
        UniqueConditionQuery(condition_data["id"], condition_data["interval"], environment_id)
    ]
    if condition_data.get("comparisonType") == ComparisonType.PERCENT:
        # We will later compare the first query results against the second query to calculate
        # a percentage for percentage comparison conditions.
        comparison_interval = condition_data.get("comparisonInterval", "5")
        unique_queries.append(unique_queries[0]._replace(comparisonInterval=comparison_interval))
    return unique_queries


def get_condition_query_groups(
    alert_rules: list[Rule], rules_to_groups: DefaultDict[int, set[int]]
) -> dict[UniqueConditionQuery, DataAndGroups]:
    """
    Map unique condition queries to the group IDs that need to checked for that
    query. We also store a pointer to that condition's JSON so we can
    instantiate the class later.
    """
    condition_groups: dict[UniqueConditionQuery, DataAndGroups] = {}
    for rule in alert_rules:
        # We only want a rule's slow conditions because alert_rules are only added
        # to the buffer if we've already checked their fast conditions.
        slow_conditions = get_slow_conditions(rule)
        for condition_data in slow_conditions:
            for unique_cond in _generate_unique_queries(condition_data, rule.environment_id):
                # Add to set of group_ids if there are already group_ids
                # that apply to the unique condition query.
                if data_and_groups := condition_groups.get(unique_cond):
                    data_and_groups.group_ids.update(rules_to_groups[rule.id])
                # Otherwise, create the tuple containing the condition data and the
                # set of group_ids that apply to the unique condition query.
                else:
                    condition_groups[unique_cond] = DataAndGroups(
                        condition_data, set(rules_to_groups[rule.id])
                    )
    return condition_groups


def get_condition_group_results(
    condition_groups: dict[UniqueConditionQuery, DataAndGroups],
    project: Project,
) -> dict[UniqueConditionQuery, dict[int, int]] | None:
    condition_group_results: dict[UniqueConditionQuery, dict[int, int]] = {}
    current_time = datetime.now(tz=timezone.utc)
    for unique_condition, (condition_data, group_ids) in condition_groups.items():
        condition_cls = rules.get(unique_condition.cls_id)

        if condition_cls is None:
            logger.warning("Unregistered condition %r", unique_condition.cls_id)
            return None

        # MyPy refuses to make TypedDict compatible with MutableMapping
        # https://github.com/python/mypy/issues/4976
        condition_inst = condition_cls(project=project, data=condition_data)  # type: ignore[arg-type]
        if not isinstance(condition_inst, BaseEventFrequencyCondition):
            logger.warning("Unregistered condition %r", condition_cls.id)
            return None

        _, duration = condition_inst.intervals[unique_condition.interval]
<<<<<<< HEAD

        comparison_type = condition_data.get("comparisonType", ComparisonType.COUNT)
        if comparison_type == ComparisonType.PERCENT:
            comparison_interval = condition_inst.intervals[
                condition_data.get("comparisonInterval", "5")
            ][1]
        else:
            comparison_interval = None

=======
        comparison_interval = condition_inst.intervals[
            condition_data.get("comparisonInterval", DEFAULT_COMPARISON_INTERVAL)
        ][1]
        comparison_type = (
            condition_data.get("comparisonType", ComparisonType.COUNT)
            if condition_data
            else ComparisonType.COUNT
        )
>>>>>>> 486a5899
        result = safe_execute(
            condition_inst.get_rate_bulk,
            duration=duration,
            group_ids=group_ids,
            environment_id=unique_condition.environment_id,
            comparison_type=comparison_type,
            current_time=current_time,
            comparison_interval=comparison_interval,
        )
        condition_group_results[unique_condition] = result or {}
    return condition_group_results


def _passes_comparison(
    condition_group_results: dict[UniqueConditionQuery, dict[int, int]],
    condition_data: EventFrequencyConditionData,
    group_id: int,
    environment_id: int,
) -> bool:
    """
    Checks if a specific condition instance has passed.
    """
    unique_queries = _generate_unique_queries(condition_data, environment_id)
    try:
        query_values = [
            condition_group_results[unique_query][group_id] for unique_query in unique_queries
        ]
    except KeyError as e:
        logger.exception(
            "delayed_processing.missing_query_results", extra={"exception": e, "group_id": group_id}
        )
        return False

    calculated_value = query_values[0]
    # If there's a second query we must have a percent comparison condition.
    if len(query_values) == 2:
        calculated_value = percent_increase(calculated_value, query_values[1])

    target_value = float(condition_data["value"])

    return calculated_value > target_value


def get_rules_to_fire(
    condition_group_results: dict[UniqueConditionQuery, dict[int, int]],
    rules_to_slow_conditions: DefaultDict[Rule, list[EventFrequencyConditionData]],
    rules_to_groups: DefaultDict[int, set[int]],
) -> DefaultDict[Rule, set[int]]:
    rules_to_fire = defaultdict(set)
    for alert_rule, slow_conditions in rules_to_slow_conditions.items():
        action_match = alert_rule.data.get("action_match", "any")
        for group_id in rules_to_groups[alert_rule.id]:
            conditions_matched = 0
            for slow_condition in slow_conditions:
                if _passes_comparison(
                    condition_group_results, slow_condition, group_id, alert_rule.environment_id
                ):
                    if action_match == "any":
                        rules_to_fire[alert_rule].add(group_id)
                        break
                    conditions_matched += 1
                else:
                    if action_match == "all":
                        # We failed to match all conditions for this group, skip
                        break
            if action_match == "all" and conditions_matched == len(slow_conditions):
                rules_to_fire[alert_rule].add(group_id)
    return rules_to_fire


def parse_rulegroup_to_event_data(
    rulegroup_to_event_data: dict[str, str]
) -> dict[tuple[str, str], dict[str, str]]:
    parsed_rulegroup_to_event_data: dict[tuple[str, str], dict[str, str]] = {}

    for rule_group, instance_data in rulegroup_to_event_data.items():
        event_data = json.loads(instance_data)
        rule_id, group_id = rule_group.split(":")
        parsed_rulegroup_to_event_data[(rule_id, group_id)] = event_data
    return parsed_rulegroup_to_event_data


def bulk_fetch_events(event_ids: list[str], project_id: int) -> dict[str, Event]:
    node_id_to_event_id: dict[str, str] = {
        Event.generate_node_id(project_id, event_id=event_id): event_id for event_id in event_ids
    }
    node_ids = list(node_id_to_event_id.keys())
    fetch_retry_policy = ConditionalRetryPolicy(should_retry_fetch, exponential_delay(1.00))

    bulk_data = {}
    for node_id_chunk in chunked(node_ids, EVENT_LIMIT):
        bulk_results = fetch_retry_policy(lambda: nodestore.backend.get_multi(node_id_chunk))
        bulk_data.update(bulk_results)

    bulk_event_id_to_events: dict[str, Event] = {}
    for node_id, data in bulk_data.items():
        event_id = node_id_to_event_id[node_id]
        if data is not None:
            event = Event(event_id=event_id, project_id=project_id, data=data)
            bulk_event_id_to_events[event_id] = event

    return bulk_event_id_to_events


def build_group_to_groupevent(
    parsed_rulegroup_to_event_data: dict[tuple[str, str], dict[str, str]],
    bulk_event_id_to_events: dict[str, Event],
    bulk_occurrence_id_to_occurrence: dict[str, IssueOccurrence],
    group_id_to_group: dict[int, Group],
    project_id: int,
) -> dict[Group, GroupEvent]:
    group_to_groupevent: dict[Group, GroupEvent] = {}

    for rule_group, instance_data in parsed_rulegroup_to_event_data.items():
        event_id = instance_data.get("event_id")
        occurrence_id = instance_data.get("occurrence_id")
        occurrence = None

        if event_id:
            event = bulk_event_id_to_events.get(event_id)
        else:
            logger.info(
                "delayed_processing.missing_event_id",
                extra={"rule": rule_group[0], "project_id": project_id},
            )
        group = group_id_to_group.get(int(rule_group[1]))
        if not group or not event:
            if not group:
                logger.info(
                    "delayed_processing.missing_group",
                    extra={"rule": rule_group[0], "project_id": project_id},
                )
            if not event:
                logger.info(
                    "delayed_processing.missing_event",
                    extra={"rule": rule_group[0], "project_id": project_id, "group_id": group.id},  # type: ignore[union-attr]
                )
            continue

        group_event = event.for_group(group)
        if occurrence_id:
            occurrence = bulk_occurrence_id_to_occurrence.get(occurrence_id)
        group_event.occurrence = occurrence
        group_to_groupevent[group] = group_event

    return group_to_groupevent


def get_group_to_groupevent(
    parsed_rulegroup_to_event_data: dict[tuple[str, str], dict[str, str]],
    project_id: int,
    group_ids: set[int],
) -> dict[Group, GroupEvent]:
    groups = Group.objects.filter(id__in=group_ids)
    group_id_to_group = {group.id: group for group in groups}
    event_ids: set[str] = set()
    occurrence_ids: list[str] = []

    for instance_data in parsed_rulegroup_to_event_data.values():
        event_id = instance_data.get("event_id")
        if event_id:
            event_ids.add(event_id)
        occurrence_id = instance_data.get("occurrence_id")
        if occurrence_id:
            occurrence_ids.append(occurrence_id)

    bulk_event_id_to_events = bulk_fetch_events(list(event_ids), project_id)
    bulk_occurrences = IssueOccurrence.fetch_multi(occurrence_ids, project_id=project_id)
    bulk_occurrence_id_to_occurrence = {
        occurrence.id: occurrence for occurrence in bulk_occurrences if occurrence
    }
    group_to_groupevent = build_group_to_groupevent(
        parsed_rulegroup_to_event_data,
        bulk_event_id_to_events,
        bulk_occurrence_id_to_occurrence,
        group_id_to_group,
        project_id,
    )
    return group_to_groupevent


def process_delayed_alert_conditions() -> None:
    with metrics.timer("delayed_processing.process_all_conditions.duration"):
        fetch_time = datetime.now(tz=timezone.utc)
        project_ids = buffer.backend.get_sorted_set(
            PROJECT_ID_BUFFER_LIST_KEY, min=0, max=fetch_time.timestamp()
        )
        log_str = ""
        for project_id, timestamp in project_ids:
            log_str += f"{project_id}: {timestamp}"
        logger.info("delayed_processing.project_id_list", extra={"project_ids": log_str})

        for project_id, _ in project_ids:
            apply_delayed.delay(project_id)

        buffer.backend.delete_key(PROJECT_ID_BUFFER_LIST_KEY, min=0, max=fetch_time.timestamp())


@instrumented_task(
    name="sentry.rules.processing.delayed_processing",
    queue="delayed_rules",
    default_retry_delay=5,
    max_retries=5,
    soft_time_limit=50,
    time_limit=60,  # 1 minute
    silo_mode=SiloMode.REGION,
)
def apply_delayed(project_id: int, *args: Any, **kwargs: Any) -> None:
    """
    Grab rules, groups, and events from the Redis buffer, evaluate the "slow" conditions in a bulk snuba query, and fire them if they pass
    """
    # STEP 1: Fetch the rulegroup_to_event_data mapping for the project from redis
    project = Project.objects.get_from_cache(id=project_id)
    rulegroup_to_event_data = buffer.backend.get_hash(
        model=Project, field={"project_id": project.id}
    )
    logger.info(
        "delayed_processing.rulegroupeventdata",
        extra={"rulegroupdata": rulegroup_to_event_data, "project_id": project_id},
    )
    # STEP 2: Map each rule to the groups that must be checked for that rule.
    rules_to_groups = get_rules_to_groups(rulegroup_to_event_data)

    # STEP 3: Fetch the Rule models we need to check
    alert_rules_qs = Rule.objects.filter(id__in=list(rules_to_groups.keys()))
    snoozed_rules = set(
        RuleSnooze.objects.filter(rule__in=alert_rules_qs, user_id=None).values_list(
            "rule", flat=True
        )
    )
    alert_rules = [rule for rule in alert_rules_qs if rule.id not in snoozed_rules]

    # STEP 4: Create a map of unique condition queries to a tuple containing the
    # JSON information needed to instantiate that condition class and the
    # group_ids that must be checked for that condition.
    # We don't query per rule condition because conditions of the same class,
    # interval, environment, and comparisonInterval can share a single scan.
    condition_groups = get_condition_query_groups(alert_rules, rules_to_groups)
    logger.info(
        "delayed_processing.condition_groups",
        extra={"condition_groups": condition_groups, "project_id": project_id},
    )

    # Step 5: Instantiate the condition that we can apply to each unique condition
    # query, and evaluate the relevant group_ids that apply for that query.
    with metrics.timer("delayed_processing.get_condition_group_results.duration"):
        condition_group_results = get_condition_group_results(condition_groups, project)

    # Step 6: For each rule and group applying to that rule, check if the group
    # meets the conditions of the rule (basically doing BaseEventFrequencyCondition.passes)
    rules_to_slow_conditions = get_rules_to_slow_conditions(alert_rules)
    rules_to_fire = defaultdict(set)
    if condition_group_results:
        rules_to_fire = get_rules_to_fire(
            condition_group_results, rules_to_slow_conditions, rules_to_groups
        )
        log_str = ""
        for rule in rules_to_fire.keys():
            log_str += f"{str(rule.id)}, "
        logger.info(
            "delayed_processing.rule_to_fire",
            extra={"rules_to_fire": log_str, "project_id": project_id},
        )

    # Step 7: Fire the rule's actions
    now = datetime.now(tz=timezone.utc)
    parsed_rulegroup_to_event_data = parse_rulegroup_to_event_data(rulegroup_to_event_data)
    with metrics.timer("delayed_processing.fire_rules.duration"):
        for rule, group_ids in rules_to_fire.items():
            frequency = rule.data.get("frequency") or Rule.DEFAULT_FREQUENCY
            freq_offset = now - timedelta(minutes=frequency)
            group_to_groupevent = get_group_to_groupevent(
                parsed_rulegroup_to_event_data, project.id, group_ids
            )
            for group, groupevent in group_to_groupevent.items():
                rule_statuses = bulk_get_rule_status(alert_rules, group, project)
                status = rule_statuses[rule.id]
                if status.last_active and status.last_active > freq_offset:
                    logger.info(
                        "delayed_processing.last_active",
                        extra={
                            "last_active": status.last_active,
                            "freq_offset": freq_offset,
                            "project_id": project_id,
                            "group_id": group.id,
                        },
                    )
                    break

                updated = (
                    GroupRuleStatus.objects.filter(id=status.id)
                    .exclude(last_active__gt=freq_offset)
                    .update(last_active=now)
                )

                if not updated:
                    logger.info(
                        "delayed_processing.not_updated",
                        extra={
                            "status_id": status.id,
                            "project_id": project_id,
                            "group_id": group.id,
                        },
                    )
                    break

                notification_uuid = str(uuid.uuid4())
                groupevent = group_to_groupevent[group]
                rule_fire_history = history.record(
                    rule, group, groupevent.event_id, notification_uuid
                )
                for callback, futures in activate_downstream_actions(
                    rule, groupevent, notification_uuid, rule_fire_history
                ).values():
                    safe_execute(callback, groupevent, futures)

    # Step 8: Clean up Redis buffer data
    hashes_to_delete = [
        f"{rule}:{group}" for rule, groups in rules_to_groups.items() for group in groups
    ]
    buffer.backend.delete_hash(
        model=Project,
        filters={"project_id": project_id},
        fields=hashes_to_delete,
    )


if not redis_buffer_registry.has(BufferHookEvent.FLUSH):
    redis_buffer_registry.add_handler(BufferHookEvent.FLUSH, process_delayed_alert_conditions)<|MERGE_RESOLUTION|>--- conflicted
+++ resolved
@@ -169,26 +169,15 @@
             return None
 
         _, duration = condition_inst.intervals[unique_condition.interval]
-<<<<<<< HEAD
 
         comparison_type = condition_data.get("comparisonType", ComparisonType.COUNT)
         if comparison_type == ComparisonType.PERCENT:
             comparison_interval = condition_inst.intervals[
-                condition_data.get("comparisonInterval", "5")
+                condition_data.get("comparisonInterval", DEFAULT_COMPARISON_INTERVAL)
             ][1]
         else:
             comparison_interval = None
 
-=======
-        comparison_interval = condition_inst.intervals[
-            condition_data.get("comparisonInterval", DEFAULT_COMPARISON_INTERVAL)
-        ][1]
-        comparison_type = (
-            condition_data.get("comparisonType", ComparisonType.COUNT)
-            if condition_data
-            else ComparisonType.COUNT
-        )
->>>>>>> 486a5899
         result = safe_execute(
             condition_inst.get_rate_bulk,
             duration=duration,
