--- conflicted
+++ resolved
@@ -192,11 +192,7 @@
                 contexts = event.data["contexts"]
                 unreal = contexts.get("unreal")
                 if unreal is None:
-<<<<<<< HEAD
-                    unreal = []
-=======
                     unreal = {}
->>>>>>> c4f42b31
                 return [unreal.get(path[1])]
 
         elif path[0] == "app":
