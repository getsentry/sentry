from __future__ import annotations

import logging
from collections.abc import Generator, Sequence
from typing import Any

from django import forms

from sentry.api.serializers import serialize
from sentry.eventstore.models import GroupEvent
from sentry.incidents.endpoints.serializers.incident import IncidentSerializer
from sentry.incidents.models.alert_rule import AlertRuleTriggerAction
from sentry.incidents.models.incident import Incident, IncidentStatus
from sentry.incidents.typings.metric_detector import AlertContext, MetricIssueContext
from sentry.integrations.metric_alerts import (
    get_metric_count_from_incident,
    incident_attachment_info,
)
from sentry.integrations.services.integration import integration_service
from sentry.organizations.services.organization.serial import serialize_rpc_organization
from sentry.plugins.base import plugins
from sentry.rules.actions.base import EventAction
from sentry.rules.actions.services import PluginService
from sentry.rules.base import CallbackFuture
from sentry.sentry_apps.api.serializers.app_platform_event import AppPlatformEvent
from sentry.sentry_apps.services.app import RpcSentryAppService, app_service
from sentry.sentry_apps.tasks.sentry_apps import notify_sentry_app
from sentry.utils import json, metrics
from sentry.utils.forms import set_field_choices

logger = logging.getLogger("sentry.integrations.sentry_app")
PLUGINS_WITH_FIRST_PARTY_EQUIVALENTS = ["PagerDuty", "Slack", "Opsgenie"]


def build_incident_attachment(
    incident: Incident,
    new_status: IncidentStatus,
    metric_value: float | None = None,
    notification_uuid: str | None = None,
) -> dict[str, str]:
    from sentry.api.serializers.rest_framework.base import (
        camel_to_snake_case,
        convert_dict_key_case,
    )

    if metric_value is None:
        metric_value = get_metric_count_from_incident(incident)

    data = incident_attachment_info(
        organization=incident.organization,
        alert_context=AlertContext.from_alert_rule_incident(incident.alert_rule),
        metric_issue_context=MetricIssueContext.from_legacy_models(
            incident, new_status, metric_value
        ),
        notification_uuid=notification_uuid,
        referrer="metric_alert_sentry_app",
    )

    return {
        "metric_alert": convert_dict_key_case(
            serialize(incident, serializer=IncidentSerializer()), camel_to_snake_case
        ),
        "description_text": data["text"],
        "description_title": data["title"],
        "web_url": data["title_link"],
    }


def send_incident_alert_notification(
    action: AlertRuleTriggerAction,
    incident: Incident,
    metric_value: float | int | None,
    new_status: IncidentStatus,
    notification_uuid: str | None = None,
) -> bool:
    """
    When a metric alert is triggered, send incident data to the SentryApp's webhook.
    :param action: The triggered `AlertRuleTriggerAction`.
    :param incident: The `Incident` for which to build a payload.
    :param metric_value: The value of the metric that triggered this alert to
    fire.
    :return:
    """
    organization = serialize_rpc_organization(incident.organization)
    incident_attachment = build_incident_attachment(
        incident, new_status, metric_value, notification_uuid
    )

    success = integration_service.send_incident_alert_notification(
        sentry_app_id=action.sentry_app_id,
        action_id=action.id,
        incident_id=incident.id,
        organization_id=organization.id,
        new_status=new_status.value,
        incident_attachment_json=json.dumps(incident_attachment),
        metric_value=metric_value,
    )
    return success


def find_alert_rule_action_ui_component(app_platform_event: AppPlatformEvent) -> bool:
    """
    Loop through the triggers for the alert rule event. For each trigger, check
    if an action is an alert rule UI Component
    """
    triggers = (
        getattr(app_platform_event, "data", {})
        .get("metric_alert", {})
        .get("alert_rule", {})
        .get("triggers", [])
    )

    actions = [
        action
        for trigger in triggers
        for action in trigger.get("actions", {})
        if (action.get("type") == "sentry_app" and action.get("settings") is not None)
    ]

    return bool(len(actions))


class NotifyEventServiceForm(forms.Form):
    service = forms.ChoiceField(choices=())

    def __init__(self, *args: Any, **kwargs: Any) -> None:
        service_choices = [(s.slug, s.title) for s in kwargs.pop("services")]

        super().__init__(*args, **kwargs)

        set_field_choices(self.fields["service"], service_choices)


class NotifyEventServiceAction(EventAction):
    """Used for notifying a *specific* plugin/sentry app with a generic webhook payload."""

    id = "sentry.rules.actions.notify_event_service.NotifyEventServiceAction"
    label = "Send a notification via {service}"
    prompt = "Send a notification via an integration"

    def __init__(self, *args: Any, **kwargs: Any) -> None:
        super().__init__(*args, **kwargs)
        self.form_fields = {
            "service": {
                "type": "choice",
                "choices": [[i.slug, self.transform_title(i.title)] for i in self.get_services()],
            }
        }

    def transform_title(self, title: str) -> str:
        if title in PLUGINS_WITH_FIRST_PARTY_EQUIVALENTS:
            return f"(Legacy) {title}"
        return title

    def after(
        self, event: GroupEvent, notification_uuid: str | None = None
    ) -> Generator[CallbackFuture]:
        service = self.get_option("service")

        extra: dict[str, object] = {"event_id": event.event_id}
        if not service:
            self.logger.info("rules.fail.is_configured", extra=extra)
            return

        plugin = None
        app = app_service.get_sentry_app_by_slug(slug=service)

        if app:
            metrics.incr(
                "notifications.sent",
                instance=app.slug,
                tags={"group_category": event.group.issue_category},
                skip_internal=False,
            )
            yield self.future(notify_sentry_app, sentry_app=app)

        try:
            plugin = plugins.get(service)
        except KeyError:
            if not app:
                # If we can't find the sentry app OR plugin,
                # we've removed the plugin no need to error, just skip.
                extra["plugin"] = service
                self.logger.info("rules.fail.plugin_does_not_exist", extra=extra)
                return

        if plugin:
            extra["plugin"] = service

            if not plugin.is_enabled(self.project):
                extra["project_id"] = self.project.id
                self.logger.info("rules.fail.is_enabled", extra=extra)
                return

            group = event.group

            if not plugin.should_notify(group=group, event=event):
                extra["group_id"] = group.id
                self.logger.info("rule.fail.should_notify", extra=extra)
                return

<<<<<<< HEAD
            metrics.incr(
                "notifications.sent",
                instance=plugin.slug,
                tags={"group_category": event.group.issue_category},
                skip_internal=False,
            )
=======
            extra["organization_id"] = self.project.organization_id
            extra["project_id"] = self.project.id
            self.logger.info("rules.plugin_notification_sent", extra=extra)

            metrics.incr("notifications.sent", instance=plugin.slug, skip_internal=False)
>>>>>>> 9a20b9e7
            yield self.future(plugin.rule_notify)

    def get_sentry_app_services(self) -> Sequence[RpcSentryAppService]:
        return app_service.find_alertable_services(organization_id=self.project.organization_id)

    def get_plugins(self) -> Sequence[PluginService]:
        from sentry.plugins.bases.notify import NotificationPlugin

        results = []
        for plugin in plugins.for_project(self.project, version=1):
            if not isinstance(plugin, NotificationPlugin):
                continue
            results.append(PluginService(plugin))

        return results

    def get_services(self) -> Sequence[Any]:
        return [*self.get_plugins(), *self.get_sentry_app_services()]

    def get_form_instance(self) -> NotifyEventServiceForm:
        return NotifyEventServiceForm(self.data, services=self.get_services())<|MERGE_RESOLUTION|>--- conflicted
+++ resolved
@@ -199,20 +199,16 @@
                 self.logger.info("rule.fail.should_notify", extra=extra)
                 return
 
-<<<<<<< HEAD
+            extra["organization_id"] = self.project.organization_id
+            extra["project_id"] = self.project.id
+            self.logger.info("rules.plugin_notification_sent", extra=extra)
+
             metrics.incr(
                 "notifications.sent",
                 instance=plugin.slug,
                 tags={"group_category": event.group.issue_category},
                 skip_internal=False,
             )
-=======
-            extra["organization_id"] = self.project.organization_id
-            extra["project_id"] = self.project.id
-            self.logger.info("rules.plugin_notification_sent", extra=extra)
-
-            metrics.incr("notifications.sent", instance=plugin.slug, skip_internal=False)
->>>>>>> 9a20b9e7
             yield self.future(plugin.rule_notify)
 
     def get_sentry_app_services(self) -> Sequence[RpcSentryAppService]:
