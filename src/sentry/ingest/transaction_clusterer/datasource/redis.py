--- conflicted
+++ resolved
@@ -91,11 +91,7 @@
         and _should_store_transaction_name(event_data)
     ):
         safe_execute(_store_transaction_name, project, transaction_name, _with_transaction=False)
-<<<<<<< HEAD
-        _bump_rule_lifetime(project, event_data)
-=======
         safe_execute(_bump_rule_lifetime, project, event_data, _with_transaction=False)
->>>>>>> 60f6afc3
 
 
 def _should_store_transaction_name(event_data: Mapping[str, Any]) -> bool:
@@ -129,16 +125,7 @@
     if not applied_rules:
         return
 
-<<<<<<< HEAD
-    # XXX(iker): we're accessing project options here, and it represents a high
-    # (read) load.  However, since we're cleaning the redis store often, it's
-    # the only way to fetch the rules.
-    # Not checking if new rules exist means other strings could be added to the
-    # rules storage, which can explode the size of a project config.
-    stored_rules = clusterer_rules._get_rules(project)
-=======
     stored_rules = clusterer_rules.get_redis_rules(project)
->>>>>>> 60f6afc3
 
     for applied_rule in applied_rules:
         # There are two types of rules:
