from datetime import datetime, timezone
from typing import Dict, List, Mapping, Protocol, Sequence, Tuple

import sentry_sdk

from sentry.ingest.transaction_clusterer.datasource.redis import get_redis_client
from sentry.models import Project
from sentry.utils import metrics

from .base import ReplacementRule

#: Map from rule string to last_seen timestamp
RuleSet = Mapping[ReplacementRule, int]

#: How long a transaction name rule lasts, in seconds.
TRANSACTION_NAME_RULE_TTL_SECS = 90 * 24 * 60 * 60  # 90 days


class RuleStore(Protocol):
    def read(self, project: Project) -> RuleSet:
        ...

    def write(self, project: Project, rules: RuleSet) -> None:
        ...


class RedisRuleStore:
    """Store rules in both project options and Redis.

    Why Redis?
    We want to update the rule lifetimes when a transaction has been sanitized
    with that rule.  That load is very high for the project options to handle,
    but Redis is capable of doing so.

    Then, why project options?
    Redis is not a persistent store, and rules should be persistent. As a
    result, at some point the up-to-date lifetimes of rules in Redis must be
    updated and merged back to project options. This operation can't happen too
    frequently, and the task to generate rules meets the criteria and thus is
    responsible for that.
    """

    @staticmethod
    def _get_rules_key(project: Project) -> str:
        return f"txrules:o:{project.organization_id}:p:{project.id}"

    def read(self, project: Project) -> RuleSet:
        client = get_redis_client()
        key = self._get_rules_key(project)
        data = client.hgetall(key)
        return {rule: int(timestamp) for rule, timestamp in data.items()}

    def write(self, project: Project, rules: RuleSet) -> None:
        client = get_redis_client()
        key = self._get_rules_key(project)

        with client.pipeline() as p:
            # to be consistent with other stores, clear previous hash entries:
            p.delete(key)
            if len(rules) > 0:
                p.hmset(key, rules)
            p.execute()

    def update_rule(self, project: Project, rule: str, last_used: int) -> None:
        """Overwrite a rule's last_used timestamp.

        This function does not create the rule if it does not exist.
        """
        client = get_redis_client()
        key = self._get_rules_key(project)
        # There is no atomic "overwrite if exists" for hashes, so fetch keys first:
        existing_rules = client.hkeys(key)
        if rule in existing_rules:
            client.hset(key, rule, last_used)


class ProjectOptionRuleStore:
    _option_name = "sentry:transaction_name_cluster_rules"

    def read_sorted(self, project: Project) -> List[Tuple[ReplacementRule, int]]:
        ret = project.get_option(self._option_name, default=[])
        # normalize tuple vs. list (write_pickle vs. write_json)
        return [tuple(lst) for lst in ret]  # type: ignore[misc]

    def read(self, project: Project) -> RuleSet:
        rules = {rule: last_seen for rule, last_seen in self.read_sorted(project)}
        self.last_read = rules
        return rules

    def _sort(self, rules: RuleSet) -> List[Tuple[ReplacementRule, int]]:
        """Sort rules by number of slashes, i.e. depth of the rule"""
        return sorted(rules.items(), key=lambda p: p[0].count("/"), reverse=True)

    def write(self, project: Project, rules: RuleSet) -> None:
        """Writes the rules to project options, sorted by depth."""
        # we make sure the database stores lists such that they are json round trippable
        converted_rules = [list(tup) for tup in self._sort(rules)]

        # Track the number of rules per project.
        metrics.timing("txcluster.rules_per_project", len(converted_rules))

        project.update_option(self._option_name, converted_rules)


class CompositeRuleStore:
    #: Maximum number (non-negative integer) of rules to write to stores.
    MERGE_MAX_RULES: int = 50

    def __init__(self, stores: List[RuleStore]):
        self._stores = stores

    def read(self, project: Project) -> RuleSet:
        merged_rules: Dict[ReplacementRule, int] = {}
        for store in self._stores:
            rules = store.read(project)
            for rule, last_seen in rules.items():
                if rule not in merged_rules or merged_rules[rule] < last_seen:
                    merged_rules[rule] = last_seen

        return merged_rules

    def write(self, project: Project, rules: RuleSet) -> None:
        for store in self._stores:
            store.write(project, rules)

    def merge(self, project: Project) -> None:
        """Read rules from all stores, merge and write them back so they all are up-to-date."""
        merged_rules = self.read(project)
        trimmed_rules = self._trim_rules(merged_rules)
        self.write(project, trimmed_rules)

    def _trim_rules(self, rules: RuleSet) -> RuleSet:
        sorted_rules = sorted(rules.items(), key=lambda p: p[1], reverse=True)
        last_seen_deadline = _now() - TRANSACTION_NAME_RULE_TTL_SECS
        sorted_rules = [rule for rule in sorted_rules if rule[1] >= last_seen_deadline]

        if self.MERGE_MAX_RULES < len(rules):
            with sentry_sdk.configure_scope() as scope:
                sentry_sdk.set_measurement(
                    "discarded_transactions", len(rules) - self.MERGE_MAX_RULES
                )
                scope.set_context(
                    "clustering_rules_max",
                    {
                        "num_existing_rules": len(rules),
                        "max_amount": self.MERGE_MAX_RULES,
                        "discarded_rules": sorted_rules[self.MERGE_MAX_RULES :],
                    },
                )
                sentry_sdk.capture_message("Transaction clusterer discarded rules", level="warn")
            sorted_rules = sorted_rules[: self.MERGE_MAX_RULES]

        return {rule: last_seen for rule, last_seen in sorted_rules}


class LocalRuleStore:
    def __init__(self, rules: RuleSet):
        self._rules = rules

    def read(self, project: Project) -> RuleSet:
        return self._rules

    def write(self, project: Project, rules: RuleSet) -> None:
        self._rules = rules


def _now() -> int:
    return int(datetime.now(timezone.utc).timestamp())


def get_rules(project: Project) -> RuleSet:
    """Get rules from project options."""
    return ProjectOptionRuleStore().read(project)


def get_redis_rules(project: Project) -> RuleSet:
    """Get rules from Redis."""
    return RedisRuleStore().read(project)


def get_sorted_rules(project: Project) -> List[Tuple[ReplacementRule, int]]:
    """Public interface for fetching rules for a project.

    The rules are fetched from project options rather than redis, because
    project options is the more persistent store.

    The rules are ordered by specifity, meaning that rules that go deeper
    into the URL tree occur first.
    """
    return ProjectOptionRuleStore().read_sorted(project)


def update_rules(project: Project, new_rules: Sequence[ReplacementRule]) -> int:
    """Write newly discovered rules to projection option and redis, and update last_used.

<<<<<<< HEAD
    Returns the number of _new_ rules (that were not already present in project option).
=======
    Return the number of _new_ rules (that were not already present in project option).
>>>>>>> aaa7d664
    """
    # Run the updates even if there aren't any new rules, to get all the stores
    # up-to-date.
    # NOTE: keep in mind this function writes to Postgres, so it shouldn't be
    # called often.

    last_seen = _now()
    new_rule_set = {rule: last_seen for rule in new_rules}
    project_option = ProjectOptionRuleStore()
    rule_store = CompositeRuleStore(
        [
            RedisRuleStore(),
            project_option,
            LocalRuleStore(new_rule_set),
        ]
    )

    rule_store.merge(project)

    num_rules_added = len(new_rule_set.keys() - project_option.last_read.keys())

    return num_rules_added


def bump_last_used(project: Project, pattern: str) -> None:
    """If an entry for `pattern` exists, bump its last_used timestamp in redis.

    The updated last_used timestamps are transferred from redis to project options
    in the `cluster_projects` task.
    """
    RedisRuleStore().update_rule(project, pattern, _now())<|MERGE_RESOLUTION|>--- conflicted
+++ resolved
@@ -193,11 +193,7 @@
 def update_rules(project: Project, new_rules: Sequence[ReplacementRule]) -> int:
     """Write newly discovered rules to projection option and redis, and update last_used.
 
-<<<<<<< HEAD
-    Returns the number of _new_ rules (that were not already present in project option).
-=======
     Return the number of _new_ rules (that were not already present in project option).
->>>>>>> aaa7d664
     """
     # Run the updates even if there aren't any new rules, to get all the stores
     # up-to-date.
