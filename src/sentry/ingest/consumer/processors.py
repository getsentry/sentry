--- conflicted
+++ resolved
@@ -60,24 +60,6 @@
 
     set_current_event_project(project_id)
 
-<<<<<<< HEAD
-    event_type = data.get("type") or "none"
-
-    if killswitch_matches_context(
-        "store.load-shed-save-event-projects",
-        {
-            "project_id": project_id,
-            "event_type": event_type,
-            "platform": data.get("platform") or "none",
-        },
-    ):
-        # Delete the event payload from cache since it won't show up in post-processing.
-        if cache_key:
-            transaction_processing_store.delete_by_key(cache_key)
-        return
-
-=======
->>>>>>> 806592d9
     manager = EventManager(data)
     # event.project.organization is populated after this statement.
     manager.save(
@@ -90,13 +72,9 @@
     data = manager.get_data()
     if not isinstance(data, dict):
         data = dict(data.items())
-<<<<<<< HEAD
-    transaction_processing_store.store(data)
-=======
 
     with sentry_sdk.start_span(op="event_processing_store.store"):
-        event_processing_store.store(data)
->>>>>>> 806592d9
+        transaction_processing_store.store(data)
 
 
 @trace_func(name="ingest_consumer.process_event")
@@ -208,14 +186,6 @@
                 if not event_processing_store.exists(data):
                     return
 
-<<<<<<< HEAD
-        with metrics.timer("ingest_consumer._store_event"):
-            event_type = data.get("type")
-
-            if event_type == "transaction":
-                cache_key = transaction_processing_store.store(data)
-            else:
-=======
         # The no_celery_mode version of the transactions consumer skips one trip to rc-processing
         # Otherwise, we have to store the event in processing store here for the save_event task to
         # fetch later
@@ -223,7 +193,11 @@
             cache_key = None
         else:
             with metrics.timer("ingest_consumer._store_event"):
->>>>>>> 806592d9
+                event_type = data.get("type")
+
+            if event_type == "transaction":
+                cache_key = transaction_processing_store.store(data)
+            else:
                 cache_key = event_processing_store.store(data)
 
         try:
