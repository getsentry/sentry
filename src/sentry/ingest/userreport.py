from __future__ import annotations

import logging
import random
import uuid
from datetime import datetime, timedelta

from django.core.exceptions import PermissionDenied, ValidationError
from django.core.validators import validate_email
from django.db import IntegrityError, router
from django.utils import timezone

from sentry import eventstore, options
from sentry.api.exceptions import BadRequest
from sentry.constants import DataCategory
from sentry.eventstore.models import Event, GroupEvent
from sentry.feedback.lib.types import UserReportDict
from sentry.feedback.usecases.create_feedback import (
    UNREAL_FEEDBACK_UNATTENDED_MESSAGE,
    FeedbackCreationSource,
    is_in_feedback_denylist,
    shim_to_feedback,
)
from sentry.models.project import Project
from sentry.models.userreport import UserReport
from sentry.signals import user_feedback_received
from sentry.utils import metrics
from sentry.utils.db import atomic_transaction
from sentry.utils.outcomes import Outcome, track_outcome
from sentry.utils.rollback_metrics import incr_rollback_metrics

logger = logging.getLogger(__name__)


class Conflict(Exception):
    pass


def save_userreport(
    project: Project,
    report: UserReportDict,
    source: FeedbackCreationSource,
    start_time: datetime | None = None,
) -> UserReport | None:
    with metrics.timer("sentry.ingest.userreport.save_userreport", tags={"referrer": source.value}):
        if start_time is None:
            start_time = timezone.now()

        if is_in_feedback_denylist(project.organization):
            metrics.incr(
                "user_report.create_user_report.filtered",
                tags={"reason": "org.denylist", "referrer": source.value},
            )
            track_outcome(
                org_id=project.organization_id,
                project_id=project.id,
                key_id=None,
                outcome=Outcome.RATE_LIMITED,
                reason="feedback_denylist",
                timestamp=start_time,
                event_id=None,  # Note report["event_id"] is id of the associated event, not the report itself.
                category=DataCategory.USER_REPORT_V2,
                quantity=1,
            )
            if (
                source == FeedbackCreationSource.USER_REPORT_DJANGO_ENDPOINT
                or source == FeedbackCreationSource.CRASH_REPORT_EMBED_FORM
            ):
                raise PermissionDenied()
            return None

        should_filter, metrics_reason, display_reason = validate_user_report(
            report, project.id, source=source
        )
        if should_filter:
            metrics.incr(
                "user_report.create_user_report.filtered",
                tags={"reason": metrics_reason, "referrer": source.value},
            )
            track_outcome(
                org_id=project.organization_id,
                project_id=project.id,
                key_id=None,
                outcome=Outcome.INVALID,
<<<<<<< HEAD
                reason=display_reason,
                timestamp=start_time or timezone.now(),
=======
                reason=outcomes_reason,
                timestamp=start_time,
>>>>>>> 8228d5b7
                event_id=None,  # Note report["event_id"] is id of the associated event, not the report itself.
                category=DataCategory.USER_REPORT_V2,
                quantity=1,
            )
            if (
                source == FeedbackCreationSource.USER_REPORT_DJANGO_ENDPOINT
                or source == FeedbackCreationSource.CRASH_REPORT_EMBED_FORM
            ):
                raise BadRequest(display_reason)
            return None

        # XXX(dcramer): enforce case insensitivity by coercing this to a lowercase string
        report["event_id"] = report["event_id"].lower()
        report["project_id"] = project.id

        # Use the associated event to validate and update the report.
        event: Event | GroupEvent | None = eventstore.backend.get_event_by_id(
            project.id, report["event_id"]
        )

        if event:
            # if the event is more than 30 minutes old, we don't allow updates
            # as it might be abusive
            if event.datetime < start_time - timedelta(minutes=30):
                metrics.incr(
                    "user_report.create_user_report.filtered",
                    tags={"reason": "event_too_old", "referrer": source.value},
                )
                track_outcome(
                    org_id=project.organization_id,
                    project_id=project.id,
                    key_id=None,
                    outcome=Outcome.INVALID,
                    reason="Associated event is too old",
                    timestamp=start_time,
                    event_id=None,
                    category=DataCategory.USER_REPORT_V2,
                    quantity=1,
                )
                raise Conflict("Feedback for this event cannot be modified.")

            report["environment_id"] = event.get_environment().id
            if event.group_id:
                report["group_id"] = event.group_id

        # Save the report.
        try:
            with atomic_transaction(using=router.db_for_write(UserReport)):
                report_instance = UserReport.objects.create(**report)

        except IntegrityError:
            # There was a duplicate, so just overwrite the existing
            # row with the new one. The only way this ever happens is
            # if someone is messing around with the API, or doing
            # something wrong with the SDK, but this behavior is
            # more reasonable than just hard erroring and is more
            # expected.
            incr_rollback_metrics(UserReport)
            existing_report = UserReport.objects.get(
                project_id=report["project_id"], event_id=report["event_id"]
            )

            # if the existing report was submitted more than 5 minutes ago, we dont
            # allow updates as it might be abusive (replay attacks)
            if existing_report.date_added < timezone.now() - timedelta(minutes=5):
                metrics.incr(
                    "user_report.create_user_report.filtered",
                    tags={"reason": "duplicate_report", "referrer": source.value},
                )
                track_outcome(
                    org_id=project.organization_id,
                    project_id=project.id,
                    key_id=None,
                    outcome=Outcome.INVALID,
                    reason="Duplicate report",
                    timestamp=start_time,
                    event_id=None,
                    category=DataCategory.USER_REPORT_V2,
                    quantity=1,
                )
                raise Conflict("Feedback for this event cannot be modified.")

            existing_report.update(
                name=report.get("name", ""),
                email=report.get("email", ""),
                comments=report["comments"],
            )
            report_instance = existing_report

            metrics.incr(
                "user_report.create_user_report.overwrite_duplicate",
                tags={"referrer": source.value},
            )

        else:
            if report_instance.group_id:
                report_instance.notify()

        # Additionally processing if save is successful.
        user_feedback_received.send_robust(project=project, sender=save_userreport)

        logger.info(
            "ingest.user_report",
            extra={
                "project_id": project.id,
                "event_id": report["event_id"],
                "has_event": bool(event),
            },
        )
        metrics.incr(
            "user_report.create_user_report.saved",
            tags={"has_event": bool(event), "referrer": source.value},
        )
        if event and source.value in FeedbackCreationSource.old_feedback_category_values():
            logger.info(
                "ingest.user_report.shim_to_feedback",
                extra={"project_id": project.id, "event_id": report["event_id"]},
            )
            shim_to_feedback(report, event, project, source)
            # XXX(aliu): the update_user_reports task will still try to shim the report after a period, unless group_id or environment is set.

        return report_instance


def validate_user_report(
    report: UserReportDict,
    project_id: int,
    source: FeedbackCreationSource = FeedbackCreationSource.USER_REPORT_ENVELOPE,
) -> tuple[bool, str | None, str | None]:
    """
    Validates required fields, field lengths, and garbage messages. Also checks email format and that event_id is a UUID.

    Reformatting: strips whitespace from comments and dashes from event_id.

    Returns a tuple of (should_filter, metrics_reason, display_reason). XXX: ensure metrics and outcome reasons have bounded cardinality.

    At the moment we do not raise validation errors.
    """
    if "comments" not in report:
        return True, "missing_comments", "Missing comments"  # type: ignore[unreachable]
    if "event_id" not in report:
        return True, "missing_event_id", "Missing event_id"  # type: ignore[unreachable]

    report["comments"] = report["comments"].strip()

    name, email, comments = (
        report.get("name", ""),
        report.get("email", ""),
        report["comments"],
    )

    if options.get("feedback.filter_garbage_messages"):  # Message-based filter kill-switch.
        if not comments:
            return True, "empty", "Empty Feedback Messsage"

        if comments == UNREAL_FEEDBACK_UNATTENDED_MESSAGE:
            return True, "unreal.unattended", "Sent in Unreal Unattended Mode"

    max_comment_length = UserReport._meta.get_field("comments").max_length
    if max_comment_length and len(comments) > max_comment_length:
        metrics.distribution(
            "feedback.large_message",
            len(comments),
            tags={
                "entrypoint": "save_userreport",
                "referrer": source.value,
            },
        )
        if random.random() < 0.1:
            logger.info(
                "Feedback message exceeds max size.",
                extra={
                    "project_id": project_id,
                    "entrypoint": "save_userreport",
                    "referrer": source.value,
                    "length": len(comments),
                    "feedback_message": comments[:100],
                },
            )
        return True, "too_large.message", "Message Too Large"

    max_name_length = UserReport._meta.get_field("name").max_length
    if max_name_length and len(name) > max_name_length:
        return True, "too_large.name", "Name Too Large"

    max_email_length = UserReport._meta.get_field("email").max_length
    if max_email_length and len(email) > max_email_length:
        return True, "too_large.email", "Email Too Large"

    try:
        if email:
            validate_email(email)
    except ValidationError:
        return True, "invalid_email", "Invalid Email"

    try:
        # Validates UUID and strips dashes.
        report["event_id"] = uuid.UUID(report["event_id"].lower()).hex
    except ValueError:
        return True, "invalid_event_id", "Invalid Event ID"

    return False, None, None<|MERGE_RESOLUTION|>--- conflicted
+++ resolved
@@ -82,13 +82,8 @@
                 project_id=project.id,
                 key_id=None,
                 outcome=Outcome.INVALID,
-<<<<<<< HEAD
                 reason=display_reason,
-                timestamp=start_time or timezone.now(),
-=======
-                reason=outcomes_reason,
                 timestamp=start_time,
->>>>>>> 8228d5b7
                 event_id=None,  # Note report["event_id"] is id of the associated event, not the report itself.
                 category=DataCategory.USER_REPORT_V2,
                 quantity=1,
