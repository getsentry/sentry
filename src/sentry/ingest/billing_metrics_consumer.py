--- conflicted
+++ resolved
@@ -279,7 +279,7 @@
                     "org_id": bucket_payload["org_id"],
                     "project_id": bucket_payload["project_id"],
                     "outcome": Outcome.ACCEPTED.value,
-                    "category": DataCategory.TRANSACTION_PROCESSED,
+                    "category": DataCategory.TRANSACTION,
                     "quantity": quantity,
                 }
             ).encode("utf-8")
@@ -302,52 +302,4 @@
             return len(value)
         except TypeError:
             # Unexpected value type for this metric ID, skip.
-<<<<<<< HEAD
-            return 0
-=======
-            return 0
-
-    def _produce_billing_outcomes(self, payload: MetricsBucket) -> None:
-        quantity = self._count_processed_transactions(payload)
-        if quantity < 1:
-            return
-
-        # track_outcome does not guarantee to deliver the outcome, making this
-        # an at-most-once delivery.
-        #
-        # If it turns out that we drop too many outcomes on shutdown,
-        # we may have to revisit this part to achieve a
-        # better approximation of exactly-once delivery.
-        track_outcome(
-            org_id=payload["org_id"],
-            project_id=payload["project_id"],
-            key_id=None,
-            outcome=Outcome.ACCEPTED,
-            reason=None,
-            timestamp=datetime.fromtimestamp(payload["timestamp"]),
-            event_id=None,
-            category=DataCategory.TRANSACTION,
-            quantity=quantity,
-        )
-
-    def _mark_commit_ready(self, message: Message[KafkaPayload]) -> None:
-        self.__ready_to_commit[message.partition] = Position(message.next_offset, message.timestamp)
-
-    def join(self, timeout: Optional[float] = None) -> None:
-        self._bulk_commit()
-
-    def _should_commit(self) -> bool:
-        if not self.__ready_to_commit:
-            return False
-        if self.__messages_since_last_commit >= self.__max_batch_size:
-            return True
-        if self.__last_commit + self.__max_batch_time <= datetime.now():
-            return True
-        return False
-
-    def _bulk_commit(self) -> None:
-        self.__commit(self.__ready_to_commit)
-        self.__ready_to_commit = {}
-        self.__messages_since_last_commit = 0
-        self.__last_commit = datetime.now()
->>>>>>> ae7a8e49
+            return 0