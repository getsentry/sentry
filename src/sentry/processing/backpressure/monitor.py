import time
from dataclasses import dataclass
from typing import Dict, Generator, List, Mapping, Union

import sentry_sdk
from django.conf import settings

from sentry import options
from sentry.processing.backpressure.health import record_consumer_health

# from sentry import options
from sentry.processing.backpressure.memory import (
    Cluster,
    ServiceMemory,
    iter_cluster_memory_usage,
    query_rabbitmq_memory_usage,
)
from sentry.processing.backpressure.topology import PROCESSING_SERVICES
from sentry.utils import redis


@dataclass
class Redis:
    cluster: Cluster


@dataclass
class RabbitMq:
    servers: List[str]


Service = Union[Redis, RabbitMq, None]


def check_service_memory(service: Service) -> Generator[ServiceMemory, None, None]:
    """
    This queries the given [`Service`] and returns the [`ServiceMemory`]
    for each of the individual servers that comprise the service.
    """

    if isinstance(service, Redis):
        yield from iter_cluster_memory_usage(service.cluster)

    elif isinstance(service, RabbitMq):
        for server in service.servers:
            yield query_rabbitmq_memory_usage(server)


def load_service_definitions() -> Dict[str, Service]:
    services: Dict[str, Service] = {}
    for name, definition in settings.SENTRY_PROCESSING_SERVICES.items():
        if cluster_id := definition.get("redis"):
            cluster = redis.redis_clusters.get(cluster_id)
            services[name] = Redis(cluster)

        elif rabbitmq_urls := definition.get("rabbitmq"):
            services[name] = RabbitMq(rabbitmq_urls)

        else:
            services[name] = None

    return services


def assert_all_services_defined(services: Dict[str, Service]) -> None:
    for name in PROCESSING_SERVICES:
        if name not in services:
            raise ValueError(
                f"The `{name}` Service is missing from `settings.SENTRY_PROCESSING_SERVICES`."
            )


def check_service_health(services: Mapping[str, Service]) -> Mapping[str, bool]:
    service_health = {}

    for name, service in services.items():
<<<<<<< HEAD
=======
        high_watermark = options.get(f"backpressure.high_watermarks.{name}")
>>>>>>> bc58b9ff
        is_healthy = True
        try:
            high_watermark = high_watermarks[name]
            for memory in check_service_memory(service):
                is_healthy = is_healthy and memory.percentage < high_watermark
        except Exception as e:
            with sentry_sdk.push_scope() as scope:
                scope.set_tag("service", name)
                sentry_sdk.capture_exception(e)
            is_healthy = False

        service_health[name] = is_healthy

    return service_health


def start_service_monitoring() -> None:
    services = load_service_definitions()
    assert_all_services_defined(services)

    while True:
        if not options.get("backpressure.monitoring.enabled"):
            time.sleep(options.get("backpressure.monitoring.interval"))
            continue

        # first, check each base service and record its health
        service_health = check_service_health(services)

        # then, check the derived services and record their health
        try:
            record_consumer_health(service_health)
        except Exception as e:
            sentry_sdk.capture_exception(e)

        time.sleep(options.get("backpressure.monitoring.interval"))<|MERGE_RESOLUTION|>--- conflicted
+++ resolved
@@ -74,13 +74,9 @@
     service_health = {}
 
     for name, service in services.items():
-<<<<<<< HEAD
-=======
         high_watermark = options.get(f"backpressure.high_watermarks.{name}")
->>>>>>> bc58b9ff
         is_healthy = True
         try:
-            high_watermark = high_watermarks[name]
             for memory in check_service_memory(service):
                 is_healthy = is_healthy and memory.percentage < high_watermark
         except Exception as e:
