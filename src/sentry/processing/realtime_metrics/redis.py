--- conflicted
+++ resolved
@@ -1,11 +1,7 @@
 import datetime
-<<<<<<< HEAD
-from typing import Set
-=======
 import logging
 from itertools import chain
 from typing import Iterable, Set
->>>>>>> 365d3c49
 
 from sentry.exceptions import InvalidConfiguration
 from sentry.utils import redis
@@ -15,11 +11,8 @@
 # redis key for entry storing current list of LPQ members
 LPQ_MEMBERS_KEY = "store.symbolicate-event-lpq-selected"
 
-<<<<<<< HEAD
-=======
 logger = logging.getLogger(__name__)
 
->>>>>>> 365d3c49
 
 class RedisRealtimeMetricsStore(base.RealtimeMetricsStore):
     """An implementation of RealtimeMetricsStore based on a Redis backend."""
@@ -102,25 +95,6 @@
             pipeline.pexpire(key, self._histogram_ttl)
             pipeline.execute()
 
-<<<<<<< HEAD
-    def get_lpq_projects(self) -> Set[int]:
-        """
-        Fetches the list of projects that are currently using the low priority queue.
-
-        Returns a list of project IDs.
-        """
-        return {int(project_id) for project_id in self.cluster.smembers(LPQ_MEMBERS_KEY)}
-
-    def is_lpq_project(self, project_id: int) -> bool:
-        """
-        Checks whether the given project is currently using the low priority queue.
-
-        Returns a bool.
-        """
-        return bool(self.cluster.sismember(LPQ_MEMBERS_KEY, project_id))
-
-    def add_project_to_lpq(self, project_id: int) -> None:
-=======
     def projects(self) -> Iterable[int]:
         """
         Returns IDs of all projects for which metrics have been recorded in the store.
@@ -218,8 +192,15 @@
         """
         return {int(project_id) for project_id in self.cluster.smembers(LPQ_MEMBERS_KEY)}
 
+    def is_lpq_project(self, project_id: int) -> bool:
+        """
+        Checks whether the given project is currently using the low priority queue.
+
+        Returns a bool.
+        """
+        return bool(self.cluster.sismember(LPQ_MEMBERS_KEY, project_id))
+
     def add_project_to_lpq(self, project_id: int) -> bool:
->>>>>>> 365d3c49
         """
         Assigns a project to the low priority queue.
 
@@ -231,19 +212,11 @@
         """
 
         # This returns 0 if project_id was already in the set, 1 if it was added, and throws an
-<<<<<<< HEAD
-        # exception if there's a problem so it's fine if we just ignore the return value of this as
-        # the project is always added if this successfully completes.
-        self.cluster.sadd(LPQ_MEMBERS_KEY, project_id)
-
-    def remove_projects_from_lpq(self, project_ids: Set[int]) -> None:
-=======
         # exception if there's a problem. If this successfully completes then the project is
         # expected to be in the set.
         return int(self.cluster.sadd(LPQ_MEMBERS_KEY, project_id)) > 0
 
     def remove_projects_from_lpq(self, project_ids: Set[int]) -> int:
->>>>>>> 365d3c49
         """
         Removes projects from the low priority queue.
 
@@ -253,14 +226,8 @@
         the queue.
         """
         if len(project_ids) == 0:
-<<<<<<< HEAD
-            return
-
-        self.cluster.srem(LPQ_MEMBERS_KEY, *project_ids)
-=======
             return 0
 
         # This returns the number of projects removed, and throws an exception if there's a problem.
         # If this successfully completes then the projects are expected to no longer be in the set.
-        return int(self.cluster.srem(LPQ_MEMBERS_KEY, *project_ids))
->>>>>>> 365d3c49
+        return int(self.cluster.srem(LPQ_MEMBERS_KEY, *project_ids))