--- conflicted
+++ resolved
@@ -1,12 +1,6 @@
 from .auth import *  # noqa: F401,F403
 from .broadcast import *  # noqa: F401,F403
 from .email import *  # noqa: F401,F403
-<<<<<<< HEAD
-from .notifications import *  # noqa: F401,F403
-=======
-from .external_actor import *  # noqa: F401,F403
-from .integrations import *  # noqa: F401,F403
->>>>>>> faa20322
 from .project import *  # noqa: F401,F403
 from .project_codeowners import *  # noqa: F401,F403
 from .userrole import *  # noqa: F401,F403