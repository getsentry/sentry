--- conflicted
+++ resolved
@@ -8,14 +8,7 @@
     "type": "object",
     "definitions": {
         # Property Types
-<<<<<<< HEAD
-
-        'uri': {
-            'type': 'string',
-            'format': 'uri',
-            'pattern': r'^\/',
-=======
-        "uri": {"type": "string", "format": "uri", "pattern": "^\/"},
+        "uri": {"type": "string", "format": "uri", "pattern": r"^\/"},
         "options": {
             "type": "array",
             "minItems": 1,
@@ -25,7 +18,6 @@
                 "maxItems": 2,
                 "items": [{"type": "string"}, {"anyOf": [{"type": "string"}, {"type": "number"}]}],
             },
->>>>>>> 1699dca5
         },
         "fieldset": {
             "type": "array",
@@ -80,55 +72,20 @@
             },
             "required": ["type", "text"],
         },
-<<<<<<< HEAD
-
-        'image': {
-            'type': 'object',
-            'properties': {
-                'type': {
-                    'type': 'string',
-                    'enum': ['image'],
-                },
-                'url': {
-                    'type': 'string',
-                    'format': 'uri',
-                    'pattern': r'^(?:https?|\/)',
-                },
-                'alt': {
-                    'type': 'string',
-                },
-=======
         "image": {
             "type": "object",
             "properties": {
                 "type": {"type": "string", "enum": ["image"]},
-                "url": {"type": "string", "format": "uri", "pattern": "^(?:https?|\/)"},
+                "url": {"type": "string", "format": "uri", "pattern": r"^(?:https?|\/)"},
                 "alt": {"type": "string"},
->>>>>>> 1699dca5
             },
             "required": ["type", "url"],
         },
-<<<<<<< HEAD
-
-        'video': {
-            'type': 'object',
-            'properties': {
-                'type': {
-                    'type': 'string',
-                    'enum': ['video'],
-                },
-                'url': {
-                    'type': 'string',
-                    'format': 'uri',
-                    'pattern': r'^(?:https?|\/)',
-                },
-=======
         "video": {
             "type": "object",
             "properties": {
                 "type": {"type": "string", "enum": ["video"]},
-                "url": {"type": "string", "format": "uri", "pattern": "^(?:https?|\/)"},
->>>>>>> 1699dca5
+                "url": {"type": "string", "format": "uri", "pattern": r"^(?:https?|\/)"},
             },
             "required": ["type", "url"],
         },
