import logging

from jsonschema import Draft7Validator
from jsonschema.exceptions import ValidationError as SchemaValidationError
from jsonschema.exceptions import best_match

from sentry.utils import json

logger = logging.getLogger(__name__)

SCHEMA = {
    "type": "object",
    "definitions": {
        # Property Types
        "uri": {"type": "string", "format": "uri", "pattern": r"^\/"},
        "options": {
            "type": "array",
            "minItems": 1,
            "items": {
                "type": "array",
                "minItems": 2,
                "maxItems": 2,
                "items": [{"type": "string"}, {"anyOf": [{"type": "string"}, {"type": "number"}]}],
            },
        },
        "fieldset": {
            "type": "array",
            "minItems": 1,
            "items": {
                "anyOf": [
                    {"$ref": "#/definitions/select"},
                    {"$ref": "#/definitions/text"},
                    {"$ref": "#/definitions/textarea"},
                ]
            },
        },
        # Form Components
        "select": {
            "type": "object",
            "properties": {
                "type": {"type": "string", "enum": ["select"]},
                "label": {"type": "string"},
                "name": {"type": "string"},
                "async": {"type": "boolean"},
                "skip_load_on_open": {"type": "boolean"},
                "uri": {"$ref": "#/definitions/uri"},
                "options": {"$ref": "#/definitions/options"},
                "depends_on": {"type": "array", "minItems": 1, "items": {"type": "string"}},
            },
            "required": ["type", "name", "label"],
            "oneOf": [{"required": ["uri"]}, {"required": ["options"]}],
        },
        "text": {
            "type": "object",
            "properties": {
                "type": {"type": "string", "enum": ["text"]},
                "label": {"type": "string"},
                "name": {"type": "string"},
                "default": {"type": "string", "enum": ["issue.title", "issue.description"]},
            },
            "required": ["type", "label", "name"],
        },
        "textarea": {
            "type": "object",
            "properties": {
                "type": {"type": "string", "enum": ["textarea"]},
                "label": {"type": "string"},
                "name": {"type": "string"},
                "default": {"type": "string", "enum": ["issue.title", "issue.description"]},
            },
            "required": ["type", "label", "name"],
        },
        # Composable Components
        "header": {
            "type": "object",
            "properties": {
                "type": {"type": "string", "enum": ["header"]},
                "text": {"type": "string"},
            },
            "required": ["type", "text"],
        },
        "image": {
            "type": "object",
            "properties": {
                "type": {"type": "string", "enum": ["image"]},
                "url": {"type": "string", "format": "uri", "pattern": r"^(?:https?|\/)"},
                "alt": {"type": "string"},
            },
            "required": ["type", "url"],
        },
        "video": {
            "type": "object",
            "properties": {
                "type": {"type": "string", "enum": ["video"]},
                "url": {"type": "string", "format": "uri", "pattern": r"^(?:https?|\/)"},
            },
            "required": ["type", "url"],
        },
        "markdown": {
            "type": "object",
            "properties": {
                "type": {"type": "string", "enum": ["markdown"]},
                "text": {"type": "string"},
            },
            "required": ["type", "text"],
        },
        # Feature Components
        "issue-link": {
            "type": "object",
            "properties": {
                "type": {"type": "string", "enum": ["issue-link"]},
                "link": {
                    "type": "object",
                    "properties": {
                        "uri": {"$ref": "#/definitions/uri"},
                        "required_fields": {"$ref": "#/definitions/fieldset"},
                        "optional_fields": {"$ref": "#/definitions/fieldset"},
                    },
                    "required": ["uri", "required_fields"],
                },
                "create": {
                    "type": "object",
                    "properties": {
                        "uri": {"$ref": "#/definitions/uri"},
                        "required_fields": {"$ref": "#/definitions/fieldset"},
                        "optional_fields": {"$ref": "#/definitions/fieldset"},
                    },
                    "required": ["uri", "required_fields"],
                },
            },
            "required": ["type", "link", "create"],
        },
        "alert-rule-action": {
            "type": "object",
            "properties": {
                "type": {"type": "string", "enum": ["alert-rule-action"]},
                "required_fields": {"$ref": "#/definitions/fieldset"},
                "optional_fields": {"$ref": "#/definitions/fieldset"},
            },
            "required": ["type", "required_fields"],
        },
        "issue-media": {
            "type": "object",
            "properties": {
                "type": {"type": "string", "enum": ["issue-media"]},
                "title": {"type": "string"},
                "elements": {
                    "type": "array",
                    "minItems": 1,
                    "items": {
                        "anyOf": [
                            {"$ref": "#/definitions/header"},
                            {"$ref": "#/definitions/markdown"},
                            {"$ref": "#/definitions/image"},
                            {"$ref": "#/definitions/video"},
                        ]
                    },
                },
            },
            "required": ["type", "title", "elements"],
        },
        "stacktrace-link": {
            "type": "object",
            "properties": {
                "type": {"type": "string", "enum": ["stacktrace-link"]},
                "uri": {"$ref": "#/definitions/uri"},
            },
            "required": ["type", "uri"],
        },
    },
    "properties": {
        "elements": {
            "type": "array",
            "minItems": 1,
            "items": {
                "anyOf": [
                    {"$ref": "#/definitions/issue-link"},
                    {"$ref": "#/definitions/alert-rule-action"},
                    {"$ref": "#/definitions/issue-media"},
                    {"$ref": "#/definitions/stacktrace-link"},
                ]
            },
        }
    },
    "required": ["elements"],
}

element_types = ["issue-link", "alert-rule-action", "issue-media", "stacktrace-link"]


def validate_component(schema):
    """
    In order to test individual components, that aren't normally allowed at the
    top-level of a schema, we just plop all `definitions` into `properties`.
    This makes the validator think they're all valid top-level elements.
    """
    component_schema = SCHEMA.copy()
    component_schema["properties"] = component_schema["definitions"]
    del component_schema["required"]
    validate(instance={schema["type"]: schema}, schema=component_schema)


def check_elements_is_array(instance):
    if "elements" in instance and not isinstance(instance["elements"], list):
        raise SchemaValidationError("'elements' should be an array of objects")


def check_each_element_for_error(instance):
    if "elements" not in instance:
        return

    for element in instance["elements"]:
        if "type" not in element:
            raise SchemaValidationError("Each element needs a 'type' field")
        found_type = element["type"]
        if found_type not in element_types:
            raise SchemaValidationError(
                "Element has type '%s'. Type must be one of the following: %s"
                % (found_type, element_types)
            )
        try:
            validate_component(element)
        except SchemaValidationError as e:
            # catch the validation error and re-write the error so the user knows which element has the issue
<<<<<<< HEAD
            raise SchemaValidationError(f"{e} for element of type '{found_type}'")
=======
            raise SchemaValidationError(
                f"{e.message} for element of type '{found_type}'"  # noqa: B306
            )
>>>>>>> d9467206


def validate_ui_element_schema(instance):
    try:
        # schema validator will catch elements missing
        check_elements_is_array(instance)
        check_each_element_for_error(instance)
    except SchemaValidationError as e:
        raise e
    except Exception as e:
        logger.warning(
            "Unexpected error validating schema: %s",
            e,
            exc_info=True,
            extra={"schema": json.dumps(instance)},
        )
        # pre-validators might have unexpected errors if the format is not what they expect in the check
        # if that happens, we should eat the error and let the main validator find the schema error
    validate(instance, SCHEMA)


def validate(instance, schema):
    v = Draft7Validator(schema)
    if not v.is_valid(instance):
        raise best_match(v.iter_errors(instance))<|MERGE_RESOLUTION|>--- conflicted
+++ resolved
@@ -222,13 +222,9 @@
             validate_component(element)
         except SchemaValidationError as e:
             # catch the validation error and re-write the error so the user knows which element has the issue
-<<<<<<< HEAD
-            raise SchemaValidationError(f"{e} for element of type '{found_type}'")
-=======
             raise SchemaValidationError(
                 f"{e.message} for element of type '{found_type}'"  # noqa: B306
             )
->>>>>>> d9467206
 
 
 def validate_ui_element_schema(instance):
