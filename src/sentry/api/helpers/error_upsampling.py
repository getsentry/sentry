from collections.abc import Sequence
from types import ModuleType
from typing import Any

from rest_framework.request import Request

from sentry import options
from sentry.models.organization import Organization
from sentry.search.events.types import SnubaParams

UPSAMPLED_ERROR_AGGREGATION = "upsampled_count"


def is_errors_query_for_error_upsampled_projects(
    snuba_params: SnubaParams,
    organization: Organization,
    dataset: ModuleType,
    request: Request,
) -> bool:
    """
    Determine if this query should use error upsampling transformations.
    Only applies when ANY projects are allowlisted and we're querying error events.
    """
    if not are_any_projects_error_upsampled(snuba_params.project_ids):
        return False

    return _should_apply_sample_weight_transform(dataset, request)


def are_any_projects_error_upsampled(project_ids: Sequence[int]) -> bool:
    """
    Check if ANY projects in the query are allowlisted for error upsampling.
    Only returns True if any project pass the allowlist condition.
    """
    if not project_ids:
        return False

    allowlist = options.get("issues.client_error_sampling.project_allowlist", [])
    if not allowlist:
        return False

    # Any project must be in the allowlist
    result = any(project_id in allowlist for project_id in project_ids)
    return result


def transform_query_columns_for_error_upsampling(
    query_columns: Sequence[str], include_alias: bool = True
) -> list[str]:
    """
    Transform aggregation functions to use sum(sample_weight) instead of count()
    for error upsampling.
    """
    function_conversions = {
        "count()": "upsampled_count()",
        "eps()": "upsampled_eps()",
        "epm()": "upsampled_epm()",
    }

    transformed_columns = []
    for column in query_columns:
        column_lower = column.lower().strip()

<<<<<<< HEAD
        if column_lower == "count()":
            transformed_columns.append("upsampled_count() as count")
        elif column_lower == "eps()":
            transformed_columns.append("upsampled_eps() as eps")
        elif column_lower == "epm()":
            transformed_columns.append("upsampled_epm() as epm")
        elif column_lower == "sample_count()":
            transformed_columns.append("count() as sample_count")
        elif column_lower == "sample_eps()":
            transformed_columns.append("eps() as sample_eps")
        elif column_lower == "sample_epm()":
            transformed_columns.append("epm() as sample_epm")
=======
        if column_lower in function_conversions:
            transformed = function_conversions[column_lower]
            if include_alias:
                transformed += " as " + column_lower[:-2]
            transformed_columns.append(transformed)
>>>>>>> 581e6d21
        else:
            transformed_columns.append(column)

    return transformed_columns


def _should_apply_sample_weight_transform(dataset: Any, request: Request) -> bool:
    """
    Determine if we should apply sample_weight transformations based on the dataset
    and query context. Only apply for error events since sample_weight doesn't exist
    for transactions.
    """
    from sentry.snuba import discover, errors

    # Always apply for the errors dataset
    if dataset == errors:
        return True

    from sentry.snuba import transactions

    # Never apply for the transactions dataset
    if dataset == transactions:
        return False

    # For the discover dataset, check if we're querying errors specifically
    if dataset == discover:
        result = _is_error_focused_query(request)
        return result

    # For other datasets (spans, metrics, etc.), don't apply
    return False


def _is_error_focused_query(request: Request) -> bool:
    """
    Check if a query is focused on error events.
    Reduced to only check for event.type:error to err on the side of caution.
    """
    query = request.GET.get("query", "").lower()

    if "event.type:error" in query:
        return True

    return False<|MERGE_RESOLUTION|>--- conflicted
+++ resolved
@@ -61,26 +61,11 @@
     for column in query_columns:
         column_lower = column.lower().strip()
 
-<<<<<<< HEAD
-        if column_lower == "count()":
-            transformed_columns.append("upsampled_count() as count")
-        elif column_lower == "eps()":
-            transformed_columns.append("upsampled_eps() as eps")
-        elif column_lower == "epm()":
-            transformed_columns.append("upsampled_epm() as epm")
-        elif column_lower == "sample_count()":
-            transformed_columns.append("count() as sample_count")
-        elif column_lower == "sample_eps()":
-            transformed_columns.append("eps() as sample_eps")
-        elif column_lower == "sample_epm()":
-            transformed_columns.append("epm() as sample_epm")
-=======
         if column_lower in function_conversions:
             transformed = function_conversions[column_lower]
             if include_alias:
                 transformed += " as " + column_lower[:-2]
             transformed_columns.append(transformed)
->>>>>>> 581e6d21
         else:
             transformed_columns.append(column)
 
