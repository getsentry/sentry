from __future__ import annotations

import logging
import re
from collections import defaultdict
from collections.abc import Mapping, MutableMapping, Sequence
from typing import Any
from urllib.parse import urlparse

import rest_framework
from django.db import IntegrityError, router, transaction
from django.db.models import Q
from django.db.models.signals import post_save
from django.utils import timezone as django_timezone
from rest_framework import serializers
from rest_framework.request import Request
from rest_framework.response import Response

from sentry import analytics, features, options
from sentry.api.serializers import serialize
from sentry.api.serializers.models.actor import ActorSerializer, ActorSerializerResponse
from sentry.db.models.query import create_or_update
from sentry.hybridcloud.rpc import coerce_id_from
from sentry.integrations.tasks.kick_off_status_syncs import kick_off_status_syncs
from sentry.issues.grouptype import GroupCategory
from sentry.issues.ignored import handle_archived_until_escalating, handle_ignored
from sentry.issues.merge import MergedGroup, handle_merge
from sentry.issues.priority import update_priority
from sentry.issues.status_change import handle_status_update, infer_substatus
from sentry.issues.update_inbox import update_inbox
from sentry.models.activity import Activity, ActivityIntegration
from sentry.models.commit import Commit
from sentry.models.group import STATUS_UPDATE_CHOICES, Group, GroupStatus
from sentry.models.groupassignee import GroupAssignee
from sentry.models.groupbookmark import GroupBookmark
from sentry.models.grouphash import GroupHash
from sentry.models.grouphistory import record_group_history_from_activity_type
from sentry.models.groupinbox import GroupInboxRemoveAction, remove_group_from_inbox
from sentry.models.grouplink import GroupLink
from sentry.models.grouprelease import GroupRelease
from sentry.models.groupresolution import GroupResolution
from sentry.models.groupseen import GroupSeen
from sentry.models.groupshare import GroupShare
from sentry.models.groupsubscription import GroupSubscription
from sentry.models.grouptombstone import TOMBSTONE_FIELDS_FROM_GROUP, GroupTombstone
from sentry.models.project import Project
from sentry.models.release import Release, follows_semver_versioning_scheme
from sentry.notifications.types import SUBSCRIPTION_REASON_MAP, GroupSubscriptionReason
from sentry.signals import issue_resolved
from sentry.types.activity import ActivityType
from sentry.types.actor import Actor, ActorType
from sentry.types.group import SUBSTATUS_UPDATE_CHOICES, GroupSubStatus, PriorityLevel
from sentry.users.models.user import User
from sentry.users.services.user import RpcUser
from sentry.users.services.user.service import user_service
from sentry.users.services.user_option import user_option_service
from sentry.utils import metrics

from . import ACTIVITIES_COUNT, BULK_MUTATION_LIMIT, SearchFunction, delete_group_list
from .validators import GroupValidator, ValidationError

logger = logging.getLogger(__name__)


def handle_discard(
    request: Request,
    group_list: Sequence[Group],
    projects: Sequence[Project],
    user: User,
) -> Response:
    for project in projects:
        if not features.has("projects:discard-groups", project, actor=user):
            return Response({"detail": ["You do not have that feature enabled"]}, status=400)

    if any(group.issue_category != GroupCategory.ERROR for group in group_list):
        raise rest_framework.exceptions.ValidationError(
            detail="Only error issues can be discarded."
        )
    # grouped by project_id
    groups_to_delete = defaultdict(list)

    for group in group_list:
        with transaction.atomic(router.db_for_write(GroupTombstone)):
            try:
                tombstone = GroupTombstone.objects.create(
                    previous_group_id=group.id,
                    actor_id=coerce_id_from(user),
                    **{name: getattr(group, name) for name in TOMBSTONE_FIELDS_FROM_GROUP},
                )
            except IntegrityError:
                # in this case, a tombstone has already been created
                # for a group, so no hash updates are necessary
                pass
            else:
                groups_to_delete[group.project_id].append(group)

                GroupHash.objects.filter(group=group).update(
                    group=None, group_tombstone_id=tombstone.id
                )

    for project in projects:
        delete_group_list(
            request, project, groups_to_delete.get(project.id, []), delete_type="discard"
        )

    return Response(status=204)


def self_subscribe_and_assign_issue(
    acting_user: User | RpcUser | None, group: Group, self_assign_issue: str
) -> Actor | None:
    # Used during issue resolution to assign to acting user
    # returns None if the user didn't elect to self assign on resolution
    # or the group is assigned already, otherwise returns Actor
    # representation of current user
    if acting_user:
        GroupSubscription.objects.subscribe(
            subscriber=acting_user, group=group, reason=GroupSubscriptionReason.status_change
        )

        if self_assign_issue == "1" and not group.assignee_set.exists():
            return Actor(id=acting_user.id, actor_type=ActorType.USER)
    return None


def get_current_release_version_of_group(group: Group, follows_semver: bool = False) -> str | None:
    """
    Function that returns the latest release version associated with a Group, and by latest we
    mean either most recent (date) or latest in semver versioning scheme
    Inputs:
        * group: Group of the issue
        * follows_semver: flag that determines whether the project of the group follows semantic
                          versioning or not.
    Returns:
        current_release_version
    """
    current_release_version = None
    if follows_semver:
        if not features.has(
            "organizations:releases-resolve-next-release-semver-fix", group.project.organization
        ):
            try:
                # This sets current_release_version to the latest semver version associated with a group
                associated_release_id = GroupRelease.objects.filter(
                    project_id=group.project.id, group_id=group.id
                ).values_list("release_id")
                current_release_version = (
                    get_semver_releases(group.project)
                    .filter(id__in=associated_release_id)
                    .values_list("version", flat=True)[:1]
                    .get()
                )
            except Release.DoesNotExist:
                pass
        else:
            current_release_version = greatest_semver_release(group.project).version

    else:
        # This sets current_release_version to the most recent release associated with a group
        # In order to be able to do that, `use_cache` has to be set to False. Otherwise,
        # group.get_last_release might not return the actual latest release associated with a
        # group but rather a cached version (which might or might not be the actual latest. It is
        # the first latest observed by Sentry)
        current_release_version = group.get_last_release(use_cache=False)
    return current_release_version


def update_groups(
    request: Request,
    group_ids: Sequence[int | str] | None,
    projects: Sequence[Project],
    organization_id: int,
    search_fn: SearchFunction | None = None,
    user: RpcUser | User | None = None,
    data: Mapping[str, Any] | None = None,
) -> Response:
    # If `user` and `data` are passed as parameters then they should override
    # the values in `request`.
    user = user or request.user
    data = data or request.data

    if group_ids:
        group_list = Group.objects.filter(
            project__organization_id=organization_id, project__in=projects, id__in=group_ids
        )
        # filter down group ids to only valid matches
        group_ids = [g.id for g in group_list]
        if not group_ids:
            return Response(status=204)
    else:
        group_list = None

    serializer = None
    # TODO(jess): We may want to look into refactoring GroupValidator
    # to support multiple projects, but this is pretty complicated
    # because of the assignee validation. Punting on this for now.
    for project in projects:
        serializer = GroupValidator(
            data=data,
            partial=True,
            context={
                "project": project,
                "organization": project.organization,
                "access": getattr(request, "access", None),
            },
        )
        if not serializer.is_valid():
            raise serializers.ValidationError(serializer.errors)

    if serializer is None:
        return

    result = dict(serializer.validated_data)

    acting_user = user if user.is_authenticated else None

    if search_fn and not group_ids:
        try:
            cursor_result, _ = search_fn(
                {
                    "limit": BULK_MUTATION_LIMIT,
                    "paginator_options": {"max_limit": BULK_MUTATION_LIMIT},
                }
            )
        except ValidationError as exc:
            return Response({"detail": str(exc)}, status=400)

        group_list = list(cursor_result)
        group_ids = [g.id for g in group_list]

    if not group_list:
        return Response(detail="No groups found", status=400)

    # so we won't have to requery for each group
    project_lookup = {g.project_id: g.project for g in group_list}
    group_project_ids = {g.project_id for g in group_list}
    # filter projects down to only those that have groups in the search results
    projects = [p for p in projects if p.id in group_project_ids]

    queryset = Group.objects.filter(id__in=group_ids)

    discard = result.get("discard")
    if discard:
        return handle_discard(request, list(queryset), projects, acting_user)

    status_details = result.pop("statusDetails", result)
    status = result.get("status")
    res_type = None
    if "priority" in result:
        handle_priority(
            priority=result["priority"],
            group_list=group_list,
            actor=acting_user,
            project_lookup=project_lookup,
        )
    if status in ("resolved", "resolvedInNextRelease"):
        result, res_type = handle_resolve_in_release(
            status,
            status_details,
            group_list,
            projects,
            project_lookup,
            acting_user,
            user,
            result,
        )
        if isinstance(result, Response):
            return result
    elif status:
        result = handle_other_status_updates(
            result,
            group_list,
            group_ids,
            projects,
            project_lookup,
            status_details,
            acting_user,
            user,
        )

    return prepare_response(
        result,
        group_list,
        group_ids,
        project_lookup,
        projects,
        acting_user,
        data,
        res_type,
        request.META.get("HTTP_REFERER", ""),
    )


def handle_resolve_in_release(
    status: str,
    status_details: Mapping[str, Any],
    group_list: Sequence[Group],
    projects: Sequence[Project],
    project_lookup: Mapping[int, Project],
    acting_user: User | None,
    user: User | RpcUser,
    result: MutableMapping[str, Any],
) -> tuple[dict[str, Any], GroupResolution.Type | None] | Response:
    res_type = None
    release = None
    commit = None
    self_assign_issue = "0"
    if acting_user:
        user_options = user_option_service.get_many(
            filter={"user_ids": [acting_user.id], "keys": ["self_assign_issue"]}
        )
        if user_options:
            self_assign_issue = user_options[0].value
    res_status = None
    if status == "resolvedInNextRelease" or status_details.get("inNextRelease"):
        # TODO(jess): We may want to support this for multi project, but punting on it for now
        if len(projects) > 1:
            return Response(
                {"detail": "Cannot set resolved in next release for multiple projects."},
                status=400,
            )
        # may not be a release yet
        release = status_details.get("inNextRelease") or get_release_to_resolve_by(projects[0])

        activity_type = ActivityType.SET_RESOLVED_IN_RELEASE.value
        activity_data = {
            # no version yet
            "version": ""
        }

        serialized_user = user_service.serialize_many(filter=dict(user_ids=[user.id]), as_user=user)
        new_status_details = {
            "inNextRelease": True,
        }
        if serialized_user:
            new_status_details["actor"] = serialized_user[0]
        res_type = GroupResolution.Type.in_next_release
        res_type_str = "in_next_release"
        res_status = GroupResolution.Status.pending
    elif status_details.get("inUpcomingRelease"):
        if len(projects) > 1:
            return Response(
                {"detail": "Cannot set resolved in upcoming release for multiple projects."},
                status=400,
            )
        release = status_details.get("inUpcomingRelease") or most_recent_release(projects[0])
        activity_type = ActivityType.SET_RESOLVED_IN_RELEASE.value
        activity_data = {"version": ""}

        serialized_user = user_service.serialize_many(filter=dict(user_ids=[user.id]), as_user=user)
        new_status_details = {
            "inUpcomingRelease": True,
        }
        if serialized_user:
            new_status_details["actor"] = serialized_user[0]
        res_type = GroupResolution.Type.in_upcoming_release
        res_type_str = "in_upcoming_release"
        res_status = GroupResolution.Status.pending
    elif status_details.get("inRelease"):
        # TODO(jess): We could update validation to check if release
        # applies to multiple projects, but I think we agreed to punt
        # on this for now
        if len(projects) > 1:
            return Response(
                {"detail": "Cannot set resolved in release for multiple projects."}, status=400
            )
        release = status_details["inRelease"]
        activity_type = ActivityType.SET_RESOLVED_IN_RELEASE.value
        activity_data = {
            # no version yet
            "version": release.version
        }

        serialized_user = user_service.serialize_many(filter=dict(user_ids=[user.id]), as_user=user)
        new_status_details = {
            "inRelease": release.version,
        }
        if serialized_user:
            new_status_details["actor"] = serialized_user[0]
        res_type = GroupResolution.Type.in_release
        res_type_str = "in_release"
        res_status = GroupResolution.Status.resolved
    elif status_details.get("inCommit"):
        # TODO(jess): Same here, this is probably something we could do, but
        # punting for now.
        if len(projects) > 1:
            return Response(
                {"detail": "Cannot set resolved in commit for multiple projects."}, status=400
            )
        commit = status_details["inCommit"]
        activity_type = ActivityType.SET_RESOLVED_IN_COMMIT.value
        activity_data = {"commit": commit.id}
        serialized_user = user_service.serialize_many(filter=dict(user_ids=[user.id]), as_user=user)

        new_status_details = {
            "inCommit": serialize(commit, user),
        }
        if serialized_user:
            new_status_details["actor"] = serialized_user[0]
        res_type_str = "in_commit"
    else:
        res_type_str = "now"
        activity_type = ActivityType.SET_RESOLVED.value
        activity_data = {}
        new_status_details = {}

    metrics.incr("group.resolved", instance=res_type_str, skip_internal=True)

    # if we've specified a commit, let's see if its already been released
    # this will allow us to associate the resolution to a release as if we
    # were simply using 'inRelease' above
    # Note: this is different than the way commit resolution works on deploy
    # creation, as a given deploy is connected to an explicit release, and
    # in this case we're simply choosing the most recent release which contains
    # the commit.
    if commit and not release:
        # TODO(jess): If we support multiple projects for release / commit resolution,
        # we need to update this to find the release for each project (we shouldn't assume
        # it's the same)
        try:
            release = most_recent_release_matching_commit(projects, commit)
            res_type = GroupResolution.Type.in_release
            res_status = GroupResolution.Status.resolved
        except IndexError:
            release = None
    for group in group_list:
        with transaction.atomic(router.db_for_write(Group)):
            process_group_resolution(
                group,
                group_list,
                release,
                commit,
                res_type,
                res_status,
                acting_user,
                user,
                self_assign_issue,
                activity_type,
                activity_data,
                result,
            )

        issue_resolved.send_robust(
            organization_id=projects[0].organization_id,
            user=(acting_user or user),
            group=group,
            project=project_lookup[group.project_id],
            resolution_type=res_type_str,
            sender=update_groups,
        )

        kick_off_status_syncs.apply_async(
            kwargs={"project_id": group.project_id, "group_id": group.id}
        )

    result.update({"status": "resolved", "statusDetails": new_status_details})

    return result, res_type


def process_group_resolution(
    group: Group,
    group_list: Sequence[Group],
    release: Release | None,
    commit: Commit | None,
    res_type: GroupResolution.Type,
    res_status: GroupResolution.Status,
    acting_user: User | None,
    user: User | RpcUser,
    self_assign_issue: str,
    activity_type: ActivityType,
    activity_data: Mapping[str, Any],
    result: MutableMapping[str, Any],
):
    now = django_timezone.now()
    resolution = None
    created = None
    if release:
        resolution_params = {
            "release": release,
            "type": res_type,
            "status": res_status,
            "actor_id": user.id if user.is_authenticated else None,
        }

        # We only set `current_release_version` if GroupResolution type is
        # in_next_release, because we need to store information about the latest/most
        # recent release that was associated with a group and that is required for
        # release comparisons (i.e. handling regressions)
        if res_type == GroupResolution.Type.in_next_release:
            # Check if semver versioning scheme is followed
            follows_semver = follows_semver_versioning_scheme(
                org_id=group.project.organization_id,
                project_id=group.project_id,
                release_version=release.version,
            )

            current_release_version = get_current_release_version_of_group(group, follows_semver)

            if current_release_version:
                resolution_params.update({"current_release_version": current_release_version})

                # Sets `current_release_version` for activity, since there is no point
                # waiting for when a new release is created i.e.
                # clear_expired_resolutions task to be run.
                # Activity should look like "... resolved in version
                # >current_release_version" in the UI
                if follows_semver:
                    activity_data.update({"current_release_version": current_release_version})

                    # In semver projects, and thereby semver releases, we determine
                    # resolutions by comparing against an expression rather than a
                    # specific release (i.e. >current_release_version). Consequently,
                    # at this point we can consider this GroupResolution as resolved
                    # in release
                    resolution_params.update(
                        {
                            "type": GroupResolution.Type.in_release,
                            "status": GroupResolution.Status.resolved,
                        }
                    )
                else:
                    # If we already know the `next` release in date based ordering
                    # when clicking on `resolvedInNextRelease` because it is already
                    # been released, there is no point in setting GroupResolution to
                    # be of type in_next_release but rather in_release would suffice

                    try:
                        # Get current release object from current_release_version
                        current_release_obj = Release.objects.get(
                            version=current_release_version,
                            organization_id=group.project.organization_id,
                        )

                        date_order_q = Q(date_added__gt=current_release_obj.date_added) | Q(
                            date_added=current_release_obj.date_added,
                            id__gt=current_release_obj.id,
                        )

                        # Find the next release after the current_release_version
                        # i.e. the release that resolves the issue
                        resolved_in_release = (
                            Release.objects.filter(
                                date_order_q,
                                projects=group.project,
                                organization_id=group.project.organization_id,
                            )
                            .extra(select={"sort": "COALESCE(date_released, date_added)"})
                            .order_by("sort", "id")[:1]
                            .get()
                        )

                        # If we get here, we assume it exists and so we update
                        # GroupResolution and Activity
                        resolution_params.update(
                            {
                                "release": resolved_in_release,
                                "type": GroupResolution.Type.in_release,
                                "status": GroupResolution.Status.resolved,
                            }
                        )
                        activity_data.update({"version": resolved_in_release.version})
                    except Release.DoesNotExist:
                        # If it gets here, it means we don't know the upcoming
                        # release yet because it does not exist, and so we should
                        # fall back to our current model
                        ...

        resolution, created = GroupResolution.objects.get_or_create(
            group=group, defaults=resolution_params
        )
        if not created:
            resolution.update(datetime=django_timezone.now(), **resolution_params)

    if commit:
        GroupLink.objects.create(
            group_id=group.id,
            project_id=group.project_id,
            linked_type=GroupLink.LinkedType.commit,
            relationship=GroupLink.Relationship.resolves,
            linked_id=commit.id,
        )

    affected = Group.objects.filter(id=group.id).update(
        status=GroupStatus.RESOLVED, resolved_at=now, substatus=None
    )
    if not resolution:
        created = affected

    group.status = GroupStatus.RESOLVED
    group.substatus = None
    group.resolved_at = now
    if affected and not options.get("groups.enable-post-update-signal"):
        post_save.send(
            sender=Group,
            instance=group,
            created=False,
            update_fields=["resolved_at", "status", "substatus"],
        )
    remove_group_from_inbox(group, action=GroupInboxRemoveAction.RESOLVED, user=acting_user)
    result["inbox"] = None

    assigned_to = self_subscribe_and_assign_issue(acting_user, group, self_assign_issue)
    if assigned_to is not None:
        result["assignedTo"] = assigned_to

    if created:
        activity = Activity.objects.create(
            project=group.project,
            group=group,
            type=activity_type,
            user_id=acting_user.id,
            ident=resolution.id if resolution else None,
            data=activity_data,
        )
        record_group_history_from_activity_type(group, activity_type, actor=acting_user)

        # TODO(dcramer): we need a solution for activity rollups
        # before sending notifications on bulk changes
        if not len(group_list) > 1:
            transaction.on_commit(lambda: activity.send_notification(), router.db_for_write(Group))


def merge_groups(
    group_list: Sequence[Group],
    project_lookup: Mapping[int, Project],
    acting_user: User,
    referer: str,
) -> MergedGroup:
    issue_stream_regex = r"^(\/organizations\/[^\/]+)?\/issues\/$"
    similar_issues_tab_regex = r"^(\/organizations\/[^\/]+)?\/issues\/\d+\/similar\/$"

    metrics.incr(
        "grouping.merge_issues",
        sample_rate=1.0,
        tags={
            # We assume that if someone's merging groups, they're from the same platform
            "platform": group_list[0].platform or "unknown",
            "sdk": group_list[0].sdk or "unknown",
            # TODO: It's probably cleaner to just send this value from the front end
            "referer": (
                "issue stream"
                if re.search(issue_stream_regex, referer)
                else (
                    "similar issues tab"
                    if re.search(similar_issues_tab_regex, referer)
                    else "unknown"
                )
            ),
        },
    )
    return handle_merge(group_list, project_lookup, acting_user)


def handle_other_status_updates(
    result: Mapping[str, Any],
    group_list: Sequence[Group],
    group_ids: Sequence[Group],
    projects: Sequence[Project],
    project_lookup: Mapping[int, Project],
    status_details: Mapping[str, Any],
    acting_user: User,
    user: User,
) -> dict[str, Any]:
    queryset = Group.objects.filter(id__in=group_ids)
    new_status = STATUS_UPDATE_CHOICES[result["status"]]
    new_substatus = (
        SUBSTATUS_UPDATE_CHOICES[result.get("substatus")] if result.get("substatus") else None
    )
    new_substatus = infer_substatus(new_status, new_substatus, status_details, group_list)

    with transaction.atomic(router.db_for_write(Group)):
        # TODO(gilbert): update() doesn't call pre_save and bypasses any substatus defaulting we have there
        #                we should centralize the logic for validating and defaulting substatus values
        #                and refactor pre_save and the above new_substatus assignment to account for this
        status_updated = queryset.exclude(status=new_status).update(
            status=new_status, substatus=new_substatus
        )
        GroupResolution.objects.filter(group__in=group_ids).delete()
        if new_status == GroupStatus.IGNORED:
            if new_substatus == GroupSubStatus.UNTIL_ESCALATING:
                result["statusDetails"] = handle_archived_until_escalating(
                    group_list, acting_user, projects, sender=update_groups
                )
            else:
                result["statusDetails"] = handle_ignored(
                    group_ids, group_list, status_details, acting_user, user
                )
            result["inbox"] = None
        else:
            result["statusDetails"] = {}

    if group_list and status_updated:
        handle_status_update(
            group_list=group_list,
            projects=projects,
            project_lookup=project_lookup,
            new_status=new_status,
            new_substatus=new_substatus,
            is_bulk=len(group_ids) > 1,
            acting_user=acting_user,
            status_details=result.get("statusDetails", {}),
            sender=update_groups,
        )
    return result


def prepare_response(
    result: Mapping[str, Any],
    group_list: Sequence[Group],
    group_ids: Sequence[Group],
    project_lookup: Mapping[int, Project],
    projects: Sequence[Project],
    acting_user: User,
    data: Mapping[str, Any],
    res_type: GroupResolution.Type | None,
    referer: str,
) -> Response:
    # XXX (ahmed): hack to get the activities to work properly on issues page. Not sure of
    # what performance impact this might have & this possibly should be moved else where
    try:
        if len(group_list) == 1:
            if res_type in (
                GroupResolution.Type.in_next_release,
                GroupResolution.Type.in_release,
                GroupResolution.Type.in_upcoming_release,
            ):
                result["activity"] = serialize(
                    Activity.objects.get_activities_for_group(
                        group=group_list[0], num=ACTIVITIES_COUNT
                    ),
                    acting_user,
                )
    except UnboundLocalError:
        pass

    if "assignedTo" in result:
        result["assignedTo"] = handle_assigned_to(
            result["assignedTo"],
            data.get("assignedBy"),
            data.get("integration"),
            group_list,
            project_lookup,
            acting_user,
        )

    handle_has_seen(
        result.get("hasSeen"), group_list, group_ids, project_lookup, projects, acting_user
    )

    if "isBookmarked" in result:
        handle_is_bookmarked(
            result["isBookmarked"], group_list, group_ids, project_lookup, acting_user
        )

    if result.get("isSubscribed") in (True, False):
        result["subscriptionDetails"] = handle_is_subscribed(
            result["isSubscribed"], group_list, project_lookup, acting_user
        )

    if "isPublic" in result:
        result["shareId"] = handle_is_public(
            result["isPublic"], group_list, project_lookup, acting_user
        )

    # TODO: Create new endpoint for this
    if result.get("merge") and len(group_list) > 1:
        # don't allow merging cross project
        if len(project_lookup) > 1:
            return Response({"detail": "Merging across multiple projects is not supported"})
        result["merge"] = merge_groups(
            group_list,
            project_lookup,
            acting_user,
            urlparse(referer).path,
        )

    inbox = result.get("inbox", None)
    if inbox is not None:
        result["inbox"] = update_inbox(
            inbox,
            group_list,
            project_lookup,
            acting_user,
            http_referrer=referer,
            sender=update_groups,
        )

    return Response(result)


<<<<<<< HEAD
def get_latest_release(project: Project) -> Release | None:
    release = None
    follows_semver = follows_semver_versioning_scheme(
        org_id=project.organization_id, project_id=project.id
    )
=======
def get_release_to_resolve_by(project: Project) -> Release | None:
    # XXX: Remove block once released
    follows_semver = False
    if features.has("organizations:releases-resolve-next-release-semver-fix", project.organization):
        follows_semver = follows_semver_versioning_scheme(
            org_id=project.organization_id, project_id=project.id
        )
>>>>>>> 68b9c135

    if follows_semver:
        release = greatest_semver_release(project)
    else:
        release = most_recent_release(project)
    return release


def most_recent_release(project: Project) -> Release | None:
    return (
        Release.objects.filter(projects=project, organization_id=project.organization_id)
        .extra(select={"sort": "COALESCE(date_released, date_added)"})
        .order_by("-sort")
        .first()
    )


def most_recent_release_matching_commit(
    projects: Sequence[Project], commit: Commit
) -> Release | None:
    return (
        Release.objects.filter(projects__in=projects, releasecommit__commit=commit)
        .extra(select={"sort": "COALESCE(date_released, date_added)"})
        .order_by("-sort")[0]
    )


def greatest_semver_release(project: Project) -> Release | None:
    return get_semver_releases(project).first()


def get_semver_releases(project: Project) -> Release:
    return (
        Release.objects.filter(projects=project, organization_id=project.organization_id)
        .filter_to_semver()
        .annotate_prerelease_column()
        .order_by(*[f"-{col}" for col in Release.SEMVER_COLS])
    )


def handle_is_subscribed(
    is_subscribed: bool,
    group_list: Sequence[Group],
    project_lookup: dict[int, Any],
    acting_user: User,
) -> dict[str, str]:
    # TODO(dcramer): we could make these more efficient by first
    # querying for which `GroupSubscription` rows are present (if N > 2),
    # flipping the flag on those rows, and then creating the missing rows
    for group in group_list:
        # NOTE: Subscribing without an initiating event (assignment,
        # commenting, etc.) clears out the previous subscription reason
        # to avoid showing confusing messaging as a result of this
        # action. It'd be jarring to go directly from "you are not
        # subscribed" to "you were subscribed since you were
        # assigned" just by clicking the "subscribe" button (and you
        # may no longer be assigned to the issue anyway).
        GroupSubscription.objects.create_or_update(
            user_id=acting_user.id,
            group=group,
            project=project_lookup[group.project_id],
            values={"is_active": is_subscribed, "reason": GroupSubscriptionReason.unknown},
        )

    return {"reason": SUBSCRIPTION_REASON_MAP.get(GroupSubscriptionReason.unknown, "unknown")}


def handle_is_bookmarked(
    is_bookmarked: bool,
    group_list: Sequence[Group] | None,
    group_ids: Sequence[Group],
    project_lookup: dict[int, Project],
    acting_user: User | None,
) -> None:
    """
    Creates bookmarks and subscriptions for a user, or deletes the existing bookmarks and subscriptions.
    """
    if is_bookmarked:
        for group in group_list:
            GroupBookmark.objects.get_or_create(
                project=project_lookup[group.project_id],
                group=group,
                user_id=acting_user.id if acting_user else None,
            )
            GroupSubscription.objects.subscribe(
                subscriber=acting_user, group=group, reason=GroupSubscriptionReason.bookmark
            )
    elif is_bookmarked is False:
        GroupBookmark.objects.filter(
            group__in=group_ids,
            user_id=acting_user.id if acting_user else None,
        ).delete()
        if group_list:
            GroupSubscription.objects.filter(
                user_id=acting_user.id,
                group__in=group_ids,
            ).delete()


def handle_has_seen(
    has_seen: Any,
    group_list: Sequence[Group],
    group_ids: Sequence[Group],
    project_lookup: dict[int, Project],
    projects: Sequence[Project],
    acting_user: User | None,
) -> None:
    is_member_map = {
        project.id: (
            project.member_set.filter(user_id=acting_user.id).exists() if acting_user else False
        )
        for project in projects
    }
    user_id = acting_user.id if acting_user else None
    if has_seen:
        for group in group_list:
            if is_member_map.get(group.project_id):
                instance, created = create_or_update(
                    GroupSeen,
                    group=group,
                    user_id=user_id,
                    project=project_lookup[group.project_id],
                    values={"last_seen": django_timezone.now()},
                )
    elif has_seen is False:
        GroupSeen.objects.filter(group__in=group_ids, user_id=user_id).delete()


def handle_priority(
    priority: str,
    group_list: Sequence[Group],
    actor: User | None,
    project_lookup: dict[int, Project],
) -> None:
    for group in group_list:
        priority_value = PriorityLevel.from_str(priority) if priority else None

        update_priority(
            group=group,
            priority=priority_value,
            sender="manual_update_priority",
            actor=actor,
            project=project_lookup[group.project_id],
        )
        group.update(priority_locked_at=django_timezone.now())


def handle_is_public(
    is_public: bool,
    group_list: list[Group],
    project_lookup: dict[int, Project],
    acting_user: User | None,
) -> str | None:
    """
    Handle the isPublic flag on a group update.

    This deletes the existing share ID and creates a new share ID if isPublic is True.
    We always want to delete an existing share, because triggering an isPublic=True
    when it's already public should trigger regenerating.
    """
    user_id = acting_user.id if acting_user else None
    share_id = None
    for group in group_list:
        if GroupShare.objects.filter(group=group).delete()[0] > 0:
            share_id = None
            Activity.objects.create(
                project=project_lookup[group.project_id],
                group=group,
                type=ActivityType.SET_PRIVATE.value,
                user_id=user_id,
            )

    if is_public:
        for group in group_list:
            share, created = GroupShare.objects.get_or_create(
                project=project_lookup[group.project_id], group=group, user_id=user_id
            )
            if created:
                share_id = share.uuid
                Activity.objects.create(
                    project=project_lookup[group.project_id],
                    group=group,
                    type=ActivityType.SET_PUBLIC.value,
                    user_id=user_id,
                )

    return share_id


def handle_assigned_to(
    assigned_actor: Actor,
    assigned_by: str | None,
    integration: str | None,
    group_list: list[Group],
    project_lookup: dict[int, Project],
    acting_user: User | None,
) -> ActorSerializerResponse | None:
    """
    Handle the assignedTo field on a group update.

    This sets a new assignee or removes existing assignees, and logs the
    manual.issue_assignment analytic.
    """
    assigned_by = (
        assigned_by if assigned_by in ["assignee_selector", "suggested_assignee"] else None
    )
    extra = (
        {"integration": integration}
        if integration in [ActivityIntegration.SLACK.value, ActivityIntegration.MSTEAMS.value]
        else dict()
    )
    if assigned_actor:
        resolved_actor = assigned_actor.resolve()
        for group in group_list:
            assignment = GroupAssignee.objects.assign(
                group, resolved_actor, acting_user, extra=extra
            )
            analytics.record(
                "manual.issue_assignment",
                organization_id=project_lookup[group.project_id].organization_id,
                project_id=group.project_id,
                group_id=group.id,
                assigned_by=assigned_by,
                had_to_deassign=assignment["updated_assignment"],
            )
        return serialize(resolved_actor, acting_user, ActorSerializer())
    else:
        for group in group_list:
            GroupAssignee.objects.deassign(group, acting_user)
            analytics.record(
                "manual.issue_assignment",
                organization_id=project_lookup[group.project_id].organization_id,
                project_id=group.project_id,
                group_id=group.id,
                assigned_by=assigned_by,
                had_to_deassign=True,
            )
        return None<|MERGE_RESOLUTION|>--- conflicted
+++ resolved
@@ -789,21 +789,11 @@
     return Response(result)
 
 
-<<<<<<< HEAD
-def get_latest_release(project: Project) -> Release | None:
+def get_release_to_resolve_by(project: Project) -> Release | None:
     release = None
     follows_semver = follows_semver_versioning_scheme(
         org_id=project.organization_id, project_id=project.id
     )
-=======
-def get_release_to_resolve_by(project: Project) -> Release | None:
-    # XXX: Remove block once released
-    follows_semver = False
-    if features.has("organizations:releases-resolve-next-release-semver-fix", project.organization):
-        follows_semver = follows_semver_versioning_scheme(
-            org_id=project.organization_id, project_id=project.id
-        )
->>>>>>> 68b9c135
 
     if follows_semver:
         release = greatest_semver_release(project)
