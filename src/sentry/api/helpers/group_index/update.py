--- conflicted
+++ resolved
@@ -50,18 +50,8 @@
 from sentry.notifications.types import SUBSCRIPTION_REASON_MAP, GroupSubscriptionReason
 from sentry.services.hybrid_cloud import coerce_id_from
 from sentry.services.hybrid_cloud.user import RpcUser, user_service
-<<<<<<< HEAD
 from sentry.services.hybrid_cloud.user_option import user_option_service
-from sentry.signals import (
-    issue_ignored,
-    issue_mark_reviewed,
-    issue_resolved,
-    issue_unignored,
-    issue_unresolved,
-)
-=======
 from sentry.signals import issue_mark_reviewed, issue_resolved
->>>>>>> 372b377a
 from sentry.tasks.integrations import kick_off_status_syncs
 from sentry.types.activity import ActivityType
 from sentry.utils import metrics
