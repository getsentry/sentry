from __future__ import annotations

import logging
import re
from collections import defaultdict
from collections.abc import Mapping, MutableMapping, Sequence
from datetime import datetime, timedelta, timezone
from typing import Any
from urllib.parse import urlparse

import rest_framework
from django.db import IntegrityError, router, transaction
from django.db.models import Q
from django.db.models.signals import post_save
from django.utils import timezone as django_timezone
from rest_framework import serializers
from rest_framework.request import Request
from rest_framework.response import Response

from sentry import analytics, features, options
from sentry.api.serializers import serialize
from sentry.api.serializers.models.actor import ActorSerializer, ActorSerializerResponse
from sentry.db.models.query import create_or_update
from sentry.hybridcloud.rpc import coerce_id_from
from sentry.integrations.tasks.kick_off_status_syncs import kick_off_status_syncs
from sentry.issues.grouptype import GroupCategory
from sentry.issues.ignored import (
    IGNORED_CONDITION_FIELDS,
    handle_archived_until_escalating,
    handle_ignored,
)
from sentry.issues.merge import handle_merge
from sentry.issues.ongoing import TRANSITION_AFTER_DAYS
from sentry.issues.priority import update_priority
from sentry.issues.status_change import handle_status_update
from sentry.issues.update_inbox import update_inbox
from sentry.models.activity import Activity, ActivityIntegration
from sentry.models.group import STATUS_UPDATE_CHOICES, Group, GroupStatus
from sentry.models.groupassignee import GroupAssignee
from sentry.models.groupbookmark import GroupBookmark
from sentry.models.grouphash import GroupHash
from sentry.models.grouphistory import record_group_history_from_activity_type
from sentry.models.groupinbox import GroupInboxRemoveAction, remove_group_from_inbox
from sentry.models.grouplink import GroupLink
from sentry.models.grouprelease import GroupRelease
from sentry.models.groupresolution import GroupResolution
from sentry.models.groupseen import GroupSeen
from sentry.models.groupshare import GroupShare
from sentry.models.groupsubscription import GroupSubscription
from sentry.models.grouptombstone import TOMBSTONE_FIELDS_FROM_GROUP, GroupTombstone
from sentry.models.project import Project
from sentry.models.release import Release, follows_semver_versioning_scheme
from sentry.notifications.types import SUBSCRIPTION_REASON_MAP, GroupSubscriptionReason
from sentry.signals import issue_resolved
from sentry.types.activity import ActivityType
from sentry.types.actor import Actor, ActorType
from sentry.types.group import SUBSTATUS_UPDATE_CHOICES, GroupSubStatus, PriorityLevel
from sentry.users.models.user import User
from sentry.users.services.user import RpcUser
from sentry.users.services.user.service import user_service
from sentry.users.services.user_option import user_option_service
from sentry.utils import metrics

from . import ACTIVITIES_COUNT, BULK_MUTATION_LIMIT, SearchFunction, delete_group_list
from .validators import GroupValidator, ValidationError

logger = logging.getLogger(__name__)


def handle_discard(
    request: Request,
    group_list: Sequence[Group],
    projects: Sequence[Project],
    user: User,
) -> Response:
    for project in projects:
        if not features.has("projects:discard-groups", project, actor=user):
            return Response({"detail": ["You do not have that feature enabled"]}, status=400)

    if any(group.issue_category != GroupCategory.ERROR for group in group_list):
        raise rest_framework.exceptions.ValidationError(
            detail="Only error issues can be discarded."
        )
    # grouped by project_id
    groups_to_delete = defaultdict(list)

    for group in group_list:
        with transaction.atomic(router.db_for_write(GroupTombstone)):
            try:
                tombstone = GroupTombstone.objects.create(
                    previous_group_id=group.id,
                    actor_id=coerce_id_from(user),
                    **{name: getattr(group, name) for name in TOMBSTONE_FIELDS_FROM_GROUP},
                )
            except IntegrityError:
                # in this case, a tombstone has already been created
                # for a group, so no hash updates are necessary
                pass
            else:
                groups_to_delete[group.project_id].append(group)

                GroupHash.objects.filter(group=group).update(
                    group=None, group_tombstone_id=tombstone.id
                )

    for project in projects:
        delete_group_list(
            request, project, groups_to_delete.get(project.id, []), delete_type="discard"
        )

    return Response(status=204)


def self_subscribe_and_assign_issue(
    acting_user: User | RpcUser | None, group: Group, self_assign_issue: str
) -> Actor | None:
    # Used during issue resolution to assign to acting user
    # returns None if the user didn't elect to self assign on resolution
    # or the group is assigned already, otherwise returns Actor
    # representation of current user
    if acting_user:
        GroupSubscription.objects.subscribe(
            subscriber=acting_user, group=group, reason=GroupSubscriptionReason.status_change
        )

        if self_assign_issue == "1" and not group.assignee_set.exists():
            return Actor(id=acting_user.id, actor_type=ActorType.USER)
    return None


def get_current_release_version_of_group(
    group: Group, follows_semver: bool = False
) -> Release | None:
    """
    Function that returns the latest release version associated with a Group, and by latest we
    mean either most recent (date) or latest in semver versioning scheme
    Inputs:
        * group: Group of the issue
        * follows_semver: flag that determines whether the project of the group follows semantic
                          versioning or not.
    Returns:
        current_release_version
    """
    current_release_version = None
    if follows_semver:
        try:
            # This sets current_release_version to the latest semver version associated with a group
            order_by_semver_desc = [f"-{col}" for col in Release.SEMVER_COLS]
            current_release_version = (
                Release.objects.filter_to_semver()
                .filter(
                    id__in=GroupRelease.objects.filter(
                        project_id=group.project.id, group_id=group.id
                    ).values_list("release_id"),
                )
                .annotate_prerelease_column()
                .order_by(*order_by_semver_desc)
                .values_list("version", flat=True)[:1]
                .get()
            )
        except Release.DoesNotExist:
            pass
    else:
        # This sets current_release_version to the most recent release associated with a group
        # In order to be able to do that, `use_cache` has to be set to False. Otherwise,
        # group.get_last_release might not return the actual latest release associated with a
        # group but rather a cached version (which might or might not be the actual latest. It is
        # the first latest observed by Sentry)
        current_release_version = group.get_last_release(use_cache=False)
    return current_release_version


def update_groups(
    request: Request,
    group_ids: Sequence[int | str] | None,
    projects: Sequence[Project],
    organization_id: int,
    search_fn: SearchFunction | None,
    user: User | None = None,
    data: Mapping[str, Any] | None = None,
) -> Response:
    # If `user` and `data` are passed as parameters then they should override
    # the values in `request`.
    user = user or request.user
    data = data or request.data

    if group_ids:
        group_list = Group.objects.filter(
            project__organization_id=organization_id, project__in=projects, id__in=group_ids
        )
        # filter down group ids to only valid matches
        group_ids = [g.id for g in group_list]
        if not group_ids:
            return Response(status=204)
    else:
        group_list = None

    serializer = None
    # TODO(jess): We may want to look into refactoring GroupValidator
    # to support multiple projects, but this is pretty complicated
    # because of the assignee validation. Punting on this for now.
    for project in projects:
        serializer = GroupValidator(
            data=data,
            partial=True,
            context={
                "project": project,
                "organization": project.organization,
                "access": getattr(request, "access", None),
            },
        )
        if not serializer.is_valid():
            raise serializers.ValidationError(serializer.errors)

    if serializer is None:
        return

    result = dict(serializer.validated_data)

    # so we won't have to requery for each group
    project_lookup = {p.id: p for p in projects}

    acting_user = user if user.is_authenticated else None
    self_assign_issue = "0"
    if acting_user:
        user_options = user_option_service.get_many(
            filter={"user_ids": [acting_user.id], "keys": ["self_assign_issue"]}
        )
        if user_options:
            self_assign_issue = user_options[0].value
    if search_fn and not group_ids:
        try:
            cursor_result, _ = search_fn(
                {
                    "limit": BULK_MUTATION_LIMIT,
                    "paginator_options": {"max_limit": BULK_MUTATION_LIMIT},
                }
            )
        except ValidationError as exc:
            return Response({"detail": str(exc)}, status=400)

        group_list = list(cursor_result)
        group_ids = [g.id for g in group_list]

    is_bulk = len(group_ids) > 1

    group_project_ids = {g.project_id for g in group_list}
    # filter projects down to only those that have groups in the search results
    projects = [p for p in projects if p.id in group_project_ids]

    queryset = Group.objects.filter(id__in=group_ids)

    discard = result.get("discard")
    if discard:
        return handle_discard(request, list(queryset), projects, acting_user)

    status_details = result.pop("statusDetails", result)
    status = result.get("status")
    release = None
    commit = None
    res_type = None
    activity_type = None
    activity_data: MutableMapping[str, Any | None] | None = None
    if "priority" in result:
        handle_priority(
            priority=result["priority"],
            group_list=group_list,
            actor=acting_user,
            project_lookup=project_lookup,
        )
    if status in ("resolved", "resolvedInNextRelease"):
        res_status = None
        if status == "resolvedInNextRelease" or status_details.get("inNextRelease"):
            # TODO(jess): We may want to support this for multi project, but punting on it for now
            if len(projects) > 1:
                return Response(
                    {"detail": "Cannot set resolved in next release for multiple projects."},
                    status=400,
                )
            # may not be a release yet
            release = (
                status_details.get("inNextRelease")
                or Release.objects.filter(
                    projects=projects[0], organization_id=projects[0].organization_id
                )
                .extra(select={"sort": "COALESCE(date_released, date_added)"})
                .order_by("-sort")
                .first()
            )

            activity_type = ActivityType.SET_RESOLVED_IN_RELEASE.value
            activity_data = {
                # no version yet
                "version": ""
            }

            serialized_user = user_service.serialize_many(
                filter=dict(user_ids=[user.id]), as_user=user
            )
            new_status_details = {
                "inNextRelease": True,
            }
            if serialized_user:
                new_status_details["actor"] = serialized_user[0]
            res_type = GroupResolution.Type.in_next_release
            res_type_str = "in_next_release"
            res_status = GroupResolution.Status.pending
        elif status_details.get("inUpcomingRelease"):
            if len(projects) > 1:
                return Response(
                    {"detail": "Cannot set resolved in upcoming release for multiple projects."},
                    status=400,
                )
            release = (
                status_details.get("inUpcomingRelease")
                or Release.objects.filter(
                    projects=projects[0], organization_id=projects[0].organization_id
                )
                .extra(select={"sort": "COALESCE(date_released, date_added)"})
                .order_by("-sort")[0]
            )
            activity_type = ActivityType.SET_RESOLVED_IN_RELEASE.value
            activity_data = {"version": ""}

            serialized_user = user_service.serialize_many(
                filter=dict(user_ids=[user.id]), as_user=user
            )
            new_status_details = {
                "inUpcomingRelease": True,
            }
            if serialized_user:
                new_status_details["actor"] = serialized_user[0]
            res_type = GroupResolution.Type.in_upcoming_release
            res_type_str = "in_upcoming_release"
            res_status = GroupResolution.Status.pending
        elif status_details.get("inRelease"):
            # TODO(jess): We could update validation to check if release
            # applies to multiple projects, but I think we agreed to punt
            # on this for now
            if len(projects) > 1:
                return Response(
                    {"detail": "Cannot set resolved in release for multiple projects."}, status=400
                )
            release = status_details["inRelease"]
            activity_type = ActivityType.SET_RESOLVED_IN_RELEASE.value
            activity_data = {
                # no version yet
                "version": release.version
            }

            serialized_user = user_service.serialize_many(
                filter=dict(user_ids=[user.id]), as_user=user
            )
            new_status_details = {
                "inRelease": release.version,
            }
            if serialized_user:
                new_status_details["actor"] = serialized_user[0]
            res_type = GroupResolution.Type.in_release
            res_type_str = "in_release"
            res_status = GroupResolution.Status.resolved
        elif status_details.get("inCommit"):
            # TODO(jess): Same here, this is probably something we could do, but
            # punting for now.
            if len(projects) > 1:
                return Response(
                    {"detail": "Cannot set resolved in commit for multiple projects."}, status=400
                )
            commit = status_details["inCommit"]
            activity_type = ActivityType.SET_RESOLVED_IN_COMMIT.value
            activity_data = {"commit": commit.id}
            serialized_user = user_service.serialize_many(
                filter=dict(user_ids=[user.id]), as_user=user
            )

            new_status_details = {
                "inCommit": serialize(commit, user),
            }
            if serialized_user:
                new_status_details["actor"] = serialized_user[0]
            res_type_str = "in_commit"
        else:
            res_type_str = "now"
            activity_type = ActivityType.SET_RESOLVED.value
            activity_data = {}
            new_status_details = {}

        now = django_timezone.now()
        metrics.incr("group.resolved", instance=res_type_str, skip_internal=True)

        # if we've specified a commit, let's see if its already been released
        # this will allow us to associate the resolution to a release as if we
        # were simply using 'inRelease' above
        # Note: this is different than the way commit resolution works on deploy
        # creation, as a given deploy is connected to an explicit release, and
        # in this case we're simply choosing the most recent release which contains
        # the commit.
        if commit and not release:
            # TODO(jess): If we support multiple projects for release / commit resolution,
            # we need to update this to find the release for each project (we shouldn't assume
            # it's the same)
            try:
                release = (
                    Release.objects.filter(projects__in=projects, releasecommit__commit=commit)
                    .extra(select={"sort": "COALESCE(date_released, date_added)"})
                    .order_by("-sort")[0]
                )
                res_type = GroupResolution.Type.in_release
                res_status = GroupResolution.Status.resolved
            except IndexError:
                release = None
        for group in group_list:
            with transaction.atomic(router.db_for_write(Group)):
                resolution = None
                created = None
                if release:
                    resolution_params = {
                        "release": release,
                        "type": res_type,
                        "status": res_status,
                        "actor_id": user.id if user.is_authenticated else None,
                    }

                    # We only set `current_release_version` if GroupResolution type is
                    # in_next_release, because we need to store information about the latest/most
                    # recent release that was associated with a group and that is required for
                    # release comparisons (i.e. handling regressions)
                    if res_type == GroupResolution.Type.in_next_release:
                        # Check if semver versioning scheme is followed
                        follows_semver = follows_semver_versioning_scheme(
                            org_id=group.organization.id,
                            project_id=group.project.id,
                            release_version=release.version,
                        )

                        current_release_version = get_current_release_version_of_group(
                            group=group, follows_semver=follows_semver
                        )
                        if current_release_version:
                            resolution_params.update(
                                {"current_release_version": current_release_version}
                            )

                            # Sets `current_release_version` for activity, since there is no point
                            # waiting for when a new release is created i.e.
                            # clear_expired_resolutions task to be run.
                            # Activity should look like "... resolved in version
                            # >current_release_version" in the UI
                            if follows_semver:
                                activity_data.update(
                                    {"current_release_version": current_release_version}
                                )

                                # In semver projects, and thereby semver releases, we determine
                                # resolutions by comparing against an expression rather than a
                                # specific release (i.e. >current_release_version). Consequently,
                                # at this point we can consider this GroupResolution as resolved
                                # in release
                                resolution_params.update(
                                    {
                                        "type": GroupResolution.Type.in_release,
                                        "status": GroupResolution.Status.resolved,
                                    }
                                )
                            else:
                                # If we already know the `next` release in date based ordering
                                # when clicking on `resolvedInNextRelease` because it is already
                                # been released, there is no point in setting GroupResolution to
                                # be of type in_next_release but rather in_release would suffice

                                try:
                                    # Get current release object from current_release_version
                                    current_release_obj = Release.objects.get(
                                        version=current_release_version,
                                        organization_id=projects[0].organization_id,
                                    )

                                    date_order_q = Q(
                                        date_added__gt=current_release_obj.date_added
                                    ) | Q(
                                        date_added=current_release_obj.date_added,
                                        id__gt=current_release_obj.id,
                                    )

                                    # Find the next release after the current_release_version
                                    # i.e. the release that resolves the issue
                                    resolved_in_release = (
                                        Release.objects.filter(
                                            date_order_q,
                                            projects=projects[0],
                                            organization_id=projects[0].organization_id,
                                        )
                                        .extra(
                                            select={"sort": "COALESCE(date_released, date_added)"}
                                        )
                                        .order_by("sort", "id")[:1]
                                        .get()
                                    )

                                    # If we get here, we assume it exists and so we update
                                    # GroupResolution and Activity
                                    resolution_params.update(
                                        {
                                            "release": resolved_in_release,
                                            "type": GroupResolution.Type.in_release,
                                            "status": GroupResolution.Status.resolved,
                                        }
                                    )
                                    activity_data.update({"version": resolved_in_release.version})
                                except Release.DoesNotExist:
                                    # If it gets here, it means we don't know the upcoming
                                    # release yet because it does not exist, and so we should
                                    # fall back to our current model
                                    ...

                    resolution, created = GroupResolution.objects.get_or_create(
                        group=group, defaults=resolution_params
                    )
                    if not created:
                        resolution.update(datetime=django_timezone.now(), **resolution_params)

                if commit:
                    GroupLink.objects.create(
                        group_id=group.id,
                        project_id=group.project_id,
                        linked_type=GroupLink.LinkedType.commit,
                        relationship=GroupLink.Relationship.resolves,
                        linked_id=commit.id,
                    )

                affected = Group.objects.filter(id=group.id).update(
                    status=GroupStatus.RESOLVED, resolved_at=now, substatus=None
                )
                if not resolution:
                    created = affected

                group.status = GroupStatus.RESOLVED
                group.substatus = None
                group.resolved_at = now
                if affected and not options.get("groups.enable-post-update-signal"):
                    post_save.send(
                        sender=Group,
                        instance=group,
                        created=False,
                        update_fields=["resolved_at", "status", "substatus"],
                    )
                remove_group_from_inbox(
                    group, action=GroupInboxRemoveAction.RESOLVED, user=acting_user
                )
                result["inbox"] = None

                assigned_to = self_subscribe_and_assign_issue(acting_user, group, self_assign_issue)
                if assigned_to is not None:
                    result["assignedTo"] = assigned_to

                if created:
                    activity = Activity.objects.create(
                        project=project_lookup[group.project_id],
                        group=group,
                        type=activity_type,
                        user_id=acting_user.id,
                        ident=resolution.id if resolution else None,
                        data=activity_data,
                    )
                    record_group_history_from_activity_type(group, activity_type, actor=acting_user)

                    # TODO(dcramer): we need a solution for activity rollups
                    # before sending notifications on bulk changes
                    if not is_bulk:
                        transaction.on_commit(
                            lambda: activity.send_notification(), router.db_for_write(Group)
                        )

            issue_resolved.send_robust(
                organization_id=organization_id,
                user=(acting_user or user),
                group=group,
                project=project_lookup[group.project_id],
                resolution_type=res_type_str,
                sender=update_groups,
            )

            kick_off_status_syncs.apply_async(
                kwargs={"project_id": group.project_id, "group_id": group.id}
            )

        result.update({"status": "resolved", "statusDetails": new_status_details})

    elif status:
        new_status = STATUS_UPDATE_CHOICES[result["status"]]
        new_substatus = (
            SUBSTATUS_UPDATE_CHOICES[result.get("substatus")] if result.get("substatus") else None
        )
        if new_status == GroupStatus.IGNORED and new_substatus is None:
            if status_details.get("untilEscalating"):
                new_substatus = GroupSubStatus.UNTIL_ESCALATING
            elif any(status_details.get(key) is not None for key in IGNORED_CONDITION_FIELDS):
                new_substatus = GroupSubStatus.UNTIL_CONDITION_MET
            else:
                new_substatus = GroupSubStatus.FOREVER

        if new_status == GroupStatus.UNRESOLVED and new_substatus is None:
            logger.warning(
                "no_substatus: Updating group to UNRESOLVED without substatus",
                extra={"group_id": group_list[0].id},
            )
            new_substatus = GroupSubStatus.ONGOING
<<<<<<< HEAD

            # Set the group back to NEW if it was unignored withing 7 days of when it was first seen
            if len(group_list) == 1 and group_list[0].status == GroupStatus.IGNORED:
                is_new_group = group_list[0].first_seen > datetime.now(timezone.utc) - timedelta(
                    days=TRANSITION_AFTER_DAYS
                )
                new_substatus = GroupSubStatus.NEW if is_new_group else GroupSubStatus.ONGOING
=======
            if len(group_list) == 1:
                g = group_list[0]
                if g.status == GroupStatus.IGNORED:
                    is_new_group = g.first_seen > datetime.now(timezone.utc) - timedelta(
                        days=TRANSITION_AFTER_DAYS
                    )
                    new_substatus = GroupSubStatus.NEW if is_new_group else GroupSubStatus.ONGOING
                if g.status == GroupStatus.RESOLVED:
                    new_substatus = GroupSubStatus.REGRESSED
>>>>>>> 174faf37

        with transaction.atomic(router.db_for_write(Group)):
            # TODO(gilbert): update() doesn't call pre_save and bypasses any substatus defaulting we have there
            #                we should centralize the logic for validating and defaulting substatus values
            #                and refactor pre_save and the above new_substatus assignment to account for this
            status_updated = queryset.exclude(status=new_status).update(
                status=new_status, substatus=new_substatus
            )
            GroupResolution.objects.filter(group__in=group_ids).delete()
            if new_status == GroupStatus.IGNORED:
                if new_substatus == GroupSubStatus.UNTIL_ESCALATING:
                    result["statusDetails"] = handle_archived_until_escalating(
                        group_list, acting_user, projects, sender=update_groups
                    )
                else:
                    result["statusDetails"] = handle_ignored(
                        group_ids, group_list, status_details, acting_user, user
                    )
                result["inbox"] = None
            else:
                result["statusDetails"] = {}
        if group_list and status_updated:
            activity_type, activity_data = handle_status_update(
                group_list=group_list,
                projects=projects,
                project_lookup=project_lookup,
                new_status=new_status,
                new_substatus=new_substatus,
                is_bulk=is_bulk,
                acting_user=acting_user,
                status_details=result.get("statusDetails", {}),
                sender=update_groups,
            )

    # XXX (ahmed): hack to get the activities to work properly on issues page. Not sure of
    # what performance impact this might have & this possibly should be moved else where
    try:
        if len(group_list) == 1:
            if res_type in (
                GroupResolution.Type.in_next_release,
                GroupResolution.Type.in_release,
                GroupResolution.Type.in_upcoming_release,
            ):
                result["activity"] = serialize(
                    Activity.objects.get_activities_for_group(
                        group=group_list[0], num=ACTIVITIES_COUNT
                    ),
                    acting_user,
                )
    except UnboundLocalError:
        pass

    if "assignedTo" in result:
        result["assignedTo"] = handle_assigned_to(
            result["assignedTo"],
            data.get("assignedBy"),
            data.get("integration"),
            group_list,
            project_lookup,
            acting_user,
        )

    handle_has_seen(
        result.get("hasSeen"), group_list, group_ids, project_lookup, projects, acting_user
    )

    if "isBookmarked" in result:
        handle_is_bookmarked(
            result["isBookmarked"], group_list, group_ids, project_lookup, acting_user
        )

    if result.get("isSubscribed") in (True, False):
        result["subscriptionDetails"] = handle_is_subscribed(
            result["isSubscribed"], group_list, project_lookup, acting_user
        )

    if "isPublic" in result:
        result["shareId"] = handle_is_public(
            result["isPublic"], group_list, project_lookup, acting_user
        )

    # XXX(dcramer): this feels a bit shady like it should be its own endpoint.
    if result.get("merge") and len(group_list) > 1:
        # don't allow merging cross project
        if len(projects) > 1:
            return Response({"detail": "Merging across multiple projects is not supported"})

        referer = urlparse(request.META.get("HTTP_REFERER", "")).path
        issue_stream_regex = r"^(\/organizations\/[^\/]+)?\/issues\/$"
        similar_issues_tab_regex = r"^(\/organizations\/[^\/]+)?\/issues\/\d+\/similar\/$"

        metrics.incr(
            "grouping.merge_issues",
            sample_rate=1.0,
            tags={
                # We assume that if someone's merging groups, they're from the same platform
                "platform": group_list[0].platform or "unknown",
                "sdk": group_list[0].sdk or "unknown",
                # TODO: It's probably cleaner to just send this value from the front end
                "referer": (
                    "issue stream"
                    if re.search(issue_stream_regex, referer)
                    else (
                        "similar issues tab"
                        if re.search(similar_issues_tab_regex, referer)
                        else "unknown"
                    )
                ),
            },
        )

        result["merge"] = handle_merge(group_list, project_lookup, acting_user)

    inbox = result.get("inbox", None)
    if inbox is not None:
        result["inbox"] = update_inbox(
            inbox,
            group_list,
            project_lookup,
            acting_user,
            http_referrer=request.META.get("HTTP_REFERER"),
            sender=update_groups,
        )

    return Response(result)


def handle_is_subscribed(
    is_subscribed: bool,
    group_list: Sequence[Group],
    project_lookup: dict[int, Any],
    acting_user: User,
) -> dict[str, str]:
    # TODO(dcramer): we could make these more efficient by first
    # querying for which `GroupSubscription` rows are present (if N > 2),
    # flipping the flag on those rows, and then creating the missing rows
    for group in group_list:
        # NOTE: Subscribing without an initiating event (assignment,
        # commenting, etc.) clears out the previous subscription reason
        # to avoid showing confusing messaging as a result of this
        # action. It'd be jarring to go directly from "you are not
        # subscribed" to "you were subscribed since you were
        # assigned" just by clicking the "subscribe" button (and you
        # may no longer be assigned to the issue anyway).
        GroupSubscription.objects.create_or_update(
            user_id=acting_user.id,
            group=group,
            project=project_lookup[group.project_id],
            values={"is_active": is_subscribed, "reason": GroupSubscriptionReason.unknown},
        )

    return {"reason": SUBSCRIPTION_REASON_MAP.get(GroupSubscriptionReason.unknown, "unknown")}


def handle_is_bookmarked(
    is_bookmarked: bool,
    group_list: Sequence[Group] | None,
    group_ids: Sequence[Group],
    project_lookup: dict[int, Project],
    acting_user: User | None,
) -> None:
    """
    Creates bookmarks and subscriptions for a user, or deletes the existing bookmarks and subscriptions.
    """
    if is_bookmarked:
        for group in group_list:
            GroupBookmark.objects.get_or_create(
                project=project_lookup[group.project_id],
                group=group,
                user_id=acting_user.id if acting_user else None,
            )
            GroupSubscription.objects.subscribe(
                subscriber=acting_user, group=group, reason=GroupSubscriptionReason.bookmark
            )
    elif is_bookmarked is False:
        GroupBookmark.objects.filter(
            group__in=group_ids,
            user_id=acting_user.id if acting_user else None,
        ).delete()
        if group_list:
            GroupSubscription.objects.filter(
                user_id=acting_user.id,
                group__in=group_ids,
            ).delete()


def handle_has_seen(
    has_seen: Any,
    group_list: Sequence[Group],
    group_ids: Sequence[Group],
    project_lookup: dict[int, Project],
    projects: Sequence[Project],
    acting_user: User | None,
) -> None:
    is_member_map = {
        project.id: (
            project.member_set.filter(user_id=acting_user.id).exists() if acting_user else False
        )
        for project in projects
    }
    user_id = acting_user.id if acting_user else None
    if has_seen:
        for group in group_list:
            if is_member_map.get(group.project_id):
                instance, created = create_or_update(
                    GroupSeen,
                    group=group,
                    user_id=user_id,
                    project=project_lookup[group.project_id],
                    values={"last_seen": django_timezone.now()},
                )
    elif has_seen is False:
        GroupSeen.objects.filter(group__in=group_ids, user_id=user_id).delete()


def handle_priority(
    priority: str,
    group_list: Sequence[Group],
    actor: User | None,
    project_lookup: dict[int, Project],
) -> None:
    for group in group_list:
        priority_value = PriorityLevel.from_str(priority) if priority else None

        update_priority(
            group=group,
            priority=priority_value,
            sender="manual_update_priority",
            actor=actor,
            project=project_lookup[group.project_id],
        )
        group.update(priority_locked_at=django_timezone.now())


def handle_is_public(
    is_public: bool,
    group_list: list[Group],
    project_lookup: dict[int, Project],
    acting_user: User | None,
) -> str | None:
    """
    Handle the isPublic flag on a group update.

    This deletes the existing share ID and creates a new share ID if isPublic is True.
    We always want to delete an existing share, because triggering an isPublic=True
    when it's already public should trigger regenerating.
    """
    user_id = acting_user.id if acting_user else None
    share_id = None
    for group in group_list:
        if GroupShare.objects.filter(group=group).delete():
            share_id = None
            Activity.objects.create(
                project=project_lookup[group.project_id],
                group=group,
                type=ActivityType.SET_PRIVATE.value,
                user_id=user_id,
            )

    if is_public:
        for group in group_list:
            share, created = GroupShare.objects.get_or_create(
                project=project_lookup[group.project_id], group=group, user_id=user_id
            )
            if created:
                share_id = share.uuid
                Activity.objects.create(
                    project=project_lookup[group.project_id],
                    group=group,
                    type=ActivityType.SET_PUBLIC.value,
                    user_id=user_id,
                )

    return share_id


def handle_assigned_to(
    assigned_actor: Actor,
    assigned_by: str | None,
    integration: str | None,
    group_list: list[Group],
    project_lookup: dict[int, Project],
    acting_user: User | None,
) -> ActorSerializerResponse | None:
    """
    Handle the assignedTo field on a group update.

    This sets a new assignee or removes existing assignees, and logs the
    manual.issue_assignment analytic.
    """
    assigned_by = (
        assigned_by if assigned_by in ["assignee_selector", "suggested_assignee"] else None
    )
    extra = (
        {"integration": integration}
        if integration in [ActivityIntegration.SLACK.value, ActivityIntegration.MSTEAMS.value]
        else dict()
    )
    if assigned_actor:
        resolved_actor = assigned_actor.resolve()
        for group in group_list:
            assignment = GroupAssignee.objects.assign(
                group, resolved_actor, acting_user, extra=extra
            )
            analytics.record(
                "manual.issue_assignment",
                organization_id=project_lookup[group.project_id].organization_id,
                project_id=group.project_id,
                group_id=group.id,
                assigned_by=assigned_by,
                had_to_deassign=assignment["updated_assignment"],
            )
        return serialize(resolved_actor, acting_user, ActorSerializer())
    else:
        for group in group_list:
            GroupAssignee.objects.deassign(group, acting_user)
            analytics.record(
                "manual.issue_assignment",
                organization_id=project_lookup[group.project_id].organization_id,
                project_id=group.project_id,
                group_id=group.id,
                assigned_by=assigned_by,
                had_to_deassign=True,
            )
        return None<|MERGE_RESOLUTION|>--- conflicted
+++ resolved
@@ -605,17 +605,10 @@
                 extra={"group_id": group_list[0].id},
             )
             new_substatus = GroupSubStatus.ONGOING
-<<<<<<< HEAD
-
-            # Set the group back to NEW if it was unignored withing 7 days of when it was first seen
-            if len(group_list) == 1 and group_list[0].status == GroupStatus.IGNORED:
-                is_new_group = group_list[0].first_seen > datetime.now(timezone.utc) - timedelta(
-                    days=TRANSITION_AFTER_DAYS
-                )
-                new_substatus = GroupSubStatus.NEW if is_new_group else GroupSubStatus.ONGOING
-=======
+            
             if len(group_list) == 1:
                 g = group_list[0]
+                # Set the group back to NEW if it was unignored withing 7 days of when it was first seen
                 if g.status == GroupStatus.IGNORED:
                     is_new_group = g.first_seen > datetime.now(timezone.utc) - timedelta(
                         days=TRANSITION_AFTER_DAYS
@@ -623,7 +616,6 @@
                     new_substatus = GroupSubStatus.NEW if is_new_group else GroupSubStatus.ONGOING
                 if g.status == GroupStatus.RESOLVED:
                     new_substatus = GroupSubStatus.REGRESSED
->>>>>>> 174faf37
 
         with transaction.atomic(router.db_for_write(Group)):
             # TODO(gilbert): update() doesn't call pre_save and bypasses any substatus defaulting we have there
