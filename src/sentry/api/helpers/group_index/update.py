--- conflicted
+++ resolved
@@ -706,7 +706,6 @@
     return Response(result)
 
 
-<<<<<<< HEAD
 def handle_has_seen(
     has_seen: Any,
     group_list: Sequence[Group],
@@ -734,7 +733,8 @@
                 )
     elif has_seen is False:
         GroupSeen.objects.filter(group__in=group_ids, user_id=user_id).delete()
-=======
+
+
 def handle_is_public(
     is_public: bool,
     group_list: list[Group],
@@ -774,5 +774,4 @@
                     user_id=user_id,
                 )
 
-    return share_id
->>>>>>> bab767f6
+    return share_id