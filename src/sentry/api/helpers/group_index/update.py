--- conflicted
+++ resolved
@@ -620,66 +620,7 @@
     return handle_merge(group_list, project_lookup, acting_user)
 
 
-<<<<<<< HEAD
 def prepare_response(
-=======
-def handle_other_status_updates(
-    result: Mapping[str, Any],
-    group_list: Sequence[Group],
-    group_ids: Sequence[Group],
-    projects: Sequence[Project],
-    project_lookup: Mapping[int, Project],
-    status_details: Mapping[str, Any],
-    acting_user: User,
-    user: User,
-):
-    activity_type = None
-    activity_data: MutableMapping[str, Any | None] | None = None
-    queryset = Group.objects.filter(id__in=group_ids)
-    new_status = STATUS_UPDATE_CHOICES[result["status"]]
-    new_substatus = (
-        SUBSTATUS_UPDATE_CHOICES[result.get("substatus")] if result.get("substatus") else None
-    )
-    new_substatus = infer_substatus(new_status, new_substatus, status_details, group_list)
-
-    with transaction.atomic(router.db_for_write(Group)):
-        # TODO(gilbert): update() doesn't call pre_save and bypasses any substatus defaulting we have there
-        #                we should centralize the logic for validating and defaulting substatus values
-        #                and refactor pre_save and the above new_substatus assignment to account for this
-        status_updated = queryset.exclude(status=new_status).update(
-            status=new_status, substatus=new_substatus
-        )
-        GroupResolution.objects.filter(group__in=group_ids).delete()
-        if new_status == GroupStatus.IGNORED:
-            if new_substatus == GroupSubStatus.UNTIL_ESCALATING:
-                result["statusDetails"] = handle_archived_until_escalating(
-                    group_list, acting_user, projects, sender=update_groups
-                )
-            else:
-                result["statusDetails"] = handle_ignored(
-                    group_ids, group_list, status_details, acting_user, user
-                )
-            result["inbox"] = None
-        else:
-            result["statusDetails"] = {}
-
-    if group_list and status_updated:
-        activity_type, activity_data = handle_status_update(
-            group_list=group_list,
-            projects=projects,
-            project_lookup=project_lookup,
-            new_status=new_status,
-            new_substatus=new_substatus,
-            is_bulk=len(group_ids) > 1,
-            acting_user=acting_user,
-            status_details=result.get("statusDetails", {}),
-            sender=update_groups,
-        )
-    return activity_type, activity_data, result
-
-
-def update_results(
->>>>>>> 45751af8
     result: dict[str, Any],
     group_list: Sequence[Group],
     group_ids: Sequence[Group],
