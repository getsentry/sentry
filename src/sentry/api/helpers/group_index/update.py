--- conflicted
+++ resolved
@@ -713,7 +713,6 @@
     return Response(result)
 
 
-<<<<<<< HEAD
 def handle_is_bookmarked(
     is_bookmarked: bool,
     group_list: Sequence[Group],
@@ -739,7 +738,8 @@
             group__in=group_ids,
             user_id=acting_user.id if acting_user else None,
         ).delete()
-=======
+
+
 def handle_is_public(
     is_public: bool,
     group_list: list[Group],
@@ -779,5 +779,4 @@
                     user_id=user_id,
                 )
 
-    return share_id
->>>>>>> 085b26d9
+    return share_id