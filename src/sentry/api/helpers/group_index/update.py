from __future__ import annotations

from collections import defaultdict
from typing import Any, Mapping, MutableMapping, Sequence

import rest_framework
from django.db import IntegrityError, transaction
from django.db.models import Q
from django.utils import timezone
from rest_framework import serializers
from rest_framework.request import Request
from rest_framework.response import Response

from sentry import analytics, features
from sentry.api.serializers import serialize
from sentry.api.serializers.models.actor import ActorSerializer
from sentry.db.models.query import create_or_update
from sentry.issues.grouptype import GroupCategory
from sentry.issues.ignored import handle_archived_until_escalating, handle_ignored
from sentry.issues.merge import handle_merge
from sentry.issues.status_change import handle_status_update
from sentry.models import (
    TOMBSTONE_FIELDS_FROM_GROUP,
    Activity,
    ActorTuple,
    Group,
    GroupAssignee,
    GroupBookmark,
    GroupHash,
    GroupInboxReason,
    GroupLink,
    GroupRelease,
    GroupResolution,
    GroupSeen,
    GroupShare,
    GroupStatus,
    GroupSubscription,
    GroupTombstone,
    Project,
    Release,
    Team,
    User,
    UserOption,
    follows_semver_versioning_scheme,
    remove_group_from_inbox,
)
from sentry.models.activity import ActivityIntegration
from sentry.models.group import STATUS_UPDATE_CHOICES
from sentry.models.grouphistory import record_group_history_from_activity_type
from sentry.models.groupinbox import GroupInboxRemoveAction, add_group_to_inbox
from sentry.notifications.types import SUBSCRIPTION_REASON_MAP, GroupSubscriptionReason
from sentry.services.hybrid_cloud import coerce_id_from
from sentry.services.hybrid_cloud.user import RpcUser, user_service
from sentry.signals import issue_mark_reviewed, issue_resolved
from sentry.tasks.integrations import kick_off_status_syncs
from sentry.types.activity import ActivityType
from sentry.types.group import SUBSTATUS_UPDATE_CHOICES, GroupSubStatus
from sentry.utils import metrics

from . import ACTIVITIES_COUNT, BULK_MUTATION_LIMIT, SearchFunction, delete_group_list
from .validators import GroupValidator, ValidationError


def handle_discard(
    request: Request,
    group_list: Sequence[Group],
    projects: Sequence[Project],
    user: User,
) -> Response:
    for project in projects:
        if not features.has("projects:discard-groups", project, actor=user):
            return Response({"detail": ["You do not have that feature enabled"]}, status=400)

    if any(group.issue_category != GroupCategory.ERROR for group in group_list):
        raise rest_framework.exceptions.ValidationError(
            detail="Only error issues can be discarded.", code=400
        )
    # grouped by project_id
    groups_to_delete = defaultdict(list)

    for group in group_list:
        with transaction.atomic():
            try:
                tombstone = GroupTombstone.objects.create(
                    previous_group_id=group.id,
                    actor_id=coerce_id_from(user),
                    **{name: getattr(group, name) for name in TOMBSTONE_FIELDS_FROM_GROUP},
                )
            except IntegrityError:
                # in this case, a tombstone has already been created
                # for a group, so no hash updates are necessary
                pass
            else:
                groups_to_delete[group.project_id].append(group)

                GroupHash.objects.filter(group=group).update(
                    group=None, group_tombstone_id=tombstone.id
                )

    for project in projects:
        delete_group_list(
            request, project, groups_to_delete.get(project.id, []), delete_type="discard"
        )

    return Response(status=204)


def self_subscribe_and_assign_issue(
    acting_user: User | RpcUser | None, group: Group
) -> ActorTuple | None:
    # Used during issue resolution to assign to acting user
    # returns None if the user didn't elect to self assign on resolution
    # or the group is assigned already, otherwise returns Actor
    # representation of current user
    if acting_user:
        GroupSubscription.objects.subscribe(
            user=acting_user, group=group, reason=GroupSubscriptionReason.status_change
        )
        self_assign_issue = UserOption.objects.get_value(
            user=acting_user, key="self_assign_issue", default="0"
        )
        if self_assign_issue == "1" and not group.assignee_set.exists():
            return ActorTuple(type=User, id=acting_user.id)
    return None


def get_current_release_version_of_group(
    group: Group, follows_semver: bool = False
) -> Release | None:
    """
    Function that returns the latest release version associated with a Group, and by latest we
    mean either most recent (date) or latest in semver versioning scheme
    Inputs:
        * group: Group of the issue
        * follows_semver: flag that determines whether the project of the group follows semantic
                          versioning or not.
    Returns:
        current_release_version
    """
    current_release_version = None
    if follows_semver:
        try:
            # This sets current_release_version to the latest semver version associated with a group
            order_by_semver_desc = [f"-{col}" for col in Release.SEMVER_COLS]
            current_release_version = (
                Release.objects.filter_to_semver()
                .filter(
                    id__in=GroupRelease.objects.filter(
                        project_id=group.project.id, group_id=group.id
                    ).values_list("release_id"),
                )
                .annotate_prerelease_column()
                .order_by(*order_by_semver_desc)
                .values_list("version", flat=True)[:1]
                .get()
            )
        except Release.DoesNotExist:
            pass
    else:
        # This sets current_release_version to the most recent release associated with a group
        # In order to be able to do that, `use_cache` has to be set to False. Otherwise,
        # group.get_last_release might not return the actual latest release associated with a
        # group but rather a cached version (which might or might not be the actual latest. It is
        # the first latest observed by Sentry)
        current_release_version = group.get_last_release(use_cache=False)
    return current_release_version


def update_groups(
    request: Request,
    group_ids: Sequence[Group],
    projects: Sequence[Project],
    organization_id: int,
    search_fn: SearchFunction | None,
    user: User | None = None,
    data: Mapping[str, Any] | None = None,
) -> Response:
    # If `user` and `data` are passed as parameters then they should override
    # the values in `request`.
    user = user or request.user
    data = data or request.data

    if group_ids:
        group_list = Group.objects.filter(
            project__organization_id=organization_id, project__in=projects, id__in=group_ids
        )
        # filter down group ids to only valid matches
        group_ids = [g.id for g in group_list]
        if not group_ids:
            return Response(status=204)
    else:
        group_list = None

    serializer = None
    # TODO(jess): We may want to look into refactoring GroupValidator
    # to support multiple projects, but this is pretty complicated
    # because of the assignee validation. Punting on this for now.
    for project in projects:
        serializer = GroupValidator(
            data=data,
            partial=True,
            context={
                "project": project,
                "organization": project.organization,
                "access": getattr(request, "access", None),
            },
        )
        if not serializer.is_valid():
            raise serializers.ValidationError(serializer.errors, code=400)

    if serializer is None:
        return

    result = dict(serializer.validated_data)

    # so we won't have to requery for each group
    project_lookup = {p.id: p for p in projects}

    acting_user = user if user.is_authenticated else None

    if search_fn and not group_ids:
        try:
            cursor_result, _ = search_fn(
                {
                    "limit": BULK_MUTATION_LIMIT,
                    "paginator_options": {"max_limit": BULK_MUTATION_LIMIT},
                }
            )
        except ValidationError as exc:
            return Response({"detail": str(exc)}, status=400)

        group_list = list(cursor_result)
        group_ids = [g.id for g in group_list]

    is_bulk = len(group_ids) > 1

    group_project_ids = {g.project_id for g in group_list}
    # filter projects down to only those that have groups in the search results
    projects = [p for p in projects if p.id in group_project_ids]

    queryset = Group.objects.filter(id__in=group_ids)

    discard = result.get("discard")
    if discard:

        return handle_discard(request, list(queryset), projects, acting_user)

    status_details = result.pop("statusDetails", result)
    status = result.get("status")
    release = None
    commit = None
    res_type = None
    activity_type = None
    activity_data: MutableMapping[str, Any | None] | None = None
    if status in ("resolved", "resolvedInNextRelease"):
        res_status = None
        if status == "resolvedInNextRelease" or status_details.get("inNextRelease"):
            # TODO(jess): We may want to support this for multi project, but punting on it for now
            if len(projects) > 1:
                return Response(
                    {"detail": "Cannot set resolved in next release for multiple projects."},
                    status=400,
                )
            release = (
                status_details.get("inNextRelease")
                or Release.objects.filter(
                    projects=projects[0], organization_id=projects[0].organization_id
                )
                .extra(select={"sort": "COALESCE(date_released, date_added)"})
                .order_by("-sort")[0]
            )
            activity_type = ActivityType.SET_RESOLVED_IN_RELEASE.value
            activity_data = {
                # no version yet
                "version": ""
            }

            serialized_user = user_service.serialize_many(
                filter=dict(user_ids=[user.id]), as_user=user
            )
            new_status_details = {
                "inNextRelease": True,
            }
            if serialized_user:
                new_status_details["actor"] = serialized_user[0]
            res_type = GroupResolution.Type.in_next_release
            res_type_str = "in_next_release"
            res_status = GroupResolution.Status.pending
        elif status_details.get("inRelease"):
            # TODO(jess): We could update validation to check if release
            # applies to multiple projects, but I think we agreed to punt
            # on this for now
            if len(projects) > 1:
                return Response(
                    {"detail": "Cannot set resolved in release for multiple projects."}, status=400
                )
            release = status_details["inRelease"]
            activity_type = ActivityType.SET_RESOLVED_IN_RELEASE.value
            activity_data = {
                # no version yet
                "version": release.version
            }

            serialized_user = user_service.serialize_many(
                filter=dict(user_ids=[user.id]), as_user=user
            )
            new_status_details = {
                "inRelease": release.version,
            }
            if serialized_user:
                new_status_details["actor"] = serialized_user[0]
            res_type = GroupResolution.Type.in_release
            res_type_str = "in_release"
            res_status = GroupResolution.Status.resolved
        elif status_details.get("inCommit"):
            # TODO(jess): Same here, this is probably something we could do, but
            # punting for now.
            if len(projects) > 1:
                return Response(
                    {"detail": "Cannot set resolved in commit for multiple projects."}, status=400
                )
            commit = status_details["inCommit"]
            activity_type = ActivityType.SET_RESOLVED_IN_COMMIT.value
            activity_data = {"commit": commit.id}
            serialized_user = user_service.serialize_many(
                filter=dict(user_ids=[user.id]), as_user=user
            )

            new_status_details = {
                "inCommit": serialize(commit, user),
            }
            if serialized_user:
                new_status_details["actor"] = serialized_user[0]
            res_type_str = "in_commit"
        else:
            res_type_str = "now"
            activity_type = ActivityType.SET_RESOLVED.value
            activity_data = {}
            new_status_details = {}

        now = timezone.now()
        metrics.incr("group.resolved", instance=res_type_str, skip_internal=True)

        # if we've specified a commit, let's see if its already been released
        # this will allow us to associate the resolution to a release as if we
        # were simply using 'inRelease' above
        # Note: this is different than the way commit resolution works on deploy
        # creation, as a given deploy is connected to an explicit release, and
        # in this case we're simply choosing the most recent release which contains
        # the commit.
        if commit and not release:
            # TODO(jess): If we support multiple projects for release / commit resolution,
            # we need to update this to find the release for each project (we shouldn't assume
            # it's the same)
            try:
                release = (
                    Release.objects.filter(projects__in=projects, releasecommit__commit=commit)
                    .extra(select={"sort": "COALESCE(date_released, date_added)"})
                    .order_by("-sort")[0]
                )
                res_type = GroupResolution.Type.in_release
                res_status = GroupResolution.Status.resolved
            except IndexError:
                release = None
        for group in group_list:
            with transaction.atomic():
                resolution = None
                created = None
                if release:
                    resolution_params = {
                        "release": release,
                        "type": res_type,
                        "status": res_status,
                        "actor_id": user.id if user.is_authenticated else None,
                    }

                    # We only set `current_release_version` if GroupResolution type is
                    # in_next_release, because we need to store information about the latest/most
                    # recent release that was associated with a group and that is required for
                    # release comparisons (i.e. handling regressions)
                    if res_type == GroupResolution.Type.in_next_release:
                        # Check if semver versioning scheme is followed
                        follows_semver = follows_semver_versioning_scheme(
                            org_id=group.organization.id,
                            project_id=group.project.id,
                            release_version=release.version,
                        )

                        current_release_version = get_current_release_version_of_group(
                            group=group, follows_semver=follows_semver
                        )
                        if current_release_version:
                            resolution_params.update(
                                {"current_release_version": current_release_version}
                            )

                            # Sets `current_release_version` for activity, since there is no point
                            # waiting for when a new release is created i.e.
                            # clear_expired_resolutions task to be run.
                            # Activity should look like "... resolved in version
                            # >current_release_version" in the UI
                            if follows_semver:
                                activity_data.update(
                                    {"current_release_version": current_release_version}
                                )

                                # In semver projects, and thereby semver releases, we determine
                                # resolutions by comparing against an expression rather than a
                                # specific release (i.e. >current_release_version). Consequently,
                                # at this point we can consider this GroupResolution as resolved
                                # in release
                                resolution_params.update(
                                    {
                                        "type": GroupResolution.Type.in_release,
                                        "status": GroupResolution.Status.resolved,
                                    }
                                )
                            else:
                                # If we already know the `next` release in date based ordering
                                # when clicking on `resolvedInNextRelease` because it is already
                                # been released, there is no point in setting GroupResolution to
                                # be of type in_next_release but rather in_release would suffice

                                try:
                                    # Get current release object from current_release_version
                                    current_release_obj = Release.objects.get(
                                        version=current_release_version,
                                        organization_id=projects[0].organization_id,
                                    )

                                    date_order_q = Q(
                                        date_added__gt=current_release_obj.date_added
                                    ) | Q(
                                        date_added=current_release_obj.date_added,
                                        id__gt=current_release_obj.id,
                                    )

                                    # Find the next release after the current_release_version
                                    # i.e. the release that resolves the issue
                                    resolved_in_release = (
                                        Release.objects.filter(
                                            date_order_q,
                                            projects=projects[0],
                                            organization_id=projects[0].organization_id,
                                        )
                                        .extra(
                                            select={"sort": "COALESCE(date_released, date_added)"}
                                        )
                                        .order_by("sort", "id")[:1]
                                        .get()
                                    )

                                    # If we get here, we assume it exists and so we update
                                    # GroupResolution and Activity
                                    resolution_params.update(
                                        {
                                            "release": resolved_in_release,
                                            "type": GroupResolution.Type.in_release,
                                            "status": GroupResolution.Status.resolved,
                                        }
                                    )
                                    activity_data.update({"version": resolved_in_release.version})
                                except Release.DoesNotExist:
                                    # If it gets here, it means we don't know the upcoming
                                    # release yet because it does not exist, and so we should
                                    # fall back to our current model
                                    ...

                    resolution, created = GroupResolution.objects.get_or_create(
                        group=group, defaults=resolution_params
                    )
                    if not created:
                        resolution.update(datetime=timezone.now(), **resolution_params)

                if commit:
                    GroupLink.objects.create(
                        group_id=group.id,
                        project_id=group.project_id,
                        linked_type=GroupLink.LinkedType.commit,
                        relationship=GroupLink.Relationship.resolves,
                        linked_id=commit.id,
                    )

                affected = Group.objects.filter(id=group.id).update(
                    status=GroupStatus.RESOLVED, resolved_at=now, substatus=None
                )
                if not resolution:
                    created = affected

                group.status = GroupStatus.RESOLVED
                group.substatus = None
                group.resolved_at = now
                remove_group_from_inbox(
                    group, action=GroupInboxRemoveAction.RESOLVED, user=acting_user
                )
                result["inbox"] = None

                assigned_to = self_subscribe_and_assign_issue(acting_user, group)
                if assigned_to is not None:
                    result["assignedTo"] = assigned_to

                if created:
                    activity = Activity.objects.create(
                        project=project_lookup[group.project_id],
                        group=group,
                        type=activity_type,
                        user_id=acting_user.id,
                        ident=resolution.id if resolution else None,
                        data=activity_data,
                    )
                    record_group_history_from_activity_type(group, activity_type, actor=acting_user)

                    # TODO(dcramer): we need a solution for activity rollups
                    # before sending notifications on bulk changes
                    if not is_bulk:
                        activity.send_notification()

            issue_resolved.send_robust(
                organization_id=organization_id,
                user=(acting_user or user),
                group=group,
                project=project_lookup[group.project_id],
                resolution_type=res_type_str,
                sender=update_groups,
            )

            kick_off_status_syncs.apply_async(
                kwargs={"project_id": group.project_id, "group_id": group.id}
            )

        result.update({"status": "resolved", "statusDetails": new_status_details})

    elif status:
        new_status = STATUS_UPDATE_CHOICES[result["status"]]
        new_substatus = (
            SUBSTATUS_UPDATE_CHOICES[result.get("substatus")] if result.get("substatus") else None
        )
        has_escalating_issues = features.has(
            "organizations:escalating-issues", group_list[0].organization
        )

        with transaction.atomic():
            status_updated = queryset.exclude(status=new_status).update(
                status=new_status, substatus=new_substatus
            )
            GroupResolution.objects.filter(group__in=group_ids).delete()
            if new_status == GroupStatus.IGNORED:
                if new_substatus == GroupSubStatus.UNTIL_ESCALATING and has_escalating_issues:
                    handle_archived_until_escalating(group_list, acting_user)
                else:
                    result["statusDetails"] = handle_ignored(
                        group_ids, group_list, status_details, acting_user, user
                    )
                result["inbox"] = None
            else:
                result["statusDetails"] = {}
        if group_list and status_updated:
            activity_type, activity_data = handle_status_update(
                group_list=group_list,
                projects=projects,
                project_lookup=project_lookup,
                new_status=new_status,
                new_substatus=new_substatus,
                is_bulk=is_bulk,
                acting_user=acting_user,
                status_details=result.get("statusDetails", {}),
                sender=update_groups,
                activity_type=activity_type,
            )

    # XXX (ahmed): hack to get the activities to work properly on issues page. Not sure of
    # what performance impact this might have & this possibly should be moved else where
    try:
        if len(group_list) == 1:
            if res_type in (
                GroupResolution.Type.in_next_release,
                GroupResolution.Type.in_release,
            ):
                result["activity"] = serialize(
                    Activity.objects.get_activities_for_group(
                        group=group_list[0], num=ACTIVITIES_COUNT
                    ),
                    acting_user,
                )
    except UnboundLocalError:
        pass

    if "assignedTo" in result:
        assigned_actor = result["assignedTo"]
        assigned_by = (
            data.get("assignedBy")
            if data.get("assignedBy") in ["assignee_selector", "suggested_assignee"]
            else None
        )
        extra = (
            {"integration": data.get("integration")}
            if data.get("integration")
            in [ActivityIntegration.SLACK.value, ActivityIntegration.MSTEAMS.value]
            else dict()
        )
        if assigned_actor:
            for group in group_list:
                resolved_actor: RpcUser | Team = assigned_actor.resolve()

                assignment = GroupAssignee.objects.assign(
                    group, resolved_actor, acting_user, extra=extra
                )
                analytics.record(
                    "manual.issue_assignment",
                    organization_id=project_lookup[group.project_id].organization_id,
                    project_id=group.project_id,
                    group_id=group.id,
                    assigned_by=assigned_by,
                    had_to_deassign=assignment["updated_assignment"],
                )
            result["assignedTo"] = serialize(
                assigned_actor.resolve(), acting_user, ActorSerializer()
            )

        else:
            for group in group_list:
                GroupAssignee.objects.deassign(group, acting_user)
                analytics.record(
                    "manual.issue_assignment",
                    organization_id=project_lookup[group.project_id].organization_id,
                    project_id=group.project_id,
                    group_id=group.id,
                    assigned_by=assigned_by,
                    had_to_deassign=True,
                )
    is_member_map = {
        project.id: (
            project.member_set.filter(user_id=acting_user.id).exists() if acting_user else False
        )
        for project in projects
    }
    if result.get("hasSeen"):
        for group in group_list:
            if is_member_map.get(group.project_id):
                instance, created = create_or_update(
                    GroupSeen,
                    group=group,
                    user_id=acting_user.id,
                    project=project_lookup[group.project_id],
                    values={"last_seen": timezone.now()},
                )
    elif result.get("hasSeen") is False:
        GroupSeen.objects.filter(group__in=group_ids, user_id=acting_user.id).delete()

    if result.get("isBookmarked"):
        for group in group_list:
            GroupBookmark.objects.get_or_create(
                project=project_lookup[group.project_id], group=group, user_id=acting_user.id
            )
            GroupSubscription.objects.subscribe(
                user=acting_user, group=group, reason=GroupSubscriptionReason.bookmark
            )
    elif result.get("isBookmarked") is False:
        GroupBookmark.objects.filter(group__in=group_ids, user_id=acting_user.id).delete()

    # TODO(dcramer): we could make these more efficient by first
    # querying for rich rows are present (if N > 2), flipping the flag
    # on those rows, and then creating the missing rows
    if result.get("isSubscribed") in (True, False):
        is_subscribed = result["isSubscribed"]
        for group in group_list:
            # NOTE: Subscribing without an initiating event (assignment,
            # commenting, etc.) clears out the previous subscription reason
            # to avoid showing confusing messaging as a result of this
            # action. It'd be jarring to go directly from "you are not
            # subscribed" to "you were subscribed due since you were
            # assigned" just by clicking the "subscribe" button (and you
            # may no longer be assigned to the issue anyway.)
            GroupSubscription.objects.create_or_update(
                user_id=acting_user.id,
                group=group,
                project=project_lookup[group.project_id],
                values={"is_active": is_subscribed, "reason": GroupSubscriptionReason.unknown},
            )

        result["subscriptionDetails"] = {
            "reason": SUBSCRIPTION_REASON_MAP.get(GroupSubscriptionReason.unknown, "unknown")
        }

    if "isPublic" in result:
        # We always want to delete an existing share, because triggering
        # an isPublic=True even when it's already public, should trigger
        # regenerating.
        for group in group_list:
            if GroupShare.objects.filter(group=group).delete():
                result["shareId"] = None
                Activity.objects.create(
                    project=project_lookup[group.project_id],
                    group=group,
                    type=ActivityType.SET_PRIVATE.value,
                    user_id=acting_user.id,
                )

    if result.get("isPublic"):
        for group in group_list:
            share, created = GroupShare.objects.get_or_create(
                project=project_lookup[group.project_id], group=group, user_id=acting_user.id
            )
            if created:
                result["shareId"] = share.uuid
                Activity.objects.create(
                    project=project_lookup[group.project_id],
                    group=group,
                    type=ActivityType.SET_PUBLIC.value,
                    user_id=acting_user.id,
                )

    # XXX(dcramer): this feels a bit shady like it should be its own endpoint.
    if result.get("merge") and len(group_list) > 1:
        # don't allow merging cross project
        if len(projects) > 1:
            return Response({"detail": "Merging across multiple projects is not supported"})

<<<<<<< HEAD
        if any([group.issue_category != GroupCategory.ERROR for group in group_list]):
            raise rest_framework.exceptions.ValidationError(
                detail="Only error issues can be merged.", code=400
            )

        group_list_by_times_seen = sorted(
            group_list, key=lambda g: (g.times_seen, g.id), reverse=True
        )
        primary_group, groups_to_merge = group_list_by_times_seen[0], group_list_by_times_seen[1:]

        group_ids_to_merge = [g.id for g in groups_to_merge]
        eventstream_state = eventstream.start_merge(
            primary_group.project_id, group_ids_to_merge, primary_group.id
        )

        Group.objects.filter(id__in=group_ids_to_merge).update(
            status=GroupStatus.PENDING_MERGE, substatus=None
        )

        transaction_id = uuid4().hex
        merge_groups.delay(
            from_object_ids=group_ids_to_merge,
            to_object_id=primary_group.id,
            transaction_id=transaction_id,
            eventstream_state=eventstream_state,
        )

        Activity.objects.create(
            project=project_lookup[primary_group.project_id],
            group=primary_group,
            type=ActivityType.MERGE.value,
            user_id=acting_user.id,
            data={"issues": [{"id": c.id} for c in groups_to_merge]},
        )

        result["merge"] = {
            "parent": str(primary_group.id),
            "children": [str(g.id) for g in groups_to_merge],
        }
=======
        result["merge"] = handle_merge(group_list, project_lookup, acting_user)
>>>>>>> 24daa10f

    # Support moving groups in or out of the inbox
    inbox = result.get("inbox", None)
    if inbox is not None:
        if inbox:
            for group in group_list:
                add_group_to_inbox(group, GroupInboxReason.MANUAL)
        elif not inbox:
            for group in group_list:
                remove_group_from_inbox(
                    group,
                    action=GroupInboxRemoveAction.MARK_REVIEWED,
                    user=acting_user,
                    referrer=request.META.get("HTTP_REFERER"),
                )
                issue_mark_reviewed.send_robust(
                    project=project_lookup[group.project_id],
                    user=acting_user,
                    group=group,
                    sender=update_groups,
                )
        result["inbox"] = inbox

    return Response(result)<|MERGE_RESOLUTION|>--- conflicted
+++ resolved
@@ -716,49 +716,7 @@
         if len(projects) > 1:
             return Response({"detail": "Merging across multiple projects is not supported"})
 
-<<<<<<< HEAD
-        if any([group.issue_category != GroupCategory.ERROR for group in group_list]):
-            raise rest_framework.exceptions.ValidationError(
-                detail="Only error issues can be merged.", code=400
-            )
-
-        group_list_by_times_seen = sorted(
-            group_list, key=lambda g: (g.times_seen, g.id), reverse=True
-        )
-        primary_group, groups_to_merge = group_list_by_times_seen[0], group_list_by_times_seen[1:]
-
-        group_ids_to_merge = [g.id for g in groups_to_merge]
-        eventstream_state = eventstream.start_merge(
-            primary_group.project_id, group_ids_to_merge, primary_group.id
-        )
-
-        Group.objects.filter(id__in=group_ids_to_merge).update(
-            status=GroupStatus.PENDING_MERGE, substatus=None
-        )
-
-        transaction_id = uuid4().hex
-        merge_groups.delay(
-            from_object_ids=group_ids_to_merge,
-            to_object_id=primary_group.id,
-            transaction_id=transaction_id,
-            eventstream_state=eventstream_state,
-        )
-
-        Activity.objects.create(
-            project=project_lookup[primary_group.project_id],
-            group=primary_group,
-            type=ActivityType.MERGE.value,
-            user_id=acting_user.id,
-            data={"issues": [{"id": c.id} for c in groups_to_merge]},
-        )
-
-        result["merge"] = {
-            "parent": str(primary_group.id),
-            "children": [str(g.id) for g in groups_to_merge],
-        }
-=======
         result["merge"] = handle_merge(group_list, project_lookup, acting_user)
->>>>>>> 24daa10f
 
     # Support moving groups in or out of the inbox
     inbox = result.get("inbox", None)
