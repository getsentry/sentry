--- conflicted
+++ resolved
@@ -150,30 +150,7 @@
     """
     current_release_version = None
     if follows_semver:
-<<<<<<< HEAD
-        if not features.has(
-            "organizations:releases-resolve-next-release-semver-fix", group.project.organization
-        ):
-            try:
-                # This sets current_release_version to the latest semver version associated with a group
-                associated_release_id = GroupRelease.objects.filter(
-                    project_id=group.project.id, group_id=group.id
-                ).values_list("release_id")
-                current_release_version = (
-                    get_semver_releases(group.project)
-                    .filter(id__in=associated_release_id)
-                    .values_list("version", flat=True)[:1]
-                    .get()
-                )
-            except Release.DoesNotExist:
-                pass
-        else:
-            semver_releases = greatest_semver_release(group.project)
-            if semver_releases:
-                current_release_version = semver_releases.version
-=======
         current_release_version = greatest_semver_release(group.project).version
->>>>>>> d5f3e349
 
     else:
         # This sets current_release_version to the most recent release associated with a group
