from __future__ import annotations

from collections import defaultdict
from typing import Any, Dict, Mapping, MutableMapping, Sequence

import rest_framework
from django.db import IntegrityError, transaction
from django.db.models import Q
from django.utils import timezone
from rest_framework import serializers
from rest_framework.request import Request
from rest_framework.response import Response

from sentry import analytics, features
from sentry.api.serializers import serialize
from sentry.api.serializers.models.actor import ActorSerializer
from sentry.db.models.query import create_or_update
from sentry.issues.grouptype import GroupCategory
from sentry.issues.ignored import handle_archived_until_escalating, handle_ignored
from sentry.issues.merge import handle_merge
from sentry.issues.status_change import handle_status_update
from sentry.models import (
    TOMBSTONE_FIELDS_FROM_GROUP,
    Activity,
    ActorTuple,
    Group,
    GroupAssignee,
    GroupBookmark,
    GroupHash,
    GroupInboxReason,
    GroupLink,
    GroupRelease,
    GroupResolution,
    GroupSeen,
    GroupShare,
    GroupStatus,
    GroupSubscription,
    GroupTombstone,
    Project,
    Release,
    Team,
    User,
    UserOption,
    follows_semver_versioning_scheme,
    remove_group_from_inbox,
)
from sentry.models.activity import ActivityIntegration
from sentry.models.group import STATUS_UPDATE_CHOICES
from sentry.models.grouphistory import record_group_history_from_activity_type
from sentry.models.groupinbox import GroupInboxRemoveAction, add_group_to_inbox
from sentry.notifications.types import SUBSCRIPTION_REASON_MAP, GroupSubscriptionReason
from sentry.services.hybrid_cloud import coerce_id_from
from sentry.services.hybrid_cloud.user import RpcUser, user_service
from sentry.signals import issue_mark_reviewed, issue_resolved
from sentry.tasks.integrations import kick_off_status_syncs
from sentry.types.activity import ActivityType
from sentry.types.group import SUBSTATUS_UPDATE_CHOICES, GroupSubStatus
from sentry.utils import metrics

from . import ACTIVITIES_COUNT, BULK_MUTATION_LIMIT, SearchFunction, delete_group_list
from .validators import GroupValidator, ValidationError


def handle_discard(
    request: Request,
    group_list: Sequence[Group],
    projects: Sequence[Project],
    user: User,
) -> Response:
    for project in projects:
        if not features.has("projects:discard-groups", project, actor=user):
            return Response({"detail": ["You do not have that feature enabled"]}, status=400)

    if any(group.issue_category != GroupCategory.ERROR for group in group_list):
        raise rest_framework.exceptions.ValidationError(
            detail="Only error issues can be discarded.", code=400
        )
    # grouped by project_id
    groups_to_delete = defaultdict(list)

    for group in group_list:
        with transaction.atomic():
            try:
                tombstone = GroupTombstone.objects.create(
                    previous_group_id=group.id,
                    actor_id=coerce_id_from(user),
                    **{name: getattr(group, name) for name in TOMBSTONE_FIELDS_FROM_GROUP},
                )
            except IntegrityError:
                # in this case, a tombstone has already been created
                # for a group, so no hash updates are necessary
                pass
            else:
                groups_to_delete[group.project_id].append(group)

                GroupHash.objects.filter(group=group).update(
                    group=None, group_tombstone_id=tombstone.id
                )

    for project in projects:
        delete_group_list(
            request, project, groups_to_delete.get(project.id, []), delete_type="discard"
        )

    return Response(status=204)


def self_subscribe_and_assign_issue(
    acting_user: User | RpcUser | None, group: Group
) -> ActorTuple | None:
    # Used during issue resolution to assign to acting user
    # returns None if the user didn't elect to self assign on resolution
    # or the group is assigned already, otherwise returns Actor
    # representation of current user
    if acting_user:
        GroupSubscription.objects.subscribe(
            user=acting_user, group=group, reason=GroupSubscriptionReason.status_change
        )
        self_assign_issue = UserOption.objects.get_value(
            user=acting_user, key="self_assign_issue", default="0"
        )
        if self_assign_issue == "1" and not group.assignee_set.exists():
            return ActorTuple(type=User, id=acting_user.id)
    return None


def get_current_release_version_of_group(
    group: Group, follows_semver: bool = False
) -> Release | None:
    """
    Function that returns the latest release version associated with a Group, and by latest we
    mean either most recent (date) or latest in semver versioning scheme
    Inputs:
        * group: Group of the issue
        * follows_semver: flag that determines whether the project of the group follows semantic
                          versioning or not.
    Returns:
        current_release_version
    """
    current_release_version = None
    if follows_semver:
        try:
            # This sets current_release_version to the latest semver version associated with a group
            order_by_semver_desc = [f"-{col}" for col in Release.SEMVER_COLS]
            current_release_version = (
                Release.objects.filter_to_semver()
                .filter(
                    id__in=GroupRelease.objects.filter(
                        project_id=group.project.id, group_id=group.id
                    ).values_list("release_id"),
                )
                .annotate_prerelease_column()
                .order_by(*order_by_semver_desc)
                .values_list("version", flat=True)[:1]
                .get()
            )
        except Release.DoesNotExist:
            pass
    else:
        # This sets current_release_version to the most recent release associated with a group
        # In order to be able to do that, `use_cache` has to be set to False. Otherwise,
        # group.get_last_release might not return the actual latest release associated with a
        # group but rather a cached version (which might or might not be the actual latest. It is
        # the first latest observed by Sentry)
        current_release_version = group.get_last_release(use_cache=False)
    return current_release_version


def update_groups(
    request: Request,
    group_ids: Sequence[Group],
    projects: Sequence[Project],
    organization_id: int,
    search_fn: SearchFunction | None,
    user: User | None = None,
    data: Mapping[str, Any] | None = None,
) -> Response:
    # If `user` and `data` are passed as parameters then they should override
    # the values in `request`.
    user = user or request.user
    data = data or request.data

    if group_ids:
        group_list = Group.objects.filter(
            project__organization_id=organization_id, project__in=projects, id__in=group_ids
        )
        # filter down group ids to only valid matches
        group_ids = [g.id for g in group_list]
        if not group_ids:
            return Response(status=204)
    else:
        group_list = None

    serializer = None
    # TODO(jess): We may want to look into refactoring GroupValidator
    # to support multiple projects, but this is pretty complicated
    # because of the assignee validation. Punting on this for now.
    for project in projects:
        serializer = GroupValidator(
            data=data,
            partial=True,
            context={
                "project": project,
                "organization": project.organization,
                "access": getattr(request, "access", None),
            },
        )
        if not serializer.is_valid():
            raise serializers.ValidationError(serializer.errors, code=400)

    if serializer is None:
        return

    result = dict(serializer.validated_data)

    # so we won't have to requery for each group
    project_lookup = {p.id: p for p in projects}

    acting_user = user if user.is_authenticated else None

    if search_fn and not group_ids:
        try:
            cursor_result, _ = search_fn(
                {
                    "limit": BULK_MUTATION_LIMIT,
                    "paginator_options": {"max_limit": BULK_MUTATION_LIMIT},
                }
            )
        except ValidationError as exc:
            return Response({"detail": str(exc)}, status=400)

        group_list = list(cursor_result)
        group_ids = [g.id for g in group_list]

    is_bulk = len(group_ids) > 1

    group_project_ids = {g.project_id for g in group_list}
    # filter projects down to only those that have groups in the search results
    projects = [p for p in projects if p.id in group_project_ids]

    queryset = Group.objects.filter(id__in=group_ids)

    discard = result.get("discard")
    if discard:

        return handle_discard(request, list(queryset), projects, acting_user)

    status_details = result.pop("statusDetails", result)
    status = result.get("status")
    release = None
    commit = None
    res_type = None
    activity_type = None
    activity_data: MutableMapping[str, Any | None] | None = None
    if status in ("resolved", "resolvedInNextRelease"):
        res_status = None
        if status == "resolvedInNextRelease" or status_details.get("inNextRelease"):
            # TODO(jess): We may want to support this for multi project, but punting on it for now
            if len(projects) > 1:
                return Response(
                    {"detail": "Cannot set resolved in next release for multiple projects."},
                    status=400,
                )
            release = (
                status_details.get("inNextRelease")
                or Release.objects.filter(
                    projects=projects[0], organization_id=projects[0].organization_id
                )
                .extra(select={"sort": "COALESCE(date_released, date_added)"})
                .order_by("-sort")[0]
            )
            activity_type = ActivityType.SET_RESOLVED_IN_RELEASE.value
            activity_data = {
                # no version yet
                "version": ""
            }

            serialized_user = user_service.serialize_many(
                filter=dict(user_ids=[user.id]), as_user=user
            )
            new_status_details = {
                "inNextRelease": True,
            }
            if serialized_user:
                new_status_details["actor"] = serialized_user[0]
            res_type = GroupResolution.Type.in_next_release
            res_type_str = "in_next_release"
            res_status = GroupResolution.Status.pending
        elif status_details.get("inRelease"):
            # TODO(jess): We could update validation to check if release
            # applies to multiple projects, but I think we agreed to punt
            # on this for now
            if len(projects) > 1:
                return Response(
                    {"detail": "Cannot set resolved in release for multiple projects."}, status=400
                )
            release = status_details["inRelease"]
            activity_type = ActivityType.SET_RESOLVED_IN_RELEASE.value
            activity_data = {
                # no version yet
                "version": release.version
            }

            serialized_user = user_service.serialize_many(
                filter=dict(user_ids=[user.id]), as_user=user
            )
            new_status_details = {
                "inRelease": release.version,
            }
            if serialized_user:
                new_status_details["actor"] = serialized_user[0]
            res_type = GroupResolution.Type.in_release
            res_type_str = "in_release"
            res_status = GroupResolution.Status.resolved
        elif status_details.get("inCommit"):
            # TODO(jess): Same here, this is probably something we could do, but
            # punting for now.
            if len(projects) > 1:
                return Response(
                    {"detail": "Cannot set resolved in commit for multiple projects."}, status=400
                )
            commit = status_details["inCommit"]
            activity_type = ActivityType.SET_RESOLVED_IN_COMMIT.value
            activity_data = {"commit": commit.id}
            serialized_user = user_service.serialize_many(
                filter=dict(user_ids=[user.id]), as_user=user
            )

            new_status_details = {
                "inCommit": serialize(commit, user),
            }
            if serialized_user:
                new_status_details["actor"] = serialized_user[0]
            res_type_str = "in_commit"
        else:
            res_type_str = "now"
            activity_type = ActivityType.SET_RESOLVED.value
            activity_data = {}
            new_status_details = {}

        now = timezone.now()
        metrics.incr("group.resolved", instance=res_type_str, skip_internal=True)

        # if we've specified a commit, let's see if its already been released
        # this will allow us to associate the resolution to a release as if we
        # were simply using 'inRelease' above
        # Note: this is different than the way commit resolution works on deploy
        # creation, as a given deploy is connected to an explicit release, and
        # in this case we're simply choosing the most recent release which contains
        # the commit.
        if commit and not release:
            # TODO(jess): If we support multiple projects for release / commit resolution,
            # we need to update this to find the release for each project (we shouldn't assume
            # it's the same)
            try:
                release = (
                    Release.objects.filter(projects__in=projects, releasecommit__commit=commit)
                    .extra(select={"sort": "COALESCE(date_released, date_added)"})
                    .order_by("-sort")[0]
                )
                res_type = GroupResolution.Type.in_release
                res_status = GroupResolution.Status.resolved
            except IndexError:
                release = None
        for group in group_list:
            with transaction.atomic():
                resolution = None
                created = None
                if release:
                    resolution_params = {
                        "release": release,
                        "type": res_type,
                        "status": res_status,
                        "actor_id": user.id if user.is_authenticated else None,
                    }

                    # We only set `current_release_version` if GroupResolution type is
                    # in_next_release, because we need to store information about the latest/most
                    # recent release that was associated with a group and that is required for
                    # release comparisons (i.e. handling regressions)
                    if res_type == GroupResolution.Type.in_next_release:
                        # Check if semver versioning scheme is followed
                        follows_semver = follows_semver_versioning_scheme(
                            org_id=group.organization.id,
                            project_id=group.project.id,
                            release_version=release.version,
                        )

                        current_release_version = get_current_release_version_of_group(
                            group=group, follows_semver=follows_semver
                        )
                        if current_release_version:
                            resolution_params.update(
                                {"current_release_version": current_release_version}
                            )

                            # Sets `current_release_version` for activity, since there is no point
                            # waiting for when a new release is created i.e.
                            # clear_expired_resolutions task to be run.
                            # Activity should look like "... resolved in version
                            # >current_release_version" in the UI
                            if follows_semver:
                                activity_data.update(
                                    {"current_release_version": current_release_version}
                                )

                                # In semver projects, and thereby semver releases, we determine
                                # resolutions by comparing against an expression rather than a
                                # specific release (i.e. >current_release_version). Consequently,
                                # at this point we can consider this GroupResolution as resolved
                                # in release
                                resolution_params.update(
                                    {
                                        "type": GroupResolution.Type.in_release,
                                        "status": GroupResolution.Status.resolved,
                                    }
                                )
                            else:
                                # If we already know the `next` release in date based ordering
                                # when clicking on `resolvedInNextRelease` because it is already
                                # been released, there is no point in setting GroupResolution to
                                # be of type in_next_release but rather in_release would suffice

                                try:
                                    # Get current release object from current_release_version
                                    current_release_obj = Release.objects.get(
                                        version=current_release_version,
                                        organization_id=projects[0].organization_id,
                                    )

                                    date_order_q = Q(
                                        date_added__gt=current_release_obj.date_added
                                    ) | Q(
                                        date_added=current_release_obj.date_added,
                                        id__gt=current_release_obj.id,
                                    )

                                    # Find the next release after the current_release_version
                                    # i.e. the release that resolves the issue
                                    resolved_in_release = (
                                        Release.objects.filter(
                                            date_order_q,
                                            projects=projects[0],
                                            organization_id=projects[0].organization_id,
                                        )
                                        .extra(
                                            select={"sort": "COALESCE(date_released, date_added)"}
                                        )
                                        .order_by("sort", "id")[:1]
                                        .get()
                                    )

                                    # If we get here, we assume it exists and so we update
                                    # GroupResolution and Activity
                                    resolution_params.update(
                                        {
                                            "release": resolved_in_release,
                                            "type": GroupResolution.Type.in_release,
                                            "status": GroupResolution.Status.resolved,
                                        }
                                    )
                                    activity_data.update({"version": resolved_in_release.version})
                                except Release.DoesNotExist:
                                    # If it gets here, it means we don't know the upcoming
                                    # release yet because it does not exist, and so we should
                                    # fall back to our current model
                                    ...

                    resolution, created = GroupResolution.objects.get_or_create(
                        group=group, defaults=resolution_params
                    )
                    if not created:
                        resolution.update(datetime=timezone.now(), **resolution_params)

                if commit:
                    GroupLink.objects.create(
                        group_id=group.id,
                        project_id=group.project_id,
                        linked_type=GroupLink.LinkedType.commit,
                        relationship=GroupLink.Relationship.resolves,
                        linked_id=commit.id,
                    )

                affected = Group.objects.filter(id=group.id).update(
                    status=GroupStatus.RESOLVED, resolved_at=now, substatus=None
                )
                if not resolution:
                    created = affected

                group.status = GroupStatus.RESOLVED
                group.substatus = None
                group.resolved_at = now
                remove_group_from_inbox(
                    group, action=GroupInboxRemoveAction.RESOLVED, user=acting_user
                )
                result["inbox"] = None

                assigned_to = self_subscribe_and_assign_issue(acting_user, group)
                if assigned_to is not None:
                    result["assignedTo"] = assigned_to

                if created:
                    activity = Activity.objects.create(
                        project=project_lookup[group.project_id],
                        group=group,
                        type=activity_type,
                        user_id=acting_user.id,
                        ident=resolution.id if resolution else None,
                        data=activity_data,
                    )
                    record_group_history_from_activity_type(group, activity_type, actor=acting_user)

                    # TODO(dcramer): we need a solution for activity rollups
                    # before sending notifications on bulk changes
                    if not is_bulk:
                        activity.send_notification()

            issue_resolved.send_robust(
                organization_id=organization_id,
                user=(acting_user or user),
                group=group,
                project=project_lookup[group.project_id],
                resolution_type=res_type_str,
                sender=update_groups,
            )

            kick_off_status_syncs.apply_async(
                kwargs={"project_id": group.project_id, "group_id": group.id}
            )

        result.update({"status": "resolved", "statusDetails": new_status_details})

    elif status:
        new_status = STATUS_UPDATE_CHOICES[result["status"]]
        new_substatus = (
            SUBSTATUS_UPDATE_CHOICES[result.get("substatus")] if result.get("substatus") else None
        )
        has_escalating_issues = features.has(
            "organizations:escalating-issues", group_list[0].organization
        )

        with transaction.atomic():
            status_updated = queryset.exclude(status=new_status).update(
                status=new_status, substatus=new_substatus
            )
            GroupResolution.objects.filter(group__in=group_ids).delete()
            if new_status == GroupStatus.IGNORED:
                if new_substatus == GroupSubStatus.UNTIL_ESCALATING and has_escalating_issues:
                    handle_archived_until_escalating(group_list, acting_user)
                else:
                    result["statusDetails"] = handle_ignored(
                        group_ids, group_list, status_details, acting_user, user
                    )
                result["inbox"] = None
            else:
                result["statusDetails"] = {}
        if group_list and status_updated:
            activity_type, activity_data = handle_status_update(
                group_list=group_list,
                projects=projects,
                project_lookup=project_lookup,
                new_status=new_status,
                new_substatus=new_substatus,
                is_bulk=is_bulk,
                acting_user=acting_user,
                status_details=result.get("statusDetails", {}),
                sender=update_groups,
                activity_type=activity_type,
            )

    # XXX (ahmed): hack to get the activities to work properly on issues page. Not sure of
    # what performance impact this might have & this possibly should be moved else where
    try:
        if len(group_list) == 1:
            if res_type in (
                GroupResolution.Type.in_next_release,
                GroupResolution.Type.in_release,
            ):
                result["activity"] = serialize(
                    Activity.objects.get_activities_for_group(
                        group=group_list[0], num=ACTIVITIES_COUNT
                    ),
                    acting_user,
                )
    except UnboundLocalError:
        pass

    if "assignedTo" in result:
        assigned_actor = result["assignedTo"]
        assigned_by = (
            data.get("assignedBy")
            if data.get("assignedBy") in ["assignee_selector", "suggested_assignee"]
            else None
        )
        extra = (
            {"integration": data.get("integration")}
            if data.get("integration")
            in [ActivityIntegration.SLACK.value, ActivityIntegration.MSTEAMS.value]
            else dict()
        )
        if assigned_actor:
            for group in group_list:
                resolved_actor: RpcUser | Team = assigned_actor.resolve()

                assignment = GroupAssignee.objects.assign(
                    group, resolved_actor, acting_user, extra=extra
                )
                analytics.record(
                    "manual.issue_assignment",
                    organization_id=project_lookup[group.project_id].organization_id,
                    project_id=group.project_id,
                    group_id=group.id,
                    assigned_by=assigned_by,
                    had_to_deassign=assignment["updated_assignment"],
                )
            result["assignedTo"] = serialize(
                assigned_actor.resolve(), acting_user, ActorSerializer()
            )

        else:
            for group in group_list:
                GroupAssignee.objects.deassign(group, acting_user)
                analytics.record(
                    "manual.issue_assignment",
                    organization_id=project_lookup[group.project_id].organization_id,
                    project_id=group.project_id,
                    group_id=group.id,
                    assigned_by=assigned_by,
                    had_to_deassign=True,
                )

    handle_has_seen(
        result.get("hasSeen"), group_list, group_ids, project_lookup, projects, acting_user
    )

    if "isBookmarked" in result:
        handle_is_bookmarked(
            result["isBookmarked"], group_list, group_ids, project_lookup, acting_user
        )

    # TODO(dcramer): we could make these more efficient by first
    # querying for rich rows are present (if N > 2), flipping the flag
    # on those rows, and then creating the missing rows
    if result.get("isSubscribed") in (True, False):
        is_subscribed = result["isSubscribed"]
        for group in group_list:
            # NOTE: Subscribing without an initiating event (assignment,
            # commenting, etc.) clears out the previous subscription reason
            # to avoid showing confusing messaging as a result of this
            # action. It'd be jarring to go directly from "you are not
            # subscribed" to "you were subscribed due since you were
            # assigned" just by clicking the "subscribe" button (and you
            # may no longer be assigned to the issue anyway.)
            GroupSubscription.objects.create_or_update(
                user_id=acting_user.id,
                group=group,
                project=project_lookup[group.project_id],
                values={"is_active": is_subscribed, "reason": GroupSubscriptionReason.unknown},
            )

        result["subscriptionDetails"] = {
            "reason": SUBSCRIPTION_REASON_MAP.get(GroupSubscriptionReason.unknown, "unknown")
        }

    if "isPublic" in result:
        result["shareId"] = handle_is_public(
            result["isPublic"], group_list, project_lookup, acting_user
        )

    # XXX(dcramer): this feels a bit shady like it should be its own endpoint.
    if result.get("merge") and len(group_list) > 1:
        # don't allow merging cross project
        if len(projects) > 1:
            return Response({"detail": "Merging across multiple projects is not supported"})

        result["merge"] = handle_merge(group_list, project_lookup, acting_user)

    # Support moving groups in or out of the inbox
    inbox = result.get("inbox", None)
    if inbox is not None:
        if inbox:
            for group in group_list:
                add_group_to_inbox(group, GroupInboxReason.MANUAL)
        elif not inbox:
            for group in group_list:
                remove_group_from_inbox(
                    group,
                    action=GroupInboxRemoveAction.MARK_REVIEWED,
                    user=acting_user,
                    referrer=request.META.get("HTTP_REFERER"),
                )
                issue_mark_reviewed.send_robust(
                    project=project_lookup[group.project_id],
                    user=acting_user,
                    group=group,
                    sender=update_groups,
                )
        result["inbox"] = inbox

    return Response(result)


<<<<<<< HEAD
def handle_is_bookmarked(
    is_bookmarked: bool,
    group_list: Sequence[Group],
    group_ids: Sequence[Group],
    project_lookup: Dict[int, Project],
    acting_user: User | None,
) -> None:
    """
    Creates bookmarks and subscriptions for a user, or deletes the exisitng bookmarks.
    """
    if is_bookmarked:
        for group in group_list:
            GroupBookmark.objects.get_or_create(
                project=project_lookup[group.project_id],
                group=group,
                user_id=acting_user.id if acting_user else None,
            )
            GroupSubscription.objects.subscribe(
                user=acting_user, group=group, reason=GroupSubscriptionReason.bookmark
            )
    elif is_bookmarked is False:
        GroupBookmark.objects.filter(
            group__in=group_ids,
            user_id=acting_user.id if acting_user else None,
        ).delete()
=======
def handle_has_seen(
    has_seen: Any,
    group_list: Sequence[Group],
    group_ids: Sequence[Group],
    project_lookup: dict[int, Project],
    projects: Sequence[Project],
    acting_user: User | None,
) -> None:
    is_member_map = {
        project.id: (
            project.member_set.filter(user_id=acting_user.id).exists() if acting_user else False
        )
        for project in projects
    }
    user_id = acting_user.id if acting_user else None
    if has_seen:
        for group in group_list:
            if is_member_map.get(group.project_id):
                instance, created = create_or_update(
                    GroupSeen,
                    group=group,
                    user_id=user_id,
                    project=project_lookup[group.project_id],
                    values={"last_seen": timezone.now()},
                )
    elif has_seen is False:
        GroupSeen.objects.filter(group__in=group_ids, user_id=user_id).delete()
>>>>>>> eac3a529


def handle_is_public(
    is_public: bool,
    group_list: list[Group],
    project_lookup: dict[int, Project],
    acting_user: User | None,
) -> str | None:
    """
    Handle the isPublic flag on a group update.

    This deletes the existing share ID and creates a new share ID if isPublic is True.
    We always want to delete an existing share, because triggering an isPublic=True
    when it's already public should trigger regenerating.
    """
    user_id = acting_user.id if acting_user else None
    share_id = None
    for group in group_list:
        if GroupShare.objects.filter(group=group).delete():
            share_id = None
            Activity.objects.create(
                project=project_lookup[group.project_id],
                group=group,
                type=ActivityType.SET_PRIVATE.value,
                user_id=user_id,
            )

    if is_public:
        for group in group_list:
            share, created = GroupShare.objects.get_or_create(
                project=project_lookup[group.project_id], group=group, user_id=user_id
            )
            if created:
                share_id = share.uuid
                Activity.objects.create(
                    project=project_lookup[group.project_id],
                    group=group,
                    type=ActivityType.SET_PUBLIC.value,
                    user_id=user_id,
                )

    return share_id<|MERGE_RESOLUTION|>--- conflicted
+++ resolved
@@ -700,7 +700,6 @@
     return Response(result)
 
 
-<<<<<<< HEAD
 def handle_is_bookmarked(
     is_bookmarked: bool,
     group_list: Sequence[Group],
@@ -726,7 +725,8 @@
             group__in=group_ids,
             user_id=acting_user.id if acting_user else None,
         ).delete()
-=======
+
+
 def handle_has_seen(
     has_seen: Any,
     group_list: Sequence[Group],
@@ -754,7 +754,6 @@
                 )
     elif has_seen is False:
         GroupSeen.objects.filter(group__in=group_ids, user_id=user_id).delete()
->>>>>>> eac3a529
 
 
 def handle_is_public(
