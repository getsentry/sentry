--- conflicted
+++ resolved
@@ -425,16 +425,7 @@
     InternalWarningsEndpoint,
 )
 from .endpoints.internal_ea_features import InternalEAFeaturesEndpoint
-<<<<<<< HEAD
 from .endpoints.internal_register_trusted_relay import InternalRegisterTrustedRelayEndpoint
-from .endpoints.notification_defaults import NotificationDefaultsEndpoints
-from .endpoints.notifications import (
-    NotificationActionsAvailableEndpoint,
-    NotificationActionsDetailsEndpoint,
-    NotificationActionsIndexEndpoint,
-)
-=======
->>>>>>> 7b617417
 from .endpoints.organization_access_request_details import OrganizationAccessRequestDetailsEndpoint
 from .endpoints.organization_api_key_details import OrganizationApiKeyDetailsEndpoint
 from .endpoints.organization_api_key_index import OrganizationApiKeyIndexEndpoint
@@ -2180,18 +2171,17 @@
         OrganizationForkEndpoint.as_view(),
         name="sentry-api-0-organization-fork",
     ),
-<<<<<<< HEAD
+    # Uptime
+    re_path(
+        r"^(?P<organization_id_or_slug>[^\/]+)/uptime/$",
+        OrganizationUptimeAlertIndexEndpoint.as_view(),
+        name="sentry-api-0-organization-uptime-alert-index",
+    ),
+    # Trusted Relay registration
     re_path(
         r"^(?P<organization_id_or_slug>[^\/]+)/trusted-relays/$",
         InternalRegisterTrustedRelayEndpoint.as_view(),
         name="sentry-api-0-organization-trusted-relays",
-=======
-    # Uptime
-    re_path(
-        r"^(?P<organization_id_or_slug>[^\/]+)/uptime/$",
-        OrganizationUptimeAlertIndexEndpoint.as_view(),
-        name="sentry-api-0-organization-uptime-alert-index",
->>>>>>> 7b617417
     ),
 ]
 
