--- conflicted
+++ resolved
@@ -1979,20 +1979,9 @@
         ),
     ),
     re_path(
-<<<<<<< HEAD
-        r"^(?P<organization_slug>[^/]+)/metrics/metadata/$",
-        OrganizationMetricsMetadataEndpoint.as_view(),
-        name="sentry-api-0-organization-metrics-metadata",
-=======
-        r"^(?P<organization_slug>[^/]+)/ddm/meta/$",
-        OrganizationDDMMetaEndpoint.as_view(),
-        name="sentry-api-0-organization-ddm-meta",
-    ),
-    re_path(
         r"^(?P<organization_slug>[^/]+)/metrics/code-locations/$",
         OrganizationMetricsCodeLocationsEndpoint.as_view(),
         name="sentry-api-0-organization-metrics-code-locations",
->>>>>>> 66f24c1c
     ),
     re_path(
         r"^(?P<organization_slug>[^/]+)/metrics/meta/$",
