--- conflicted
+++ resolved
@@ -2725,47 +2725,27 @@
         name="sentry-api-0-project-statistical-detector",
     ),
     re_path(
-<<<<<<< HEAD
-        r"^(?P<organization_slug>[^\/]+)/(?P<project_id_or_slug>[^\/]+)/monitors/(?P<monitor_slug>[^\/]+)/checkins/(?P<checkin_id>[^\/]+)/attachment/$",
-=======
-        r"^(?P<organization_slug>[^\/]+)/(?P<project_slug>[^\/]+)/monitors/(?P<monitor_id_or_slug>[^\/]+)/checkins/(?P<checkin_id>[^\/]+)/attachment/$",
->>>>>>> b8a12eff
+        r"^(?P<organization_slug>[^\/]+)/(?P<project_id_or_slug>[^\/]+)/monitors/(?P<monitor_id_or_slug>[^\/]+)/checkins/(?P<checkin_id>[^\/]+)/attachment/$",
         ProjectMonitorCheckInAttachmentEndpoint.as_view(),
         name="sentry-api-0-project-monitor-check-in-attachment",
     ),
     re_path(
-<<<<<<< HEAD
-        r"^(?P<organization_slug>[^\/]+)/(?P<project_id_or_slug>[^\/]+)/monitors/(?P<monitor_slug>[^\/]+)/$",
-=======
-        r"^(?P<organization_slug>[^\/]+)/(?P<project_slug>[^\/]+)/monitors/(?P<monitor_id_or_slug>[^\/]+)/$",
->>>>>>> b8a12eff
+        r"^(?P<organization_slug>[^\/]+)/(?P<project_id_or_slug>[^\/]+)/monitors/(?P<monitor_id_or_slug>[^\/]+)/$",
         ProjectMonitorDetailsEndpoint.as_view(),
         name="sentry-api-0-project-monitor-details",
     ),
     re_path(
-<<<<<<< HEAD
-        r"^(?P<organization_slug>[^\/]+)/(?P<project_id_or_slug>[^\/]+)/monitors/(?P<monitor_slug>[^\/]+)/checkins/$",
-=======
-        r"^(?P<organization_slug>[^\/]+)/(?P<project_slug>[^\/]+)/monitors/(?P<monitor_id_or_slug>[^\/]+)/checkins/$",
->>>>>>> b8a12eff
+        r"^(?P<organization_slug>[^\/]+)/(?P<project_id_or_slug>[^\/]+)/monitors/(?P<monitor_id_or_slug>[^\/]+)/checkins/$",
         ProjectMonitorCheckInIndexEndpoint.as_view(),
         name="sentry-api-0-project-monitor-check-in-index",
     ),
     re_path(
-<<<<<<< HEAD
-        r"^(?P<organization_slug>[^\/]+)/(?P<project_id_or_slug>[^\/]+)/monitors/(?P<monitor_slug>[^\/]+)/environments/(?P<environment>[^\/]+)$",
-=======
-        r"^(?P<organization_slug>[^\/]+)/(?P<project_slug>[^\/]+)/monitors/(?P<monitor_id_or_slug>[^\/]+)/environments/(?P<environment>[^\/]+)$",
->>>>>>> b8a12eff
+        r"^(?P<organization_slug>[^\/]+)/(?P<project_id_or_slug>[^\/]+)/monitors/(?P<monitor_id_or_slug>[^\/]+)/environments/(?P<environment>[^\/]+)$",
         ProjectMonitorEnvironmentDetailsEndpoint.as_view(),
         name="sentry-api-0-project-monitor-environment-details",
     ),
     re_path(
-<<<<<<< HEAD
-        r"^(?P<organization_slug>[^\/]+)/(?P<project_id_or_slug>[^\/]+)/monitors/(?P<monitor_slug>[^\/]+)/stats/$",
-=======
-        r"^(?P<organization_slug>[^\/]+)/(?P<project_slug>[^\/]+)/monitors/(?P<monitor_id_or_slug>[^\/]+)/stats/$",
->>>>>>> b8a12eff
+        r"^(?P<organization_slug>[^\/]+)/(?P<project_id_or_slug>[^\/]+)/monitors/(?P<monitor_id_or_slug>[^\/]+)/stats/$",
         ProjectMonitorStatsEndpoint.as_view(),
         name="sentry-api-0-project-monitor-stats",
     ),
