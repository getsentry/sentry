from __future__ import annotations

from django.conf.urls import include
from django.urls import URLPattern, URLResolver, re_path

from sentry.api.endpoints.organization_ai_conversations import OrganizationAIConversationsEndpoint
from sentry.api.endpoints.organization_auth_token_details import (
    OrganizationAuthTokenDetailsEndpoint,
)
from sentry.api.endpoints.organization_auth_tokens import OrganizationAuthTokensEndpoint
from sentry.api.endpoints.organization_events_root_cause_analysis import (
    OrganizationEventsRootCauseAnalysisEndpoint,
)
from sentry.api.endpoints.organization_fork import OrganizationForkEndpoint
from sentry.api.endpoints.organization_insights_tree import OrganizationInsightsTreeEndpoint
from sentry.api.endpoints.organization_missing_org_members import OrganizationMissingMembersEndpoint
from sentry.api.endpoints.organization_plugin_deprecation_info import (
    OrganizationPluginDeprecationInfoEndpoint,
)
from sentry.api.endpoints.organization_plugins_configs import OrganizationPluginsConfigsEndpoint
from sentry.api.endpoints.organization_plugins_index import OrganizationPluginsEndpoint
from sentry.api.endpoints.organization_releases import (
    OrganizationReleasesEndpoint,
    OrganizationReleasesStatsEndpoint,
)
from sentry.api.endpoints.organization_sampling_admin_metrics import (
    OrganizationDynamicSamplingAdminMetricsEndpoint,
)
from sentry.api.endpoints.organization_sampling_effective_sample_rate import (
    OrganizationSamplingEffectiveSampleRateEndpoint,
)
from sentry.api.endpoints.organization_sampling_project_span_counts import (
    OrganizationSamplingProjectSpanCountsEndpoint,
)
from sentry.api.endpoints.organization_stats_summary import OrganizationStatsSummaryEndpoint
from sentry.api.endpoints.organization_trace_item_attributes import (
    OrganizationTraceItemAttributesEndpoint,
    OrganizationTraceItemAttributeValuesEndpoint,
)
from sentry.api.endpoints.organization_trace_item_attributes_ranked import (
    OrganizationTraceItemsAttributesRankedEndpoint,
)
from sentry.api.endpoints.organization_trace_item_stats import OrganizationTraceItemsStatsEndpoint
from sentry.api.endpoints.organization_unsubscribe import (
    OrganizationUnsubscribeIssue,
    OrganizationUnsubscribeProject,
)
from sentry.api.endpoints.project_overview import ProjectOverviewEndpoint
from sentry.api.endpoints.project_stacktrace_coverage import ProjectStacktraceCoverageEndpoint
from sentry.api.endpoints.project_statistical_detectors import ProjectStatisticalDetectors
from sentry.api.endpoints.project_template_detail import OrganizationProjectTemplateDetailEndpoint
from sentry.api.endpoints.project_templates_index import OrganizationProjectTemplatesIndexEndpoint
from sentry.api.endpoints.project_web_vitals_detection import ProjectWebVitalsDetectionEndpoint
from sentry.api.endpoints.release_thresholds.release_threshold import ReleaseThresholdEndpoint
from sentry.api.endpoints.release_thresholds.release_threshold_details import (
    ReleaseThresholdDetailsEndpoint,
)
from sentry.api.endpoints.release_thresholds.release_threshold_index import (
    ReleaseThresholdIndexEndpoint,
)
from sentry.api.endpoints.release_thresholds.release_threshold_status_index import (
    ReleaseThresholdStatusIndexEndpoint,
)
from sentry.api.endpoints.secret_scanning.github import SecretScanningGitHubEndpoint
from sentry.api.endpoints.source_map_debug_blue_thunder_edition import (
    SourceMapDebugBlueThunderEditionEndpoint,
)
from sentry.auth_v2.urls import AUTH_V2_URLS
from sentry.codecov.endpoints.branches.branches import RepositoryBranchesEndpoint
from sentry.codecov.endpoints.repositories.repositories import RepositoriesEndpoint
from sentry.codecov.endpoints.repository.repository import RepositoryEndpoint
from sentry.codecov.endpoints.repository_token_regenerate.repository_token_regenerate import (
    RepositoryTokenRegenerateEndpoint,
)
from sentry.codecov.endpoints.repository_tokens.repository_tokens import RepositoryTokensEndpoint
from sentry.codecov.endpoints.sync_repos.sync_repos import SyncReposEndpoint
from sentry.codecov.endpoints.test_results.test_results import TestResultsEndpoint
from sentry.codecov.endpoints.test_results_aggregates.test_results_aggregates import (
    TestResultsAggregatesEndpoint,
)
from sentry.codecov.endpoints.test_suites.test_suites import TestSuitesEndpoint
from sentry.conduit.endpoints.organization_conduit_demo import OrganizationConduitDemoEndpoint
from sentry.core.endpoints.organization_auditlogs import OrganizationAuditLogsEndpoint
from sentry.core.endpoints.organization_avatar import OrganizationAvatarEndpoint
from sentry.core.endpoints.organization_details import OrganizationDetailsEndpoint
from sentry.core.endpoints.organization_environments import OrganizationEnvironmentsEndpoint
from sentry.core.endpoints.organization_index import OrganizationIndexEndpoint
from sentry.core.endpoints.organization_member_details import OrganizationMemberDetailsEndpoint
from sentry.core.endpoints.organization_member_index import OrganizationMemberIndexEndpoint
from sentry.core.endpoints.organization_member_invite.details import (
    OrganizationMemberInviteDetailsEndpoint,
)
from sentry.core.endpoints.organization_member_invite.index import (
    OrganizationMemberInviteIndexEndpoint,
)
from sentry.core.endpoints.organization_member_invite.reinvite import (
    OrganizationMemberReinviteEndpoint,
)
from sentry.core.endpoints.organization_member_requests_invite_details import (
    OrganizationInviteRequestDetailsEndpoint,
)
from sentry.core.endpoints.organization_member_requests_invite_index import (
    OrganizationInviteRequestIndexEndpoint,
)
from sentry.core.endpoints.organization_member_requests_join import OrganizationJoinRequestEndpoint
from sentry.core.endpoints.organization_member_team_details import (
    OrganizationMemberTeamDetailsEndpoint,
)
from sentry.core.endpoints.organization_projects import (
    OrganizationProjectsCountEndpoint,
    OrganizationProjectsEndpoint,
)
from sentry.core.endpoints.organization_projects_experiment import (
    OrganizationProjectsExperimentEndpoint,
)
from sentry.core.endpoints.organization_region import OrganizationRegionEndpoint
from sentry.core.endpoints.organization_request_project_creation import (
    OrganizationRequestProjectCreation,
)
from sentry.core.endpoints.organization_teams import OrganizationTeamsEndpoint
from sentry.core.endpoints.organization_user_details import OrganizationUserDetailsEndpoint
from sentry.core.endpoints.organization_user_teams import OrganizationUserTeamsEndpoint
from sentry.core.endpoints.organization_users import OrganizationUsersEndpoint
from sentry.core.endpoints.project_details import ProjectDetailsEndpoint
from sentry.core.endpoints.project_environment_details import ProjectEnvironmentDetailsEndpoint
from sentry.core.endpoints.project_environments import ProjectEnvironmentsEndpoint
from sentry.core.endpoints.project_index import ProjectIndexEndpoint
from sentry.core.endpoints.project_key_details import ProjectKeyDetailsEndpoint
from sentry.core.endpoints.project_key_stats import ProjectKeyStatsEndpoint
from sentry.core.endpoints.project_keys import ProjectKeysEndpoint
from sentry.core.endpoints.project_stats import ProjectStatsEndpoint
from sentry.core.endpoints.project_team_details import ProjectTeamDetailsEndpoint
from sentry.core.endpoints.project_teams import ProjectTeamsEndpoint
from sentry.core.endpoints.project_transfer import ProjectTransferEndpoint
from sentry.core.endpoints.project_users import ProjectUsersEndpoint
from sentry.core.endpoints.scim.members import (
    OrganizationSCIMMemberDetails,
    OrganizationSCIMMemberIndex,
)
from sentry.core.endpoints.scim.schemas import OrganizationSCIMSchemaIndex
from sentry.core.endpoints.scim.teams import OrganizationSCIMTeamDetails, OrganizationSCIMTeamIndex
from sentry.core.endpoints.team_details import TeamDetailsEndpoint
from sentry.core.endpoints.team_members import TeamMembersEndpoint
from sentry.core.endpoints.team_projects import TeamProjectsEndpoint
from sentry.core.endpoints.team_release_count import TeamReleaseCountEndpoint
from sentry.core.endpoints.team_stats import TeamStatsEndpoint
from sentry.core.endpoints.team_time_to_resolution import TeamTimeToResolutionEndpoint
from sentry.core.endpoints.team_unresolved_issue_age import TeamUnresolvedIssueAgeEndpoint
from sentry.dashboards.endpoints.organization_dashboard_details import (
    OrganizationDashboardDetailsEndpoint,
    OrganizationDashboardFavoriteEndpoint,
    OrganizationDashboardVisitEndpoint,
)
from sentry.dashboards.endpoints.organization_dashboard_widget_details import (
    OrganizationDashboardWidgetDetailsEndpoint,
)
from sentry.dashboards.endpoints.organization_dashboards import OrganizationDashboardsEndpoint
from sentry.dashboards.endpoints.organization_dashboards_starred import (
    OrganizationDashboardsStarredEndpoint,
    OrganizationDashboardsStarredOrderEndpoint,
)
from sentry.data_export.endpoints.data_export import DataExportEndpoint
from sentry.data_export.endpoints.data_export_details import DataExportDetailsEndpoint
from sentry.discover.endpoints.discover_homepage_query import DiscoverHomepageQueryEndpoint
from sentry.discover.endpoints.discover_key_transactions import (
    KeyTransactionEndpoint,
    KeyTransactionListEndpoint,
)
from sentry.discover.endpoints.discover_saved_queries import DiscoverSavedQueriesEndpoint
from sentry.discover.endpoints.discover_saved_query_detail import (
    DiscoverSavedQueryDetailEndpoint,
    DiscoverSavedQueryVisitEndpoint,
)
from sentry.explore.endpoints.explore_saved_queries import ExploreSavedQueriesEndpoint
from sentry.explore.endpoints.explore_saved_query_detail import (
    ExploreSavedQueryDetailEndpoint,
    ExploreSavedQueryVisitEndpoint,
)
from sentry.explore.endpoints.explore_saved_query_starred import ExploreSavedQueryStarredEndpoint
from sentry.explore.endpoints.explore_saved_query_starred_order import (
    ExploreSavedQueryStarredOrderEndpoint,
)
from sentry.feedback.endpoints.organization_feedback_categories import (
    OrganizationFeedbackCategoriesEndpoint,
)
from sentry.feedback.endpoints.organization_feedback_summary import (
    OrganizationFeedbackSummaryEndpoint,
)
from sentry.feedback.endpoints.organization_user_reports import OrganizationUserReportsEndpoint
from sentry.feedback.endpoints.project_user_reports import ProjectUserReportsEndpoint
from sentry.flags.endpoints.hooks import OrganizationFlagsHooksEndpoint
from sentry.flags.endpoints.logs import (
    OrganizationFlagLogDetailsEndpoint,
    OrganizationFlagLogIndexEndpoint,
)
from sentry.flags.endpoints.secrets import (
    OrganizationFlagsWebHookSigningSecretEndpoint,
    OrganizationFlagsWebHookSigningSecretsEndpoint,
)
from sentry.incidents.endpoints.organization_alert_rule_available_action_index import (
    OrganizationAlertRuleAvailableActionIndexEndpoint,
)
from sentry.incidents.endpoints.organization_alert_rule_details import (
    OrganizationAlertRuleDetailsEndpoint,
)
from sentry.incidents.endpoints.organization_alert_rule_index import (
    OrganizationAlertRuleIndexEndpoint,
    OrganizationCombinedRuleIndexEndpoint,
    OrganizationOnDemandRuleStatsEndpoint,
)
from sentry.incidents.endpoints.organization_incident_details import (
    OrganizationIncidentDetailsEndpoint,
)
from sentry.incidents.endpoints.organization_incident_index import OrganizationIncidentIndexEndpoint
from sentry.incidents.endpoints.project_alert_rule_details import ProjectAlertRuleDetailsEndpoint
from sentry.incidents.endpoints.project_alert_rule_index import ProjectAlertRuleIndexEndpoint
from sentry.incidents.endpoints.project_alert_rule_task_details import (
    ProjectAlertRuleTaskDetailsEndpoint,
)
from sentry.incidents.endpoints.team_alerts_triggered import (
    TeamAlertsTriggeredIndexEndpoint,
    TeamAlertsTriggeredTotalsEndpoint,
)
from sentry.insights.endpoints.starred_segments import InsightsStarredSegmentsEndpoint
from sentry.integrations.api.endpoints.data_forwarding_details import DataForwardingDetailsEndpoint
from sentry.integrations.api.endpoints.data_forwarding_index import DataForwardingIndexEndpoint
from sentry.integrations.api.endpoints.doc_integration_avatar import DocIntegrationAvatarEndpoint
from sentry.integrations.api.endpoints.doc_integration_details import DocIntegrationDetailsEndpoint
from sentry.integrations.api.endpoints.doc_integrations_index import DocIntegrationsEndpoint
from sentry.integrations.api.endpoints.external_team_details import ExternalTeamDetailsEndpoint
from sentry.integrations.api.endpoints.external_team_index import ExternalTeamEndpoint
from sentry.integrations.api.endpoints.external_user_details import ExternalUserDetailsEndpoint
from sentry.integrations.api.endpoints.external_user_index import ExternalUserEndpoint
from sentry.integrations.api.endpoints.integration_features import IntegrationFeaturesEndpoint
from sentry.integrations.api.endpoints.integration_proxy import InternalIntegrationProxyEndpoint
from sentry.integrations.api.endpoints.organization_code_mapping_codeowners import (
    OrganizationCodeMappingCodeOwnersEndpoint,
)
from sentry.integrations.api.endpoints.organization_code_mapping_details import (
    OrganizationCodeMappingDetailsEndpoint,
)
from sentry.integrations.api.endpoints.organization_code_mappings import (
    OrganizationCodeMappingsEndpoint,
)
from sentry.integrations.api.endpoints.organization_coding_agents import (
    OrganizationCodingAgentsEndpoint,
)
from sentry.integrations.api.endpoints.organization_config_integrations import (
    OrganizationConfigIntegrationsEndpoint,
)
from sentry.integrations.api.endpoints.organization_integration_channel_validate import (
    OrganizationIntegrationChannelValidateEndpoint,
)
from sentry.integrations.api.endpoints.organization_integration_channels import (
    OrganizationIntegrationChannelsEndpoint,
)
from sentry.integrations.api.endpoints.organization_integration_details import (
    OrganizationIntegrationDetailsEndpoint,
)
from sentry.integrations.api.endpoints.organization_integration_issues import (
    OrganizationIntegrationIssuesEndpoint,
)
from sentry.integrations.api.endpoints.organization_integration_migrate_opsgenie import (
    OrganizationIntegrationMigrateOpsgenieEndpoint,
)
from sentry.integrations.api.endpoints.organization_integration_repos import (
    OrganizationIntegrationReposEndpoint,
)
from sentry.integrations.api.endpoints.organization_integration_request import (
    OrganizationIntegrationRequestEndpoint,
)
from sentry.integrations.api.endpoints.organization_integration_serverless_functions import (
    OrganizationIntegrationServerlessFunctionsEndpoint,
)
from sentry.integrations.api.endpoints.organization_integrations_index import (
    OrganizationIntegrationsEndpoint,
)
from sentry.integrations.api.endpoints.organization_repositories import (
    OrganizationRepositoriesEndpoint,
)
from sentry.integrations.api.endpoints.organization_repository_commits import (
    OrganizationRepositoryCommitsEndpoint,
)
from sentry.integrations.api.endpoints.organization_repository_details import (
    OrganizationRepositoryDetailsEndpoint,
)
from sentry.integrations.api.endpoints.organization_repository_settings import (
    OrganizationRepositorySettingsEndpoint,
)
from sentry.issues.endpoints import (
    ActionableItemsEndpoint,
    EventIdLookupEndpoint,
    EventJsonEndpoint,
    GroupActivitiesEndpoint,
    GroupDetailsEndpoint,
    GroupEventDetailsEndpoint,
    GroupEventsEndpoint,
    GroupHashesEndpoint,
    GroupNotesDetailsEndpoint,
    GroupNotesEndpoint,
    GroupSimilarIssuesEmbeddingsEndpoint,
    GroupSimilarIssuesEndpoint,
    GroupTombstoneDetailsEndpoint,
    GroupTombstoneEndpoint,
    OrganizationDeriveCodeMappingsEndpoint,
    OrganizationGroupIndexEndpoint,
    OrganizationGroupIndexStatsEndpoint,
    OrganizationGroupSearchViewDetailsEndpoint,
    OrganizationGroupSearchViewDetailsStarredEndpoint,
    OrganizationGroupSearchViewsEndpoint,
    OrganizationGroupSearchViewsStarredEndpoint,
    OrganizationGroupSearchViewVisitEndpoint,
    OrganizationIssuesCountEndpoint,
    OrganizationReleasePreviousCommitsEndpoint,
    OrganizationSearchesEndpoint,
    ProjectEventDetailsEndpoint,
    ProjectEventsEndpoint,
    ProjectGroupIndexEndpoint,
    ProjectGroupStatsEndpoint,
    ProjectStacktraceLinkEndpoint,
    RelatedIssuesEndpoint,
    SharedGroupDetailsEndpoint,
    ShortIdLookupEndpoint,
    SourceMapDebugEndpoint,
    TeamGroupsOldEndpoint,
)
from sentry.issues.endpoints.event_grouping_info import EventGroupingInfoEndpoint
from sentry.issues.endpoints.event_owners import EventOwnersEndpoint
from sentry.issues.endpoints.event_reprocessable import EventReprocessableEndpoint
from sentry.issues.endpoints.group_attachments import GroupAttachmentsEndpoint
from sentry.issues.endpoints.group_current_release import GroupCurrentReleaseEndpoint
from sentry.issues.endpoints.group_first_last_release import GroupFirstLastReleaseEndpoint
from sentry.issues.endpoints.group_integration_details import GroupIntegrationDetailsEndpoint
from sentry.issues.endpoints.group_integrations import GroupIntegrationsEndpoint
from sentry.issues.endpoints.group_reprocessing import GroupReprocessingEndpoint
from sentry.issues.endpoints.group_stats import GroupStatsEndpoint
from sentry.issues.endpoints.group_tagkey_details import GroupTagKeyDetailsEndpoint
from sentry.issues.endpoints.group_tagkey_values import GroupTagKeyValuesEndpoint
from sentry.issues.endpoints.group_tags import GroupTagsEndpoint
from sentry.issues.endpoints.group_user_reports import GroupUserReportsEndpoint
from sentry.issues.endpoints.organization_codeowners_associations import (
    OrganizationCodeOwnersAssociationsEndpoint,
)
from sentry.issues.endpoints.organization_event_details import OrganizationEventDetailsEndpoint
from sentry.issues.endpoints.organization_group_search_view_starred_order import (
    OrganizationGroupSearchViewStarredOrderEndpoint,
)
from sentry.issues.endpoints.organization_group_suspect_flags import (
    OrganizationGroupSuspectFlagsEndpoint,
)
from sentry.issues.endpoints.organization_group_suspect_tags import (
    OrganizationGroupSuspectTagsEndpoint,
)
from sentry.issues.endpoints.organization_issue_metrics import OrganizationIssueMetricsEndpoint
from sentry.issues.endpoints.organization_issue_timeseries import (
    OrganizationIssueTimeSeriesEndpoint,
)
from sentry.issues.endpoints.organization_issues_resolved_in_release import (
    OrganizationIssuesResolvedInReleaseEndpoint,
)
from sentry.issues.endpoints.project_codeowners_details import ProjectCodeOwnersDetailsEndpoint
from sentry.issues.endpoints.project_codeowners_index import ProjectCodeOwnersEndpoint
from sentry.issues.endpoints.project_grouping_configs import ProjectGroupingConfigsEndpoint
from sentry.issues.endpoints.project_issues_resolved_in_release import (
    ProjectIssuesResolvedInReleaseEndpoint,
)
from sentry.issues.endpoints.project_ownership import ProjectOwnershipEndpoint
from sentry.issues.endpoints.project_performance_issue_settings import (
    ProjectPerformanceIssueSettingsEndpoint,
)
from sentry.issues.endpoints.project_user_issue import ProjectUserIssueEndpoint
from sentry.issues.endpoints.team_all_unresolved_issues import TeamAllUnresolvedIssuesEndpoint
from sentry.issues.endpoints.team_issue_breakdown import TeamIssueBreakdownEndpoint
from sentry.monitors.endpoints.organization_monitor_checkin_index import (
    OrganizationMonitorCheckInIndexEndpoint,
)
from sentry.monitors.endpoints.organization_monitor_details import (
    OrganizationMonitorDetailsEndpoint,
)
from sentry.monitors.endpoints.organization_monitor_environment_details import (
    OrganizationMonitorEnvironmentDetailsEndpoint,
)
from sentry.monitors.endpoints.organization_monitor_index import OrganizationMonitorIndexEndpoint
from sentry.monitors.endpoints.organization_monitor_index_count import (
    OrganizationMonitorIndexCountEndpoint,
)
from sentry.monitors.endpoints.organization_monitor_index_stats import (
    OrganizationMonitorIndexStatsEndpoint,
)
from sentry.monitors.endpoints.organization_monitor_processing_errors_index import (
    OrganizationMonitorProcessingErrorsIndexEndpoint,
)
from sentry.monitors.endpoints.organization_monitor_schedule_sample_data import (
    OrganizationMonitorScheduleSampleDataEndpoint,
)
from sentry.monitors.endpoints.organization_monitor_stats import OrganizationMonitorStatsEndpoint
from sentry.monitors.endpoints.project_monitor_checkin_index import (
    ProjectMonitorCheckInIndexEndpoint,
)
from sentry.monitors.endpoints.project_monitor_details import ProjectMonitorDetailsEndpoint
from sentry.monitors.endpoints.project_monitor_environment_details import (
    ProjectMonitorEnvironmentDetailsEndpoint,
)
from sentry.monitors.endpoints.project_monitor_processing_errors_index import (
    ProjectMonitorProcessingErrorsIndexEndpoint,
)
from sentry.monitors.endpoints.project_monitor_stats import ProjectMonitorStatsEndpoint
from sentry.monitors.endpoints.project_processing_errors_details import (
    ProjectProcessingErrorsDetailsEndpoint,
)
from sentry.monitors.endpoints.project_processing_errors_index import (
    ProjectProcessingErrorsIndexEndpoint,
)
from sentry.notifications.api.endpoints.notification_actions_available import (
    NotificationActionsAvailableEndpoint,
)
from sentry.notifications.api.endpoints.notification_actions_details import (
    NotificationActionsDetailsEndpoint,
)
from sentry.notifications.api.endpoints.notification_actions_index import (
    NotificationActionsIndexEndpoint,
)
from sentry.notifications.api.endpoints.notification_defaults import NotificationDefaultsEndpoints
from sentry.notifications.api.endpoints.user_notification_details import (
    UserNotificationDetailsEndpoint,
)
from sentry.notifications.api.endpoints.user_notification_email import UserNotificationEmailEndpoint
from sentry.notifications.api.endpoints.user_notification_settings_options import (
    UserNotificationSettingsOptionsEndpoint,
)
from sentry.notifications.api.endpoints.user_notification_settings_options_detail import (
    UserNotificationSettingsOptionsDetailEndpoint,
)
from sentry.notifications.api.endpoints.user_notification_settings_providers import (
    UserNotificationSettingsProvidersEndpoint,
)
from sentry.notifications.platform.api.endpoints import urls as notification_platform_urls
from sentry.objectstore.endpoints.organization import OrganizationObjectstoreEndpoint
from sentry.overwatch.endpoints.overwatch_rpc import (
    PreventPrReviewResolvedConfigsEndpoint,
    PreventPrReviewSentryOrgEndpoint,
)
from sentry.preprod.api.endpoints import urls as preprod_urls
from sentry.prevent.endpoints.organization_github_repos import (
    OrganizationPreventGitHubReposEndpoint,
)
from sentry.prevent.endpoints.pr_review_github_config import OrganizationPreventGitHubConfigEndpoint
from sentry.releases.endpoints.organization_release_assemble import (
    OrganizationReleaseAssembleEndpoint,
)
from sentry.releases.endpoints.organization_release_commits import (
    OrganizationReleaseCommitsEndpoint,
)
from sentry.releases.endpoints.organization_release_details import (
    OrganizationReleaseDetailsEndpoint,
)
from sentry.releases.endpoints.organization_release_file_details import (
    OrganizationReleaseFileDetailsEndpoint,
)
from sentry.releases.endpoints.organization_release_files import OrganizationReleaseFilesEndpoint
from sentry.releases.endpoints.organization_release_health_data import (
    OrganizationReleaseHealthDataEndpoint,
)
from sentry.releases.endpoints.organization_release_meta import OrganizationReleaseMetaEndpoint
from sentry.releases.endpoints.project_release_commits import ProjectReleaseCommitsEndpoint
from sentry.releases.endpoints.project_release_details import ProjectReleaseDetailsEndpoint
from sentry.releases.endpoints.project_release_file_details import ProjectReleaseFileDetailsEndpoint
from sentry.releases.endpoints.project_release_files import ProjectReleaseFilesEndpoint
from sentry.releases.endpoints.project_release_repositories import ProjectReleaseRepositories
from sentry.releases.endpoints.project_release_setup import ProjectReleaseSetupCompletionEndpoint
from sentry.releases.endpoints.project_release_stats import ProjectReleaseStatsEndpoint
from sentry.releases.endpoints.project_releases import ProjectReleasesEndpoint
from sentry.releases.endpoints.project_releases_token import ProjectReleasesTokenEndpoint
from sentry.releases.endpoints.release_deploys import ReleaseDeploysEndpoint
from sentry.relocation.api.endpoints.abort import RelocationAbortEndpoint
from sentry.relocation.api.endpoints.artifacts.details import RelocationArtifactDetailsEndpoint
from sentry.relocation.api.endpoints.artifacts.index import RelocationArtifactIndexEndpoint
from sentry.relocation.api.endpoints.cancel import RelocationCancelEndpoint
from sentry.relocation.api.endpoints.details import RelocationDetailsEndpoint
from sentry.relocation.api.endpoints.index import RelocationIndexEndpoint
from sentry.relocation.api.endpoints.pause import RelocationPauseEndpoint
from sentry.relocation.api.endpoints.public_key import RelocationPublicKeyEndpoint
from sentry.relocation.api.endpoints.recover import RelocationRecoverEndpoint
from sentry.relocation.api.endpoints.retry import RelocationRetryEndpoint
from sentry.relocation.api.endpoints.unpause import RelocationUnpauseEndpoint
from sentry.replays.endpoints.data_export_notifications import DataExportNotificationsEndpoint
from sentry.replays.endpoints.organization_replay_count import OrganizationReplayCountEndpoint
from sentry.replays.endpoints.organization_replay_details import OrganizationReplayDetailsEndpoint
from sentry.replays.endpoints.organization_replay_events_meta import (
    OrganizationReplayEventsMetaEndpoint,
)
from sentry.replays.endpoints.organization_replay_index import OrganizationReplayIndexEndpoint
from sentry.replays.endpoints.organization_replay_selector_index import (
    OrganizationReplaySelectorIndexEndpoint,
)
from sentry.replays.endpoints.project_replay_clicks_index import ProjectReplayClicksIndexEndpoint
from sentry.replays.endpoints.project_replay_details import ProjectReplayDetailsEndpoint
from sentry.replays.endpoints.project_replay_jobs_delete import (
    ProjectReplayDeletionJobDetailEndpoint,
    ProjectReplayDeletionJobsIndexEndpoint,
)
from sentry.replays.endpoints.project_replay_recording_segment_details import (
    ProjectReplayRecordingSegmentDetailsEndpoint,
)
from sentry.replays.endpoints.project_replay_recording_segment_index import (
    ProjectReplayRecordingSegmentIndexEndpoint,
)
from sentry.replays.endpoints.project_replay_summary import ProjectReplaySummaryEndpoint
from sentry.replays.endpoints.project_replay_video_details import ProjectReplayVideoDetailsEndpoint
from sentry.replays.endpoints.project_replay_viewed_by import ProjectReplayViewedByEndpoint
from sentry.rules.history.endpoints.project_rule_group_history import (
    ProjectRuleGroupHistoryIndexEndpoint,
)
from sentry.rules.history.endpoints.project_rule_stats import ProjectRuleStatsIndexEndpoint
from sentry.seer.endpoints.group_ai_autofix import GroupAutofixEndpoint
from sentry.seer.endpoints.group_ai_summary import GroupAiSummaryEndpoint
from sentry.seer.endpoints.group_autofix_setup_check import GroupAutofixSetupCheck
from sentry.seer.endpoints.group_autofix_update import GroupAutofixUpdateEndpoint
from sentry.seer.endpoints.organization_autofix_automation_settings import (
    OrganizationAutofixAutomationSettingsEndpoint,
)
from sentry.seer.endpoints.organization_events_anomalies import OrganizationEventsAnomaliesEndpoint
from sentry.seer.endpoints.organization_seer_explorer_chat import (
    OrganizationSeerExplorerChatEndpoint,
)
from sentry.seer.endpoints.organization_seer_explorer_runs import (
    OrganizationSeerExplorerRunsEndpoint,
)
from sentry.seer.endpoints.organization_seer_explorer_update import (
    OrganizationSeerExplorerUpdateEndpoint,
)
from sentry.seer.endpoints.organization_seer_onboarding import OrganizationSeerOnboardingEndpoint
from sentry.seer.endpoints.organization_seer_onboarding_check import OrganizationSeerOnboardingCheck
from sentry.seer.endpoints.organization_seer_rpc import OrganizationSeerRpcEndpoint
from sentry.seer.endpoints.organization_seer_setup_check import OrganizationSeerSetupCheck
from sentry.seer.endpoints.organization_trace_summary import OrganizationTraceSummaryEndpoint
from sentry.seer.endpoints.project_seer_preferences import ProjectSeerPreferencesEndpoint
from sentry.seer.endpoints.seer_rpc import SeerRpcServiceEndpoint
from sentry.seer.endpoints.trace_explorer_ai_query import TraceExplorerAIQuery
from sentry.seer.endpoints.trace_explorer_ai_setup import TraceExplorerAISetup
from sentry.seer.endpoints.trace_explorer_ai_translate_agentic import SearchAgentTranslateEndpoint
from sentry.sentry_apps.api.endpoints.group_external_issue_details import (
    GroupExternalIssueDetailsEndpoint,
)
from sentry.sentry_apps.api.endpoints.group_external_issues import GroupExternalIssuesEndpoint
from sentry.sentry_apps.api.endpoints.installation_details import (
    SentryAppInstallationDetailsEndpoint,
)
from sentry.sentry_apps.api.endpoints.installation_external_issue_actions import (
    SentryAppInstallationExternalIssueActionsEndpoint,
)
from sentry.sentry_apps.api.endpoints.installation_external_issue_details import (
    SentryAppInstallationExternalIssueDetailsEndpoint,
)
from sentry.sentry_apps.api.endpoints.installation_external_issues import (
    SentryAppInstallationExternalIssuesEndpoint,
)
from sentry.sentry_apps.api.endpoints.installation_external_requests import (
    SentryAppInstallationExternalRequestsEndpoint,
)
from sentry.sentry_apps.api.endpoints.installation_service_hook_projects import (
    SentryAppInstallationServiceHookProjectsEndpoint,
)
from sentry.sentry_apps.api.endpoints.organization_sentry_apps import OrganizationSentryAppsEndpoint
from sentry.sentry_apps.api.endpoints.sentry_app_authorizations import (
    SentryAppAuthorizationsEndpoint,
)
from sentry.sentry_apps.api.endpoints.sentry_app_avatar import SentryAppAvatarEndpoint
from sentry.sentry_apps.api.endpoints.sentry_app_components import (
    OrganizationSentryAppComponentsEndpoint,
    SentryAppComponentsEndpoint,
)
from sentry.sentry_apps.api.endpoints.sentry_app_details import SentryAppDetailsEndpoint
from sentry.sentry_apps.api.endpoints.sentry_app_features import SentryAppFeaturesEndpoint
from sentry.sentry_apps.api.endpoints.sentry_app_installations import SentryAppInstallationsEndpoint
from sentry.sentry_apps.api.endpoints.sentry_app_interaction import SentryAppInteractionEndpoint
from sentry.sentry_apps.api.endpoints.sentry_app_publish_request import (
    SentryAppPublishRequestEndpoint,
)
from sentry.sentry_apps.api.endpoints.sentry_app_rotate_secret import SentryAppRotateSecretEndpoint
from sentry.sentry_apps.api.endpoints.sentry_app_stats_details import SentryAppStatsEndpoint
from sentry.sentry_apps.api.endpoints.sentry_app_webhook_requests import (
    SentryAppWebhookRequestsEndpoint,
)
from sentry.sentry_apps.api.endpoints.sentry_apps import SentryAppsEndpoint
from sentry.sentry_apps.api.endpoints.sentry_apps_stats import SentryAppsStatsEndpoint
from sentry.sentry_apps.api.endpoints.sentry_internal_app_token_details import (
    SentryInternalAppTokenDetailsEndpoint,
)
from sentry.sentry_apps.api.endpoints.sentry_internal_app_tokens import (
    SentryInternalAppTokensEndpoint,
)
from sentry.tempest.endpoints.tempest_credentials import TempestCredentialsEndpoint
from sentry.tempest.endpoints.tempest_credentials_details import TempestCredentialsDetailsEndpoint
from sentry.tempest.endpoints.tempest_ips import TempestIpsEndpoint
from sentry.uptime.endpoints.organiation_uptime_alert_index import (
    OrganizationUptimeAlertIndexEndpoint,
)
from sentry.uptime.endpoints.organization_uptime_alert_index_count import (
    OrganizationUptimeAlertIndexCountEndpoint,
)
from sentry.uptime.endpoints.organization_uptime_stats import OrganizationUptimeStatsEndpoint
from sentry.uptime.endpoints.organization_uptime_summary import OrganizationUptimeSummaryEndpoint
from sentry.uptime.endpoints.project_uptime_alert_checks_index import (
    ProjectUptimeAlertCheckIndexEndpoint,
)
from sentry.uptime.endpoints.project_uptime_alert_details import ProjectUptimeAlertDetailsEndpoint
from sentry.uptime.endpoints.project_uptime_alert_index import ProjectUptimeAlertIndexEndpoint
from sentry.uptime.endpoints.uptime_ips import UptimeIpsEndpoint
from sentry.users.api.endpoints.authenticator_index import AuthenticatorIndexEndpoint
from sentry.users.api.endpoints.user_authenticator_details import UserAuthenticatorDetailsEndpoint
from sentry.users.api.endpoints.user_authenticator_enroll import UserAuthenticatorEnrollEndpoint
from sentry.users.api.endpoints.user_authenticator_index import UserAuthenticatorIndexEndpoint
from sentry.users.api.endpoints.user_avatar import UserAvatarEndpoint
from sentry.users.api.endpoints.user_details import UserDetailsEndpoint
from sentry.users.api.endpoints.user_emails import UserEmailsEndpoint
from sentry.users.api.endpoints.user_emails_confirm import UserEmailsConfirmEndpoint
from sentry.users.api.endpoints.user_identity import UserIdentityEndpoint
from sentry.users.api.endpoints.user_identity_config import (
    UserIdentityConfigDetailsEndpoint,
    UserIdentityConfigEndpoint,
)
from sentry.users.api.endpoints.user_identity_details import UserIdentityDetailsEndpoint
from sentry.users.api.endpoints.user_index import UserIndexEndpoint
from sentry.users.api.endpoints.user_ips import UserIPsEndpoint
from sentry.users.api.endpoints.user_password import UserPasswordEndpoint
from sentry.users.api.endpoints.user_permission_details import UserPermissionDetailsEndpoint
from sentry.users.api.endpoints.user_permissions import UserPermissionsEndpoint
from sentry.users.api.endpoints.user_permissions_config import UserPermissionsConfigEndpoint
from sentry.users.api.endpoints.user_regions import UserRegionsEndpoint
from sentry.users.api.endpoints.user_role_details import UserUserRoleDetailsEndpoint
from sentry.users.api.endpoints.user_roles import UserUserRolesEndpoint
from sentry.users.api.endpoints.userroles_details import UserRoleDetailsEndpoint
from sentry.users.api.endpoints.userroles_index import UserRolesEndpoint
from sentry.workflow_engine.endpoints import urls as workflow_urls

from .endpoints.accept_organization_invite import AcceptOrganizationInvite
from .endpoints.accept_project_transfer import AcceptProjectTransferEndpoint
from .endpoints.admin_project_configs import AdminRelayProjectConfigsEndpoint
from .endpoints.api_application_details import ApiApplicationDetailsEndpoint
from .endpoints.api_application_rotate_secret import ApiApplicationRotateSecretEndpoint
from .endpoints.api_applications import ApiApplicationsEndpoint
from .endpoints.api_authorizations import ApiAuthorizationsEndpoint
from .endpoints.api_token_details import ApiTokenDetailsEndpoint
from .endpoints.api_tokens import ApiTokensEndpoint
from .endpoints.artifact_bundles import ArtifactBundlesEndpoint
from .endpoints.artifact_lookup import ProjectArtifactLookupEndpoint
from .endpoints.assistant import AssistantEndpoint
from .endpoints.auth_config import AuthConfigEndpoint
from .endpoints.auth_index import AuthIndexEndpoint
from .endpoints.auth_login import AuthLoginEndpoint
from .endpoints.auth_validate import AuthValidateEndpoint
from .endpoints.broadcast_details import BroadcastDetailsEndpoint
from .endpoints.broadcast_index import BroadcastIndexEndpoint
from .endpoints.builtin_symbol_sources import BuiltinSymbolSourcesEndpoint
from .endpoints.catchall import CatchallEndpoint
from .endpoints.chunk import ChunkUploadEndpoint
from .endpoints.custom_rules import CustomRulesEndpoint
from .endpoints.data_scrubbing_selector_suggestions import DataScrubbingSelectorSuggestionsEndpoint
from .endpoints.debug_files import (
    AssociateDSymFilesEndpoint,
    DebugFilesEndpoint,
    DifAssembleEndpoint,
    ProguardArtifactReleasesEndpoint,
    SourceMapsEndpoint,
    UnknownDebugFilesEndpoint,
)
from .endpoints.email_capture import EmailCaptureEndpoint
from .endpoints.event_apple_crash_report import EventAppleCrashReportEndpoint
from .endpoints.event_attachment_details import EventAttachmentDetailsEndpoint
from .endpoints.event_attachments import EventAttachmentsEndpoint
from .endpoints.event_file_committers import EventFileCommittersEndpoint
from .endpoints.filechange import CommitFileChangeEndpoint
from .endpoints.frontend_version import FrontendVersionEndpoint
from .endpoints.index import IndexEndpoint
from .endpoints.internal import (
    InternalBeaconEndpoint,
    InternalEnvironmentEndpoint,
    InternalFeatureFlagsEndpoint,
    InternalMailEndpoint,
    InternalPackagesEndpoint,
    InternalRpcServiceEndpoint,
    InternalWarningsEndpoint,
)
from .endpoints.internal_ea_features import InternalEAFeaturesEndpoint
from .endpoints.organization_access_request_details import OrganizationAccessRequestDetailsEndpoint
from .endpoints.organization_api_key_details import OrganizationApiKeyDetailsEndpoint
from .endpoints.organization_api_key_index import OrganizationApiKeyIndexEndpoint
from .endpoints.organization_artifactbundle_assemble import (
    OrganizationArtifactBundleAssembleEndpoint,
)
from .endpoints.organization_auth_provider_details import OrganizationAuthProviderDetailsEndpoint
from .endpoints.organization_auth_providers import OrganizationAuthProvidersEndpoint
from .endpoints.organization_config_repositories import OrganizationConfigRepositoriesEndpoint
from .endpoints.organization_events import OrganizationEventsEndpoint
from .endpoints.organization_events_facets import OrganizationEventsFacetsEndpoint
from .endpoints.organization_events_facets_performance import (
    OrganizationEventsFacetsPerformanceEndpoint,
    OrganizationEventsFacetsPerformanceHistogramEndpoint,
)
from .endpoints.organization_events_has_measurements import (
    OrganizationEventsHasMeasurementsEndpoint,
)
from .endpoints.organization_events_histogram import OrganizationEventsHistogramEndpoint
from .endpoints.organization_events_meta import (
    OrganizationEventsMetaEndpoint,
    OrganizationEventsRelatedIssuesEndpoint,
    OrganizationSpansSamplesEndpoint,
)
from .endpoints.organization_events_span_ops import OrganizationEventsSpanOpsEndpoint
from .endpoints.organization_events_spans_histogram import OrganizationEventsSpansHistogramEndpoint
from .endpoints.organization_events_spans_performance import (
    OrganizationEventsSpansExamplesEndpoint,
    OrganizationEventsSpansPerformanceEndpoint,
    OrganizationEventsSpansStatsEndpoint,
)
from .endpoints.organization_events_stats import OrganizationEventsStatsEndpoint
from .endpoints.organization_events_timeseries import OrganizationEventsTimeseriesEndpoint
from .endpoints.organization_events_trace import (
    OrganizationEventsTraceEndpoint,
    OrganizationEventsTraceLightEndpoint,
    OrganizationEventsTraceMetaEndpoint,
)
from .endpoints.organization_events_trends import (
    OrganizationEventsTrendsEndpoint,
    OrganizationEventsTrendsStatsEndpoint,
)
from .endpoints.organization_events_trends_v2 import OrganizationEventsNewTrendsStatsEndpoint
from .endpoints.organization_events_vitals import OrganizationEventsVitalsEndpoint
from .endpoints.organization_measurements_meta import OrganizationMeasurementsMeta
from .endpoints.organization_metrics_meta import (
    OrganizationMetricsCompatibility,
    OrganizationMetricsCompatibilitySums,
)
from .endpoints.organization_on_demand_metrics_estimation_stats import (
    OrganizationOnDemandMetricsEstimationStatsEndpoint,
)
from .endpoints.organization_onboarding_continuation_email import (
    OrganizationOnboardingContinuationEmail,
)
from .endpoints.organization_onboarding_tasks import OrganizationOnboardingTaskEndpoint
from .endpoints.organization_pinned_searches import OrganizationPinnedSearchEndpoint
from .endpoints.organization_profiling_functions import OrganizationProfilingFunctionTrendsEndpoint
from .endpoints.organization_profiling_profiles import (
    OrganizationProfilingChunksEndpoint,
    OrganizationProfilingFlamegraphEndpoint,
    OrganizationProfilingHasChunksEndpoint,
)
from .endpoints.organization_projects_sent_first_event import (
    OrganizationProjectsSentFirstEventEndpoint,
)
from .endpoints.organization_recent_searches import OrganizationRecentSearchesEndpoint
from .endpoints.organization_relay_usage import OrganizationRelayUsage
from .endpoints.organization_sampling_project_rates import OrganizationSamplingProjectRatesEndpoint
from .endpoints.organization_sdk_deprecations import OrganizationSdkDeprecationsEndpoint
from .endpoints.organization_sdk_updates import (
    OrganizationSdksEndpoint,
    OrganizationSdkUpdatesEndpoint,
)
from .endpoints.organization_search_details import OrganizationSearchDetailsEndpoint
from .endpoints.organization_sessions import OrganizationSessionsEndpoint
from .endpoints.organization_spans_fields import (
    OrganizationSpansFieldsEndpoint,
    OrganizationSpansFieldValuesEndpoint,
)
from .endpoints.organization_spans_fields_stats import OrganizationSpansFieldsStatsEndpoint
from .endpoints.organization_stats import OrganizationStatsEndpoint
from .endpoints.organization_stats_v2 import OrganizationStatsEndpointV2
from .endpoints.organization_tagkey_values import OrganizationTagKeyValuesEndpoint
from .endpoints.organization_tags import OrganizationTagsEndpoint
from .endpoints.organization_trace import OrganizationTraceEndpoint
from .endpoints.organization_trace_logs import OrganizationTraceLogsEndpoint
from .endpoints.organization_trace_meta import OrganizationTraceMetaEndpoint
from .endpoints.organization_traces import OrganizationTracesEndpoint
from .endpoints.project_artifact_bundle_file_details import ProjectArtifactBundleFileDetailsEndpoint
from .endpoints.project_artifact_bundle_files import ProjectArtifactBundleFilesEndpoint
from .endpoints.project_commits import ProjectCommitsEndpoint
from .endpoints.project_create_sample import ProjectCreateSampleEndpoint
from .endpoints.project_create_sample_transaction import ProjectCreateSampleTransactionEndpoint
from .endpoints.project_filter_details import ProjectFilterDetailsEndpoint
from .endpoints.project_filters import ProjectFiltersEndpoint
from .endpoints.project_member_index import ProjectMemberIndexEndpoint
from .endpoints.project_performance_general_settings import (
    ProjectPerformanceGeneralSettingsEndpoint,
)
from .endpoints.project_plugin_details import ProjectPluginDetailsEndpoint
from .endpoints.project_plugins import ProjectPluginsEndpoint
from .endpoints.project_profiling_profile import (
    ProjectProfilingProfileEndpoint,
    ProjectProfilingRawChunkEndpoint,
    ProjectProfilingRawProfileEndpoint,
)
from .endpoints.project_repo_path_parsing import ProjectRepoPathParsingEndpoint
from .endpoints.project_reprocessing import ProjectReprocessingEndpoint
from .endpoints.project_rule_actions import ProjectRuleActionsEndpoint
from .endpoints.project_rule_details import ProjectRuleDetailsEndpoint
from .endpoints.project_rule_enable import ProjectRuleEnableEndpoint
from .endpoints.project_rule_preview import ProjectRulePreviewEndpoint
from .endpoints.project_rule_task_details import ProjectRuleTaskDetailsEndpoint
from .endpoints.project_rules import ProjectRulesEndpoint
from .endpoints.project_rules_configuration import ProjectRulesConfigurationEndpoint
from .endpoints.project_servicehook_details import ProjectServiceHookDetailsEndpoint
from .endpoints.project_servicehook_stats import ProjectServiceHookStatsEndpoint
from .endpoints.project_servicehooks import ProjectServiceHooksEndpoint
from .endpoints.project_symbol_sources import ProjectSymbolSourcesEndpoint
from .endpoints.project_tagkey_details import ProjectTagKeyDetailsEndpoint
from .endpoints.project_tagkey_values import ProjectTagKeyValuesEndpoint
from .endpoints.project_tags import ProjectTagsEndpoint
from .endpoints.project_trace_item_details import ProjectTraceItemDetailsEndpoint
from .endpoints.project_transaction_names import ProjectTransactionNamesCluster
from .endpoints.project_transaction_threshold import ProjectTransactionThresholdEndpoint
from .endpoints.project_transaction_threshold_override import (
    ProjectTransactionThresholdOverrideEndpoint,
)
from .endpoints.project_user_stats import ProjectUserStatsEndpoint
from .endpoints.prompts_activity import PromptsActivityEndpoint
from .endpoints.relay import (
    RelayDetailsEndpoint,
    RelayHealthCheck,
    RelayIndexEndpoint,
    RelayProjectConfigsEndpoint,
    RelayProjectIdsEndpoint,
    RelayPublicKeysEndpoint,
    RelayRegisterChallengeEndpoint,
    RelayRegisterResponseEndpoint,
)
from .endpoints.rule_snooze import MetricRuleSnoozeEndpoint, RuleSnoozeEndpoint
from .endpoints.seer_models import SeerModelsEndpoint
from .endpoints.setup_wizard import SetupWizard
from .endpoints.system_health import SystemHealthEndpoint
from .endpoints.system_options import SystemOptionsEndpoint
from .endpoints.user_organizationintegrations import UserOrganizationIntegrationsEndpoint
from .endpoints.user_organizations import UserOrganizationsEndpoint
from .endpoints.user_subscriptions import UserSubscriptionsEndpoint

__all__ = ("urlpatterns",)


# issues endpoints are available both top level (by numerical ID) as well as coupled
# to the organization (and queryable via short ID)


# NOTE: Start adding to ISSUES_URLS instead of here because (?:issues|groups)
# cannot be reversed and we prefer to always use issues instead of groups
def create_group_urls(name_prefix: str) -> list[URLPattern | URLResolver]:
    return [
        re_path(
            r"^(?P<issue_id>[^/]+)/$",
            GroupDetailsEndpoint.as_view(),
            name=f"{name_prefix}-group-details",
        ),
        re_path(
            r"^(?P<issue_id>[^/]+)/activities/$",
            GroupActivitiesEndpoint.as_view(),
            name=f"{name_prefix}-group-activities",
        ),
        re_path(
            r"^(?P<issue_id>[^/]+)/events/$",
            GroupEventsEndpoint.as_view(),
            name=f"{name_prefix}-group-events",
        ),
        re_path(
            r"^(?P<issue_id>[^/]+)/events/(?P<event_id>(?:latest|oldest|recommended|\d+|[A-Fa-f0-9-]{32,36}))/$",
            GroupEventDetailsEndpoint.as_view(),
            name=f"{name_prefix}-group-event-details",
        ),
        re_path(
            r"^(?P<issue_id>[^/]+)/(?:notes|comments)/$",
            GroupNotesEndpoint.as_view(),
            name=f"{name_prefix}-group-notes",
        ),
        re_path(
            r"^(?P<issue_id>[^/]+)/(?:notes|comments)/(?P<note_id>[^/]+)/$",
            GroupNotesDetailsEndpoint.as_view(),
            name=f"{name_prefix}-group-note-details",
        ),
        re_path(
            r"^(?P<issue_id>[^/]+)/hashes/$",
            GroupHashesEndpoint.as_view(),
            name=f"{name_prefix}-group-hashes",
        ),
        re_path(
            r"^(?P<issue_id>[^/]+)/reprocessing/$",
            GroupReprocessingEndpoint.as_view(),
            name=f"{name_prefix}-group-reprocessing",
        ),
        re_path(
            r"^(?P<issue_id>[^/]+)/stats/$",
            GroupStatsEndpoint.as_view(),
            name=f"{name_prefix}-group-stats",
        ),
        re_path(
            r"^(?P<issue_id>[^/]+)/tags/$",
            GroupTagsEndpoint.as_view(),
            name=f"{name_prefix}-group-tags",
        ),
        re_path(
            r"^(?P<issue_id>[^/]+)/tags/(?P<key>[^/]+)/$",
            GroupTagKeyDetailsEndpoint.as_view(),
            name=f"{name_prefix}-group-tag-key-details",
        ),
        re_path(
            r"^(?P<issue_id>[^/]+)/tags/(?P<key>[^/]+)/values/$",
            GroupTagKeyValuesEndpoint.as_view(),
            name=f"{name_prefix}-group-tag-key-values",
        ),
        re_path(
            r"^(?P<issue_id>[^/]+)/suspect/flags/$",
            OrganizationGroupSuspectFlagsEndpoint.as_view(),
            name=f"{name_prefix}-suspect-flags",
        ),
        re_path(
            r"^(?P<issue_id>[^/]+)/suspect/tags/$",
            OrganizationGroupSuspectTagsEndpoint.as_view(),
            name=f"{name_prefix}-suspect-tags",
        ),
        re_path(
            r"^(?P<issue_id>[^/]+)/(?:user-feedback|user-reports)/$",
            GroupUserReportsEndpoint.as_view(),
            name=f"{name_prefix}-group-user-reports",
        ),
        re_path(
            r"^(?P<issue_id>[^/]+)/attachments/$",
            GroupAttachmentsEndpoint.as_view(),
            name=f"{name_prefix}-group-attachments",
        ),
        re_path(
            r"^(?P<issue_id>[^/]+)/similar/$",
            GroupSimilarIssuesEndpoint.as_view(),
            name=f"{name_prefix}-group-similar",
        ),
        re_path(
            r"^(?P<issue_id>[^/]+)/similar-issues-embeddings/$",
            GroupSimilarIssuesEmbeddingsEndpoint.as_view(),
            name=f"{name_prefix}-group-similar-issues-embeddings",
        ),
        re_path(
            r"^(?P<issue_id>[^/]+)/external-issues/$",
            GroupExternalIssuesEndpoint.as_view(),
            name=f"{name_prefix}-group-external-issues",
        ),
        re_path(
            r"^(?P<issue_id>[^/]+)/external-issues/(?P<external_issue_id>\d+)/$",
            GroupExternalIssueDetailsEndpoint.as_view(),
            name=f"{name_prefix}-group-external-issues-details",
        ),
        re_path(
            r"^(?P<issue_id>[^/]+)/integrations/$",
            GroupIntegrationsEndpoint.as_view(),
            name=f"{name_prefix}-group-integrations",
        ),
        re_path(
            r"^(?P<issue_id>[^/]+)/integrations/(?P<integration_id>\d+)/$",
            GroupIntegrationDetailsEndpoint.as_view(),
            name=f"{name_prefix}-group-integration-details",
        ),
        re_path(
            r"^(?P<issue_id>[^/]+)/current-release/$",
            GroupCurrentReleaseEndpoint.as_view(),
            name=f"{name_prefix}-group-current-release",
        ),
        re_path(
            r"^(?P<issue_id>[^/]+)/first-last-release/$",
            GroupFirstLastReleaseEndpoint.as_view(),
            name=f"{name_prefix}-group-first-last-release",
        ),
        re_path(
            r"^(?P<issue_id>[^/]+)/autofix/$",
            GroupAutofixEndpoint.as_view(),
            name=f"{name_prefix}-group-autofix",
        ),
        re_path(
            r"^(?P<issue_id>[^/]+)/autofix/update/$",
            GroupAutofixUpdateEndpoint.as_view(),
            name=f"{name_prefix}-group-autofix-update",
        ),
        re_path(
            r"^(?P<issue_id>[^/]+)/autofix/setup/$",
            GroupAutofixSetupCheck.as_view(),
            name=f"{name_prefix}-group-autofix-setup",
        ),
        re_path(
            r"^(?P<issue_id>[^/]+)/summarize/$",
            GroupAiSummaryEndpoint.as_view(),
            name=f"{name_prefix}-group-ai-summary",
        ),
        # Load plugin group urls
        re_path(
            r"^(?P<issue_id>[^/]+)/plugins?/",
            include("sentry.plugins.base.group_api_urls"),
        ),
    ]


AUTH_URLS = [
    re_path(
        r"^$",
        AuthIndexEndpoint.as_view(),
        name="sentry-api-0-auth",
    ),
    re_path(
        r"^config/$",
        AuthConfigEndpoint.as_view(),
        name="sentry-api-0-auth-config",
    ),
    re_path(
        r"^login/$",
        AuthLoginEndpoint.as_view(),
        name="sentry-api-0-auth-login",
    ),
    re_path(
        r"^validate/$",
        AuthValidateEndpoint.as_view(),
        name="sentry-api-0-auth-test",
    ),
]

BROADCAST_URLS = [
    re_path(
        r"^$",
        BroadcastIndexEndpoint.as_view(),
        name="sentry-api-0-broadcast-index",
    ),
    re_path(
        r"^(?P<broadcast_id>[^/]+)/$",
        BroadcastDetailsEndpoint.as_view(),
        name="sentry-api-0-broadcast-details",
    ),
]

ISSUES_URLS = [
    re_path(
        r"^(?P<issue_id>[^/]+)/related-issues/$",
        RelatedIssuesEndpoint.as_view(),
        name="sentry-api-0-issues-related-issues",
    ),
]

RELOCATION_URLS = [
    re_path(
        r"^$",
        RelocationIndexEndpoint.as_view(),
        name="sentry-api-0-relocations-index",
    ),
    re_path(
        r"^(?P<relocation_uuid>[^/]+)/$",
        RelocationDetailsEndpoint.as_view(),
        name="sentry-api-0-relocations-details",
    ),
    re_path(
        r"^(?P<relocation_uuid>[^/]+)/abort/$",
        RelocationAbortEndpoint.as_view(),
        name="sentry-api-0-relocations-abort",
    ),
    re_path(
        r"^(?P<relocation_uuid>[^/]+)/cancel/$",
        RelocationCancelEndpoint.as_view(),
        name="sentry-api-0-relocations-cancel",
    ),
    re_path(
        r"^(?P<relocation_uuid>[^/]+)/pause/$",
        RelocationPauseEndpoint.as_view(),
        name="sentry-api-0-relocations-pause",
    ),
    re_path(
        r"^(?P<relocation_uuid>[^/]+)/recover/$",
        RelocationRecoverEndpoint.as_view(),
        name="sentry-api-0-relocations-recover",
    ),
    re_path(
        r"^(?P<relocation_uuid>[^/]+)/retry/$",
        RelocationRetryEndpoint.as_view(),
        name="sentry-api-0-relocations-retry",
    ),
    re_path(
        r"^(?P<relocation_uuid>[^/]+)/unpause/$",
        RelocationUnpauseEndpoint.as_view(),
        name="sentry-api-0-relocations-unpause",
    ),
    re_path(
        r"^(?P<relocation_uuid>[^/]+)/artifacts/$",
        RelocationArtifactIndexEndpoint.as_view(),
        name="sentry-api-0-relocations-artifacts-index",
    ),
    re_path(
        r"^(?P<relocation_uuid>[^/]+)/artifacts/(?P<artifact_kind>[^/]+)/(?P<file_name>[^/]+)$",
        RelocationArtifactDetailsEndpoint.as_view(),
        name="sentry-api-0-relocations-artifacts-details",
    ),
]

RELAY_URLS = [
    re_path(
        r"^$",
        RelayIndexEndpoint.as_view(),
        name="sentry-api-0-relays-index",
    ),
    re_path(
        r"^register/challenge/$",
        RelayRegisterChallengeEndpoint.as_view(),
        name="sentry-api-0-relay-register-challenge",
    ),
    re_path(
        r"^register/response/$",
        RelayRegisterResponseEndpoint.as_view(),
        name="sentry-api-0-relay-register-response",
    ),
    re_path(
        r"^projectconfigs/$",
        RelayProjectConfigsEndpoint.as_view(),
        name="sentry-api-0-relay-projectconfigs",
    ),
    re_path(
        r"^projectids/$",
        RelayProjectIdsEndpoint.as_view(),
        name="sentry-api-0-relay-projectids",
    ),
    re_path(
        r"^publickeys/$",
        RelayPublicKeysEndpoint.as_view(),
        name="sentry-api-0-relay-publickeys",
    ),
    re_path(
        r"^live/$",
        RelayHealthCheck.as_view(),
        name="sentry-api-0-relays-healthcheck",
    ),
    re_path(
        r"^(?P<relay_id>[^/]+)/$",
        RelayDetailsEndpoint.as_view(),
        name="sentry-api-0-relays-details",
    ),
]

PREVENT_URLS = [
    re_path(
        r"^owner/(?P<owner>[^/]+)/repository/(?P<repository>[^/]+)/test-results/$",
        TestResultsEndpoint.as_view(),
        name="sentry-api-0-test-results",
    ),
    re_path(
        r"^owner/(?P<owner>[^/]+)/repository/(?P<repository>[^/]+)/test-suites/$",
        TestSuitesEndpoint.as_view(),
        name="sentry-api-0-test-suites",
    ),
    re_path(
        r"^owner/(?P<owner>[^/]+)/repository/(?P<repository>[^/]+)/test-results-aggregates/$",
        TestResultsAggregatesEndpoint.as_view(),
        name="sentry-api-0-test-results-aggregates",
    ),
    re_path(
        r"^owner/(?P<owner>[^/]+)/repository/(?P<repository>[^/]+)/branches/$",
        RepositoryBranchesEndpoint.as_view(),
        name="sentry-api-0-repository-branches",
    ),
    re_path(
        r"^owner/(?P<owner>[^/]+)/repository/(?P<repository>[^/]+)/$",
        RepositoryEndpoint.as_view(),
        name="sentry-api-0-repository",
    ),
    re_path(
        r"^owner/(?P<owner>[^/]+)/repositories/$",
        RepositoriesEndpoint.as_view(),
        name="sentry-api-0-repositories",
    ),
    re_path(
        r"^owner/(?P<owner>[^/]+)/repositories/tokens/$",
        RepositoryTokensEndpoint.as_view(),
        name="sentry-api-0-repository-tokens",
    ),
    re_path(
        r"^owner/(?P<owner>[^/]+)/repository/(?P<repository>[^/]+)/token/regenerate/$",
        RepositoryTokenRegenerateEndpoint.as_view(),
        name="sentry-api-0-repository-token-regenerate",
    ),
    re_path(
        r"^owner/(?P<owner>[^/]+)/repositories/sync/$",
        SyncReposEndpoint.as_view(),
        name="sentry-api-0-repositories-sync",
    ),
    # Prevent AI endpoints
    re_path(
        r"^ai/github/config/(?P<git_organization_name>[^/]+)/$",
        OrganizationPreventGitHubConfigEndpoint.as_view(),
        name="sentry-api-0-organization-prevent-github-config",
    ),
    re_path(
        r"^ai/github/repos/$",
        OrganizationPreventGitHubReposEndpoint.as_view(),
        name="sentry-api-0-organization-prevent-github-repos",
    ),
]

USER_URLS = [
    re_path(
        r"^$",
        UserIndexEndpoint.as_view(),
        name="sentry-api-0-user-index",
    ),
    re_path(
        r"^(?P<user_id>[^/]+)/$",
        UserDetailsEndpoint.as_view(),
        name="sentry-api-0-user-details",
    ),
    re_path(
        r"^(?P<user_id>[^/]+)/regions/$",
        UserRegionsEndpoint.as_view(),
        name="sentry-api-0-user-regions",
    ),
    re_path(
        r"^(?P<user_id>[^/]+)/avatar/$",
        UserAvatarEndpoint.as_view(),
        name="sentry-api-0-user-avatar",
    ),
    re_path(
        r"^(?P<user_id>[^/]+)/authenticators/$",
        UserAuthenticatorIndexEndpoint.as_view(),
        name="sentry-api-0-user-authenticator-index",
    ),
    re_path(
        r"^(?P<user_id>[^/]+)/authenticators/(?P<interface_id>[^/]+)/enroll/$",
        UserAuthenticatorEnrollEndpoint.as_view(),
        name="sentry-api-0-user-authenticator-enroll",
    ),
    re_path(
        r"^(?P<user_id>[^/]+)/authenticators/(?P<auth_id>[^/]+)/(?P<interface_device_id>[^/]+)/$",
        UserAuthenticatorDetailsEndpoint.as_view(),
        name="sentry-api-0-user-authenticator-device-details",
    ),
    re_path(
        r"^(?P<user_id>[^/]+)/authenticators/(?P<auth_id>[^/]+)/$",
        UserAuthenticatorDetailsEndpoint.as_view(),
        name="sentry-api-0-user-authenticator-details",
    ),
    re_path(
        r"^(?P<user_id>[^/]+)/emails/$",
        UserEmailsEndpoint.as_view(),
        name="sentry-api-0-user-emails",
    ),
    re_path(
        r"^(?P<user_id>[^/]+)/emails/confirm/$",
        UserEmailsConfirmEndpoint.as_view(),
        name="sentry-api-0-user-emails-confirm",
    ),
    re_path(
        r"^(?P<user_id>[^/]+)/identities/(?P<identity_id>[^/]+)/$",
        UserIdentityDetailsEndpoint.as_view(),
        name="sentry-api-0-user-identity-details",
    ),
    re_path(
        r"^(?P<user_id>[^/]+)/identities/$",
        UserIdentityEndpoint.as_view(),
        name="sentry-api-0-user-identity",
    ),
    re_path(
        r"^(?P<user_id>[^/]+)/ips/$",
        UserIPsEndpoint.as_view(),
        name="sentry-api-0-user-ips",
    ),
    re_path(
        r"^(?P<user_id>[^/]+)/organizations/$",
        UserOrganizationsEndpoint.as_view(),
        name="sentry-api-0-user-organizations",
    ),
    re_path(
        r"^(?P<user_id>[^/]+)/notifications/$",
        UserNotificationDetailsEndpoint.as_view(),
        name="sentry-api-0-user-notifications",
    ),
    re_path(
        r"^(?P<user_id>[^/]+)/notifications/email/$",
        UserNotificationEmailEndpoint.as_view(),
        name="sentry-api-0-user-notifications-email",
    ),
    re_path(
        r"^(?P<user_id>[^/]+)/notification-options/$",
        UserNotificationSettingsOptionsEndpoint.as_view(),
        name="sentry-api-0-user-notification-options",
    ),
    re_path(
        r"^(?P<user_id>[^/]+)/notification-options/(?P<notification_option_id>[^/]+)/$",
        UserNotificationSettingsOptionsDetailEndpoint.as_view(),
        name="sentry-api-0-user-notification-options-details",
    ),
    re_path(
        r"^(?P<user_id>[^/]+)/notification-providers/$",
        UserNotificationSettingsProvidersEndpoint.as_view(),
        name="sentry-api-0-user-notification-providers",
    ),
    re_path(
        r"^(?P<user_id>[^/]+)/password/$",
        UserPasswordEndpoint.as_view(),
        name="sentry-api-0-user-password",
    ),
    re_path(
        r"^(?P<user_id>[^/]+)/permissions/$",
        UserPermissionsEndpoint.as_view(),
        name="sentry-api-0-user-permissions",
    ),
    re_path(
        r"^(?P<user_id>[^/]+)/permissions/config/$",
        UserPermissionsConfigEndpoint.as_view(),
        name="sentry-api-0-user-permissions-config",
    ),
    re_path(
        r"^(?P<user_id>[^/]+)/permissions/(?P<permission_name>[^/]+)/$",
        UserPermissionDetailsEndpoint.as_view(),
        name="sentry-api-0-user-permission-details",
    ),
    re_path(
        r"^(?P<user_id>[^/]+)/roles/$",
        UserUserRolesEndpoint.as_view(),
        name="sentry-api-0-user-userroles",
    ),
    re_path(
        r"^(?P<user_id>[^/]+)/roles/(?P<role_name>[^/]+)/$",
        UserUserRoleDetailsEndpoint.as_view(),
        name="sentry-api-0-user-userrole-details",
    ),
    re_path(
        r"^(?P<user_id>[^/]+)/subscriptions/$",
        UserSubscriptionsEndpoint.as_view(),
        name="sentry-api-0-user-subscriptions",
    ),
    re_path(
        r"^(?P<user_id>[^/]+)/organization-integrations/$",
        UserOrganizationIntegrationsEndpoint.as_view(),
        name="sentry-api-0-user-organization-integrations",
    ),
    re_path(
        r"^(?P<user_id>[^/]+)/user-identities/$",
        UserIdentityConfigEndpoint.as_view(),
        name="sentry-api-0-user-identity-config",
    ),
    re_path(
        r"^(?P<user_id>[^/]+)/user-identities/(?P<category>[\w-]+)/(?P<identity_id>[^/]+)/$",
        UserIdentityConfigDetailsEndpoint.as_view(),
        name="sentry-api-0-user-identity-config-details",
    ),
]

USER_ROLE_URLS = [
    re_path(
        r"^$",
        UserRolesEndpoint.as_view(),
        name="sentry-api-0-userroles",
    ),
    re_path(
        r"^(?P<role_name>[^/]+)/$",
        UserRoleDetailsEndpoint.as_view(),
        name="sentry-api-0-userroles-details",
    ),
]

ORGANIZATION_URLS: list[URLPattern | URLResolver] = [
    re_path(
        r"^$",
        OrganizationIndexEndpoint.as_view(),
        name="sentry-api-0-organizations",
    ),
    re_path(
        r"^(?P<organization_id_or_slug>[^/]+)/$",
        OrganizationDetailsEndpoint.as_view(),
        name="sentry-api-0-organization-details",
    ),
    re_path(
        r"^(?P<organization_id_or_slug>[^/]+)/(?:issues|groups)/",
        include(create_group_urls("sentry-api-0-organization-group")),
    ),
    re_path(
        r"^(?P<organization_id_or_slug>[^/]+)/shared/(?:issues|groups)/(?P<share_id>[^/]+)/$",
        SharedGroupDetailsEndpoint.as_view(),
        name="sentry-api-0-organization-shared-group-details",
    ),
    # Alert Rules
    re_path(
        r"^(?P<organization_id_or_slug>[^/]+)/alert-rules/$",
        OrganizationAlertRuleIndexEndpoint.as_view(),
        name="sentry-api-0-organization-alert-rules",
    ),
    re_path(
        r"^(?P<organization_id_or_slug>[^/]+)/alert-rules/available-actions/$",
        OrganizationAlertRuleAvailableActionIndexEndpoint.as_view(),
        name="sentry-api-0-organization-alert-rule-available-actions",
    ),
    re_path(
        r"^(?P<organization_id_or_slug>[^/]+)/alert-rules/(?P<alert_rule_id>[^/]+)/$",
        OrganizationAlertRuleDetailsEndpoint.as_view(),
        name="sentry-api-0-organization-alert-rule-details",
    ),
    re_path(  # fetch combined metric and issue alert rules
        r"^(?P<organization_id_or_slug>[^/]+)/combined-rules/$",
        OrganizationCombinedRuleIndexEndpoint.as_view(),
        name="sentry-api-0-organization-combined-rules",
    ),
    re_path(
        r"^(?P<organization_id_or_slug>[^/]+)/ondemand-rules-stats/$",
        OrganizationOnDemandRuleStatsEndpoint.as_view(),
        name="sentry-api-0-organization-ondemand-rules-stats",
    ),
    # Data Export
    re_path(
        r"^(?P<organization_id_or_slug>[^/]+)/data-export/$",
        DataExportEndpoint.as_view(),
        name="sentry-api-0-organization-data-export",
    ),
    re_path(
        r"^(?P<organization_id_or_slug>[^/]+)/data-export/(?P<data_export_id>[^/]+)/$",
        DataExportDetailsEndpoint.as_view(),
        name="sentry-api-0-organization-data-export-details",
    ),
    # Incidents
    re_path(
        r"^(?P<organization_id_or_slug>[^/]+)/incidents/(?P<incident_identifier>[^/]+)/$",
        OrganizationIncidentDetailsEndpoint.as_view(),
        name="sentry-api-0-organization-incident-details",
    ),
    re_path(
        r"^(?P<organization_id_or_slug>[^/]+)/incidents/$",
        OrganizationIncidentIndexEndpoint.as_view(),
        name="sentry-api-0-organization-incident-index",
    ),
    re_path(
        r"^(?P<organization_id_or_slug>[^/]+)/chunk-upload/$",
        ChunkUploadEndpoint.as_view(),
        name="sentry-api-0-chunk-upload",
    ),
    # Code Path Mappings
    re_path(
        r"^(?P<organization_id_or_slug>[^/]+)/code-mappings/$",
        OrganizationCodeMappingsEndpoint.as_view(),
        name="sentry-api-0-organization-code-mappings",
    ),
    re_path(
        r"^(?P<organization_id_or_slug>[^/]+)/derive-code-mappings/$",
        OrganizationDeriveCodeMappingsEndpoint.as_view(),
        name="sentry-api-0-organization-derive-code-mappings",
    ),
    re_path(
        r"^(?P<organization_id_or_slug>[^/]+)/code-mappings/(?P<config_id>[^/]+)/$",
        OrganizationCodeMappingDetailsEndpoint.as_view(),
        name="sentry-api-0-organization-code-mapping-details",
    ),
    # Codeowners
    re_path(
        r"^(?P<organization_id_or_slug>[^/]+)/code-mappings/(?P<config_id>[^/]+)/codeowners/$",
        OrganizationCodeMappingCodeOwnersEndpoint.as_view(),
        name="sentry-api-0-organization-code-mapping-codeowners",
    ),
    # Data Forwarding
    re_path(
        r"^(?P<organization_id_or_slug>[^/]+)/forwarding/$",
        DataForwardingIndexEndpoint.as_view(),
        name="sentry-api-0-organization-forwarding",
    ),
    re_path(
        r"^(?P<organization_id_or_slug>[^/]+)/forwarding/(?P<data_forwarder_id>[^/]+)/$",
        DataForwardingDetailsEndpoint.as_view(),
        name="sentry-api-0-organization-forwarding-details",
    ),
    re_path(
        r"^(?P<organization_id_or_slug>[^/]+)/codeowners-associations/$",
        OrganizationCodeOwnersAssociationsEndpoint.as_view(),
        name="sentry-api-0-organization-codeowners-associations",
    ),
    # Discover
    re_path(
        r"^(?P<organization_id_or_slug>[^/]+)/discover/homepage/$",
        DiscoverHomepageQueryEndpoint.as_view(),
        name="sentry-api-0-discover-homepage-query",
    ),
    re_path(
        r"^(?P<organization_id_or_slug>[^/]+)/discover/saved/$",
        DiscoverSavedQueriesEndpoint.as_view(),
        name="sentry-api-0-discover-saved-queries",
    ),
    re_path(
        r"^(?P<organization_id_or_slug>[^/]+)/discover/saved/(?P<query_id>\d+)/$",
        DiscoverSavedQueryDetailEndpoint.as_view(),
        name="sentry-api-0-discover-saved-query-detail",
    ),
    re_path(
        r"^(?P<organization_id_or_slug>[^/]+)/discover/saved/(?P<query_id>\d+)/visit/$",
        DiscoverSavedQueryVisitEndpoint.as_view(),
        name="sentry-api-0-discover-saved-query-visit",
    ),
    re_path(
        r"^(?P<organization_id_or_slug>[^/]+)/key-transactions/$",
        KeyTransactionEndpoint.as_view(),
        name="sentry-api-0-organization-key-transactions",
    ),
    re_path(
        r"^(?P<organization_id_or_slug>[^/]+)/key-transactions-list/$",
        KeyTransactionListEndpoint.as_view(),
        name="sentry-api-0-organization-key-transactions-list",
    ),
    re_path(
        r"^(?P<organization_id_or_slug>[^/]+)/related-issues/$",
        OrganizationEventsRelatedIssuesEndpoint.as_view(),
        name="sentry-api-0-organization-related-issues",
    ),
    re_path(
        r"^(?P<organization_id_or_slug>[^/]+)/project-transaction-threshold-override/$",
        ProjectTransactionThresholdOverrideEndpoint.as_view(),
        name="sentry-api-0-organization-project-transaction-threshold-override",
    ),
    # Insights
    re_path(
        r"^(?P<organization_id_or_slug>[^/]+)/insights/starred-segments/$",
        InsightsStarredSegmentsEndpoint.as_view(),
        name="sentry-api-0-insights-starred-segments",
    ),
    # Explore
    re_path(
        r"^(?P<organization_id_or_slug>[^/]+)/explore/saved/$",
        ExploreSavedQueriesEndpoint.as_view(),
        name="sentry-api-0-explore-saved-queries",
    ),
    re_path(
        r"^(?P<organization_id_or_slug>[^/]+)/explore/saved/(?P<id>\d+)/$",
        ExploreSavedQueryDetailEndpoint.as_view(),
        name="sentry-api-0-explore-saved-query-detail",
    ),
    re_path(
        r"^(?P<organization_id_or_slug>[^/]+)/explore/saved/(?P<id>\d+)/visit/$",
        ExploreSavedQueryVisitEndpoint.as_view(),
        name="sentry-api-0-explore-saved-query-visit",
    ),
    re_path(
        r"^(?P<organization_id_or_slug>[^/]+)/explore/saved/(?P<id>\d+)/starred/$",
        ExploreSavedQueryStarredEndpoint.as_view(),
        name="sentry-api-0-explore-saved-query-starred",
    ),
    re_path(
        r"^(?P<organization_id_or_slug>[^/]+)/explore/saved/starred/order/$",
        ExploreSavedQueryStarredOrderEndpoint.as_view(),
        name="sentry-api-0-explore-saved-query-starred-order",
    ),
    # Dashboards
    re_path(
        r"^(?P<organization_id_or_slug>[^/]+)/dashboards/$",
        OrganizationDashboardsEndpoint.as_view(),
        name="sentry-api-0-organization-dashboards",
    ),
    re_path(
        r"^(?P<organization_id_or_slug>[^/]+)/dashboards/widgets/$",
        OrganizationDashboardWidgetDetailsEndpoint.as_view(),
        name="sentry-api-0-organization-dashboard-widget-details",
    ),
    re_path(
        r"^(?P<organization_id_or_slug>[^/]+)/dashboards/starred/$",
        OrganizationDashboardsStarredEndpoint.as_view(),
        name="sentry-api-0-organization-dashboard-starred",
    ),
    re_path(
        r"^(?P<organization_id_or_slug>[^/]+)/dashboards/starred/order/$",
        OrganizationDashboardsStarredOrderEndpoint.as_view(),
        name="sentry-api-0-organization-dashboard-starred-order",
    ),
    re_path(
        r"^(?P<organization_id_or_slug>[^/]+)/dashboards/(?P<dashboard_id>[^/]+)/$",
        OrganizationDashboardDetailsEndpoint.as_view(),
        name="sentry-api-0-organization-dashboard-details",
    ),
    re_path(
        r"^(?P<organization_id_or_slug>[^/]+)/dashboards/(?P<dashboard_id>[^/]+)/visit/$",
        OrganizationDashboardVisitEndpoint.as_view(),
        name="sentry-api-0-organization-dashboard-visit",
    ),
    re_path(
        r"^(?P<organization_id_or_slug>[^/]+)/dashboards/(?P<dashboard_id>[^/]+)/favorite/$",
        OrganizationDashboardFavoriteEndpoint.as_view(),
        name="sentry-api-0-organization-dashboard-favorite",
    ),
    re_path(
        r"^(?P<organization_id_or_slug>[^/]+)/shortids/(?P<issue_id>[^/]+)/$",
        ShortIdLookupEndpoint.as_view(),
        name="sentry-api-0-short-id-lookup",
    ),
    re_path(
        r"^(?P<organization_id_or_slug>[^/]+)/eventids/(?P<event_id>(?:\d+|[A-Fa-f0-9-]{32,36}))/$",
        EventIdLookupEndpoint.as_view(),
        name="sentry-api-0-event-id-lookup",
    ),
    re_path(
        r"^(?P<organization_id_or_slug>[^/]+)/data-scrubbing-selector-suggestions/$",
        DataScrubbingSelectorSuggestionsEndpoint.as_view(),
        name="sentry-api-0-data-scrubbing-selector-suggestions",
    ),
    re_path(
        r"^(?P<organization_id_or_slug>[^/]+)/access-requests/$",
        OrganizationAccessRequestDetailsEndpoint.as_view(),
        name="sentry-api-0-organization-access-requests",
    ),
    re_path(
        r"^(?P<organization_id_or_slug>[^/]+)/access-requests/(?P<request_id>\d+)/$",
        OrganizationAccessRequestDetailsEndpoint.as_view(),
        name="sentry-api-0-organization-access-request-details",
    ),
    re_path(
        r"^(?P<organization_id_or_slug>[^/]+)/api-keys/$",
        OrganizationApiKeyIndexEndpoint.as_view(),
        name="sentry-api-0-organization-api-key-index",
    ),
    re_path(
        r"^(?P<organization_id_or_slug>[^/]+)/api-keys/(?P<api_key_id>[^/]+)/$",
        OrganizationApiKeyDetailsEndpoint.as_view(),
        name="sentry-api-0-organization-api-key-details",
    ),
    re_path(
        r"^(?P<organization_id_or_slug>[^/]+)/audit-logs/$",
        OrganizationAuditLogsEndpoint.as_view(),
        name="sentry-api-0-organization-audit-logs",
    ),
    re_path(
        r"^(?P<organization_id_or_slug>[^/]+)/auth-provider/$",
        OrganizationAuthProviderDetailsEndpoint.as_view(),
        name="sentry-api-0-organization-auth-provider",
    ),
    re_path(
        r"^(?P<organization_id_or_slug>[^/]+)/auth-providers/$",
        OrganizationAuthProvidersEndpoint.as_view(),
        name="sentry-api-0-organization-auth-providers",
    ),
    re_path(
        r"^(?P<organization_id_or_slug>[^/]+)/avatar/$",
        OrganizationAvatarEndpoint.as_view(),
        name="sentry-api-0-organization-avatar",
    ),
    re_path(
        r"^(?P<organization_id_or_slug>[^/]+)/artifactbundle/assemble/$",
        OrganizationArtifactBundleAssembleEndpoint.as_view(),
        name="sentry-api-0-organization-artifactbundle-assemble",
    ),
    re_path(
        r"^(?P<organization_id_or_slug>[^/]+)/config/integrations/$",
        OrganizationConfigIntegrationsEndpoint.as_view(),
        name="sentry-api-0-organization-config-integrations",
    ),
    re_path(
        r"^(?P<organization_id_or_slug>[^/]+)/config/repos/$",
        OrganizationConfigRepositoriesEndpoint.as_view(),
        name="sentry-api-0-organization-config-repositories",
    ),
    re_path(
        r"^(?P<organization_id_or_slug>[^/]+)/sampling/project-rates/$",
        OrganizationSamplingProjectRatesEndpoint.as_view(),
        name="sentry-api-0-organization-sampling-project-rates",
    ),
    re_path(
        r"^(?P<organization_id_or_slug>[^/]+)/sampling/project-root-counts/$",
        OrganizationSamplingProjectSpanCountsEndpoint.as_view(),
        name="sentry-api-0-organization-sampling-root-counts",
    ),
    re_path(
        r"^(?P<organization_id_or_slug>[^/]+)/sampling/effective-sample-rate/$",
        OrganizationSamplingEffectiveSampleRateEndpoint.as_view(),
        name="sentry-api-0-organization-sampling-effective-sample-rate",
    ),
    re_path(
        r"^(?P<organization_id_or_slug>[^/]+)/sampling/admin-metrics/$",
        OrganizationDynamicSamplingAdminMetricsEndpoint.as_view(),
        name="sentry-api-0-organization-sampling-admin-metrics",
    ),
    re_path(
        r"^(?P<organization_id_or_slug>[^/]+)/sdk-updates/$",
        OrganizationSdkUpdatesEndpoint.as_view(),
        name="sentry-api-0-organization-sdk-updates",
    ),
    re_path(
        r"^(?P<organization_id_or_slug>[^/]+)/sdk-deprecations/$",
        OrganizationSdkDeprecationsEndpoint.as_view(),
        name="sentry-api-0-organization-sdk-deprecations",
    ),
    re_path(
        r"^(?P<organization_id_or_slug>[^/]+)/sdks/$",
        OrganizationSdksEndpoint.as_view(),
        name="sentry-api-0-organization-sdks",
    ),
    re_path(
        r"^(?P<organization_id_or_slug>[^/]+)/events/$",
        OrganizationEventsEndpoint.as_view(),
        name="sentry-api-0-organization-events",
    ),
    re_path(
        r"^(?P<organization_id_or_slug>[^/]+)/events/(?P<project_id_or_slug>[^/]+):(?P<event_id>(?:\d+|[A-Fa-f0-9-]{32,36}))/$",
        OrganizationEventDetailsEndpoint.as_view(),
        name="sentry-api-0-organization-event-details",
    ),
    re_path(
        r"^(?P<organization_id_or_slug>[^/]+)/events-stats/$",
        OrganizationEventsStatsEndpoint.as_view(),
        name="sentry-api-0-organization-events-stats",
    ),
    re_path(
        r"^(?P<organization_id_or_slug>[^/]+)/events-timeseries/$",
        OrganizationEventsTimeseriesEndpoint.as_view(),
        name="sentry-api-0-organization-events-timeseries",
    ),
    re_path(
        r"^(?P<organization_id_or_slug>[^/]+)/events/anomalies/$",
        OrganizationEventsAnomaliesEndpoint.as_view(),
        name="sentry-api-0-organization-events-anomalies",
    ),
    re_path(
        r"^(?P<organization_id_or_slug>[^/]+)/project-templates/$",
        OrganizationProjectTemplatesIndexEndpoint.as_view(),
        name="sentry-api-0-organization-project-templates",
    ),
    re_path(
        r"^(?P<organization_id_or_slug>[^/]+)/project-templates/(?P<template_id>[^/]+)/$",
        OrganizationProjectTemplateDetailEndpoint.as_view(),
        name="sentry-api-0-organization-project-template-detail",
    ),
    re_path(
        r"^(?P<organization_id_or_slug>[^/]+)/traces/$",
        OrganizationTracesEndpoint.as_view(),
        name="sentry-api-0-organization-traces",
    ),
    re_path(
        r"^(?P<organization_id_or_slug>[^/]+)/ai-conversations/$",
        OrganizationAIConversationsEndpoint.as_view(),
        name="sentry-api-0-organization-ai-conversations",
    ),
    re_path(
        r"^(?P<organization_id_or_slug>[^/]+)/trace-items/attributes/$",
        OrganizationTraceItemAttributesEndpoint.as_view(),
        name="sentry-api-0-organization-trace-item-attributes",
    ),
    re_path(
        r"^(?P<organization_id_or_slug>[^/]+)/trace-items/attributes/(?P<key>[^/]+)/values/$",
        OrganizationTraceItemAttributeValuesEndpoint.as_view(),
        name="sentry-api-0-organization-trace-item-attribute-values",
    ),
    re_path(
        r"^(?P<organization_id_or_slug>[^/]+)/trace-items/attributes/ranked/$",
        OrganizationTraceItemsAttributesRankedEndpoint.as_view(),
        name="sentry-api-0-organization-trace-item-attributes-ranked",
    ),
    re_path(
        r"^(?P<organization_id_or_slug>[^/]+)/trace-items/stats/$",
        OrganizationTraceItemsStatsEndpoint.as_view(),
        name="sentry-api-0-organization-trace-item-stats",
    ),
    re_path(
        r"^(?P<organization_id_or_slug>[^/]+)/spans/fields/$",
        OrganizationSpansFieldsEndpoint.as_view(),
        name="sentry-api-0-organization-spans-fields",
    ),
    re_path(
        r"^(?P<organization_id_or_slug>[^/]+)/spans/fields/(?P<key>[^/]+)/values/$",
        OrganizationSpansFieldValuesEndpoint.as_view(),
        name="sentry-api-0-organization-spans-fields-values",
    ),
    re_path(
        r"^(?P<organization_id_or_slug>[^/]+)/spans/fields/stats/$",
        OrganizationSpansFieldsStatsEndpoint.as_view(),
        name="sentry-api-0-organization-spans-fields-stats",
    ),
    re_path(
        r"^(?P<organization_id_or_slug>[^/]+)/metrics-estimation-stats/$",
        OrganizationOnDemandMetricsEstimationStatsEndpoint.as_view(),
        name="sentry-api-0-organization-metrics-estimation-stats",
    ),
    re_path(
        r"^(?P<organization_id_or_slug>[^/]+)/events-facets/$",
        OrganizationEventsFacetsEndpoint.as_view(),
        name="sentry-api-0-organization-events-facets",
    ),
    re_path(
        r"^(?P<organization_id_or_slug>[^/]+)/events-facets-performance/$",
        OrganizationEventsFacetsPerformanceEndpoint.as_view(),
        name="sentry-api-0-organization-events-facets-performance",
    ),
    re_path(
        r"^(?P<organization_id_or_slug>[^/]+)/events-facets-performance-histogram/$",
        OrganizationEventsFacetsPerformanceHistogramEndpoint.as_view(),
        name="sentry-api-0-organization-events-facets-performance-histogram",
    ),
    re_path(
        r"^(?P<organization_id_or_slug>[^/]+)/events-span-ops/$",
        OrganizationEventsSpanOpsEndpoint.as_view(),
        name="sentry-api-0-organization-events-span-ops",
    ),
    re_path(
        r"^(?P<organization_id_or_slug>[^/]+)/events-spans/$",
        OrganizationEventsSpansExamplesEndpoint.as_view(),
        name="sentry-api-0-organization-events-spans",
    ),
    re_path(
        r"^(?P<organization_id_or_slug>[^/]+)/events-spans-performance/$",
        OrganizationEventsSpansPerformanceEndpoint.as_view(),
        name="sentry-api-0-organization-events-spans-performance",
    ),
    re_path(
        r"^(?P<organization_id_or_slug>[^/]+)/events-spans-stats/$",
        OrganizationEventsSpansStatsEndpoint.as_view(),
        name="sentry-api-0-organization-events-spans-stats",
    ),
    re_path(
        r"^(?P<organization_id_or_slug>[^/]+)/events-root-cause-analysis/$",
        OrganizationEventsRootCauseAnalysisEndpoint.as_view(),
        name="sentry-api-0-organization-events-root-cause-analysis",
    ),
    re_path(
        r"^(?P<organization_id_or_slug>[^/]+)/events-meta/$",
        OrganizationEventsMetaEndpoint.as_view(),
        name="sentry-api-0-organization-events-meta",
    ),
    re_path(
        r"^(?P<organization_id_or_slug>[^/]+)/spans-samples/$",
        OrganizationSpansSamplesEndpoint.as_view(),
        name="sentry-api-0-organization-spans-samples",
    ),
    re_path(
        r"^(?P<organization_id_or_slug>[^/]+)/metrics-compatibility/$",
        OrganizationMetricsCompatibility.as_view(),
        name="sentry-api-0-organization-metrics-compatibility",
    ),
    re_path(
        r"^(?P<organization_id_or_slug>[^/]+)/metrics-compatibility-sums/$",
        OrganizationMetricsCompatibilitySums.as_view(),
        name="sentry-api-0-organization-metrics-compatibility-sums",
    ),
    re_path(
        r"^(?P<organization_id_or_slug>[^/]+)/missing-members/$",
        OrganizationMissingMembersEndpoint.as_view(),
        name="sentry-api-0-organization-missing-members",
    ),
    re_path(
        r"^(?P<organization_id_or_slug>[^/]+)/events-histogram/$",
        OrganizationEventsHistogramEndpoint.as_view(),
        name="sentry-api-0-organization-events-histogram",
    ),
    re_path(
        r"^(?P<organization_id_or_slug>[^/]+)/events-spans-histogram/$",
        OrganizationEventsSpansHistogramEndpoint.as_view(),
        name="sentry-api-0-organization-events-spans-histogram",
    ),
    re_path(
        r"^(?P<organization_id_or_slug>[^/]+)/events-trends/$",
        OrganizationEventsTrendsEndpoint.as_view(),
        name="sentry-api-0-organization-events-trends",
    ),
    re_path(
        r"^(?P<organization_id_or_slug>[^/]+)/events-vitals/$",
        OrganizationEventsVitalsEndpoint.as_view(),
        name="sentry-api-0-organization-events-vitals",
    ),
    re_path(
        r"^(?P<organization_id_or_slug>[^/]+)/events-has-measurements/$",
        OrganizationEventsHasMeasurementsEndpoint.as_view(),
        name="sentry-api-0-organization-events-has-measurements",
    ),
    re_path(
        r"^(?P<organization_id_or_slug>[^/]+)/events-trends-stats/$",
        OrganizationEventsTrendsStatsEndpoint.as_view(),
        name="sentry-api-0-organization-events-trends-stats",
    ),
    # This endpoint is for experimentation only
    # Once this feature is developed, the endpoint will replace /events-trends-stats
    re_path(
        r"^(?P<organization_id_or_slug>[^/]+)/events-trends-statsv2/$",
        OrganizationEventsNewTrendsStatsEndpoint.as_view(),
        name="sentry-api-0-organization-events-trends-statsv2",
    ),
    re_path(
        r"^(?P<organization_id_or_slug>[^/]+)/events-trace-light/(?P<trace_id>(?:\d+|[A-Fa-f0-9-]{32,36}))/$",
        OrganizationEventsTraceLightEndpoint.as_view(),
        name="sentry-api-0-organization-events-trace-light",
    ),
    re_path(
        r"^(?P<organization_id_or_slug>[^/]+)/events-trace/(?P<trace_id>(?:\d+|[A-Fa-f0-9-]{32,36}))/$",
        OrganizationEventsTraceEndpoint.as_view(),
        name="sentry-api-0-organization-events-trace",
    ),
    re_path(
        r"^(?P<organization_id_or_slug>[^/]+)/events-trace-meta/(?P<trace_id>(?:\d+|[A-Fa-f0-9-]{32,36}))/$",
        OrganizationEventsTraceMetaEndpoint.as_view(),
        name="sentry-api-0-organization-events-trace-meta",
    ),
    re_path(
        r"^(?P<organization_id_or_slug>[^/]+)/trace/(?P<trace_id>(?:\d+|[A-Fa-f0-9-]{32,36}))/$",
        OrganizationTraceEndpoint.as_view(),
        name="sentry-api-0-organization-trace",
    ),
    re_path(
        r"^(?P<organization_id_or_slug>[^/]+)/trace-meta/(?P<trace_id>(?:\d+|[A-Fa-f0-9-]{32,36}))/$",
        OrganizationTraceMetaEndpoint.as_view(),
        name="sentry-api-0-organization-trace-meta",
    ),
    re_path(
        r"^(?P<organization_id_or_slug>[^/]+)/trace-logs/$",
        OrganizationTraceLogsEndpoint.as_view(),
        name="sentry-api-0-organization-trace-logs",
    ),
    re_path(
        r"^(?P<organization_id_or_slug>[^/]+)/trace-summary/$",
        OrganizationTraceSummaryEndpoint.as_view(),
        name="sentry-api-0-organization-trace-summary",
    ),
    re_path(
        r"^(?P<organization_id_or_slug>[^/]+)/measurements-meta/$",
        OrganizationMeasurementsMeta.as_view(),
        name="sentry-api-0-organization-measurements-meta",
    ),
    re_path(
        r"^(?P<organization_id_or_slug>[^/]+)/issues/$",
        OrganizationGroupIndexEndpoint.as_view(),
        name="sentry-api-0-organization-group-index",
    ),
    re_path(
        r"^(?P<organization_id_or_slug>[^/]+)/issues-count/$",
        OrganizationIssuesCountEndpoint.as_view(),
        name="sentry-api-0-organization-issues-count",
    ),
    re_path(
        r"^(?P<organization_id_or_slug>[^/]+)/issues-stats/$",
        OrganizationGroupIndexStatsEndpoint.as_view(),
        name="sentry-api-0-organization-group-index-stats",
    ),
    re_path(
        r"^(?P<organization_id_or_slug>[^/]+)/issues-metrics/$",
        OrganizationIssueMetricsEndpoint.as_view(),
        name="sentry-api-0-organization-issue-metrics",
    ),
    re_path(
        r"^(?P<organization_id_or_slug>[^/]+)/issues-timeseries/$",
        OrganizationIssueTimeSeriesEndpoint.as_view(),
        name="sentry-api-0-organization-issue-timeseries",
    ),
    re_path(
        r"^(?P<organization_id_or_slug>[^/]+)/integrations/$",
        OrganizationIntegrationsEndpoint.as_view(),
        name="sentry-api-0-organization-integrations",
    ),
    re_path(
        r"^(?P<organization_id_or_slug>[^/]+)/integrations/coding-agents/$",
        OrganizationCodingAgentsEndpoint.as_view(),
        name="sentry-api-0-organization-coding-agents",
    ),
    re_path(
        r"^(?P<organization_id_or_slug>[^/]+)/integrations/(?P<integration_id>[^/]+)/$",
        OrganizationIntegrationDetailsEndpoint.as_view(),
        name="sentry-api-0-organization-integration-details",
    ),
    re_path(
        r"^(?P<organization_id_or_slug>[^/]+)/integrations/(?P<integration_id>[^/]+)/repos/$",
        OrganizationIntegrationReposEndpoint.as_view(),
        name="sentry-api-0-organization-integration-repos",
    ),
    re_path(
        r"^(?P<organization_id_or_slug>[^/]+)/integrations/(?P<integration_id>[^/]+)/channels/$",
        OrganizationIntegrationChannelsEndpoint.as_view(),
        name="sentry-api-0-organization-integration-channels",
    ),
    re_path(
        r"^(?P<organization_id_or_slug>[^/]+)/integrations/(?P<integration_id>[^/]+)/channel-validate/$",
        OrganizationIntegrationChannelValidateEndpoint.as_view(),
        name="sentry-api-0-organization-integration-channel-validate",
    ),
    re_path(
        r"^(?P<organization_id_or_slug>[^/]+)/integrations/(?P<integration_id>[^/]+)/issues/$",
        OrganizationIntegrationIssuesEndpoint.as_view(),
        name="sentry-api-0-organization-integration-issues",
    ),
    re_path(
        r"^(?P<organization_id_or_slug>[^/]+)/integrations/(?P<integration_id>[^/]+)/migrate-opsgenie/$",
        OrganizationIntegrationMigrateOpsgenieEndpoint.as_view(),
        name="sentry-api-0-organization-integration-migrate-opsgenie",
    ),
    re_path(
        r"^(?P<organization_id_or_slug>[^/]+)/integrations/(?P<integration_id>[^/]+)/serverless-functions/$",
        OrganizationIntegrationServerlessFunctionsEndpoint.as_view(),
        name="sentry-api-0-organization-integration-serverless-functions",
    ),
    re_path(
        r"^(?P<organization_id_or_slug>[^/]+)/members/$",
        OrganizationMemberIndexEndpoint.as_view(),
        name="sentry-api-0-organization-member-index",
    ),
    re_path(
        r"^(?P<organization_id_or_slug>[^/]+)/invited-members/$",
        OrganizationMemberInviteIndexEndpoint.as_view(),
        name="sentry-api-0-organization-member-invite-index",
    ),
    re_path(
        r"^(?P<organization_id_or_slug>[^/]+)/invited-members/(?P<member_invite_id>[^/]+)/$",
        OrganizationMemberInviteDetailsEndpoint.as_view(),
        name="sentry-api-0-organization-member-invite-details",
    ),
    re_path(
        r"^(?P<organization_id_or_slug>[^/]+)/invited-members/(?P<member_invite_id>[^/]+)/reinvite/$",
        OrganizationMemberReinviteEndpoint.as_view(),
        name="sentry-api-0-organization-member-reinvite",
    ),
    re_path(
        r"^(?P<organization_id_or_slug>[^/]+)/external-users/$",
        ExternalUserEndpoint.as_view(),
        name="sentry-api-0-organization-external-user",
    ),
    re_path(
        r"^(?P<organization_id_or_slug>[^/]+)/external-users/(?P<external_user_id>[^/]+)/$",
        ExternalUserDetailsEndpoint.as_view(),
        name="sentry-api-0-organization-external-user-details",
    ),
    re_path(
        r"^(?P<organization_id_or_slug>[^/]+)/integration-requests/$",
        OrganizationIntegrationRequestEndpoint.as_view(),
        name="sentry-api-0-organization-integration-request",
    ),
    re_path(
        r"^(?P<organization_id_or_slug>[^/]+)/invite-requests/$",
        OrganizationInviteRequestIndexEndpoint.as_view(),
        name="sentry-api-0-organization-invite-request-index",
    ),
    re_path(
        r"^(?P<organization_id_or_slug>[^/]+)/invite-requests/(?P<member_id>[^/]+)/$",
        OrganizationInviteRequestDetailsEndpoint.as_view(),
        name="sentry-api-0-organization-invite-request-detail",
    ),
    # Notification Actions
    re_path(
        r"^(?P<organization_id_or_slug>[^/]+)/notifications/actions/$",
        NotificationActionsIndexEndpoint.as_view(),
        name="sentry-api-0-organization-notification-actions",
    ),
    re_path(
        r"^(?P<organization_id_or_slug>[^/]+)/notifications/actions/(?P<action_id>[^/]+)/$",
        NotificationActionsDetailsEndpoint.as_view(),
        name="sentry-api-0-organization-notification-actions-details",
    ),
    re_path(
        r"^(?P<organization_id_or_slug>[^/]+)/notifications/available-actions/$",
        NotificationActionsAvailableEndpoint.as_view(),
        name="sentry-api-0-organization-notification-available-actions",
    ),
    # Monitors
    re_path(
        r"^(?P<organization_id_or_slug>[^/]+)/monitors/$",
        OrganizationMonitorIndexEndpoint.as_view(),
        name="sentry-api-0-organization-monitor-index",
    ),
    re_path(
        r"^(?P<organization_id_or_slug>[^/]+)/monitors-count/$",
        OrganizationMonitorIndexCountEndpoint.as_view(),
        name="sentry-api-0-organization-monitor-index-count",
    ),
    re_path(
        r"^(?P<organization_id_or_slug>[^/]+)/monitors-stats/$",
        OrganizationMonitorIndexStatsEndpoint.as_view(),
        name="sentry-api-0-organization-monitor-index-stats",
    ),
    re_path(
        r"^(?P<organization_id_or_slug>[^/]+)/processing-errors/$",
        OrganizationMonitorProcessingErrorsIndexEndpoint.as_view(),
        name="sentry-api-0-organization-monitor-processing-errors-index",
    ),
    re_path(
        r"^(?P<organization_id_or_slug>[^/]+)/monitors-schedule-data/$",
        OrganizationMonitorScheduleSampleDataEndpoint.as_view(),
        name="sentry-api-0-organization-monitors-schedule-sample-data",
    ),
    re_path(
        r"^(?P<organization_id_or_slug>[^/]+)/monitors/(?P<monitor_id_or_slug>[^/]+)/$",
        OrganizationMonitorDetailsEndpoint.as_view(),
        name="sentry-api-0-organization-monitor-details",
    ),
    re_path(
        r"^(?P<organization_id_or_slug>[^/]+)/monitors/(?P<monitor_id_or_slug>[^/]+)/environments/(?P<environment>[^/]+)/$",
        OrganizationMonitorEnvironmentDetailsEndpoint.as_view(),
        name="sentry-api-0-organization-monitor-environment-details",
    ),
    re_path(
        r"^(?P<organization_id_or_slug>[^/]+)/monitors/(?P<monitor_id_or_slug>[^/]+)/stats/$",
        OrganizationMonitorStatsEndpoint.as_view(),
        name="sentry-api-0-organization-monitor-stats",
    ),
    re_path(
        r"^(?P<organization_id_or_slug>[^/]+)/monitors/(?P<monitor_id_or_slug>[^/]+)/checkins/$",
        OrganizationMonitorCheckInIndexEndpoint.as_view(),
        name="sentry-api-0-organization-monitor-check-in-index",
    ),
    re_path(
        r"^(?P<organization_id_or_slug>[^/]+)/group-search-views/$",
        OrganizationGroupSearchViewsEndpoint.as_view(),
        name="sentry-api-0-organization-group-search-views",
    ),
    re_path(
        r"^(?P<organization_id_or_slug>[^/]+)/group-search-views/starred/$",
        OrganizationGroupSearchViewsStarredEndpoint.as_view(),
        name="sentry-api-0-organization-group-search-views-starred",
    ),
    re_path(
        r"^(?P<organization_id_or_slug>[^/]+)/group-search-views/(?P<view_id>[^/]+)/$",
        OrganizationGroupSearchViewDetailsEndpoint.as_view(),
        name="sentry-api-0-organization-group-search-view-details",
    ),
    re_path(
        r"^(?P<organization_id_or_slug>[^/]+)/group-search-views/(?P<view_id>[^/]+)/visit/$",
        OrganizationGroupSearchViewVisitEndpoint.as_view(),
        name="sentry-api-0-organization-group-search-view-visit",
    ),
    re_path(
        r"^(?P<organization_id_or_slug>[^/]+)/group-search-views/(?P<view_id>[^/]+)/starred/$",
        OrganizationGroupSearchViewDetailsStarredEndpoint.as_view(),
        name="sentry-api-0-organization-group-search-view-starred",
    ),
    re_path(
        r"^(?P<organization_id_or_slug>[^/]+)/group-search-views/starred/order/$",
        OrganizationGroupSearchViewStarredOrderEndpoint.as_view(),
        name="sentry-api-0-organization-group-search-view-starred-order",
    ),
    # Pinned and saved search
    re_path(
        r"^(?P<organization_id_or_slug>[^/]+)/pinned-searches/$",
        OrganizationPinnedSearchEndpoint.as_view(),
        name="sentry-api-0-organization-pinned-searches",
    ),
    re_path(
        r"^(?P<organization_id_or_slug>[^/]+)/recent-searches/$",
        OrganizationRecentSearchesEndpoint.as_view(),
        name="sentry-api-0-organization-recent-searches",
    ),
    re_path(
        r"^(?P<organization_id_or_slug>[^/]+)/searches/(?P<search_id>[^/]+)/$",
        OrganizationSearchDetailsEndpoint.as_view(),
        name="sentry-api-0-organization-search-details",
    ),
    re_path(
        r"^(?P<organization_id_or_slug>[^/]+)/searches/$",
        OrganizationSearchesEndpoint.as_view(),
        name="sentry-api-0-organization-searches",
    ),
    re_path(
        r"^(?P<organization_id_or_slug>[^/]+)/sessions/$",
        OrganizationSessionsEndpoint.as_view(),
        name="sentry-api-0-organization-sessions",
    ),
    re_path(
        r"^(?P<organization_id_or_slug>[^/]+)/releases/(?P<version>[^/]+)/resolved/$",
        OrganizationIssuesResolvedInReleaseEndpoint.as_view(),
        name="sentry-api-0-organization-release-resolved",
    ),
    re_path(
        r"^(?P<organization_id_or_slug>[^/]+)/members/(?P<member_id>[^/]+)/$",
        OrganizationMemberDetailsEndpoint.as_view(),
        name="sentry-api-0-organization-member-details",
    ),
    re_path(
        r"^(?P<organization_id_or_slug>[^/]+)/members/(?P<member_id>[^/]+)/teams/(?P<team_id_or_slug>[^/]+)/$",
        OrganizationMemberTeamDetailsEndpoint.as_view(),
        name="sentry-api-0-organization-member-team-details",
    ),
    re_path(
        r"^(?P<organization_id_or_slug>[^/]+)/onboarding-continuation-email/$",
        OrganizationOnboardingContinuationEmail.as_view(),
        name="sentry-api-0-organization-onboarding-continuation-email",
    ),
    re_path(
        r"^(?P<organization_id_or_slug>[^/]+)/projects/$",
        OrganizationProjectsEndpoint.as_view(),
        name="sentry-api-0-organization-projects",
    ),
    re_path(
        r"^(?P<organization_id_or_slug>[^/]+)/experimental/projects/$",
        OrganizationProjectsExperimentEndpoint.as_view(),
        name="sentry-api-0-organization-projects-experiment",
    ),
    re_path(
        r"^(?P<organization_id_or_slug>[^/]+)/projects-count/$",
        OrganizationProjectsCountEndpoint.as_view(),
        name="sentry-api-0-organization-projects-count",
    ),
    re_path(
        r"^(?P<organization_id_or_slug>[^/]+)/sent-first-event/$",
        OrganizationProjectsSentFirstEventEndpoint.as_view(),
        name="sentry-api-0-organization-sent-first-event",
    ),
    re_path(
        r"^(?P<organization_id_or_slug>[^/]+)/repos/$",
        OrganizationRepositoriesEndpoint.as_view(),
        name="sentry-api-0-organization-repositories",
    ),
    re_path(
        r"^(?P<organization_id_or_slug>[^/]+)/repos/settings/$",
        OrganizationRepositorySettingsEndpoint.as_view(),
        name="sentry-api-0-organization-repository-settings",
    ),
    re_path(
        r"^(?P<organization_id_or_slug>[^/]+)/repos/(?P<repo_id>[^/]+)/$",
        OrganizationRepositoryDetailsEndpoint.as_view(),
        name="sentry-api-0-organization-repository-details",
    ),
    re_path(
        r"^(?P<organization_id_or_slug>[^/]+)/repos/(?P<repo_id>[^/]+)/commits/$",
        OrganizationRepositoryCommitsEndpoint.as_view(),
        name="sentry-api-0-organization-repository-commits",
    ),
    re_path(
        r"^(?P<organization_id_or_slug>[^/]+)/plugins/$",
        OrganizationPluginsEndpoint.as_view(),
        name="sentry-api-0-organization-plugins",
    ),
    re_path(
        r"^(?P<organization_id_or_slug>[^/]+)/plugins/configs/$",
        OrganizationPluginsConfigsEndpoint.as_view(),
        name="sentry-api-0-organization-plugins-configs",
    ),
    re_path(
        r"^(?P<organization_id_or_slug>[^/]+)/releases/$",
        OrganizationReleasesEndpoint.as_view(),
        name="sentry-api-0-organization-releases",
    ),
    re_path(
        r"^(?P<organization_id_or_slug>[^/]+)/release-thresholds/$",
        ReleaseThresholdIndexEndpoint.as_view(),
        name="sentry-api-0-organization-release-thresholds",
    ),
    # TODO: also integrate release threshold status into the releases response?
    re_path(
        r"^(?P<organization_id_or_slug>[^/]+)/release-threshold-statuses/$",
        ReleaseThresholdStatusIndexEndpoint.as_view(),
        name="sentry-api-0-organization-release-threshold-statuses",
    ),
    re_path(
        r"^(?P<organization_id_or_slug>[^/]+)/releases/stats/$",
        OrganizationReleasesStatsEndpoint.as_view(),
        name="sentry-api-0-organization-releases-stats",
    ),
    re_path(
        r"^(?P<organization_id_or_slug>[^/]+)/releases/(?P<version>[^/]+)/$",
        OrganizationReleaseDetailsEndpoint.as_view(),
        name="sentry-api-0-organization-release-details",
    ),
    re_path(
        r"^(?P<organization_id_or_slug>[^/]+)/releases/(?P<version>[^/]+)/meta/$",
        OrganizationReleaseMetaEndpoint.as_view(),
        name="sentry-api-0-organization-release-meta",
    ),
    re_path(
        r"^(?P<organization_id_or_slug>[^/]+)/releases/(?P<version>[^/]+)/assemble/$",
        OrganizationReleaseAssembleEndpoint.as_view(),
        name="sentry-api-0-organization-release-assemble",
    ),
    re_path(
        r"^(?P<organization_id_or_slug>[^/]+)/releases/(?P<version>[^/]+)/files/$",
        OrganizationReleaseFilesEndpoint.as_view(),
        name="sentry-api-0-organization-release-files",
    ),
    re_path(
        r"^(?P<organization_id_or_slug>[^/]+)/releases/(?P<version>[^/]+)/files/(?P<file_id>[^/]+)/$",
        OrganizationReleaseFileDetailsEndpoint.as_view(),
        name="sentry-api-0-organization-release-file-details",
    ),
    re_path(
        r"^(?P<organization_id_or_slug>[^/]+)/releases/(?P<version>[^/]+)/commitfiles/$",
        CommitFileChangeEndpoint.as_view(),
        name="sentry-api-0-release-commitfilechange",
    ),
    re_path(
        r"^(?P<organization_id_or_slug>[^/]+)/releases/(?P<version>[^/]+)/deploys/$",
        ReleaseDeploysEndpoint.as_view(),
        name="sentry-api-0-organization-release-deploys",
    ),
    re_path(
        r"^(?P<organization_id_or_slug>[^/]+)/releases/(?P<version>[^/]+)/commits/$",
        OrganizationReleaseCommitsEndpoint.as_view(),
        name="sentry-api-0-organization-release-commits",
    ),
    re_path(
        r"^(?P<organization_id_or_slug>[^/]+)/releases/(?P<version>[^/]+)/previous-with-commits/$",
        OrganizationReleasePreviousCommitsEndpoint.as_view(),
        name="sentry-api-0-organization-release-previous-with-commits",
    ),
    re_path(
        r"^(?P<organization_id_or_slug>[^/]+)/user-feedback/$",
        OrganizationUserReportsEndpoint.as_view(),
        name="sentry-api-0-organization-user-feedback",
    ),
    re_path(
        r"^(?P<organization_id_or_slug>[^/]+)/feedback-summary/$",
        OrganizationFeedbackSummaryEndpoint.as_view(),
        name="sentry-api-0-organization-user-feedback-summary",
    ),
    re_path(
        r"^(?P<organization_id_or_slug>[^/]+)/feedback-categories/$",
        OrganizationFeedbackCategoriesEndpoint.as_view(),
        name="sentry-api-0-organization-user-feedback-categories",
    ),
    re_path(
        r"^(?P<organization_id_or_slug>[^/]+)/user-teams/$",
        OrganizationUserTeamsEndpoint.as_view(),
        name="sentry-api-0-organization-user-teams",
    ),
    re_path(
        r"^(?P<organization_id_or_slug>[^/]+)/users/$",
        OrganizationUsersEndpoint.as_view(),
        name="sentry-api-0-organization-users",
    ),
    re_path(
        r"^(?P<organization_id_or_slug>[^/]+)/users/(?P<user_id>[^/]+)/$",
        OrganizationUserDetailsEndpoint.as_view(),
        name="sentry-api-0-organization-user-details",
    ),
    re_path(
        r"^(?P<organization_id_or_slug>[^/]+)/sentry-app-installations/$",
        SentryAppInstallationsEndpoint.as_view(),
        name="sentry-api-0-sentry-app-installations",
    ),
    re_path(
        r"^(?P<organization_id_or_slug>[^/]+)/sentry-apps/$",
        OrganizationSentryAppsEndpoint.as_view(),
        name="sentry-api-0-organization-sentry-apps",
    ),
    re_path(
        r"^(?P<organization_id_or_slug>[^/]+)/trace-explorer-ai/setup/$",
        TraceExplorerAISetup.as_view(),
        name="sentry-api-0-trace-explorer-ai-setup",
    ),
    re_path(
        r"^(?P<organization_id_or_slug>[^/]+)/trace-explorer-ai/query/$",
        TraceExplorerAIQuery.as_view(),
        name="sentry-api-0-trace-explorer-ai-query",
    ),
    re_path(
        r"^(?P<organization_id_or_slug>[^/]+)/search-agent/translate/$",
        SearchAgentTranslateEndpoint.as_view(),
        name="sentry-api-0-search-agent-translate",
    ),
    re_path(
        r"^(?P<organization_id_or_slug>[^/]+)/seer/explorer-chat/(?:(?P<run_id>[^/]+)/)?$",
        OrganizationSeerExplorerChatEndpoint.as_view(),
        name="sentry-api-0-organization-seer-explorer-chat",
    ),
    re_path(
        r"^(?P<organization_id_or_slug>[^/]+)/seer/explorer-runs/$",
        OrganizationSeerExplorerRunsEndpoint.as_view(),
        name="sentry-api-0-organization-seer-explorer-runs",
    ),
    re_path(
        r"^(?P<organization_id_or_slug>[^/]+)/seer/explorer-update/(?P<run_id>[^/]+)/$",
        OrganizationSeerExplorerUpdateEndpoint.as_view(),
        name="sentry-api-0-organization-seer-explorer-update",
    ),
    re_path(
        r"^(?P<organization_id_or_slug>[^/]+)/seer/setup-check/$",
        OrganizationSeerSetupCheck.as_view(),
        name="sentry-api-0-organization-seer-setup-check",
    ),
    re_path(
        r"^(?P<organization_id_or_slug>[^/]+)/seer/onboarding-check/$",
        OrganizationSeerOnboardingCheck.as_view(),
        name="sentry-api-0-organization-seer-onboarding-check",
    ),
    re_path(
<<<<<<< HEAD
        r"^(?P<organization_id_or_slug>[^/]+)/seer/onboarding/$",
        OrganizationSeerOnboardingEndpoint.as_view(),
        name="sentry-api-0-organization-seer-onboarding",
=======
        r"^(?P<organization_id_or_slug>[^/]+)/autofix/automation-settings/$",
        OrganizationAutofixAutomationSettingsEndpoint.as_view(),
        name="sentry-api-0-organization-autofix-automation-settings",
>>>>>>> eb944d42
    ),
    re_path(
        r"^(?P<organization_id_or_slug>[^/]+)/seer-rpc/(?P<method_name>\w+)/$",
        OrganizationSeerRpcEndpoint.as_view(),
        name="sentry-api-0-organization-seer-rpc",
    ),
    re_path(
        r"^(?P<organization_id_or_slug>[^/]+)/sentry-app-components/$",
        OrganizationSentryAppComponentsEndpoint.as_view(),
        name="sentry-api-0-organization-sentry-app-components",
    ),
    re_path(
        r"^(?P<organization_id_or_slug>[^/]+)/org-auth-tokens/$",
        OrganizationAuthTokensEndpoint.as_view(),
        name="sentry-api-0-org-auth-tokens",
    ),
    re_path(
        r"^(?P<organization_id_or_slug>[^/]+)/org-auth-tokens/(?P<token_id>[^/]+)/$",
        OrganizationAuthTokenDetailsEndpoint.as_view(),
        name="sentry-api-0-org-auth-token-details",
    ),
    re_path(
        r"^(?P<organization_id_or_slug>[^/]+)/stats/$",
        OrganizationStatsEndpoint.as_view(),
        name="sentry-api-0-organization-stats",
    ),
    re_path(
        r"^(?P<organization_id_or_slug>[^/]+)/stats_v2/$",
        OrganizationStatsEndpointV2.as_view(),
        name="sentry-api-0-organization-stats-v2",
    ),
    re_path(
        r"^(?P<organization_id_or_slug>[^/]+)/stats-summary/$",
        OrganizationStatsSummaryEndpoint.as_view(),
        name="sentry-api-0-organization-stats-summary",
    ),
    re_path(
        r"^(?P<organization_id_or_slug>[^/]+)/teams/$",
        OrganizationTeamsEndpoint.as_view(),
        name="sentry-api-0-organization-teams",
    ),
    re_path(
        r"^(?P<organization_id_or_slug>[^/]+)/tags/$",
        OrganizationTagsEndpoint.as_view(),
        name="sentry-api-0-organization-tags",
    ),
    re_path(
        r"^(?P<organization_id_or_slug>[^/]+)/tags/(?P<key>[^/]+)/values/$",
        OrganizationTagKeyValuesEndpoint.as_view(),
        name="sentry-api-0-organization-tagkey-values",
    ),
    re_path(
        r"^(?P<organization_id_or_slug>[^/]+)/onboarding-tasks/$",
        OrganizationOnboardingTaskEndpoint.as_view(),
        name="sentry-api-0-organization-onboardingtasks",
    ),
    re_path(
        r"^(?P<organization_id_or_slug>[^/]+)/environments/$",
        OrganizationEnvironmentsEndpoint.as_view(),
        name="sentry-api-0-organization-environments",
    ),
    re_path(
        r"^(?P<organization_id_or_slug>[^/]+)/broadcasts/$",
        BroadcastIndexEndpoint.as_view(),
        name="sentry-api-0-organization-broadcasts",
    ),
    re_path(
        r"^(?P<organization_id_or_slug>[^/]+)/join-request/$",
        OrganizationJoinRequestEndpoint.as_view(),
        name="sentry-api-0-organization-join-request",
    ),
    # relay usage
    re_path(
        r"^(?P<organization_id_or_slug>[^/]+)/relay_usage/$",
        OrganizationRelayUsage.as_view(),
        name="sentry-api-0-organization-relay-usage",
    ),
    # Flags
    re_path(
        r"^(?P<organization_id_or_slug>[^/]+)/flags/logs/$",
        OrganizationFlagLogIndexEndpoint.as_view(),
        name="sentry-api-0-organization-flag-logs",
    ),
    re_path(
        r"^(?P<organization_id_or_slug>[^/]+)/flags/logs/(?P<flag_log_id>\d+)/$",
        OrganizationFlagLogDetailsEndpoint.as_view(),
        name="sentry-api-0-organization-flag-log",
    ),
    re_path(
        r"^(?P<organization_id_or_slug>[^/]+)/flags/hooks/provider/(?P<provider>[\w-]+)/$",
        OrganizationFlagsHooksEndpoint.as_view(),
        name="sentry-api-0-organization-flag-hooks",
    ),
    re_path(
        r"^(?P<organization_id_or_slug>[^/]+)/flags/signing-secrets/$",
        OrganizationFlagsWebHookSigningSecretsEndpoint.as_view(),
        name="sentry-api-0-organization-flag-hooks-signing-secrets",
    ),
    re_path(
        r"^(?P<organization_id_or_slug>[^/]+)/flags/signing-secrets/(?P<signing_secret_id>\d+)/$",
        OrganizationFlagsWebHookSigningSecretEndpoint.as_view(),
        name="sentry-api-0-organization-flag-hooks-signing-secret",
    ),
    # Replays
    re_path(
        r"^(?P<organization_id_or_slug>[^/]+)/replays/$",
        OrganizationReplayIndexEndpoint.as_view(),
        name="sentry-api-0-organization-replay-index",
    ),
    re_path(
        r"^(?P<organization_id_or_slug>[^/]+)/replay-selectors/$",
        OrganizationReplaySelectorIndexEndpoint.as_view(),
        name="sentry-api-0-organization-replay-selectors-index",
    ),
    re_path(
        r"^(?P<organization_id_or_slug>[^/]+)/replay-count/$",
        OrganizationReplayCountEndpoint.as_view(),
        name="sentry-api-0-organization-replay-count",
    ),
    re_path(
        r"^(?P<organization_id_or_slug>[^/]+)/replays/(?P<replay_id>[^/]+)/$",
        OrganizationReplayDetailsEndpoint.as_view(),
        name="sentry-api-0-organization-replay-details",
    ),
    re_path(
        r"^(?P<organization_id_or_slug>[^/]+)/replays-events-meta/$",
        OrganizationReplayEventsMetaEndpoint.as_view(),
        name="sentry-api-0-organization-replay-events-meta",
    ),
    re_path(
        r"^(?P<organization_id_or_slug>[^/]+)/request-project-creation/$",
        OrganizationRequestProjectCreation.as_view(),
        name="sentry-api-0-organization-request-project-creation",
    ),
    re_path(
        r"^(?P<organization_id_or_slug>[^/]+)/scim/v2/",
        include(
            [
                re_path(
                    r"^Users$",
                    OrganizationSCIMMemberIndex.as_view(),
                    name="sentry-api-0-organization-scim-member-index",
                ),
                re_path(
                    r"^Users/(?P<member_id>\d+)$",
                    OrganizationSCIMMemberDetails.as_view(),
                    name="sentry-api-0-organization-scim-member-details",
                ),
                re_path(
                    r"^Groups$",
                    OrganizationSCIMTeamIndex.as_view(),
                    name="sentry-api-0-organization-scim-team-index",
                ),
                re_path(
                    r"^Groups/(?P<team_id_or_slug>\d+)$",
                    OrganizationSCIMTeamDetails.as_view(),
                    name="sentry-api-0-organization-scim-team-details",
                ),
                re_path(
                    r"^Schemas$",
                    OrganizationSCIMSchemaIndex.as_view(),
                    name="sentry-api-0-organization-scim-schema-index",
                ),
            ]
        ),
    ),
    re_path(
        r"^(?P<organization_id_or_slug>[^/]+)/metrics/data/$",
        OrganizationReleaseHealthDataEndpoint.as_view(),
        name="sentry-api-0-organization-metrics-data",
    ),
    re_path(
        r"^(?P<organization_id_or_slug>[^/]+)/profiling/",
        include(
            [
                re_path(
                    r"^flamegraph/$",
                    OrganizationProfilingFlamegraphEndpoint.as_view(),
                    name="sentry-api-0-organization-profiling-flamegraph",
                ),
                re_path(
                    r"^function-trends/$",
                    OrganizationProfilingFunctionTrendsEndpoint.as_view(),
                    name="sentry-api-0-organization-profiling-function-trends",
                ),
                re_path(
                    r"^chunks/$",
                    OrganizationProfilingChunksEndpoint.as_view(),
                    name="sentry-api-0-organization-profiling-chunks",
                ),
                re_path(
                    r"^has-chunks/$",
                    OrganizationProfilingHasChunksEndpoint.as_view(),
                    name="sentry-api-0-organization-profiling-has-chunks",
                ),
            ],
        ),
    ),
    re_path(
        r"^(?P<organization_id_or_slug>[^/]+)/dynamic-sampling/",
        include(
            [
                re_path(
                    r"^custom-rules/$",
                    CustomRulesEndpoint.as_view(),
                    name="sentry-api-0-organization-dynamic_sampling-custom_rules",
                ),
            ],
        ),
    ),
    # Symbolicator Builtin Sources
    re_path(
        r"^(?P<organization_id_or_slug>[^/]+)/builtin-symbol-sources/$",
        BuiltinSymbolSourcesEndpoint.as_view(),
        name="sentry-api-0-organization-builtin-symbol-sources",
    ),
    # Unsubscribe from organization notifications
    re_path(
        r"^(?P<organization_id_or_slug>[^/]+)/unsubscribe/project/(?P<id>\d+)/$",
        OrganizationUnsubscribeProject.as_view(),
        name="sentry-api-0-organization-unsubscribe-project",
    ),
    re_path(
        r"^(?P<organization_id_or_slug>[^/]+)/unsubscribe/issue/(?P<id>\d+)/$",
        OrganizationUnsubscribeIssue.as_view(),
        name="sentry-api-0-organization-unsubscribe-issue",
    ),
    re_path(
        r"^(?P<organization_id_or_slug>[^/]+)/prompts-activity/$",
        PromptsActivityEndpoint.as_view(),
        name="sentry-api-0-organization-prompts-activity",
    ),
    re_path(
        r"^(?P<organization_id_or_slug>[^/]+)/region/$",
        OrganizationRegionEndpoint.as_view(),
        name="sentry-api-0-organization-region",
    ),
    # Trigger relocation
    re_path(
        r"^(?P<organization_id_or_slug>[^/]+)/fork/$",
        OrganizationForkEndpoint.as_view(),
        name="sentry-api-0-organization-fork",
    ),
    # Uptime
    re_path(
        r"^(?P<organization_id_or_slug>[^/]+)/uptime/$",
        OrganizationUptimeAlertIndexEndpoint.as_view(),
        name="sentry-api-0-organization-uptime-alert-index",
    ),
    re_path(
        r"^(?P<organization_id_or_slug>[^/]+)/uptime-count/$",
        OrganizationUptimeAlertIndexCountEndpoint.as_view(),
        name="sentry-api-0-organization-uptime-alert-index-count",
    ),
    re_path(
        r"^(?P<organization_id_or_slug>[^/]+)/uptime-stats/$",
        OrganizationUptimeStatsEndpoint.as_view(),
        name="sentry-api-0-organization-uptime-stats",
    ),
    re_path(
        r"^(?P<organization_id_or_slug>[^/]+)/uptime-summary/$",
        OrganizationUptimeSummaryEndpoint.as_view(),
        name="sentry-api-0-organization-uptime-summary",
    ),
    re_path(
        r"^(?P<organization_id_or_slug>[^/]+)/insights/tree/$",
        OrganizationInsightsTreeEndpoint.as_view(),
        name="sentry-api-0-organization-insights-tree",
    ),
    re_path(
        r"^(?P<organization_id_or_slug>[^/]+)/prevent/",
        include(PREVENT_URLS),
    ),
    *workflow_urls.organization_urlpatterns,
    re_path(
        r"^(?P<organization_id_or_slug>[^/]+)/plugins/(?P<plugin_slug>[^/]+)/deprecation-info/$",
        OrganizationPluginDeprecationInfoEndpoint.as_view(),
        name="sentry-api-0-organization-plugin-deprecation-info",
    ),
    re_path(
        r"^(?P<organization_id_or_slug>[^/]+)/conduit-demo/$",
        OrganizationConduitDemoEndpoint.as_view(),
        name="sentry-api-0-organization-conduit-demo",
    ),
    re_path(
        r"^(?P<organization_id_or_slug>[^/]+)/objectstore/(?P<path>.*)$",
        OrganizationObjectstoreEndpoint.as_view(),
        name="sentry-api-0-organization-objectstore",
    ),
]

PROJECT_URLS: list[URLPattern | URLResolver] = [
    re_path(
        r"^$",
        ProjectIndexEndpoint.as_view(),
        name="sentry-api-0-projects",
    ),
    re_path(
        r"^(?P<organization_id_or_slug>[^/]+)/(?P<project_id_or_slug>[^/]+)/$",
        ProjectDetailsEndpoint.as_view(),
        name="sentry-api-0-project-details",
    ),
    re_path(
        r"^(?P<organization_id_or_slug>[^/]+)/(?P<project_id_or_slug>[^/]+)/alert-rules/(?P<alert_rule_id>[^/]+)/$",
        ProjectAlertRuleDetailsEndpoint.as_view(),
        name="sentry-api-0-project-alert-rule-details",
    ),
    re_path(
        r"^(?P<organization_id_or_slug>[^/]+)/(?P<project_id_or_slug>[^/]+)/alert-rules/$",
        ProjectAlertRuleIndexEndpoint.as_view(),
        name="sentry-api-0-project-alert-rules",
    ),
    re_path(
        r"^(?P<organization_id_or_slug>[^/]+)/(?P<project_id_or_slug>[^/]+)/alert-rule-task/(?P<task_uuid>[^/]+)/$",
        ProjectAlertRuleTaskDetailsEndpoint.as_view(),
        name="sentry-api-0-project-alert-rule-task-details",
    ),
    re_path(
        r"^(?P<organization_id_or_slug>[^/]+)/(?P<project_id_or_slug>[^/]+)/create-sample/$",
        ProjectCreateSampleEndpoint.as_view(),
        name="sentry-api-0-project-create-sample",
    ),
    re_path(
        r"^(?P<organization_id_or_slug>[^/]+)/(?P<project_id_or_slug>[^/]+)/create-sample-transaction/$",
        ProjectCreateSampleTransactionEndpoint.as_view(),
        name="sentry-api-0-project-create-sample-transaction",
    ),
    re_path(
        r"^(?P<organization_id_or_slug>[^/]+)/(?P<project_id_or_slug>[^/]+)/environments/$",
        ProjectEnvironmentsEndpoint.as_view(),
        name="sentry-api-0-project-environments",
    ),
    re_path(
        r"^(?P<organization_id_or_slug>[^/]+)/(?P<project_id_or_slug>[^/]+)/environments/(?P<environment>[^/]+)/$",
        ProjectEnvironmentDetailsEndpoint.as_view(),
        name="sentry-api-0-project-environment-details",
    ),
    re_path(
        r"^(?P<organization_id_or_slug>[^/]+)/(?P<project_id_or_slug>[^/]+)/trace-items/(?P<item_id>(?:[A-Fa-f0-9]+))/$",
        ProjectTraceItemDetailsEndpoint.as_view(),
        name="sentry-api-0-project-trace-item-details",
    ),
    re_path(
        r"^(?P<organization_id_or_slug>[^/]+)/(?P<project_id_or_slug>[^/]+)/events/$",
        ProjectEventsEndpoint.as_view(),
        name="sentry-api-0-project-events",
    ),
    re_path(
        r"^(?P<organization_id_or_slug>[^/]+)/(?P<project_id_or_slug>[^/]+)/events/(?P<event_id>(?:\d+|[A-Fa-f0-9]{32}))/$",
        ProjectEventDetailsEndpoint.as_view(),
        name="sentry-api-0-project-event-details",
    ),
    re_path(
        r"^(?P<organization_id_or_slug>[^/]+)/(?P<project_id_or_slug>[^/]+)/events/(?P<event_id>[^/]+)/grouping-info/$",
        EventGroupingInfoEndpoint.as_view(),
        name="sentry-api-0-event-grouping-info",
    ),
    re_path(
        r"^(?P<organization_id_or_slug>[^/]+)/(?P<project_id_or_slug>[^/]+)/events/(?P<event_id>[^/]+)/apple-crash-report$",
        EventAppleCrashReportEndpoint.as_view(),
        name="sentry-api-0-event-apple-crash-report",
    ),
    re_path(
        r"^(?P<organization_id_or_slug>[^/]+)/(?P<project_id_or_slug>[^/]+)/events/(?P<event_id>[^/]+)/attachments/$",
        EventAttachmentsEndpoint.as_view(),
        name="sentry-api-0-event-attachments",
    ),
    re_path(
        r"^(?P<organization_id_or_slug>[^/]+)/(?P<project_id_or_slug>[^/]+)/events/(?P<event_id>[^/]+)/reprocessable/$",
        EventReprocessableEndpoint.as_view(),
        name="sentry-api-0-event-attachments",
    ),
    re_path(
        r"^(?P<organization_id_or_slug>[^/]+)/(?P<project_id_or_slug>[^/]+)/events/(?P<event_id>[^/]+)/attachments/(?P<attachment_id>[^/]+)/$",
        EventAttachmentDetailsEndpoint.as_view(),
        name="sentry-api-0-event-attachment-details",
    ),
    re_path(
        r"^(?P<organization_id_or_slug>[^/]+)/(?P<project_id_or_slug>[^/]+)/events/(?P<event_id>[^/]+)/committers/$",
        EventFileCommittersEndpoint.as_view(),
        name="sentry-api-0-event-file-committers",
    ),
    re_path(
        r"^(?P<organization_id_or_slug>[^/]+)/(?P<project_id_or_slug>[^/]+)/events/(?P<event_id>[^/]+)/json/$",
        EventJsonEndpoint.as_view(),
        name="sentry-api-0-event-json",
    ),
    re_path(
        r"^(?P<organization_id_or_slug>[^/]+)/(?P<project_id_or_slug>[^/]+)/events/(?P<event_id>[^/]+)/owners/$",
        EventOwnersEndpoint.as_view(),
        name="sentry-api-0-event-owners",
    ),
    re_path(
        r"^(?P<organization_id_or_slug>[^/]+)/(?P<project_id_or_slug>[^/]+)/events/(?P<event_id>[^/]+)/source-map-debug/$",
        SourceMapDebugEndpoint.as_view(),
        name="sentry-api-0-event-source-map-debug",
    ),
    re_path(
        r"^(?P<organization_id_or_slug>[^/]+)/(?P<project_id_or_slug>[^/]+)/events/(?P<event_id>[^/]+)/source-map-debug-blue-thunder-edition/$",
        SourceMapDebugBlueThunderEditionEndpoint.as_view(),
        name="sentry-api-0-event-source-map-debug-blue-thunder-edition",
    ),
    re_path(
        r"^(?P<organization_id_or_slug>[^/]+)/(?P<project_id_or_slug>[^/]+)/events/(?P<event_id>[^/]+)/actionable-items/$",
        ActionableItemsEndpoint.as_view(),
        name="sentry-api-0-event-actionable-items",
    ),
    re_path(
        r"^(?P<organization_id_or_slug>[^/]+)/(?P<project_id_or_slug>[^/]+)/files/dsyms/$",
        DebugFilesEndpoint.as_view(),
        name="sentry-api-0-dsym-files",
    ),
    re_path(
        r"^(?P<organization_id_or_slug>[^/]+)/(?P<project_id_or_slug>[^/]+)/files/source-maps/$",
        SourceMapsEndpoint.as_view(),
        name="sentry-api-0-source-maps",
    ),
    re_path(
        r"^(?P<organization_id_or_slug>[^/]+)/(?P<project_id_or_slug>[^/]+)/files/artifact-bundles/$",
        ArtifactBundlesEndpoint.as_view(),
        name="sentry-api-0-artifact-bundles",
    ),
    re_path(
        r"^(?P<organization_id_or_slug>[^/]+)/(?P<project_id_or_slug>[^/]+)/files/proguard-artifact-releases",
        ProguardArtifactReleasesEndpoint.as_view(),
        name="sentry-api-0-proguard-artifact-releases",
    ),
    re_path(
        r"^(?P<organization_id_or_slug>[^/]+)/(?P<project_id_or_slug>[^/]+)/files/difs/assemble/$",
        DifAssembleEndpoint.as_view(),
        name="sentry-api-0-assemble-dif-files",
    ),
    re_path(
        r"^(?P<organization_id_or_slug>[^/]+)/(?P<project_id_or_slug>[^/]+)/files/dsyms/unknown/$",
        UnknownDebugFilesEndpoint.as_view(),
        name="sentry-api-0-unknown-dsym-files",
    ),
    re_path(
        r"^(?P<organization_id_or_slug>[^/]+)/(?P<project_id_or_slug>[^/]+)/files/dsyms/associate/$",
        AssociateDSymFilesEndpoint.as_view(),
        name="sentry-api-0-associate-dsym-files",
    ),
    re_path(
        r"^(?P<organization_id_or_slug>[^/]+)/(?P<project_id_or_slug>[^/]+)/filters/$",
        ProjectFiltersEndpoint.as_view(),
        name="sentry-api-0-project-filters",
    ),
    re_path(
        r"^(?P<organization_id_or_slug>[^/]+)/(?P<project_id_or_slug>[^/]+)/filters/(?P<filter_id>[^/]+)/$",
        ProjectFilterDetailsEndpoint.as_view(),
        name="sentry-api-0-project-filters-details",
    ),
    re_path(
        r"^(?P<organization_id_or_slug>[^/]+)/(?P<project_id_or_slug>[^/]+)/hooks/$",
        ProjectServiceHooksEndpoint.as_view(),
        name="sentry-api-0-service-hooks",
    ),
    re_path(
        r"^(?P<organization_id_or_slug>[^/]+)/(?P<project_id_or_slug>[^/]+)/hooks/(?P<hook_id>[^/]+)/$",
        ProjectServiceHookDetailsEndpoint.as_view(),
        name="sentry-api-0-project-service-hook-details",
    ),
    re_path(
        r"^(?P<organization_id_or_slug>[^/]+)/(?P<project_id_or_slug>[^/]+)/hooks/(?P<hook_id>[^/]+)/stats/$",
        ProjectServiceHookStatsEndpoint.as_view(),
        name="sentry-api-0-project-service-hook-stats",
    ),
    re_path(
        r"^(?P<organization_id_or_slug>[^/]+)/(?P<project_id_or_slug>[^/]+)/(?:issues|groups)/$",
        ProjectGroupIndexEndpoint.as_view(),
        name="sentry-api-0-project-group-index",
    ),
    re_path(
        r"^(?P<organization_id_or_slug>[^/]+)/(?P<project_id_or_slug>[^/]+)/(?:issues|groups)/stats/$",
        ProjectGroupStatsEndpoint.as_view(),
        name="sentry-api-0-project-group-stats",
    ),
    re_path(
        r"^(?P<organization_id_or_slug>[^/]+)/(?P<project_id_or_slug>[^/]+)/keys/$",
        ProjectKeysEndpoint.as_view(),
        name="sentry-api-0-project-keys",
    ),
    re_path(
        r"^(?P<organization_id_or_slug>[^/]+)/(?P<project_id_or_slug>[^/]+)/keys/(?P<key_id>[^/]+)/$",
        ProjectKeyDetailsEndpoint.as_view(),
        name="sentry-api-0-project-key-details",
    ),
    re_path(
        r"^(?P<organization_id_or_slug>[^/]+)/(?P<project_id_or_slug>[^/]+)/keys/(?P<key_id>[^/]+)/stats/$",
        ProjectKeyStatsEndpoint.as_view(),
        name="sentry-api-0-project-key-stats",
    ),
    re_path(
        r"^(?P<organization_id_or_slug>[^/]+)/(?P<project_id_or_slug>[^/]+)/members/$",
        ProjectMemberIndexEndpoint.as_view(),
        name="sentry-api-0-project-member-index",
    ),
    re_path(
        r"^(?P<organization_id_or_slug>[^/]+)/(?P<project_id_or_slug>[^/]+)/overview/$",
        ProjectOverviewEndpoint.as_view(),
        name="sentry-api-0-project-overview",
    ),
    re_path(
        r"^(?P<organization_id_or_slug>[^/]+)/(?P<project_id_or_slug>[^/]+)/releases/$",
        ProjectReleasesEndpoint.as_view(),
        name="sentry-api-0-project-releases",
    ),
    re_path(
        r"^(?P<organization_id_or_slug>[^/]+)/(?P<project_id_or_slug>[^/]+)/release-thresholds/$",
        ReleaseThresholdEndpoint.as_view(),
        name="sentry-api-0-project-release-thresholds",
    ),
    re_path(
        r"^(?P<organization_id_or_slug>[^/]+)/(?P<project_id_or_slug>[^/]+)/release-thresholds/(?P<release_threshold>[^/]+)/$",
        ReleaseThresholdDetailsEndpoint.as_view(),
        name="sentry-api-0-project-release-thresholds-details",
    ),
    re_path(
        r"^(?P<organization_id_or_slug>[^/]+)/(?P<project_id_or_slug>[^/]+)/commits/$",
        ProjectCommitsEndpoint.as_view(),
        name="sentry-api-0-project-commits",
    ),
    re_path(
        r"^(?P<organization_id_or_slug>[^/]+)/(?P<project_id_or_slug>[^/]+)/releases/token/$",
        ProjectReleasesTokenEndpoint.as_view(),
        name="sentry-api-0-project-releases-token",
    ),
    re_path(
        r"^(?P<organization_id_or_slug>[^/]+)/(?P<project_id_or_slug>[^/]+)/releases/completion/$",
        ProjectReleaseSetupCompletionEndpoint.as_view(),
        name="sentry-api-0-project-releases-completion-status",
    ),
    re_path(
        r"^(?P<organization_id_or_slug>[^/]+)/(?P<project_id_or_slug>[^/]+)/releases/(?P<version>[^/]+)/$",
        ProjectReleaseDetailsEndpoint.as_view(),
        name="sentry-api-0-project-release-details",
    ),
    re_path(
        r"^(?P<organization_id_or_slug>[^/]+)/(?P<project_id_or_slug>[^/]+)/releases/(?P<version>[^/]+)/commits/$",
        ProjectReleaseCommitsEndpoint.as_view(),
        name="sentry-api-0-project-release-commits",
    ),
    re_path(
        r"^(?P<organization_id_or_slug>[^/]+)/(?P<project_id_or_slug>[^/]+)/releases/(?P<version>[^/]+)/repositories/$",
        ProjectReleaseRepositories.as_view(),
        name="sentry-api-0-project-release-repositories",
    ),
    re_path(
        r"^(?P<organization_id_or_slug>[^/]+)/(?P<project_id_or_slug>[^/]+)/releases/(?P<version>[^/]+)/resolved/$",
        ProjectIssuesResolvedInReleaseEndpoint.as_view(),
        name="sentry-api-0-project-release-resolved",
    ),
    re_path(
        r"^(?P<organization_id_or_slug>[^/]+)/(?P<project_id_or_slug>[^/]+)/releases/(?P<version>[^/]+)/stats/$",
        ProjectReleaseStatsEndpoint.as_view(),
        name="sentry-api-0-project-release-stats",
    ),
    re_path(
        r"^(?P<organization_id_or_slug>[^/]+)/(?P<project_id_or_slug>[^/]+)/artifact-bundles/(?P<bundle_id>[^/]+)/files/$",
        ProjectArtifactBundleFilesEndpoint.as_view(),
        name="sentry-api-0-project-artifact-bundle-files",
    ),
    re_path(
        r"^(?P<organization_id_or_slug>[^/]+)/(?P<project_id_or_slug>[^/]+)/artifact-bundles/(?P<bundle_id>[^/]+)/files/(?P<file_id>[^/]+)/$",
        ProjectArtifactBundleFileDetailsEndpoint.as_view(),
        name="sentry-api-0-project-artifact-bundle-file-details",
    ),
    re_path(
        r"^(?P<organization_id_or_slug>[^/]+)/(?P<project_id_or_slug>[^/]+)/releases/(?P<version>[^/]+)/files/$",
        ProjectReleaseFilesEndpoint.as_view(),
        name="sentry-api-0-project-release-files",
    ),
    re_path(
        r"^(?P<organization_id_or_slug>[^/]+)/(?P<project_id_or_slug>[^/]+)/releases/(?P<version>[^/]+)/files/(?P<file_id>[^/]+)/$",
        ProjectReleaseFileDetailsEndpoint.as_view(),
        name="sentry-api-0-project-release-file-details",
    ),
    re_path(
        r"^(?P<organization_id_or_slug>[^/]+)/(?P<project_id_or_slug>[^/]+)/artifact-lookup/$",
        ProjectArtifactLookupEndpoint.as_view(),
        name="sentry-api-0-project-artifact-lookup",
    ),
    re_path(
        r"^(?P<organization_id_or_slug>[^/]+)/(?P<project_id_or_slug>[^/]+)/rules/$",
        ProjectRulesEndpoint.as_view(),
        name="sentry-api-0-project-rules",
    ),
    re_path(
        r"^(?P<organization_id_or_slug>[^/]+)/(?P<project_id_or_slug>[^/]+)/replays/(?P<replay_id>[^/]+)/$",
        ProjectReplayDetailsEndpoint.as_view(),
        name="sentry-api-0-project-replay-details",
    ),
    re_path(
        r"^(?P<organization_id_or_slug>[^/]+)/(?P<project_id_or_slug>[^/]+)/replays/(?P<replay_id>[^/]+)/viewed-by/$",
        ProjectReplayViewedByEndpoint.as_view(),
        name="sentry-api-0-project-replay-viewed-by",
    ),
    re_path(
        r"^(?P<organization_id_or_slug>[^/]+)/(?P<project_id_or_slug>[^/]+)/replays/(?P<replay_id>[^/]+)/clicks/$",
        ProjectReplayClicksIndexEndpoint.as_view(),
        name="sentry-api-0-project-replay-clicks-index",
    ),
    re_path(
        r"^(?P<organization_id_or_slug>[^/]+)/(?P<project_id_or_slug>[^/]+)/replays/(?P<replay_id>[^/]+)/recording-segments/$",
        ProjectReplayRecordingSegmentIndexEndpoint.as_view(),
        name="sentry-api-0-project-replay-recording-segment-index",
    ),
    re_path(
        r"^(?P<organization_id_or_slug>[^/]+)/(?P<project_id_or_slug>[^/]+)/replays/(?P<replay_id>[^/]+)/summarize/$",
        ProjectReplaySummaryEndpoint.as_view(),
        name="sentry-api-0-project-replay-summary",
    ),
    re_path(
        r"^(?P<organization_id_or_slug>[^/]+)/(?P<project_id_or_slug>[^/]+)/replays/(?P<replay_id>[^/]+)/recording-segments/(?P<segment_id>\d+)/$",
        ProjectReplayRecordingSegmentDetailsEndpoint.as_view(),
        name="sentry-api-0-project-replay-recording-segment-details",
    ),
    re_path(
        r"^(?P<organization_id_or_slug>[^/]+)/(?P<project_id_or_slug>[^/]+)/replays/(?P<replay_id>[^/]+)/videos/(?P<segment_id>\d+)/$",
        ProjectReplayVideoDetailsEndpoint.as_view(),
        name="sentry-api-0-project-replay-video-details",
    ),
    re_path(
        r"^(?P<organization_id_or_slug>[^/]+)/(?P<project_id_or_slug>[^/]+)/replays/jobs/delete/$",
        ProjectReplayDeletionJobsIndexEndpoint.as_view(),
        name="sentry-api-0-project-replay-deletion-jobs-index",
    ),
    re_path(
        r"^(?P<organization_id_or_slug>[^/]+)/(?P<project_id_or_slug>[^/]+)/replays/jobs/delete/(?P<job_id>\d+)/$",
        ProjectReplayDeletionJobDetailEndpoint.as_view(),
        name="sentry-api-0-project-replay-deletion-job-details",
    ),
    re_path(
        r"^(?P<organization_id_or_slug>[^/]+)/(?P<project_id_or_slug>[^/]+)/rules/configuration/$",
        ProjectRulesConfigurationEndpoint.as_view(),
        name="sentry-api-0-project-rules-configuration",
    ),
    re_path(
        r"^(?P<organization_id_or_slug>[^/]+)/(?P<project_id_or_slug>[^/]+)/rules/(?P<rule_id>\d+)/$",
        ProjectRuleDetailsEndpoint.as_view(),
        name="sentry-api-0-project-rule-details",
    ),
    re_path(
        r"^(?P<organization_id_or_slug>[^/]+)/(?P<project_id_or_slug>[^/]+)/rules/(?P<rule_id>[^/]+)/enable/$",
        ProjectRuleEnableEndpoint.as_view(),
        name="sentry-api-0-project-rule-enable",
    ),
    re_path(
        r"^(?P<organization_id_or_slug>[^/]+)/(?P<project_id_or_slug>[^/]+)/rules/(?P<rule_id>[^/]+)/snooze/$",
        RuleSnoozeEndpoint.as_view(),
        name="sentry-api-0-rule-snooze",
    ),
    re_path(
        r"^(?P<organization_id_or_slug>[^/]+)/(?P<project_id_or_slug>[^/]+)/alert-rules/(?P<rule_id>[^/]+)/snooze/$",
        MetricRuleSnoozeEndpoint.as_view(),
        name="sentry-api-0-metric-rule-snooze",
    ),
    re_path(
        r"^(?P<organization_id_or_slug>[^/]+)/(?P<project_id_or_slug>[^/]+)/rules/preview/$",
        ProjectRulePreviewEndpoint.as_view(),
        name="sentry-api-0-project-rule-preview",
    ),
    re_path(
        r"^(?P<organization_id_or_slug>[^/]+)/(?P<project_id_or_slug>[^/]+)/rule-actions/$",
        ProjectRuleActionsEndpoint.as_view(),
        name="sentry-api-0-project-rule-actions",
    ),
    re_path(
        r"^(?P<organization_id_or_slug>[^/]+)/(?P<project_id_or_slug>[^/]+)/rules/(?P<rule_id>[^/]+)/group-history/$",
        ProjectRuleGroupHistoryIndexEndpoint.as_view(),
        name="sentry-api-0-project-rule-group-history-index",
    ),
    re_path(
        r"^(?P<organization_id_or_slug>[^/]+)/(?P<project_id_or_slug>[^/]+)/rules/(?P<rule_id>[^/]+)/stats/$",
        ProjectRuleStatsIndexEndpoint.as_view(),
        name="sentry-api-0-project-rule-stats-index",
    ),
    re_path(
        r"^(?P<organization_id_or_slug>[^/]+)/(?P<project_id_or_slug>[^/]+)/rule-task/(?P<task_uuid>[^/]+)/$",
        ProjectRuleTaskDetailsEndpoint.as_view(),
        name="sentry-api-0-project-rule-task-details",
    ),
    re_path(
        r"^(?P<organization_id_or_slug>[^/]+)/(?P<project_id_or_slug>[^/]+)/stats/$",
        ProjectStatsEndpoint.as_view(),
        name="sentry-api-0-project-stats",
    ),
    re_path(
        r"^(?P<organization_id_or_slug>[^/]+)/(?P<project_id_or_slug>[^/]+)/symbol-sources/$",
        ProjectSymbolSourcesEndpoint.as_view(),
        name="sentry-api-0-project-symbol-sources",
    ),
    re_path(
        r"^(?P<organization_id_or_slug>[^/]+)/(?P<project_id_or_slug>[^/]+)/tags/$",
        ProjectTagsEndpoint.as_view(),
        name="sentry-api-0-project-tags",
    ),
    re_path(
        r"^(?P<organization_id_or_slug>[^/]+)/(?P<project_id_or_slug>[^/]+)/tags/(?P<key>[^/]+)/$",
        ProjectTagKeyDetailsEndpoint.as_view(),
        name="sentry-api-0-project-tagkey-details",
    ),
    re_path(
        r"^(?P<organization_id_or_slug>[^/]+)/(?P<project_id_or_slug>[^/]+)/tags/(?P<key>[^/]+)/values/$",
        ProjectTagKeyValuesEndpoint.as_view(),
        name="sentry-api-0-project-tagkey-values",
    ),
    re_path(
        r"^(?P<organization_id_or_slug>[^/]+)/(?P<project_id_or_slug>[^/]+)/teams/$",
        ProjectTeamsEndpoint.as_view(),
        name="sentry-api-0-project-teams",
    ),
    re_path(
        r"^(?P<organization_id_or_slug>[^/]+)/(?P<project_id_or_slug>[^/]+)/teams/(?P<team_id_or_slug>[^/]+)/$",
        ProjectTeamDetailsEndpoint.as_view(),
        name="sentry-api-0-project-team-details",
    ),
    re_path(
        r"^(?P<organization_id_or_slug>[^/]+)/(?P<project_id_or_slug>[^/]+)/transfer/$",
        ProjectTransferEndpoint.as_view(),
        name="sentry-api-0-project-transfer",
    ),
    re_path(
        r"^(?P<organization_id_or_slug>[^/]+)/(?P<project_id_or_slug>[^/]+)/users/$",
        ProjectUsersEndpoint.as_view(),
        name="sentry-api-0-project-users",
    ),
    re_path(
        r"^(?P<organization_id_or_slug>[^/]+)/(?P<project_id_or_slug>[^/]+)/(?:user-feedback|user-reports)/$",
        ProjectUserReportsEndpoint.as_view(),
        name="sentry-api-0-project-user-reports",
    ),
    re_path(
        r"^(?P<organization_id_or_slug>[^/]+)/(?P<project_id_or_slug>[^/]+)/user-stats/$",
        ProjectUserStatsEndpoint.as_view(),
        name="sentry-api-0-project-userstats",
    ),
    re_path(
        r"^(?P<organization_id_or_slug>[^/]+)/(?P<project_id_or_slug>[^/]+)/reprocessing/$",
        ProjectReprocessingEndpoint.as_view(),
        name="sentry-api-0-project-reprocessing",
    ),
    re_path(
        r"^(?P<organization_id_or_slug>[^/]+)/(?P<project_id_or_slug>[^/]+)/ownership/$",
        ProjectOwnershipEndpoint.as_view(),
        name="sentry-api-0-project-ownership",
    ),
    re_path(
        r"^(?P<organization_id_or_slug>[^/]+)/(?P<project_id_or_slug>[^/]+)/codeowners/$",
        ProjectCodeOwnersEndpoint.as_view(),
        name="sentry-api-0-project-codeowners",
    ),
    re_path(
        r"^(?P<organization_id_or_slug>[^/]+)/(?P<project_id_or_slug>[^/]+)/codeowners/(?P<codeowners_id>[^/]+)/$",
        ProjectCodeOwnersDetailsEndpoint.as_view(),
        name="sentry-api-0-project-codeowners-details",
    ),
    re_path(
        r"^(?P<organization_id_or_slug>[^/]+)/(?P<project_id_or_slug>[^/]+)/transaction-threshold/configure/$",
        ProjectTransactionThresholdEndpoint.as_view(),
        name="sentry-api-0-project-transaction-threshold",
    ),
    re_path(
        r"^(?P<organization_id_or_slug>[^/]+)/(?P<project_id_or_slug>[^/]+)/performance-issues/configure/$",
        ProjectPerformanceIssueSettingsEndpoint.as_view(),
        name="sentry-api-0-project-performance-issue-settings",
    ),
    re_path(
        r"^(?P<organization_id_or_slug>[^/]+)/(?P<project_id_or_slug>[^/]+)/performance/configure/$",
        ProjectPerformanceGeneralSettingsEndpoint.as_view(),
        name="sentry-api-0-project-performance-general-settings",
    ),
    re_path(
        r"^(?P<organization_id_or_slug>[^/]+)/(?P<project_id_or_slug>[^/]+)/web-vitals-detector/$",
        ProjectWebVitalsDetectionEndpoint.as_view(),
        name="sentry-api-0-project-web-vitals-detection",
    ),
    # Load plugin project urls
    re_path(
        r"^(?P<organization_id_or_slug>[^/]+)/(?P<project_id_or_slug>[^/]+)/plugins/$",
        ProjectPluginsEndpoint.as_view(),
        name="sentry-api-0-project-plugins",
    ),
    re_path(
        r"^(?P<organization_id_or_slug>[^/]+)/(?P<project_id_or_slug>[^/]+)/plugins/(?P<plugin_id>[^/]+)/$",
        ProjectPluginDetailsEndpoint.as_view(),
        name="sentry-api-0-project-plugin-details",
    ),
    re_path(
        r"^(?P<organization_id_or_slug>[^/]+)/(?P<project_id_or_slug>[^/]+)/cluster-transaction-names/$",
        ProjectTransactionNamesCluster.as_view(),
        name="sentry-api-0-organization-project-cluster-transaction-names",
    ),
    # Tombstone
    re_path(
        r"^(?P<organization_id_or_slug>[^/]+)/(?P<project_id_or_slug>[^/]+)/tombstones/$",
        GroupTombstoneEndpoint.as_view(),
        name="sentry-api-0-group-tombstones",
    ),
    re_path(
        r"^(?P<organization_id_or_slug>[^/]+)/(?P<project_id_or_slug>[^/]+)/tombstones/(?P<tombstone_id>\d+)/$",
        GroupTombstoneDetailsEndpoint.as_view(),
        name="sentry-api-0-group-tombstone-details",
    ),
    re_path(
        r"^(?P<organization_id_or_slug>[^/]+)/(?P<project_id_or_slug>[^/]+)/stacktrace-coverage/$",
        ProjectStacktraceCoverageEndpoint.as_view(),
        name="sentry-api-0-project-stacktrace-coverage",
    ),
    re_path(
        r"^(?P<organization_id_or_slug>[^/]+)/(?P<project_id_or_slug>[^/]+)/stacktrace-link/$",
        ProjectStacktraceLinkEndpoint.as_view(),
        name="sentry-api-0-project-stacktrace-link",
    ),
    re_path(
        r"^(?P<organization_id_or_slug>[^/]+)/(?P<project_id_or_slug>[^/]+)/repo-path-parsing/$",
        ProjectRepoPathParsingEndpoint.as_view(),
        name="sentry-api-0-project-repo-path-parsing",
    ),
    # Grouping configs
    re_path(
        r"^(?P<organization_id_or_slug>[^/]+)/(?P<project_id_or_slug>[^/]+)/grouping-configs/$",
        ProjectGroupingConfigsEndpoint.as_view(),
        name="sentry-api-0-project-grouping-configs",
    ),
    re_path(
        r"^(?P<organization_id_or_slug>[^/]+)/(?P<project_id_or_slug>[^/]+)/profiling/profiles/(?P<profile_id>(?:\d+|[A-Fa-f0-9-]{32,36}))/$",
        ProjectProfilingProfileEndpoint.as_view(),
        name="sentry-api-0-project-profiling-profile",
    ),
    re_path(
        r"^(?P<organization_id_or_slug>[^/]+)/(?P<project_id_or_slug>[^/]+)/profiling/raw_profiles/(?P<profile_id>(?:\d+|[A-Fa-f0-9-]{32,36}))/$",
        ProjectProfilingRawProfileEndpoint.as_view(),
        name="sentry-api-0-project-profiling-raw-profile",
    ),
    re_path(
        r"^(?P<organization_id_or_slug>[^/]+)/(?P<project_id_or_slug>[^/]+)/profiling/raw_chunks/(?P<profiler_id>(?:\d+|[A-Fa-f0-9-]{32,36}))/(?P<chunk_id>(?:\d+|[A-Fa-f0-9-]{32,36}))/$",
        ProjectProfilingRawChunkEndpoint.as_view(),
        name="sentry-api-0-project-profiling-raw-chunk",
    ),
    re_path(
        r"^(?P<organization_id_or_slug>[^/]+)/(?P<project_id_or_slug>[^/]+)/statistical-detector/$",
        ProjectStatisticalDetectors.as_view(),
        name="sentry-api-0-project-statistical-detector",
    ),
    re_path(
        r"^(?P<organization_id_or_slug>[^/]+)/(?P<project_id_or_slug>[^/]+)/monitors/(?P<monitor_id_or_slug>[^/]+)/$",
        ProjectMonitorDetailsEndpoint.as_view(),
        name="sentry-api-0-project-monitor-details",
    ),
    re_path(
        r"^(?P<organization_id_or_slug>[^/]+)/(?P<project_id_or_slug>[^/]+)/monitors/(?P<monitor_id_or_slug>[^/]+)/checkins/$",
        ProjectMonitorCheckInIndexEndpoint.as_view(),
        name="sentry-api-0-project-monitor-check-in-index",
    ),
    re_path(
        r"^(?P<organization_id_or_slug>[^/]+)/(?P<project_id_or_slug>[^/]+)/monitors/(?P<monitor_id_or_slug>[^/]+)/environments/(?P<environment>[^/]+)/$",
        ProjectMonitorEnvironmentDetailsEndpoint.as_view(),
        name="sentry-api-0-project-monitor-environment-details",
    ),
    re_path(
        r"^(?P<organization_id_or_slug>[^/]+)/(?P<project_id_or_slug>[^/]+)/processing-errors/(?P<uuid>[^/]+)/$",
        ProjectProcessingErrorsDetailsEndpoint.as_view(),
        name="sentry-api-0-project-processing-errors-details",
    ),
    re_path(
        r"^(?P<organization_id_or_slug>[^/]+)/(?P<project_id_or_slug>[^/]+)/processing-errors/$",
        ProjectProcessingErrorsIndexEndpoint.as_view(),
        name="sentry-api-0-project-processing-errors-index",
    ),
    re_path(
        r"^(?P<organization_id_or_slug>[^/]+)/(?P<project_id_or_slug>[^/]+)/monitors/(?P<monitor_id_or_slug>[^/]+)/processing-errors/$",
        ProjectMonitorProcessingErrorsIndexEndpoint.as_view(),
        name="sentry-api-0-project-monitor-processing-errors-index",
    ),
    re_path(
        r"^(?P<organization_id_or_slug>[^/]+)/(?P<project_id_or_slug>[^/]+)/monitors/(?P<monitor_id_or_slug>[^/]+)/stats/$",
        ProjectMonitorStatsEndpoint.as_view(),
        name="sentry-api-0-project-monitor-stats",
    ),
    # Uptime
    re_path(
        r"^(?P<organization_id_or_slug>[^/]+)/(?P<project_id_or_slug>[^/]+)/uptime/$",
        ProjectUptimeAlertIndexEndpoint.as_view(),
        name="sentry-api-0-project-uptime-alert-index",
    ),
    re_path(
        r"^(?P<organization_id_or_slug>[^/]+)/(?P<project_id_or_slug>[^/]+)/uptime/(?P<uptime_detector_id>[^/]+)/$",
        ProjectUptimeAlertDetailsEndpoint.as_view(),
        name="sentry-api-0-project-uptime-alert-details",
    ),
    re_path(
        r"^(?P<organization_id_or_slug>[^/]+)/(?P<project_id_or_slug>[^/]+)/uptime/(?P<uptime_detector_id>[^/]+)/checks/$",
        ProjectUptimeAlertCheckIndexEndpoint.as_view(),
        name="sentry-api-0-project-uptime-alert-checks",
    ),
    # Tempest
    re_path(
        r"^(?P<organization_id_or_slug>[^/]+)/(?P<project_id_or_slug>[^/]+)/tempest-credentials/$",
        TempestCredentialsEndpoint.as_view(),
        name="sentry-api-0-project-tempest-credentials",
    ),
    re_path(
        r"^(?P<organization_id_or_slug>[^/]+)/(?P<project_id_or_slug>[^/]+)/tempest-credentials/(?P<tempest_credentials_id>\d+)/$",
        TempestCredentialsDetailsEndpoint.as_view(),
        name="sentry-api-0-project-tempest-credentials-details",
    ),
    # Seer
    re_path(
        r"^(?P<organization_id_or_slug>[^/]+)/(?P<project_id_or_slug>[^/]+)/seer/preferences/$",
        ProjectSeerPreferencesEndpoint.as_view(),
        name="sentry-api-0-project-seer-preferences",
    ),
    # User Issue
    re_path(
        r"^(?P<organization_id_or_slug>[^/]+)/(?P<project_id_or_slug>[^/]+)/user-issue/$",
        ProjectUserIssueEndpoint.as_view(),
        name="sentry-api-0-project-user-issue",
    ),
    *preprod_urls.preprod_urlpatterns,
]

TEAM_URLS = [
    re_path(
        r"^(?P<organization_id_or_slug>[^/]+)/(?P<team_id_or_slug>[^/]+)/$",
        TeamDetailsEndpoint.as_view(),
        name="sentry-api-0-team-details",
    ),
    re_path(
        r"^(?P<organization_id_or_slug>[^/]+)/(?P<team_id_or_slug>[^/]+)/issues/old/$",
        TeamGroupsOldEndpoint.as_view(),
        name="sentry-api-0-team-oldest-issues",
    ),
    re_path(
        r"^(?P<organization_id_or_slug>[^/]+)/(?P<team_id_or_slug>[^/]+)/release-count/$",
        TeamReleaseCountEndpoint.as_view(),
        name="sentry-api-0-team-release-count",
    ),
    re_path(
        r"^(?P<organization_id_or_slug>[^/]+)/(?P<team_id_or_slug>[^/]+)/time-to-resolution/$",
        TeamTimeToResolutionEndpoint.as_view(),
        name="sentry-api-0-team-time-to-resolution",
    ),
    re_path(
        r"^(?P<organization_id_or_slug>[^/]+)/(?P<team_id_or_slug>[^/]+)/unresolved-issue-age/$",
        TeamUnresolvedIssueAgeEndpoint.as_view(),
        name="sentry-api-0-team-unresolved-issue-age",
    ),
    re_path(
        r"^(?P<organization_id_or_slug>[^/]+)/(?P<team_id_or_slug>[^/]+)/alerts-triggered/$",
        TeamAlertsTriggeredTotalsEndpoint.as_view(),
        name="sentry-api-0-team-alerts-triggered",
    ),
    re_path(
        r"^(?P<organization_id_or_slug>[^/]+)/(?P<team_id_or_slug>[^/]+)/alerts-triggered-index/$",
        TeamAlertsTriggeredIndexEndpoint.as_view(),
        name="sentry-api-0-team-alerts-triggered-index",
    ),
    re_path(
        r"^(?P<organization_id_or_slug>[^/]+)/(?P<team_id_or_slug>[^/]+)/issue-breakdown/$",
        TeamIssueBreakdownEndpoint.as_view(),
        name="sentry-api-0-team-issue-breakdown",
    ),
    re_path(
        r"^(?P<organization_id_or_slug>[^/]+)/(?P<team_id_or_slug>[^/]+)/all-unresolved-issues/$",
        TeamAllUnresolvedIssuesEndpoint.as_view(),
        name="sentry-api-0-team-all-unresolved-issues",
    ),
    re_path(
        r"^(?P<organization_id_or_slug>[^/]+)/(?P<team_id_or_slug>[^/]+)/members/$",
        TeamMembersEndpoint.as_view(),
        name="sentry-api-0-team-members",
    ),
    re_path(
        r"^(?P<organization_id_or_slug>[^/]+)/(?P<team_id_or_slug>[^/]+)/projects/$",
        TeamProjectsEndpoint.as_view(),
        name="sentry-api-0-team-project-index",
    ),
    re_path(
        r"^(?P<organization_id_or_slug>[^/]+)/(?P<team_id_or_slug>[^/]+)/stats/$",
        TeamStatsEndpoint.as_view(),
        name="sentry-api-0-team-stats",
    ),
    re_path(
        r"^(?P<organization_id_or_slug>[^/]+)/(?P<team_id_or_slug>[^/]+)/external-teams/$",
        ExternalTeamEndpoint.as_view(),
        name="sentry-api-0-external-team",
    ),
    re_path(
        r"^(?P<organization_id_or_slug>[^/]+)/(?P<team_id_or_slug>[^/]+)/external-teams/(?P<external_team_id>[^/]+)/$",
        ExternalTeamDetailsEndpoint.as_view(),
        name="sentry-api-0-external-team-details",
    ),
]

SENTRY_APP_URLS = [
    re_path(
        r"^$",
        SentryAppsEndpoint.as_view(),
        name="sentry-api-0-sentry-apps",
    ),
    re_path(
        r"^(?P<sentry_app_id_or_slug>[^/]+)/$",
        SentryAppDetailsEndpoint.as_view(),
        name="sentry-api-0-sentry-app-details",
    ),
    re_path(
        r"^(?P<sentry_app_id_or_slug>[^/]+)/features/$",
        SentryAppFeaturesEndpoint.as_view(),
        name="sentry-api-0-sentry-app-features",
    ),
    re_path(
        r"^(?P<sentry_app_id_or_slug>[^/]+)/components/$",
        SentryAppComponentsEndpoint.as_view(),
        name="sentry-api-0-sentry-app-components",
    ),
    re_path(
        r"^(?P<sentry_app_id_or_slug>[^/]+)/avatar/$",
        SentryAppAvatarEndpoint.as_view(),
        name="sentry-api-0-sentry-app-avatar",
    ),
    re_path(
        r"^(?P<sentry_app_id_or_slug>[^/]+)/api-tokens/$",
        SentryInternalAppTokensEndpoint.as_view(),
        name="sentry-api-0-sentry-internal-app-tokens",
    ),
    re_path(
        r"^(?P<sentry_app_id_or_slug>[^/]+)/api-tokens/(?P<api_token_id>[^/]+)/$",
        SentryInternalAppTokenDetailsEndpoint.as_view(),
        name="sentry-api-0-sentry-internal-app-token-details",
    ),
    re_path(
        r"^(?P<sentry_app_id_or_slug>[^/]+)/rotate-secret/$",
        SentryAppRotateSecretEndpoint.as_view(),
        name="sentry-api-0-sentry-app-rotate-secret",
    ),
    re_path(
        r"^(?P<sentry_app_id_or_slug>[^/]+)/stats/$",
        SentryAppStatsEndpoint.as_view(),
        name="sentry-api-0-sentry-app-stats",
    ),
    re_path(
        r"^(?P<sentry_app_id_or_slug>[^/]+)/publish-request/$",
        SentryAppPublishRequestEndpoint.as_view(),
        name="sentry-api-0-sentry-app-publish-request",
    ),
    re_path(
        r"^(?P<sentry_app_id_or_slug>[^/]+)/webhook-requests/$",
        SentryAppWebhookRequestsEndpoint.as_view(),
        name="sentry-api-0-sentry-app-webhook-requests",
    ),
    # The following a region endpoints as interactions and request logs
    # are per-region.
    re_path(
        r"^(?P<sentry_app_id_or_slug>[^/]+)/interaction/$",
        SentryAppInteractionEndpoint.as_view(),
        name="sentry-api-0-sentry-app-interaction",
    ),
]

SENTRY_APP_INSTALLATION_URLS = [
    re_path(
        r"^(?P<uuid>[^/]+)/$",
        SentryAppInstallationDetailsEndpoint.as_view(),
        name="sentry-api-0-sentry-app-installation-details",
    ),
    re_path(
        r"^(?P<uuid>[^/]+)/authorizations/$",
        SentryAppAuthorizationsEndpoint.as_view(),
        name="sentry-api-0-sentry-app-installation-authorizations",
    ),
    # The following endpoints are region scoped, not control
    # like most of sentryapps.
    re_path(
        r"^(?P<uuid>[^/]+)/external-requests/$",
        SentryAppInstallationExternalRequestsEndpoint.as_view(),
        name="sentry-api-0-sentry-app-installation-external-requests",
    ),
    re_path(
        r"^(?P<uuid>[^/]+)/external-issue-actions/$",
        SentryAppInstallationExternalIssueActionsEndpoint.as_view(),
        name="sentry-api-0-sentry-app-installation-external-issue-actions",
    ),
    re_path(
        r"^(?P<uuid>[^/]+)/external-issues/$",
        SentryAppInstallationExternalIssuesEndpoint.as_view(),
        name="sentry-api-0-sentry-app-installation-external-issues",
    ),
    re_path(
        r"^(?P<uuid>[^/]+)/external-issues/(?P<external_issue_id>[^/]+)/$",
        SentryAppInstallationExternalIssueDetailsEndpoint.as_view(),
        name="sentry-api-0-sentry-app-installation-external-issue-details",
    ),
    re_path(
        r"^(?P<uuid>[^/]+)/service-hook-projects/$",
        SentryAppInstallationServiceHookProjectsEndpoint.as_view(),
        name="sentry-api-0-sentry-app-installation-service-hook-projects",
    ),
]

INTERNAL_URLS = [
    re_path(
        r"^health/$",
        SystemHealthEndpoint.as_view(),
        name="sentry-api-0-system-health",
    ),
    re_path(
        r"^options/$",
        SystemOptionsEndpoint.as_view(),
        name="sentry-api-0-system-options",
    ),
    re_path(
        r"^beacon/$",
        InternalBeaconEndpoint.as_view(),
        name="sentry-api-0-internal-beacon",
    ),
    re_path(
        r"^frontend-version/$",
        FrontendVersionEndpoint.as_view(),
        name="sentry-api-0-internal-frontend-version",
    ),
    re_path(
        r"^warnings/$",
        InternalWarningsEndpoint.as_view(),
        name="sentry-api-0-internal-warnings",
    ),
    re_path(
        r"^packages/$",
        InternalPackagesEndpoint.as_view(),
        name="sentry-api-0-internal-packages",
    ),
    re_path(
        r"^environment/$",
        InternalEnvironmentEndpoint.as_view(),
        name="sentry-api-0-internal-environment",
    ),
    re_path(
        r"^mail/$",
        InternalMailEndpoint.as_view(),
        name="sentry-api-0-internal-mail",
    ),
    re_path(
        r"^project-config/$",
        AdminRelayProjectConfigsEndpoint.as_view(),
        name="sentry-api-0-internal-project-config",
    ),
    re_path(
        # If modifying, ensure PROXY_BASE_PATH is updated as well
        r"^integration-proxy/$",
        InternalIntegrationProxyEndpoint.as_view(),
        name="sentry-api-0-internal-integration-proxy",
    ),
    re_path(
        r"^rpc/(?P<service_name>\w+)/(?P<method_name>\w+)/$",
        InternalRpcServiceEndpoint.as_view(),
        name="sentry-api-0-rpc-service",
    ),
    re_path(
        r"^seer-rpc/(?P<method_name>\w+)/$",
        SeerRpcServiceEndpoint.as_view(),
        name="sentry-api-0-seer-rpc-service",
    ),
    # Prevent AI (Overwatch) endpoints
    re_path(
        r"^prevent/pr-review/configs/resolved/$",
        PreventPrReviewResolvedConfigsEndpoint.as_view(),
        name="sentry-api-0-prevent-pr-review-configs-resolved",
    ),
    re_path(
        r"^prevent/pr-review/github/sentry-org/$",
        PreventPrReviewSentryOrgEndpoint.as_view(),
        name="sentry-api-0-prevent-pr-review-github-sentry-org",
    ),
    re_path(
        r"^feature-flags/$",
        InternalFeatureFlagsEndpoint.as_view(),
        name="sentry-api-0-internal-feature-flags",
    ),
    re_path(
        r"^feature-flags/ea-feature-flags$",
        InternalEAFeaturesEndpoint.as_view(),
        name="sentry-api-0-internal-ea-features",
    ),
    re_path(
        r"^demo/email-capture/$",
        EmailCaptureEndpoint.as_view(),
        name="sentry-demo-mode-email-capture",
    ),
    *preprod_urls.preprod_internal_urlpatterns,
    *notification_platform_urls.internal_urlpatterns,
]

urlpatterns = [
    # Relay
    re_path(
        r"^relays/",
        include(RELAY_URLS),
    ),
    # Groups / Issues
    re_path(
        r"^(?:issues|groups)/",
        include(create_group_urls("sentry-api-0")),
    ),
    re_path(
        r"^issues/",
        include(ISSUES_URLS),
    ),
    # Organizations
    re_path(
        r"^organizations/",
        include(ORGANIZATION_URLS),
    ),
    # Projects
    re_path(
        r"^projects/",
        include(PROJECT_URLS),
    ),
    # Teams
    re_path(
        r"^teams/",
        include(TEAM_URLS),
    ),
    # Users
    re_path(
        r"^users/",
        include(USER_URLS),
    ),
    # UserRoles
    re_path(
        r"^userroles/",
        include(USER_ROLE_URLS),
    ),
    # Sentry Apps
    re_path(
        r"^sentry-apps/",
        include(SENTRY_APP_URLS),
    ),
    # Toplevel app installs
    re_path(
        r"^sentry-app-installations/",
        include(SENTRY_APP_INSTALLATION_URLS),
    ),
    # Auth
    re_path(
        r"^auth/",
        include(AUTH_URLS),
    ),
    # Auth
    re_path(
        r"^auth-v2/",
        include(AUTH_V2_URLS),
    ),
    # Broadcasts
    re_path(
        r"^broadcasts/",
        include(BROADCAST_URLS),
    ),
    #
    #
    #
    re_path(
        r"^assistant/$",
        AssistantEndpoint.as_view(),
        name="sentry-api-0-assistant",
    ),
    re_path(
        r"^api-applications/$",
        ApiApplicationsEndpoint.as_view(),
        name="sentry-api-0-api-applications",
    ),
    re_path(
        r"^api-applications/(?P<app_id>[^/]+)/$",
        ApiApplicationDetailsEndpoint.as_view(),
        name="sentry-api-0-api-application-details",
    ),
    re_path(
        r"^api-applications/(?P<app_id>[^/]+)/rotate-secret/$",
        ApiApplicationRotateSecretEndpoint.as_view(),
        name="sentry-api-0-api-application-rotate-secret",
    ),
    re_path(
        r"^api-authorizations/$",
        ApiAuthorizationsEndpoint.as_view(),
        name="sentry-api-0-api-authorizations",
    ),
    re_path(
        r"^api-tokens/$",
        ApiTokensEndpoint.as_view(),
        name="sentry-api-0-api-tokens",
    ),
    re_path(
        r"^api-tokens/(?P<token_id>[^/]+)/$",
        ApiTokenDetailsEndpoint.as_view(),
        name="sentry-api-0-api-token-details",
    ),
    re_path(
        r"^seer/models/$",
        SeerModelsEndpoint.as_view(),
        name="sentry-api-0-seer-models",
    ),
    # List Authenticators
    re_path(
        r"^authenticators/$",
        AuthenticatorIndexEndpoint.as_view(),
        name="sentry-api-0-authenticator-index",
    ),
    # Project transfer
    re_path(
        r"^accept-transfer/$",
        AcceptProjectTransferEndpoint.as_view(),
        name="sentry-api-0-accept-project-transfer",
    ),
    # Organization invite
    re_path(
        r"^accept-invite/(?P<organization_id_or_slug>[^/]+)/(?P<member_id>[^/]+)/(?P<token>[^/]+)/$",
        AcceptOrganizationInvite.as_view(),
        name="sentry-api-0-organization-accept-organization-invite",
    ),
    re_path(
        r"^data-export/notifications/google-cloud/$",
        DataExportNotificationsEndpoint.as_view(),
        name="sentry-api-0-data-export-notifications",
    ),
    re_path(
        r"^accept-invite/(?P<member_id>[^/]+)/(?P<token>[^/]+)/$",
        AcceptOrganizationInvite.as_view(),
        name="sentry-api-0-accept-organization-invite",
    ),
    re_path(
        r"^notification-defaults/$",
        NotificationDefaultsEndpoints.as_view(),
        name="sentry-api-0-notification-defaults",
    ),
    re_path(
        r"^sentry-apps-stats/$",
        SentryAppsStatsEndpoint.as_view(),
        name="sentry-api-0-sentry-apps-stats",
    ),
    # Document Integrations
    re_path(
        r"^doc-integrations/$",
        DocIntegrationsEndpoint.as_view(),
        name="sentry-api-0-doc-integrations",
    ),
    re_path(
        r"^doc-integrations/(?P<doc_integration_id_or_slug>[^/]+)/$",
        DocIntegrationDetailsEndpoint.as_view(),
        name="sentry-api-0-doc-integration-details",
    ),
    re_path(
        r"^doc-integrations/(?P<doc_integration_id_or_slug>[^/]+)/avatar/$",
        DocIntegrationAvatarEndpoint.as_view(),
        name="sentry-api-0-doc-integration-avatar",
    ),
    # Integration Features
    re_path(
        r"^integration-features/$",
        IntegrationFeaturesEndpoint.as_view(),
        name="sentry-api-0-integration-features",
    ),
    # Project Wizard
    re_path(
        r"^wizard/$",
        SetupWizard.as_view(),
        name="sentry-api-0-project-wizard-new",
    ),
    re_path(
        r"^wizard/(?P<wizard_hash>[^/]+)/$",
        SetupWizard.as_view(),
        name="sentry-api-0-project-wizard",
    ),
    # Internal
    re_path(
        r"^internal/",
        include(INTERNAL_URLS),
    ),
    # Relocations
    re_path(
        r"^relocations/",
        include(RELOCATION_URLS),
    ),
    re_path(
        r"^publickeys/relocations/$",
        RelocationPublicKeyEndpoint.as_view(),
        name="sentry-api-0-relocations-public-key",
    ),
    # Uptime checker public IP address list
    re_path(
        r"^uptime-ips/$",
        UptimeIpsEndpoint.as_view(),
        name="sentry-api-0-uptime-ips",
    ),
    # Tempest public IP address list
    re_path(
        r"^tempest-ips/$",
        TempestIpsEndpoint.as_view(),
        name="sentry-api-0-tempest-ips",
    ),
    # Secret Scanning
    re_path(
        r"^secret-scanning/github/$",
        SecretScanningGitHubEndpoint.as_view(),
        name="sentry-api-0-secret-scanning-github",
    ),
    # Catch all
    re_path(
        r"^$",
        IndexEndpoint.as_view(),
        name="sentry-api-index",
    ),
    re_path(
        r"^",
        CatchallEndpoint.as_view(),
        name="sentry-api-catchall",
    ),
    # re_path(r'^api-auth/', include('rest_framework.urls', namespace='rest_framework'))
]<|MERGE_RESOLUTION|>--- conflicted
+++ resolved
@@ -2354,15 +2354,14 @@
         name="sentry-api-0-organization-seer-onboarding-check",
     ),
     re_path(
-<<<<<<< HEAD
         r"^(?P<organization_id_or_slug>[^/]+)/seer/onboarding/$",
         OrganizationSeerOnboardingEndpoint.as_view(),
         name="sentry-api-0-organization-seer-onboarding",
-=======
+    ),
+    re_path(
         r"^(?P<organization_id_or_slug>[^/]+)/autofix/automation-settings/$",
         OrganizationAutofixAutomationSettingsEndpoint.as_view(),
         name="sentry-api-0-organization-autofix-automation-settings",
->>>>>>> eb944d42
     ),
     re_path(
         r"^(?P<organization_id_or_slug>[^/]+)/seer-rpc/(?P<method_name>\w+)/$",
