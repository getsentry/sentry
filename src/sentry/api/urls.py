--- conflicted
+++ resolved
@@ -231,6 +231,7 @@
 )
 from .endpoints.sentry_app_details import SentryAppDetailsEndpoint
 from .endpoints.sentry_app_features import SentryAppFeaturesEndpoint
+from .endpoints.sentry_app_publish_request import SentryAppPublishRequestEndpoint
 from .endpoints.sentry_app_installation_details import SentryAppInstallationDetailsEndpoint
 from .endpoints.sentry_app_installation_external_issues import (
     SentryAppInstallationExternalIssuesEndpoint
@@ -241,15 +242,7 @@
 from .endpoints.sentry_app_installations import SentryAppInstallationsEndpoint
 from .endpoints.sentry_apps import SentryAppsEndpoint
 from .endpoints.sentry_apps_stats import SentryAppsStatsEndpoint
-<<<<<<< HEAD
-from .endpoints.sentry_app_components import SentryAppComponentsEndpoint, \
-    OrganizationSentryAppComponentsEndpoint
-from .endpoints.sentry_app_details import SentryAppDetailsEndpoint
-from .endpoints.sentry_app_publish_request import SentryAppPublishRequestEndpoint
-from .endpoints.sentry_app_authorizations import SentryAppAuthorizationsEndpoint
-=======
 from .endpoints.setup_wizard import SetupWizard
->>>>>>> 2c020cbb
 from .endpoints.shared_group_details import SharedGroupDetailsEndpoint
 from .endpoints.system_health import SystemHealthEndpoint
 from .endpoints.system_options import SystemOptionsEndpoint
@@ -367,7 +360,8 @@
     url(r'^monitors/', include([
         url(r'^(?P<monitor_id>[^\/]+)/$', MonitorDetailsEndpoint.as_view()),
         url(r'^(?P<monitor_id>[^\/]+)/checkins/$', MonitorCheckInsEndpoint.as_view()),
-        url(r'^(?P<monitor_id>[^\/]+)/checkins/(?P<checkin_id>[^\/]+)/$', MonitorCheckInDetailsEndpoint.as_view()),
+        url(r'^(?P<monitor_id>[^\/]+)/checkins/(?P<checkin_id>[^\/]+)/$',
+            MonitorCheckInDetailsEndpoint.as_view()),
         url(r'^(?P<monitor_id>[^\/]+)/stats/$', MonitorStatsEndpoint.as_view()),
     ])),
 
@@ -1444,987 +1438,11 @@
         SentryAppAuthorizationsEndpoint.as_view(),
         name='sentry-api-0-sentry-app-authorizations'
     ),
-
-    # Grouping configs
-    url(
-        r'^grouping-configs/$', GroupingConfigsEndpoint.as_view(),
-        name='sentry-api-0-grouping-configs'
-    ),
-    url(
-        r'^grouping-enhancements/$', GroupingEnhancementsEndpoint.as_view(),
-        name='sentry-api-0-grouping-enhancements'
-    ),
-
-    # Symbolicator Builtin Sources
-    url(
-        r'^builtin-symbol-sources/$', BuiltinSymbolSourcesEndpoint.as_view(),
-        name='sentry-api-0-builtin-symbol-sources',
-    ),
-<<<<<<< HEAD
-    url(
-        r'^organizations/(?P<organization_slug>[^\/]+)/incidents/(?P<incident_identifier>[^\/]+)/comments/$',
-        OrganizationIncidentCommentIndexEndpoint.as_view(),
-        name='sentry-api-0-organization-incident-comments'
-    ),
-    url(
-        r'^organizations/(?P<organization_slug>[^\/]+)/incidents/(?P<incident_identifier>[^\/]+)/comments/(?P<activity_id>[^\/]+)/$',
-        OrganizationIncidentCommentDetailsEndpoint.as_view(),
-        name='sentry-api-0-organization-incident-comment-details'
-    ),
-    url(
-        r'^organizations/(?P<organization_slug>[^\/]+)/incidents/(?P<incident_identifier>[^\/]+)/$',
-        OrganizationIncidentDetailsEndpoint.as_view(),
-        name='sentry-api-0-organization-incident-details'
-    ),
-    url(
-        r'^organizations/(?P<organization_slug>[^\/]+)/incidents/$',
-        OrganizationIncidentIndexEndpoint.as_view(),
-        name='sentry-api-0-organization-incident-index'
-    ),
-
-    url(
-        r'^organizations/(?P<organization_slug>[^\/]+)/incidents/(?P<incident_identifier>[^\/]+)/seen/$',
-        OrganizationIncidentSeenEndpoint.as_view(),
-        name='sentry-api-0-organization-incident-seen'
-    ),
-    url(
-        r'^organizations/(?P<organization_slug>[^\/]+)/incidents/(?P<incident_identifier>[^\/]+)/subscriptions/$',
-        OrganizationIncidentSubscriptionIndexEndpoint.as_view(),
-        name='sentry-api-0-organization-incident-subscription-index'
-    ),
-    url(
-        r'^organizations/(?P<organization_slug>[^\/]+)/incidents/(?P<incident_identifier>[^\/]+)/suspects/$',
-        OrganizationIncidentSuspectsIndexEndpoint.as_view(),
-        name='sentry-api-0-organization-incident-suspect-index'
-    ),
-
-    # Organizations
-
-    url(
-        r'^organizations/(?P<organization_slug>[^\/]+)/chunk-upload/$',
-        ChunkUploadEndpoint.as_view(),
-        name='sentry-api-0-chunk-upload'
-    ),
-    url(
-        r'^organizations/$', OrganizationIndexEndpoint.as_view(), name='sentry-api-0-organizations'
-    ),
-    url(
-        r'^organizations/(?P<organization_slug>[^\/]+)/$',
-        OrganizationDetailsEndpoint.as_view(),
-        name='sentry-api-0-organization-details'
-    ),
-    url(
-        r'^organizations/(?P<organization_slug>[^\/]+)/discover/query/$',
-        OrganizationDiscoverQueryEndpoint.as_view(),
-        name='sentry-api-0-organization-discover-query'
-    ),
-    url(
-        r'^organizations/(?P<organization_slug>[^\/]+)/discover/saved/$',
-        OrganizationDiscoverSavedQueriesEndpoint.as_view(),
-        name='sentry-api-0-organization-discover-saved-queries'
-    ),
-    url(
-        r'^organizations/(?P<organization_slug>[^\/]+)/discover/saved/(?P<query_id>[^\/]+)/$',
-        OrganizationDiscoverSavedQueryDetailEndpoint.as_view(),
-        name='sentry-api-0-organization-discover-saved-query-detail'
-    ),
-    url(
-        r'^organizations/(?P<organization_slug>[^\/]+)/dashboards/(?P<dashboard_id>[^\/]+)/$',
-        OrganizationDashboardDetailsEndpoint.as_view(),
-        name='sentry-api-0-organization-dashboard-details',
-    ),
-    url(
-        r'^organizations/(?P<organization_slug>[^\/]+)/dashboards/$',
-        OrganizationDashboardsEndpoint.as_view(),
-        name='sentry-api-0-organization-dashboards'
-    ),
-    url(
-        r'^organizations/(?P<organization_slug>[^\/]+)/dashboards/(?P<dashboard_id>[^\/]+)/widgets/$',
-        OrganizationDashboardWidgetsEndpoint.as_view(),
-        name='sentry-api-0-organization-dashboard-widgets',
-    ),
-    url(
-        r'^organizations/(?P<organization_slug>[^\/]+)/dashboards/(?P<dashboard_id>[^\/]+)/widgets/(?P<widget_id>[^\/]+)$',
-        OrganizationDashboardWidgetDetailsEndpoint.as_view(),
-        name='sentry-api-0-organization-dashboard-widget-details',
-    ),
-    url(
-        r'^organizations/(?P<organization_slug>[^\/]+)/health/top/$',
-        OrganizationHealthTopEndpoint.as_view(),
-        name='sentry-api-0-organization-health-top',
-    ),
-    url(
-        r'^organizations/(?P<organization_slug>[^\/]+)/health/graph/$',
-        OrganizationHealthGraphEndpoint.as_view(),
-        name='sentry-api-0-organization-health-graph',
-    ),
-    url(
-        r'^organizations/(?P<organization_slug>[^\/]+)/shortids/(?P<short_id>[^\/]+)/$',
-        ShortIdLookupEndpoint.as_view(),
-        name='sentry-api-0-short-id-lookup'
-    ),
-    url(
-        r'^organizations/(?P<organization_slug>[^\/]+)/eventids/(?P<event_id>[^\/]+)/$',
-        EventIdLookupEndpoint.as_view(),
-        name='sentry-api-0-event-id-lookup'
-    ),
-    url(
-        r'^organizations/(?P<organization_slug>[^\/]+)/slugs/$',
-        SlugsUpdateEndpoint.as_view(),
-        name='sentry-api-0-short-ids-update'
-    ),
-    url(
-        r'^organizations/(?P<organization_slug>[^\/]+)/access-requests/$',
-        OrganizationAccessRequestDetailsEndpoint.as_view(),
-        name='sentry-api-0-organization-access-requests'
-    ),
-    url(
-        r'^organizations/(?P<organization_slug>[^\/]+)/access-requests/(?P<request_id>\d+)/$',
-        OrganizationAccessRequestDetailsEndpoint.as_view(),
-        name='sentry-api-0-organization-access-request-details'
-    ),
-    url(
-        r'^organizations/(?P<organization_slug>[^\/]+)/activity/$',
-        OrganizationActivityEndpoint.as_view(),
-        name='sentry-api-0-organization-activity'
-    ),
-    url(
-        r'^organizations/(?P<organization_slug>[^\/]+)/api-keys/$',
-        OrganizationApiKeyIndexEndpoint.as_view(),
-        name='sentry-api-0-organization-api-key-index'
-    ),
-    url(
-        r'^organizations/(?P<organization_slug>[^\/]+)/api-keys/(?P<api_key_id>[^\/]+)/$',
-        OrganizationApiKeyDetailsEndpoint.as_view(),
-        name='sentry-api-0-organization-api-key-details'
-    ),
-    url(
-        r'^organizations/(?P<organization_slug>[^\/]+)/audit-logs/$',
-        OrganizationAuditLogsEndpoint.as_view(),
-        name='sentry-api-0-organization-audit-logs'
-    ),
-    url(
-        r'^organizations/(?P<organization_slug>[^\/]+)/auth-provider/$',
-        OrganizationAuthProviderDetailsEndpoint.as_view(),
-        name='sentry-api-0-organization-auth-provider'
-    ),
-    url(
-        r'^organizations/(?P<organization_slug>[^\/]+)/auth-providers/$',
-        OrganizationAuthProvidersEndpoint.as_view(),
-        name='sentry-api-0-organization-auth-providers'
-    ),
-    url(
-        r'^organizations/(?P<organization_slug>[^\/]+)/auth-provider/send-reminders/$',
-        OrganizationAuthProviderSendRemindersEndpoint.as_view(),
-        name='sentry-api-0-organization-auth-provider-send-reminders'
-    ),
-    url(
-        r'^organizations/(?P<organization_slug>[^\/]+)/avatar/$',
-        OrganizationAvatarEndpoint.as_view(),
-        name='sentry-api-0-organization-avatar'
-    ),
-    url(
-        r'^organizations/(?P<organization_slug>[^\/]+)/config/integrations/$',
-        OrganizationConfigIntegrationsEndpoint.as_view(),
-        name='sentry-api-0-organization-config-integrations'
-    ),
-    url(
-        r'^organizations/(?P<organization_slug>[^\/]+)/config/repos/$',
-        OrganizationConfigRepositoriesEndpoint.as_view(),
-        name='sentry-api-0-organization-config-repositories'
-    ),
-    url(
-        r'^organizations/(?P<organization_slug>[^\/]+)/events/$',
-        OrganizationEventsEndpoint.as_view(),
-        name='sentry-api-0-organization-events'
-    ),
-    url(
-        r'^organizations/(?P<organization_slug>[^\/]+)/events/(?P<project_slug>[^\/]+):(?P<event_id>(?:\d+|[A-Fa-f0-9]{32}))/$',
-        OrganizationEventDetailsEndpoint.as_view(),
-        name='sentry-api-0-organization-event-details'
-    ),
-    url(
-        r'^organizations/(?P<organization_slug>[^\/]+)/events/latest/$',
-        OrganizationEventDetailsLatestEndpoint.as_view(),
-        name='sentry-api-0-organization-event-details-latest'
-    ),
-    url(
-        r'^organizations/(?P<organization_slug>[^\/]+)/events/oldest/$',
-        OrganizationEventDetailsOldestEndpoint.as_view(),
-        name='sentry-api-0-organization-event-details-oldest'
-    ),
-    url(
-        r'^organizations/(?P<organization_slug>[^\/]+)/events-stats/$',
-        OrganizationEventsStatsEndpoint.as_view(),
-        name='sentry-api-0-organization-events-stats'
-    ),
-    url(
-        r'^organizations/(?P<organization_slug>[^\/]+)/events-distribution/$',
-        OrganizationEventsDistributionEndpoint.as_view(),
-        name='sentry-api-0-organization-events-distribution'
-    ),
-    url(
-        r'^organizations/(?P<organization_slug>[^\/]+)/events-meta/$',
-        OrganizationEventsMetaEndpoint.as_view(),
-        name='sentry-api-0-organization-events-meta'
-    ),
-    url(
-        r'^organizations/(?P<organization_slug>[^\/]+)/issues/new/$',
-        OrganizationIssuesNewEndpoint.as_view(),
-    ),
-    url(
-        r'^organizations/(?P<organization_slug>[^\/]+)/issues/$',
-        OrganizationGroupIndexEndpoint.as_view(),
-        name='sentry-api-0-organization-group-index'
-    ),
-    url(
-        r'^organizations/(?P<organization_slug>[^\/]+)/integrations/$',
-        OrganizationIntegrationsEndpoint.as_view(),
-        name='sentry-api-0-organization-integrations'
-    ),
-    url(
-        r'^organizations/(?P<organization_slug>[^\/]+)/integrations/(?P<integration_id>[^\/]+)/$',
-        OrganizationIntegrationDetailsEndpoint.as_view(),
-    ),
-    url(
-        r'^organizations/(?P<organization_slug>[^\/]+)/integrations/(?P<integration_id>[^\/]+)/repos/$',
-        OrganizationIntegrationReposEndpoint.as_view(),
-    ),
-    url(
-        r'^organizations/(?P<organization_slug>[^\/]+)/members/$',
-        OrganizationMemberIndexEndpoint.as_view(),
-        name='sentry-api-0-organization-member-index'
-    ),
-    url(
-        r'^organizations/(?P<organization_slug>[^\/]+)/monitors/$',
-        OrganizationMonitorsEndpoint.as_view(),
-    ),
-    url(
-        r'^organizations/(?P<organization_slug>[^\/]+)/pinned-searches/$',
-        OrganizationPinnedSearchEndpoint.as_view(),
-        name='sentry-api-0-organization-pinned-searches'
-    ),
-    url(
-        r'^organizations/(?P<organization_slug>[^\/]+)/recent-searches/$',
-        OrganizationRecentSearchesEndpoint.as_view(),
-        name='sentry-api-0-organization-recent-searches'
-    ),
-    url(
-        r'^organizations/(?P<organization_slug>[^\/]+)/searches/(?P<search_id>[^\/]+)/$',
-        OrganizationSearchDetailsEndpoint.as_view(),
-        name='sentry-api-0-organization-search-details'
-    ),
-    url(
-        r'^organizations/(?P<organization_slug>[^\/]+)/searches/$',
-        OrganizationSearchesEndpoint.as_view(),
-        name='sentry-api-0-organization-searches'
-    ),
-    url(
-        r'^organizations/(?P<organization_slug>[^\/]+)/users/issues/$',
-        OrganizationUserIssuesSearchEndpoint.as_view(),
-        name='sentry-api-0-organization-issue-search'
-    ),
-    url(
-        r'^organizations/(?P<organization_slug>[^\/]+)/users/(?P<user_id>[^\/]+)/issues/$',
-        OrganizationUserIssuesEndpoint.as_view(),
-        name='sentry-api-0-organization-user-issues'
-    ),
-    url(
-        r'^organizations/(?P<organization_slug>[^\/]+)/releases/(?P<version>[^/]+)/resolved/$',
-        OrganizationIssuesResolvedInReleaseEndpoint.as_view(),
-        name='sentry-api-0-organization-release-resolved'
-    ),
-    url(
-        r'^organizations/(?P<organization_slug>[^\/]+)/members/(?P<member_id>[^\/]+)/$',
-        OrganizationMemberDetailsEndpoint.as_view(),
-        name='sentry-api-0-organization-member-details'
-    ),
-    url(
-        r'^organizations/(?P<organization_slug>[^\/]+)/members/(?P<member_id>[^\/]+)/unreleased-commits/$',
-        OrganizationMemberUnreleasedCommitsEndpoint.as_view(),
-        name='sentry-api-0-organization-member-unreleased-commits'
-    ),
-    url(
-        r'^organizations/(?P<organization_slug>[^\/]+)/members/(?P<member_id>[^\/]+)/issues/assigned/$',
-        OrganizationMemberIssuesAssignedEndpoint.as_view(),
-        name='sentry-api-0-organization-member-issues-assigned'
-    ),
-    url(
-        r'^organizations/(?P<organization_slug>[^\/]+)/members/(?P<member_id>[^\/]+)/issues/bookmarked/$',
-        OrganizationMemberIssuesBookmarkedEndpoint.as_view(),
-        name='sentry-api-0-organization-member-issues-bookmarked'
-    ),
-    url(
-        r'^organizations/(?P<organization_slug>[^\/]+)/members/(?P<member_id>[^\/]+)/issues/viewed/$',
-        OrganizationMemberIssuesViewedEndpoint.as_view(),
-        name='sentry-api-0-organization-member-issues-viewed'
-    ),
-    url(
-        r'^organizations/(?P<organization_slug>[^\/]+)/members/(?P<member_id>[^\/]+)/teams/(?P<team_slug>[^\/]+)/$',
-        OrganizationMemberTeamDetailsEndpoint.as_view(),
-        name='sentry-api-0-organization-member-team-details'
-    ),
-    url(
-        r'^organizations/(?P<organization_slug>[^\/]+)/processingissues/$',
-        OrganizationProcessingIssuesEndpoint.as_view(),
-        name='sentry-api-0-organization-processing-issues'
-    ),
-    url(
-        r'^organizations/(?P<organization_slug>[^\/]+)/projects/$',
-        OrganizationProjectsEndpoint.as_view(),
-        name='sentry-api-0-organization-projects'
-    ),
-    url(
-        r'^organizations/(?P<organization_slug>[^\/]+)/repos/$',
-        OrganizationRepositoriesEndpoint.as_view(),
-        name='sentry-api-0-organization-repositories'
-    ),
-    url(
-        r'^organizations/(?P<organization_slug>[^\/]+)/repos/(?P<repo_id>[^\/]+)/$',
-        OrganizationRepositoryDetailsEndpoint.as_view(),
-        name='sentry-api-0-organization-repository-details'
-    ),
-    url(
-        r'^organizations/(?P<organization_slug>[^\/]+)/repos/(?P<repo_id>[^\/]+)/commits/$',
-        OrganizationRepositoryCommitsEndpoint.as_view(),
-        name='sentry-api-0-organization-repository-commits'
-    ),
-    url(
-        r'^organizations/(?P<organization_slug>[^\/]+)/plugins/$',
-        OrganizationPluginsEndpoint.as_view(),
-        name='sentry-api-0-organization-plugins'
-    ),
-    url(
-        r'^organizations/(?P<organization_slug>[^\/]+)/releases/$',
-        OrganizationReleasesEndpoint.as_view(),
-        name='sentry-api-0-organization-releases'
-    ),
-    url(
-        r'^organizations/(?P<organization_slug>[^\/]+)/releases/(?P<version>[^/]+)/$',
-        OrganizationReleaseDetailsEndpoint.as_view(),
-        name='sentry-api-0-organization-release-details'
-    ),
-    url(
-        r'^organizations/(?P<organization_slug>[^\/]+)/releases/(?P<version>[^/]+)/assemble/$',
-        OrganizationReleaseAssembleEndpoint.as_view(),
-        name='sentry-api-0-organization-release-assemble'
-    ),
-    url(
-        r'^organizations/(?P<organization_slug>[^\/]+)/releases/(?P<version>[^/]+)/files/$',
-        OrganizationReleaseFilesEndpoint.as_view(),
-        name='sentry-api-0-organization-release-files'
-    ),
-    url(
-        r'^organizations/(?P<organization_slug>[^\/]+)/releases/(?P<version>[^/]+)/files/(?P<file_id>\d+)/$',
-        OrganizationReleaseFileDetailsEndpoint.as_view(),
-        name='sentry-api-0-organization-release-file-details'
-    ),
-    url(
-        r'^organizations/(?P<organization_slug>[^\/]+)/releases/(?P<version>[^/]+)/commitfiles/$',
-        CommitFileChangeEndpoint.as_view(),
-        name='sentry-api-0-release-commitfilechange'
-    ),
-    url(
-        r'^organizations/(?P<organization_slug>[^\/]+)/releases/(?P<version>[^/]+)/deploys/$',
-        ReleaseDeploysEndpoint.as_view(),
-        name='sentry-api-0-organization-release-deploys'
-    ),
-    url(
-        r'^organizations/(?P<organization_slug>[^\/]+)/releases/(?P<version>[^/]+)/commits/$',
-        OrganizationReleaseCommitsEndpoint.as_view(),
-        name='sentry-api-0-organization-release-commits'
-    ),
-    url(
-        r'^organizations/(?P<organization_slug>[^\/]+)/user-feedback/$',
-        OrganizationUserReportsEndpoint.as_view(),
-        name='sentry-api-0-organization-user-feedback'
-    ),
-    url(
-        r'^organizations/(?P<organization_slug>[^\/]+)/users/$',
-        OrganizationUsersEndpoint.as_view(),
-        name='sentry-api-0-organization-users'
-    ),
-    url(
-        r'^organizations/(?P<organization_slug>[^\/]+)/users/(?P<user_id>[^\/]+)/$',
-        OrganizationUserDetailsEndpoint.as_view(),
-        name='sentry-api-0-organization-user-details'
-    ),
-    url(
-        r'^organizations/(?P<organization_slug>[^\/]+)/sentry-app-installations/$',
-        SentryAppInstallationsEndpoint.as_view(),
-        name='sentry-api-0-sentry-app-installations'
-    ),
-    url(
-        r'^sentry-app-installations/(?P<uuid>[^\/]+)/$',
-        SentryAppInstallationDetailsEndpoint.as_view(),
-        name='sentry-api-0-sentry-app-installation-details'
-    ),
-    url(
-        r'^sentry-app-installations/(?P<uuid>[^\/]+)/external-requests/$',
-        SentryAppInstallationExternalRequestsEndpoint.as_view(),
-        name='sentry-api-0-sentry-app-installation-external-requests'
-    ),
-    url(
-        r'^sentry-app-installations/(?P<uuid>[^\/]+)/external-issues/$',
-        SentryAppInstallationExternalIssuesEndpoint.as_view(),
-        name='sentry-api-0-sentry-app-installation-external-issues'
-    ),
-    url(
-        r'^organizations/(?P<organization_slug>[^\/]+)/sentry-apps/$',
-        OrganizationSentryAppsEndpoint.as_view(),
-        name='sentry-api-0-organization-sentry-apps'
-    ),
-    url(
-        r'^organizations/(?P<organization_slug>[^\/]+)/stats/$',
-        OrganizationStatsEndpoint.as_view(),
-        name='sentry-api-0-organization-stats'
-    ),
-    url(
-        r'^organizations/(?P<organization_slug>[^\/]+)/teams/$',
-        OrganizationTeamsEndpoint.as_view(),
-        name='sentry-api-0-organization-teams'
-    ),
-    url(
-        r'^organizations/(?P<organization_slug>[^\/]+)/tags/$',
-        OrganizationTagsEndpoint.as_view(),
-        name='sentry-api-0-organization-tags'
-    ),
-    url(
-        r'^organizations/(?P<organization_slug>[^\/]+)/tags/(?P<key>[^/]+)/values/$',
-        OrganizationTagKeyValuesEndpoint.as_view(),
-        name='sentry-api-0-organization-tagkey-values'
-    ),
-    url(
-        r'^organizations/(?P<organization_slug>[^\/]+)/onboarding-tasks/$',
-        OrganizationOnboardingTaskEndpoint.as_view(),
-        name='sentry-api-0-organization-onboardingtasks'
-    ),
-    url(
-        r'^organizations/(?P<organization_slug>[^\/]+)/environments/$',
-        OrganizationEnvironmentsEndpoint.as_view(),
-        name='sentry-api-0-organization-environments',
-    ),
-    url(
-        r'^organizations/(?P<organization_slug>[^\/]+)/broadcasts/$',
-        BroadcastIndexEndpoint.as_view(),
-        name='sentry-api-0-organization-broadcasts'
-    ),
-
-    # Teams
-    url(
-        r'^teams/(?P<organization_slug>[^\/]+)/(?P<team_slug>[^\/]+)/$',
-        TeamDetailsEndpoint.as_view(),
-        name='sentry-api-0-team-details'
-    ),
-    url(
-        r'^teams/(?P<organization_slug>[^\/]+)/(?P<team_slug>[^\/]+)/(?:issues|groups)/new/$',
-        TeamGroupsNewEndpoint.as_view(),
-        name='sentry-api-0-team-groups-new'
-    ),
-    url(
-        r'^teams/(?P<organization_slug>[^\/]+)/(?P<team_slug>[^\/]+)/(?:issues|groups)/trending/$',
-        TeamGroupsTrendingEndpoint.as_view(),
-        name='sentry-api-0-team-groups-trending'
-    ),
-    url(
-        r'^teams/(?P<organization_slug>[^\/]+)/(?P<team_slug>[^\/]+)/members/$',
-        TeamMembersEndpoint.as_view(),
-        name='sentry-api-0-team-members'
-    ),
-    url(
-        r'^teams/(?P<organization_slug>[^\/]+)/(?P<team_slug>[^\/]+)/projects/$',
-        TeamProjectsEndpoint.as_view(),
-        name='sentry-api-0-team-project-index'
-    ),
-    url(
-        r'^teams/(?P<organization_slug>[^\/]+)/(?P<team_slug>[^\/]+)/stats/$',
-        TeamStatsEndpoint.as_view(),
-        name='sentry-api-0-team-stats'
-    ),
-    url(
-        r'^teams/(?P<organization_slug>[^\/]+)/(?P<team_slug>[^\/]+)/avatar/$',
-        TeamAvatarEndpoint.as_view(),
-        name='sentry-api-0-team-avatar'
-    ),
-
-    # Projects
-    url(r'^projects/$', ProjectIndexEndpoint.as_view(),
-        name='sentry-api-0-projects'),
-    url(
-        r'^projects/(?P<organization_slug>[^\/]+)/(?P<project_slug>[^\/]+)/$',
-        ProjectDetailsEndpoint.as_view(),
-        name='sentry-api-0-project-details'
-    ),
-    url(
-        r'^projects/(?P<organization_slug>[^\/]+)/(?P<project_slug>[^\/]+)/avatar/$',
-        ProjectAvatarEndpoint.as_view(),
-        name='sentry-api-0-project-avatar'
-    ),
-    url(
-        r'^projects/(?P<organization_slug>[^\/]+)/(?P<project_slug>[^\/]+)/create-sample/$',
-        ProjectCreateSampleEndpoint.as_view(),
-        name='sentry-api-0-project-create-sample'
-    ),
-    url(
-        r'^projects/(?P<organization_slug>[^\/]+)/(?P<project_slug>[^\/]+)/docs/(?P<platform>[\w-]+)/$',
-        ProjectDocsPlatformEndpoint.as_view(),
-        name='sentry-api-0-project-docs-platform'
-    ),
-    url(
-        r'^projects/(?P<organization_slug>[^\/]+)/(?P<project_slug>[^\/]+)/environments/$',
-        ProjectEnvironmentsEndpoint.as_view(),
-        name='sentry-api-0-project-environments'
-    ),
-    url(
-        r'^projects/(?P<organization_slug>[^\/]+)/(?P<project_slug>[^\/]+)/environments/(?P<environment>[^/]+)/$',
-        ProjectEnvironmentDetailsEndpoint.as_view(),
-        name='sentry-api-0-project-environment-details'
-    ),
-    url(
-        r'^projects/(?P<organization_slug>[^\/]+)/(?P<project_slug>[^\/]+)/platforms/$',
-        ProjectPlatformsEndpoint.as_view(),
-        name='sentry-api-0-project-platform-details'
-    ),
-    url(
-        r'^projects/(?P<organization_slug>[^\/]+)/(?P<project_slug>[^\/]+)/events/$',
-        ProjectEventsEndpoint.as_view(),
-        name='sentry-api-0-project-events'
-    ),
-    url(
-        r'^projects/(?P<organization_slug>[^\/]+)/(?P<project_slug>[^\/]+)/events/(?P<event_id>(?:\d+|[A-Fa-f0-9]{32}))/$',
-        ProjectEventDetailsEndpoint.as_view(),
-        name='sentry-api-0-project-event-details'
-    ),
-    url(
-        r'^projects/(?P<organization_slug>[^\/]+)/(?P<project_slug>[^\/]+)/events/(?P<event_id>[\w-]+)/grouping-info/$',
-        EventGroupingInfoEndpoint.as_view(),
-        name='sentry-api-0-event-grouping-info'
-    ),
-    url(
-        r'^projects/(?P<organization_slug>[^\/]+)/(?P<project_slug>[^\/]+)/events/(?P<event_id>[\w-]+)/apple-crash-report$',
-        EventAppleCrashReportEndpoint.as_view(),
-        name='sentry-api-0-event-apple-crash-report'
-    ),
-    url(
-        r'^projects/(?P<organization_slug>[^\/]+)/(?P<project_slug>[^\/]+)/events/(?P<event_id>[\w-]+)/attachments/$',
-        EventAttachmentsEndpoint.as_view(),
-        name='sentry-api-0-event-attachments'
-    ),
-    url(
-        r'^projects/(?P<organization_slug>[^\/]+)/(?P<project_slug>[^\/]+)/events/(?P<event_id>[\w-]+)/attachments/(?P<attachment_id>[\w-]+)/$',
-        EventAttachmentDetailsEndpoint.as_view(),
-        name='sentry-api-0-event-attachment-details'
-    ),
-    url(
-        r'^projects/(?P<organization_slug>[^\/]+)/(?P<project_slug>[^\/]+)/events/(?P<event_id>[\w-]+)/committers/$',
-        EventFileCommittersEndpoint.as_view(),
-        name='sentry-api-0-event-file-committers'
-    ),
-    url(
-        r'^projects/(?P<organization_slug>[^\/]+)/(?P<project_slug>[^\/]+)/events/(?P<event_id>[\w-]+)/json/$',
-        EventJsonEndpoint.as_view(),
-        name='sentry-api-0-event-json'
-    ),
-    url(
-        r'^projects/(?P<organization_slug>[^\/]+)/(?P<project_slug>[^\/]+)/events/(?P<event_id>[\w-]+)/owners/$',
-        EventOwnersEndpoint.as_view(),
-        name='sentry-api-0-event-owners'
-    ),
-    url(
-        r'^projects/(?P<organization_slug>[^\/]+)/(?P<project_slug>[^\/]+)/files/dsyms/$',
-        DebugFilesEndpoint.as_view(),
-        name='sentry-api-0-dsym-files'
-    ),
-    url(
-        r'^projects/(?P<organization_slug>[^\/]+)/(?P<project_slug>[^\/]+)/files/difs/assemble/$',
-        DifAssembleEndpoint.as_view(),
-        name='sentry-api-0-assemble-dif-files'
-    ),
-    url(
-        r'^projects/(?P<organization_slug>[^\/]+)/(?P<project_slug>[^\/]+)/files/dsyms/unknown/$',
-        UnknownDebugFilesEndpoint.as_view(),
-        name='sentry-api-0-unknown-dsym-files'
-    ),
-    url(
-        r'^projects/(?P<organization_slug>[^\/]+)/(?P<project_slug>[^\/]+)/files/dsyms/associate/$',
-        AssociateDSymFilesEndpoint.as_view(),
-        name='sentry-api-0-associate-dsym-files'
-    ),
-    url(
-        r'^projects/(?P<organization_slug>[^\/]+)/(?P<project_slug>[^\/]+)/filters/$',
-        ProjectFiltersEndpoint.as_view(),
-        name='sentry-api-0-project-filters'
-    ),
-    url(
-        r'^projects/(?P<organization_slug>[^\/]+)/(?P<project_slug>[^\/]+)/filters/(?P<filter_id>[\w-]+)/$',
-        ProjectFilterDetailsEndpoint.as_view(),
-        name='sentry-api-0-project-filters'
-    ),
-    url(
-        r'^projects/(?P<organization_slug>[^\/]+)/(?P<project_slug>[^\/]+)/hooks/$',
-        ProjectServiceHooksEndpoint.as_view(),
-    ),
-    url(
-        r'^projects/(?P<organization_slug>[^\/]+)/(?P<project_slug>[^\/]+)/hooks/(?P<hook_id>[^\/]+)/$',
-        ProjectServiceHookDetailsEndpoint.as_view(),
-    ),
-    url(
-        r'^projects/(?P<organization_slug>[^\/]+)/(?P<project_slug>[^\/]+)/hooks/(?P<hook_id>[^\/]+)/stats/$',
-        ProjectServiceHookStatsEndpoint.as_view(),
-    ),
-    url(
-        r'^projects/(?P<organization_slug>[^\/]+)/(?P<project_slug>[^\/]+)/(?:issues|groups)/$',
-        ProjectGroupIndexEndpoint.as_view(),
-        name='sentry-api-0-project-group-index'
-    ),
-    url(
-        r'^projects/(?P<organization_slug>[^\/]+)/(?P<project_slug>[^\/]+)/(?:issues|groups)/stats/$',
-        ProjectGroupStatsEndpoint.as_view(),
-        name='sentry-api-0-project-group-stats'
-    ),
-    url(
-        r'^projects/(?P<organization_slug>[^\/]+)/(?P<project_slug>[^\/]+)/keys/$',
-        ProjectKeysEndpoint.as_view(),
-        name='sentry-api-0-project-keys'
-    ),
-    url(
-        r'^projects/(?P<organization_slug>[^\/]+)/(?P<project_slug>[^\/]+)/keys/(?P<key_id>[^\/]+)/$',
-        ProjectKeyDetailsEndpoint.as_view(),
-        name='sentry-api-0-project-key-details'
-    ),
-    url(
-        r'^projects/(?P<organization_slug>[^\/]+)/(?P<project_slug>[^\/]+)/keys/(?P<key_id>[^\/]+)/stats/$',
-        ProjectKeyStatsEndpoint.as_view()
-    ),
-    url(
-        r'^projects/(?P<organization_slug>[^/]+)/(?P<project_slug>[^/]+)/members/$',
-        ProjectMemberIndexEndpoint.as_view(),
-        name='sentry-api-0-project-member-index'
-    ),
-    url(
-        r'^projects/(?P<organization_slug>[^\/]+)/(?P<project_slug>[^\/]+)/releases/$',
-        ProjectReleasesEndpoint.as_view(),
-        name='sentry-api-0-project-releases'
-    ),
-    url(
-        r'^projects/(?P<organization_slug>[^\/]+)/(?P<project_slug>[^\/]+)/releases/token/$',
-        ProjectReleasesTokenEndpoint.as_view(),
-        name='sentry-api-0-project-releases-token'
-    ),
-    url(
-        r'^projects/(?P<organization_slug>[^\/]+)/(?P<project_slug>[^\/]+)/releases/completion/$',
-        ProjectReleaseSetupCompletionEndpoint.as_view(),
-        name='sentry-api-0-project-releases-completion-status'
-    ),
-    url(
-        r'^projects/(?P<organization_slug>[^\/]+)/(?P<project_slug>[^\/]+)/releases/(?P<version>[^/]+)/$',
-        ProjectReleaseDetailsEndpoint.as_view(),
-        name='sentry-api-0-project-release-details'
-    ),
-    url(
-        r'^projects/(?P<organization_slug>[^\/]+)/(?P<project_slug>[^\/]+)/releases/(?P<version>[^/]+)/commits/$',
-        ProjectReleaseCommitsEndpoint.as_view(),
-        name='sentry-api-0-project-release-commits'
-    ),
-    url(
-        r'^projects/(?P<organization_slug>[^\/]+)/(?P<project_slug>[^\/]+)/releases/(?P<version>[^/]+)/resolved/$',
-        ProjectIssuesResolvedInReleaseEndpoint.as_view(),
-        name='sentry-api-0-project-release-resolved'
-    ),
-    url(
-        r'^projects/(?P<organization_slug>[^\/]+)/(?P<project_slug>[^\/]+)/releases/(?P<version>[^/]+)/files/$',
-        ProjectReleaseFilesEndpoint.as_view(),
-        name='sentry-api-0-project-release-files'
-    ),
-    url(
-        r'^projects/(?P<organization_slug>[^\/]+)/(?P<project_slug>[^\/]+)/releases/(?P<version>[^/]+)/files/(?P<file_id>\d+)/$',
-        ProjectReleaseFileDetailsEndpoint.as_view(),
-        name='sentry-api-0-project-release-file-details'
-    ),
-    url(
-        r'^projects/(?P<organization_slug>[^\/]+)/(?P<project_slug>[^\/]+)/rules/$',
-        ProjectRulesEndpoint.as_view(),
-        name='sentry-api-0-project-rules'
-    ),
-    url(
-        r'^projects/(?P<organization_slug>[^\/]+)/(?P<project_slug>[^\/]+)/rules/configuration/$',
-        ProjectRulesConfigurationEndpoint.as_view(),
-        name='sentry-api-0-project-rules-configuration'
-    ),
-    url(
-        r'^projects/(?P<organization_slug>[^\/]+)/(?P<project_slug>[^\/]+)/rules/(?P<rule_id>[^\/]+)/$',
-        ProjectRuleDetailsEndpoint.as_view(),
-        name='sentry-api-0-project-rule-details'
-    ),
-    url(
-        r'^projects/(?P<organization_slug>[^\/]+)/(?P<project_slug>[^\/]+)/searches/$',
-        ProjectSearchesEndpoint.as_view(),
-        name='sentry-api-0-project-searches'
-    ),
-    url(
-        r'^projects/(?P<organization_slug>[^\/]+)/(?P<project_slug>[^\/]+)/searches/(?P<search_id>[^\/]+)/$',
-        ProjectSearchDetailsEndpoint.as_view(),
-        name='sentry-api-0-project-search-details'
-    ),
-    url(
-        r'^projects/(?P<organization_slug>[^\/]+)/(?P<project_slug>[^\/]+)/stats/$',
-        ProjectStatsEndpoint.as_view(),
-        name='sentry-api-0-project-stats'
-    ),
-    url(
-        r'^projects/(?P<organization_slug>[^\/]+)/(?P<project_slug>[^\/]+)/tags/$',
-        ProjectTagsEndpoint.as_view(),
-        name='sentry-api-0-project-tags'
-    ),
-    url(
-        r'^projects/(?P<organization_slug>[^\/]+)/(?P<project_slug>[^\/]+)/tags/(?P<key>[^/]+)/$',
-        ProjectTagKeyDetailsEndpoint.as_view(),
-        name='sentry-api-0-project-tagkey-details'
-    ),
-    url(
-        r'^projects/(?P<organization_slug>[^\/]+)/(?P<project_slug>[^\/]+)/tags/(?P<key>[^/]+)/values/$',
-        ProjectTagKeyValuesEndpoint.as_view(),
-        name='sentry-api-0-project-tagkey-values'
-    ),
-    url(
-        r'^projects/(?P<organization_slug>[^\/]+)/(?P<project_slug>[^\/]+)/teams/$',
-        ProjectTeamsEndpoint.as_view(),
-        name='sentry-api-0-project-teams'
-    ),
-    url(
-        r'^projects/(?P<organization_slug>[^\/]+)/(?P<project_slug>[^\/]+)/teams/(?P<team_slug>[^\/]+)/$',
-        ProjectTeamDetailsEndpoint.as_view(),
-        name='sentry-api-0-project-team-details'
-    ),
-    url(
-        r'^projects/(?P<organization_slug>[^\/]+)/(?P<project_slug>[^\/]+)/transfer/$',
-        ProjectTransferEndpoint.as_view(),
-        name='sentry-api-0-project-transfer'
-    ),
-    url(
-        r'^projects/(?P<organization_slug>[^\/]+)/(?P<project_slug>[^\/]+)/users/$',
-        ProjectUsersEndpoint.as_view(),
-        name='sentry-api-0-project-users'
-    ),
-    url(
-        r'^projects/(?P<organization_slug>[^\/]+)/(?P<project_slug>[^\/]+)/users/(?P<user_hash>[^/]+)/$',
-        ProjectUserDetailsEndpoint.as_view(),
-        name='sentry-api-0-project-user-details'
-    ),
-    url(
-        r'^projects/(?P<organization_slug>[^\/]+)/(?P<project_slug>[^\/]+)/(?:user-feedback|user-reports)/$',
-        ProjectUserReportsEndpoint.as_view(),
-        name='sentry-api-0-project-user-reports'
-    ),
-    url(
-        r'^projects/(?P<organization_slug>[^\/]+)/(?P<project_slug>[^\/]+)/user-stats/$',
-        ProjectUserStatsEndpoint.as_view(),
-        name='sentry-api-0-project-userstats'
-    ),
-    url(
-        r'^projects/(?P<organization_slug>[^\/]+)/(?P<project_slug>[^\/]+)/processingissues/$',
-        ProjectProcessingIssuesEndpoint.as_view(),
-        name='sentry-api-0-project-processing-issues'
-    ),
-    url(
-        r'^projects/(?P<organization_slug>[^\/]+)/(?P<project_slug>[^\/]+)/processingissues/fix$',
-        ProjectProcessingIssuesFixEndpoint.as_view(),
-        name='sentry-api-0-project-fix-processing-issues'
-    ),
-    url(
-        r'^projects/(?P<organization_slug>[^\/]+)/(?P<project_slug>[^\/]+)/reprocessing/$',
-        ProjectReprocessingEndpoint.as_view(),
-        name='sentry-api-0-project-reprocessing'
-    ),
-    url(
-        r'^projects/(?P<organization_slug>[^\/]+)/(?P<project_slug>[^\/]+)/processingissues/discard/$',
-        ProjectProcessingIssuesDiscardEndpoint.as_view(),
-        name='sentry-api-0-project-discard-processing-issues'
-    ),
-    url(
-        r'^projects/(?P<organization_slug>[^\/]+)/(?P<project_slug>[^\/]+)/ownership/$',
-        ProjectOwnershipEndpoint.as_view(),
-        name='sentry-api-0-project-ownership'
-    ),
-
-    # Load plugin project urls
-    url(
-        r'^projects/(?P<organization_slug>[^\/]+)/(?P<project_slug>[^\/]+)/plugins/$',
-        ProjectPluginsEndpoint.as_view(),
-        name='sentry-api-0-project-plugins'
-    ),
-    url(
-        r'^projects/(?P<organization_slug>[^\/]+)/(?P<project_slug>[^\/]+)/plugins/(?P<plugin_id>[^\/]+)/$',
-        ProjectPluginDetailsEndpoint.as_view(),
-        name='sentry-api-0-project-plugin-details'
-    ),
-    url(
-        r'^projects/(?P<organization_slug>[^\/]+)/(?P<project_slug>[^\/]+)/plugins?/',
-        include('sentry.plugins.base.project_api_urls')
-    ),
-
-    # Groups
-    url(
-        r'^(?:issues|groups)/(?P<issue_id>\d+)/$',
-        GroupDetailsEndpoint.as_view(),
-        name='sentry-api-0-group-details'
-    ),
-    url(
-        r'^(?:issues|groups)/(?P<issue_id>\d+)/events/$',
-        GroupEventsEndpoint.as_view(),
-        name='sentry-api-0-group-events'
-    ),
-    url(
-        r'^(?:issues|groups)/(?P<issue_id>\d+)/events/latest/$',
-        GroupEventsLatestEndpoint.as_view(),
-        name='sentry-api-0-group-events-latest'
-    ),
-    url(
-        r'^(?:issues|groups)/(?P<issue_id>\d+)/events/oldest/$',
-        GroupEventsOldestEndpoint.as_view(),
-        name='sentry-api-0-group-events-oldest'
-    ),
-    url(
-        r'^(?:issues|groups)/(?P<issue_id>\d+)/(?:notes|comments)/$',
-        GroupNotesEndpoint.as_view(),
-        name='sentry-api-0-group-notes'
-    ),
-    url(
-        r'^(?:issues|groups)/(?P<issue_id>\d+)/(?:notes|comments)/(?P<note_id>[^\/]+)/$',
-        GroupNotesDetailsEndpoint.as_view(),
-        name='sentry-api-0-group-notes-details'
-    ),
-    url(
-        r'^(?:issues|groups)/(?P<issue_id>\d+)/hashes/$',
-        GroupHashesEndpoint.as_view(),
-        name='sentry-api-0-group-events'
-    ),
-    url(
-        r'^issues/(?P<issue_id>\d+)/participants/$',
-        GroupParticipantsEndpoint.as_view(),
-        name='sentry-api-0-group-stats'
-    ),
-    url(
-        r'^(?:issues|groups)/(?P<issue_id>\d+)/stats/$',
-        GroupStatsEndpoint.as_view(),
-        name='sentry-api-0-group-stats'
-    ),
-    url(
-        r'^(?:issues|groups)/(?P<issue_id>\d+)/tags/$',
-        GroupTagsEndpoint.as_view(),
-        name='sentry-api-0-group-tags'
-    ),
-    url(
-        r'^(?:issues|groups)/(?P<issue_id>\d+)/tags/(?P<key>[^/]+)/$',
-        GroupTagKeyDetailsEndpoint.as_view(),
-        name='sentry-api-0-group-tagkey-details'
-    ),
-    url(
-        r'^(?:issues|groups)/(?P<issue_id>\d+)/tags/(?P<key>[^/]+)/values/$',
-        GroupTagKeyValuesEndpoint.as_view(),
-        name='sentry-api-0-group-tagkey-values'
-    ),
-    url(
-        r'^(?:issues|groups)/(?P<issue_id>\d+)/(?:user-feedback|user-reports)/$',
-        GroupUserReportsEndpoint.as_view(),
-        name='sentry-api-0-group-user-reports'
-    ),
-    url(
-        r'^(?:issues|groups)/(?P<issue_id>\d+)/similar/$',
-        GroupSimilarIssuesEndpoint.as_view(),
-        name='sentry-api-0-group-similar-issues'
-    ),
-    url(
-        r'^(?:issues|groups)/(?P<issue_id>\d+)/external-issues/$',
-        GroupExternalIssuesEndpoint.as_view(),
-        name='sentry-api-0-group-external-issues'
-    ),
-    url(
-        r'^(?:issues|groups)/(?P<issue_id>\d+)/external-issues/(?P<external_issue_id>\d+)/$',
-        GroupExternalIssueDetailsEndpoint.as_view(),
-        name='sentry-api-0-group-external-issue-details'
-    ),
-    url(
-        r'^(?:issues|groups)/(?P<issue_id>\d+)/integrations/$',
-        GroupIntegrationsEndpoint.as_view(),
-        name='sentry-api-0-group-integrations'
-    ),
-    url(
-        r'^(?:issues|groups)/(?P<issue_id>\d+)/integrations/(?P<integration_id>\d+)/$',
-        GroupIntegrationDetailsEndpoint.as_view(),
-        name='sentry-api-0-group-integration-details'
-    ),
-    # Load plugin group urls
-    url(
-        r'^(?:issues|groups)/(?P<issue_id>\d+)/plugins?/',
-        include('sentry.plugins.base.group_api_urls')
-    ),
-    url(
-        r'^shared/(?:issues|groups)/(?P<share_id>[^\/]+)/$',
-        SharedGroupDetailsEndpoint.as_view(),
-        name='sentry-api-0-shared-group-details'
-    ),
-
-    # Tombstone
-    url(
-        r'^projects/(?P<organization_slug>[^\/]+)/(?P<project_slug>[^\/]+)/tombstones/$',
-        GroupTombstoneEndpoint.as_view(),
-        name='sentry-api-0-group-tombstones'
-    ),
-    url(
-        r'^projects/(?P<organization_slug>[^\/]+)/(?P<project_slug>[^\/]+)/tombstones/(?P<tombstone_id>\d+)/$',
-        GroupTombstoneDetailsEndpoint.as_view(),
-        name='sentry-api-0-group-tombstone-details'
-    ),
-
-    # Events
-    url(
-        r'^events/(?P<event_id>\d+)/$',
-        EventDetailsEndpoint.as_view(),
-        name='sentry-api-0-event-details'
-    ),
-
-    # Sentry Apps
-    url(
-        r'^sentry-apps/$',
-        SentryAppsEndpoint.as_view(),
-        name='sentry-api-0-sentry-apps'
-    ),
-    url(
-        r'^sentry-apps-stats/$',
-        SentryAppsStatsEndpoint.as_view(),
-        name='sentry-api-0-sentry-apps-stats'
-    ),
-    url(
-        r'^sentry-apps/(?P<sentry_app_slug>[^\/]+)/$',
-        SentryAppDetailsEndpoint.as_view(),
-        name='sentry-api-0-sentry-app-details'
-    ),
-    url(
-        r'^sentry-apps/(?P<sentry_app_slug>[^\/]+)/features/$',
-        SentryAppFeaturesEndpoint.as_view(),
-        name='sentry-api-0-sentry-app-features'
-    ),
-    url(
-        r'^sentry-apps/(?P<sentry_app_slug>[^\/]+)/components/$',
-        SentryAppComponentsEndpoint.as_view(),
-        name='sentry-api-0-sentry-app-components'
-    ),
     url(
         r'^sentry-apps/(?P<sentry_app_slug>[^\/]+)/publish-request/$',
         SentryAppPublishRequestEndpoint.as_view(),
         name='sentry-api-0-sentry-app-publish-request'
     ),
-    url(
-        r'^organizations/(?P<organization_slug>[^\/]+)/sentry-app-components/$',
-        OrganizationSentryAppComponentsEndpoint.as_view(),
-        name='sentry-api-0-org-sentry-app-components'
-    ),
-    url(
-        r'^sentry-app-installations/(?P<uuid>[^\/]+)/authorizations/$',
-        SentryAppAuthorizationsEndpoint.as_view(),
-        name='sentry-api-0-sentry-app-authorizations'
-    ),
     # Grouping configs
     url(
         r'^grouping-configs/$', GroupingConfigsEndpoint.as_view(),
@@ -2440,21 +1458,6 @@
         r'^builtin-symbol-sources/$', BuiltinSymbolSourcesEndpoint.as_view(),
         name='sentry-api-0-builtin-symbol-sources',
     ),
-
-    # Internal
-    url(r'^internal/health/$', SystemHealthEndpoint.as_view(),
-        name='sentry-api-0-system-health'),
-    url(
-        r'^internal/options/$', SystemOptionsEndpoint.as_view(), name='sentry-api-0-system-options'
-    ),
-    url(r'^internal/quotas/$', InternalQuotasEndpoint.as_view()),
-    url(r'^internal/queue/tasks/$', InternalQueueTasksEndpoint.as_view()),
-    url(r'^internal/stats/$', InternalStatsEndpoint.as_view()),
-    url(r'^internal/warnings/$', InternalWarningsEndpoint.as_view()),
-    url(r'^internal/packages/$', InternalPackagesEndpoint.as_view()),
-    url(r'^internal/environment/$', InternalEnvironmentEndpoint.as_view()),
-    url(r'^internal/mail/$', InternalMailEndpoint.as_view()),
-=======
 
     # Internal
     url(r'^internal/', include([
@@ -2468,7 +1471,6 @@
         url(r'^environment/$', InternalEnvironmentEndpoint.as_view()),
         url(r'^mail/$', InternalMailEndpoint.as_view()),
     ])),
->>>>>>> 2c020cbb
 
     # Project Wizard
     url(
