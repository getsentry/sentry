from django.conf.urls import include, url

from sentry.api.endpoints.project_grouping_configs import ProjectGroupingConfigsEndpoint
from sentry.api.endpoints.project_transaction_threshold_override import (
    ProjectTransactionThresholdOverrideEndpoint,
)
from sentry.data_export.endpoints.data_export import DataExportEndpoint
from sentry.data_export.endpoints.data_export_details import DataExportDetailsEndpoint
from sentry.discover.endpoints.discover_key_transactions import (
    KeyTransactionEndpoint,
    KeyTransactionListEndpoint,
)
from sentry.discover.endpoints.discover_query import DiscoverQueryEndpoint
from sentry.discover.endpoints.discover_saved_queries import DiscoverSavedQueriesEndpoint
from sentry.discover.endpoints.discover_saved_query_detail import (
    DiscoverSavedQueryDetailEndpoint,
    DiscoverSavedQueryVisitEndpoint,
)
from sentry.incidents.endpoints.organization_alert_rule_available_action_index import (
    OrganizationAlertRuleAvailableActionIndexEndpoint,
)
from sentry.incidents.endpoints.organization_alert_rule_details import (
    OrganizationAlertRuleDetailsEndpoint,
)
from sentry.incidents.endpoints.organization_alert_rule_index import (
    OrganizationAlertRuleIndexEndpoint,
    OrganizationCombinedRuleIndexEndpoint,
)
from sentry.incidents.endpoints.organization_incident_activity_index import (
    OrganizationIncidentActivityIndexEndpoint,
)
from sentry.incidents.endpoints.organization_incident_comment_details import (
    OrganizationIncidentCommentDetailsEndpoint,
)
from sentry.incidents.endpoints.organization_incident_comment_index import (
    OrganizationIncidentCommentIndexEndpoint,
)
from sentry.incidents.endpoints.organization_incident_details import (
    OrganizationIncidentDetailsEndpoint,
)
from sentry.incidents.endpoints.organization_incident_index import OrganizationIncidentIndexEndpoint
from sentry.incidents.endpoints.organization_incident_seen import OrganizationIncidentSeenEndpoint
from sentry.incidents.endpoints.organization_incident_stats import OrganizationIncidentStatsEndpoint
from sentry.incidents.endpoints.organization_incident_subscription_index import (
    OrganizationIncidentSubscriptionIndexEndpoint,
)
from sentry.incidents.endpoints.project_alert_rule_details import ProjectAlertRuleDetailsEndpoint
from sentry.incidents.endpoints.project_alert_rule_index import (
    ProjectAlertRuleIndexEndpoint,
    ProjectCombinedRuleIndexEndpoint,
)
from sentry.incidents.endpoints.project_alert_rule_task_details import (
    ProjectAlertRuleTaskDetailsEndpoint,
)
from sentry.scim.endpoints.members import OrganizationSCIMMemberDetails, OrganizationSCIMMemberIndex
from sentry.scim.endpoints.schemas import OrganizationSCIMSchemaIndex
from sentry.scim.endpoints.teams import OrganizationSCIMTeamDetails, OrganizationSCIMTeamIndex

from .endpoints.accept_organization_invite import AcceptOrganizationInvite
from .endpoints.accept_project_transfer import AcceptProjectTransferEndpoint
from .endpoints.api_application_details import ApiApplicationDetailsEndpoint
from .endpoints.api_applications import ApiApplicationsEndpoint
from .endpoints.api_authorizations import ApiAuthorizationsEndpoint
from .endpoints.api_tokens import ApiTokensEndpoint
from .endpoints.assistant import AssistantEndpoint
from .endpoints.auth_config import AuthConfigEndpoint
from .endpoints.auth_index import AuthIndexEndpoint
from .endpoints.auth_login import AuthLoginEndpoint
from .endpoints.authenticator_index import AuthenticatorIndexEndpoint
from .endpoints.broadcast_details import BroadcastDetailsEndpoint
from .endpoints.broadcast_index import BroadcastIndexEndpoint
from .endpoints.builtin_symbol_sources import BuiltinSymbolSourcesEndpoint
from .endpoints.catchall import CatchallEndpoint
from .endpoints.chunk import ChunkUploadEndpoint
from .endpoints.data_scrubbing_selector_suggestions import DataScrubbingSelectorSuggestionsEndpoint
from .endpoints.debug_files import (
    AssociateDSymFilesEndpoint,
    DebugFilesEndpoint,
    DifAssembleEndpoint,
    SourceMapsEndpoint,
    UnknownDebugFilesEndpoint,
)
from .endpoints.event_apple_crash_report import EventAppleCrashReportEndpoint
from .endpoints.event_attachment_details import EventAttachmentDetailsEndpoint
from .endpoints.event_attachments import EventAttachmentsEndpoint
from .endpoints.event_file_committers import EventFileCommittersEndpoint
from .endpoints.event_grouping_info import EventGroupingInfoEndpoint
from .endpoints.event_owners import EventOwnersEndpoint
from .endpoints.event_reprocessable import EventReprocessableEndpoint
from .endpoints.external_team import ExternalTeamEndpoint
from .endpoints.external_team_details import ExternalTeamDetailsEndpoint
from .endpoints.external_user import ExternalUserEndpoint
from .endpoints.external_user_details import ExternalUserDetailsEndpoint
from .endpoints.filechange import CommitFileChangeEndpoint
from .endpoints.group_activities import GroupActivitiesEndpoint
from .endpoints.group_attachments import GroupAttachmentsEndpoint
from .endpoints.group_current_release import GroupCurrentReleaseEndpoint
from .endpoints.group_details import GroupDetailsEndpoint
from .endpoints.group_events import GroupEventsEndpoint
from .endpoints.group_events_latest import GroupEventsLatestEndpoint
from .endpoints.group_events_oldest import GroupEventsOldestEndpoint
from .endpoints.group_external_issue_details import GroupExternalIssueDetailsEndpoint
from .endpoints.group_external_issues import GroupExternalIssuesEndpoint
from .endpoints.group_first_last_release import GroupFirstLastReleaseEndpoint
from .endpoints.group_hashes import GroupHashesEndpoint
from .endpoints.group_hashes_split import GroupHashesSplitEndpoint
from .endpoints.group_integration_details import GroupIntegrationDetailsEndpoint
from .endpoints.group_integrations import GroupIntegrationsEndpoint
from .endpoints.group_notes import GroupNotesEndpoint
from .endpoints.group_notes_details import GroupNotesDetailsEndpoint
from .endpoints.group_participants import GroupParticipantsEndpoint
from .endpoints.group_reprocessing import GroupReprocessingEndpoint
from .endpoints.group_similar_issues import GroupSimilarIssuesEndpoint
from .endpoints.group_stats import GroupStatsEndpoint
from .endpoints.group_tagkey_details import GroupTagKeyDetailsEndpoint
from .endpoints.group_tagkey_values import GroupTagKeyValuesEndpoint
from .endpoints.group_tags import GroupTagsEndpoint
from .endpoints.group_tombstone import GroupTombstoneEndpoint
from .endpoints.group_tombstone_details import GroupTombstoneDetailsEndpoint
from .endpoints.group_user_reports import GroupUserReportsEndpoint
from .endpoints.grouping_configs import GroupingConfigsEndpoint
from .endpoints.grouping_level_new_issues import GroupingLevelNewIssuesEndpoint
from .endpoints.grouping_levels import GroupingLevelsEndpoint
from .endpoints.index import IndexEndpoint
from .endpoints.internal_beacon import InternalBeaconEndpoint
from .endpoints.internal_environment import InternalEnvironmentEndpoint
from .endpoints.internal_mail import InternalMailEndpoint
from .endpoints.internal_packages import InternalPackagesEndpoint
from .endpoints.internal_queue_tasks import InternalQueueTasksEndpoint
from .endpoints.internal_quotas import InternalQuotasEndpoint
from .endpoints.internal_stats import InternalStatsEndpoint
from .endpoints.internal_warnings import InternalWarningsEndpoint
from .endpoints.monitor_checkin_details import MonitorCheckInDetailsEndpoint
from .endpoints.monitor_checkins import MonitorCheckInsEndpoint
from .endpoints.monitor_details import MonitorDetailsEndpoint
from .endpoints.monitor_stats import MonitorStatsEndpoint
from .endpoints.organization_access_request_details import OrganizationAccessRequestDetailsEndpoint
from .endpoints.organization_activity import OrganizationActivityEndpoint
from .endpoints.organization_api_key_details import OrganizationApiKeyDetailsEndpoint
from .endpoints.organization_api_key_index import OrganizationApiKeyIndexEndpoint
from .endpoints.organization_auditlogs import OrganizationAuditLogsEndpoint
from .endpoints.organization_auth_provider_details import OrganizationAuthProviderDetailsEndpoint
from .endpoints.organization_auth_provider_send_reminders import (
    OrganizationAuthProviderSendRemindersEndpoint,
)
from .endpoints.organization_auth_providers import OrganizationAuthProvidersEndpoint
from .endpoints.organization_avatar import OrganizationAvatarEndpoint
from .endpoints.organization_code_mapping_codeowners import (
    OrganizationCodeMappingCodeOwnersEndpoint,
)
from .endpoints.organization_code_mapping_details import OrganizationCodeMappingDetailsEndpoint
from .endpoints.organization_code_mappings import OrganizationCodeMappingsEndpoint
from .endpoints.organization_config_integrations import OrganizationConfigIntegrationsEndpoint
from .endpoints.organization_config_repositories import OrganizationConfigRepositoriesEndpoint
from .endpoints.organization_dashboard_details import (
    OrganizationDashboardDetailsEndpoint,
    OrganizationDashboardVisitEndpoint,
)
from .endpoints.organization_dashboard_widget_details import (
    OrganizationDashboardWidgetDetailsEndpoint,
)
from .endpoints.organization_dashboards import OrganizationDashboardsEndpoint
from .endpoints.organization_details import OrganizationDetailsEndpoint
from .endpoints.organization_environments import OrganizationEnvironmentsEndpoint
from .endpoints.organization_event_details import OrganizationEventDetailsEndpoint
from .endpoints.organization_eventid import EventIdLookupEndpoint
from .endpoints.organization_events import (
    OrganizationEventsGeoEndpoint,
    OrganizationEventsV2Endpoint,
)
from .endpoints.organization_events_facets import OrganizationEventsFacetsEndpoint
from .endpoints.organization_events_facets_performance import (
    OrganizationEventsFacetsPerformanceEndpoint,
    OrganizationEventsFacetsPerformanceHistogramEndpoint,
)
from .endpoints.organization_events_has_measurements import (
    OrganizationEventsHasMeasurementsEndpoint,
)
from .endpoints.organization_events_histogram import OrganizationEventsHistogramEndpoint
from .endpoints.organization_events_meta import (
    OrganizationEventBaseline,
    OrganizationEventsMetaEndpoint,
    OrganizationEventsRelatedIssuesEndpoint,
)
from .endpoints.organization_events_stats import OrganizationEventsStatsEndpoint
from .endpoints.organization_events_trace import (
    OrganizationEventsTraceEndpoint,
    OrganizationEventsTraceLightEndpoint,
    OrganizationEventsTraceMetaEndpoint,
)
from .endpoints.organization_events_trends import (
    OrganizationEventsTrendsEndpoint,
    OrganizationEventsTrendsStatsEndpoint,
)
from .endpoints.organization_events_vitals import OrganizationEventsVitalsEndpoint
from .endpoints.organization_group_index import OrganizationGroupIndexEndpoint
from .endpoints.organization_group_index_stats import OrganizationGroupIndexStatsEndpoint
from .endpoints.organization_has_mobile_app_events import OrganizationHasMobileAppEvents
from .endpoints.organization_index import OrganizationIndexEndpoint
from .endpoints.organization_integration_details import OrganizationIntegrationDetailsEndpoint
from .endpoints.organization_integration_repos import OrganizationIntegrationReposEndpoint
from .endpoints.organization_integration_request import OrganizationIntegrationRequestEndpoint
from .endpoints.organization_integration_serverless_functions import (
    OrganizationIntegrationServerlessFunctionsEndpoint,
)
from .endpoints.organization_integrations import OrganizationIntegrationsEndpoint
from .endpoints.organization_invite_request_details import OrganizationInviteRequestDetailsEndpoint
from .endpoints.organization_invite_request_index import OrganizationInviteRequestIndexEndpoint
from .endpoints.organization_issues_count import OrganizationIssuesCountEndpoint
from .endpoints.organization_issues_new import OrganizationIssuesNewEndpoint
from .endpoints.organization_issues_resolved_in_release import (
    OrganizationIssuesResolvedInReleaseEndpoint,
)
from .endpoints.organization_join_request import OrganizationJoinRequestEndpoint
from .endpoints.organization_member_details import OrganizationMemberDetailsEndpoint
from .endpoints.organization_member_index import OrganizationMemberIndexEndpoint
from .endpoints.organization_member_issues_assigned import OrganizationMemberIssuesAssignedEndpoint
from .endpoints.organization_member_issues_bookmarked import (
    OrganizationMemberIssuesBookmarkedEndpoint,
)
from .endpoints.organization_member_issues_viewed import OrganizationMemberIssuesViewedEndpoint
from .endpoints.organization_member_team_details import OrganizationMemberTeamDetailsEndpoint
from .endpoints.organization_member_unreleased_commits import (
    OrganizationMemberUnreleasedCommitsEndpoint,
)
from .endpoints.organization_monitors import OrganizationMonitorsEndpoint
from .endpoints.organization_onboarding_tasks import OrganizationOnboardingTaskEndpoint
from .endpoints.organization_pinned_searches import OrganizationPinnedSearchEndpoint
from .endpoints.organization_plugins import OrganizationPluginsEndpoint
from .endpoints.organization_plugins_configs import OrganizationPluginsConfigsEndpoint
from .endpoints.organization_processingissues import OrganizationProcessingIssuesEndpoint
from .endpoints.organization_projects import (
    OrganizationProjectsCountEndpoint,
    OrganizationProjectsEndpoint,
)
from .endpoints.organization_projects_sent_first_event import (
    OrganizationProjectsSentFirstEventEndpoint,
)
from .endpoints.organization_recent_searches import OrganizationRecentSearchesEndpoint
from .endpoints.organization_relay_usage import OrganizationRelayUsage
from .endpoints.organization_release_assemble import OrganizationReleaseAssembleEndpoint
from .endpoints.organization_release_commits import OrganizationReleaseCommitsEndpoint
from .endpoints.organization_release_details import OrganizationReleaseDetailsEndpoint
from .endpoints.organization_release_file_details import OrganizationReleaseFileDetailsEndpoint
from .endpoints.organization_release_files import OrganizationReleaseFilesEndpoint
from .endpoints.organization_release_meta import OrganizationReleaseMetaEndpoint
from .endpoints.organization_release_previous_commits import (
    OrganizationReleasePreviousCommitsEndpoint,
)
from .endpoints.organization_releases import (
    OrganizationReleasesEndpoint,
    OrganizationReleasesStatsEndpoint,
)
from .endpoints.organization_repositories import OrganizationRepositoriesEndpoint
from .endpoints.organization_repository_commits import OrganizationRepositoryCommitsEndpoint
from .endpoints.organization_repository_details import OrganizationRepositoryDetailsEndpoint
from .endpoints.organization_request_project_creation import OrganizationRequestProjectCreation
from .endpoints.organization_sdk_updates import OrganizationSdkUpdatesEndpoint
from .endpoints.organization_search_details import OrganizationSearchDetailsEndpoint
from .endpoints.organization_searches import OrganizationSearchesEndpoint
from .endpoints.organization_sentry_apps import OrganizationSentryAppsEndpoint
from .endpoints.organization_sessions import OrganizationSessionsEndpoint
from .endpoints.organization_shortid import ShortIdLookupEndpoint
from .endpoints.organization_slugs import SlugsUpdateEndpoint
from .endpoints.organization_stats import OrganizationStatsEndpoint
from .endpoints.organization_stats_v2 import OrganizationStatsEndpointV2
from .endpoints.organization_tagkey_values import OrganizationTagKeyValuesEndpoint
from .endpoints.organization_tags import OrganizationTagsEndpoint
from .endpoints.organization_teams import OrganizationTeamsEndpoint
from .endpoints.organization_user_details import OrganizationUserDetailsEndpoint
from .endpoints.organization_user_issues import OrganizationUserIssuesEndpoint
from .endpoints.organization_user_issues_search import OrganizationUserIssuesSearchEndpoint
from .endpoints.organization_user_reports import OrganizationUserReportsEndpoint
from .endpoints.organization_user_teams import OrganizationUserTeamsEndpoint
from .endpoints.organization_users import OrganizationUsersEndpoint
from .endpoints.project_agnostic_rule_conditions import ProjectAgnosticRuleConditionsEndpoint
from .endpoints.project_app_store_connect_credentials import (
    AppStoreConnect2FactorAuthEndpoint,
    AppStoreConnectAppsEndpoint,
    AppStoreConnectCreateCredentialsEndpoint,
    AppStoreConnectCredentialsValidateEndpoint,
    AppStoreConnectRequestSmsEndpoint,
    AppStoreConnectStartAuthEndpoint,
    AppStoreConnectUpdateCredentialsEndpoint,
)
from .endpoints.project_avatar import ProjectAvatarEndpoint
from .endpoints.project_codeowners import ProjectCodeOwnersEndpoint
from .endpoints.project_codeowners_details import ProjectCodeOwnersDetailsEndpoint
from .endpoints.project_codeowners_request import ProjectCodeOwnersRequestEndpoint
from .endpoints.project_create_sample import ProjectCreateSampleEndpoint
from .endpoints.project_create_sample_transaction import ProjectCreateSampleTransactionEndpoint
from .endpoints.project_details import ProjectDetailsEndpoint
from .endpoints.project_docs_platform import ProjectDocsPlatformEndpoint
from .endpoints.project_environment_details import ProjectEnvironmentDetailsEndpoint
from .endpoints.project_environments import ProjectEnvironmentsEndpoint
from .endpoints.project_event_details import EventJsonEndpoint, ProjectEventDetailsEndpoint
from .endpoints.project_events import ProjectEventsEndpoint
from .endpoints.project_filter_details import ProjectFilterDetailsEndpoint
from .endpoints.project_filters import ProjectFiltersEndpoint
from .endpoints.project_group_index import ProjectGroupIndexEndpoint
from .endpoints.project_group_stats import ProjectGroupStatsEndpoint
from .endpoints.project_index import ProjectIndexEndpoint
from .endpoints.project_issues_resolved_in_release import ProjectIssuesResolvedInReleaseEndpoint
from .endpoints.project_key_details import ProjectKeyDetailsEndpoint
from .endpoints.project_key_stats import ProjectKeyStatsEndpoint
from .endpoints.project_keys import ProjectKeysEndpoint
from .endpoints.project_member_index import ProjectMemberIndexEndpoint
from .endpoints.project_metrics import (
    ProjectMetricDetailsEndpoint,
    ProjectMetricsDataEndpoint,
    ProjectMetricsEndpoint,
    ProjectMetricsTagDetailsEndpoint,
    ProjectMetricsTagsEndpoint,
)
from .endpoints.project_ownership import ProjectOwnershipEndpoint
from .endpoints.project_platforms import ProjectPlatformsEndpoint
from .endpoints.project_plugin_details import ProjectPluginDetailsEndpoint
from .endpoints.project_plugins import ProjectPluginsEndpoint
from .endpoints.project_processingissues import (
    ProjectProcessingIssuesDiscardEndpoint,
    ProjectProcessingIssuesEndpoint,
    ProjectProcessingIssuesFixEndpoint,
)
from .endpoints.project_release_commits import ProjectReleaseCommitsEndpoint
from .endpoints.project_release_details import ProjectReleaseDetailsEndpoint
from .endpoints.project_release_file_details import ProjectReleaseFileDetailsEndpoint
from .endpoints.project_release_files import ProjectReleaseFilesEndpoint
from .endpoints.project_release_repositories import ProjectReleaseRepositories
from .endpoints.project_release_setup import ProjectReleaseSetupCompletionEndpoint
from .endpoints.project_release_stats import ProjectReleaseStatsEndpoint
from .endpoints.project_releases import ProjectReleasesEndpoint
from .endpoints.project_releases_token import ProjectReleasesTokenEndpoint
from .endpoints.project_repo_path_parsing import ProjectRepoPathParsingEndpoint
from .endpoints.project_reprocessing import ProjectReprocessingEndpoint
from .endpoints.project_rule_details import ProjectRuleDetailsEndpoint
from .endpoints.project_rule_task_details import ProjectRuleTaskDetailsEndpoint
from .endpoints.project_rules import ProjectRulesEndpoint
from .endpoints.project_rules_configuration import ProjectRulesConfigurationEndpoint
from .endpoints.project_search_details import ProjectSearchDetailsEndpoint
from .endpoints.project_searches import ProjectSearchesEndpoint
from .endpoints.project_servicehook_details import ProjectServiceHookDetailsEndpoint
from .endpoints.project_servicehook_stats import ProjectServiceHookStatsEndpoint
from .endpoints.project_servicehooks import ProjectServiceHooksEndpoint
from .endpoints.project_stacktrace_link import ProjectStacktraceLinkEndpoint
from .endpoints.project_stats import ProjectStatsEndpoint
from .endpoints.project_tagkey_details import ProjectTagKeyDetailsEndpoint
from .endpoints.project_tagkey_values import ProjectTagKeyValuesEndpoint
from .endpoints.project_tags import ProjectTagsEndpoint
from .endpoints.project_team_details import ProjectTeamDetailsEndpoint
from .endpoints.project_teams import ProjectTeamsEndpoint
from .endpoints.project_transaction_threshold import ProjectTransactionThresholdEndpoint
from .endpoints.project_transfer import ProjectTransferEndpoint
from .endpoints.project_user_details import ProjectUserDetailsEndpoint
from .endpoints.project_user_reports import ProjectUserReportsEndpoint
from .endpoints.project_user_stats import ProjectUserStatsEndpoint
from .endpoints.project_users import ProjectUsersEndpoint
from .endpoints.prompts_activity import PromptsActivityEndpoint
from .endpoints.relay_details import RelayDetailsEndpoint
from .endpoints.relay_healthcheck import RelayHealthCheck
from .endpoints.relay_index import RelayIndexEndpoint
from .endpoints.relay_projectconfigs import RelayProjectConfigsEndpoint
from .endpoints.relay_projectids import RelayProjectIdsEndpoint
from .endpoints.relay_publickeys import RelayPublicKeysEndpoint
from .endpoints.relay_register import RelayRegisterChallengeEndpoint, RelayRegisterResponseEndpoint
from .endpoints.release_deploys import ReleaseDeploysEndpoint
from .endpoints.sentry_app_authorizations import SentryAppAuthorizationsEndpoint
from .endpoints.sentry_app_components import (
    OrganizationSentryAppComponentsEndpoint,
    SentryAppComponentsEndpoint,
)
from .endpoints.sentry_app_details import SentryAppDetailsEndpoint
from .endpoints.sentry_app_features import SentryAppFeaturesEndpoint
from .endpoints.sentry_app_installation_details import SentryAppInstallationDetailsEndpoint
from .endpoints.sentry_app_installation_external_issue_actions import (
    SentryAppInstallationExternalIssueActionsEndpoint,
)
from .endpoints.sentry_app_installation_external_issue_details import (
    SentryAppInstallationExternalIssueDetailsEndpoint,
)
from .endpoints.sentry_app_installation_external_issues import (
    SentryAppInstallationExternalIssuesEndpoint,
)
from .endpoints.sentry_app_installation_external_requests import (
    SentryAppInstallationExternalRequestsEndpoint,
)
from .endpoints.sentry_app_installations import SentryAppInstallationsEndpoint
from .endpoints.sentry_app_interaction import SentryAppInteractionEndpoint
from .endpoints.sentry_app_publish_request import SentryAppPublishRequestEndpoint
from .endpoints.sentry_app_requests import SentryAppRequestsEndpoint
from .endpoints.sentry_app_stats import SentryAppStatsEndpoint
from .endpoints.sentry_apps import SentryAppsEndpoint
from .endpoints.sentry_apps_stats import SentryAppsStatsEndpoint
from .endpoints.sentry_internal_app_token_details import SentryInternalAppTokenDetailsEndpoint
from .endpoints.sentry_internal_app_tokens import SentryInternalAppTokensEndpoint
from .endpoints.setup_wizard import SetupWizard
from .endpoints.shared_group_details import SharedGroupDetailsEndpoint
from .endpoints.system_health import SystemHealthEndpoint
from .endpoints.system_options import SystemOptionsEndpoint
from .endpoints.team_alerts_triggered import TeamAlertsTriggeredEndpoint
from .endpoints.team_avatar import TeamAvatarEndpoint
from .endpoints.team_details import TeamDetailsEndpoint
from .endpoints.team_groups_new import TeamGroupsNewEndpoint
from .endpoints.team_groups_trending import TeamGroupsTrendingEndpoint
from .endpoints.team_members import TeamMembersEndpoint
from .endpoints.team_notification_settings_details import TeamNotificationSettingsDetailsEndpoint
from .endpoints.team_projects import TeamProjectsEndpoint
from .endpoints.team_release_count import TeamReleaseCountEndpoint
from .endpoints.team_stats import TeamStatsEndpoint
from .endpoints.team_time_to_resolution import TeamTimeToResolutionEndpoint
from .endpoints.user_authenticator_details import UserAuthenticatorDetailsEndpoint
from .endpoints.user_authenticator_enroll import UserAuthenticatorEnrollEndpoint
from .endpoints.user_authenticator_index import UserAuthenticatorIndexEndpoint
from .endpoints.user_details import UserDetailsEndpoint
from .endpoints.user_emails import UserEmailsEndpoint
from .endpoints.user_emails_confirm import UserEmailsConfirmEndpoint
from .endpoints.user_identity import UserIdentityEndpoint
from .endpoints.user_identity_details import UserIdentityDetailsEndpoint
from .endpoints.user_index import UserIndexEndpoint
from .endpoints.user_ips import UserIPsEndpoint
from .endpoints.user_notification_details import UserNotificationDetailsEndpoint
from .endpoints.user_notification_fine_tuning import UserNotificationFineTuningEndpoint
from .endpoints.user_notification_settings_details import UserNotificationSettingsDetailsEndpoint
from .endpoints.user_organizationintegrations import UserOrganizationIntegrationsEndpoint
from .endpoints.user_organizations import UserOrganizationsEndpoint
from .endpoints.user_password import UserPasswordEndpoint
from .endpoints.user_social_identities_index import UserSocialIdentitiesIndexEndpoint
from .endpoints.user_social_identity_details import UserSocialIdentityDetailsEndpoint
from .endpoints.user_subscriptions import UserSubscriptionsEndpoint
from .endpoints.useravatar import UserAvatarEndpoint

# issues endpoints are available both top level (by numerical ID) as well as coupled
# to the organization (and queryable via short ID)
GROUP_URLS = [
    url(r"^(?P<issue_id>[^\/]+)/$", GroupDetailsEndpoint.as_view()),
    url(r"^(?P<issue_id>[^\/]+)/activities/$", GroupActivitiesEndpoint.as_view()),
    url(r"^(?P<issue_id>[^\/]+)/events/$", GroupEventsEndpoint.as_view()),
    url(r"^(?P<issue_id>[^\/]+)/events/latest/$", GroupEventsLatestEndpoint.as_view()),
    url(r"^(?P<issue_id>[^\/]+)/events/oldest/$", GroupEventsOldestEndpoint.as_view()),
    url(r"^(?P<issue_id>[^\/]+)/(?:notes|comments)/$", GroupNotesEndpoint.as_view()),
    url(
        r"^(?P<issue_id>[^\/]+)/(?:notes|comments)/(?P<note_id>[^\/]+)/$",
        GroupNotesDetailsEndpoint.as_view(),
    ),
    url(r"^(?P<issue_id>[^\/]+)/hashes/$", GroupHashesEndpoint.as_view()),
    url(r"^(?P<issue_id>[^\/]+)/grouping/levels/$", GroupingLevelsEndpoint.as_view()),
    url(
        r"^(?P<issue_id>[^\/]+)/grouping/levels/(?P<id>[^\/]+)/new-issues/$",
        GroupingLevelNewIssuesEndpoint.as_view(),
    ),
    url(r"^(?P<issue_id>[^\/]+)/hashes/split/$", GroupHashesSplitEndpoint.as_view()),
    url(r"^(?P<issue_id>[^\/]+)/reprocessing/$", GroupReprocessingEndpoint.as_view()),
    url(r"^(?P<issue_id>[^\/]+)/stats/$", GroupStatsEndpoint.as_view()),
    url(r"^(?P<issue_id>[^\/]+)/tags/$", GroupTagsEndpoint.as_view()),
    url(r"^(?P<issue_id>[^\/]+)/tags/(?P<key>[^/]+)/$", GroupTagKeyDetailsEndpoint.as_view()),
    url(r"^(?P<issue_id>[^\/]+)/tags/(?P<key>[^/]+)/values/$", GroupTagKeyValuesEndpoint.as_view()),
    url(
        r"^(?P<issue_id>[^\/]+)/(?:user-feedback|user-reports)/$",
        GroupUserReportsEndpoint.as_view(),
    ),
    url(r"^(?P<issue_id>[^\/]+)/attachments/$", GroupAttachmentsEndpoint.as_view()),
    url(r"^(?P<issue_id>[^\/]+)/similar/$", GroupSimilarIssuesEndpoint.as_view()),
    url(
        r"^(?P<issue_id>[^\/]+)/external-issues/$",
        GroupExternalIssuesEndpoint.as_view(),
        name="external-issues",
    ),
    url(
        r"^(?P<issue_id>[^\/]+)/external-issues/(?P<external_issue_id>\d+)/$",
        GroupExternalIssueDetailsEndpoint.as_view(),
    ),
    url(r"^(?P<issue_id>[^\/]+)/integrations/$", GroupIntegrationsEndpoint.as_view()),
    url(
        r"^(?P<issue_id>[^\/]+)/integrations/(?P<integration_id>\d+)/$",
        GroupIntegrationDetailsEndpoint.as_view(),
        name="integration-details",
    ),
    url(r"^(?P<issue_id>[^\/]+)/current-release/$", GroupCurrentReleaseEndpoint.as_view()),
    url(r"^(?P<issue_id>[^\/]+)/first-last-release/$", GroupFirstLastReleaseEndpoint.as_view()),
    # Load plugin group urls
    url(r"^(?P<issue_id>[^\/]+)/plugins?/", include("sentry.plugins.base.group_api_urls")),
]

urlpatterns = [
    # Relay
    url(
        r"^relays/",
        include(
            [
                url(r"^$", RelayIndexEndpoint.as_view(), name="sentry-api-0-relays-index"),
                url(
                    r"^register/challenge/$",
                    RelayRegisterChallengeEndpoint.as_view(),
                    name="sentry-api-0-relay-register-challenge",
                ),
                url(
                    r"^register/response/$",
                    RelayRegisterResponseEndpoint.as_view(),
                    name="sentry-api-0-relay-register-response",
                ),
                url(
                    r"^projectconfigs/$",
                    RelayProjectConfigsEndpoint.as_view(),
                    name="sentry-api-0-relay-projectconfigs",
                ),
                url(
                    r"^projectids/$",
                    RelayProjectIdsEndpoint.as_view(),
                    name="sentry-api-0-relay-projectids",
                ),
                url(
                    r"^publickeys/$",
                    RelayPublicKeysEndpoint.as_view(),
                    name="sentry-api-0-relay-publickeys",
                ),
                url(
                    r"^live/$",
                    RelayHealthCheck.as_view(),
                    name="sentry-api-0-relays-healthcheck",
                ),
                url(
                    r"^(?P<relay_id>[^\/]+)/$",
                    RelayDetailsEndpoint.as_view(),
                    name="sentry-api-0-relays-details",
                ),
            ]
        ),
    ),
    # Api Data
    url(r"^assistant/$", AssistantEndpoint.as_view(), name="sentry-api-0-assistant"),
    url(
        r"^api-applications/$",
        ApiApplicationsEndpoint.as_view(),
        name="sentry-api-0-api-applications",
    ),
    url(
        r"^api-applications/(?P<app_id>[^\/]+)/$",
        ApiApplicationDetailsEndpoint.as_view(),
        name="sentry-api-0-api-application-details",
    ),
    url(
        r"^api-authorizations/$",
        ApiAuthorizationsEndpoint.as_view(),
        name="sentry-api-0-api-authorizations",
    ),
    url(r"^api-tokens/$", ApiTokensEndpoint.as_view(), name="sentry-api-0-api-tokens"),
    url(
        r"^prompts-activity/$",
        PromptsActivityEndpoint.as_view(),
        name="sentry-api-0-prompts-activity",
    ),
    # Auth
    url(
        r"^auth/",
        include(
            [
                url(r"^$", AuthIndexEndpoint.as_view(), name="sentry-api-0-auth"),
                url(r"^config/$", AuthConfigEndpoint.as_view(), name="sentry-api-0-auth-config"),
                url(r"^login/$", AuthLoginEndpoint.as_view(), name="sentry-api-0-auth-login"),
            ]
        ),
    ),
    # List Authenticators
    url(
        r"^authenticators/$",
        AuthenticatorIndexEndpoint.as_view(),
        name="sentry-api-0-authenticator-index",
    ),
    # Broadcasts
    url(r"^broadcasts/$", BroadcastIndexEndpoint.as_view(), name="sentry-api-0-broadcast-index"),
    url(r"^broadcasts/(?P<broadcast_id>[^\/]+)/$", BroadcastDetailsEndpoint.as_view()),
    # Project transfer
    url(
        r"^accept-transfer/$",
        AcceptProjectTransferEndpoint.as_view(),
        name="sentry-api-0-accept-project-transfer",
    ),
    # Organization invite
    url(
        r"^accept-invite/(?P<member_id>[^\/]+)/(?P<token>[^\/]+)/$",
        AcceptOrganizationInvite.as_view(),
        name="sentry-api-0-accept-organization-invite",
    ),
    # Monitors
    url(
        r"^monitors/",
        include(
            [
                url(r"^(?P<monitor_id>[^\/]+)/$", MonitorDetailsEndpoint.as_view()),
                url(r"^(?P<monitor_id>[^\/]+)/checkins/$", MonitorCheckInsEndpoint.as_view()),
                url(
                    r"^(?P<monitor_id>[^\/]+)/checkins/(?P<checkin_id>[^\/]+)/$",
                    MonitorCheckInDetailsEndpoint.as_view(),
                ),
                url(r"^(?P<monitor_id>[^\/]+)/stats/$", MonitorStatsEndpoint.as_view()),
            ]
        ),
    ),
    # Users
    url(
        r"^users/",
        include(
            [
                url(r"^$", UserIndexEndpoint.as_view(), name="sentry-api-0-user-index"),
                url(
                    r"^(?P<user_id>[^\/]+)/$",
                    UserDetailsEndpoint.as_view(),
                    name="sentry-api-0-user-details",
                ),
                url(
                    r"^(?P<user_id>[^\/]+)/avatar/$",
                    UserAvatarEndpoint.as_view(),
                    name="sentry-api-0-user-avatar",
                ),
                url(
                    r"^(?P<user_id>[^\/]+)/authenticators/$",
                    UserAuthenticatorIndexEndpoint.as_view(),
                    name="sentry-api-0-user-authenticator-index",
                ),
                url(
                    r"^(?P<user_id>[^\/]+)/authenticators/(?P<interface_id>[^\/]+)/enroll/$",
                    UserAuthenticatorEnrollEndpoint.as_view(),
                    name="sentry-api-0-user-authenticator-enroll",
                ),
                url(
                    r"^(?P<user_id>[^\/]+)/authenticators/(?P<auth_id>[^\/]+)/(?P<interface_device_id>[^\/]+)/$",
                    UserAuthenticatorDetailsEndpoint.as_view(),
                    name="sentry-api-0-user-authenticator-device-details",
                ),
                url(
                    r"^(?P<user_id>[^\/]+)/authenticators/(?P<auth_id>[^\/]+)/$",
                    UserAuthenticatorDetailsEndpoint.as_view(),
                    name="sentry-api-0-user-authenticator-details",
                ),
                url(
                    r"^(?P<user_id>[^\/]+)/emails/$",
                    UserEmailsEndpoint.as_view(),
                    name="sentry-api-0-user-emails",
                ),
                url(
                    r"^(?P<user_id>[^\/]+)/emails/confirm/$",
                    UserEmailsConfirmEndpoint.as_view(),
                    name="sentry-api-0-user-emails-confirm",
                ),
                url(
                    r"^(?P<user_id>[^\/]+)/identities/(?P<identity_id>[^\/]+)/$",
                    UserIdentityDetailsEndpoint.as_view(),
                    name="sentry-api-0-user-identity-details",
                ),
                url(
                    r"^(?P<user_id>[^\/]+)/identities/$",
                    UserIdentityEndpoint.as_view(),
                    name="sentry-api-0-user-identity",
                ),
                url(
                    r"^(?P<user_id>[^\/]+)/ips/$",
                    UserIPsEndpoint.as_view(),
                    name="sentry-api-0-user-ips",
                ),
                url(
                    r"^(?P<user_id>[^\/]+)/organizations/$",
                    UserOrganizationsEndpoint.as_view(),
                    name="sentry-api-0-user-organizations",
                ),
                url(
                    r"^(?P<user_id>[^\/]+)/notification-settings/$",
                    UserNotificationSettingsDetailsEndpoint.as_view(),
                    name="sentry-api-0-user-notification-settings",
                ),
                url(
                    r"^(?P<user_id>[^\/]+)/notifications/$",
                    UserNotificationDetailsEndpoint.as_view(),
                    name="sentry-api-0-user-notifications",
                ),
                url(
                    r"^(?P<user_id>[^\/]+)/notifications/(?P<notification_type>[^\/]+)/$",
                    UserNotificationFineTuningEndpoint.as_view(),
                    name="sentry-api-0-user-notifications-fine-tuning",
                ),
                url(
                    r"^(?P<user_id>[^\/]+)/password/$",
                    UserPasswordEndpoint.as_view(),
                    name="sentry-api-0-user-password",
                ),
                url(
                    r"^(?P<user_id>[^\/]+)/social-identities/$",
                    UserSocialIdentitiesIndexEndpoint.as_view(),
                    name="sentry-api-0-user-social-identities-index",
                ),
                url(
                    r"^(?P<user_id>[^\/]+)/social-identities/(?P<identity_id>[^\/]+)/$",
                    UserSocialIdentityDetailsEndpoint.as_view(),
                    name="sentry-api-0-user-social-identity-details",
                ),
                url(
                    r"^(?P<user_id>[^\/]+)/subscriptions/$",
                    UserSubscriptionsEndpoint.as_view(),
                    name="sentry-api-0-user-subscriptions",
                ),
                url(
                    r"^(?P<user_id>[^\/]+)/organization-integrations/$",
                    UserOrganizationIntegrationsEndpoint.as_view(),
                    name="sentry-api-0-user-organization-integrations",
                ),
            ]
        ),
    ),
    # Organizations
    url(
        r"^organizations/",
        include(
            [
                url(r"^$", OrganizationIndexEndpoint.as_view(), name="sentry-api-0-organizations"),
                url(
                    r"^(?P<organization_slug>[^\/]+)/$",
                    OrganizationDetailsEndpoint.as_view(),
                    name="sentry-api-0-organization-details",
                ),
                # Alert Rules
                url(
                    r"^(?P<organization_slug>[^\/]+)/alert-rules/available-actions/$",
                    OrganizationAlertRuleAvailableActionIndexEndpoint.as_view(),
                    name="sentry-api-0-organization-alert-rule-available-actions",
                ),
                url(
                    r"^(?P<organization_slug>[^\/]+)/alert-rules/(?P<alert_rule_id>[^\/]+)/$",
                    OrganizationAlertRuleDetailsEndpoint.as_view(),
                    name="sentry-api-0-organization-alert-rule-details",
                ),
                url(
                    r"^(?P<organization_slug>[^\/]+)/alert-rules/$",
                    OrganizationAlertRuleIndexEndpoint.as_view(),
                    name="sentry-api-0-organization-alert-rules",
                ),
                url(
                    r"^(?P<organization_slug>[^\/]+)/combined-rules/$",
                    OrganizationCombinedRuleIndexEndpoint.as_view(),
                    name="sentry-api-0-organization-combined-rules",
                ),
                # Data Export
                url(
                    r"^(?P<organization_slug>[^\/]+)/data-export/$",
                    DataExportEndpoint.as_view(),
                    name="sentry-api-0-organization-data-export",
                ),
                url(
                    r"^(?P<organization_slug>[^\/]+)/data-export/(?P<data_export_id>[^\/]+)/$",
                    DataExportDetailsEndpoint.as_view(),
                    name="sentry-api-0-organization-data-export-details",
                ),
                # Incidents
                url(
                    r"^(?P<organization_slug>[^\/]+)/incidents/(?P<incident_identifier>[^\/]+)/activity/$",
                    OrganizationIncidentActivityIndexEndpoint.as_view(),
                    name="sentry-api-0-organization-incident-activity",
                ),
                url(
                    r"^(?P<organization_slug>[^\/]+)/incidents/(?P<incident_identifier>[^\/]+)/comments/$",
                    OrganizationIncidentCommentIndexEndpoint.as_view(),
                    name="sentry-api-0-organization-incident-comments",
                ),
                url(
                    r"^(?P<organization_slug>[^\/]+)/incidents/(?P<incident_identifier>[^\/]+)/comments/(?P<activity_id>[^\/]+)/$",
                    OrganizationIncidentCommentDetailsEndpoint.as_view(),
                    name="sentry-api-0-organization-incident-comment-details",
                ),
                url(
                    r"^(?P<organization_slug>[^\/]+)/incidents/(?P<incident_identifier>[^\/]+)/$",
                    OrganizationIncidentDetailsEndpoint.as_view(),
                    name="sentry-api-0-organization-incident-details",
                ),
                url(
                    r"^(?P<organization_slug>[^\/]+)/incidents/(?P<incident_identifier>[^\/]+)/stats/$",
                    OrganizationIncidentStatsEndpoint.as_view(),
                    name="sentry-api-0-organization-incident-stats",
                ),
                url(
                    r"^(?P<organization_slug>[^\/]+)/incidents/$",
                    OrganizationIncidentIndexEndpoint.as_view(),
                    name="sentry-api-0-organization-incident-index",
                ),
                url(
                    r"^(?P<organization_slug>[^\/]+)/incidents/(?P<incident_identifier>[^\/]+)/seen/$",
                    OrganizationIncidentSeenEndpoint.as_view(),
                    name="sentry-api-0-organization-incident-seen",
                ),
                url(
                    r"^(?P<organization_slug>[^\/]+)/incidents/(?P<incident_identifier>[^\/]+)/subscriptions/$",
                    OrganizationIncidentSubscriptionIndexEndpoint.as_view(),
                    name="sentry-api-0-organization-incident-subscription-index",
                ),
                url(
                    r"^(?P<organization_slug>[^\/]+)/chunk-upload/$",
                    ChunkUploadEndpoint.as_view(),
                    name="sentry-api-0-chunk-upload",
                ),
                # Code Path Mappings
                url(
                    r"^(?P<organization_slug>[^\/]+)/code-mappings/$",
                    OrganizationCodeMappingsEndpoint.as_view(),
                    name="sentry-api-0-organization-code-mappings",
                ),
                url(
                    r"^(?P<organization_slug>[^\/]+)/code-mappings/(?P<config_id>[^\/]+)/$",
                    OrganizationCodeMappingDetailsEndpoint.as_view(),
                    name="sentry-api-0-organization-code-mapping-details",
                ),
                url(
                    r"^(?P<organization_slug>[^\/]+)/code-mappings/(?P<config_id>[^\/]+)/codeowners/$",
                    OrganizationCodeMappingCodeOwnersEndpoint.as_view(),
                    name="sentry-api-0-organization-code-mapping-codeowners",
                ),
                # Discover
                url(
                    r"^(?P<organization_slug>[^\/]+)/discover/query/$",
                    DiscoverQueryEndpoint.as_view(),
                    name="sentry-api-0-discover-query",
                ),
                url(
                    r"^(?P<organization_slug>[^\/]+)/discover/saved/$",
                    DiscoverSavedQueriesEndpoint.as_view(),
                    name="sentry-api-0-discover-saved-queries",
                ),
                url(
                    r"^(?P<organization_slug>[^\/]+)/discover/saved/(?P<query_id>\d+)/$",
                    DiscoverSavedQueryDetailEndpoint.as_view(),
                    name="sentry-api-0-discover-saved-query-detail",
                ),
                url(
                    r"^(?P<organization_slug>[^\/]+)/discover/saved/(?P<query_id>\d+)/visit/$",
                    DiscoverSavedQueryVisitEndpoint.as_view(),
                    name="sentry-api-0-discover-saved-query-visit",
                ),
                url(
                    r"^(?P<organization_slug>[^\/]+)/key-transactions/$",
                    KeyTransactionEndpoint.as_view(),
                    name="sentry-api-0-organization-key-transactions",
                ),
                url(
                    r"^(?P<organization_slug>[^\/]+)/key-transactions-list/$",
                    KeyTransactionListEndpoint.as_view(),
                    name="sentry-api-0-organization-key-transactions-list",
                ),
                url(
                    r"^(?P<organization_slug>[^\/]+)/related-issues/$",
                    OrganizationEventsRelatedIssuesEndpoint.as_view(),
                    name="sentry-api-0-organization-related-issues",
                ),
                url(
                    r"^(?P<organization_slug>[^\/]+)/project-transaction-threshold-override/$",
                    ProjectTransactionThresholdOverrideEndpoint.as_view(),
                    name="sentry-api-0-organization-project-transaction-threshold-override",
                ),
                # Dashboards
                url(
                    r"^(?P<organization_slug>[^\/]+)/dashboards/$",
                    OrganizationDashboardsEndpoint.as_view(),
                    name="sentry-api-0-organization-dashboards",
                ),
                url(
                    r"^(?P<organization_slug>[^\/]+)/dashboards/widgets/$",
                    OrganizationDashboardWidgetDetailsEndpoint.as_view(),
                    name="sentry-api-0-organization-dashboard-widget-details",
                ),
                url(
                    r"^(?P<organization_slug>[^\/]+)/dashboards/(?P<dashboard_id>[^\/]+)/$",
                    OrganizationDashboardDetailsEndpoint.as_view(),
                    name="sentry-api-0-organization-dashboard-details",
                ),
                url(
                    r"^(?P<organization_slug>[^\/]+)/dashboards/(?P<dashboard_id>[^\/]+)/visit/$",
                    OrganizationDashboardVisitEndpoint.as_view(),
                    name="sentry-api-0-organization-dashboard-visit",
                ),
                url(
                    r"^(?P<organization_slug>[^\/]+)/shortids/(?P<short_id>[^\/]+)/$",
                    ShortIdLookupEndpoint.as_view(),
                    name="sentry-api-0-short-id-lookup",
                ),
                url(
                    r"^(?P<organization_slug>[^\/]+)/eventids/(?P<event_id>(?:\d+|[A-Fa-f0-9-]{32,36}))/$",
                    EventIdLookupEndpoint.as_view(),
                    name="sentry-api-0-event-id-lookup",
                ),
                url(
                    r"^(?P<organization_slug>[^\/]+)/data-scrubbing-selector-suggestions/$",
                    DataScrubbingSelectorSuggestionsEndpoint.as_view(),
                    name="sentry-api-0-data-scrubbing-selector-suggestions",
                ),
                url(
                    r"^(?P<organization_slug>[^\/]+)/slugs/$",
                    SlugsUpdateEndpoint.as_view(),
                    name="sentry-api-0-short-ids-update",
                ),
                url(
                    r"^(?P<organization_slug>[^\/]+)/access-requests/$",
                    OrganizationAccessRequestDetailsEndpoint.as_view(),
                    name="sentry-api-0-organization-access-requests",
                ),
                url(
                    r"^(?P<organization_slug>[^\/]+)/access-requests/(?P<request_id>\d+)/$",
                    OrganizationAccessRequestDetailsEndpoint.as_view(),
                    name="sentry-api-0-organization-access-request-details",
                ),
                url(
                    r"^(?P<organization_slug>[^\/]+)/activity/$",
                    OrganizationActivityEndpoint.as_view(),
                    name="sentry-api-0-organization-activity",
                ),
                url(
                    r"^(?P<organization_slug>[^\/]+)/api-keys/$",
                    OrganizationApiKeyIndexEndpoint.as_view(),
                    name="sentry-api-0-organization-api-key-index",
                ),
                url(
                    r"^(?P<organization_slug>[^\/]+)/api-keys/(?P<api_key_id>[^\/]+)/$",
                    OrganizationApiKeyDetailsEndpoint.as_view(),
                    name="sentry-api-0-organization-api-key-details",
                ),
                url(
                    r"^(?P<organization_slug>[^\/]+)/audit-logs/$",
                    OrganizationAuditLogsEndpoint.as_view(),
                    name="sentry-api-0-organization-audit-logs",
                ),
                url(
                    r"^(?P<organization_slug>[^\/]+)/auth-provider/$",
                    OrganizationAuthProviderDetailsEndpoint.as_view(),
                    name="sentry-api-0-organization-auth-provider",
                ),
                url(
                    r"^(?P<organization_slug>[^\/]+)/auth-providers/$",
                    OrganizationAuthProvidersEndpoint.as_view(),
                    name="sentry-api-0-organization-auth-providers",
                ),
                url(
                    r"^(?P<organization_slug>[^\/]+)/auth-provider/send-reminders/$",
                    OrganizationAuthProviderSendRemindersEndpoint.as_view(),
                    name="sentry-api-0-organization-auth-provider-send-reminders",
                ),
                url(
                    r"^(?P<organization_slug>[^\/]+)/avatar/$",
                    OrganizationAvatarEndpoint.as_view(),
                    name="sentry-api-0-organization-avatar",
                ),
                url(
                    r"^(?P<organization_slug>[^\/]+)/config/integrations/$",
                    OrganizationConfigIntegrationsEndpoint.as_view(),
                    name="sentry-api-0-organization-config-integrations",
                ),
                url(
                    r"^(?P<organization_slug>[^\/]+)/config/repos/$",
                    OrganizationConfigRepositoriesEndpoint.as_view(),
                    name="sentry-api-0-organization-config-repositories",
                ),
                url(
                    r"^(?P<organization_slug>[^\/]+)/sdk-updates/$",
                    OrganizationSdkUpdatesEndpoint.as_view(),
                    name="sentry-api-0-organization-sdk-updates",
                ),
                url(
                    r"^(?P<organization_slug>[^\/]+)/has-mobile-app-events/$",
                    OrganizationHasMobileAppEvents.as_view(),
                    name="sentry-api-0-organization-has-mobile-events",
                ),
                # TODO add an alias for /organizations/:slug/events/ and deprecate eventsv2
                url(
                    r"^(?P<organization_slug>[^\/]+)/eventsv2/$",
                    OrganizationEventsV2Endpoint.as_view(),
                    name="sentry-api-0-organization-eventsv2",
                ),
                url(
                    r"^(?P<organization_slug>[^\/]+)/events/(?P<project_slug>[^\/]+):(?P<event_id>(?:\d+|[A-Fa-f0-9-]{32,36}))/$",
                    OrganizationEventDetailsEndpoint.as_view(),
                    name="sentry-api-0-organization-event-details",
                ),
                url(
                    r"^(?P<organization_slug>[^\/]+)/events-stats/$",
                    OrganizationEventsStatsEndpoint.as_view(),
                    name="sentry-api-0-organization-events-stats",
                ),
                url(
                    r"^(?P<organization_slug>[^\/]+)/events-geo/$",
                    OrganizationEventsGeoEndpoint.as_view(),
                    name="sentry-api-0-organization-events-geo",
                ),
                url(
                    r"^(?P<organization_slug>[^\/]+)/events-facets/$",
                    OrganizationEventsFacetsEndpoint.as_view(),
                    name="sentry-api-0-organization-events-facets",
                ),
                url(
                    r"^(?P<organization_slug>[^\/]+)/events-facets-performance/$",
                    OrganizationEventsFacetsPerformanceEndpoint.as_view(),
                    name="sentry-api-0-organization-events-facets-performance",
                ),
                url(
                    r"^(?P<organization_slug>[^\/]+)/events-facets-performance-histogram/$",
                    OrganizationEventsFacetsPerformanceHistogramEndpoint.as_view(),
                    name="sentry-api-0-organization-events-facets-performance-histogram",
                ),
                url(
                    r"^(?P<organization_slug>[^\/]+)/events-meta/$",
                    OrganizationEventsMetaEndpoint.as_view(),
                    name="sentry-api-0-organization-events-meta",
                ),
                url(
                    r"^(?P<organization_slug>[^\/]+)/events-histogram/$",
                    OrganizationEventsHistogramEndpoint.as_view(),
                    name="sentry-api-0-organization-events-histogram",
                ),
                url(
                    r"^(?P<organization_slug>[^\/]+)/events-trends/$",
                    OrganizationEventsTrendsEndpoint.as_view(),
                    name="sentry-api-0-organization-events-trends",
                ),
                url(
                    r"^(?P<organization_slug>[^\/]+)/events-vitals/$",
                    OrganizationEventsVitalsEndpoint.as_view(),
                    name="sentry-api-0-organization-events-vitals",
                ),
                url(
                    r"^(?P<organization_slug>[^\/]+)/events-has-measurements/$",
                    OrganizationEventsHasMeasurementsEndpoint.as_view(),
                    name="sentry-api-0-organization-events-has-measurements",
                ),
                url(
                    r"^(?P<organization_slug>[^\/]+)/events-trends-stats/$",
                    OrganizationEventsTrendsStatsEndpoint.as_view(),
                    name="sentry-api-0-organization-events-trends-stats",
                ),
                url(
                    r"^(?P<organization_slug>[^\/]+)/event-baseline/$",
                    OrganizationEventBaseline.as_view(),
                    name="sentry-api-0-organization-event-baseline",
                ),
                url(
                    r"^(?P<organization_slug>[^\/]+)/events-trace-light/(?P<trace_id>(?:\d+|[A-Fa-f0-9-]{32,36}))/$",
                    OrganizationEventsTraceLightEndpoint.as_view(),
                    name="sentry-api-0-organization-events-trace-light",
                ),
                url(
                    r"^(?P<organization_slug>[^\/]+)/events-trace/(?P<trace_id>(?:\d+|[A-Fa-f0-9-]{32,36}))/$",
                    OrganizationEventsTraceEndpoint.as_view(),
                    name="sentry-api-0-organization-events-trace",
                ),
                url(
                    r"^(?P<organization_slug>[^\/]+)/events-trace-meta/(?P<trace_id>(?:\d+|[A-Fa-f0-9-]{32,36}))/$",
                    OrganizationEventsTraceMetaEndpoint.as_view(),
                    name="sentry-api-0-organization-events-trace-meta",
                ),
                url(
                    r"^(?P<organization_slug>[^\/]+)/issues/new/$",
                    OrganizationIssuesNewEndpoint.as_view(),
                ),
                url(
                    r"^(?P<organization_slug>[^\/]+)/issues/$",
                    OrganizationGroupIndexEndpoint.as_view(),
                    name="sentry-api-0-organization-group-index",
                ),
                url(
                    r"^(?P<organization_slug>[^\/]+)/issues-count/$",
                    OrganizationIssuesCountEndpoint.as_view(),
                ),
                url(
                    r"^(?P<organization_slug>[^\/]+)/issues-stats/$",
                    OrganizationGroupIndexStatsEndpoint.as_view(),
                    name="sentry-api-0-organization-group-index-stats",
                ),
                url(
                    r"^(?P<organization_slug>[^\/]+)/(?:issues|groups)/",
                    include(GROUP_URLS),
                ),
                url(
                    r"^(?P<organization_slug>[^\/]+)/integrations/$",
                    OrganizationIntegrationsEndpoint.as_view(),
                    name="sentry-api-0-organization-integrations",
                ),
                url(
                    r"^(?P<organization_slug>[^\/]+)/integrations/(?P<integration_id>[^\/]+)/$",
                    OrganizationIntegrationDetailsEndpoint.as_view(),
                    name="sentry-api-0-organization-integration-details",
                ),
                url(
                    r"^(?P<organization_slug>[^\/]+)/integrations/(?P<integration_id>[^\/]+)/repos/$",
                    OrganizationIntegrationReposEndpoint.as_view(),
                ),
                url(
                    r"^(?P<organization_slug>[^\/]+)/integrations/(?P<integration_id>[^\/]+)/serverless-functions/$",
                    OrganizationIntegrationServerlessFunctionsEndpoint.as_view(),
                    name="sentry-api-0-organization-integration-serverless-functions",
                ),
                url(
                    r"^(?P<organization_slug>[^\/]+)/members/$",
                    OrganizationMemberIndexEndpoint.as_view(),
                    name="sentry-api-0-organization-member-index",
                ),
                url(
                    r"^(?P<organization_slug>[^\/]+)/external-users/$",
                    ExternalUserEndpoint.as_view(),
                    name="sentry-api-0-organization-external-user",
                ),
                url(
                    r"^(?P<organization_slug>[^\/]+)/external-users/(?P<external_user_id>[^\/]+)/$",
                    ExternalUserDetailsEndpoint.as_view(),
                    name="sentry-api-0-organization-external-user-details",
                ),
                url(
                    r"^(?P<organization_slug>[^\/]+)/integration-requests/$",
                    OrganizationIntegrationRequestEndpoint.as_view(),
                    name="sentry-api-0-organization-integration-request",
                ),
                url(
                    r"^(?P<organization_slug>[^\/]+)/invite-requests/$",
                    OrganizationInviteRequestIndexEndpoint.as_view(),
                    name="sentry-api-0-organization-invite-request-index",
                ),
                url(
                    r"^(?P<organization_slug>[^\/]+)/invite-requests/(?P<member_id>[^\/]+)/$",
                    OrganizationInviteRequestDetailsEndpoint.as_view(),
                    name="sentry-api-0-organization-invite-request-detail",
                ),
                url(
                    r"^(?P<organization_slug>[^\/]+)/monitors/$",
                    OrganizationMonitorsEndpoint.as_view(),
                    name="sentry-api-0-organization-monitors",
                ),
                url(
                    r"^(?P<organization_slug>[^\/]+)/pinned-searches/$",
                    OrganizationPinnedSearchEndpoint.as_view(),
                    name="sentry-api-0-organization-pinned-searches",
                ),
                url(
                    r"^(?P<organization_slug>[^\/]+)/recent-searches/$",
                    OrganizationRecentSearchesEndpoint.as_view(),
                    name="sentry-api-0-organization-recent-searches",
                ),
                url(
                    r"^(?P<organization_slug>[^\/]+)/searches/(?P<search_id>[^\/]+)/$",
                    OrganizationSearchDetailsEndpoint.as_view(),
                    name="sentry-api-0-organization-search-details",
                ),
                url(
                    r"^(?P<organization_slug>[^\/]+)/searches/$",
                    OrganizationSearchesEndpoint.as_view(),
                    name="sentry-api-0-organization-searches",
                ),
                url(
                    r"^(?P<organization_slug>[^\/]+)/sessions/$",
                    OrganizationSessionsEndpoint.as_view(),
                    name="sentry-api-0-organization-sessions",
                ),
                url(
                    r"^(?P<organization_slug>[^\/]+)/users/issues/$",
                    OrganizationUserIssuesSearchEndpoint.as_view(),
                    name="sentry-api-0-organization-issue-search",
                ),
                url(
                    r"^(?P<organization_slug>[^\/]+)/users/(?P<user_id>[^\/]+)/issues/$",
                    OrganizationUserIssuesEndpoint.as_view(),
                    name="sentry-api-0-organization-user-issues",
                ),
                url(
                    r"^(?P<organization_slug>[^\/]+)/releases/(?P<version>[^/]+)/resolved/$",
                    OrganizationIssuesResolvedInReleaseEndpoint.as_view(),
                    name="sentry-api-0-organization-release-resolved",
                ),
                url(
                    r"^(?P<organization_slug>[^\/]+)/members/(?P<member_id>[^\/]+)/$",
                    OrganizationMemberDetailsEndpoint.as_view(),
                    name="sentry-api-0-organization-member-details",
                ),
                url(
                    r"^(?P<organization_slug>[^\/]+)/members/(?P<member_id>[^\/]+)/unreleased-commits/$",
                    OrganizationMemberUnreleasedCommitsEndpoint.as_view(),
                    name="sentry-api-0-organization-member-unreleased-commits",
                ),
                url(
                    r"^(?P<organization_slug>[^\/]+)/members/(?P<member_id>[^\/]+)/issues/assigned/$",
                    OrganizationMemberIssuesAssignedEndpoint.as_view(),
                    name="sentry-api-0-organization-member-issues-assigned",
                ),
                url(
                    r"^(?P<organization_slug>[^\/]+)/members/(?P<member_id>[^\/]+)/issues/bookmarked/$",
                    OrganizationMemberIssuesBookmarkedEndpoint.as_view(),
                    name="sentry-api-0-organization-member-issues-bookmarked",
                ),
                url(
                    r"^(?P<organization_slug>[^\/]+)/members/(?P<member_id>[^\/]+)/issues/viewed/$",
                    OrganizationMemberIssuesViewedEndpoint.as_view(),
                    name="sentry-api-0-organization-member-issues-viewed",
                ),
                url(
                    r"^(?P<organization_slug>[^\/]+)/members/(?P<member_id>[^\/]+)/teams/(?P<team_slug>[^\/]+)/$",
                    OrganizationMemberTeamDetailsEndpoint.as_view(),
                    name="sentry-api-0-organization-member-team-details",
                ),
                url(
                    r"^(?P<organization_slug>[^\/]+)/processingissues/$",
                    OrganizationProcessingIssuesEndpoint.as_view(),
                    name="sentry-api-0-organization-processing-issues",
                ),
                url(
                    r"^(?P<organization_slug>[^\/]+)/projects/$",
                    OrganizationProjectsEndpoint.as_view(),
                    name="sentry-api-0-organization-projects",
                ),
                url(
                    r"^(?P<organization_slug>[^\/]+)/projects-count/$",
                    OrganizationProjectsCountEndpoint.as_view(),
                    name="sentry-api-0-organization-projects-count",
                ),
                url(
                    r"^(?P<organization_slug>[^\/]+)/sent-first-event/$",
                    OrganizationProjectsSentFirstEventEndpoint.as_view(),
                    name="sentry-api-0-organization-sent-first-event",
                ),
                url(
                    r"^(?P<organization_slug>[^\/]+)/repos/$",
                    OrganizationRepositoriesEndpoint.as_view(),
                    name="sentry-api-0-organization-repositories",
                ),
                url(
                    r"^(?P<organization_slug>[^\/]+)/repos/(?P<repo_id>[^\/]+)/$",
                    OrganizationRepositoryDetailsEndpoint.as_view(),
                    name="sentry-api-0-organization-repository-details",
                ),
                url(
                    r"^(?P<organization_slug>[^\/]+)/repos/(?P<repo_id>[^\/]+)/commits/$",
                    OrganizationRepositoryCommitsEndpoint.as_view(),
                    name="sentry-api-0-organization-repository-commits",
                ),
                url(
                    r"^(?P<organization_slug>[^\/]+)/plugins/$",
                    OrganizationPluginsEndpoint.as_view(),
                    name="sentry-api-0-organization-plugins",
                ),
                url(
                    r"^(?P<organization_slug>[^\/]+)/plugins/configs/$",
                    OrganizationPluginsConfigsEndpoint.as_view(),
                    name="sentry-api-0-organization-plugins-configs",
                ),
                url(
                    r"^(?P<organization_slug>[^\/]+)/releases/$",
                    OrganizationReleasesEndpoint.as_view(),
                    name="sentry-api-0-organization-releases",
                ),
                url(
                    r"^(?P<organization_slug>[^\/]+)/releases/stats/$",
                    OrganizationReleasesStatsEndpoint.as_view(),
                    name="sentry-api-0-organization-releases-stats",
                ),
                url(
                    r"^(?P<organization_slug>[^\/]+)/releases/(?P<version>[^/]+)/$",
                    OrganizationReleaseDetailsEndpoint.as_view(),
                    name="sentry-api-0-organization-release-details",
                ),
                url(
                    r"^(?P<organization_slug>[^\/]+)/releases/(?P<version>[^/]+)/meta/$",
                    OrganizationReleaseMetaEndpoint.as_view(),
                    name="sentry-api-0-organization-release-meta",
                ),
                url(
                    r"^(?P<organization_slug>[^\/]+)/releases/(?P<version>[^/]+)/assemble/$",
                    OrganizationReleaseAssembleEndpoint.as_view(),
                    name="sentry-api-0-organization-release-assemble",
                ),
                url(
                    r"^(?P<organization_slug>[^\/]+)/releases/(?P<version>[^/]+)/files/$",
                    OrganizationReleaseFilesEndpoint.as_view(),
                    name="sentry-api-0-organization-release-files",
                ),
                url(
                    r"^(?P<organization_slug>[^\/]+)/releases/(?P<version>[^/]+)/files/(?P<file_id>[^/]+)/$",
                    OrganizationReleaseFileDetailsEndpoint.as_view(),
                    name="sentry-api-0-organization-release-file-details",
                ),
                url(
                    r"^(?P<organization_slug>[^\/]+)/releases/(?P<version>[^/]+)/commitfiles/$",
                    CommitFileChangeEndpoint.as_view(),
                    name="sentry-api-0-release-commitfilechange",
                ),
                url(
                    r"^(?P<organization_slug>[^\/]+)/releases/(?P<version>[^/]+)/deploys/$",
                    ReleaseDeploysEndpoint.as_view(),
                    name="sentry-api-0-organization-release-deploys",
                ),
                url(
                    r"^(?P<organization_slug>[^\/]+)/releases/(?P<version>[^/]+)/commits/$",
                    OrganizationReleaseCommitsEndpoint.as_view(),
                    name="sentry-api-0-organization-release-commits",
                ),
                url(
                    r"^(?P<organization_slug>[^\/]+)/releases/(?P<version>[^/]+)/previous-with-commits/$",
                    OrganizationReleasePreviousCommitsEndpoint.as_view(),
                    name="sentry-api-0-organization-release-previous-with-commits",
                ),
                url(
                    r"^(?P<organization_slug>[^\/]+)/user-feedback/$",
                    OrganizationUserReportsEndpoint.as_view(),
                    name="sentry-api-0-organization-user-feedback",
                ),
                url(
                    r"^(?P<organization_slug>[^\/]+)/user-teams/$",
                    OrganizationUserTeamsEndpoint.as_view(),
                    name="sentry-api-0-organization-user-teams",
                ),
                url(
                    r"^(?P<organization_slug>[^\/]+)/users/$",
                    OrganizationUsersEndpoint.as_view(),
                    name="sentry-api-0-organization-users",
                ),
                url(
                    r"^(?P<organization_slug>[^\/]+)/users/(?P<user_id>[^\/]+)/$",
                    OrganizationUserDetailsEndpoint.as_view(),
                    name="sentry-api-0-organization-user-details",
                ),
                url(
                    r"^(?P<organization_slug>[^\/]+)/sentry-app-installations/$",
                    SentryAppInstallationsEndpoint.as_view(),
                    name="sentry-api-0-sentry-app-installations",
                ),
                url(
                    r"^(?P<organization_slug>[^\/]+)/sentry-apps/$",
                    OrganizationSentryAppsEndpoint.as_view(),
                    name="sentry-api-0-organization-sentry-apps",
                ),
                url(
                    r"^(?P<organization_slug>[^\/]+)/stats/$",
                    OrganizationStatsEndpoint.as_view(),
                    name="sentry-api-0-organization-stats",
                ),
                url(
                    r"^(?P<organization_slug>[^\/]+)/stats_v2/$",
                    OrganizationStatsEndpointV2.as_view(),
                    name="sentry-api-0-organization-stats-v2",
                ),
                url(
                    r"^(?P<organization_slug>[^\/]+)/teams/$",
                    OrganizationTeamsEndpoint.as_view(),
                    name="sentry-api-0-organization-teams",
                ),
                url(
                    r"^(?P<organization_slug>[^\/]+)/tags/$",
                    OrganizationTagsEndpoint.as_view(),
                    name="sentry-api-0-organization-tags",
                ),
                url(
                    r"^(?P<organization_slug>[^\/]+)/tags/(?P<key>[^/]+)/values/$",
                    OrganizationTagKeyValuesEndpoint.as_view(),
                    name="sentry-api-0-organization-tagkey-values",
                ),
                url(
                    r"^(?P<organization_slug>[^\/]+)/onboarding-tasks/$",
                    OrganizationOnboardingTaskEndpoint.as_view(),
                    name="sentry-api-0-organization-onboardingtasks",
                ),
                url(
                    r"^(?P<organization_slug>[^\/]+)/environments/$",
                    OrganizationEnvironmentsEndpoint.as_view(),
                    name="sentry-api-0-organization-environments",
                ),
                url(
                    r"^(?P<organization_slug>[^\/]+)/broadcasts/$",
                    BroadcastIndexEndpoint.as_view(),
                    name="sentry-api-0-organization-broadcasts",
                ),
                url(
                    r"^(?P<organization_slug>[^\/]+)/join-request/$",
                    OrganizationJoinRequestEndpoint.as_view(),
                    name="sentry-api-0-organization-join-request",
                ),
                # relay usage
                url(
                    r"^(?P<organization_slug>[^\/]+)/relay_usage/$",
                    OrganizationRelayUsage.as_view(),
                    name="sentry-api-0-organization-relay-usage",
                ),
                url(
                    r"^(?P<organization_slug>[^\/]+)/request-project-creation/$",
                    OrganizationRequestProjectCreation.as_view(),
                    name="sentry-api-0-organization-request-project-creation",
                ),
                url(
                    r"^(?P<organization_slug>[^\/]+)/scim/v2/",
                    include(
                        [
                            url(
                                r"^Users$",
                                OrganizationSCIMMemberIndex.as_view(),
                                name="sentry-api-0-organization-scim-member-index",
                            ),
                            url(
                                r"^Users/(?P<member_id>\d+)$",
                                OrganizationSCIMMemberDetails.as_view(),
                                name="sentry-api-0-organization-scim-member-details",
                            ),
                            url(
                                r"^Groups$",
                                OrganizationSCIMTeamIndex.as_view(),
                                name="sentry-api-0-organization-scim-team-index",
                            ),
                            url(
                                r"^Groups/(?P<team_id>\d+)$",
                                OrganizationSCIMTeamDetails.as_view(),
                                name="sentry-api-0-organization-scim-team-details",
                            ),
                            url(
                                r"^Schemas$",
                                OrganizationSCIMSchemaIndex.as_view(),
                                name="sentry-api-0-organization-scim-schema-index",
                            ),
                        ]
                    ),
                ),
            ]
        ),
    ),
    # Toplevel app installs
    url(
        r"^sentry-app-installations/(?P<uuid>[^\/]+)/$",
        SentryAppInstallationDetailsEndpoint.as_view(),
        name="sentry-api-0-sentry-app-installation-details",
    ),
    url(
        r"^sentry-app-installations/(?P<uuid>[^\/]+)/external-requests/$",
        SentryAppInstallationExternalRequestsEndpoint.as_view(),
        name="sentry-api-0-sentry-app-installation-external-requests",
    ),
    url(
        r"^sentry-app-installations/(?P<uuid>[^\/]+)/external-issue-actions/$",
        SentryAppInstallationExternalIssueActionsEndpoint.as_view(),
        name="sentry-api-0-sentry-app-installation-external-issue-actions",
    ),
    url(
        r"^sentry-app-installations/(?P<uuid>[^\/]+)/external-issues/$",
        SentryAppInstallationExternalIssuesEndpoint.as_view(),
        name="sentry-api-0-sentry-app-installation-external-issues",
    ),
    url(
        r"^sentry-app-installations/(?P<uuid>[^\/]+)/external-issues/(?P<external_issue_id>[^\/]+)/$",
        SentryAppInstallationExternalIssueDetailsEndpoint.as_view(),
        name="sentry-api-0-sentry-app-installation-external-issue-details",
    ),
    # Teams
    url(
        r"^teams/",
        include(
            [
                url(
                    r"^(?P<organization_slug>[^\/]+)/(?P<team_slug>[^\/]+)/$",
                    TeamDetailsEndpoint.as_view(),
                    name="sentry-api-0-team-details",
                ),
                url(
                    r"^(?P<organization_slug>[^\/]+)/(?P<team_slug>[^\/]+)/(?:issues|groups)/new/$",
                    TeamGroupsNewEndpoint.as_view(),
                    name="sentry-api-0-team-groups-new",
                ),
                url(
<<<<<<< HEAD
                    r"^(?P<organization_slug>[^\/]+)/(?P<team_slug>[^\/]+)/release-count/$",
                    TeamReleaseCountEndpoint.as_view(),
                    name="sentry-api-0-team-release-count",
=======
                    r"^(?P<organization_slug>[^\/]+)/(?P<team_slug>[^\/]+)/time-to-resolution/$",
                    TeamTimeToResolutionEndpoint.as_view(),
                    name="sentry-api-0-team-time-to-resolution",
>>>>>>> 197cbb03
                ),
                url(
                    r"^(?P<organization_slug>[^\/]+)/(?P<team_slug>[^\/]+)/alerts-triggered/$",
                    TeamAlertsTriggeredEndpoint.as_view(),
                    name="sentry-api-0-team-alerts-triggered",
                ),
                url(
                    r"^(?P<organization_slug>[^\/]+)/(?P<team_slug>[^\/]+)/(?:issues|groups)/trending/$",
                    TeamGroupsTrendingEndpoint.as_view(),
                    name="sentry-api-0-team-groups-trending",
                ),
                url(
                    r"^(?P<organization_slug>[^\/]+)/(?P<team_slug>[^\/]+)/notification-settings/$",
                    TeamNotificationSettingsDetailsEndpoint.as_view(),
                    name="sentry-api-0-team-notification-settings",
                ),
                url(
                    r"^(?P<organization_slug>[^\/]+)/(?P<team_slug>[^\/]+)/members/$",
                    TeamMembersEndpoint.as_view(),
                    name="sentry-api-0-team-members",
                ),
                url(
                    r"^(?P<organization_slug>[^\/]+)/(?P<team_slug>[^\/]+)/projects/$",
                    TeamProjectsEndpoint.as_view(),
                    name="sentry-api-0-team-project-index",
                ),
                url(
                    r"^(?P<organization_slug>[^\/]+)/(?P<team_slug>[^\/]+)/stats/$",
                    TeamStatsEndpoint.as_view(),
                    name="sentry-api-0-team-stats",
                ),
                url(
                    r"^(?P<organization_slug>[^\/]+)/(?P<team_slug>[^\/]+)/avatar/$",
                    TeamAvatarEndpoint.as_view(),
                    name="sentry-api-0-team-avatar",
                ),
                url(
                    r"^(?P<organization_slug>[^\/]+)/(?P<team_slug>[^\/]+)/external-teams/$",
                    ExternalTeamEndpoint.as_view(),
                    name="sentry-api-0-external-team",
                ),
                url(
                    r"^(?P<organization_slug>[^\/]+)/(?P<team_slug>[^\/]+)/external-teams/(?P<external_team_id>[^\/]+)/$",
                    ExternalTeamDetailsEndpoint.as_view(),
                    name="sentry-api-0-external-team-details",
                ),
            ]
        ),
    ),
    # Projects
    url(
        r"^projects/",
        include(
            [
                url(
                    r"^(?P<organization_slug>[^\/]+)/rule-conditions/$",
                    ProjectAgnosticRuleConditionsEndpoint.as_view(),
                    name="sentry-api-0-project-agnostic-rule-conditions",
                ),
                url(r"^$", ProjectIndexEndpoint.as_view(), name="sentry-api-0-projects"),
                url(
                    r"^(?P<organization_slug>[^\/]+)/(?P<project_slug>[^\/]+)/$",
                    ProjectDetailsEndpoint.as_view(),
                    name="sentry-api-0-project-details",
                ),
                url(
                    r"^(?P<organization_slug>[^\/]+)/(?P<project_slug>[^\/]+)/alert-rules/(?P<alert_rule_id>[^\/]+)/$",
                    ProjectAlertRuleDetailsEndpoint.as_view(),
                    name="sentry-api-0-project-alert-rule-details",
                ),
                url(
                    r"^(?P<organization_slug>[^\/]+)/(?P<project_slug>[^\/]+)/alert-rules/$",
                    ProjectAlertRuleIndexEndpoint.as_view(),
                    name="sentry-api-0-project-alert-rules",
                ),
                url(
                    r"^(?P<organization_slug>[^\/]+)/(?P<project_slug>[^\/]+)/alert-rule-task/(?P<task_uuid>[^\/]+)/$",
                    ProjectAlertRuleTaskDetailsEndpoint.as_view(),
                    name="sentry-api-0-project-alert-rule-task-details",
                ),
                url(
                    r"^(?P<organization_slug>[^\/]+)/(?P<project_slug>[^\/]+)/combined-rules/$",
                    ProjectCombinedRuleIndexEndpoint.as_view(),
                    name="sentry-api-0-project-combined-rules",
                ),
                url(
                    r"^(?P<organization_slug>[^\/]+)/(?P<project_slug>[^\/]+)/avatar/$",
                    ProjectAvatarEndpoint.as_view(),
                    name="sentry-api-0-project-avatar",
                ),
                url(
                    r"^(?P<organization_slug>[^\/]+)/(?P<project_slug>[^\/]+)/create-sample/$",
                    ProjectCreateSampleEndpoint.as_view(),
                    name="sentry-api-0-project-create-sample",
                ),
                url(
                    r"^(?P<organization_slug>[^\/]+)/(?P<project_slug>[^\/]+)/create-sample-transaction/$",
                    ProjectCreateSampleTransactionEndpoint.as_view(),
                    name="sentry-api-0-project-create-sample-transaction",
                ),
                url(
                    r"^(?P<organization_slug>[^\/]+)/(?P<project_slug>[^\/]+)/docs/(?P<platform>[\w-]+)/$",
                    ProjectDocsPlatformEndpoint.as_view(),
                    name="sentry-api-0-project-docs-platform",
                ),
                url(
                    r"^(?P<organization_slug>[^\/]+)/(?P<project_slug>[^\/]+)/environments/$",
                    ProjectEnvironmentsEndpoint.as_view(),
                    name="sentry-api-0-project-environments",
                ),
                url(
                    r"^(?P<organization_slug>[^\/]+)/(?P<project_slug>[^\/]+)/environments/(?P<environment>[^/]+)/$",
                    ProjectEnvironmentDetailsEndpoint.as_view(),
                    name="sentry-api-0-project-environment-details",
                ),
                url(
                    r"^(?P<organization_slug>[^\/]+)/(?P<project_slug>[^\/]+)/platforms/$",
                    ProjectPlatformsEndpoint.as_view(),
                    name="sentry-api-0-project-platform-details",
                ),
                url(
                    r"^(?P<organization_slug>[^\/]+)/(?P<project_slug>[^\/]+)/events/$",
                    ProjectEventsEndpoint.as_view(),
                    name="sentry-api-0-project-events",
                ),
                url(
                    r"^(?P<organization_slug>[^\/]+)/(?P<project_slug>[^\/]+)/events/(?P<event_id>(?:\d+|[A-Fa-f0-9]{32}))/$",
                    ProjectEventDetailsEndpoint.as_view(),
                    name="sentry-api-0-project-event-details",
                ),
                url(
                    r"^(?P<organization_slug>[^\/]+)/(?P<project_slug>[^\/]+)/events/(?P<event_id>[\w-]+)/grouping-info/$",
                    EventGroupingInfoEndpoint.as_view(),
                    name="sentry-api-0-event-grouping-info",
                ),
                url(
                    r"^(?P<organization_slug>[^\/]+)/(?P<project_slug>[^\/]+)/events/(?P<event_id>[\w-]+)/apple-crash-report$",
                    EventAppleCrashReportEndpoint.as_view(),
                    name="sentry-api-0-event-apple-crash-report",
                ),
                url(
                    r"^(?P<organization_slug>[^\/]+)/(?P<project_slug>[^\/]+)/events/(?P<event_id>[\w-]+)/attachments/$",
                    EventAttachmentsEndpoint.as_view(),
                    name="sentry-api-0-event-attachments",
                ),
                url(
                    r"^(?P<organization_slug>[^\/]+)/(?P<project_slug>[^\/]+)/events/(?P<event_id>[\w-]+)/reprocessable/$",
                    EventReprocessableEndpoint.as_view(),
                    name="sentry-api-0-event-attachments",
                ),
                url(
                    r"^(?P<organization_slug>[^\/]+)/(?P<project_slug>[^\/]+)/events/(?P<event_id>[\w-]+)/attachments/(?P<attachment_id>[\w-]+)/$",
                    EventAttachmentDetailsEndpoint.as_view(),
                    name="sentry-api-0-event-attachment-details",
                ),
                url(
                    r"^(?P<organization_slug>[^\/]+)/(?P<project_slug>[^\/]+)/events/(?P<event_id>[\w-]+)/committers/$",
                    EventFileCommittersEndpoint.as_view(),
                    name="sentry-api-0-event-file-committers",
                ),
                url(
                    r"^(?P<organization_slug>[^\/]+)/(?P<project_slug>[^\/]+)/events/(?P<event_id>[\w-]+)/json/$",
                    EventJsonEndpoint.as_view(),
                    name="sentry-api-0-event-json",
                ),
                url(
                    r"^(?P<organization_slug>[^\/]+)/(?P<project_slug>[^\/]+)/events/(?P<event_id>[\w-]+)/owners/$",
                    EventOwnersEndpoint.as_view(),
                    name="sentry-api-0-event-owners",
                ),
                url(
                    r"^(?P<organization_slug>[^\/]+)/(?P<project_slug>[^\/]+)/files/dsyms/$",
                    DebugFilesEndpoint.as_view(),
                    name="sentry-api-0-dsym-files",
                ),
                url(
                    r"^(?P<organization_slug>[^\/]+)/(?P<project_slug>[^\/]+)/files/source-maps/$",
                    SourceMapsEndpoint.as_view(),
                    name="sentry-api-0-source-maps",
                ),
                url(
                    r"^(?P<organization_slug>[^\/]+)/(?P<project_slug>[^\/]+)/files/difs/assemble/$",
                    DifAssembleEndpoint.as_view(),
                    name="sentry-api-0-assemble-dif-files",
                ),
                url(
                    r"^(?P<organization_slug>[^\/]+)/(?P<project_slug>[^\/]+)/files/dsyms/unknown/$",
                    UnknownDebugFilesEndpoint.as_view(),
                    name="sentry-api-0-unknown-dsym-files",
                ),
                url(
                    r"^(?P<organization_slug>[^\/]+)/(?P<project_slug>[^\/]+)/files/dsyms/associate/$",
                    AssociateDSymFilesEndpoint.as_view(),
                    name="sentry-api-0-associate-dsym-files",
                ),
                url(
                    r"^(?P<organization_slug>[^\/]+)/(?P<project_slug>[^\/]+)/filters/$",
                    ProjectFiltersEndpoint.as_view(),
                    name="sentry-api-0-project-filters",
                ),
                url(
                    r"^(?P<organization_slug>[^\/]+)/(?P<project_slug>[^\/]+)/filters/(?P<filter_id>[\w-]+)/$",
                    ProjectFilterDetailsEndpoint.as_view(),
                    name="sentry-api-0-project-filters",
                ),
                url(
                    r"^(?P<organization_slug>[^\/]+)/(?P<project_slug>[^\/]+)/hooks/$",
                    ProjectServiceHooksEndpoint.as_view(),
                    name="sentry-api-0-service-hooks",
                ),
                url(
                    r"^(?P<organization_slug>[^\/]+)/(?P<project_slug>[^\/]+)/hooks/(?P<hook_id>[^\/]+)/$",
                    ProjectServiceHookDetailsEndpoint.as_view(),
                    name="sentry-api-0-project-service-hook-details",
                ),
                url(
                    r"^(?P<organization_slug>[^\/]+)/(?P<project_slug>[^\/]+)/hooks/(?P<hook_id>[^\/]+)/stats/$",
                    ProjectServiceHookStatsEndpoint.as_view(),
                ),
                url(
                    r"^(?P<organization_slug>[^\/]+)/(?P<project_slug>[^\/]+)/(?:issues|groups)/$",
                    ProjectGroupIndexEndpoint.as_view(),
                    name="sentry-api-0-project-group-index",
                ),
                url(
                    r"^(?P<organization_slug>[^\/]+)/(?P<project_slug>[^\/]+)/(?:issues|groups)/stats/$",
                    ProjectGroupStatsEndpoint.as_view(),
                    name="sentry-api-0-project-group-stats",
                ),
                url(
                    r"^(?P<organization_slug>[^\/]+)/(?P<project_slug>[^\/]+)/keys/$",
                    ProjectKeysEndpoint.as_view(),
                    name="sentry-api-0-project-keys",
                ),
                url(
                    r"^(?P<organization_slug>[^\/]+)/(?P<project_slug>[^\/]+)/keys/(?P<key_id>[^\/]+)/$",
                    ProjectKeyDetailsEndpoint.as_view(),
                    name="sentry-api-0-project-key-details",
                ),
                url(
                    r"^(?P<organization_slug>[^\/]+)/(?P<project_slug>[^\/]+)/keys/(?P<key_id>[^\/]+)/stats/$",
                    ProjectKeyStatsEndpoint.as_view(),
                ),
                url(
                    r"^(?P<organization_slug>[^/]+)/(?P<project_slug>[^/]+)/members/$",
                    ProjectMemberIndexEndpoint.as_view(),
                    name="sentry-api-0-project-member-index",
                ),
                url(
                    r"^(?P<organization_slug>[^/]+)/(?P<project_slug>[^/]+)/metrics/meta/$",
                    ProjectMetricsEndpoint.as_view(),
                    name="sentry-api-0-project-metrics-index",
                ),
                url(
                    r"^(?P<organization_slug>[^/]+)/(?P<project_slug>[^/]+)/metrics/meta/(?P<metric_name>[^/]+)/$",
                    ProjectMetricDetailsEndpoint.as_view(),
                    name="sentry-api-0-project-metric-details",
                ),
                url(
                    r"^(?P<organization_slug>[^/]+)/(?P<project_slug>[^/]+)/metrics/data/$",
                    ProjectMetricsDataEndpoint.as_view(),
                    name="sentry-api-0-project-metrics-data",
                ),
                url(
                    r"^(?P<organization_slug>[^/]+)/(?P<project_slug>[^/]+)/metrics/tags/$",
                    ProjectMetricsTagsEndpoint.as_view(),
                    name="sentry-api-0-project-metrics-tags",
                ),
                url(
                    r"^(?P<organization_slug>[^/]+)/(?P<project_slug>[^/]+)/metrics/tags/(?P<tag_name>[^/]+)/$",
                    ProjectMetricsTagDetailsEndpoint.as_view(),
                    name="sentry-api-0-project-metrics-tag-details",
                ),
                url(
                    r"^(?P<organization_slug>[^\/]+)/(?P<project_slug>[^\/]+)/releases/$",
                    ProjectReleasesEndpoint.as_view(),
                    name="sentry-api-0-project-releases",
                ),
                url(
                    r"^(?P<organization_slug>[^\/]+)/(?P<project_slug>[^\/]+)/releases/token/$",
                    ProjectReleasesTokenEndpoint.as_view(),
                    name="sentry-api-0-project-releases-token",
                ),
                url(
                    r"^(?P<organization_slug>[^\/]+)/(?P<project_slug>[^\/]+)/releases/completion/$",
                    ProjectReleaseSetupCompletionEndpoint.as_view(),
                    name="sentry-api-0-project-releases-completion-status",
                ),
                url(
                    r"^(?P<organization_slug>[^\/]+)/(?P<project_slug>[^\/]+)/releases/(?P<version>[^/]+)/$",
                    ProjectReleaseDetailsEndpoint.as_view(),
                    name="sentry-api-0-project-release-details",
                ),
                url(
                    r"^(?P<organization_slug>[^\/]+)/(?P<project_slug>[^\/]+)/releases/(?P<version>[^/]+)/commits/$",
                    ProjectReleaseCommitsEndpoint.as_view(),
                    name="sentry-api-0-project-release-commits",
                ),
                url(
                    r"^(?P<organization_slug>[^\/]+)/(?P<project_slug>[^\/]+)/releases/(?P<version>[^/]+)/repositories/$",
                    ProjectReleaseRepositories.as_view(),
                    name="sentry-api-0-project-release-repositories",
                ),
                url(
                    r"^(?P<organization_slug>[^\/]+)/(?P<project_slug>[^\/]+)/releases/(?P<version>[^/]+)/resolved/$",
                    ProjectIssuesResolvedInReleaseEndpoint.as_view(),
                    name="sentry-api-0-project-release-resolved",
                ),
                url(
                    r"^(?P<organization_slug>[^\/]+)/(?P<project_slug>[^\/]+)/releases/(?P<version>[^/]+)/stats/$",
                    ProjectReleaseStatsEndpoint.as_view(),
                    name="sentry-api-0-project-release-stats",
                ),
                url(
                    r"^(?P<organization_slug>[^\/]+)/(?P<project_slug>[^\/]+)/releases/(?P<version>[^/]+)/files/$",
                    ProjectReleaseFilesEndpoint.as_view(),
                    name="sentry-api-0-project-release-files",
                ),
                url(
                    r"^(?P<organization_slug>[^\/]+)/(?P<project_slug>[^\/]+)/releases/(?P<version>[^/]+)/files/(?P<file_id>[^/]+)/$",
                    ProjectReleaseFileDetailsEndpoint.as_view(),
                    name="sentry-api-0-project-release-file-details",
                ),
                url(
                    r"^(?P<organization_slug>[^\/]+)/(?P<project_slug>[^\/]+)/rules/$",
                    ProjectRulesEndpoint.as_view(),
                    name="sentry-api-0-project-rules",
                ),
                url(
                    r"^(?P<organization_slug>[^\/]+)/(?P<project_slug>[^\/]+)/rules/configuration/$",
                    ProjectRulesConfigurationEndpoint.as_view(),
                    name="sentry-api-0-project-rules-configuration",
                ),
                url(
                    r"^(?P<organization_slug>[^\/]+)/(?P<project_slug>[^\/]+)/rules/(?P<rule_id>[^\/]+)/$",
                    ProjectRuleDetailsEndpoint.as_view(),
                    name="sentry-api-0-project-rule-details",
                ),
                url(
                    r"^(?P<organization_slug>[^\/]+)/(?P<project_slug>[^\/]+)/rule-task/(?P<task_uuid>[^\/]+)/$",
                    ProjectRuleTaskDetailsEndpoint.as_view(),
                    name="sentry-api-0-project-rule-task-details",
                ),
                url(
                    r"^(?P<organization_slug>[^\/]+)/(?P<project_slug>[^\/]+)/searches/$",
                    ProjectSearchesEndpoint.as_view(),
                    name="sentry-api-0-project-searches",
                ),
                url(
                    r"^(?P<organization_slug>[^\/]+)/(?P<project_slug>[^\/]+)/searches/(?P<search_id>[^\/]+)/$",
                    ProjectSearchDetailsEndpoint.as_view(),
                    name="sentry-api-0-project-search-details",
                ),
                url(
                    r"^(?P<organization_slug>[^\/]+)/(?P<project_slug>[^\/]+)/stats/$",
                    ProjectStatsEndpoint.as_view(),
                    name="sentry-api-0-project-stats",
                ),
                url(
                    r"^(?P<organization_slug>[^\/]+)/(?P<project_slug>[^\/]+)/tags/$",
                    ProjectTagsEndpoint.as_view(),
                    name="sentry-api-0-project-tags",
                ),
                url(
                    r"^(?P<organization_slug>[^\/]+)/(?P<project_slug>[^\/]+)/tags/(?P<key>[^/]+)/$",
                    ProjectTagKeyDetailsEndpoint.as_view(),
                    name="sentry-api-0-project-tagkey-details",
                ),
                url(
                    r"^(?P<organization_slug>[^\/]+)/(?P<project_slug>[^\/]+)/tags/(?P<key>[^/]+)/values/$",
                    ProjectTagKeyValuesEndpoint.as_view(),
                    name="sentry-api-0-project-tagkey-values",
                ),
                url(
                    r"^(?P<organization_slug>[^\/]+)/(?P<project_slug>[^\/]+)/teams/$",
                    ProjectTeamsEndpoint.as_view(),
                    name="sentry-api-0-project-teams",
                ),
                url(
                    r"^(?P<organization_slug>[^\/]+)/(?P<project_slug>[^\/]+)/teams/(?P<team_slug>[^\/]+)/$",
                    ProjectTeamDetailsEndpoint.as_view(),
                    name="sentry-api-0-project-team-details",
                ),
                url(
                    r"^(?P<organization_slug>[^\/]+)/(?P<project_slug>[^\/]+)/transfer/$",
                    ProjectTransferEndpoint.as_view(),
                    name="sentry-api-0-project-transfer",
                ),
                url(
                    r"^(?P<organization_slug>[^\/]+)/(?P<project_slug>[^\/]+)/users/$",
                    ProjectUsersEndpoint.as_view(),
                    name="sentry-api-0-project-users",
                ),
                url(
                    r"^(?P<organization_slug>[^\/]+)/(?P<project_slug>[^\/]+)/users/(?P<user_hash>[^/]+)/$",
                    ProjectUserDetailsEndpoint.as_view(),
                    name="sentry-api-0-project-user-details",
                ),
                url(
                    r"^(?P<organization_slug>[^\/]+)/(?P<project_slug>[^\/]+)/(?:user-feedback|user-reports)/$",
                    ProjectUserReportsEndpoint.as_view(),
                    name="sentry-api-0-project-user-reports",
                ),
                url(
                    r"^(?P<organization_slug>[^\/]+)/(?P<project_slug>[^\/]+)/user-stats/$",
                    ProjectUserStatsEndpoint.as_view(),
                    name="sentry-api-0-project-userstats",
                ),
                url(
                    r"^(?P<organization_slug>[^\/]+)/(?P<project_slug>[^\/]+)/processingissues/$",
                    ProjectProcessingIssuesEndpoint.as_view(),
                    name="sentry-api-0-project-processing-issues",
                ),
                url(
                    r"^(?P<organization_slug>[^\/]+)/(?P<project_slug>[^\/]+)/processingissues/fix$",
                    ProjectProcessingIssuesFixEndpoint.as_view(),
                    name="sentry-api-0-project-fix-processing-issues",
                ),
                url(
                    r"^(?P<organization_slug>[^\/]+)/(?P<project_slug>[^\/]+)/reprocessing/$",
                    ProjectReprocessingEndpoint.as_view(),
                    name="sentry-api-0-project-reprocessing",
                ),
                url(
                    r"^(?P<organization_slug>[^\/]+)/(?P<project_slug>[^\/]+)/processingissues/discard/$",
                    ProjectProcessingIssuesDiscardEndpoint.as_view(),
                    name="sentry-api-0-project-discard-processing-issues",
                ),
                url(
                    r"^(?P<organization_slug>[^\/]+)/(?P<project_slug>[^\/]+)/ownership/$",
                    ProjectOwnershipEndpoint.as_view(),
                    name="sentry-api-0-project-ownership",
                ),
                url(
                    r"^(?P<organization_slug>[^\/]+)/(?P<project_slug>[^\/]+)/codeowners/$",
                    ProjectCodeOwnersEndpoint.as_view(),
                    name="sentry-api-0-project-codeowners",
                ),
                url(
                    r"^(?P<organization_slug>[^\/]+)/(?P<project_slug>[^\/]+)/codeowners/(?P<codeowners_id>[^\/]+)/$",
                    ProjectCodeOwnersDetailsEndpoint.as_view(),
                    name="sentry-api-0-project-codeowners-details",
                ),
                url(
                    r"^(?P<organization_slug>[^\/]+)/(?P<project_slug>[^\/]+)/codeowners-request/$",
                    ProjectCodeOwnersRequestEndpoint.as_view(),
                    name="getsentry-api-0-project-codeowners-request",
                ),
                url(
                    r"^(?P<organization_slug>[^\/]+)/(?P<project_slug>[^\/]+)/transaction-threshold/configure/$",
                    ProjectTransactionThresholdEndpoint.as_view(),
                    name="sentry-api-0-project-transaction-threshold",
                ),
                # Load plugin project urls
                url(
                    r"^(?P<organization_slug>[^\/]+)/(?P<project_slug>[^\/]+)/plugins/$",
                    ProjectPluginsEndpoint.as_view(),
                    name="sentry-api-0-project-plugins",
                ),
                url(
                    r"^(?P<organization_slug>[^\/]+)/(?P<project_slug>[^\/]+)/plugins/(?P<plugin_id>[^\/]+)/$",
                    ProjectPluginDetailsEndpoint.as_view(),
                    name="sentry-api-0-project-plugin-details",
                ),
                url(
                    r"^(?P<organization_slug>[^\/]+)/(?P<project_slug>[^\/]+)/plugins?/",
                    include("sentry.plugins.base.project_api_urls"),
                ),
                # Tombstone
                url(
                    r"^(?P<organization_slug>[^\/]+)/(?P<project_slug>[^\/]+)/tombstones/$",
                    GroupTombstoneEndpoint.as_view(),
                    name="sentry-api-0-group-tombstones",
                ),
                url(
                    r"^(?P<organization_slug>[^\/]+)/(?P<project_slug>[^\/]+)/tombstones/(?P<tombstone_id>\d+)/$",
                    GroupTombstoneDetailsEndpoint.as_view(),
                    name="sentry-api-0-group-tombstone-details",
                ),
                url(
                    r"^(?P<organization_slug>[^\/]+)/(?P<project_slug>[^\/]+)/stacktrace-link/$",
                    ProjectStacktraceLinkEndpoint.as_view(),
                    name="sentry-api-0-project-stacktrace-link",
                ),
                url(
                    r"^(?P<organization_slug>[^\/]+)/(?P<project_slug>[^\/]+)/repo-path-parsing/$",
                    ProjectRepoPathParsingEndpoint.as_view(),
                    name="sentry-api-0-project-repo-path-parsing",
                ),
                # Grouping configs
                url(
                    r"^(?P<organization_slug>[^\/]+)/(?P<project_slug>[^\/]+)/grouping-configs/$",
                    ProjectGroupingConfigsEndpoint.as_view(),
                    name="sentry-api-0-project-grouping-configs",
                ),
                url(
                    r"^(?P<organization_slug>[^\/]+)/(?P<project_slug>[^\/]+)/appstoreconnect/$",
                    AppStoreConnectCreateCredentialsEndpoint.as_view(),
                    name="sentry-api-0-project-appstoreconnect-credentials-create",
                ),
                url(
                    r"^(?P<organization_slug>[^\/]+)/(?P<project_slug>[^\/]+)/appstoreconnect/apps/$",
                    AppStoreConnectAppsEndpoint.as_view(),
                    name="sentry-api-0-project-appstoreconnect-apps",
                ),
                url(
                    r"^(?P<organization_slug>[^\/]+)/(?P<project_slug>[^\/]+)/appstoreconnect/validate/(?P<credentials_id>[^\/]+)/$",
                    AppStoreConnectCredentialsValidateEndpoint.as_view(),
                    name="sentry-api-0-project-appstoreconnect-validate",
                ),
                url(
                    r"^(?P<organization_slug>[^\/]+)/(?P<project_slug>[^\/]+)/appstoreconnect/start/$",
                    AppStoreConnectStartAuthEndpoint.as_view(),
                    name="sentry-api-0-project-appstoreconnect-start",
                ),
                url(
                    r"^(?P<organization_slug>[^\/]+)/(?P<project_slug>[^\/]+)/appstoreconnect/requestSms/$",
                    AppStoreConnectRequestSmsEndpoint.as_view(),
                    name="sentry-api-0-project-appstoreconnect-requestSms",
                ),
                url(
                    r"^(?P<organization_slug>[^\/]+)/(?P<project_slug>[^\/]+)/appstoreconnect/2fa/$",
                    AppStoreConnect2FactorAuthEndpoint.as_view(),
                    name="sentry-api-0-project-appstoreconnect-2fa",
                ),
                url(
                    r"^(?P<organization_slug>[^\/]+)/(?P<project_slug>[^\/]+)/appstoreconnect/(?P<credentials_id>[^\/]+)/$",
                    AppStoreConnectUpdateCredentialsEndpoint.as_view(),
                    name="sentry-api-0-project-appstoreconnect-credentials-update",
                ),
            ]
        ),
    ),
    # Groups
    url(r"^(?:issues|groups)/", include(GROUP_URLS)),
    url(
        r"^issues/(?P<issue_id>[^\/]+)/participants/$",
        GroupParticipantsEndpoint.as_view(),
        name="sentry-api-0-group-stats",
    ),
    url(
        r"^shared/(?:issues|groups)/(?P<share_id>[^\/]+)/$",
        SharedGroupDetailsEndpoint.as_view(),
        name="sentry-api-0-shared-group-details",
    ),
    # Sentry Apps
    url(r"^sentry-apps/$", SentryAppsEndpoint.as_view(), name="sentry-api-0-sentry-apps"),
    url(
        r"^sentry-apps-stats/$",
        SentryAppsStatsEndpoint.as_view(),
        name="sentry-api-0-sentry-apps-stats",
    ),
    url(
        r"^sentry-apps/(?P<sentry_app_slug>[^\/]+)/$",
        SentryAppDetailsEndpoint.as_view(),
        name="sentry-api-0-sentry-app-details",
    ),
    url(
        r"^sentry-apps/(?P<sentry_app_slug>[^\/]+)/features/$",
        SentryAppFeaturesEndpoint.as_view(),
        name="sentry-api-0-sentry-app-features",
    ),
    url(
        r"^sentry-apps/(?P<sentry_app_slug>[^\/]+)/components/$",
        SentryAppComponentsEndpoint.as_view(),
        name="sentry-api-0-sentry-app-components",
    ),
    url(
        r"^sentry-apps/(?P<sentry_app_slug>[^\/]+)/api-tokens/$",
        SentryInternalAppTokensEndpoint.as_view(),
        name="sentry-api-0-sentry-internal-app-tokens",
    ),
    url(
        r"^sentry-apps/(?P<sentry_app_slug>[^\/]+)/api-tokens/(?P<api_token>[^\/]+)/$",
        SentryInternalAppTokenDetailsEndpoint.as_view(),
        name="sentry-api-0-sentry-internal-app-token-details",
    ),
    url(
        r"^sentry-apps/(?P<sentry_app_slug>[^\/]+)/stats/$",
        SentryAppStatsEndpoint.as_view(),
        name="sentry-api-0-sentry-app-stats",
    ),
    url(
        r"^sentry-apps/(?P<sentry_app_slug>[^\/]+)/requests/$",
        SentryAppRequestsEndpoint.as_view(),
        name="sentry-api-0-sentry-app-requests",
    ),
    url(
        r"^sentry-apps/(?P<sentry_app_slug>[^\/]+)/interaction/$",
        SentryAppInteractionEndpoint.as_view(),
        name="sentry-api-0-sentry-app-interaction",
    ),
    url(
        r"^organizations/(?P<organization_slug>[^\/]+)/sentry-app-components/$",
        OrganizationSentryAppComponentsEndpoint.as_view(),
        name="sentry-api-0-org-sentry-app-components",
    ),
    url(
        r"^sentry-app-installations/(?P<uuid>[^\/]+)/authorizations/$",
        SentryAppAuthorizationsEndpoint.as_view(),
        name="sentry-api-0-sentry-app-authorizations",
    ),
    url(
        r"^sentry-apps/(?P<sentry_app_slug>[^\/]+)/publish-request/$",
        SentryAppPublishRequestEndpoint.as_view(),
        name="sentry-api-0-sentry-app-publish-request",
    ),
    # Grouping configs
    url(
        r"^grouping-configs/$",
        GroupingConfigsEndpoint.as_view(),
        name="sentry-api-0-grouping-configs",
    ),
    # Symbolicator Builtin Sources
    url(
        r"^builtin-symbol-sources/$",
        BuiltinSymbolSourcesEndpoint.as_view(),
        name="sentry-api-0-builtin-symbol-sources",
    ),
    # Internal
    url(
        r"^internal/",
        include(
            [
                url(
                    r"^health/$", SystemHealthEndpoint.as_view(), name="sentry-api-0-system-health"
                ),
                url(
                    r"^options/$",
                    SystemOptionsEndpoint.as_view(),
                    name="sentry-api-0-system-options",
                ),
                url(
                    r"^beacon/$",
                    InternalBeaconEndpoint.as_view(),
                    name="sentry-api-0-internal-beacon",
                ),
                url(r"^quotas/$", InternalQuotasEndpoint.as_view()),
                url(r"^queue/tasks/$", InternalQueueTasksEndpoint.as_view()),
                url(r"^stats/$", InternalStatsEndpoint.as_view()),
                url(r"^warnings/$", InternalWarningsEndpoint.as_view()),
                url(r"^packages/$", InternalPackagesEndpoint.as_view()),
                url(r"^environment/$", InternalEnvironmentEndpoint.as_view()),
                url(r"^mail/$", InternalMailEndpoint.as_view()),
            ]
        ),
    ),
    # Project Wizard
    url(r"^wizard/$", SetupWizard.as_view(), name="sentry-api-0-project-wizard-new"),
    url(
        r"^wizard/(?P<wizard_hash>[^\/]+)/$",
        SetupWizard.as_view(),
        name="sentry-api-0-project-wizard",
    ),
    # Catch all
    url(r"^$", IndexEndpoint.as_view(), name="sentry-api-index"),
    url(r"^", CatchallEndpoint.as_view(), name="sentry-api-catchall"),
    # url(r'^api-auth/', include('rest_framework.urls', namespace='rest_framework'))
]<|MERGE_RESOLUTION|>--- conflicted
+++ resolved
@@ -1456,15 +1456,14 @@
                     name="sentry-api-0-team-groups-new",
                 ),
                 url(
-<<<<<<< HEAD
                     r"^(?P<organization_slug>[^\/]+)/(?P<team_slug>[^\/]+)/release-count/$",
                     TeamReleaseCountEndpoint.as_view(),
                     name="sentry-api-0-team-release-count",
-=======
+                ),
+                url(
                     r"^(?P<organization_slug>[^\/]+)/(?P<team_slug>[^\/]+)/time-to-resolution/$",
                     TeamTimeToResolutionEndpoint.as_view(),
                     name="sentry-api-0-team-time-to-resolution",
->>>>>>> 197cbb03
                 ),
                 url(
                     r"^(?P<organization_slug>[^\/]+)/(?P<team_slug>[^\/]+)/alerts-triggered/$",
