--- conflicted
+++ resolved
@@ -1391,21 +1391,17 @@
         name="sentry-api-0-organization-dashboard-widget-details",
     ),
     re_path(
-<<<<<<< HEAD
-        r"^(?P<organization_id_or_slug>[^\/]+)/dashboards/starred/$",
+        r"^(?P<organization_id_or_slug>[^/]+)/dashboards/starred/$",
         OrganizationDashboardsStarredEndpoint.as_view(),
         name="sentry-api-0-organization-dashboard-starred",
     ),
     re_path(
-        r"^(?P<organization_id_or_slug>[^\/]+)/dashboards/starred/order/$",
+        r"^(?P<organization_id_or_slug>[^/]+)/dashboards/starred/order/$",
         OrganizationDashboardsStarredOrderEndpoint.as_view(),
         name="sentry-api-0-organization-dashboard-starred-order",
     ),
     re_path(
-        r"^(?P<organization_id_or_slug>[^\/]+)/dashboards/(?P<dashboard_id>[^\/]+)/$",
-=======
         r"^(?P<organization_id_or_slug>[^/]+)/dashboards/(?P<dashboard_id>[^/]+)/$",
->>>>>>> b813f6e3
         OrganizationDashboardDetailsEndpoint.as_view(),
         name="sentry-api-0-organization-dashboard-details",
     ),
@@ -1415,16 +1411,7 @@
         name="sentry-api-0-organization-dashboard-visit",
     ),
     re_path(
-<<<<<<< HEAD
-        r"^(?P<organization_id_or_slug>[^\/]+)/dashboards/(?P<dashboard_id>[^\/]+)/favorite/$",
-=======
-        r"^(?P<organization_id_or_slug>[^/]+)/dashboards/starred/order/$",
-        OrganizationDashboardsStarredOrderEndpoint.as_view(),
-        name="sentry-api-0-organization-dashboard-starred-order",
-    ),
-    re_path(
         r"^(?P<organization_id_or_slug>[^/]+)/dashboards/(?P<dashboard_id>[^/]+)/favorite/$",
->>>>>>> b813f6e3
         OrganizationDashboardFavoriteEndpoint.as_view(),
         name="sentry-api-0-organization-dashboard-favorite",
     ),
