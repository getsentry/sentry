--- conflicted
+++ resolved
@@ -1455,15 +1455,14 @@
                     name="sentry-api-0-team-groups-new",
                 ),
                 url(
-<<<<<<< HEAD
                     r"^(?P<organization_slug>[^\/]+)/(?P<team_slug>[^\/]+)/release-count/$",
                     TeamReleaseCountEndpoint.as_view(),
                     name="sentry-api-0-team-release-count",
-=======
+                ),
+                url(
                     r"^(?P<organization_slug>[^\/]+)/(?P<team_slug>[^\/]+)/alerts-triggered/$",
                     TeamAlertsTriggeredEndpoint.as_view(),
                     name="sentry-api-0-team-alerts-triggered",
->>>>>>> 43d481e1
                 ),
                 url(
                     r"^(?P<organization_slug>[^\/]+)/(?P<team_slug>[^\/]+)/(?:issues|groups)/trending/$",
