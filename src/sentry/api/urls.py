from __future__ import annotations

from django.conf.urls import include
from django.urls import URLPattern, URLResolver, re_path

from sentry.api.endpoints.auth_merge_user_accounts import AuthMergeUserAccountsEndpoint
from sentry.api.endpoints.group_ai_summary import GroupAiSummaryEndpoint
from sentry.api.endpoints.group_autofix_setup_check import GroupAutofixSetupCheck
from sentry.api.endpoints.group_integration_details import GroupIntegrationDetailsEndpoint
from sentry.api.endpoints.group_integrations import GroupIntegrationsEndpoint
from sentry.api.endpoints.organization_auth_token_details import (
    OrganizationAuthTokenDetailsEndpoint,
)
from sentry.api.endpoints.organization_auth_tokens import OrganizationAuthTokensEndpoint
from sentry.api.endpoints.organization_dashboards_starred import (
    OrganizationDashboardsStarredEndpoint,
    OrganizationDashboardsStarredOrderEndpoint,
)
from sentry.api.endpoints.organization_events_anomalies import OrganizationEventsAnomaliesEndpoint
from sentry.api.endpoints.organization_events_root_cause_analysis import (
    OrganizationEventsRootCauseAnalysisEndpoint,
)
from sentry.api.endpoints.organization_feedback_summary import OrganizationFeedbackSummaryEndpoint
from sentry.api.endpoints.organization_fork import OrganizationForkEndpoint
from sentry.api.endpoints.organization_insights_tree import OrganizationInsightsTreeEndpoint
from sentry.api.endpoints.organization_member_invite.details import (
    OrganizationMemberInviteDetailsEndpoint,
)
from sentry.api.endpoints.organization_member_invite.index import (
    OrganizationMemberInviteIndexEndpoint,
)
from sentry.api.endpoints.organization_missing_org_members import OrganizationMissingMembersEndpoint
from sentry.api.endpoints.organization_plugins_configs import OrganizationPluginsConfigsEndpoint
from sentry.api.endpoints.organization_plugins_index import OrganizationPluginsEndpoint
from sentry.api.endpoints.organization_projects_experiment import (
    OrganizationProjectsExperimentEndpoint,
)
from sentry.api.endpoints.organization_sampling_project_span_counts import (
    OrganizationSamplingProjectSpanCountsEndpoint,
)
from sentry.api.endpoints.organization_seer_setup_check import OrganizationSeerSetupCheck
from sentry.api.endpoints.organization_stats_summary import OrganizationStatsSummaryEndpoint
from sentry.api.endpoints.organization_trace_item_attributes import (
    OrganizationTraceItemAttributesEndpoint,
    OrganizationTraceItemAttributeValuesEndpoint,
)
from sentry.api.endpoints.organization_trace_item_attributes_ranked import (
    OrganizationTraceItemsAttributesRankedEndpoint,
)
from sentry.api.endpoints.organization_trace_summary import OrganizationTraceSummaryEndpoint
from sentry.api.endpoints.organization_unsubscribe import (
    OrganizationUnsubscribeIssue,
    OrganizationUnsubscribeProject,
)
from sentry.api.endpoints.project_overview import ProjectOverviewEndpoint
from sentry.api.endpoints.project_seer_preferences import ProjectSeerPreferencesEndpoint
from sentry.api.endpoints.project_stacktrace_coverage import ProjectStacktraceCoverageEndpoint
from sentry.api.endpoints.project_statistical_detectors import ProjectStatisticalDetectors
from sentry.api.endpoints.project_template_detail import OrganizationProjectTemplateDetailEndpoint
from sentry.api.endpoints.project_templates_index import OrganizationProjectTemplatesIndexEndpoint
from sentry.api.endpoints.release_thresholds.release_threshold import ReleaseThresholdEndpoint
from sentry.api.endpoints.release_thresholds.release_threshold_details import (
    ReleaseThresholdDetailsEndpoint,
)
from sentry.api.endpoints.release_thresholds.release_threshold_index import (
    ReleaseThresholdIndexEndpoint,
)
from sentry.api.endpoints.release_thresholds.release_threshold_status_index import (
    ReleaseThresholdStatusIndexEndpoint,
)
from sentry.api.endpoints.secret_scanning.github import SecretScanningGitHubEndpoint
from sentry.api.endpoints.seer_rpc import SeerRpcServiceEndpoint
from sentry.api.endpoints.source_map_debug_blue_thunder_edition import (
    SourceMapDebugBlueThunderEditionEndpoint,
)
from sentry.api.endpoints.trace_explorer_ai_setup import TraceExplorerAISetup
from sentry.auth_v2.endpoints.auth_user_merge_verification_code import (
    AuthUserMergeVerificationCodeEndpoint,
)
from sentry.auth_v2.urls import AUTH_V2_URLS
from sentry.codecov.endpoints.TestResults.test_results import TestResultsEndpoint
from sentry.codecov.endpoints.TestResultsAggregates.test_results_aggregates import (
    TestResultsAggregatesEndpoint,
)
from sentry.data_export.endpoints.data_export import DataExportEndpoint
from sentry.data_export.endpoints.data_export_details import DataExportDetailsEndpoint
from sentry.data_secrecy.api.waive_data_secrecy import WaiveDataSecrecyEndpoint
from sentry.discover.endpoints.discover_homepage_query import DiscoverHomepageQueryEndpoint
from sentry.discover.endpoints.discover_key_transactions import (
    KeyTransactionEndpoint,
    KeyTransactionListEndpoint,
)
from sentry.discover.endpoints.discover_saved_queries import DiscoverSavedQueriesEndpoint
from sentry.discover.endpoints.discover_saved_query_detail import (
    DiscoverSavedQueryDetailEndpoint,
    DiscoverSavedQueryVisitEndpoint,
)
from sentry.explore.endpoints.explore_saved_queries import ExploreSavedQueriesEndpoint
from sentry.explore.endpoints.explore_saved_query_detail import (
    ExploreSavedQueryDetailEndpoint,
    ExploreSavedQueryVisitEndpoint,
)
from sentry.explore.endpoints.explore_saved_query_starred import ExploreSavedQueryStarredEndpoint
from sentry.explore.endpoints.explore_saved_query_starred_order import (
    ExploreSavedQueryStarredOrderEndpoint,
)
from sentry.flags.endpoints.hooks import OrganizationFlagsHooksEndpoint
from sentry.flags.endpoints.logs import (
    OrganizationFlagLogDetailsEndpoint,
    OrganizationFlagLogIndexEndpoint,
)
from sentry.flags.endpoints.secrets import (
    OrganizationFlagsWebHookSigningSecretEndpoint,
    OrganizationFlagsWebHookSigningSecretsEndpoint,
)
from sentry.incidents.endpoints.organization_alert_rule_available_action_index import (
    OrganizationAlertRuleAvailableActionIndexEndpoint,
)
from sentry.incidents.endpoints.organization_alert_rule_details import (
    OrganizationAlertRuleDetailsEndpoint,
)
from sentry.incidents.endpoints.organization_alert_rule_index import (
    OrganizationAlertRuleIndexEndpoint,
    OrganizationCombinedRuleIndexEndpoint,
    OrganizationOnDemandRuleStatsEndpoint,
)
from sentry.incidents.endpoints.organization_incident_details import (
    OrganizationIncidentDetailsEndpoint,
)
from sentry.incidents.endpoints.organization_incident_index import OrganizationIncidentIndexEndpoint
from sentry.incidents.endpoints.project_alert_rule_details import ProjectAlertRuleDetailsEndpoint
from sentry.incidents.endpoints.project_alert_rule_index import ProjectAlertRuleIndexEndpoint
from sentry.incidents.endpoints.project_alert_rule_task_details import (
    ProjectAlertRuleTaskDetailsEndpoint,
)
from sentry.incidents.endpoints.team_alerts_triggered import (
    TeamAlertsTriggeredIndexEndpoint,
    TeamAlertsTriggeredTotalsEndpoint,
)
from sentry.insights.endpoints.starred_segments import InsightsStarredSegmentsEndpoint
from sentry.integrations.api.endpoints.doc_integration_avatar import DocIntegrationAvatarEndpoint
from sentry.integrations.api.endpoints.doc_integration_details import DocIntegrationDetailsEndpoint
from sentry.integrations.api.endpoints.doc_integrations_index import DocIntegrationsEndpoint
from sentry.integrations.api.endpoints.external_team_details import ExternalTeamDetailsEndpoint
from sentry.integrations.api.endpoints.external_team_index import ExternalTeamEndpoint
from sentry.integrations.api.endpoints.external_user_details import ExternalUserDetailsEndpoint
from sentry.integrations.api.endpoints.external_user_index import ExternalUserEndpoint
from sentry.integrations.api.endpoints.integration_features import IntegrationFeaturesEndpoint
from sentry.integrations.api.endpoints.integration_proxy import InternalIntegrationProxyEndpoint
from sentry.integrations.api.endpoints.organization_code_mapping_codeowners import (
    OrganizationCodeMappingCodeOwnersEndpoint,
)
from sentry.integrations.api.endpoints.organization_code_mapping_details import (
    OrganizationCodeMappingDetailsEndpoint,
)
from sentry.integrations.api.endpoints.organization_code_mappings import (
    OrganizationCodeMappingsEndpoint,
)
from sentry.integrations.api.endpoints.organization_config_integrations import (
    OrganizationConfigIntegrationsEndpoint,
)
from sentry.integrations.api.endpoints.organization_integration_details import (
    OrganizationIntegrationDetailsEndpoint,
)
from sentry.integrations.api.endpoints.organization_integration_issues import (
    OrganizationIntegrationIssuesEndpoint,
)
from sentry.integrations.api.endpoints.organization_integration_migrate_opsgenie import (
    OrganizationIntegrationMigrateOpsgenieEndpoint,
)
from sentry.integrations.api.endpoints.organization_integration_repos import (
    OrganizationIntegrationReposEndpoint,
)
from sentry.integrations.api.endpoints.organization_integration_request import (
    OrganizationIntegrationRequestEndpoint,
)
from sentry.integrations.api.endpoints.organization_integration_serverless_functions import (
    OrganizationIntegrationServerlessFunctionsEndpoint,
)
from sentry.integrations.api.endpoints.organization_integrations_index import (
    OrganizationIntegrationsEndpoint,
)
from sentry.integrations.api.endpoints.organization_repositories import (
    OrganizationRepositoriesEndpoint,
)
from sentry.integrations.api.endpoints.organization_repository_commits import (
    OrganizationRepositoryCommitsEndpoint,
)
from sentry.integrations.api.endpoints.organization_repository_details import (
    OrganizationRepositoryDetailsEndpoint,
)
from sentry.issues.endpoints import (
    ActionableItemsEndpoint,
    EventIdLookupEndpoint,
    EventJsonEndpoint,
    GroupActivitiesEndpoint,
    GroupDetailsEndpoint,
    GroupEventDetailsEndpoint,
    GroupEventsEndpoint,
    GroupHashesEndpoint,
    GroupNotesDetailsEndpoint,
    GroupNotesEndpoint,
    GroupOpenPeriodsEndpoint,
    GroupSimilarIssuesEmbeddingsEndpoint,
    GroupSimilarIssuesEndpoint,
    GroupTombstoneDetailsEndpoint,
    GroupTombstoneEndpoint,
    OrganizationDeriveCodeMappingsEndpoint,
    OrganizationGroupIndexEndpoint,
    OrganizationGroupIndexStatsEndpoint,
    OrganizationGroupSearchViewDetailsEndpoint,
    OrganizationGroupSearchViewDetailsStarredEndpoint,
    OrganizationGroupSearchViewsEndpoint,
    OrganizationGroupSearchViewsStarredEndpoint,
    OrganizationGroupSearchViewVisitEndpoint,
    OrganizationIssuesCountEndpoint,
    OrganizationReleasePreviousCommitsEndpoint,
    OrganizationSearchesEndpoint,
    ProjectEventDetailsEndpoint,
    ProjectEventsEndpoint,
    ProjectGroupIndexEndpoint,
    ProjectGroupStatsEndpoint,
    ProjectStacktraceLinkEndpoint,
    RelatedIssuesEndpoint,
    SharedGroupDetailsEndpoint,
    ShortIdLookupEndpoint,
    SourceMapDebugEndpoint,
    TeamGroupsOldEndpoint,
)
from sentry.issues.endpoints.browser_reporting_collector import BrowserReportingCollectorEndpoint
from sentry.issues.endpoints.organization_group_search_view_starred_order import (
    OrganizationGroupSearchViewStarredOrderEndpoint,
)
from sentry.issues.endpoints.organization_group_suspect_flags import (
    OrganizationGroupSuspectFlagsEndpoint,
)
from sentry.issues.endpoints.organization_group_suspect_tags import (
    OrganizationGroupSuspectTagsEndpoint,
)
from sentry.issues.endpoints.organization_issue_metrics import OrganizationIssueMetricsEndpoint
from sentry.monitors.endpoints.organization_monitor_checkin_index import (
    OrganizationMonitorCheckInIndexEndpoint,
)
from sentry.monitors.endpoints.organization_monitor_details import (
    OrganizationMonitorDetailsEndpoint,
)
from sentry.monitors.endpoints.organization_monitor_environment_details import (
    OrganizationMonitorEnvironmentDetailsEndpoint,
)
from sentry.monitors.endpoints.organization_monitor_index import OrganizationMonitorIndexEndpoint
from sentry.monitors.endpoints.organization_monitor_index_count import (
    OrganizationMonitorIndexCountEndpoint,
)
from sentry.monitors.endpoints.organization_monitor_index_stats import (
    OrganizationMonitorIndexStatsEndpoint,
)
from sentry.monitors.endpoints.organization_monitor_processing_errors_index import (
    OrganizationMonitorProcessingErrorsIndexEndpoint,
)
from sentry.monitors.endpoints.organization_monitor_schedule_sample_data import (
    OrganizationMonitorScheduleSampleDataEndpoint,
)
from sentry.monitors.endpoints.organization_monitor_stats import OrganizationMonitorStatsEndpoint
from sentry.monitors.endpoints.project_monitor_checkin_index import (
    ProjectMonitorCheckInIndexEndpoint,
)
from sentry.monitors.endpoints.project_monitor_details import ProjectMonitorDetailsEndpoint
from sentry.monitors.endpoints.project_monitor_environment_details import (
    ProjectMonitorEnvironmentDetailsEndpoint,
)
from sentry.monitors.endpoints.project_monitor_processing_errors_index import (
    ProjectMonitorProcessingErrorsIndexEndpoint,
)
from sentry.monitors.endpoints.project_monitor_stats import ProjectMonitorStatsEndpoint
from sentry.monitors.endpoints.project_processing_errors_details import (
    ProjectProcessingErrorsDetailsEndpoint,
)
from sentry.monitors.endpoints.project_processing_errors_index import (
    ProjectProcessingErrorsIndexEndpoint,
)
from sentry.notifications.api.endpoints.notification_actions_available import (
    NotificationActionsAvailableEndpoint,
)
from sentry.notifications.api.endpoints.notification_actions_details import (
    NotificationActionsDetailsEndpoint,
)
from sentry.notifications.api.endpoints.notification_actions_index import (
    NotificationActionsIndexEndpoint,
)
from sentry.notifications.api.endpoints.notification_defaults import NotificationDefaultsEndpoints
from sentry.notifications.api.endpoints.user_notification_details import (
    UserNotificationDetailsEndpoint,
)
from sentry.notifications.api.endpoints.user_notification_email import UserNotificationEmailEndpoint
from sentry.notifications.api.endpoints.user_notification_settings_options import (
    UserNotificationSettingsOptionsEndpoint,
)
from sentry.notifications.api.endpoints.user_notification_settings_options_detail import (
    UserNotificationSettingsOptionsDetailEndpoint,
)
from sentry.notifications.api.endpoints.user_notification_settings_providers import (
    UserNotificationSettingsProvidersEndpoint,
)
from sentry.preprod.api.endpoints import urls as preprod_urls
from sentry.relocation.api.endpoints.abort import RelocationAbortEndpoint
from sentry.relocation.api.endpoints.artifacts.details import RelocationArtifactDetailsEndpoint
from sentry.relocation.api.endpoints.artifacts.index import RelocationArtifactIndexEndpoint
from sentry.relocation.api.endpoints.cancel import RelocationCancelEndpoint
from sentry.relocation.api.endpoints.details import RelocationDetailsEndpoint
from sentry.relocation.api.endpoints.index import RelocationIndexEndpoint
from sentry.relocation.api.endpoints.pause import RelocationPauseEndpoint
from sentry.relocation.api.endpoints.public_key import RelocationPublicKeyEndpoint
from sentry.relocation.api.endpoints.recover import RelocationRecoverEndpoint
from sentry.relocation.api.endpoints.retry import RelocationRetryEndpoint
from sentry.relocation.api.endpoints.unpause import RelocationUnpauseEndpoint
from sentry.replays.endpoints.organization_replay_count import OrganizationReplayCountEndpoint
from sentry.replays.endpoints.organization_replay_details import OrganizationReplayDetailsEndpoint
from sentry.replays.endpoints.organization_replay_events_meta import (
    OrganizationReplayEventsMetaEndpoint,
)
from sentry.replays.endpoints.organization_replay_index import OrganizationReplayIndexEndpoint
from sentry.replays.endpoints.organization_replay_selector_index import (
    OrganizationReplaySelectorIndexEndpoint,
)
from sentry.replays.endpoints.project_replay_clicks_index import ProjectReplayClicksIndexEndpoint
from sentry.replays.endpoints.project_replay_details import ProjectReplayDetailsEndpoint
from sentry.replays.endpoints.project_replay_jobs_delete import (
    ProjectReplayDeletionJobDetailEndpoint,
    ProjectReplayDeletionJobsIndexEndpoint,
)
from sentry.replays.endpoints.project_replay_recording_segment_details import (
    ProjectReplayRecordingSegmentDetailsEndpoint,
)
from sentry.replays.endpoints.project_replay_recording_segment_index import (
    ProjectReplayRecordingSegmentIndexEndpoint,
)
from sentry.replays.endpoints.project_replay_summarize_breadcrumbs import (
    ProjectReplaySummarizeBreadcrumbsEndpoint,
)
from sentry.replays.endpoints.project_replay_video_details import ProjectReplayVideoDetailsEndpoint
from sentry.replays.endpoints.project_replay_viewed_by import ProjectReplayViewedByEndpoint
from sentry.rules.history.endpoints.project_rule_group_history import (
    ProjectRuleGroupHistoryIndexEndpoint,
)
from sentry.rules.history.endpoints.project_rule_stats import ProjectRuleStatsIndexEndpoint
from sentry.scim.endpoints.members import OrganizationSCIMMemberDetails, OrganizationSCIMMemberIndex
from sentry.scim.endpoints.schemas import OrganizationSCIMSchemaIndex
from sentry.scim.endpoints.teams import OrganizationSCIMTeamDetails, OrganizationSCIMTeamIndex
from sentry.sentry_apps.api.endpoints.group_external_issues import GroupExternalIssuesEndpoint
from sentry.sentry_apps.api.endpoints.installation_details import (
    SentryAppInstallationDetailsEndpoint,
)
from sentry.sentry_apps.api.endpoints.installation_external_issue_actions import (
    SentryAppInstallationExternalIssueActionsEndpoint,
)
from sentry.sentry_apps.api.endpoints.installation_external_issue_details import (
    SentryAppInstallationExternalIssueDetailsEndpoint,
)
from sentry.sentry_apps.api.endpoints.installation_external_issues import (
    SentryAppInstallationExternalIssuesEndpoint,
)
from sentry.sentry_apps.api.endpoints.installation_external_requests import (
    SentryAppInstallationExternalRequestsEndpoint,
)
from sentry.sentry_apps.api.endpoints.installation_service_hook_projects import (
    SentryAppInstallationServiceHookProjectsEndpoint,
)
from sentry.sentry_apps.api.endpoints.organization_sentry_apps import OrganizationSentryAppsEndpoint
from sentry.sentry_apps.api.endpoints.sentry_app_authorizations import (
    SentryAppAuthorizationsEndpoint,
)
from sentry.sentry_apps.api.endpoints.sentry_app_avatar import SentryAppAvatarEndpoint
from sentry.sentry_apps.api.endpoints.sentry_app_components import (
    OrganizationSentryAppComponentsEndpoint,
    SentryAppComponentsEndpoint,
)
from sentry.sentry_apps.api.endpoints.sentry_app_details import SentryAppDetailsEndpoint
from sentry.sentry_apps.api.endpoints.sentry_app_features import SentryAppFeaturesEndpoint
from sentry.sentry_apps.api.endpoints.sentry_app_installations import SentryAppInstallationsEndpoint
from sentry.sentry_apps.api.endpoints.sentry_app_interaction import SentryAppInteractionEndpoint
from sentry.sentry_apps.api.endpoints.sentry_app_publish_request import (
    SentryAppPublishRequestEndpoint,
)
from sentry.sentry_apps.api.endpoints.sentry_app_requests import SentryAppRequestsEndpoint
from sentry.sentry_apps.api.endpoints.sentry_app_rotate_secret import SentryAppRotateSecretEndpoint
from sentry.sentry_apps.api.endpoints.sentry_app_stats_details import SentryAppStatsEndpoint
from sentry.sentry_apps.api.endpoints.sentry_app_webhook_requests import (
    SentryAppWebhookRequestsEndpoint,
)
from sentry.sentry_apps.api.endpoints.sentry_apps import SentryAppsEndpoint
from sentry.sentry_apps.api.endpoints.sentry_apps_stats import SentryAppsStatsEndpoint
from sentry.sentry_apps.api.endpoints.sentry_internal_app_token_details import (
    SentryInternalAppTokenDetailsEndpoint,
)
from sentry.sentry_apps.api.endpoints.sentry_internal_app_tokens import (
    SentryInternalAppTokensEndpoint,
)
from sentry.tempest.endpoints.tempest_credentials import TempestCredentialsEndpoint
from sentry.tempest.endpoints.tempest_credentials_details import TempestCredentialsDetailsEndpoint
from sentry.tempest.endpoints.tempest_ips import TempestIpsEndpoint
from sentry.uptime.endpoints.organiation_uptime_alert_index import (
    OrganizationUptimeAlertIndexEndpoint,
)
from sentry.uptime.endpoints.organization_uptime_alert_index_count import (
    OrganizationUptimeAlertIndexCountEndpoint,
)
from sentry.uptime.endpoints.organization_uptime_stats import OrganizationUptimeStatsEndpoint
from sentry.uptime.endpoints.project_uptime_alert_checks_index import (
    ProjectUptimeAlertCheckIndexEndpoint,
)
from sentry.uptime.endpoints.project_uptime_alert_details import ProjectUptimeAlertDetailsEndpoint
from sentry.uptime.endpoints.project_uptime_alert_index import ProjectUptimeAlertIndexEndpoint
from sentry.uptime.endpoints.uptime_ips import UptimeIpsEndpoint
from sentry.users.api.endpoints.authenticator_index import AuthenticatorIndexEndpoint
from sentry.users.api.endpoints.user_authenticator_details import UserAuthenticatorDetailsEndpoint
from sentry.users.api.endpoints.user_authenticator_enroll import UserAuthenticatorEnrollEndpoint
from sentry.users.api.endpoints.user_authenticator_index import UserAuthenticatorIndexEndpoint
from sentry.users.api.endpoints.user_avatar import UserAvatarEndpoint
from sentry.users.api.endpoints.user_details import UserDetailsEndpoint
from sentry.users.api.endpoints.user_emails import UserEmailsEndpoint
from sentry.users.api.endpoints.user_emails_confirm import UserEmailsConfirmEndpoint
from sentry.users.api.endpoints.user_identity import UserIdentityEndpoint
from sentry.users.api.endpoints.user_identity_config import (
    UserIdentityConfigDetailsEndpoint,
    UserIdentityConfigEndpoint,
)
from sentry.users.api.endpoints.user_identity_details import UserIdentityDetailsEndpoint
from sentry.users.api.endpoints.user_index import UserIndexEndpoint
from sentry.users.api.endpoints.user_ips import UserIPsEndpoint
from sentry.users.api.endpoints.user_password import UserPasswordEndpoint
from sentry.users.api.endpoints.user_permission_details import UserPermissionDetailsEndpoint
from sentry.users.api.endpoints.user_permissions import UserPermissionsEndpoint
from sentry.users.api.endpoints.user_permissions_config import UserPermissionsConfigEndpoint
from sentry.users.api.endpoints.user_regions import UserRegionsEndpoint
from sentry.users.api.endpoints.user_role_details import UserUserRoleDetailsEndpoint
from sentry.users.api.endpoints.user_roles import UserUserRolesEndpoint
from sentry.users.api.endpoints.userroles_details import UserRoleDetailsEndpoint
from sentry.users.api.endpoints.userroles_index import UserRolesEndpoint
from sentry.workflow_engine.endpoints import urls as workflow_urls

from .endpoints.accept_organization_invite import AcceptOrganizationInvite
from .endpoints.accept_project_transfer import AcceptProjectTransferEndpoint
from .endpoints.admin_project_configs import AdminRelayProjectConfigsEndpoint
from .endpoints.api_application_details import ApiApplicationDetailsEndpoint
from .endpoints.api_application_rotate_secret import ApiApplicationRotateSecretEndpoint
from .endpoints.api_applications import ApiApplicationsEndpoint
from .endpoints.api_authorizations import ApiAuthorizationsEndpoint
from .endpoints.api_token_details import ApiTokenDetailsEndpoint
from .endpoints.api_tokens import ApiTokensEndpoint
from .endpoints.artifact_bundles import ArtifactBundlesEndpoint
from .endpoints.artifact_lookup import ProjectArtifactLookupEndpoint
from .endpoints.assistant import AssistantEndpoint
from .endpoints.auth_config import AuthConfigEndpoint
from .endpoints.auth_index import AuthIndexEndpoint
from .endpoints.auth_login import AuthLoginEndpoint
from .endpoints.auth_validate import AuthValidateEndpoint
from .endpoints.avatar import OrganizationAvatarEndpoint
from .endpoints.broadcast_details import BroadcastDetailsEndpoint
from .endpoints.broadcast_index import BroadcastIndexEndpoint
from .endpoints.builtin_symbol_sources import BuiltinSymbolSourcesEndpoint
from .endpoints.catchall import CatchallEndpoint
from .endpoints.check_am2_compatibility import CheckAM2CompatibilityEndpoint
from .endpoints.chunk import ChunkUploadEndpoint
from .endpoints.codeowners import ProjectCodeOwnersDetailsEndpoint, ProjectCodeOwnersEndpoint
from .endpoints.custom_rules import CustomRulesEndpoint
from .endpoints.data_scrubbing_selector_suggestions import DataScrubbingSelectorSuggestionsEndpoint
from .endpoints.debug_files import (
    AssociateDSymFilesEndpoint,
    DebugFilesEndpoint,
    DifAssembleEndpoint,
    ProguardArtifactReleasesEndpoint,
    SourceMapsEndpoint,
    UnknownDebugFilesEndpoint,
)
from .endpoints.email_capture import EmailCaptureEndpoint
from .endpoints.event_apple_crash_report import EventAppleCrashReportEndpoint
from .endpoints.event_attachment_details import EventAttachmentDetailsEndpoint
from .endpoints.event_attachments import EventAttachmentsEndpoint
from .endpoints.event_file_committers import EventFileCommittersEndpoint
from .endpoints.event_grouping_info import EventGroupingInfoEndpoint
from .endpoints.event_owners import EventOwnersEndpoint
from .endpoints.event_reprocessable import EventReprocessableEndpoint
from .endpoints.filechange import CommitFileChangeEndpoint
from .endpoints.group_ai_autofix import GroupAutofixEndpoint
from .endpoints.group_attachments import GroupAttachmentsEndpoint
from .endpoints.group_autofix_update import GroupAutofixUpdateEndpoint
from .endpoints.group_current_release import GroupCurrentReleaseEndpoint
from .endpoints.group_external_issue_details import GroupExternalIssueDetailsEndpoint
from .endpoints.group_first_last_release import GroupFirstLastReleaseEndpoint
from .endpoints.group_reprocessing import GroupReprocessingEndpoint
from .endpoints.group_stats import GroupStatsEndpoint
from .endpoints.group_tagkey_details import GroupTagKeyDetailsEndpoint
from .endpoints.group_tagkey_values import GroupTagKeyValuesEndpoint
from .endpoints.group_tags import GroupTagsEndpoint
from .endpoints.group_user_reports import GroupUserReportsEndpoint
from .endpoints.grouping_configs import GroupingConfigsEndpoint
from .endpoints.index import IndexEndpoint
from .endpoints.internal import (
    InternalBeaconEndpoint,
    InternalEnvironmentEndpoint,
    InternalFeatureFlagsEndpoint,
    InternalMailEndpoint,
    InternalPackagesEndpoint,
    InternalQueueTasksEndpoint,
    InternalQuotasEndpoint,
    InternalRpcServiceEndpoint,
    InternalStatsEndpoint,
    InternalWarningsEndpoint,
)
from .endpoints.internal_ea_features import InternalEAFeaturesEndpoint
from .endpoints.organization_access_request_details import OrganizationAccessRequestDetailsEndpoint
from .endpoints.organization_api_key_details import OrganizationApiKeyDetailsEndpoint
from .endpoints.organization_api_key_index import OrganizationApiKeyIndexEndpoint
from .endpoints.organization_artifactbundle_assemble import (
    OrganizationArtifactBundleAssembleEndpoint,
)
from .endpoints.organization_auditlogs import OrganizationAuditLogsEndpoint
from .endpoints.organization_auth_provider_details import OrganizationAuthProviderDetailsEndpoint
from .endpoints.organization_auth_providers import OrganizationAuthProvidersEndpoint
from .endpoints.organization_codeowners_associations import (
    OrganizationCodeOwnersAssociationsEndpoint,
)
from .endpoints.organization_config_repositories import OrganizationConfigRepositoriesEndpoint
from .endpoints.organization_dashboard_details import (
    OrganizationDashboardDetailsEndpoint,
    OrganizationDashboardFavoriteEndpoint,
    OrganizationDashboardVisitEndpoint,
)
from .endpoints.organization_dashboard_widget_details import (
    OrganizationDashboardWidgetDetailsEndpoint,
)
from .endpoints.organization_dashboards import OrganizationDashboardsEndpoint
from .endpoints.organization_details import OrganizationDetailsEndpoint
from .endpoints.organization_environments import OrganizationEnvironmentsEndpoint
from .endpoints.organization_event_details import OrganizationEventDetailsEndpoint
from .endpoints.organization_events import OrganizationEventsEndpoint
from .endpoints.organization_events_facets import OrganizationEventsFacetsEndpoint
from .endpoints.organization_events_facets_performance import (
    OrganizationEventsFacetsPerformanceEndpoint,
    OrganizationEventsFacetsPerformanceHistogramEndpoint,
)
from .endpoints.organization_events_has_measurements import (
    OrganizationEventsHasMeasurementsEndpoint,
)
from .endpoints.organization_events_histogram import OrganizationEventsHistogramEndpoint
from .endpoints.organization_events_meta import (
    OrganizationEventsMetaEndpoint,
    OrganizationEventsRelatedIssuesEndpoint,
    OrganizationSpansSamplesEndpoint,
)
from .endpoints.organization_events_span_ops import OrganizationEventsSpanOpsEndpoint
from .endpoints.organization_events_spans_histogram import OrganizationEventsSpansHistogramEndpoint
from .endpoints.organization_events_spans_performance import (
    OrganizationEventsSpansExamplesEndpoint,
    OrganizationEventsSpansPerformanceEndpoint,
    OrganizationEventsSpansStatsEndpoint,
)
from .endpoints.organization_events_stats import OrganizationEventsStatsEndpoint
from .endpoints.organization_events_timeseries import OrganizationEventsTimeseriesEndpoint
from .endpoints.organization_events_trace import (
    OrganizationEventsTraceEndpoint,
    OrganizationEventsTraceLightEndpoint,
    OrganizationEventsTraceMetaEndpoint,
)
from .endpoints.organization_events_trends import (
    OrganizationEventsTrendsEndpoint,
    OrganizationEventsTrendsStatsEndpoint,
)
from .endpoints.organization_events_trends_v2 import OrganizationEventsNewTrendsStatsEndpoint
from .endpoints.organization_events_vitals import OrganizationEventsVitalsEndpoint
from .endpoints.organization_index import OrganizationIndexEndpoint
from .endpoints.organization_issues_resolved_in_release import (
    OrganizationIssuesResolvedInReleaseEndpoint,
)
from .endpoints.organization_measurements_meta import OrganizationMeasurementsMeta
from .endpoints.organization_member import (
    OrganizationInviteRequestDetailsEndpoint,
    OrganizationInviteRequestIndexEndpoint,
    OrganizationJoinRequestEndpoint,
    OrganizationMemberDetailsEndpoint,
    OrganizationMemberIndexEndpoint,
)
from .endpoints.organization_member.team_details import OrganizationMemberTeamDetailsEndpoint
from .endpoints.organization_metrics_meta import (
    OrganizationMetricsCompatibility,
    OrganizationMetricsCompatibilitySums,
)
from .endpoints.organization_on_demand_metrics_estimation_stats import (
    OrganizationOnDemandMetricsEstimationStatsEndpoint,
)
from .endpoints.organization_onboarding_continuation_email import (
    OrganizationOnboardingContinuationEmail,
)
from .endpoints.organization_onboarding_tasks import OrganizationOnboardingTaskEndpoint
from .endpoints.organization_pinned_searches import OrganizationPinnedSearchEndpoint
from .endpoints.organization_profiling_functions import OrganizationProfilingFunctionTrendsEndpoint
from .endpoints.organization_profiling_profiles import (
    OrganizationProfilingChunksEndpoint,
    OrganizationProfilingFlamegraphEndpoint,
    OrganizationProfilingHasChunksEndpoint,
)
from .endpoints.organization_projects import (
    OrganizationProjectsCountEndpoint,
    OrganizationProjectsEndpoint,
)
from .endpoints.organization_projects_sent_first_event import (
    OrganizationProjectsSentFirstEventEndpoint,
)
from .endpoints.organization_recent_searches import OrganizationRecentSearchesEndpoint
from .endpoints.organization_region import OrganizationRegionEndpoint
from .endpoints.organization_relay_usage import OrganizationRelayUsage
from .endpoints.organization_release_assemble import OrganizationReleaseAssembleEndpoint
from .endpoints.organization_release_commits import OrganizationReleaseCommitsEndpoint
from .endpoints.organization_release_details import OrganizationReleaseDetailsEndpoint
from .endpoints.organization_release_file_details import OrganizationReleaseFileDetailsEndpoint
from .endpoints.organization_release_files import OrganizationReleaseFilesEndpoint
from .endpoints.organization_release_health_data import OrganizationReleaseHealthDataEndpoint
from .endpoints.organization_release_meta import OrganizationReleaseMetaEndpoint
from .endpoints.organization_releases import (
    OrganizationReleasesEndpoint,
    OrganizationReleasesStatsEndpoint,
)
from .endpoints.organization_request_project_creation import OrganizationRequestProjectCreation
from .endpoints.organization_sampling_project_rates import OrganizationSamplingProjectRatesEndpoint
from .endpoints.organization_sdk_deprecations import OrganizationSdkDeprecationsEndpoint
from .endpoints.organization_sdk_updates import (
    OrganizationSdksEndpoint,
    OrganizationSdkUpdatesEndpoint,
)
from .endpoints.organization_search_details import OrganizationSearchDetailsEndpoint
from .endpoints.organization_sessions import OrganizationSessionsEndpoint
from .endpoints.organization_spans_fields import (
    OrganizationSpansFieldsEndpoint,
    OrganizationSpansFieldValuesEndpoint,
)
from .endpoints.organization_spans_fields_stats import OrganizationSpansFieldsStatsEndpoint
from .endpoints.organization_stats import OrganizationStatsEndpoint
from .endpoints.organization_stats_v2 import OrganizationStatsEndpointV2
from .endpoints.organization_tagkey_values import OrganizationTagKeyValuesEndpoint
from .endpoints.organization_tags import OrganizationTagsEndpoint
from .endpoints.organization_teams import OrganizationTeamsEndpoint
from .endpoints.organization_trace import OrganizationTraceEndpoint
from .endpoints.organization_trace_logs import OrganizationTraceLogsEndpoint
from .endpoints.organization_trace_meta import OrganizationTraceMetaEndpoint
from .endpoints.organization_traces import (
    OrganizationTracesEndpoint,
    OrganizationTraceSpansEndpoint,
)
from .endpoints.organization_user_details import OrganizationUserDetailsEndpoint
from .endpoints.organization_user_reports import OrganizationUserReportsEndpoint
from .endpoints.organization_user_teams import OrganizationUserTeamsEndpoint
from .endpoints.organization_users import OrganizationUsersEndpoint
from .endpoints.project_artifact_bundle_file_details import ProjectArtifactBundleFileDetailsEndpoint
from .endpoints.project_artifact_bundle_files import ProjectArtifactBundleFilesEndpoint
from .endpoints.project_commits import ProjectCommitsEndpoint
from .endpoints.project_create_sample import ProjectCreateSampleEndpoint
from .endpoints.project_create_sample_transaction import ProjectCreateSampleTransactionEndpoint
from .endpoints.project_details import ProjectDetailsEndpoint
from .endpoints.project_environment_details import ProjectEnvironmentDetailsEndpoint
from .endpoints.project_environments import ProjectEnvironmentsEndpoint
from .endpoints.project_filter_details import ProjectFilterDetailsEndpoint
from .endpoints.project_filters import ProjectFiltersEndpoint
from .endpoints.project_grouping_configs import ProjectGroupingConfigsEndpoint
from .endpoints.project_index import ProjectIndexEndpoint
from .endpoints.project_issues_resolved_in_release import ProjectIssuesResolvedInReleaseEndpoint
from .endpoints.project_key_details import ProjectKeyDetailsEndpoint
from .endpoints.project_key_stats import ProjectKeyStatsEndpoint
from .endpoints.project_keys import ProjectKeysEndpoint
from .endpoints.project_member_index import ProjectMemberIndexEndpoint
from .endpoints.project_ownership import ProjectOwnershipEndpoint
from .endpoints.project_performance_general_settings import (
    ProjectPerformanceGeneralSettingsEndpoint,
)
from .endpoints.project_performance_issue_settings import ProjectPerformanceIssueSettingsEndpoint
from .endpoints.project_plugin_details import ProjectPluginDetailsEndpoint
from .endpoints.project_plugins import ProjectPluginsEndpoint
from .endpoints.project_profiling_profile import (
    ProjectProfilingEventEndpoint,
    ProjectProfilingProfileEndpoint,
    ProjectProfilingRawChunkEndpoint,
    ProjectProfilingRawProfileEndpoint,
)
from .endpoints.project_release_commits import ProjectReleaseCommitsEndpoint
from .endpoints.project_release_details import ProjectReleaseDetailsEndpoint
from .endpoints.project_release_file_details import ProjectReleaseFileDetailsEndpoint
from .endpoints.project_release_files import ProjectReleaseFilesEndpoint
from .endpoints.project_release_repositories import ProjectReleaseRepositories
from .endpoints.project_release_setup import ProjectReleaseSetupCompletionEndpoint
from .endpoints.project_release_stats import ProjectReleaseStatsEndpoint
from .endpoints.project_releases import ProjectReleasesEndpoint
from .endpoints.project_releases_token import ProjectReleasesTokenEndpoint
from .endpoints.project_repo_path_parsing import ProjectRepoPathParsingEndpoint
from .endpoints.project_reprocessing import ProjectReprocessingEndpoint
from .endpoints.project_rule_actions import ProjectRuleActionsEndpoint
from .endpoints.project_rule_details import ProjectRuleDetailsEndpoint
from .endpoints.project_rule_enable import ProjectRuleEnableEndpoint
from .endpoints.project_rule_preview import ProjectRulePreviewEndpoint
from .endpoints.project_rule_task_details import ProjectRuleTaskDetailsEndpoint
from .endpoints.project_rules import ProjectRulesEndpoint
from .endpoints.project_rules_configuration import ProjectRulesConfigurationEndpoint
from .endpoints.project_servicehook_details import ProjectServiceHookDetailsEndpoint
from .endpoints.project_servicehook_stats import ProjectServiceHookStatsEndpoint
from .endpoints.project_servicehooks import ProjectServiceHooksEndpoint
from .endpoints.project_stats import ProjectStatsEndpoint
from .endpoints.project_symbol_sources import ProjectSymbolSourcesEndpoint
from .endpoints.project_tagkey_details import ProjectTagKeyDetailsEndpoint
from .endpoints.project_tagkey_values import ProjectTagKeyValuesEndpoint
from .endpoints.project_tags import ProjectTagsEndpoint
from .endpoints.project_team_details import ProjectTeamDetailsEndpoint
from .endpoints.project_teams import ProjectTeamsEndpoint
from .endpoints.project_trace_item_details import ProjectTraceItemDetailsEndpoint
from .endpoints.project_transaction_names import ProjectTransactionNamesCluster
from .endpoints.project_transaction_threshold import ProjectTransactionThresholdEndpoint
from .endpoints.project_transaction_threshold_override import (
    ProjectTransactionThresholdOverrideEndpoint,
)
from .endpoints.project_transfer import ProjectTransferEndpoint
from .endpoints.project_user_reports import ProjectUserReportsEndpoint
from .endpoints.project_user_stats import ProjectUserStatsEndpoint
from .endpoints.project_users import ProjectUsersEndpoint
from .endpoints.prompts_activity import PromptsActivityEndpoint
from .endpoints.relay import (
    RelayDetailsEndpoint,
    RelayHealthCheck,
    RelayIndexEndpoint,
    RelayProjectConfigsEndpoint,
    RelayProjectIdsEndpoint,
    RelayPublicKeysEndpoint,
    RelayRegisterChallengeEndpoint,
    RelayRegisterResponseEndpoint,
)
from .endpoints.release_deploys import ReleaseDeploysEndpoint
from .endpoints.rule_snooze import MetricRuleSnoozeEndpoint, RuleSnoozeEndpoint
from .endpoints.setup_wizard import SetupWizard
from .endpoints.system_health import SystemHealthEndpoint
from .endpoints.system_options import SystemOptionsEndpoint
from .endpoints.team_all_unresolved_issues import TeamAllUnresolvedIssuesEndpoint
from .endpoints.team_details import TeamDetailsEndpoint
from .endpoints.team_issue_breakdown import TeamIssueBreakdownEndpoint
from .endpoints.team_members import TeamMembersEndpoint
from .endpoints.team_projects import TeamProjectsEndpoint
from .endpoints.team_release_count import TeamReleaseCountEndpoint
from .endpoints.team_stats import TeamStatsEndpoint
from .endpoints.team_time_to_resolution import TeamTimeToResolutionEndpoint
from .endpoints.team_unresolved_issue_age import TeamUnresolvedIssueAgeEndpoint
from .endpoints.trace_explorer_ai_query import TraceExplorerAIQuery
from .endpoints.user_organizationintegrations import UserOrganizationIntegrationsEndpoint
from .endpoints.user_organizations import UserOrganizationsEndpoint
from .endpoints.user_subscriptions import UserSubscriptionsEndpoint

__all__ = ("urlpatterns",)


# issues endpoints are available both top level (by numerical ID) as well as coupled
# to the organization (and queryable via short ID)


# NOTE: Start adding to ISSUES_URLS instead of here because (?:issues|groups)
# cannot be reversed and we prefer to always use issues instead of groups
def create_group_urls(name_prefix: str) -> list[URLPattern | URLResolver]:
    return [
        re_path(
            r"^(?P<issue_id>[^/]+)/$",
            GroupDetailsEndpoint.as_view(),
            name=f"{name_prefix}-group-details",
        ),
        re_path(
            r"^(?P<issue_id>[^/]+)/activities/$",
            GroupActivitiesEndpoint.as_view(),
            name=f"{name_prefix}-group-activities",
        ),
        re_path(
            r"^(?P<issue_id>[^/]+)/events/$",
            GroupEventsEndpoint.as_view(),
            name=f"{name_prefix}-group-events",
        ),
        re_path(
            r"^(?P<issue_id>[^/]+)/open-periods/$",
            GroupOpenPeriodsEndpoint.as_view(),
            name=f"{name_prefix}-group-open-periods",
        ),
        re_path(
            r"^(?P<issue_id>[^/]+)/events/(?P<event_id>(?:latest|oldest|recommended|\d+|[A-Fa-f0-9-]{32,36}))/$",
            GroupEventDetailsEndpoint.as_view(),
            name=f"{name_prefix}-group-event-details",
        ),
        re_path(
            r"^(?P<issue_id>[^/]+)/(?:notes|comments)/$",
            GroupNotesEndpoint.as_view(),
            name=f"{name_prefix}-group-notes",
        ),
        re_path(
            r"^(?P<issue_id>[^/]+)/(?:notes|comments)/(?P<note_id>[^/]+)/$",
            GroupNotesDetailsEndpoint.as_view(),
            name=f"{name_prefix}-group-note-details",
        ),
        re_path(
            r"^(?P<issue_id>[^/]+)/hashes/$",
            GroupHashesEndpoint.as_view(),
            name=f"{name_prefix}-group-hashes",
        ),
        re_path(
            r"^(?P<issue_id>[^/]+)/reprocessing/$",
            GroupReprocessingEndpoint.as_view(),
            name=f"{name_prefix}-group-reprocessing",
        ),
        re_path(
            r"^(?P<issue_id>[^/]+)/stats/$",
            GroupStatsEndpoint.as_view(),
            name=f"{name_prefix}-group-stats",
        ),
        re_path(
            r"^(?P<issue_id>[^/]+)/tags/$",
            GroupTagsEndpoint.as_view(),
            name=f"{name_prefix}-group-tags",
        ),
        re_path(
            r"^(?P<issue_id>[^/]+)/tags/(?P<key>[^/]+)/$",
            GroupTagKeyDetailsEndpoint.as_view(),
            name=f"{name_prefix}-group-tag-key-details",
        ),
        re_path(
            r"^(?P<issue_id>[^/]+)/tags/(?P<key>[^/]+)/values/$",
            GroupTagKeyValuesEndpoint.as_view(),
            name=f"{name_prefix}-group-tag-key-values",
        ),
        re_path(
            r"^(?P<issue_id>[^/]+)/suspect/flags/$",
            OrganizationGroupSuspectFlagsEndpoint.as_view(),
            name=f"{name_prefix}-suspect-flags",
        ),
        re_path(
            r"^(?P<issue_id>[^/]+)/suspect/tags/$",
            OrganizationGroupSuspectTagsEndpoint.as_view(),
            name=f"{name_prefix}-suspect-tags",
        ),
        re_path(
            r"^(?P<issue_id>[^/]+)/(?:user-feedback|user-reports)/$",
            GroupUserReportsEndpoint.as_view(),
            name=f"{name_prefix}-group-user-reports",
        ),
        re_path(
            r"^(?P<issue_id>[^/]+)/attachments/$",
            GroupAttachmentsEndpoint.as_view(),
            name=f"{name_prefix}-group-attachments",
        ),
        re_path(
            r"^(?P<issue_id>[^/]+)/similar/$",
            GroupSimilarIssuesEndpoint.as_view(),
            name=f"{name_prefix}-group-similar",
        ),
        re_path(
            r"^(?P<issue_id>[^/]+)/similar-issues-embeddings/$",
            GroupSimilarIssuesEmbeddingsEndpoint.as_view(),
            name=f"{name_prefix}-group-similar-issues-embeddings",
        ),
        re_path(
            r"^(?P<issue_id>[^/]+)/external-issues/$",
            GroupExternalIssuesEndpoint.as_view(),
            name=f"{name_prefix}-group-external-issues",
        ),
        re_path(
            r"^(?P<issue_id>[^/]+)/external-issues/(?P<external_issue_id>\d+)/$",
            GroupExternalIssueDetailsEndpoint.as_view(),
            name=f"{name_prefix}-group-external-issues-details",
        ),
        re_path(
            r"^(?P<issue_id>[^/]+)/integrations/$",
            GroupIntegrationsEndpoint.as_view(),
            name=f"{name_prefix}-group-integrations",
        ),
        re_path(
            r"^(?P<issue_id>[^/]+)/integrations/(?P<integration_id>\d+)/$",
            GroupIntegrationDetailsEndpoint.as_view(),
            name=f"{name_prefix}-group-integration-details",
        ),
        re_path(
            r"^(?P<issue_id>[^/]+)/current-release/$",
            GroupCurrentReleaseEndpoint.as_view(),
            name=f"{name_prefix}-group-current-release",
        ),
        re_path(
            r"^(?P<issue_id>[^/]+)/first-last-release/$",
            GroupFirstLastReleaseEndpoint.as_view(),
            name=f"{name_prefix}-group-first-last-release",
        ),
        re_path(
            r"^(?P<issue_id>[^/]+)/autofix/$",
            GroupAutofixEndpoint.as_view(),
            name=f"{name_prefix}-group-autofix",
        ),
        re_path(
            r"^(?P<issue_id>[^/]+)/autofix/update/$",
            GroupAutofixUpdateEndpoint.as_view(),
            name=f"{name_prefix}-group-autofix-update",
        ),
        re_path(
            r"^(?P<issue_id>[^/]+)/autofix/setup/$",
            GroupAutofixSetupCheck.as_view(),
            name=f"{name_prefix}-group-autofix-setup",
        ),
        re_path(
            r"^(?P<issue_id>[^/]+)/summarize/$",
            GroupAiSummaryEndpoint.as_view(),
            name=f"{name_prefix}-group-ai-summary",
        ),
        # Load plugin group urls
        re_path(
            r"^(?P<issue_id>[^/]+)/plugins?/",
            include("sentry.plugins.base.group_api_urls"),
        ),
    ]


AUTH_URLS = [
    re_path(
        r"^$",
        AuthIndexEndpoint.as_view(),
        name="sentry-api-0-auth",
    ),
    re_path(
        r"^config/$",
        AuthConfigEndpoint.as_view(),
        name="sentry-api-0-auth-config",
    ),
    re_path(
        r"^login/$",
        AuthLoginEndpoint.as_view(),
        name="sentry-api-0-auth-login",
    ),
    re_path(
        r"^validate/$",
        AuthValidateEndpoint.as_view(),
        name="sentry-api-0-auth-test",
    ),
    re_path(
<<<<<<< HEAD
        r"^user-merge-verification-codes/$",
        AuthUserMergeVerificationCodeEndpoint.as_view(),
        name="sentry-api-0-auth-verification-codes",
=======
        r"^merge-accounts/$",
        AuthMergeUserAccountsEndpoint.as_view(),
        name="sentry-api-0-auth-merge-accounts",
>>>>>>> eb9b8c80
    ),
]

BROADCAST_URLS = [
    re_path(
        r"^$",
        BroadcastIndexEndpoint.as_view(),
        name="sentry-api-0-broadcast-index",
    ),
    re_path(
        r"^(?P<broadcast_id>[^/]+)/$",
        BroadcastDetailsEndpoint.as_view(),
        name="sentry-api-0-broadcast-details",
    ),
]

ISSUES_URLS = [
    re_path(
        r"^(?P<issue_id>[^/]+)/related-issues/$",
        RelatedIssuesEndpoint.as_view(),
        name="sentry-api-0-issues-related-issues",
    ),
]

RELOCATION_URLS = [
    re_path(
        r"^$",
        RelocationIndexEndpoint.as_view(),
        name="sentry-api-0-relocations-index",
    ),
    re_path(
        r"^(?P<relocation_uuid>[^/]+)/$",
        RelocationDetailsEndpoint.as_view(),
        name="sentry-api-0-relocations-details",
    ),
    re_path(
        r"^(?P<relocation_uuid>[^/]+)/abort/$",
        RelocationAbortEndpoint.as_view(),
        name="sentry-api-0-relocations-abort",
    ),
    re_path(
        r"^(?P<relocation_uuid>[^/]+)/cancel/$",
        RelocationCancelEndpoint.as_view(),
        name="sentry-api-0-relocations-cancel",
    ),
    re_path(
        r"^(?P<relocation_uuid>[^/]+)/pause/$",
        RelocationPauseEndpoint.as_view(),
        name="sentry-api-0-relocations-pause",
    ),
    re_path(
        r"^(?P<relocation_uuid>[^/]+)/recover/$",
        RelocationRecoverEndpoint.as_view(),
        name="sentry-api-0-relocations-recover",
    ),
    re_path(
        r"^(?P<relocation_uuid>[^/]+)/retry/$",
        RelocationRetryEndpoint.as_view(),
        name="sentry-api-0-relocations-retry",
    ),
    re_path(
        r"^(?P<relocation_uuid>[^/]+)/unpause/$",
        RelocationUnpauseEndpoint.as_view(),
        name="sentry-api-0-relocations-unpause",
    ),
    re_path(
        r"^(?P<relocation_uuid>[^/]+)/artifacts/$",
        RelocationArtifactIndexEndpoint.as_view(),
        name="sentry-api-0-relocations-artifacts-index",
    ),
    re_path(
        r"^(?P<relocation_uuid>[^/]+)/artifacts/(?P<artifact_kind>[^/]+)/(?P<file_name>[^/]+)$",
        RelocationArtifactDetailsEndpoint.as_view(),
        name="sentry-api-0-relocations-artifacts-details",
    ),
]

RELAY_URLS = [
    re_path(
        r"^$",
        RelayIndexEndpoint.as_view(),
        name="sentry-api-0-relays-index",
    ),
    re_path(
        r"^register/challenge/$",
        RelayRegisterChallengeEndpoint.as_view(),
        name="sentry-api-0-relay-register-challenge",
    ),
    re_path(
        r"^register/response/$",
        RelayRegisterResponseEndpoint.as_view(),
        name="sentry-api-0-relay-register-response",
    ),
    re_path(
        r"^projectconfigs/$",
        RelayProjectConfigsEndpoint.as_view(),
        name="sentry-api-0-relay-projectconfigs",
    ),
    re_path(
        r"^projectids/$",
        RelayProjectIdsEndpoint.as_view(),
        name="sentry-api-0-relay-projectids",
    ),
    re_path(
        r"^publickeys/$",
        RelayPublicKeysEndpoint.as_view(),
        name="sentry-api-0-relay-publickeys",
    ),
    re_path(
        r"^live/$",
        RelayHealthCheck.as_view(),
        name="sentry-api-0-relays-healthcheck",
    ),
    re_path(
        r"^(?P<relay_id>[^/]+)/$",
        RelayDetailsEndpoint.as_view(),
        name="sentry-api-0-relays-details",
    ),
]

USER_URLS = [
    re_path(
        r"^$",
        UserIndexEndpoint.as_view(),
        name="sentry-api-0-user-index",
    ),
    re_path(
        r"^(?P<user_id>[^/]+)/$",
        UserDetailsEndpoint.as_view(),
        name="sentry-api-0-user-details",
    ),
    re_path(
        r"^(?P<user_id>[^/]+)/regions/$",
        UserRegionsEndpoint.as_view(),
        name="sentry-api-0-user-regions",
    ),
    re_path(
        r"^(?P<user_id>[^/]+)/avatar/$",
        UserAvatarEndpoint.as_view(),
        name="sentry-api-0-user-avatar",
    ),
    re_path(
        r"^(?P<user_id>[^/]+)/authenticators/$",
        UserAuthenticatorIndexEndpoint.as_view(),
        name="sentry-api-0-user-authenticator-index",
    ),
    re_path(
        r"^(?P<user_id>[^/]+)/authenticators/(?P<interface_id>[^/]+)/enroll/$",
        UserAuthenticatorEnrollEndpoint.as_view(),
        name="sentry-api-0-user-authenticator-enroll",
    ),
    re_path(
        r"^(?P<user_id>[^/]+)/authenticators/(?P<auth_id>[^/]+)/(?P<interface_device_id>[^/]+)/$",
        UserAuthenticatorDetailsEndpoint.as_view(),
        name="sentry-api-0-user-authenticator-device-details",
    ),
    re_path(
        r"^(?P<user_id>[^/]+)/authenticators/(?P<auth_id>[^/]+)/$",
        UserAuthenticatorDetailsEndpoint.as_view(),
        name="sentry-api-0-user-authenticator-details",
    ),
    re_path(
        r"^(?P<user_id>[^/]+)/emails/$",
        UserEmailsEndpoint.as_view(),
        name="sentry-api-0-user-emails",
    ),
    re_path(
        r"^(?P<user_id>[^/]+)/emails/confirm/$",
        UserEmailsConfirmEndpoint.as_view(),
        name="sentry-api-0-user-emails-confirm",
    ),
    re_path(
        r"^(?P<user_id>[^/]+)/identities/(?P<identity_id>[^/]+)/$",
        UserIdentityDetailsEndpoint.as_view(),
        name="sentry-api-0-user-identity-details",
    ),
    re_path(
        r"^(?P<user_id>[^/]+)/identities/$",
        UserIdentityEndpoint.as_view(),
        name="sentry-api-0-user-identity",
    ),
    re_path(
        r"^(?P<user_id>[^/]+)/ips/$",
        UserIPsEndpoint.as_view(),
        name="sentry-api-0-user-ips",
    ),
    re_path(
        r"^(?P<user_id>[^/]+)/organizations/$",
        UserOrganizationsEndpoint.as_view(),
        name="sentry-api-0-user-organizations",
    ),
    re_path(
        r"^(?P<user_id>[^/]+)/notifications/$",
        UserNotificationDetailsEndpoint.as_view(),
        name="sentry-api-0-user-notifications",
    ),
    re_path(
        r"^(?P<user_id>[^/]+)/notifications/email/$",
        UserNotificationEmailEndpoint.as_view(),
        name="sentry-api-0-user-notifications-email",
    ),
    re_path(
        r"^(?P<user_id>[^/]+)/notification-options/$",
        UserNotificationSettingsOptionsEndpoint.as_view(),
        name="sentry-api-0-user-notification-options",
    ),
    re_path(
        r"^(?P<user_id>[^/]+)/notification-options/(?P<notification_option_id>[^/]+)/$",
        UserNotificationSettingsOptionsDetailEndpoint.as_view(),
        name="sentry-api-0-user-notification-options-details",
    ),
    re_path(
        r"^(?P<user_id>[^/]+)/notification-providers/$",
        UserNotificationSettingsProvidersEndpoint.as_view(),
        name="sentry-api-0-user-notification-providers",
    ),
    re_path(
        r"^(?P<user_id>[^/]+)/password/$",
        UserPasswordEndpoint.as_view(),
        name="sentry-api-0-user-password",
    ),
    re_path(
        r"^(?P<user_id>[^/]+)/permissions/$",
        UserPermissionsEndpoint.as_view(),
        name="sentry-api-0-user-permissions",
    ),
    re_path(
        r"^(?P<user_id>[^/]+)/permissions/config/$",
        UserPermissionsConfigEndpoint.as_view(),
        name="sentry-api-0-user-permissions-config",
    ),
    re_path(
        r"^(?P<user_id>[^/]+)/permissions/(?P<permission_name>[^/]+)/$",
        UserPermissionDetailsEndpoint.as_view(),
        name="sentry-api-0-user-permission-details",
    ),
    re_path(
        r"^(?P<user_id>[^/]+)/roles/$",
        UserUserRolesEndpoint.as_view(),
        name="sentry-api-0-user-userroles",
    ),
    re_path(
        r"^(?P<user_id>[^/]+)/roles/(?P<role_name>[^/]+)/$",
        UserUserRoleDetailsEndpoint.as_view(),
        name="sentry-api-0-user-userrole-details",
    ),
    re_path(
        r"^(?P<user_id>[^/]+)/subscriptions/$",
        UserSubscriptionsEndpoint.as_view(),
        name="sentry-api-0-user-subscriptions",
    ),
    re_path(
        r"^(?P<user_id>[^/]+)/organization-integrations/$",
        UserOrganizationIntegrationsEndpoint.as_view(),
        name="sentry-api-0-user-organization-integrations",
    ),
    re_path(
        r"^(?P<user_id>[^/]+)/user-identities/$",
        UserIdentityConfigEndpoint.as_view(),
        name="sentry-api-0-user-identity-config",
    ),
    re_path(
        r"^(?P<user_id>[^/]+)/user-identities/(?P<category>[\w-]+)/(?P<identity_id>[^/]+)/$",
        UserIdentityConfigDetailsEndpoint.as_view(),
        name="sentry-api-0-user-identity-config-details",
    ),
]

USER_ROLE_URLS = [
    re_path(
        r"^$",
        UserRolesEndpoint.as_view(),
        name="sentry-api-0-userroles",
    ),
    re_path(
        r"^(?P<role_name>[^/]+)/$",
        UserRoleDetailsEndpoint.as_view(),
        name="sentry-api-0-userroles-details",
    ),
]

ORGANIZATION_URLS: list[URLPattern | URLResolver] = [
    re_path(
        r"^$",
        OrganizationIndexEndpoint.as_view(),
        name="sentry-api-0-organizations",
    ),
    re_path(
        r"^(?P<organization_id_or_slug>[^/]+)/$",
        OrganizationDetailsEndpoint.as_view(),
        name="sentry-api-0-organization-details",
    ),
    re_path(
        r"^(?P<organization_id_or_slug>[^/]+)/(?:issues|groups)/",
        include(create_group_urls("sentry-api-0-organization-group")),
    ),
    # Alert Rules
    re_path(
        r"^(?P<organization_id_or_slug>[^/]+)/alert-rules/$",
        OrganizationAlertRuleIndexEndpoint.as_view(),
        name="sentry-api-0-organization-alert-rules",
    ),
    re_path(
        r"^(?P<organization_id_or_slug>[^/]+)/alert-rules/available-actions/$",
        OrganizationAlertRuleAvailableActionIndexEndpoint.as_view(),
        name="sentry-api-0-organization-alert-rule-available-actions",
    ),
    re_path(
        r"^(?P<organization_id_or_slug>[^/]+)/alert-rules/(?P<alert_rule_id>[^/]+)/$",
        OrganizationAlertRuleDetailsEndpoint.as_view(),
        name="sentry-api-0-organization-alert-rule-details",
    ),
    re_path(  # fetch combined metric and issue alert rules
        r"^(?P<organization_id_or_slug>[^/]+)/combined-rules/$",
        OrganizationCombinedRuleIndexEndpoint.as_view(),
        name="sentry-api-0-organization-combined-rules",
    ),
    re_path(
        r"^(?P<organization_id_or_slug>[^/]+)/ondemand-rules-stats/$",
        OrganizationOnDemandRuleStatsEndpoint.as_view(),
        name="sentry-api-0-organization-ondemand-rules-stats",
    ),
    # Data Export
    re_path(
        r"^(?P<organization_id_or_slug>[^/]+)/data-export/$",
        DataExportEndpoint.as_view(),
        name="sentry-api-0-organization-data-export",
    ),
    re_path(
        r"^(?P<organization_id_or_slug>[^/]+)/data-export/(?P<data_export_id>[^/]+)/$",
        DataExportDetailsEndpoint.as_view(),
        name="sentry-api-0-organization-data-export-details",
    ),
    # Data Secrecy
    re_path(
        r"^(?P<organization_id_or_slug>[^/]+)/data-secrecy/$",
        WaiveDataSecrecyEndpoint.as_view(),
        name="sentry-api-0-data-secrecy",
    ),
    # Incidents
    re_path(
        r"^(?P<organization_id_or_slug>[^/]+)/incidents/(?P<incident_identifier>[^/]+)/$",
        OrganizationIncidentDetailsEndpoint.as_view(),
        name="sentry-api-0-organization-incident-details",
    ),
    re_path(
        r"^(?P<organization_id_or_slug>[^/]+)/incidents/$",
        OrganizationIncidentIndexEndpoint.as_view(),
        name="sentry-api-0-organization-incident-index",
    ),
    re_path(
        r"^(?P<organization_id_or_slug>[^/]+)/chunk-upload/$",
        ChunkUploadEndpoint.as_view(),
        name="sentry-api-0-chunk-upload",
    ),
    # Code Path Mappings
    re_path(
        r"^(?P<organization_id_or_slug>[^/]+)/code-mappings/$",
        OrganizationCodeMappingsEndpoint.as_view(),
        name="sentry-api-0-organization-code-mappings",
    ),
    re_path(
        r"^(?P<organization_id_or_slug>[^/]+)/derive-code-mappings/$",
        OrganizationDeriveCodeMappingsEndpoint.as_view(),
        name="sentry-api-0-organization-derive-code-mappings",
    ),
    re_path(
        r"^(?P<organization_id_or_slug>[^/]+)/code-mappings/(?P<config_id>[^/]+)/$",
        OrganizationCodeMappingDetailsEndpoint.as_view(),
        name="sentry-api-0-organization-code-mapping-details",
    ),
    # Codeowners
    re_path(
        r"^(?P<organization_id_or_slug>[^/]+)/code-mappings/(?P<config_id>[^/]+)/codeowners/$",
        OrganizationCodeMappingCodeOwnersEndpoint.as_view(),
        name="sentry-api-0-organization-code-mapping-codeowners",
    ),
    re_path(
        r"^(?P<organization_id_or_slug>[^/]+)/codeowners-associations/$",
        OrganizationCodeOwnersAssociationsEndpoint.as_view(),
        name="sentry-api-0-organization-codeowners-associations",
    ),
    # Discover
    re_path(
        r"^(?P<organization_id_or_slug>[^/]+)/discover/homepage/$",
        DiscoverHomepageQueryEndpoint.as_view(),
        name="sentry-api-0-discover-homepage-query",
    ),
    re_path(
        r"^(?P<organization_id_or_slug>[^/]+)/discover/saved/$",
        DiscoverSavedQueriesEndpoint.as_view(),
        name="sentry-api-0-discover-saved-queries",
    ),
    re_path(
        r"^(?P<organization_id_or_slug>[^/]+)/discover/saved/(?P<query_id>\d+)/$",
        DiscoverSavedQueryDetailEndpoint.as_view(),
        name="sentry-api-0-discover-saved-query-detail",
    ),
    re_path(
        r"^(?P<organization_id_or_slug>[^/]+)/discover/saved/(?P<query_id>\d+)/visit/$",
        DiscoverSavedQueryVisitEndpoint.as_view(),
        name="sentry-api-0-discover-saved-query-visit",
    ),
    re_path(
        r"^(?P<organization_id_or_slug>[^/]+)/key-transactions/$",
        KeyTransactionEndpoint.as_view(),
        name="sentry-api-0-organization-key-transactions",
    ),
    re_path(
        r"^(?P<organization_id_or_slug>[^/]+)/key-transactions-list/$",
        KeyTransactionListEndpoint.as_view(),
        name="sentry-api-0-organization-key-transactions-list",
    ),
    re_path(
        r"^(?P<organization_id_or_slug>[^/]+)/related-issues/$",
        OrganizationEventsRelatedIssuesEndpoint.as_view(),
        name="sentry-api-0-organization-related-issues",
    ),
    re_path(
        r"^(?P<organization_id_or_slug>[^/]+)/project-transaction-threshold-override/$",
        ProjectTransactionThresholdOverrideEndpoint.as_view(),
        name="sentry-api-0-organization-project-transaction-threshold-override",
    ),
    # Insights
    re_path(
        r"^(?P<organization_id_or_slug>[^/]+)/insights/starred-segments/$",
        InsightsStarredSegmentsEndpoint.as_view(),
        name="sentry-api-0-insights-starred-segments",
    ),
    # Explore
    re_path(
        r"^(?P<organization_id_or_slug>[^/]+)/explore/saved/$",
        ExploreSavedQueriesEndpoint.as_view(),
        name="sentry-api-0-explore-saved-queries",
    ),
    re_path(
        r"^(?P<organization_id_or_slug>[^/]+)/explore/saved/(?P<id>\d+)/$",
        ExploreSavedQueryDetailEndpoint.as_view(),
        name="sentry-api-0-explore-saved-query-detail",
    ),
    re_path(
        r"^(?P<organization_id_or_slug>[^/]+)/explore/saved/(?P<id>\d+)/visit/$",
        ExploreSavedQueryVisitEndpoint.as_view(),
        name="sentry-api-0-explore-saved-query-visit",
    ),
    re_path(
        r"^(?P<organization_id_or_slug>[^/]+)/explore/saved/(?P<id>\d+)/starred/$",
        ExploreSavedQueryStarredEndpoint.as_view(),
        name="sentry-api-0-explore-saved-query-starred",
    ),
    re_path(
        r"^(?P<organization_id_or_slug>[^/]+)/explore/saved/starred/order/$",
        ExploreSavedQueryStarredOrderEndpoint.as_view(),
        name="sentry-api-0-explore-saved-query-starred-order",
    ),
    # Dashboards
    re_path(
        r"^(?P<organization_id_or_slug>[^/]+)/dashboards/$",
        OrganizationDashboardsEndpoint.as_view(),
        name="sentry-api-0-organization-dashboards",
    ),
    re_path(
        r"^(?P<organization_id_or_slug>[^/]+)/dashboards/widgets/$",
        OrganizationDashboardWidgetDetailsEndpoint.as_view(),
        name="sentry-api-0-organization-dashboard-widget-details",
    ),
    re_path(
        r"^(?P<organization_id_or_slug>[^/]+)/dashboards/starred/$",
        OrganizationDashboardsStarredEndpoint.as_view(),
        name="sentry-api-0-organization-dashboard-starred",
    ),
    re_path(
        r"^(?P<organization_id_or_slug>[^/]+)/dashboards/starred/order/$",
        OrganizationDashboardsStarredOrderEndpoint.as_view(),
        name="sentry-api-0-organization-dashboard-starred-order",
    ),
    re_path(
        r"^(?P<organization_id_or_slug>[^/]+)/dashboards/(?P<dashboard_id>[^/]+)/$",
        OrganizationDashboardDetailsEndpoint.as_view(),
        name="sentry-api-0-organization-dashboard-details",
    ),
    re_path(
        r"^(?P<organization_id_or_slug>[^/]+)/dashboards/(?P<dashboard_id>[^/]+)/visit/$",
        OrganizationDashboardVisitEndpoint.as_view(),
        name="sentry-api-0-organization-dashboard-visit",
    ),
    re_path(
        r"^(?P<organization_id_or_slug>[^/]+)/dashboards/(?P<dashboard_id>[^/]+)/favorite/$",
        OrganizationDashboardFavoriteEndpoint.as_view(),
        name="sentry-api-0-organization-dashboard-favorite",
    ),
    re_path(
        r"^(?P<organization_id_or_slug>[^/]+)/shortids/(?P<issue_id>[^/]+)/$",
        ShortIdLookupEndpoint.as_view(),
        name="sentry-api-0-short-id-lookup",
    ),
    re_path(
        r"^(?P<organization_id_or_slug>[^/]+)/eventids/(?P<event_id>(?:\d+|[A-Fa-f0-9-]{32,36}))/$",
        EventIdLookupEndpoint.as_view(),
        name="sentry-api-0-event-id-lookup",
    ),
    re_path(
        r"^(?P<organization_id_or_slug>[^/]+)/data-scrubbing-selector-suggestions/$",
        DataScrubbingSelectorSuggestionsEndpoint.as_view(),
        name="sentry-api-0-data-scrubbing-selector-suggestions",
    ),
    re_path(
        r"^(?P<organization_id_or_slug>[^/]+)/access-requests/$",
        OrganizationAccessRequestDetailsEndpoint.as_view(),
        name="sentry-api-0-organization-access-requests",
    ),
    re_path(
        r"^(?P<organization_id_or_slug>[^/]+)/access-requests/(?P<request_id>\d+)/$",
        OrganizationAccessRequestDetailsEndpoint.as_view(),
        name="sentry-api-0-organization-access-request-details",
    ),
    re_path(
        r"^(?P<organization_id_or_slug>[^/]+)/api-keys/$",
        OrganizationApiKeyIndexEndpoint.as_view(),
        name="sentry-api-0-organization-api-key-index",
    ),
    re_path(
        r"^(?P<organization_id_or_slug>[^/]+)/api-keys/(?P<api_key_id>[^/]+)/$",
        OrganizationApiKeyDetailsEndpoint.as_view(),
        name="sentry-api-0-organization-api-key-details",
    ),
    re_path(
        r"^(?P<organization_id_or_slug>[^/]+)/audit-logs/$",
        OrganizationAuditLogsEndpoint.as_view(),
        name="sentry-api-0-organization-audit-logs",
    ),
    re_path(
        r"^(?P<organization_id_or_slug>[^/]+)/auth-provider/$",
        OrganizationAuthProviderDetailsEndpoint.as_view(),
        name="sentry-api-0-organization-auth-provider",
    ),
    re_path(
        r"^(?P<organization_id_or_slug>[^/]+)/auth-providers/$",
        OrganizationAuthProvidersEndpoint.as_view(),
        name="sentry-api-0-organization-auth-providers",
    ),
    re_path(
        r"^(?P<organization_id_or_slug>[^/]+)/avatar/$",
        OrganizationAvatarEndpoint.as_view(),
        name="sentry-api-0-organization-avatar",
    ),
    re_path(
        r"^(?P<organization_id_or_slug>[^/]+)/artifactbundle/assemble/$",
        OrganizationArtifactBundleAssembleEndpoint.as_view(),
        name="sentry-api-0-organization-artifactbundle-assemble",
    ),
    re_path(
        r"^(?P<organization_id_or_slug>[^/]+)/config/integrations/$",
        OrganizationConfigIntegrationsEndpoint.as_view(),
        name="sentry-api-0-organization-config-integrations",
    ),
    re_path(
        r"^(?P<organization_id_or_slug>[^/]+)/config/repos/$",
        OrganizationConfigRepositoriesEndpoint.as_view(),
        name="sentry-api-0-organization-config-repositories",
    ),
    re_path(
        r"^(?P<organization_id_or_slug>[^/]+)/sampling/project-rates/$",
        OrganizationSamplingProjectRatesEndpoint.as_view(),
        name="sentry-api-0-organization-sampling-project-rates",
    ),
    re_path(
        r"^(?P<organization_id_or_slug>[^/]+)/sampling/project-root-counts/$",
        OrganizationSamplingProjectSpanCountsEndpoint.as_view(),
        name="sentry-api-0-organization-sampling-root-counts",
    ),
    re_path(
        r"^(?P<organization_id_or_slug>[^/]+)/sdk-updates/$",
        OrganizationSdkUpdatesEndpoint.as_view(),
        name="sentry-api-0-organization-sdk-updates",
    ),
    re_path(
        r"^(?P<organization_id_or_slug>[^/]+)/sdk-deprecations/$",
        OrganizationSdkDeprecationsEndpoint.as_view(),
        name="sentry-api-0-organization-sdk-deprecations",
    ),
    re_path(
        r"^(?P<organization_id_or_slug>[^/]+)/sdks/$",
        OrganizationSdksEndpoint.as_view(),
        name="sentry-api-0-organization-sdks",
    ),
    re_path(
        r"^(?P<organization_id_or_slug>[^/]+)/events/$",
        OrganizationEventsEndpoint.as_view(),
        name="sentry-api-0-organization-events",
    ),
    re_path(
        r"^(?P<organization_id_or_slug>[^/]+)/events/(?P<project_id_or_slug>[^/]+):(?P<event_id>(?:\d+|[A-Fa-f0-9-]{32,36}))/$",
        OrganizationEventDetailsEndpoint.as_view(),
        name="sentry-api-0-organization-event-details",
    ),
    re_path(
        r"^(?P<organization_id_or_slug>[^/]+)/events-stats/$",
        OrganizationEventsStatsEndpoint.as_view(),
        name="sentry-api-0-organization-events-stats",
    ),
    re_path(
        r"^(?P<organization_id_or_slug>[^/]+)/events-timeseries/$",
        OrganizationEventsTimeseriesEndpoint.as_view(),
        name="sentry-api-0-organization-events-timeseries",
    ),
    re_path(
        r"^(?P<organization_id_or_slug>[^/]+)/events/anomalies/$",
        OrganizationEventsAnomaliesEndpoint.as_view(),
        name="sentry-api-0-organization-events-anomalies",
    ),
    re_path(
        r"^(?P<organization_id_or_slug>[^/]+)/project-templates/$",
        OrganizationProjectTemplatesIndexEndpoint.as_view(),
        name="sentry-api-0-organization-project-templates",
    ),
    re_path(
        r"^(?P<organization_id_or_slug>[^/]+)/project-templates/(?P<template_id>[^/]+)/$",
        OrganizationProjectTemplateDetailEndpoint.as_view(),
        name="sentry-api-0-organization-project-template-detail",
    ),
    re_path(
        r"^(?P<organization_id_or_slug>[^/]+)/trace/(?P<trace_id>(?:\d+|[A-Fa-f0-9-]{32,36}))/spans/$",
        OrganizationTraceSpansEndpoint.as_view(),
        name="sentry-api-0-organization-trace-spans",
    ),
    re_path(
        r"^(?P<organization_id_or_slug>[^/]+)/traces/$",
        OrganizationTracesEndpoint.as_view(),
        name="sentry-api-0-organization-traces",
    ),
    re_path(
        r"^(?P<organization_id_or_slug>[^/]+)/trace-items/attributes/$",
        OrganizationTraceItemAttributesEndpoint.as_view(),
        name="sentry-api-0-organization-trace-item-attributes",
    ),
    re_path(
        r"^(?P<organization_id_or_slug>[^/]+)/trace-items/attributes/(?P<key>[^/]+)/values/$",
        OrganizationTraceItemAttributeValuesEndpoint.as_view(),
        name="sentry-api-0-organization-trace-item-attribute-values",
    ),
    re_path(
        r"^(?P<organization_id_or_slug>[^/]+)/trace-items/attributes/ranked/$",
        OrganizationTraceItemsAttributesRankedEndpoint.as_view(),
        name="sentry-api-0-organization-trace-item-attributes-ranked",
    ),
    re_path(
        r"^(?P<organization_id_or_slug>[^/]+)/spans/fields/$",
        OrganizationSpansFieldsEndpoint.as_view(),
        name="sentry-api-0-organization-spans-fields",
    ),
    re_path(
        r"^(?P<organization_id_or_slug>[^/]+)/spans/fields/(?P<key>[^/]+)/values/$",
        OrganizationSpansFieldValuesEndpoint.as_view(),
        name="sentry-api-0-organization-spans-fields-values",
    ),
    re_path(
        r"^(?P<organization_id_or_slug>[^/]+)/spans/fields/stats/$",
        OrganizationSpansFieldsStatsEndpoint.as_view(),
        name="sentry-api-0-organization-spans-fields-stats",
    ),
    re_path(
        r"^(?P<organization_id_or_slug>[^/]+)/metrics-estimation-stats/$",
        OrganizationOnDemandMetricsEstimationStatsEndpoint.as_view(),
        name="sentry-api-0-organization-metrics-estimation-stats",
    ),
    re_path(
        r"^(?P<organization_id_or_slug>[^/]+)/events-facets/$",
        OrganizationEventsFacetsEndpoint.as_view(),
        name="sentry-api-0-organization-events-facets",
    ),
    re_path(
        r"^(?P<organization_id_or_slug>[^/]+)/events-facets-performance/$",
        OrganizationEventsFacetsPerformanceEndpoint.as_view(),
        name="sentry-api-0-organization-events-facets-performance",
    ),
    re_path(
        r"^(?P<organization_id_or_slug>[^/]+)/events-facets-performance-histogram/$",
        OrganizationEventsFacetsPerformanceHistogramEndpoint.as_view(),
        name="sentry-api-0-organization-events-facets-performance-histogram",
    ),
    re_path(
        r"^(?P<organization_id_or_slug>[^/]+)/events-span-ops/$",
        OrganizationEventsSpanOpsEndpoint.as_view(),
        name="sentry-api-0-organization-events-span-ops",
    ),
    re_path(
        r"^(?P<organization_id_or_slug>[^/]+)/events-spans/$",
        OrganizationEventsSpansExamplesEndpoint.as_view(),
        name="sentry-api-0-organization-events-spans",
    ),
    re_path(
        r"^(?P<organization_id_or_slug>[^/]+)/events-spans-performance/$",
        OrganizationEventsSpansPerformanceEndpoint.as_view(),
        name="sentry-api-0-organization-events-spans-performance",
    ),
    re_path(
        r"^(?P<organization_id_or_slug>[^/]+)/events-spans-stats/$",
        OrganizationEventsSpansStatsEndpoint.as_view(),
        name="sentry-api-0-organization-events-spans-stats",
    ),
    re_path(
        r"^(?P<organization_id_or_slug>[^/]+)/events-root-cause-analysis/$",
        OrganizationEventsRootCauseAnalysisEndpoint.as_view(),
        name="sentry-api-0-organization-events-root-cause-analysis",
    ),
    re_path(
        r"^(?P<organization_id_or_slug>[^/]+)/events-meta/$",
        OrganizationEventsMetaEndpoint.as_view(),
        name="sentry-api-0-organization-events-meta",
    ),
    re_path(
        r"^(?P<organization_id_or_slug>[^/]+)/spans-samples/$",
        OrganizationSpansSamplesEndpoint.as_view(),
        name="sentry-api-0-organization-spans-samples",
    ),
    re_path(
        r"^(?P<organization_id_or_slug>[^/]+)/metrics-compatibility/$",
        OrganizationMetricsCompatibility.as_view(),
        name="sentry-api-0-organization-metrics-compatibility",
    ),
    re_path(
        r"^(?P<organization_id_or_slug>[^/]+)/metrics-compatibility-sums/$",
        OrganizationMetricsCompatibilitySums.as_view(),
        name="sentry-api-0-organization-metrics-compatibility-sums",
    ),
    re_path(
        r"^(?P<organization_id_or_slug>[^/]+)/missing-members/$",
        OrganizationMissingMembersEndpoint.as_view(),
        name="sentry-api-0-organization-missing-members",
    ),
    re_path(
        r"^(?P<organization_id_or_slug>[^/]+)/events-histogram/$",
        OrganizationEventsHistogramEndpoint.as_view(),
        name="sentry-api-0-organization-events-histogram",
    ),
    re_path(
        r"^(?P<organization_id_or_slug>[^/]+)/events-spans-histogram/$",
        OrganizationEventsSpansHistogramEndpoint.as_view(),
        name="sentry-api-0-organization-events-spans-histogram",
    ),
    re_path(
        r"^(?P<organization_id_or_slug>[^/]+)/events-trends/$",
        OrganizationEventsTrendsEndpoint.as_view(),
        name="sentry-api-0-organization-events-trends",
    ),
    re_path(
        r"^(?P<organization_id_or_slug>[^/]+)/events-vitals/$",
        OrganizationEventsVitalsEndpoint.as_view(),
        name="sentry-api-0-organization-events-vitals",
    ),
    re_path(
        r"^(?P<organization_id_or_slug>[^/]+)/events-has-measurements/$",
        OrganizationEventsHasMeasurementsEndpoint.as_view(),
        name="sentry-api-0-organization-events-has-measurements",
    ),
    re_path(
        r"^(?P<organization_id_or_slug>[^/]+)/events-trends-stats/$",
        OrganizationEventsTrendsStatsEndpoint.as_view(),
        name="sentry-api-0-organization-events-trends-stats",
    ),
    # This endpoint is for experimentation only
    # Once this feature is developed, the endpoint will replace /events-trends-stats
    re_path(
        r"^(?P<organization_id_or_slug>[^/]+)/events-trends-statsv2/$",
        OrganizationEventsNewTrendsStatsEndpoint.as_view(),
        name="sentry-api-0-organization-events-trends-statsv2",
    ),
    re_path(
        r"^(?P<organization_id_or_slug>[^/]+)/events-trace-light/(?P<trace_id>(?:\d+|[A-Fa-f0-9-]{32,36}))/$",
        OrganizationEventsTraceLightEndpoint.as_view(),
        name="sentry-api-0-organization-events-trace-light",
    ),
    re_path(
        r"^(?P<organization_id_or_slug>[^/]+)/events-trace/(?P<trace_id>(?:\d+|[A-Fa-f0-9-]{32,36}))/$",
        OrganizationEventsTraceEndpoint.as_view(),
        name="sentry-api-0-organization-events-trace",
    ),
    re_path(
        r"^(?P<organization_id_or_slug>[^/]+)/events-trace-meta/(?P<trace_id>(?:\d+|[A-Fa-f0-9-]{32,36}))/$",
        OrganizationEventsTraceMetaEndpoint.as_view(),
        name="sentry-api-0-organization-events-trace-meta",
    ),
    re_path(
        r"^(?P<organization_id_or_slug>[^/]+)/trace/(?P<trace_id>(?:\d+|[A-Fa-f0-9-]{32,36}))/$",
        OrganizationTraceEndpoint.as_view(),
        name="sentry-api-0-organization-trace",
    ),
    re_path(
        r"^(?P<organization_id_or_slug>[^/]+)/trace-meta/(?P<trace_id>(?:\d+|[A-Fa-f0-9-]{32,36}))/$",
        OrganizationTraceMetaEndpoint.as_view(),
        name="sentry-api-0-organization-trace-meta",
    ),
    re_path(
        r"^(?P<organization_id_or_slug>[^/]+)/trace-logs/$",
        OrganizationTraceLogsEndpoint.as_view(),
        name="sentry-api-0-organization-trace-logs",
    ),
    re_path(
        r"^(?P<organization_id_or_slug>[^/]+)/trace-summary/$",
        OrganizationTraceSummaryEndpoint.as_view(),
        name="sentry-api-0-organization-trace-summary",
    ),
    re_path(
        r"^(?P<organization_id_or_slug>[^/]+)/measurements-meta/$",
        OrganizationMeasurementsMeta.as_view(),
        name="sentry-api-0-organization-measurements-meta",
    ),
    re_path(
        r"^(?P<organization_id_or_slug>[^/]+)/issues/$",
        OrganizationGroupIndexEndpoint.as_view(),
        name="sentry-api-0-organization-group-index",
    ),
    re_path(
        r"^(?P<organization_id_or_slug>[^/]+)/issues-count/$",
        OrganizationIssuesCountEndpoint.as_view(),
        name="sentry-api-0-organization-issues-count",
    ),
    re_path(
        r"^(?P<organization_id_or_slug>[^/]+)/issues-stats/$",
        OrganizationGroupIndexStatsEndpoint.as_view(),
        name="sentry-api-0-organization-group-index-stats",
    ),
    re_path(
        r"^(?P<organization_id_or_slug>[^/]+)/issues-metrics/$",
        OrganizationIssueMetricsEndpoint.as_view(),
        name="sentry-api-0-organization-issue-metrics",
    ),
    re_path(
        r"^(?P<organization_id_or_slug>[^/]+)/integrations/$",
        OrganizationIntegrationsEndpoint.as_view(),
        name="sentry-api-0-organization-integrations",
    ),
    re_path(
        r"^(?P<organization_id_or_slug>[^/]+)/integrations/(?P<integration_id>[^/]+)/$",
        OrganizationIntegrationDetailsEndpoint.as_view(),
        name="sentry-api-0-organization-integration-details",
    ),
    re_path(
        r"^(?P<organization_id_or_slug>[^/]+)/integrations/(?P<integration_id>[^/]+)/repos/$",
        OrganizationIntegrationReposEndpoint.as_view(),
        name="sentry-api-0-organization-integration-repos",
    ),
    re_path(
        r"^(?P<organization_id_or_slug>[^/]+)/integrations/(?P<integration_id>[^/]+)/issues/$",
        OrganizationIntegrationIssuesEndpoint.as_view(),
        name="sentry-api-0-organization-integration-issues",
    ),
    re_path(
        r"^(?P<organization_id_or_slug>[^/]+)/integrations/(?P<integration_id>[^/]+)/migrate-opsgenie/$",
        OrganizationIntegrationMigrateOpsgenieEndpoint.as_view(),
        name="sentry-api-0-organization-integration-migrate-opsgenie",
    ),
    re_path(
        r"^(?P<organization_id_or_slug>[^/]+)/integrations/(?P<integration_id>[^/]+)/serverless-functions/$",
        OrganizationIntegrationServerlessFunctionsEndpoint.as_view(),
        name="sentry-api-0-organization-integration-serverless-functions",
    ),
    re_path(
        r"^(?P<organization_id_or_slug>[^/]+)/members/$",
        OrganizationMemberIndexEndpoint.as_view(),
        name="sentry-api-0-organization-member-index",
    ),
    re_path(
        r"^(?P<organization_id_or_slug>[^/]+)/invited-members/$",
        OrganizationMemberInviteIndexEndpoint.as_view(),
        name="sentry-api-0-organization-member-invite-index",
    ),
    re_path(
        r"^(?P<organization_id_or_slug>[^/]+)/invited-members/(?P<member_invite_id>[^/]+)/$",
        OrganizationMemberInviteDetailsEndpoint.as_view(),
        name="sentry-api-0-organization-member-invite-details",
    ),
    re_path(
        r"^(?P<organization_id_or_slug>[^/]+)/external-users/$",
        ExternalUserEndpoint.as_view(),
        name="sentry-api-0-organization-external-user",
    ),
    re_path(
        r"^(?P<organization_id_or_slug>[^/]+)/external-users/(?P<external_user_id>[^/]+)/$",
        ExternalUserDetailsEndpoint.as_view(),
        name="sentry-api-0-organization-external-user-details",
    ),
    re_path(
        r"^(?P<organization_id_or_slug>[^/]+)/integration-requests/$",
        OrganizationIntegrationRequestEndpoint.as_view(),
        name="sentry-api-0-organization-integration-request",
    ),
    re_path(
        r"^(?P<organization_id_or_slug>[^/]+)/invite-requests/$",
        OrganizationInviteRequestIndexEndpoint.as_view(),
        name="sentry-api-0-organization-invite-request-index",
    ),
    re_path(
        r"^(?P<organization_id_or_slug>[^/]+)/invite-requests/(?P<member_id>[^/]+)/$",
        OrganizationInviteRequestDetailsEndpoint.as_view(),
        name="sentry-api-0-organization-invite-request-detail",
    ),
    # Notification Actions
    re_path(
        r"^(?P<organization_id_or_slug>[^/]+)/notifications/actions/$",
        NotificationActionsIndexEndpoint.as_view(),
        name="sentry-api-0-organization-notification-actions",
    ),
    re_path(
        r"^(?P<organization_id_or_slug>[^/]+)/notifications/actions/(?P<action_id>[^/]+)/$",
        NotificationActionsDetailsEndpoint.as_view(),
        name="sentry-api-0-organization-notification-actions-details",
    ),
    re_path(
        r"^(?P<organization_id_or_slug>[^/]+)/notifications/available-actions/$",
        NotificationActionsAvailableEndpoint.as_view(),
        name="sentry-api-0-organization-notification-available-actions",
    ),
    # Monitors
    re_path(
        r"^(?P<organization_id_or_slug>[^/]+)/monitors/$",
        OrganizationMonitorIndexEndpoint.as_view(),
        name="sentry-api-0-organization-monitor-index",
    ),
    re_path(
        r"^(?P<organization_id_or_slug>[^/]+)/monitors-count/$",
        OrganizationMonitorIndexCountEndpoint.as_view(),
        name="sentry-api-0-organization-monitor-index-count",
    ),
    re_path(
        r"^(?P<organization_id_or_slug>[^/]+)/monitors-stats/$",
        OrganizationMonitorIndexStatsEndpoint.as_view(),
        name="sentry-api-0-organization-monitor-index-stats",
    ),
    re_path(
        r"^(?P<organization_id_or_slug>[^/]+)/processing-errors/$",
        OrganizationMonitorProcessingErrorsIndexEndpoint.as_view(),
        name="sentry-api-0-organization-monitor-processing-errors-index",
    ),
    re_path(
        r"^(?P<organization_id_or_slug>[^/]+)/monitors-schedule-data/$",
        OrganizationMonitorScheduleSampleDataEndpoint.as_view(),
        name="sentry-api-0-organization-monitors-schedule-sample-data",
    ),
    re_path(
        r"^(?P<organization_id_or_slug>[^/]+)/monitors/(?P<monitor_id_or_slug>[^/]+)/$",
        OrganizationMonitorDetailsEndpoint.as_view(),
        name="sentry-api-0-organization-monitor-details",
    ),
    re_path(
        r"^(?P<organization_id_or_slug>[^/]+)/monitors/(?P<monitor_id_or_slug>[^/]+)/environments/(?P<environment>[^/]+)$",
        OrganizationMonitorEnvironmentDetailsEndpoint.as_view(),
        name="sentry-api-0-organization-monitor-environment-details",
    ),
    re_path(
        r"^(?P<organization_id_or_slug>[^/]+)/monitors/(?P<monitor_id_or_slug>[^/]+)/stats/$",
        OrganizationMonitorStatsEndpoint.as_view(),
        name="sentry-api-0-organization-monitor-stats",
    ),
    re_path(
        r"^(?P<organization_id_or_slug>[^/]+)/monitors/(?P<monitor_id_or_slug>[^/]+)/checkins/$",
        OrganizationMonitorCheckInIndexEndpoint.as_view(),
        name="sentry-api-0-organization-monitor-check-in-index",
    ),
    re_path(
        r"^(?P<organization_id_or_slug>[^/]+)/group-search-views/$",
        OrganizationGroupSearchViewsEndpoint.as_view(),
        name="sentry-api-0-organization-group-search-views",
    ),
    re_path(
        r"^(?P<organization_id_or_slug>[^/]+)/group-search-views/starred/$",
        OrganizationGroupSearchViewsStarredEndpoint.as_view(),
        name="sentry-api-0-organization-group-search-views-starred",
    ),
    re_path(
        r"^(?P<organization_id_or_slug>[^/]+)/group-search-views/(?P<view_id>[^/]+)/$",
        OrganizationGroupSearchViewDetailsEndpoint.as_view(),
        name="sentry-api-0-organization-group-search-view-details",
    ),
    re_path(
        r"^(?P<organization_id_or_slug>[^/]+)/group-search-views/(?P<view_id>[^/]+)/visit/$",
        OrganizationGroupSearchViewVisitEndpoint.as_view(),
        name="sentry-api-0-organization-group-search-view-visit",
    ),
    re_path(
        r"^(?P<organization_id_or_slug>[^/]+)/group-search-views/(?P<view_id>[^/]+)/starred/$",
        OrganizationGroupSearchViewDetailsStarredEndpoint.as_view(),
        name="sentry-api-0-organization-group-search-view-starred",
    ),
    re_path(
        r"^(?P<organization_id_or_slug>[^/]+)/group-search-views/starred/order/$",
        OrganizationGroupSearchViewStarredOrderEndpoint.as_view(),
        name="sentry-api-0-organization-group-search-view-starred-order",
    ),
    # Pinned and saved search
    re_path(
        r"^(?P<organization_id_or_slug>[^/]+)/pinned-searches/$",
        OrganizationPinnedSearchEndpoint.as_view(),
        name="sentry-api-0-organization-pinned-searches",
    ),
    re_path(
        r"^(?P<organization_id_or_slug>[^/]+)/recent-searches/$",
        OrganizationRecentSearchesEndpoint.as_view(),
        name="sentry-api-0-organization-recent-searches",
    ),
    re_path(
        r"^(?P<organization_id_or_slug>[^/]+)/searches/(?P<search_id>[^/]+)/$",
        OrganizationSearchDetailsEndpoint.as_view(),
        name="sentry-api-0-organization-search-details",
    ),
    re_path(
        r"^(?P<organization_id_or_slug>[^/]+)/searches/$",
        OrganizationSearchesEndpoint.as_view(),
        name="sentry-api-0-organization-searches",
    ),
    re_path(
        r"^(?P<organization_id_or_slug>[^/]+)/sessions/$",
        OrganizationSessionsEndpoint.as_view(),
        name="sentry-api-0-organization-sessions",
    ),
    re_path(
        r"^(?P<organization_id_or_slug>[^/]+)/releases/(?P<version>[^/]+)/resolved/$",
        OrganizationIssuesResolvedInReleaseEndpoint.as_view(),
        name="sentry-api-0-organization-release-resolved",
    ),
    re_path(
        r"^(?P<organization_id_or_slug>[^/]+)/members/(?P<member_id>[^/]+)/$",
        OrganizationMemberDetailsEndpoint.as_view(),
        name="sentry-api-0-organization-member-details",
    ),
    re_path(
        r"^(?P<organization_id_or_slug>[^/]+)/members/(?P<member_id>[^/]+)/teams/(?P<team_id_or_slug>[^/]+)/$",
        OrganizationMemberTeamDetailsEndpoint.as_view(),
        name="sentry-api-0-organization-member-team-details",
    ),
    re_path(
        r"^(?P<organization_id_or_slug>[^/]+)/onboarding-continuation-email/$",
        OrganizationOnboardingContinuationEmail.as_view(),
        name="sentry-api-0-organization-onboarding-continuation-email",
    ),
    re_path(
        r"^(?P<organization_id_or_slug>[^/]+)/projects/$",
        OrganizationProjectsEndpoint.as_view(),
        name="sentry-api-0-organization-projects",
    ),
    re_path(
        r"^(?P<organization_id_or_slug>[^/]+)/experimental/projects/$",
        OrganizationProjectsExperimentEndpoint.as_view(),
        name="sentry-api-0-organization-projects-experiment",
    ),
    re_path(
        r"^(?P<organization_id_or_slug>[^/]+)/projects-count/$",
        OrganizationProjectsCountEndpoint.as_view(),
        name="sentry-api-0-organization-projects-count",
    ),
    re_path(
        r"^(?P<organization_id_or_slug>[^/]+)/sent-first-event/$",
        OrganizationProjectsSentFirstEventEndpoint.as_view(),
        name="sentry-api-0-organization-sent-first-event",
    ),
    re_path(
        r"^(?P<organization_id_or_slug>[^/]+)/repos/$",
        OrganizationRepositoriesEndpoint.as_view(),
        name="sentry-api-0-organization-repositories",
    ),
    re_path(
        r"^(?P<organization_id_or_slug>[^/]+)/repos/(?P<repo_id>[^/]+)/$",
        OrganizationRepositoryDetailsEndpoint.as_view(),
        name="sentry-api-0-organization-repository-details",
    ),
    re_path(
        r"^(?P<organization_id_or_slug>[^/]+)/repos/(?P<repo_id>[^/]+)/commits/$",
        OrganizationRepositoryCommitsEndpoint.as_view(),
        name="sentry-api-0-organization-repository-commits",
    ),
    re_path(
        r"^(?P<organization_id_or_slug>[^/]+)/plugins/$",
        OrganizationPluginsEndpoint.as_view(),
        name="sentry-api-0-organization-plugins",
    ),
    re_path(
        r"^(?P<organization_id_or_slug>[^/]+)/plugins/configs/$",
        OrganizationPluginsConfigsEndpoint.as_view(),
        name="sentry-api-0-organization-plugins-configs",
    ),
    re_path(
        r"^(?P<organization_id_or_slug>[^/]+)/releases/$",
        OrganizationReleasesEndpoint.as_view(),
        name="sentry-api-0-organization-releases",
    ),
    re_path(
        r"^(?P<organization_id_or_slug>[^/]+)/release-thresholds/$",
        ReleaseThresholdIndexEndpoint.as_view(),
        name="sentry-api-0-organization-release-thresholds",
    ),
    # TODO: also integrate release threshold status into the releases response?
    re_path(
        r"^(?P<organization_id_or_slug>[^/]+)/release-threshold-statuses/$",
        ReleaseThresholdStatusIndexEndpoint.as_view(),
        name="sentry-api-0-organization-release-threshold-statuses",
    ),
    re_path(
        r"^(?P<organization_id_or_slug>[^/]+)/releases/stats/$",
        OrganizationReleasesStatsEndpoint.as_view(),
        name="sentry-api-0-organization-releases-stats",
    ),
    re_path(
        r"^(?P<organization_id_or_slug>[^/]+)/releases/(?P<version>[^/]+)/$",
        OrganizationReleaseDetailsEndpoint.as_view(),
        name="sentry-api-0-organization-release-details",
    ),
    re_path(
        r"^(?P<organization_id_or_slug>[^/]+)/releases/(?P<version>[^/]+)/meta/$",
        OrganizationReleaseMetaEndpoint.as_view(),
        name="sentry-api-0-organization-release-meta",
    ),
    re_path(
        r"^(?P<organization_id_or_slug>[^/]+)/releases/(?P<version>[^/]+)/assemble/$",
        OrganizationReleaseAssembleEndpoint.as_view(),
        name="sentry-api-0-organization-release-assemble",
    ),
    re_path(
        r"^(?P<organization_id_or_slug>[^/]+)/releases/(?P<version>[^/]+)/files/$",
        OrganizationReleaseFilesEndpoint.as_view(),
        name="sentry-api-0-organization-release-files",
    ),
    re_path(
        r"^(?P<organization_id_or_slug>[^/]+)/releases/(?P<version>[^/]+)/files/(?P<file_id>[^/]+)/$",
        OrganizationReleaseFileDetailsEndpoint.as_view(),
        name="sentry-api-0-organization-release-file-details",
    ),
    re_path(
        r"^(?P<organization_id_or_slug>[^/]+)/releases/(?P<version>[^/]+)/commitfiles/$",
        CommitFileChangeEndpoint.as_view(),
        name="sentry-api-0-release-commitfilechange",
    ),
    re_path(
        r"^(?P<organization_id_or_slug>[^/]+)/releases/(?P<version>[^/]+)/deploys/$",
        ReleaseDeploysEndpoint.as_view(),
        name="sentry-api-0-organization-release-deploys",
    ),
    re_path(
        r"^(?P<organization_id_or_slug>[^/]+)/releases/(?P<version>[^/]+)/commits/$",
        OrganizationReleaseCommitsEndpoint.as_view(),
        name="sentry-api-0-organization-release-commits",
    ),
    re_path(
        r"^(?P<organization_id_or_slug>[^/]+)/releases/(?P<version>[^/]+)/previous-with-commits/$",
        OrganizationReleasePreviousCommitsEndpoint.as_view(),
        name="sentry-api-0-organization-release-previous-with-commits",
    ),
    re_path(
        r"^(?P<organization_id_or_slug>[^/]+)/user-feedback/$",
        OrganizationUserReportsEndpoint.as_view(),
        name="sentry-api-0-organization-user-feedback",
    ),
    re_path(
        r"^(?P<organization_id_or_slug>[^/]+)/feedback-summary/$",
        OrganizationFeedbackSummaryEndpoint.as_view(),
        name="sentry-api-0-organization-user-feedback-summary",
    ),
    re_path(
        r"^(?P<organization_id_or_slug>[^/]+)/user-teams/$",
        OrganizationUserTeamsEndpoint.as_view(),
        name="sentry-api-0-organization-user-teams",
    ),
    re_path(
        r"^(?P<organization_id_or_slug>[^/]+)/users/$",
        OrganizationUsersEndpoint.as_view(),
        name="sentry-api-0-organization-users",
    ),
    re_path(
        r"^(?P<organization_id_or_slug>[^/]+)/users/(?P<user_id>[^/]+)/$",
        OrganizationUserDetailsEndpoint.as_view(),
        name="sentry-api-0-organization-user-details",
    ),
    re_path(
        r"^(?P<organization_id_or_slug>[^/]+)/sentry-app-installations/$",
        SentryAppInstallationsEndpoint.as_view(),
        name="sentry-api-0-sentry-app-installations",
    ),
    re_path(
        r"^(?P<organization_id_or_slug>[^/]+)/sentry-apps/$",
        OrganizationSentryAppsEndpoint.as_view(),
        name="sentry-api-0-organization-sentry-apps",
    ),
    re_path(
        r"^(?P<organization_id_or_slug>[^/]+)/trace-explorer-ai/setup/$",
        TraceExplorerAISetup.as_view(),
        name="sentry-api-0-trace-explorer-ai-setup",
    ),
    re_path(
        r"^(?P<organization_id_or_slug>[^/]+)/trace-explorer-ai/query/$",
        TraceExplorerAIQuery.as_view(),
        name="sentry-api-0-trace-explorer-ai-query",
    ),
    re_path(
        r"^(?P<organization_id_or_slug>[^/]+)/seer/setup-check/$",
        OrganizationSeerSetupCheck.as_view(),
        name="sentry-api-0-organization-seer-setup-check",
    ),
    re_path(
        r"^(?P<organization_id_or_slug>[^/]+)/sentry-app-components/$",
        OrganizationSentryAppComponentsEndpoint.as_view(),
        name="sentry-api-0-organization-sentry-app-components",
    ),
    re_path(
        r"^(?P<organization_id_or_slug>[^/]+)/org-auth-tokens/$",
        OrganizationAuthTokensEndpoint.as_view(),
        name="sentry-api-0-org-auth-tokens",
    ),
    re_path(
        r"^(?P<organization_id_or_slug>[^/]+)/org-auth-tokens/(?P<token_id>[^/]+)/$",
        OrganizationAuthTokenDetailsEndpoint.as_view(),
        name="sentry-api-0-org-auth-token-details",
    ),
    re_path(
        r"^(?P<organization_id_or_slug>[^/]+)/stats/$",
        OrganizationStatsEndpoint.as_view(),
        name="sentry-api-0-organization-stats",
    ),
    re_path(
        r"^(?P<organization_id_or_slug>[^/]+)/stats_v2/$",
        OrganizationStatsEndpointV2.as_view(),
        name="sentry-api-0-organization-stats-v2",
    ),
    re_path(
        r"^(?P<organization_id_or_slug>[^/]+)/stats-summary/$",
        OrganizationStatsSummaryEndpoint.as_view(),
        name="sentry-api-0-organization-stats-summary",
    ),
    re_path(
        r"^(?P<organization_id_or_slug>[^/]+)/teams/$",
        OrganizationTeamsEndpoint.as_view(),
        name="sentry-api-0-organization-teams",
    ),
    re_path(
        r"^(?P<organization_id_or_slug>[^/]+)/tags/$",
        OrganizationTagsEndpoint.as_view(),
        name="sentry-api-0-organization-tags",
    ),
    re_path(
        r"^(?P<organization_id_or_slug>[^/]+)/tags/(?P<key>[^/]+)/values/$",
        OrganizationTagKeyValuesEndpoint.as_view(),
        name="sentry-api-0-organization-tagkey-values",
    ),
    re_path(
        r"^(?P<organization_id_or_slug>[^/]+)/onboarding-tasks/$",
        OrganizationOnboardingTaskEndpoint.as_view(),
        name="sentry-api-0-organization-onboardingtasks",
    ),
    re_path(
        r"^(?P<organization_id_or_slug>[^/]+)/environments/$",
        OrganizationEnvironmentsEndpoint.as_view(),
        name="sentry-api-0-organization-environments",
    ),
    re_path(
        r"^(?P<organization_id_or_slug>[^/]+)/broadcasts/$",
        BroadcastIndexEndpoint.as_view(),
        name="sentry-api-0-organization-broadcasts",
    ),
    re_path(
        r"^(?P<organization_id_or_slug>[^/]+)/join-request/$",
        OrganizationJoinRequestEndpoint.as_view(),
        name="sentry-api-0-organization-join-request",
    ),
    # relay usage
    re_path(
        r"^(?P<organization_id_or_slug>[^/]+)/relay_usage/$",
        OrganizationRelayUsage.as_view(),
        name="sentry-api-0-organization-relay-usage",
    ),
    # Flags
    re_path(
        r"^(?P<organization_id_or_slug>[^/]+)/flags/logs/$",
        OrganizationFlagLogIndexEndpoint.as_view(),
        name="sentry-api-0-organization-flag-logs",
    ),
    re_path(
        r"^(?P<organization_id_or_slug>[^/]+)/flags/logs/(?P<flag_log_id>\d+)/$",
        OrganizationFlagLogDetailsEndpoint.as_view(),
        name="sentry-api-0-organization-flag-log",
    ),
    re_path(
        r"^(?P<organization_id_or_slug>[^/]+)/flags/hooks/provider/(?P<provider>[\w-]+)/$",
        OrganizationFlagsHooksEndpoint.as_view(),
        name="sentry-api-0-organization-flag-hooks",
    ),
    re_path(
        r"^(?P<organization_id_or_slug>[^/]+)/flags/signing-secrets/$",
        OrganizationFlagsWebHookSigningSecretsEndpoint.as_view(),
        name="sentry-api-0-organization-flag-hooks-signing-secrets",
    ),
    re_path(
        r"^(?P<organization_id_or_slug>[^/]+)/flags/signing-secrets/(?P<signing_secret_id>\d+)/$",
        OrganizationFlagsWebHookSigningSecretEndpoint.as_view(),
        name="sentry-api-0-organization-flag-hooks-signing-secret",
    ),
    # Replays
    re_path(
        r"^(?P<organization_id_or_slug>[^/]+)/replays/$",
        OrganizationReplayIndexEndpoint.as_view(),
        name="sentry-api-0-organization-replay-index",
    ),
    re_path(
        r"^(?P<organization_id_or_slug>[^/]+)/replay-selectors/$",
        OrganizationReplaySelectorIndexEndpoint.as_view(),
        name="sentry-api-0-organization-replay-selectors-index",
    ),
    re_path(
        r"^(?P<organization_id_or_slug>[^/]+)/replay-count/$",
        OrganizationReplayCountEndpoint.as_view(),
        name="sentry-api-0-organization-replay-count",
    ),
    re_path(
        r"^(?P<organization_id_or_slug>[^/]+)/replays/(?P<replay_id>[^/]+)/$",
        OrganizationReplayDetailsEndpoint.as_view(),
        name="sentry-api-0-organization-replay-details",
    ),
    re_path(
        r"^(?P<organization_id_or_slug>[^/]+)/replays-events-meta/$",
        OrganizationReplayEventsMetaEndpoint.as_view(),
        name="sentry-api-0-organization-replay-events-meta",
    ),
    re_path(
        r"^(?P<organization_id_or_slug>[^/]+)/request-project-creation/$",
        OrganizationRequestProjectCreation.as_view(),
        name="sentry-api-0-organization-request-project-creation",
    ),
    re_path(
        r"^(?P<organization_id_or_slug>[^/]+)/scim/v2/",
        include(
            [
                re_path(
                    r"^Users$",
                    OrganizationSCIMMemberIndex.as_view(),
                    name="sentry-api-0-organization-scim-member-index",
                ),
                re_path(
                    r"^Users/(?P<member_id>\d+)$",
                    OrganizationSCIMMemberDetails.as_view(),
                    name="sentry-api-0-organization-scim-member-details",
                ),
                re_path(
                    r"^Groups$",
                    OrganizationSCIMTeamIndex.as_view(),
                    name="sentry-api-0-organization-scim-team-index",
                ),
                re_path(
                    r"^Groups/(?P<team_id_or_slug>\d+)$",
                    OrganizationSCIMTeamDetails.as_view(),
                    name="sentry-api-0-organization-scim-team-details",
                ),
                re_path(
                    r"^Schemas$",
                    OrganizationSCIMSchemaIndex.as_view(),
                    name="sentry-api-0-organization-scim-schema-index",
                ),
            ]
        ),
    ),
    re_path(
        r"^(?P<organization_id_or_slug>[^/]+)/metrics/data/$",
        OrganizationReleaseHealthDataEndpoint.as_view(),
        name="sentry-api-0-organization-metrics-data",
    ),
    re_path(
        r"^(?P<organization_id_or_slug>[^/]+)/profiling/",
        include(
            [
                re_path(
                    r"^flamegraph/$",
                    OrganizationProfilingFlamegraphEndpoint.as_view(),
                    name="sentry-api-0-organization-profiling-flamegraph",
                ),
                re_path(
                    r"^function-trends/$",
                    OrganizationProfilingFunctionTrendsEndpoint.as_view(),
                    name="sentry-api-0-organization-profiling-function-trends",
                ),
                re_path(
                    r"^chunks/$",
                    OrganizationProfilingChunksEndpoint.as_view(),
                    name="sentry-api-0-organization-profiling-chunks",
                ),
                re_path(
                    r"^has-chunks/$",
                    OrganizationProfilingHasChunksEndpoint.as_view(),
                    name="sentry-api-0-organization-profiling-has-chunks",
                ),
            ],
        ),
    ),
    re_path(
        r"^(?P<organization_id_or_slug>[^/]+)/dynamic-sampling/",
        include(
            [
                re_path(
                    r"^custom-rules/$",
                    CustomRulesEndpoint.as_view(),
                    name="sentry-api-0-organization-dynamic_sampling-custom_rules",
                ),
            ],
        ),
    ),
    # Symbolicator Builtin Sources
    re_path(
        r"^(?P<organization_id_or_slug>[^/]+)/builtin-symbol-sources/$",
        BuiltinSymbolSourcesEndpoint.as_view(),
        name="sentry-api-0-organization-builtin-symbol-sources",
    ),
    # Grouping configs
    re_path(
        r"^(?P<organization_id_or_slug>[^/]+)/grouping-configs/$",
        GroupingConfigsEndpoint.as_view(),
        name="sentry-api-0-organization-grouping-configs",
    ),
    # Unsubscribe from organization notifications
    re_path(
        r"^(?P<organization_id_or_slug>[^/]+)/unsubscribe/project/(?P<id>\d+)/$",
        OrganizationUnsubscribeProject.as_view(),
        name="sentry-api-0-organization-unsubscribe-project",
    ),
    re_path(
        r"^(?P<organization_id_or_slug>[^/]+)/unsubscribe/issue/(?P<id>\d+)/$",
        OrganizationUnsubscribeIssue.as_view(),
        name="sentry-api-0-organization-unsubscribe-issue",
    ),
    re_path(
        r"^(?P<organization_id_or_slug>[^/]+)/prompts-activity/$",
        PromptsActivityEndpoint.as_view(),
        name="sentry-api-0-organization-prompts-activity",
    ),
    re_path(
        r"^(?P<organization_id_or_slug>[^/]+)/region/$",
        OrganizationRegionEndpoint.as_view(),
        name="sentry-api-0-organization-region",
    ),
    # Trigger relocation
    re_path(
        r"^(?P<organization_id_or_slug>[^/]+)/fork/$",
        OrganizationForkEndpoint.as_view(),
        name="sentry-api-0-organization-fork",
    ),
    # Uptime
    re_path(
        r"^(?P<organization_id_or_slug>[^/]+)/uptime/$",
        OrganizationUptimeAlertIndexEndpoint.as_view(),
        name="sentry-api-0-organization-uptime-alert-index",
    ),
    re_path(
        r"^(?P<organization_id_or_slug>[^/]+)/uptime-count/$",
        OrganizationUptimeAlertIndexCountEndpoint.as_view(),
        name="sentry-api-0-organization-uptime-alert-index-count",
    ),
    re_path(
        r"^(?P<organization_id_or_slug>[^/]+)/uptime-stats/$",
        OrganizationUptimeStatsEndpoint.as_view(),
        name="sentry-api-0-organization-uptime-stats",
    ),
    re_path(
        r"^(?P<organization_id_or_slug>[^/]+)/insights/tree/$",
        OrganizationInsightsTreeEndpoint.as_view(),
        name="sentry-api-0-organization-insights-tree",
    ),
    *workflow_urls.organization_urlpatterns,
]

PROJECT_URLS: list[URLPattern | URLResolver] = [
    re_path(
        r"^$",
        ProjectIndexEndpoint.as_view(),
        name="sentry-api-0-projects",
    ),
    re_path(
        r"^(?P<organization_id_or_slug>[^/]+)/(?P<project_id_or_slug>[^/]+)/$",
        ProjectDetailsEndpoint.as_view(),
        name="sentry-api-0-project-details",
    ),
    re_path(
        r"^(?P<organization_id_or_slug>[^/]+)/(?P<project_id_or_slug>[^/]+)/alert-rules/(?P<alert_rule_id>[^/]+)/$",
        ProjectAlertRuleDetailsEndpoint.as_view(),
        name="sentry-api-0-project-alert-rule-details",
    ),
    re_path(
        r"^(?P<organization_id_or_slug>[^/]+)/(?P<project_id_or_slug>[^/]+)/alert-rules/$",
        ProjectAlertRuleIndexEndpoint.as_view(),
        name="sentry-api-0-project-alert-rules",
    ),
    re_path(
        r"^(?P<organization_id_or_slug>[^/]+)/(?P<project_id_or_slug>[^/]+)/alert-rule-task/(?P<task_uuid>[^/]+)/$",
        ProjectAlertRuleTaskDetailsEndpoint.as_view(),
        name="sentry-api-0-project-alert-rule-task-details",
    ),
    re_path(
        r"^(?P<organization_id_or_slug>[^/]+)/(?P<project_id_or_slug>[^/]+)/create-sample/$",
        ProjectCreateSampleEndpoint.as_view(),
        name="sentry-api-0-project-create-sample",
    ),
    re_path(
        r"^(?P<organization_id_or_slug>[^/]+)/(?P<project_id_or_slug>[^/]+)/create-sample-transaction/$",
        ProjectCreateSampleTransactionEndpoint.as_view(),
        name="sentry-api-0-project-create-sample-transaction",
    ),
    re_path(
        r"^(?P<organization_id_or_slug>[^/]+)/(?P<project_id_or_slug>[^/]+)/environments/$",
        ProjectEnvironmentsEndpoint.as_view(),
        name="sentry-api-0-project-environments",
    ),
    re_path(
        r"^(?P<organization_id_or_slug>[^/]+)/(?P<project_id_or_slug>[^/]+)/environments/(?P<environment>[^/]+)/$",
        ProjectEnvironmentDetailsEndpoint.as_view(),
        name="sentry-api-0-project-environment-details",
    ),
    re_path(
        r"^(?P<organization_id_or_slug>[^/]+)/(?P<project_id_or_slug>[^/]+)/trace-items/(?P<item_id>(?:[A-Fa-f0-9]+))/$",
        ProjectTraceItemDetailsEndpoint.as_view(),
        name="sentry-api-0-project-trace-item-details",
    ),
    re_path(
        r"^(?P<organization_id_or_slug>[^/]+)/(?P<project_id_or_slug>[^/]+)/events/$",
        ProjectEventsEndpoint.as_view(),
        name="sentry-api-0-project-events",
    ),
    re_path(
        r"^(?P<organization_id_or_slug>[^/]+)/(?P<project_id_or_slug>[^/]+)/events/(?P<event_id>(?:\d+|[A-Fa-f0-9]{32}))/$",
        ProjectEventDetailsEndpoint.as_view(),
        name="sentry-api-0-project-event-details",
    ),
    re_path(
        r"^(?P<organization_id_or_slug>[^/]+)/(?P<project_id_or_slug>[^/]+)/events/(?P<event_id>[^/]+)/grouping-info/$",
        EventGroupingInfoEndpoint.as_view(),
        name="sentry-api-0-event-grouping-info",
    ),
    re_path(
        r"^(?P<organization_id_or_slug>[^/]+)/(?P<project_id_or_slug>[^/]+)/events/(?P<event_id>[^/]+)/apple-crash-report$",
        EventAppleCrashReportEndpoint.as_view(),
        name="sentry-api-0-event-apple-crash-report",
    ),
    re_path(
        r"^(?P<organization_id_or_slug>[^/]+)/(?P<project_id_or_slug>[^/]+)/events/(?P<event_id>[^/]+)/attachments/$",
        EventAttachmentsEndpoint.as_view(),
        name="sentry-api-0-event-attachments",
    ),
    re_path(
        r"^(?P<organization_id_or_slug>[^/]+)/(?P<project_id_or_slug>[^/]+)/events/(?P<event_id>[^/]+)/reprocessable/$",
        EventReprocessableEndpoint.as_view(),
        name="sentry-api-0-event-attachments",
    ),
    re_path(
        r"^(?P<organization_id_or_slug>[^/]+)/(?P<project_id_or_slug>[^/]+)/events/(?P<event_id>[^/]+)/attachments/(?P<attachment_id>[^/]+)/$",
        EventAttachmentDetailsEndpoint.as_view(),
        name="sentry-api-0-event-attachment-details",
    ),
    re_path(
        r"^(?P<organization_id_or_slug>[^/]+)/(?P<project_id_or_slug>[^/]+)/events/(?P<event_id>[^/]+)/committers/$",
        EventFileCommittersEndpoint.as_view(),
        name="sentry-api-0-event-file-committers",
    ),
    re_path(
        r"^(?P<organization_id_or_slug>[^/]+)/(?P<project_id_or_slug>[^/]+)/events/(?P<event_id>[^/]+)/json/$",
        EventJsonEndpoint.as_view(),
        name="sentry-api-0-event-json",
    ),
    re_path(
        r"^(?P<organization_id_or_slug>[^/]+)/(?P<project_id_or_slug>[^/]+)/events/(?P<event_id>[^/]+)/owners/$",
        EventOwnersEndpoint.as_view(),
        name="sentry-api-0-event-owners",
    ),
    re_path(
        r"^(?P<organization_id_or_slug>[^/]+)/(?P<project_id_or_slug>[^/]+)/events/(?P<event_id>[^/]+)/source-map-debug/$",
        SourceMapDebugEndpoint.as_view(),
        name="sentry-api-0-event-source-map-debug",
    ),
    re_path(
        r"^(?P<organization_id_or_slug>[^/]+)/(?P<project_id_or_slug>[^/]+)/events/(?P<event_id>[^/]+)/source-map-debug-blue-thunder-edition/$",
        SourceMapDebugBlueThunderEditionEndpoint.as_view(),
        name="sentry-api-0-event-source-map-debug-blue-thunder-edition",
    ),
    re_path(
        r"^(?P<organization_id_or_slug>[^/]+)/(?P<project_id_or_slug>[^/]+)/events/(?P<event_id>[^/]+)/actionable-items/$",
        ActionableItemsEndpoint.as_view(),
        name="sentry-api-0-event-actionable-items",
    ),
    re_path(
        r"^(?P<organization_id_or_slug>[^/]+)/(?P<project_id_or_slug>[^/]+)/files/dsyms/$",
        DebugFilesEndpoint.as_view(),
        name="sentry-api-0-dsym-files",
    ),
    re_path(
        r"^(?P<organization_id_or_slug>[^/]+)/(?P<project_id_or_slug>[^/]+)/files/source-maps/$",
        SourceMapsEndpoint.as_view(),
        name="sentry-api-0-source-maps",
    ),
    re_path(
        r"^(?P<organization_id_or_slug>[^/]+)/(?P<project_id_or_slug>[^/]+)/files/artifact-bundles/$",
        ArtifactBundlesEndpoint.as_view(),
        name="sentry-api-0-artifact-bundles",
    ),
    re_path(
        r"^(?P<organization_id_or_slug>[^/]+)/(?P<project_id_or_slug>[^/]+)/files/proguard-artifact-releases",
        ProguardArtifactReleasesEndpoint.as_view(),
        name="sentry-api-0-proguard-artifact-releases",
    ),
    re_path(
        r"^(?P<organization_id_or_slug>[^/]+)/(?P<project_id_or_slug>[^/]+)/files/difs/assemble/$",
        DifAssembleEndpoint.as_view(),
        name="sentry-api-0-assemble-dif-files",
    ),
    re_path(
        r"^(?P<organization_id_or_slug>[^/]+)/(?P<project_id_or_slug>[^/]+)/files/dsyms/unknown/$",
        UnknownDebugFilesEndpoint.as_view(),
        name="sentry-api-0-unknown-dsym-files",
    ),
    re_path(
        r"^(?P<organization_id_or_slug>[^/]+)/(?P<project_id_or_slug>[^/]+)/files/dsyms/associate/$",
        AssociateDSymFilesEndpoint.as_view(),
        name="sentry-api-0-associate-dsym-files",
    ),
    re_path(
        r"^(?P<organization_id_or_slug>[^/]+)/(?P<project_id_or_slug>[^/]+)/filters/$",
        ProjectFiltersEndpoint.as_view(),
        name="sentry-api-0-project-filters",
    ),
    re_path(
        r"^(?P<organization_id_or_slug>[^/]+)/(?P<project_id_or_slug>[^/]+)/filters/(?P<filter_id>[^/]+)/$",
        ProjectFilterDetailsEndpoint.as_view(),
        name="sentry-api-0-project-filters-details",
    ),
    re_path(
        r"^(?P<organization_id_or_slug>[^/]+)/(?P<project_id_or_slug>[^/]+)/hooks/$",
        ProjectServiceHooksEndpoint.as_view(),
        name="sentry-api-0-service-hooks",
    ),
    re_path(
        r"^(?P<organization_id_or_slug>[^/]+)/(?P<project_id_or_slug>[^/]+)/hooks/(?P<hook_id>[^/]+)/$",
        ProjectServiceHookDetailsEndpoint.as_view(),
        name="sentry-api-0-project-service-hook-details",
    ),
    re_path(
        r"^(?P<organization_id_or_slug>[^/]+)/(?P<project_id_or_slug>[^/]+)/hooks/(?P<hook_id>[^/]+)/stats/$",
        ProjectServiceHookStatsEndpoint.as_view(),
        name="sentry-api-0-project-service-hook-stats",
    ),
    re_path(
        r"^(?P<organization_id_or_slug>[^/]+)/(?P<project_id_or_slug>[^/]+)/(?:issues|groups)/$",
        ProjectGroupIndexEndpoint.as_view(),
        name="sentry-api-0-project-group-index",
    ),
    re_path(
        r"^(?P<organization_id_or_slug>[^/]+)/(?P<project_id_or_slug>[^/]+)/(?:issues|groups)/stats/$",
        ProjectGroupStatsEndpoint.as_view(),
        name="sentry-api-0-project-group-stats",
    ),
    re_path(
        r"^(?P<organization_id_or_slug>[^/]+)/(?P<project_id_or_slug>[^/]+)/keys/$",
        ProjectKeysEndpoint.as_view(),
        name="sentry-api-0-project-keys",
    ),
    re_path(
        r"^(?P<organization_id_or_slug>[^/]+)/(?P<project_id_or_slug>[^/]+)/keys/(?P<key_id>[^/]+)/$",
        ProjectKeyDetailsEndpoint.as_view(),
        name="sentry-api-0-project-key-details",
    ),
    re_path(
        r"^(?P<organization_id_or_slug>[^/]+)/(?P<project_id_or_slug>[^/]+)/keys/(?P<key_id>[^/]+)/stats/$",
        ProjectKeyStatsEndpoint.as_view(),
        name="sentry-api-0-project-key-stats",
    ),
    re_path(
        r"^(?P<organization_id_or_slug>[^/]+)/(?P<project_id_or_slug>[^/]+)/members/$",
        ProjectMemberIndexEndpoint.as_view(),
        name="sentry-api-0-project-member-index",
    ),
    re_path(
        r"^(?P<organization_id_or_slug>[^/]+)/(?P<project_id_or_slug>[^/]+)/overview/$",
        ProjectOverviewEndpoint.as_view(),
        name="sentry-api-0-project-overview",
    ),
    re_path(
        r"^(?P<organization_id_or_slug>[^/]+)/(?P<project_id_or_slug>[^/]+)/releases/$",
        ProjectReleasesEndpoint.as_view(),
        name="sentry-api-0-project-releases",
    ),
    re_path(
        r"^(?P<organization_id_or_slug>[^/]+)/(?P<project_id_or_slug>[^/]+)/release-thresholds/$",
        ReleaseThresholdEndpoint.as_view(),
        name="sentry-api-0-project-release-thresholds",
    ),
    re_path(
        r"^(?P<organization_id_or_slug>[^/]+)/(?P<project_id_or_slug>[^/]+)/release-thresholds/(?P<release_threshold>[^/]+)/$",
        ReleaseThresholdDetailsEndpoint.as_view(),
        name="sentry-api-0-project-release-thresholds-details",
    ),
    re_path(
        r"^(?P<organization_id_or_slug>[^/]+)/(?P<project_id_or_slug>[^/]+)/commits/$",
        ProjectCommitsEndpoint.as_view(),
        name="sentry-api-0-project-commits",
    ),
    re_path(
        r"^(?P<organization_id_or_slug>[^/]+)/(?P<project_id_or_slug>[^/]+)/releases/token/$",
        ProjectReleasesTokenEndpoint.as_view(),
        name="sentry-api-0-project-releases-token",
    ),
    re_path(
        r"^(?P<organization_id_or_slug>[^/]+)/(?P<project_id_or_slug>[^/]+)/releases/completion/$",
        ProjectReleaseSetupCompletionEndpoint.as_view(),
        name="sentry-api-0-project-releases-completion-status",
    ),
    re_path(
        r"^(?P<organization_id_or_slug>[^/]+)/(?P<project_id_or_slug>[^/]+)/releases/(?P<version>[^/]+)/$",
        ProjectReleaseDetailsEndpoint.as_view(),
        name="sentry-api-0-project-release-details",
    ),
    re_path(
        r"^(?P<organization_id_or_slug>[^/]+)/(?P<project_id_or_slug>[^/]+)/releases/(?P<version>[^/]+)/commits/$",
        ProjectReleaseCommitsEndpoint.as_view(),
        name="sentry-api-0-project-release-commits",
    ),
    re_path(
        r"^(?P<organization_id_or_slug>[^/]+)/(?P<project_id_or_slug>[^/]+)/releases/(?P<version>[^/]+)/repositories/$",
        ProjectReleaseRepositories.as_view(),
        name="sentry-api-0-project-release-repositories",
    ),
    re_path(
        r"^(?P<organization_id_or_slug>[^/]+)/(?P<project_id_or_slug>[^/]+)/releases/(?P<version>[^/]+)/resolved/$",
        ProjectIssuesResolvedInReleaseEndpoint.as_view(),
        name="sentry-api-0-project-release-resolved",
    ),
    re_path(
        r"^(?P<organization_id_or_slug>[^/]+)/(?P<project_id_or_slug>[^/]+)/releases/(?P<version>[^/]+)/stats/$",
        ProjectReleaseStatsEndpoint.as_view(),
        name="sentry-api-0-project-release-stats",
    ),
    re_path(
        r"^(?P<organization_id_or_slug>[^/]+)/(?P<project_id_or_slug>[^/]+)/artifact-bundles/(?P<bundle_id>[^/]+)/files/$",
        ProjectArtifactBundleFilesEndpoint.as_view(),
        name="sentry-api-0-project-artifact-bundle-files",
    ),
    re_path(
        r"^(?P<organization_id_or_slug>[^/]+)/(?P<project_id_or_slug>[^/]+)/artifact-bundles/(?P<bundle_id>[^/]+)/files/(?P<file_id>[^/]+)/$",
        ProjectArtifactBundleFileDetailsEndpoint.as_view(),
        name="sentry-api-0-project-artifact-bundle-file-details",
    ),
    re_path(
        r"^(?P<organization_id_or_slug>[^/]+)/(?P<project_id_or_slug>[^/]+)/releases/(?P<version>[^/]+)/files/$",
        ProjectReleaseFilesEndpoint.as_view(),
        name="sentry-api-0-project-release-files",
    ),
    re_path(
        r"^(?P<organization_id_or_slug>[^/]+)/(?P<project_id_or_slug>[^/]+)/releases/(?P<version>[^/]+)/files/(?P<file_id>[^/]+)/$",
        ProjectReleaseFileDetailsEndpoint.as_view(),
        name="sentry-api-0-project-release-file-details",
    ),
    re_path(
        r"^(?P<organization_id_or_slug>[^/]+)/(?P<project_id_or_slug>[^/]+)/artifact-lookup/$",
        ProjectArtifactLookupEndpoint.as_view(),
        name="sentry-api-0-project-artifact-lookup",
    ),
    re_path(
        r"^(?P<organization_id_or_slug>[^/]+)/(?P<project_id_or_slug>[^/]+)/rules/$",
        ProjectRulesEndpoint.as_view(),
        name="sentry-api-0-project-rules",
    ),
    re_path(
        r"^(?P<organization_id_or_slug>[^/]+)/(?P<project_id_or_slug>[^/]+)/replays/(?P<replay_id>[^/]+)/$",
        ProjectReplayDetailsEndpoint.as_view(),
        name="sentry-api-0-project-replay-details",
    ),
    re_path(
        r"^(?P<organization_id_or_slug>[^/]+)/(?P<project_id_or_slug>[^/]+)/replays/(?P<replay_id>[^/]+)/viewed-by/$",
        ProjectReplayViewedByEndpoint.as_view(),
        name="sentry-api-0-project-replay-viewed-by",
    ),
    re_path(
        r"^(?P<organization_id_or_slug>[^/]+)/(?P<project_id_or_slug>[^/]+)/replays/(?P<replay_id>[^/]+)/clicks/$",
        ProjectReplayClicksIndexEndpoint.as_view(),
        name="sentry-api-0-project-replay-clicks-index",
    ),
    re_path(
        r"^(?P<organization_id_or_slug>[^/]+)/(?P<project_id_or_slug>[^/]+)/replays/(?P<replay_id>[^/]+)/recording-segments/$",
        ProjectReplayRecordingSegmentIndexEndpoint.as_view(),
        name="sentry-api-0-project-replay-recording-segment-index",
    ),
    re_path(
        r"^(?P<organization_id_or_slug>[^/]+)/(?P<project_id_or_slug>[^/]+)/replays/(?P<replay_id>[^/]+)/summarize/breadcrumbs/$",
        ProjectReplaySummarizeBreadcrumbsEndpoint.as_view(),
        name="sentry-api-0-project-replay-summarize-breadcrumbs",
    ),
    re_path(
        r"^(?P<organization_id_or_slug>[^/]+)/(?P<project_id_or_slug>[^/]+)/replays/(?P<replay_id>[^/]+)/recording-segments/(?P<segment_id>\d+)/$",
        ProjectReplayRecordingSegmentDetailsEndpoint.as_view(),
        name="sentry-api-0-project-replay-recording-segment-details",
    ),
    re_path(
        r"^(?P<organization_id_or_slug>[^/]+)/(?P<project_id_or_slug>[^/]+)/replays/(?P<replay_id>[^/]+)/videos/(?P<segment_id>\d+)/$",
        ProjectReplayVideoDetailsEndpoint.as_view(),
        name="sentry-api-0-project-replay-video-details",
    ),
    re_path(
        r"^(?P<organization_id_or_slug>[^/]+)/(?P<project_id_or_slug>[^/]+)/replays/jobs/delete/$",
        ProjectReplayDeletionJobsIndexEndpoint.as_view(),
        name="sentry-api-0-project-replay-deletion-jobs-index",
    ),
    re_path(
        r"^(?P<organization_id_or_slug>[^/]+)/(?P<project_id_or_slug>[^/]+)/replays/jobs/delete/(?P<job_id>\d+)/$",
        ProjectReplayDeletionJobDetailEndpoint.as_view(),
        name="sentry-api-0-project-replay-deletion-job-details",
    ),
    re_path(
        r"^(?P<organization_id_or_slug>[^/]+)/(?P<project_id_or_slug>[^/]+)/rules/configuration/$",
        ProjectRulesConfigurationEndpoint.as_view(),
        name="sentry-api-0-project-rules-configuration",
    ),
    re_path(
        r"^(?P<organization_id_or_slug>[^/]+)/(?P<project_id_or_slug>[^/]+)/rules/(?P<rule_id>\d+)/$",
        ProjectRuleDetailsEndpoint.as_view(),
        name="sentry-api-0-project-rule-details",
    ),
    re_path(
        r"^(?P<organization_id_or_slug>[^/]+)/(?P<project_id_or_slug>[^/]+)/rules/(?P<rule_id>[^/]+)/enable/$",
        ProjectRuleEnableEndpoint.as_view(),
        name="sentry-api-0-project-rule-enable",
    ),
    re_path(
        r"^(?P<organization_id_or_slug>[^/]+)/(?P<project_id_or_slug>[^/]+)/rules/(?P<rule_id>[^/]+)/snooze/$",
        RuleSnoozeEndpoint.as_view(),
        name="sentry-api-0-rule-snooze",
    ),
    re_path(
        r"^(?P<organization_id_or_slug>[^/]+)/(?P<project_id_or_slug>[^/]+)/alert-rules/(?P<rule_id>[^/]+)/snooze/$",
        MetricRuleSnoozeEndpoint.as_view(),
        name="sentry-api-0-metric-rule-snooze",
    ),
    re_path(
        r"^(?P<organization_id_or_slug>[^/]+)/(?P<project_id_or_slug>[^/]+)/rules/preview/$",
        ProjectRulePreviewEndpoint.as_view(),
        name="sentry-api-0-project-rule-preview",
    ),
    re_path(
        r"^(?P<organization_id_or_slug>[^/]+)/(?P<project_id_or_slug>[^/]+)/rule-actions/$",
        ProjectRuleActionsEndpoint.as_view(),
        name="sentry-api-0-project-rule-actions",
    ),
    re_path(
        r"^(?P<organization_id_or_slug>[^/]+)/(?P<project_id_or_slug>[^/]+)/rules/(?P<rule_id>[^/]+)/group-history/$",
        ProjectRuleGroupHistoryIndexEndpoint.as_view(),
        name="sentry-api-0-project-rule-group-history-index",
    ),
    re_path(
        r"^(?P<organization_id_or_slug>[^/]+)/(?P<project_id_or_slug>[^/]+)/rules/(?P<rule_id>[^/]+)/stats/$",
        ProjectRuleStatsIndexEndpoint.as_view(),
        name="sentry-api-0-project-rule-stats-index",
    ),
    re_path(
        r"^(?P<organization_id_or_slug>[^/]+)/(?P<project_id_or_slug>[^/]+)/rule-task/(?P<task_uuid>[^/]+)/$",
        ProjectRuleTaskDetailsEndpoint.as_view(),
        name="sentry-api-0-project-rule-task-details",
    ),
    re_path(
        r"^(?P<organization_id_or_slug>[^/]+)/(?P<project_id_or_slug>[^/]+)/stats/$",
        ProjectStatsEndpoint.as_view(),
        name="sentry-api-0-project-stats",
    ),
    re_path(
        r"^(?P<organization_id_or_slug>[^/]+)/(?P<project_id_or_slug>[^/]+)/symbol-sources/$",
        ProjectSymbolSourcesEndpoint.as_view(),
        name="sentry-api-0-project-symbol-sources",
    ),
    re_path(
        r"^(?P<organization_id_or_slug>[^/]+)/(?P<project_id_or_slug>[^/]+)/tags/$",
        ProjectTagsEndpoint.as_view(),
        name="sentry-api-0-project-tags",
    ),
    re_path(
        r"^(?P<organization_id_or_slug>[^/]+)/(?P<project_id_or_slug>[^/]+)/tags/(?P<key>[^/]+)/$",
        ProjectTagKeyDetailsEndpoint.as_view(),
        name="sentry-api-0-project-tagkey-details",
    ),
    re_path(
        r"^(?P<organization_id_or_slug>[^/]+)/(?P<project_id_or_slug>[^/]+)/tags/(?P<key>[^/]+)/values/$",
        ProjectTagKeyValuesEndpoint.as_view(),
        name="sentry-api-0-project-tagkey-values",
    ),
    re_path(
        r"^(?P<organization_id_or_slug>[^/]+)/(?P<project_id_or_slug>[^/]+)/teams/$",
        ProjectTeamsEndpoint.as_view(),
        name="sentry-api-0-project-teams",
    ),
    re_path(
        r"^(?P<organization_id_or_slug>[^/]+)/(?P<project_id_or_slug>[^/]+)/teams/(?P<team_id_or_slug>[^/]+)/$",
        ProjectTeamDetailsEndpoint.as_view(),
        name="sentry-api-0-project-team-details",
    ),
    re_path(
        r"^(?P<organization_id_or_slug>[^/]+)/(?P<project_id_or_slug>[^/]+)/transfer/$",
        ProjectTransferEndpoint.as_view(),
        name="sentry-api-0-project-transfer",
    ),
    re_path(
        r"^(?P<organization_id_or_slug>[^/]+)/(?P<project_id_or_slug>[^/]+)/users/$",
        ProjectUsersEndpoint.as_view(),
        name="sentry-api-0-project-users",
    ),
    re_path(
        r"^(?P<organization_id_or_slug>[^/]+)/(?P<project_id_or_slug>[^/]+)/(?:user-feedback|user-reports)/$",
        ProjectUserReportsEndpoint.as_view(),
        name="sentry-api-0-project-user-reports",
    ),
    re_path(
        r"^(?P<organization_id_or_slug>[^/]+)/(?P<project_id_or_slug>[^/]+)/user-stats/$",
        ProjectUserStatsEndpoint.as_view(),
        name="sentry-api-0-project-userstats",
    ),
    re_path(
        r"^(?P<organization_id_or_slug>[^/]+)/(?P<project_id_or_slug>[^/]+)/reprocessing/$",
        ProjectReprocessingEndpoint.as_view(),
        name="sentry-api-0-project-reprocessing",
    ),
    re_path(
        r"^(?P<organization_id_or_slug>[^/]+)/(?P<project_id_or_slug>[^/]+)/ownership/$",
        ProjectOwnershipEndpoint.as_view(),
        name="sentry-api-0-project-ownership",
    ),
    re_path(
        r"^(?P<organization_id_or_slug>[^/]+)/(?P<project_id_or_slug>[^/]+)/codeowners/$",
        ProjectCodeOwnersEndpoint.as_view(),
        name="sentry-api-0-project-codeowners",
    ),
    re_path(
        r"^(?P<organization_id_or_slug>[^/]+)/(?P<project_id_or_slug>[^/]+)/codeowners/(?P<codeowners_id>[^/]+)/$",
        ProjectCodeOwnersDetailsEndpoint.as_view(),
        name="sentry-api-0-project-codeowners-details",
    ),
    re_path(
        r"^(?P<organization_id_or_slug>[^/]+)/(?P<project_id_or_slug>[^/]+)/transaction-threshold/configure/$",
        ProjectTransactionThresholdEndpoint.as_view(),
        name="sentry-api-0-project-transaction-threshold",
    ),
    re_path(
        r"^(?P<organization_id_or_slug>[^/]+)/(?P<project_id_or_slug>[^/]+)/performance-issues/configure/$",
        ProjectPerformanceIssueSettingsEndpoint.as_view(),
        name="sentry-api-0-project-performance-issue-settings",
    ),
    re_path(
        r"^(?P<organization_id_or_slug>[^/]+)/(?P<project_id_or_slug>[^/]+)/performance/configure/$",
        ProjectPerformanceGeneralSettingsEndpoint.as_view(),
        name="sentry-api-0-project-performance-general-settings",
    ),
    # Load plugin project urls
    re_path(
        r"^(?P<organization_id_or_slug>[^/]+)/(?P<project_id_or_slug>[^/]+)/plugins/$",
        ProjectPluginsEndpoint.as_view(),
        name="sentry-api-0-project-plugins",
    ),
    re_path(
        r"^(?P<organization_id_or_slug>[^/]+)/(?P<project_id_or_slug>[^/]+)/plugins/(?P<plugin_id>[^/]+)/$",
        ProjectPluginDetailsEndpoint.as_view(),
        name="sentry-api-0-project-plugin-details",
    ),
    re_path(
        r"^(?P<organization_id_or_slug>[^/]+)/(?P<project_id_or_slug>[^/]+)/cluster-transaction-names/$",
        ProjectTransactionNamesCluster.as_view(),
        name="sentry-api-0-organization-project-cluster-transaction-names",
    ),
    # Tombstone
    re_path(
        r"^(?P<organization_id_or_slug>[^/]+)/(?P<project_id_or_slug>[^/]+)/tombstones/$",
        GroupTombstoneEndpoint.as_view(),
        name="sentry-api-0-group-tombstones",
    ),
    re_path(
        r"^(?P<organization_id_or_slug>[^/]+)/(?P<project_id_or_slug>[^/]+)/tombstones/(?P<tombstone_id>\d+)/$",
        GroupTombstoneDetailsEndpoint.as_view(),
        name="sentry-api-0-group-tombstone-details",
    ),
    re_path(
        r"^(?P<organization_id_or_slug>[^/]+)/(?P<project_id_or_slug>[^/]+)/stacktrace-coverage/$",
        ProjectStacktraceCoverageEndpoint.as_view(),
        name="sentry-api-0-project-stacktrace-coverage",
    ),
    re_path(
        r"^(?P<organization_id_or_slug>[^/]+)/(?P<project_id_or_slug>[^/]+)/stacktrace-link/$",
        ProjectStacktraceLinkEndpoint.as_view(),
        name="sentry-api-0-project-stacktrace-link",
    ),
    re_path(
        r"^(?P<organization_id_or_slug>[^/]+)/(?P<project_id_or_slug>[^/]+)/repo-path-parsing/$",
        ProjectRepoPathParsingEndpoint.as_view(),
        name="sentry-api-0-project-repo-path-parsing",
    ),
    # Grouping configs
    re_path(
        r"^(?P<organization_id_or_slug>[^/]+)/(?P<project_id_or_slug>[^/]+)/grouping-configs/$",
        ProjectGroupingConfigsEndpoint.as_view(),
        name="sentry-api-0-project-grouping-configs",
    ),
    re_path(
        r"^(?P<organization_id_or_slug>[^/]+)/(?P<project_id_or_slug>[^/]+)/profiling/profiles/(?P<profile_id>(?:\d+|[A-Fa-f0-9-]{32,36}))/$",
        ProjectProfilingProfileEndpoint.as_view(),
        name="sentry-api-0-project-profiling-profile",
    ),
    re_path(
        r"^(?P<organization_id_or_slug>[^/]+)/(?P<project_id_or_slug>[^/]+)/profiling/raw_profiles/(?P<profile_id>(?:\d+|[A-Fa-f0-9-]{32,36}))/$",
        ProjectProfilingRawProfileEndpoint.as_view(),
        name="sentry-api-0-project-profiling-raw-profile",
    ),
    re_path(
        r"^(?P<organization_id_or_slug>[^/]+)/(?P<project_id_or_slug>[^/]+)/profiling/raw_chunks/(?P<profiler_id>(?:\d+|[A-Fa-f0-9-]{32,36}))/(?P<chunk_id>(?:\d+|[A-Fa-f0-9-]{32,36}))/$",
        ProjectProfilingRawChunkEndpoint.as_view(),
        name="sentry-api-0-project-profiling-raw-chunk",
    ),
    re_path(
        r"^(?P<organization_id_or_slug>[^/]+)/(?P<project_id_or_slug>[^/]+)/statistical-detector/$",
        ProjectStatisticalDetectors.as_view(),
        name="sentry-api-0-project-statistical-detector",
    ),
    re_path(
        r"^(?P<organization_id_or_slug>[^/]+)/(?P<project_id_or_slug>[^/]+)/monitors/(?P<monitor_id_or_slug>[^/]+)/$",
        ProjectMonitorDetailsEndpoint.as_view(),
        name="sentry-api-0-project-monitor-details",
    ),
    re_path(
        r"^(?P<organization_id_or_slug>[^/]+)/(?P<project_id_or_slug>[^/]+)/monitors/(?P<monitor_id_or_slug>[^/]+)/checkins/$",
        ProjectMonitorCheckInIndexEndpoint.as_view(),
        name="sentry-api-0-project-monitor-check-in-index",
    ),
    re_path(
        r"^(?P<organization_id_or_slug>[^/]+)/(?P<project_id_or_slug>[^/]+)/monitors/(?P<monitor_id_or_slug>[^/]+)/environments/(?P<environment>[^/]+)$",
        ProjectMonitorEnvironmentDetailsEndpoint.as_view(),
        name="sentry-api-0-project-monitor-environment-details",
    ),
    re_path(
        r"^(?P<organization_id_or_slug>[^/]+)/(?P<project_id_or_slug>[^/]+)/processing-errors/(?P<uuid>[^/]+)/$",
        ProjectProcessingErrorsDetailsEndpoint.as_view(),
        name="sentry-api-0-project-processing-errors-details",
    ),
    re_path(
        r"^(?P<organization_id_or_slug>[^/]+)/(?P<project_id_or_slug>[^/]+)/processing-errors/$",
        ProjectProcessingErrorsIndexEndpoint.as_view(),
        name="sentry-api-0-project-processing-errors-index",
    ),
    re_path(
        r"^(?P<organization_id_or_slug>[^/]+)/(?P<project_id_or_slug>[^/]+)/monitors/(?P<monitor_id_or_slug>[^/]+)/processing-errors/$",
        ProjectMonitorProcessingErrorsIndexEndpoint.as_view(),
        name="sentry-api-0-project-monitor-processing-errors-index",
    ),
    re_path(
        r"^(?P<organization_id_or_slug>[^/]+)/(?P<project_id_or_slug>[^/]+)/monitors/(?P<monitor_id_or_slug>[^/]+)/stats/$",
        ProjectMonitorStatsEndpoint.as_view(),
        name="sentry-api-0-project-monitor-stats",
    ),
    # Uptime
    re_path(
        r"^(?P<organization_id_or_slug>[^/]+)/(?P<project_id_or_slug>[^/]+)/uptime/$",
        ProjectUptimeAlertIndexEndpoint.as_view(),
        name="sentry-api-0-project-uptime-alert-index",
    ),
    re_path(
        r"^(?P<organization_id_or_slug>[^/]+)/(?P<project_id_or_slug>[^/]+)/uptime/(?P<uptime_project_subscription_id>[^/]+)/$",
        ProjectUptimeAlertDetailsEndpoint.as_view(),
        name="sentry-api-0-project-uptime-alert-details",
    ),
    re_path(
        r"^(?P<organization_id_or_slug>[^/]+)/(?P<project_id_or_slug>[^/]+)/uptime/(?P<uptime_project_subscription_id>[^/]+)/checks/$",
        ProjectUptimeAlertCheckIndexEndpoint.as_view(),
        name="sentry-api-0-project-uptime-alert-checks",
    ),
    # Tempest
    re_path(
        r"^(?P<organization_id_or_slug>[^/]+)/(?P<project_id_or_slug>[^/]+)/tempest-credentials/$",
        TempestCredentialsEndpoint.as_view(),
        name="sentry-api-0-project-tempest-credentials",
    ),
    re_path(
        r"^(?P<organization_id_or_slug>[^/]+)/(?P<project_id_or_slug>[^/]+)/tempest-credentials/(?P<tempest_credentials_id>\d+)/$",
        TempestCredentialsDetailsEndpoint.as_view(),
        name="sentry-api-0-project-tempest-credentials-details",
    ),
    # Seer
    re_path(
        r"^(?P<organization_id_or_slug>[^/]+)/(?P<project_id_or_slug>[^/]+)/seer/preferences/$",
        ProjectSeerPreferencesEndpoint.as_view(),
        name="sentry-api-0-project-seer-preferences",
    ),
    *preprod_urls.preprod_urlpatterns,
]

TEAM_URLS = [
    re_path(
        r"^(?P<organization_id_or_slug>[^/]+)/(?P<team_id_or_slug>[^/]+)/$",
        TeamDetailsEndpoint.as_view(),
        name="sentry-api-0-team-details",
    ),
    re_path(
        r"^(?P<organization_id_or_slug>[^/]+)/(?P<team_id_or_slug>[^/]+)/issues/old/$",
        TeamGroupsOldEndpoint.as_view(),
        name="sentry-api-0-team-oldest-issues",
    ),
    re_path(
        r"^(?P<organization_id_or_slug>[^/]+)/(?P<team_id_or_slug>[^/]+)/release-count/$",
        TeamReleaseCountEndpoint.as_view(),
        name="sentry-api-0-team-release-count",
    ),
    re_path(
        r"^(?P<organization_id_or_slug>[^/]+)/(?P<team_id_or_slug>[^/]+)/time-to-resolution/$",
        TeamTimeToResolutionEndpoint.as_view(),
        name="sentry-api-0-team-time-to-resolution",
    ),
    re_path(
        r"^(?P<organization_id_or_slug>[^/]+)/(?P<team_id_or_slug>[^/]+)/unresolved-issue-age/$",
        TeamUnresolvedIssueAgeEndpoint.as_view(),
        name="sentry-api-0-team-unresolved-issue-age",
    ),
    re_path(
        r"^(?P<organization_id_or_slug>[^/]+)/(?P<team_id_or_slug>[^/]+)/alerts-triggered/$",
        TeamAlertsTriggeredTotalsEndpoint.as_view(),
        name="sentry-api-0-team-alerts-triggered",
    ),
    re_path(
        r"^(?P<organization_id_or_slug>[^/]+)/(?P<team_id_or_slug>[^/]+)/alerts-triggered-index/$",
        TeamAlertsTriggeredIndexEndpoint.as_view(),
        name="sentry-api-0-team-alerts-triggered-index",
    ),
    re_path(
        r"^(?P<organization_id_or_slug>[^/]+)/(?P<team_id_or_slug>[^/]+)/issue-breakdown/$",
        TeamIssueBreakdownEndpoint.as_view(),
        name="sentry-api-0-team-issue-breakdown",
    ),
    re_path(
        r"^(?P<organization_id_or_slug>[^/]+)/(?P<team_id_or_slug>[^/]+)/all-unresolved-issues/$",
        TeamAllUnresolvedIssuesEndpoint.as_view(),
        name="sentry-api-0-team-all-unresolved-issues",
    ),
    re_path(
        r"^(?P<organization_id_or_slug>[^/]+)/(?P<team_id_or_slug>[^/]+)/members/$",
        TeamMembersEndpoint.as_view(),
        name="sentry-api-0-team-members",
    ),
    re_path(
        r"^(?P<organization_id_or_slug>[^/]+)/(?P<team_id_or_slug>[^/]+)/projects/$",
        TeamProjectsEndpoint.as_view(),
        name="sentry-api-0-team-project-index",
    ),
    re_path(
        r"^(?P<organization_id_or_slug>[^/]+)/(?P<team_id_or_slug>[^/]+)/stats/$",
        TeamStatsEndpoint.as_view(),
        name="sentry-api-0-team-stats",
    ),
    re_path(
        r"^(?P<organization_id_or_slug>[^/]+)/(?P<team_id_or_slug>[^/]+)/external-teams/$",
        ExternalTeamEndpoint.as_view(),
        name="sentry-api-0-external-team",
    ),
    re_path(
        r"^(?P<organization_id_or_slug>[^/]+)/(?P<team_id_or_slug>[^/]+)/external-teams/(?P<external_team_id>[^/]+)/$",
        ExternalTeamDetailsEndpoint.as_view(),
        name="sentry-api-0-external-team-details",
    ),
]

SENTRY_APP_URLS = [
    re_path(
        r"^$",
        SentryAppsEndpoint.as_view(),
        name="sentry-api-0-sentry-apps",
    ),
    re_path(
        r"^(?P<sentry_app_id_or_slug>[^/]+)/$",
        SentryAppDetailsEndpoint.as_view(),
        name="sentry-api-0-sentry-app-details",
    ),
    re_path(
        r"^(?P<sentry_app_id_or_slug>[^/]+)/features/$",
        SentryAppFeaturesEndpoint.as_view(),
        name="sentry-api-0-sentry-app-features",
    ),
    re_path(
        r"^(?P<sentry_app_id_or_slug>[^/]+)/components/$",
        SentryAppComponentsEndpoint.as_view(),
        name="sentry-api-0-sentry-app-components",
    ),
    re_path(
        r"^(?P<sentry_app_id_or_slug>[^/]+)/avatar/$",
        SentryAppAvatarEndpoint.as_view(),
        name="sentry-api-0-sentry-app-avatar",
    ),
    re_path(
        r"^(?P<sentry_app_id_or_slug>[^/]+)/api-tokens/$",
        SentryInternalAppTokensEndpoint.as_view(),
        name="sentry-api-0-sentry-internal-app-tokens",
    ),
    re_path(
        r"^(?P<sentry_app_id_or_slug>[^/]+)/api-tokens/(?P<api_token_id>[^/]+)/$",
        SentryInternalAppTokenDetailsEndpoint.as_view(),
        name="sentry-api-0-sentry-internal-app-token-details",
    ),
    re_path(
        r"^(?P<sentry_app_id_or_slug>[^/]+)/rotate-secret/$",
        SentryAppRotateSecretEndpoint.as_view(),
        name="sentry-api-0-sentry-app-rotate-secret",
    ),
    re_path(
        r"^(?P<sentry_app_id_or_slug>[^/]+)/stats/$",
        SentryAppStatsEndpoint.as_view(),
        name="sentry-api-0-sentry-app-stats",
    ),
    re_path(
        r"^(?P<sentry_app_id_or_slug>[^/]+)/publish-request/$",
        SentryAppPublishRequestEndpoint.as_view(),
        name="sentry-api-0-sentry-app-publish-request",
    ),
    re_path(
        r"^(?P<sentry_app_id_or_slug>[^/]+)/webhook-requests/$",
        SentryAppWebhookRequestsEndpoint.as_view(),
        name="sentry-api-0-sentry-app-webhook-requests",
    ),
    # The following a region endpoints as interactions and request logs
    # are per-region.
    re_path(
        r"^(?P<sentry_app_id_or_slug>[^/]+)/requests/$",
        SentryAppRequestsEndpoint.as_view(),
        name="sentry-api-0-sentry-app-requests",
    ),
    re_path(
        r"^(?P<sentry_app_id_or_slug>[^/]+)/interaction/$",
        SentryAppInteractionEndpoint.as_view(),
        name="sentry-api-0-sentry-app-interaction",
    ),
]

SENTRY_APP_INSTALLATION_URLS = [
    re_path(
        r"^(?P<uuid>[^/]+)/$",
        SentryAppInstallationDetailsEndpoint.as_view(),
        name="sentry-api-0-sentry-app-installation-details",
    ),
    re_path(
        r"^(?P<uuid>[^/]+)/authorizations/$",
        SentryAppAuthorizationsEndpoint.as_view(),
        name="sentry-api-0-sentry-app-installation-authorizations",
    ),
    # The following endpoints are region scoped, not control
    # like most of sentryapps.
    re_path(
        r"^(?P<uuid>[^/]+)/external-requests/$",
        SentryAppInstallationExternalRequestsEndpoint.as_view(),
        name="sentry-api-0-sentry-app-installation-external-requests",
    ),
    re_path(
        r"^(?P<uuid>[^/]+)/external-issue-actions/$",
        SentryAppInstallationExternalIssueActionsEndpoint.as_view(),
        name="sentry-api-0-sentry-app-installation-external-issue-actions",
    ),
    re_path(
        r"^(?P<uuid>[^/]+)/external-issues/$",
        SentryAppInstallationExternalIssuesEndpoint.as_view(),
        name="sentry-api-0-sentry-app-installation-external-issues",
    ),
    re_path(
        r"^(?P<uuid>[^/]+)/external-issues/(?P<external_issue_id>[^/]+)/$",
        SentryAppInstallationExternalIssueDetailsEndpoint.as_view(),
        name="sentry-api-0-sentry-app-installation-external-issue-details",
    ),
    re_path(
        r"^(?P<uuid>[^/]+)/service-hook-projects/$",
        SentryAppInstallationServiceHookProjectsEndpoint.as_view(),
        name="sentry-api-0-sentry-app-installation-service-hook-projects",
    ),
]

INTERNAL_URLS = [
    re_path(
        r"^health/$",
        SystemHealthEndpoint.as_view(),
        name="sentry-api-0-system-health",
    ),
    re_path(
        r"^options/$",
        SystemOptionsEndpoint.as_view(),
        name="sentry-api-0-system-options",
    ),
    re_path(
        r"^beacon/$",
        InternalBeaconEndpoint.as_view(),
        name="sentry-api-0-internal-beacon",
    ),
    re_path(
        r"^quotas/$",
        InternalQuotasEndpoint.as_view(),
        name="sentry-api-0-internal-quotas",
    ),
    re_path(
        r"^queue/tasks/$",
        InternalQueueTasksEndpoint.as_view(),
        name="sentry-api-0-internal-queue-tasks",
    ),
    re_path(
        r"^stats/$",
        InternalStatsEndpoint.as_view(),
        name="sentry-api-0-internal-stats",
    ),
    re_path(
        r"^warnings/$",
        InternalWarningsEndpoint.as_view(),
        name="sentry-api-0-internal-warnings",
    ),
    re_path(
        r"^packages/$",
        InternalPackagesEndpoint.as_view(),
        name="sentry-api-0-internal-packages",
    ),
    re_path(
        r"^environment/$",
        InternalEnvironmentEndpoint.as_view(),
        name="sentry-api-0-internal-environment",
    ),
    re_path(
        r"^mail/$",
        InternalMailEndpoint.as_view(),
        name="sentry-api-0-internal-mail",
    ),
    re_path(
        r"^project-config/$",
        AdminRelayProjectConfigsEndpoint.as_view(),
        name="sentry-api-0-internal-project-config",
    ),
    re_path(
        # If modifying, ensure PROXY_BASE_PATH is updated as well
        r"^integration-proxy/$",
        InternalIntegrationProxyEndpoint.as_view(),
        name="sentry-api-0-internal-integration-proxy",
    ),
    re_path(
        r"^rpc/(?P<service_name>\w+)/(?P<method_name>\w+)/$",
        InternalRpcServiceEndpoint.as_view(),
        name="sentry-api-0-rpc-service",
    ),
    re_path(
        r"^seer-rpc/(?P<method_name>\w+)/$",
        SeerRpcServiceEndpoint.as_view(),
        name="sentry-api-0-seer-rpc-service",
    ),
    re_path(
        r"^check-am2-compatibility/$",
        CheckAM2CompatibilityEndpoint.as_view(),
        name="sentry-api-0-internal-check-am2-compatibility",
    ),
    re_path(
        r"^feature-flags/$",
        InternalFeatureFlagsEndpoint.as_view(),
        name="sentry-api-0-internal-feature-flags",
    ),
    re_path(
        r"^feature-flags/ea-feature-flags$",
        InternalEAFeaturesEndpoint.as_view(),
        name="sentry-api-0-internal-ea-features",
    ),
    re_path(
        r"^demo/email-capture/$",
        EmailCaptureEndpoint.as_view(),
        name="sentry-demo-mode-email-capture",
    ),
    *preprod_urls.preprod_internal_urlpatterns,
]

PREVENT_URLS = [
    re_path(
        r"^owner/(?P<owner>[^/]+)/repository/(?P<repository>[^/]+)/test-results/$",
        TestResultsEndpoint.as_view(),
        name="sentry-api-0-test-results",
    ),
    re_path(
        r"^owner/(?P<owner>[^/]+)/repository/(?P<repository>[^/]+)/test-results-aggregates/$",
        TestResultsAggregatesEndpoint.as_view(),
        name="sentry-api-0-test-results-aggregates",
    ),
]

urlpatterns = [
    # Relay
    re_path(
        r"^relays/",
        include(RELAY_URLS),
    ),
    # Groups / Issues
    re_path(
        r"^(?:issues|groups)/",
        include(create_group_urls("sentry-api-0")),
    ),
    re_path(
        r"^issues/",
        include(ISSUES_URLS),
    ),
    # Organizations
    re_path(
        r"^organizations/",
        include(ORGANIZATION_URLS),
    ),
    # Projects
    re_path(
        r"^projects/",
        include(PROJECT_URLS),
    ),
    # Teams
    re_path(
        r"^teams/",
        include(TEAM_URLS),
    ),
    # Users
    re_path(
        r"^users/",
        include(USER_URLS),
    ),
    # UserRoles
    re_path(
        r"^userroles/",
        include(USER_ROLE_URLS),
    ),
    # Sentry Apps
    re_path(
        r"^sentry-apps/",
        include(SENTRY_APP_URLS),
    ),
    # Toplevel app installs
    re_path(
        r"^sentry-app-installations/",
        include(SENTRY_APP_INSTALLATION_URLS),
    ),
    # Auth
    re_path(
        r"^auth/",
        include(AUTH_URLS),
    ),
    # Auth
    re_path(
        r"^auth-v2/",
        include(AUTH_V2_URLS),
    ),
    # Broadcasts
    re_path(
        r"^broadcasts/",
        include(BROADCAST_URLS),
    ),
    # Prevent
    re_path(
        r"^prevent/",
        include(PREVENT_URLS),
    ),
    #
    #
    #
    re_path(
        r"^assistant/$",
        AssistantEndpoint.as_view(),
        name="sentry-api-0-assistant",
    ),
    re_path(
        r"^api-applications/$",
        ApiApplicationsEndpoint.as_view(),
        name="sentry-api-0-api-applications",
    ),
    re_path(
        r"^api-applications/(?P<app_id>[^/]+)/$",
        ApiApplicationDetailsEndpoint.as_view(),
        name="sentry-api-0-api-application-details",
    ),
    re_path(
        r"^api-applications/(?P<app_id>[^/]+)/rotate-secret/$",
        ApiApplicationRotateSecretEndpoint.as_view(),
        name="sentry-api-0-api-application-rotate-secret",
    ),
    re_path(
        r"^api-authorizations/$",
        ApiAuthorizationsEndpoint.as_view(),
        name="sentry-api-0-api-authorizations",
    ),
    re_path(
        r"^api-tokens/$",
        ApiTokensEndpoint.as_view(),
        name="sentry-api-0-api-tokens",
    ),
    re_path(
        r"^api-tokens/(?P<token_id>[^/]+)/$",
        ApiTokenDetailsEndpoint.as_view(),
        name="sentry-api-0-api-token-details",
    ),
    re_path(
        r"^prompts-activity/$",
        PromptsActivityEndpoint.as_view(),
        name="sentry-api-0-prompts-activity",
    ),
    # List Authenticators
    re_path(
        r"^authenticators/$",
        AuthenticatorIndexEndpoint.as_view(),
        name="sentry-api-0-authenticator-index",
    ),
    # Project transfer
    re_path(
        r"^accept-transfer/$",
        AcceptProjectTransferEndpoint.as_view(),
        name="sentry-api-0-accept-project-transfer",
    ),
    # Organization invite
    re_path(
        r"^accept-invite/(?P<organization_id_or_slug>[^/]+)/(?P<member_id>[^/]+)/(?P<token>[^/]+)/$",
        AcceptOrganizationInvite.as_view(),
        name="sentry-api-0-organization-accept-organization-invite",
    ),
    re_path(
        r"^accept-invite/(?P<member_id>[^/]+)/(?P<token>[^/]+)/$",
        AcceptOrganizationInvite.as_view(),
        name="sentry-api-0-accept-organization-invite",
    ),
    # Profiling - This is a temporary endpoint to easily go from a project id + profile id to a flamechart.
    # It will be removed in the near future.
    re_path(
        r"^profiling/projects/(?P<project_id>[^/]+)/profile/(?P<profile_id>(?:\d+|[A-Fa-f0-9-]{32,36}))/",
        ProjectProfilingEventEndpoint.as_view(),
        name="sentry-api-0-profiling-project-profile",
    ),
    re_path(
        r"^notification-defaults/$",
        NotificationDefaultsEndpoints.as_view(),
        name="sentry-api-0-notification-defaults",
    ),
    # TODO: include in the /organizations/ route tree + remove old dupe once hybrid cloud launches
    re_path(
        r"^organizations/(?P<organization_id_or_slug>[^/]+)/shared/(?:issues|groups)/(?P<share_id>[^/]+)/$",
        SharedGroupDetailsEndpoint.as_view(),
        name="sentry-api-0-organization-shared-group-details",
    ),
    re_path(
        r"^shared/(?:issues|groups)/(?P<share_id>[^/]+)/$",
        SharedGroupDetailsEndpoint.as_view(),
        name="sentry-api-0-shared-group-details",
    ),
    re_path(
        r"^sentry-apps-stats/$",
        SentryAppsStatsEndpoint.as_view(),
        name="sentry-api-0-sentry-apps-stats",
    ),
    # Document Integrations
    re_path(
        r"^doc-integrations/$",
        DocIntegrationsEndpoint.as_view(),
        name="sentry-api-0-doc-integrations",
    ),
    re_path(
        r"^doc-integrations/(?P<doc_integration_id_or_slug>[^/]+)/$",
        DocIntegrationDetailsEndpoint.as_view(),
        name="sentry-api-0-doc-integration-details",
    ),
    re_path(
        r"^doc-integrations/(?P<doc_integration_id_or_slug>[^/]+)/avatar/$",
        DocIntegrationAvatarEndpoint.as_view(),
        name="sentry-api-0-doc-integration-avatar",
    ),
    # Integration Features
    re_path(
        r"^integration-features/$",
        IntegrationFeaturesEndpoint.as_view(),
        name="sentry-api-0-integration-features",
    ),
    # Grouping configs
    re_path(
        r"^grouping-configs/$",
        GroupingConfigsEndpoint.as_view(),
        name="sentry-api-0-grouping-configs",
    ),
    # Symbolicator Builtin Sources
    re_path(
        r"^builtin-symbol-sources/$",
        BuiltinSymbolSourcesEndpoint.as_view(),
        name="sentry-api-0-builtin-symbol-sources",
    ),
    # Project Wizard
    re_path(
        r"^wizard/$",
        SetupWizard.as_view(),
        name="sentry-api-0-project-wizard-new",
    ),
    re_path(
        r"^wizard/(?P<wizard_hash>[^/]+)/$",
        SetupWizard.as_view(),
        name="sentry-api-0-project-wizard",
    ),
    # Internal
    re_path(
        r"^internal/",
        include(INTERNAL_URLS),
    ),
    # Relocations
    re_path(
        r"^relocations/",
        include(RELOCATION_URLS),
    ),
    re_path(
        r"^publickeys/relocations/$",
        RelocationPublicKeyEndpoint.as_view(),
        name="sentry-api-0-relocations-public-key",
    ),
    # Uptime checker public IP address list
    re_path(
        r"^uptime-ips/$",
        UptimeIpsEndpoint.as_view(),
        name="sentry-api-0-uptime-ips",
    ),
    # Tempest public IP address list
    re_path(
        r"^tempest-ips/$",
        TempestIpsEndpoint.as_view(),
        name="sentry-api-0-tempest-ips",
    ),
    # Secret Scanning
    re_path(
        r"^secret-scanning/github/$",
        SecretScanningGitHubEndpoint.as_view(),
        name="sentry-api-0-secret-scanning-github",
    ),
    # Temporary public endpoint for proxying browser reports to GCP, to gather real-world data
    re_path(
        r"^reporting-api-experiment/$",
        BrowserReportingCollectorEndpoint.as_view(),
        name="sentry-api-0-reporting-api-experiment",
    ),
    # Catch all
    re_path(
        r"^$",
        IndexEndpoint.as_view(),
        name="sentry-api-index",
    ),
    re_path(
        r"^",
        CatchallEndpoint.as_view(),
        name="sentry-api-catchall",
    ),
    # re_path(r'^api-auth/', include('rest_framework.urls', namespace='rest_framework'))
]<|MERGE_RESOLUTION|>--- conflicted
+++ resolved
@@ -934,15 +934,14 @@
         name="sentry-api-0-auth-test",
     ),
     re_path(
-<<<<<<< HEAD
         r"^user-merge-verification-codes/$",
         AuthUserMergeVerificationCodeEndpoint.as_view(),
         name="sentry-api-0-auth-verification-codes",
-=======
+    ),
+    re_path(
         r"^merge-accounts/$",
         AuthMergeUserAccountsEndpoint.as_view(),
         name="sentry-api-0-auth-merge-accounts",
->>>>>>> eb9b8c80
     ),
 ]
 
