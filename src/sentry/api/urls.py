--- conflicted
+++ resolved
@@ -1862,16 +1862,12 @@
         name="sentry-api-0-organization-member-invite-details",
     ),
     re_path(
-<<<<<<< HEAD
         r"^(?P<organization_id_or_slug>[^\/]+)/reinvite-member/(?P<member_invite_id>[^\/]+)/$",
         OrganizationMemberReinviteEndpoint.as_view(),
         name="sentry-api-0-organization-member-reinvite",
     ),
     re_path(
-        r"^(?P<organization_id_or_slug>[^\/]+)/external-users/$",
-=======
         r"^(?P<organization_id_or_slug>[^/]+)/external-users/$",
->>>>>>> f995799c
         ExternalUserEndpoint.as_view(),
         name="sentry-api-0-organization-external-user",
     ),
