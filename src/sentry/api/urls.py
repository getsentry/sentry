from __future__ import annotations

from django.conf.urls import include
from django.urls import URLPattern, URLResolver, re_path

from sentry.api.endpoints.organization_auth_token_details import (
    OrganizationAuthTokenDetailsEndpoint,
)
from sentry.api.endpoints.organization_auth_tokens import OrganizationAuthTokensEndpoint
from sentry.api.endpoints.organization_events_root_cause_analysis import (
    OrganizationEventsRootCauseAnalysisEndpoint,
)
from sentry.api.endpoints.organization_fork import OrganizationForkEndpoint
from sentry.api.endpoints.organization_insights_tree import OrganizationInsightsTreeEndpoint
from sentry.api.endpoints.organization_member_invite.details import (
    OrganizationMemberInviteDetailsEndpoint,
)
from sentry.api.endpoints.organization_member_invite.index import (
    OrganizationMemberInviteIndexEndpoint,
)
from sentry.api.endpoints.organization_missing_org_members import OrganizationMissingMembersEndpoint
from sentry.api.endpoints.organization_plugins_configs import OrganizationPluginsConfigsEndpoint
from sentry.api.endpoints.organization_plugins_index import OrganizationPluginsEndpoint
from sentry.api.endpoints.organization_sampling_admin_metrics import (
    OrganizationDynamicSamplingAdminMetricsEndpoint,
)
from sentry.api.endpoints.organization_sampling_project_span_counts import (
    OrganizationSamplingProjectSpanCountsEndpoint,
)
from sentry.api.endpoints.organization_stats_summary import OrganizationStatsSummaryEndpoint
from sentry.api.endpoints.organization_trace_item_attributes import (
    OrganizationTraceItemAttributesEndpoint,
    OrganizationTraceItemAttributeValuesEndpoint,
)
from sentry.api.endpoints.organization_trace_item_attributes_ranked import (
    OrganizationTraceItemsAttributesRankedEndpoint,
)
from sentry.api.endpoints.organization_unsubscribe import (
    OrganizationUnsubscribeIssue,
    OrganizationUnsubscribeProject,
)
from sentry.api.endpoints.project_overview import ProjectOverviewEndpoint
from sentry.api.endpoints.project_stacktrace_coverage import ProjectStacktraceCoverageEndpoint
from sentry.api.endpoints.project_statistical_detectors import ProjectStatisticalDetectors
from sentry.api.endpoints.project_template_detail import OrganizationProjectTemplateDetailEndpoint
from sentry.api.endpoints.project_templates_index import OrganizationProjectTemplatesIndexEndpoint
from sentry.api.endpoints.release_thresholds.release_threshold import ReleaseThresholdEndpoint
from sentry.api.endpoints.release_thresholds.release_threshold_details import (
    ReleaseThresholdDetailsEndpoint,
)
from sentry.api.endpoints.release_thresholds.release_threshold_index import (
    ReleaseThresholdIndexEndpoint,
)
from sentry.api.endpoints.release_thresholds.release_threshold_status_index import (
    ReleaseThresholdStatusIndexEndpoint,
)
from sentry.api.endpoints.secret_scanning.github import SecretScanningGitHubEndpoint
from sentry.api.endpoints.source_map_debug_blue_thunder_edition import (
    SourceMapDebugBlueThunderEditionEndpoint,
)
from sentry.auth_v2.urls import AUTH_V2_URLS
from sentry.codecov.endpoints.branches.branches import RepositoryBranchesEndpoint
from sentry.codecov.endpoints.repositories.repositories import RepositoriesEndpoint
from sentry.codecov.endpoints.repository_token_regenerate.repository_token_regenerate import (
    RepositoryTokenRegenerateEndpoint,
)
from sentry.codecov.endpoints.repository_tokens.repository_tokens import RepositoryTokensEndpoint
from sentry.codecov.endpoints.test_results.test_results import TestResultsEndpoint
from sentry.codecov.endpoints.test_results_aggregates.test_results_aggregates import (
    TestResultsAggregatesEndpoint,
)
from sentry.codecov.endpoints.test_suites.test_suites import TestSuitesEndpoint
from sentry.core.endpoints.organization_auditlogs import OrganizationAuditLogsEndpoint
from sentry.core.endpoints.organization_avatar import OrganizationAvatarEndpoint
from sentry.core.endpoints.organization_details import OrganizationDetailsEndpoint
from sentry.core.endpoints.organization_environments import OrganizationEnvironmentsEndpoint
from sentry.core.endpoints.organization_index import OrganizationIndexEndpoint
from sentry.core.endpoints.organization_projects import (
    OrganizationProjectsCountEndpoint,
    OrganizationProjectsEndpoint,
)
from sentry.core.endpoints.organization_projects_experiment import (
    OrganizationProjectsExperimentEndpoint,
)
from sentry.core.endpoints.organization_region import OrganizationRegionEndpoint
from sentry.core.endpoints.organization_request_project_creation import (
    OrganizationRequestProjectCreation,
)
from sentry.core.endpoints.organization_teams import OrganizationTeamsEndpoint
from sentry.core.endpoints.organization_user_details import OrganizationUserDetailsEndpoint
from sentry.core.endpoints.organization_user_teams import OrganizationUserTeamsEndpoint
from sentry.core.endpoints.organization_users import OrganizationUsersEndpoint
from sentry.core.endpoints.project_details import ProjectDetailsEndpoint
from sentry.core.endpoints.project_environment_details import ProjectEnvironmentDetailsEndpoint
from sentry.core.endpoints.project_environments import ProjectEnvironmentsEndpoint
from sentry.core.endpoints.project_index import ProjectIndexEndpoint
from sentry.core.endpoints.project_key_details import ProjectKeyDetailsEndpoint
from sentry.core.endpoints.project_key_stats import ProjectKeyStatsEndpoint
from sentry.core.endpoints.project_keys import ProjectKeysEndpoint
from sentry.core.endpoints.project_stats import ProjectStatsEndpoint
from sentry.core.endpoints.project_team_details import ProjectTeamDetailsEndpoint
from sentry.core.endpoints.project_teams import ProjectTeamsEndpoint
from sentry.core.endpoints.project_transfer import ProjectTransferEndpoint
from sentry.core.endpoints.project_users import ProjectUsersEndpoint
from sentry.core.endpoints.team_details import TeamDetailsEndpoint
from sentry.core.endpoints.team_members import TeamMembersEndpoint
from sentry.core.endpoints.team_projects import TeamProjectsEndpoint
from sentry.core.endpoints.team_release_count import TeamReleaseCountEndpoint
from sentry.core.endpoints.team_stats import TeamStatsEndpoint
from sentry.core.endpoints.team_time_to_resolution import TeamTimeToResolutionEndpoint
from sentry.core.endpoints.team_unresolved_issue_age import TeamUnresolvedIssueAgeEndpoint
from sentry.dashboards.endpoints.organization_dashboard_details import (
    OrganizationDashboardDetailsEndpoint,
    OrganizationDashboardFavoriteEndpoint,
    OrganizationDashboardVisitEndpoint,
)
from sentry.dashboards.endpoints.organization_dashboard_widget_details import (
    OrganizationDashboardWidgetDetailsEndpoint,
)
from sentry.dashboards.endpoints.organization_dashboards import OrganizationDashboardsEndpoint
from sentry.dashboards.endpoints.organization_dashboards_starred import (
    OrganizationDashboardsStarredEndpoint,
    OrganizationDashboardsStarredOrderEndpoint,
)
from sentry.data_export.endpoints.data_export import DataExportEndpoint
from sentry.data_export.endpoints.data_export_details import DataExportDetailsEndpoint
from sentry.discover.endpoints.discover_homepage_query import DiscoverHomepageQueryEndpoint
from sentry.discover.endpoints.discover_key_transactions import (
    KeyTransactionEndpoint,
    KeyTransactionListEndpoint,
)
from sentry.discover.endpoints.discover_saved_queries import DiscoverSavedQueriesEndpoint
from sentry.discover.endpoints.discover_saved_query_detail import (
    DiscoverSavedQueryDetailEndpoint,
    DiscoverSavedQueryVisitEndpoint,
)
<<<<<<< HEAD
from sentry.escalation_policies.endpoints.escalation_policy_details import (
    OrganizationEscalationPolicyDetailsEndpoint,
)
from sentry.escalation_policies.endpoints.escalation_policy_index import (
    OrganizationEscalationPolicyIndexEndpoint,
)
from sentry.escalation_policies.endpoints.escalation_policy_state_details import (
    OrganizationEscalationPolicyStateDetailsEndpoint,
)
from sentry.escalation_policies.endpoints.escalation_policy_state_index import (
    OrganizationEscalationPolicyStateIndexEndpoint,
)
from sentry.escalation_policies.endpoints.rotation_schedule_details import (
    OrganizationRotationScheduleDetailsEndpoint,
)
from sentry.escalation_policies.endpoints.rotation_schedule_index import (
    OrganizationRotationScheduleIndexEndpoint,
)
from sentry.incidents.endpoints.organization_alert_rule_activations import (
    OrganizationAlertRuleActivationsEndpoint,
=======
from sentry.explore.endpoints.explore_saved_queries import ExploreSavedQueriesEndpoint
from sentry.explore.endpoints.explore_saved_query_detail import (
    ExploreSavedQueryDetailEndpoint,
    ExploreSavedQueryVisitEndpoint,
)
from sentry.explore.endpoints.explore_saved_query_starred import ExploreSavedQueryStarredEndpoint
from sentry.explore.endpoints.explore_saved_query_starred_order import (
    ExploreSavedQueryStarredOrderEndpoint,
)
from sentry.feedback.endpoints.organization_feedback_categories import (
    OrganizationFeedbackCategoriesEndpoint,
)
from sentry.feedback.endpoints.organization_feedback_summary import (
    OrganizationFeedbackSummaryEndpoint,
)
from sentry.feedback.endpoints.organization_user_reports import OrganizationUserReportsEndpoint
from sentry.feedback.endpoints.project_user_reports import ProjectUserReportsEndpoint
from sentry.flags.endpoints.hooks import OrganizationFlagsHooksEndpoint
from sentry.flags.endpoints.logs import (
    OrganizationFlagLogDetailsEndpoint,
    OrganizationFlagLogIndexEndpoint,
)
from sentry.flags.endpoints.secrets import (
    OrganizationFlagsWebHookSigningSecretEndpoint,
    OrganizationFlagsWebHookSigningSecretsEndpoint,
>>>>>>> 0e28307d
)
from sentry.incidents.endpoints.organization_alert_rule_available_action_index import (
    OrganizationAlertRuleAvailableActionIndexEndpoint,
)
from sentry.incidents.endpoints.organization_alert_rule_details import (
    OrganizationAlertRuleDetailsEndpoint,
)
from sentry.incidents.endpoints.organization_alert_rule_index import (
    OrganizationAlertRuleIndexEndpoint,
    OrganizationCombinedRuleIndexEndpoint,
    OrganizationOnDemandRuleStatsEndpoint,
)
from sentry.incidents.endpoints.organization_incident_details import (
    OrganizationIncidentDetailsEndpoint,
)
from sentry.incidents.endpoints.organization_incident_index import OrganizationIncidentIndexEndpoint
from sentry.incidents.endpoints.project_alert_rule_details import ProjectAlertRuleDetailsEndpoint
from sentry.incidents.endpoints.project_alert_rule_index import ProjectAlertRuleIndexEndpoint
from sentry.incidents.endpoints.project_alert_rule_task_details import (
    ProjectAlertRuleTaskDetailsEndpoint,
)
from sentry.incidents.endpoints.team_alerts_triggered import (
    TeamAlertsTriggeredIndexEndpoint,
    TeamAlertsTriggeredTotalsEndpoint,
)
from sentry.insights.endpoints.starred_segments import InsightsStarredSegmentsEndpoint
from sentry.integrations.api.endpoints.doc_integration_avatar import DocIntegrationAvatarEndpoint
from sentry.integrations.api.endpoints.doc_integration_details import DocIntegrationDetailsEndpoint
from sentry.integrations.api.endpoints.doc_integrations_index import DocIntegrationsEndpoint
from sentry.integrations.api.endpoints.external_team_details import ExternalTeamDetailsEndpoint
from sentry.integrations.api.endpoints.external_team_index import ExternalTeamEndpoint
from sentry.integrations.api.endpoints.external_user_details import ExternalUserDetailsEndpoint
from sentry.integrations.api.endpoints.external_user_index import ExternalUserEndpoint
from sentry.integrations.api.endpoints.integration_features import IntegrationFeaturesEndpoint
from sentry.integrations.api.endpoints.integration_proxy import InternalIntegrationProxyEndpoint
from sentry.integrations.api.endpoints.organization_code_mapping_codeowners import (
    OrganizationCodeMappingCodeOwnersEndpoint,
)
from sentry.integrations.api.endpoints.organization_code_mapping_details import (
    OrganizationCodeMappingDetailsEndpoint,
)
from sentry.integrations.api.endpoints.organization_code_mappings import (
    OrganizationCodeMappingsEndpoint,
)
from sentry.integrations.api.endpoints.organization_config_integrations import (
    OrganizationConfigIntegrationsEndpoint,
)
from sentry.integrations.api.endpoints.organization_integration_details import (
    OrganizationIntegrationDetailsEndpoint,
)
from sentry.integrations.api.endpoints.organization_integration_issues import (
    OrganizationIntegrationIssuesEndpoint,
)
from sentry.integrations.api.endpoints.organization_integration_migrate_opsgenie import (
    OrganizationIntegrationMigrateOpsgenieEndpoint,
)
from sentry.integrations.api.endpoints.organization_integration_repos import (
    OrganizationIntegrationReposEndpoint,
)
from sentry.integrations.api.endpoints.organization_integration_request import (
    OrganizationIntegrationRequestEndpoint,
)
from sentry.integrations.api.endpoints.organization_integration_serverless_functions import (
    OrganizationIntegrationServerlessFunctionsEndpoint,
)
from sentry.integrations.api.endpoints.organization_integrations_index import (
    OrganizationIntegrationsEndpoint,
)
from sentry.integrations.api.endpoints.organization_repositories import (
    OrganizationRepositoriesEndpoint,
)
from sentry.integrations.api.endpoints.organization_repository_commits import (
    OrganizationRepositoryCommitsEndpoint,
)
from sentry.integrations.api.endpoints.organization_repository_details import (
    OrganizationRepositoryDetailsEndpoint,
)
from sentry.issues.endpoints import (
    ActionableItemsEndpoint,
    EventIdLookupEndpoint,
    EventJsonEndpoint,
    GroupActivitiesEndpoint,
    GroupDetailsEndpoint,
    GroupEventDetailsEndpoint,
    GroupEventsEndpoint,
    GroupHashesEndpoint,
    GroupNotesDetailsEndpoint,
    GroupNotesEndpoint,
    GroupOpenPeriodsEndpoint,
    GroupSimilarIssuesEmbeddingsEndpoint,
    GroupSimilarIssuesEndpoint,
    GroupTombstoneDetailsEndpoint,
    GroupTombstoneEndpoint,
    OrganizationDeriveCodeMappingsEndpoint,
    OrganizationGroupIndexEndpoint,
    OrganizationGroupIndexStatsEndpoint,
    OrganizationGroupSearchViewDetailsEndpoint,
    OrganizationGroupSearchViewDetailsStarredEndpoint,
    OrganizationGroupSearchViewsEndpoint,
    OrganizationGroupSearchViewsStarredEndpoint,
    OrganizationGroupSearchViewVisitEndpoint,
    OrganizationIssuesCountEndpoint,
    OrganizationReleasePreviousCommitsEndpoint,
    OrganizationSearchesEndpoint,
    ProjectEventDetailsEndpoint,
    ProjectEventsEndpoint,
    ProjectGroupIndexEndpoint,
    ProjectGroupStatsEndpoint,
    ProjectStacktraceLinkEndpoint,
    RelatedIssuesEndpoint,
    SharedGroupDetailsEndpoint,
    ShortIdLookupEndpoint,
    SourceMapDebugEndpoint,
    TeamGroupsOldEndpoint,
)
from sentry.issues.endpoints.browser_reporting_collector import BrowserReportingCollectorEndpoint
from sentry.issues.endpoints.group_current_release import GroupCurrentReleaseEndpoint
from sentry.issues.endpoints.group_first_last_release import GroupFirstLastReleaseEndpoint
from sentry.issues.endpoints.group_integration_details import GroupIntegrationDetailsEndpoint
from sentry.issues.endpoints.group_integrations import GroupIntegrationsEndpoint
from sentry.issues.endpoints.group_reprocessing import GroupReprocessingEndpoint
from sentry.issues.endpoints.group_stats import GroupStatsEndpoint
from sentry.issues.endpoints.group_tagkey_details import GroupTagKeyDetailsEndpoint
from sentry.issues.endpoints.group_tagkey_values import GroupTagKeyValuesEndpoint
from sentry.issues.endpoints.group_tags import GroupTagsEndpoint
from sentry.issues.endpoints.group_user_reports import GroupUserReportsEndpoint
from sentry.issues.endpoints.grouping_configs import GroupingConfigsEndpoint
from sentry.issues.endpoints.organization_codeowners_associations import (
    OrganizationCodeOwnersAssociationsEndpoint,
)
from sentry.issues.endpoints.organization_group_search_view_starred_order import (
    OrganizationGroupSearchViewStarredOrderEndpoint,
)
from sentry.issues.endpoints.organization_group_suspect_flags import (
    OrganizationGroupSuspectFlagsEndpoint,
)
from sentry.issues.endpoints.organization_group_suspect_tags import (
    OrganizationGroupSuspectTagsEndpoint,
)
from sentry.issues.endpoints.organization_issue_metrics import OrganizationIssueMetricsEndpoint
from sentry.issues.endpoints.team_all_unresolved_issues import TeamAllUnresolvedIssuesEndpoint
from sentry.monitors.endpoints.organization_monitor_checkin_index import (
    OrganizationMonitorCheckInIndexEndpoint,
)
from sentry.monitors.endpoints.organization_monitor_details import (
    OrganizationMonitorDetailsEndpoint,
)
from sentry.monitors.endpoints.organization_monitor_environment_details import (
    OrganizationMonitorEnvironmentDetailsEndpoint,
)
from sentry.monitors.endpoints.organization_monitor_index import OrganizationMonitorIndexEndpoint
from sentry.monitors.endpoints.organization_monitor_index_count import (
    OrganizationMonitorIndexCountEndpoint,
)
from sentry.monitors.endpoints.organization_monitor_index_stats import (
    OrganizationMonitorIndexStatsEndpoint,
)
from sentry.monitors.endpoints.organization_monitor_processing_errors_index import (
    OrganizationMonitorProcessingErrorsIndexEndpoint,
)
from sentry.monitors.endpoints.organization_monitor_schedule_sample_data import (
    OrganizationMonitorScheduleSampleDataEndpoint,
)
from sentry.monitors.endpoints.organization_monitor_stats import OrganizationMonitorStatsEndpoint
from sentry.monitors.endpoints.project_monitor_checkin_index import (
    ProjectMonitorCheckInIndexEndpoint,
)
from sentry.monitors.endpoints.project_monitor_details import ProjectMonitorDetailsEndpoint
from sentry.monitors.endpoints.project_monitor_environment_details import (
    ProjectMonitorEnvironmentDetailsEndpoint,
)
from sentry.monitors.endpoints.project_monitor_processing_errors_index import (
    ProjectMonitorProcessingErrorsIndexEndpoint,
)
from sentry.monitors.endpoints.project_monitor_stats import ProjectMonitorStatsEndpoint
from sentry.monitors.endpoints.project_processing_errors_details import (
    ProjectProcessingErrorsDetailsEndpoint,
)
from sentry.monitors.endpoints.project_processing_errors_index import (
    ProjectProcessingErrorsIndexEndpoint,
)
from sentry.notifications.api.endpoints.notification_actions_available import (
    NotificationActionsAvailableEndpoint,
)
from sentry.notifications.api.endpoints.notification_actions_details import (
    NotificationActionsDetailsEndpoint,
)
from sentry.notifications.api.endpoints.notification_actions_index import (
    NotificationActionsIndexEndpoint,
)
from sentry.notifications.api.endpoints.notification_defaults import NotificationDefaultsEndpoints
from sentry.notifications.api.endpoints.user_notification_details import (
    UserNotificationDetailsEndpoint,
)
from sentry.notifications.api.endpoints.user_notification_email import UserNotificationEmailEndpoint
from sentry.notifications.api.endpoints.user_notification_settings_options import (
    UserNotificationSettingsOptionsEndpoint,
)
from sentry.notifications.api.endpoints.user_notification_settings_options_detail import (
    UserNotificationSettingsOptionsDetailEndpoint,
)
from sentry.notifications.api.endpoints.user_notification_settings_providers import (
    UserNotificationSettingsProvidersEndpoint,
)
from sentry.preprod.api.endpoints import urls as preprod_urls
from sentry.relocation.api.endpoints.abort import RelocationAbortEndpoint
from sentry.relocation.api.endpoints.artifacts.details import RelocationArtifactDetailsEndpoint
from sentry.relocation.api.endpoints.artifacts.index import RelocationArtifactIndexEndpoint
from sentry.relocation.api.endpoints.cancel import RelocationCancelEndpoint
from sentry.relocation.api.endpoints.details import RelocationDetailsEndpoint
from sentry.relocation.api.endpoints.index import RelocationIndexEndpoint
from sentry.relocation.api.endpoints.pause import RelocationPauseEndpoint
from sentry.relocation.api.endpoints.public_key import RelocationPublicKeyEndpoint
from sentry.relocation.api.endpoints.recover import RelocationRecoverEndpoint
from sentry.relocation.api.endpoints.retry import RelocationRetryEndpoint
from sentry.relocation.api.endpoints.unpause import RelocationUnpauseEndpoint
from sentry.replays.endpoints.organization_replay_count import OrganizationReplayCountEndpoint
from sentry.replays.endpoints.organization_replay_details import OrganizationReplayDetailsEndpoint
from sentry.replays.endpoints.organization_replay_events_meta import (
    OrganizationReplayEventsMetaEndpoint,
)
from sentry.replays.endpoints.organization_replay_index import OrganizationReplayIndexEndpoint
from sentry.replays.endpoints.organization_replay_selector_index import (
    OrganizationReplaySelectorIndexEndpoint,
)
from sentry.replays.endpoints.project_replay_clicks_index import ProjectReplayClicksIndexEndpoint
from sentry.replays.endpoints.project_replay_details import ProjectReplayDetailsEndpoint
from sentry.replays.endpoints.project_replay_jobs_delete import (
    ProjectReplayDeletionJobDetailEndpoint,
    ProjectReplayDeletionJobsIndexEndpoint,
)
from sentry.replays.endpoints.project_replay_recording_segment_details import (
    ProjectReplayRecordingSegmentDetailsEndpoint,
)
from sentry.replays.endpoints.project_replay_recording_segment_index import (
    ProjectReplayRecordingSegmentIndexEndpoint,
)
from sentry.replays.endpoints.project_replay_summary import ProjectReplaySummaryEndpoint
from sentry.replays.endpoints.project_replay_video_details import ProjectReplayVideoDetailsEndpoint
from sentry.replays.endpoints.project_replay_viewed_by import ProjectReplayViewedByEndpoint
from sentry.rules.history.endpoints.project_rule_group_history import (
    ProjectRuleGroupHistoryIndexEndpoint,
)
from sentry.rules.history.endpoints.project_rule_stats import ProjectRuleStatsIndexEndpoint
from sentry.scim.endpoints.members import OrganizationSCIMMemberDetails, OrganizationSCIMMemberIndex
from sentry.scim.endpoints.schemas import OrganizationSCIMSchemaIndex
from sentry.scim.endpoints.teams import OrganizationSCIMTeamDetails, OrganizationSCIMTeamIndex
from sentry.seer.endpoints.group_ai_autofix import GroupAutofixEndpoint
from sentry.seer.endpoints.group_ai_summary import GroupAiSummaryEndpoint
from sentry.seer.endpoints.group_autofix_setup_check import GroupAutofixSetupCheck
from sentry.seer.endpoints.group_autofix_update import GroupAutofixUpdateEndpoint
from sentry.seer.endpoints.organization_events_anomalies import OrganizationEventsAnomaliesEndpoint
from sentry.seer.endpoints.organization_page_web_vitals_summary import (
    OrganizationPageWebVitalsSummaryEndpoint,
)
from sentry.seer.endpoints.organization_seer_explorer_chat import (
    OrganizationSeerExplorerChatEndpoint,
)
from sentry.seer.endpoints.organization_seer_setup_check import OrganizationSeerSetupCheck
from sentry.seer.endpoints.organization_trace_summary import OrganizationTraceSummaryEndpoint
from sentry.seer.endpoints.project_seer_preferences import ProjectSeerPreferencesEndpoint
from sentry.seer.endpoints.seer_rpc import SeerRpcServiceEndpoint
from sentry.seer.endpoints.trace_explorer_ai_query import TraceExplorerAIQuery
from sentry.seer.endpoints.trace_explorer_ai_setup import TraceExplorerAISetup
from sentry.sentry_apps.api.endpoints.group_external_issue_details import (
    GroupExternalIssueDetailsEndpoint,
)
from sentry.sentry_apps.api.endpoints.group_external_issues import GroupExternalIssuesEndpoint
from sentry.sentry_apps.api.endpoints.installation_details import (
    SentryAppInstallationDetailsEndpoint,
)
from sentry.sentry_apps.api.endpoints.installation_external_issue_actions import (
    SentryAppInstallationExternalIssueActionsEndpoint,
)
from sentry.sentry_apps.api.endpoints.installation_external_issue_details import (
    SentryAppInstallationExternalIssueDetailsEndpoint,
)
from sentry.sentry_apps.api.endpoints.installation_external_issues import (
    SentryAppInstallationExternalIssuesEndpoint,
)
from sentry.sentry_apps.api.endpoints.installation_external_requests import (
    SentryAppInstallationExternalRequestsEndpoint,
)
from sentry.sentry_apps.api.endpoints.installation_service_hook_projects import (
    SentryAppInstallationServiceHookProjectsEndpoint,
)
from sentry.sentry_apps.api.endpoints.organization_sentry_apps import OrganizationSentryAppsEndpoint
from sentry.sentry_apps.api.endpoints.sentry_app_authorizations import (
    SentryAppAuthorizationsEndpoint,
)
from sentry.sentry_apps.api.endpoints.sentry_app_avatar import SentryAppAvatarEndpoint
from sentry.sentry_apps.api.endpoints.sentry_app_components import (
    OrganizationSentryAppComponentsEndpoint,
    SentryAppComponentsEndpoint,
)
from sentry.sentry_apps.api.endpoints.sentry_app_details import SentryAppDetailsEndpoint
from sentry.sentry_apps.api.endpoints.sentry_app_features import SentryAppFeaturesEndpoint
from sentry.sentry_apps.api.endpoints.sentry_app_installations import SentryAppInstallationsEndpoint
from sentry.sentry_apps.api.endpoints.sentry_app_interaction import SentryAppInteractionEndpoint
from sentry.sentry_apps.api.endpoints.sentry_app_publish_request import (
    SentryAppPublishRequestEndpoint,
)
from sentry.sentry_apps.api.endpoints.sentry_app_requests import SentryAppRequestsEndpoint
from sentry.sentry_apps.api.endpoints.sentry_app_rotate_secret import SentryAppRotateSecretEndpoint
from sentry.sentry_apps.api.endpoints.sentry_app_stats_details import SentryAppStatsEndpoint
from sentry.sentry_apps.api.endpoints.sentry_app_webhook_requests import (
    SentryAppWebhookRequestsEndpoint,
)
from sentry.sentry_apps.api.endpoints.sentry_apps import SentryAppsEndpoint
from sentry.sentry_apps.api.endpoints.sentry_apps_stats import SentryAppsStatsEndpoint
from sentry.sentry_apps.api.endpoints.sentry_internal_app_token_details import (
    SentryInternalAppTokenDetailsEndpoint,
)
from sentry.sentry_apps.api.endpoints.sentry_internal_app_tokens import (
    SentryInternalAppTokensEndpoint,
)
from sentry.tempest.endpoints.tempest_credentials import TempestCredentialsEndpoint
from sentry.tempest.endpoints.tempest_credentials_details import TempestCredentialsDetailsEndpoint
from sentry.tempest.endpoints.tempest_ips import TempestIpsEndpoint
from sentry.uptime.endpoints.organiation_uptime_alert_index import (
    OrganizationUptimeAlertIndexEndpoint,
)
from sentry.uptime.endpoints.organization_uptime_alert_index_count import (
    OrganizationUptimeAlertIndexCountEndpoint,
)
from sentry.uptime.endpoints.organization_uptime_stats import OrganizationUptimeStatsEndpoint
from sentry.uptime.endpoints.organization_uptime_summary import OrganizationUptimeSummaryEndpoint
from sentry.uptime.endpoints.project_uptime_alert_checks_index import (
    ProjectUptimeAlertCheckIndexEndpoint,
)
from sentry.uptime.endpoints.project_uptime_alert_details import ProjectUptimeAlertDetailsEndpoint
from sentry.uptime.endpoints.project_uptime_alert_index import ProjectUptimeAlertIndexEndpoint
from sentry.uptime.endpoints.uptime_ips import UptimeIpsEndpoint
from sentry.users.api.endpoints.authenticator_index import AuthenticatorIndexEndpoint
from sentry.users.api.endpoints.user_authenticator_details import UserAuthenticatorDetailsEndpoint
from sentry.users.api.endpoints.user_authenticator_enroll import UserAuthenticatorEnrollEndpoint
from sentry.users.api.endpoints.user_authenticator_index import UserAuthenticatorIndexEndpoint
from sentry.users.api.endpoints.user_avatar import UserAvatarEndpoint
from sentry.users.api.endpoints.user_details import UserDetailsEndpoint
from sentry.users.api.endpoints.user_emails import UserEmailsEndpoint
from sentry.users.api.endpoints.user_emails_confirm import UserEmailsConfirmEndpoint
from sentry.users.api.endpoints.user_identity import UserIdentityEndpoint
from sentry.users.api.endpoints.user_identity_config import (
    UserIdentityConfigDetailsEndpoint,
    UserIdentityConfigEndpoint,
)
from sentry.users.api.endpoints.user_identity_details import UserIdentityDetailsEndpoint
from sentry.users.api.endpoints.user_index import UserIndexEndpoint
from sentry.users.api.endpoints.user_ips import UserIPsEndpoint
from sentry.users.api.endpoints.user_password import UserPasswordEndpoint
from sentry.users.api.endpoints.user_permission_details import UserPermissionDetailsEndpoint
from sentry.users.api.endpoints.user_permissions import UserPermissionsEndpoint
from sentry.users.api.endpoints.user_permissions_config import UserPermissionsConfigEndpoint
from sentry.users.api.endpoints.user_regions import UserRegionsEndpoint
from sentry.users.api.endpoints.user_role_details import UserUserRoleDetailsEndpoint
from sentry.users.api.endpoints.user_roles import UserUserRolesEndpoint
from sentry.users.api.endpoints.userroles_details import UserRoleDetailsEndpoint
from sentry.users.api.endpoints.userroles_index import UserRolesEndpoint
from sentry.workflow_engine.endpoints import urls as workflow_urls

from .endpoints.accept_organization_invite import AcceptOrganizationInvite
from .endpoints.accept_project_transfer import AcceptProjectTransferEndpoint
from .endpoints.admin_project_configs import AdminRelayProjectConfigsEndpoint
from .endpoints.api_application_details import ApiApplicationDetailsEndpoint
from .endpoints.api_application_rotate_secret import ApiApplicationRotateSecretEndpoint
from .endpoints.api_applications import ApiApplicationsEndpoint
from .endpoints.api_authorizations import ApiAuthorizationsEndpoint
from .endpoints.api_token_details import ApiTokenDetailsEndpoint
from .endpoints.api_tokens import ApiTokensEndpoint
from .endpoints.artifact_bundles import ArtifactBundlesEndpoint
from .endpoints.artifact_lookup import ProjectArtifactLookupEndpoint
from .endpoints.assistant import AssistantEndpoint
from .endpoints.auth_config import AuthConfigEndpoint
from .endpoints.auth_index import AuthIndexEndpoint
from .endpoints.auth_login import AuthLoginEndpoint
from .endpoints.auth_validate import AuthValidateEndpoint
from .endpoints.broadcast_details import BroadcastDetailsEndpoint
from .endpoints.broadcast_index import BroadcastIndexEndpoint
from .endpoints.builtin_symbol_sources import BuiltinSymbolSourcesEndpoint
from .endpoints.catchall import CatchallEndpoint
from .endpoints.check_am2_compatibility import CheckAM2CompatibilityEndpoint
from .endpoints.chunk import ChunkUploadEndpoint
from .endpoints.codeowners import ProjectCodeOwnersDetailsEndpoint, ProjectCodeOwnersEndpoint
from .endpoints.custom_rules import CustomRulesEndpoint
from .endpoints.data_scrubbing_selector_suggestions import DataScrubbingSelectorSuggestionsEndpoint
from .endpoints.debug_files import (
    AssociateDSymFilesEndpoint,
    DebugFilesEndpoint,
    DifAssembleEndpoint,
    ProguardArtifactReleasesEndpoint,
    SourceMapsEndpoint,
    UnknownDebugFilesEndpoint,
)
from .endpoints.email_capture import EmailCaptureEndpoint
from .endpoints.event_apple_crash_report import EventAppleCrashReportEndpoint
from .endpoints.event_attachment_details import EventAttachmentDetailsEndpoint
from .endpoints.event_attachments import EventAttachmentsEndpoint
from .endpoints.event_file_committers import EventFileCommittersEndpoint
from .endpoints.event_grouping_info import EventGroupingInfoEndpoint
from .endpoints.event_owners import EventOwnersEndpoint
from .endpoints.event_reprocessable import EventReprocessableEndpoint
from .endpoints.filechange import CommitFileChangeEndpoint
from .endpoints.group_attachments import GroupAttachmentsEndpoint
from .endpoints.index import IndexEndpoint
from .endpoints.internal import (
    InternalBeaconEndpoint,
    InternalEnvironmentEndpoint,
    InternalFeatureFlagsEndpoint,
    InternalMailEndpoint,
    InternalPackagesEndpoint,
    InternalQueueTasksEndpoint,
    InternalQuotasEndpoint,
    InternalRpcServiceEndpoint,
    InternalStatsEndpoint,
    InternalWarningsEndpoint,
)
from .endpoints.internal_ea_features import InternalEAFeaturesEndpoint
from .endpoints.organization_access_request_details import OrganizationAccessRequestDetailsEndpoint
from .endpoints.organization_api_key_details import OrganizationApiKeyDetailsEndpoint
from .endpoints.organization_api_key_index import OrganizationApiKeyIndexEndpoint
from .endpoints.organization_artifactbundle_assemble import (
    OrganizationArtifactBundleAssembleEndpoint,
)
from .endpoints.organization_auth_provider_details import OrganizationAuthProviderDetailsEndpoint
from .endpoints.organization_auth_providers import OrganizationAuthProvidersEndpoint
from .endpoints.organization_config_repositories import OrganizationConfigRepositoriesEndpoint
from .endpoints.organization_event_details import OrganizationEventDetailsEndpoint
from .endpoints.organization_events import OrganizationEventsEndpoint
from .endpoints.organization_events_facets import OrganizationEventsFacetsEndpoint
from .endpoints.organization_events_facets_performance import (
    OrganizationEventsFacetsPerformanceEndpoint,
    OrganizationEventsFacetsPerformanceHistogramEndpoint,
)
from .endpoints.organization_events_has_measurements import (
    OrganizationEventsHasMeasurementsEndpoint,
)
from .endpoints.organization_events_histogram import OrganizationEventsHistogramEndpoint
from .endpoints.organization_events_meta import (
    OrganizationEventsMetaEndpoint,
    OrganizationEventsRelatedIssuesEndpoint,
    OrganizationSpansSamplesEndpoint,
)
from .endpoints.organization_events_span_ops import OrganizationEventsSpanOpsEndpoint
from .endpoints.organization_events_spans_histogram import OrganizationEventsSpansHistogramEndpoint
from .endpoints.organization_events_spans_performance import (
    OrganizationEventsSpansExamplesEndpoint,
    OrganizationEventsSpansPerformanceEndpoint,
    OrganizationEventsSpansStatsEndpoint,
)
from .endpoints.organization_events_stats import OrganizationEventsStatsEndpoint
from .endpoints.organization_events_timeseries import OrganizationEventsTimeseriesEndpoint
from .endpoints.organization_events_trace import (
    OrganizationEventsTraceEndpoint,
    OrganizationEventsTraceLightEndpoint,
    OrganizationEventsTraceMetaEndpoint,
)
from .endpoints.organization_events_trends import (
    OrganizationEventsTrendsEndpoint,
    OrganizationEventsTrendsStatsEndpoint,
)
from .endpoints.organization_events_trends_v2 import OrganizationEventsNewTrendsStatsEndpoint
from .endpoints.organization_events_vitals import OrganizationEventsVitalsEndpoint
from .endpoints.organization_issues_resolved_in_release import (
    OrganizationIssuesResolvedInReleaseEndpoint,
)
from .endpoints.organization_measurements_meta import OrganizationMeasurementsMeta
from .endpoints.organization_member import (
    OrganizationInviteRequestDetailsEndpoint,
    OrganizationInviteRequestIndexEndpoint,
    OrganizationJoinRequestEndpoint,
    OrganizationMemberDetailsEndpoint,
    OrganizationMemberIndexEndpoint,
)
from .endpoints.organization_member.team_details import OrganizationMemberTeamDetailsEndpoint
from .endpoints.organization_metrics_meta import (
    OrganizationMetricsCompatibility,
    OrganizationMetricsCompatibilitySums,
)
from .endpoints.organization_on_demand_metrics_estimation_stats import (
    OrganizationOnDemandMetricsEstimationStatsEndpoint,
)
from .endpoints.organization_onboarding_continuation_email import (
    OrganizationOnboardingContinuationEmail,
)
from .endpoints.organization_onboarding_tasks import OrganizationOnboardingTaskEndpoint
from .endpoints.organization_pinned_searches import OrganizationPinnedSearchEndpoint
from .endpoints.organization_profiling_functions import OrganizationProfilingFunctionTrendsEndpoint
from .endpoints.organization_profiling_profiles import (
    OrganizationProfilingChunksEndpoint,
    OrganizationProfilingFlamegraphEndpoint,
    OrganizationProfilingHasChunksEndpoint,
)
from .endpoints.organization_projects_sent_first_event import (
    OrganizationProjectsSentFirstEventEndpoint,
)
from .endpoints.organization_recent_searches import OrganizationRecentSearchesEndpoint
from .endpoints.organization_relay_usage import OrganizationRelayUsage
from .endpoints.organization_release_assemble import OrganizationReleaseAssembleEndpoint
from .endpoints.organization_release_commits import OrganizationReleaseCommitsEndpoint
from .endpoints.organization_release_details import OrganizationReleaseDetailsEndpoint
from .endpoints.organization_release_file_details import OrganizationReleaseFileDetailsEndpoint
from .endpoints.organization_release_files import OrganizationReleaseFilesEndpoint
from .endpoints.organization_release_health_data import OrganizationReleaseHealthDataEndpoint
from .endpoints.organization_release_meta import OrganizationReleaseMetaEndpoint
from .endpoints.organization_releases import (
    OrganizationReleasesEndpoint,
    OrganizationReleasesStatsEndpoint,
)
from .endpoints.organization_sampling_project_rates import OrganizationSamplingProjectRatesEndpoint
from .endpoints.organization_sdk_deprecations import OrganizationSdkDeprecationsEndpoint
from .endpoints.organization_sdk_updates import (
    OrganizationSdksEndpoint,
    OrganizationSdkUpdatesEndpoint,
)
from .endpoints.organization_search_details import OrganizationSearchDetailsEndpoint
from .endpoints.organization_sessions import OrganizationSessionsEndpoint
from .endpoints.organization_spans_fields import (
    OrganizationSpansFieldsEndpoint,
    OrganizationSpansFieldValuesEndpoint,
)
from .endpoints.organization_spans_fields_stats import OrganizationSpansFieldsStatsEndpoint
from .endpoints.organization_stats import OrganizationStatsEndpoint
from .endpoints.organization_stats_v2 import OrganizationStatsEndpointV2
from .endpoints.organization_tagkey_values import OrganizationTagKeyValuesEndpoint
from .endpoints.organization_tags import OrganizationTagsEndpoint
from .endpoints.organization_trace import OrganizationTraceEndpoint
from .endpoints.organization_trace_logs import OrganizationTraceLogsEndpoint
from .endpoints.organization_trace_meta import OrganizationTraceMetaEndpoint
from .endpoints.organization_traces import OrganizationTracesEndpoint
from .endpoints.project_artifact_bundle_file_details import ProjectArtifactBundleFileDetailsEndpoint
from .endpoints.project_artifact_bundle_files import ProjectArtifactBundleFilesEndpoint
from .endpoints.project_commits import ProjectCommitsEndpoint
from .endpoints.project_create_sample import ProjectCreateSampleEndpoint
from .endpoints.project_create_sample_transaction import ProjectCreateSampleTransactionEndpoint
from .endpoints.project_filter_details import ProjectFilterDetailsEndpoint
from .endpoints.project_filters import ProjectFiltersEndpoint
from .endpoints.project_grouping_configs import ProjectGroupingConfigsEndpoint
from .endpoints.project_issues_resolved_in_release import ProjectIssuesResolvedInReleaseEndpoint
from .endpoints.project_member_index import ProjectMemberIndexEndpoint
from .endpoints.project_ownership import ProjectOwnershipEndpoint
from .endpoints.project_performance_general_settings import (
    ProjectPerformanceGeneralSettingsEndpoint,
)
from .endpoints.project_performance_issue_settings import ProjectPerformanceIssueSettingsEndpoint
from .endpoints.project_plugin_details import ProjectPluginDetailsEndpoint
from .endpoints.project_plugins import ProjectPluginsEndpoint
from .endpoints.project_profiling_profile import (
    ProjectProfilingProfileEndpoint,
    ProjectProfilingRawChunkEndpoint,
    ProjectProfilingRawProfileEndpoint,
)
from .endpoints.project_release_commits import ProjectReleaseCommitsEndpoint
from .endpoints.project_release_details import ProjectReleaseDetailsEndpoint
from .endpoints.project_release_file_details import ProjectReleaseFileDetailsEndpoint
from .endpoints.project_release_files import ProjectReleaseFilesEndpoint
from .endpoints.project_release_repositories import ProjectReleaseRepositories
from .endpoints.project_release_setup import ProjectReleaseSetupCompletionEndpoint
from .endpoints.project_release_stats import ProjectReleaseStatsEndpoint
from .endpoints.project_releases import ProjectReleasesEndpoint
from .endpoints.project_releases_token import ProjectReleasesTokenEndpoint
from .endpoints.project_repo_path_parsing import ProjectRepoPathParsingEndpoint
from .endpoints.project_reprocessing import ProjectReprocessingEndpoint
from .endpoints.project_rule_actions import ProjectRuleActionsEndpoint
from .endpoints.project_rule_details import ProjectRuleDetailsEndpoint
from .endpoints.project_rule_enable import ProjectRuleEnableEndpoint
from .endpoints.project_rule_preview import ProjectRulePreviewEndpoint
from .endpoints.project_rule_task_details import ProjectRuleTaskDetailsEndpoint
from .endpoints.project_rules import ProjectRulesEndpoint
from .endpoints.project_rules_configuration import ProjectRulesConfigurationEndpoint
from .endpoints.project_servicehook_details import ProjectServiceHookDetailsEndpoint
from .endpoints.project_servicehook_stats import ProjectServiceHookStatsEndpoint
from .endpoints.project_servicehooks import ProjectServiceHooksEndpoint
from .endpoints.project_symbol_sources import ProjectSymbolSourcesEndpoint
from .endpoints.project_tagkey_details import ProjectTagKeyDetailsEndpoint
from .endpoints.project_tagkey_values import ProjectTagKeyValuesEndpoint
from .endpoints.project_tags import ProjectTagsEndpoint
from .endpoints.project_trace_item_details import ProjectTraceItemDetailsEndpoint
from .endpoints.project_transaction_names import ProjectTransactionNamesCluster
from .endpoints.project_transaction_threshold import ProjectTransactionThresholdEndpoint
from .endpoints.project_transaction_threshold_override import (
    ProjectTransactionThresholdOverrideEndpoint,
)
from .endpoints.project_user_stats import ProjectUserStatsEndpoint
from .endpoints.prompts_activity import PromptsActivityEndpoint
from .endpoints.relay import (
    RelayDetailsEndpoint,
    RelayHealthCheck,
    RelayIndexEndpoint,
    RelayProjectConfigsEndpoint,
    RelayProjectIdsEndpoint,
    RelayPublicKeysEndpoint,
    RelayRegisterChallengeEndpoint,
    RelayRegisterResponseEndpoint,
)
from .endpoints.release_deploys import ReleaseDeploysEndpoint
from .endpoints.rule_snooze import MetricRuleSnoozeEndpoint, RuleSnoozeEndpoint
from .endpoints.setup_wizard import SetupWizard
from .endpoints.system_health import SystemHealthEndpoint
from .endpoints.system_options import SystemOptionsEndpoint
from .endpoints.team_issue_breakdown import TeamIssueBreakdownEndpoint
from .endpoints.user_organizationintegrations import UserOrganizationIntegrationsEndpoint
from .endpoints.user_organizations import UserOrganizationsEndpoint
from .endpoints.user_subscriptions import UserSubscriptionsEndpoint

__all__ = ("urlpatterns",)


# issues endpoints are available both top level (by numerical ID) as well as coupled
# to the organization (and queryable via short ID)


# NOTE: Start adding to ISSUES_URLS instead of here because (?:issues|groups)
# cannot be reversed and we prefer to always use issues instead of groups
def create_group_urls(name_prefix: str) -> list[URLPattern | URLResolver]:
    return [
        re_path(
            r"^(?P<issue_id>[^/]+)/$",
            GroupDetailsEndpoint.as_view(),
            name=f"{name_prefix}-group-details",
        ),
        re_path(
            r"^(?P<issue_id>[^/]+)/activities/$",
            GroupActivitiesEndpoint.as_view(),
            name=f"{name_prefix}-group-activities",
        ),
        re_path(
            r"^(?P<issue_id>[^/]+)/events/$",
            GroupEventsEndpoint.as_view(),
            name=f"{name_prefix}-group-events",
        ),
        re_path(
            r"^(?P<issue_id>[^/]+)/open-periods/$",
            GroupOpenPeriodsEndpoint.as_view(),
            name=f"{name_prefix}-group-open-periods",
        ),
        re_path(
            r"^(?P<issue_id>[^/]+)/events/(?P<event_id>(?:latest|oldest|recommended|\d+|[A-Fa-f0-9-]{32,36}))/$",
            GroupEventDetailsEndpoint.as_view(),
            name=f"{name_prefix}-group-event-details",
        ),
        re_path(
            r"^(?P<issue_id>[^/]+)/(?:notes|comments)/$",
            GroupNotesEndpoint.as_view(),
            name=f"{name_prefix}-group-notes",
        ),
        re_path(
            r"^(?P<issue_id>[^/]+)/(?:notes|comments)/(?P<note_id>[^/]+)/$",
            GroupNotesDetailsEndpoint.as_view(),
            name=f"{name_prefix}-group-note-details",
        ),
        re_path(
            r"^(?P<issue_id>[^/]+)/hashes/$",
            GroupHashesEndpoint.as_view(),
            name=f"{name_prefix}-group-hashes",
        ),
        re_path(
            r"^(?P<issue_id>[^/]+)/reprocessing/$",
            GroupReprocessingEndpoint.as_view(),
            name=f"{name_prefix}-group-reprocessing",
        ),
        re_path(
            r"^(?P<issue_id>[^/]+)/stats/$",
            GroupStatsEndpoint.as_view(),
            name=f"{name_prefix}-group-stats",
        ),
        re_path(
            r"^(?P<issue_id>[^/]+)/tags/$",
            GroupTagsEndpoint.as_view(),
            name=f"{name_prefix}-group-tags",
        ),
        re_path(
            r"^(?P<issue_id>[^/]+)/tags/(?P<key>[^/]+)/$",
            GroupTagKeyDetailsEndpoint.as_view(),
            name=f"{name_prefix}-group-tag-key-details",
        ),
        re_path(
            r"^(?P<issue_id>[^/]+)/tags/(?P<key>[^/]+)/values/$",
            GroupTagKeyValuesEndpoint.as_view(),
            name=f"{name_prefix}-group-tag-key-values",
        ),
        re_path(
            r"^(?P<issue_id>[^/]+)/suspect/flags/$",
            OrganizationGroupSuspectFlagsEndpoint.as_view(),
            name=f"{name_prefix}-suspect-flags",
        ),
        re_path(
            r"^(?P<issue_id>[^/]+)/suspect/tags/$",
            OrganizationGroupSuspectTagsEndpoint.as_view(),
            name=f"{name_prefix}-suspect-tags",
        ),
        re_path(
            r"^(?P<issue_id>[^/]+)/(?:user-feedback|user-reports)/$",
            GroupUserReportsEndpoint.as_view(),
            name=f"{name_prefix}-group-user-reports",
        ),
        re_path(
            r"^(?P<issue_id>[^/]+)/attachments/$",
            GroupAttachmentsEndpoint.as_view(),
            name=f"{name_prefix}-group-attachments",
        ),
        re_path(
            r"^(?P<issue_id>[^/]+)/similar/$",
            GroupSimilarIssuesEndpoint.as_view(),
            name=f"{name_prefix}-group-similar",
        ),
        re_path(
            r"^(?P<issue_id>[^/]+)/similar-issues-embeddings/$",
            GroupSimilarIssuesEmbeddingsEndpoint.as_view(),
            name=f"{name_prefix}-group-similar-issues-embeddings",
        ),
        re_path(
            r"^(?P<issue_id>[^/]+)/external-issues/$",
            GroupExternalIssuesEndpoint.as_view(),
            name=f"{name_prefix}-group-external-issues",
        ),
        re_path(
            r"^(?P<issue_id>[^/]+)/external-issues/(?P<external_issue_id>\d+)/$",
            GroupExternalIssueDetailsEndpoint.as_view(),
            name=f"{name_prefix}-group-external-issues-details",
        ),
        re_path(
            r"^(?P<issue_id>[^/]+)/integrations/$",
            GroupIntegrationsEndpoint.as_view(),
            name=f"{name_prefix}-group-integrations",
        ),
        re_path(
            r"^(?P<issue_id>[^/]+)/integrations/(?P<integration_id>\d+)/$",
            GroupIntegrationDetailsEndpoint.as_view(),
            name=f"{name_prefix}-group-integration-details",
        ),
        re_path(
            r"^(?P<issue_id>[^/]+)/current-release/$",
            GroupCurrentReleaseEndpoint.as_view(),
            name=f"{name_prefix}-group-current-release",
        ),
        re_path(
            r"^(?P<issue_id>[^/]+)/first-last-release/$",
            GroupFirstLastReleaseEndpoint.as_view(),
            name=f"{name_prefix}-group-first-last-release",
        ),
        re_path(
            r"^(?P<issue_id>[^/]+)/autofix/$",
            GroupAutofixEndpoint.as_view(),
            name=f"{name_prefix}-group-autofix",
        ),
        re_path(
            r"^(?P<issue_id>[^/]+)/autofix/update/$",
            GroupAutofixUpdateEndpoint.as_view(),
            name=f"{name_prefix}-group-autofix-update",
        ),
        re_path(
            r"^(?P<issue_id>[^/]+)/autofix/setup/$",
            GroupAutofixSetupCheck.as_view(),
            name=f"{name_prefix}-group-autofix-setup",
        ),
        re_path(
            r"^(?P<issue_id>[^/]+)/summarize/$",
            GroupAiSummaryEndpoint.as_view(),
            name=f"{name_prefix}-group-ai-summary",
        ),
        # Load plugin group urls
        re_path(
            r"^(?P<issue_id>[^/]+)/plugins?/",
            include("sentry.plugins.base.group_api_urls"),
        ),
    ]


AUTH_URLS = [
    re_path(
        r"^$",
        AuthIndexEndpoint.as_view(),
        name="sentry-api-0-auth",
    ),
    re_path(
        r"^config/$",
        AuthConfigEndpoint.as_view(),
        name="sentry-api-0-auth-config",
    ),
    re_path(
        r"^login/$",
        AuthLoginEndpoint.as_view(),
        name="sentry-api-0-auth-login",
    ),
    re_path(
        r"^validate/$",
        AuthValidateEndpoint.as_view(),
        name="sentry-api-0-auth-test",
    ),
]

BROADCAST_URLS = [
    re_path(
        r"^$",
        BroadcastIndexEndpoint.as_view(),
        name="sentry-api-0-broadcast-index",
    ),
    re_path(
        r"^(?P<broadcast_id>[^/]+)/$",
        BroadcastDetailsEndpoint.as_view(),
        name="sentry-api-0-broadcast-details",
    ),
]

ISSUES_URLS = [
    re_path(
        r"^(?P<issue_id>[^/]+)/related-issues/$",
        RelatedIssuesEndpoint.as_view(),
        name="sentry-api-0-issues-related-issues",
    ),
]

RELOCATION_URLS = [
    re_path(
        r"^$",
        RelocationIndexEndpoint.as_view(),
        name="sentry-api-0-relocations-index",
    ),
    re_path(
        r"^(?P<relocation_uuid>[^/]+)/$",
        RelocationDetailsEndpoint.as_view(),
        name="sentry-api-0-relocations-details",
    ),
    re_path(
        r"^(?P<relocation_uuid>[^/]+)/abort/$",
        RelocationAbortEndpoint.as_view(),
        name="sentry-api-0-relocations-abort",
    ),
    re_path(
        r"^(?P<relocation_uuid>[^/]+)/cancel/$",
        RelocationCancelEndpoint.as_view(),
        name="sentry-api-0-relocations-cancel",
    ),
    re_path(
        r"^(?P<relocation_uuid>[^/]+)/pause/$",
        RelocationPauseEndpoint.as_view(),
        name="sentry-api-0-relocations-pause",
    ),
    re_path(
        r"^(?P<relocation_uuid>[^/]+)/recover/$",
        RelocationRecoverEndpoint.as_view(),
        name="sentry-api-0-relocations-recover",
    ),
    re_path(
        r"^(?P<relocation_uuid>[^/]+)/retry/$",
        RelocationRetryEndpoint.as_view(),
        name="sentry-api-0-relocations-retry",
    ),
    re_path(
        r"^(?P<relocation_uuid>[^/]+)/unpause/$",
        RelocationUnpauseEndpoint.as_view(),
        name="sentry-api-0-relocations-unpause",
    ),
    re_path(
        r"^(?P<relocation_uuid>[^/]+)/artifacts/$",
        RelocationArtifactIndexEndpoint.as_view(),
        name="sentry-api-0-relocations-artifacts-index",
    ),
    re_path(
        r"^(?P<relocation_uuid>[^/]+)/artifacts/(?P<artifact_kind>[^/]+)/(?P<file_name>[^/]+)$",
        RelocationArtifactDetailsEndpoint.as_view(),
        name="sentry-api-0-relocations-artifacts-details",
    ),
]

RELAY_URLS = [
    re_path(
        r"^$",
        RelayIndexEndpoint.as_view(),
        name="sentry-api-0-relays-index",
    ),
    re_path(
        r"^register/challenge/$",
        RelayRegisterChallengeEndpoint.as_view(),
        name="sentry-api-0-relay-register-challenge",
    ),
    re_path(
        r"^register/response/$",
        RelayRegisterResponseEndpoint.as_view(),
        name="sentry-api-0-relay-register-response",
    ),
    re_path(
        r"^projectconfigs/$",
        RelayProjectConfigsEndpoint.as_view(),
        name="sentry-api-0-relay-projectconfigs",
    ),
    re_path(
        r"^projectids/$",
        RelayProjectIdsEndpoint.as_view(),
        name="sentry-api-0-relay-projectids",
    ),
    re_path(
        r"^publickeys/$",
        RelayPublicKeysEndpoint.as_view(),
        name="sentry-api-0-relay-publickeys",
    ),
    re_path(
        r"^live/$",
        RelayHealthCheck.as_view(),
        name="sentry-api-0-relays-healthcheck",
    ),
    re_path(
        r"^(?P<relay_id>[^/]+)/$",
        RelayDetailsEndpoint.as_view(),
        name="sentry-api-0-relays-details",
    ),
]

PREVENT_URLS = [
    re_path(
        r"^owner/(?P<owner>[^/]+)/repository/(?P<repository>[^/]+)/test-results/$",
        TestResultsEndpoint.as_view(),
        name="sentry-api-0-test-results",
    ),
    re_path(
        r"^owner/(?P<owner>[^/]+)/repository/(?P<repository>[^/]+)/test-suites/$",
        TestSuitesEndpoint.as_view(),
        name="sentry-api-0-test-suites",
    ),
    re_path(
        r"^owner/(?P<owner>[^/]+)/repository/(?P<repository>[^/]+)/test-results-aggregates/$",
        TestResultsAggregatesEndpoint.as_view(),
        name="sentry-api-0-test-results-aggregates",
    ),
    re_path(
        r"^owner/(?P<owner>[^/]+)/repository/(?P<repository>[^/]+)/branches/$",
        RepositoryBranchesEndpoint.as_view(),
        name="sentry-api-0-repository-branches",
    ),
    re_path(
        r"^owner/(?P<owner>[^/]+)/repositories/$",
        RepositoriesEndpoint.as_view(),
        name="sentry-api-0-repositories",
    ),
    re_path(
        r"^owner/(?P<owner>[^/]+)/repositories/tokens/$",
        RepositoryTokensEndpoint.as_view(),
        name="sentry-api-0-repository-tokens",
    ),
    re_path(
        r"^owner/(?P<owner>[^/]+)/repository/(?P<repository>[^/]+)/token/regenerate/$",
        RepositoryTokenRegenerateEndpoint.as_view(),
        name="sentry-api-0-repository-token-regenerate",
    ),
]


USER_URLS = [
    re_path(
        r"^$",
        UserIndexEndpoint.as_view(),
        name="sentry-api-0-user-index",
    ),
    re_path(
        r"^(?P<user_id>[^/]+)/$",
        UserDetailsEndpoint.as_view(),
        name="sentry-api-0-user-details",
    ),
    re_path(
        r"^(?P<user_id>[^/]+)/regions/$",
        UserRegionsEndpoint.as_view(),
        name="sentry-api-0-user-regions",
    ),
    re_path(
        r"^(?P<user_id>[^/]+)/avatar/$",
        UserAvatarEndpoint.as_view(),
        name="sentry-api-0-user-avatar",
    ),
    re_path(
        r"^(?P<user_id>[^/]+)/authenticators/$",
        UserAuthenticatorIndexEndpoint.as_view(),
        name="sentry-api-0-user-authenticator-index",
    ),
    re_path(
        r"^(?P<user_id>[^/]+)/authenticators/(?P<interface_id>[^/]+)/enroll/$",
        UserAuthenticatorEnrollEndpoint.as_view(),
        name="sentry-api-0-user-authenticator-enroll",
    ),
    re_path(
        r"^(?P<user_id>[^/]+)/authenticators/(?P<auth_id>[^/]+)/(?P<interface_device_id>[^/]+)/$",
        UserAuthenticatorDetailsEndpoint.as_view(),
        name="sentry-api-0-user-authenticator-device-details",
    ),
    re_path(
        r"^(?P<user_id>[^/]+)/authenticators/(?P<auth_id>[^/]+)/$",
        UserAuthenticatorDetailsEndpoint.as_view(),
        name="sentry-api-0-user-authenticator-details",
    ),
    re_path(
        r"^(?P<user_id>[^/]+)/emails/$",
        UserEmailsEndpoint.as_view(),
        name="sentry-api-0-user-emails",
    ),
    re_path(
        r"^(?P<user_id>[^/]+)/emails/confirm/$",
        UserEmailsConfirmEndpoint.as_view(),
        name="sentry-api-0-user-emails-confirm",
    ),
    re_path(
        r"^(?P<user_id>[^/]+)/identities/(?P<identity_id>[^/]+)/$",
        UserIdentityDetailsEndpoint.as_view(),
        name="sentry-api-0-user-identity-details",
    ),
    re_path(
        r"^(?P<user_id>[^/]+)/identities/$",
        UserIdentityEndpoint.as_view(),
        name="sentry-api-0-user-identity",
    ),
    re_path(
        r"^(?P<user_id>[^/]+)/ips/$",
        UserIPsEndpoint.as_view(),
        name="sentry-api-0-user-ips",
    ),
    re_path(
        r"^(?P<user_id>[^/]+)/organizations/$",
        UserOrganizationsEndpoint.as_view(),
        name="sentry-api-0-user-organizations",
    ),
    re_path(
        r"^(?P<user_id>[^/]+)/notifications/$",
        UserNotificationDetailsEndpoint.as_view(),
        name="sentry-api-0-user-notifications",
    ),
    re_path(
        r"^(?P<user_id>[^/]+)/notifications/email/$",
        UserNotificationEmailEndpoint.as_view(),
        name="sentry-api-0-user-notifications-email",
    ),
    re_path(
        r"^(?P<user_id>[^/]+)/notification-options/$",
        UserNotificationSettingsOptionsEndpoint.as_view(),
        name="sentry-api-0-user-notification-options",
    ),
    re_path(
        r"^(?P<user_id>[^/]+)/notification-options/(?P<notification_option_id>[^/]+)/$",
        UserNotificationSettingsOptionsDetailEndpoint.as_view(),
        name="sentry-api-0-user-notification-options-details",
    ),
    re_path(
        r"^(?P<user_id>[^/]+)/notification-providers/$",
        UserNotificationSettingsProvidersEndpoint.as_view(),
        name="sentry-api-0-user-notification-providers",
    ),
    re_path(
        r"^(?P<user_id>[^/]+)/password/$",
        UserPasswordEndpoint.as_view(),
        name="sentry-api-0-user-password",
    ),
    re_path(
        r"^(?P<user_id>[^/]+)/permissions/$",
        UserPermissionsEndpoint.as_view(),
        name="sentry-api-0-user-permissions",
    ),
    re_path(
        r"^(?P<user_id>[^/]+)/permissions/config/$",
        UserPermissionsConfigEndpoint.as_view(),
        name="sentry-api-0-user-permissions-config",
    ),
    re_path(
        r"^(?P<user_id>[^/]+)/permissions/(?P<permission_name>[^/]+)/$",
        UserPermissionDetailsEndpoint.as_view(),
        name="sentry-api-0-user-permission-details",
    ),
    re_path(
        r"^(?P<user_id>[^/]+)/roles/$",
        UserUserRolesEndpoint.as_view(),
        name="sentry-api-0-user-userroles",
    ),
    re_path(
        r"^(?P<user_id>[^/]+)/roles/(?P<role_name>[^/]+)/$",
        UserUserRoleDetailsEndpoint.as_view(),
        name="sentry-api-0-user-userrole-details",
    ),
    re_path(
        r"^(?P<user_id>[^/]+)/subscriptions/$",
        UserSubscriptionsEndpoint.as_view(),
        name="sentry-api-0-user-subscriptions",
    ),
    re_path(
        r"^(?P<user_id>[^/]+)/organization-integrations/$",
        UserOrganizationIntegrationsEndpoint.as_view(),
        name="sentry-api-0-user-organization-integrations",
    ),
    re_path(
        r"^(?P<user_id>[^/]+)/user-identities/$",
        UserIdentityConfigEndpoint.as_view(),
        name="sentry-api-0-user-identity-config",
    ),
    re_path(
        r"^(?P<user_id>[^/]+)/user-identities/(?P<category>[\w-]+)/(?P<identity_id>[^/]+)/$",
        UserIdentityConfigDetailsEndpoint.as_view(),
        name="sentry-api-0-user-identity-config-details",
    ),
]

USER_ROLE_URLS = [
    re_path(
        r"^$",
        UserRolesEndpoint.as_view(),
        name="sentry-api-0-userroles",
    ),
    re_path(
        r"^(?P<role_name>[^/]+)/$",
        UserRoleDetailsEndpoint.as_view(),
        name="sentry-api-0-userroles-details",
    ),
]

ORGANIZATION_URLS: list[URLPattern | URLResolver] = [
    re_path(
        r"^$",
        OrganizationIndexEndpoint.as_view(),
        name="sentry-api-0-organizations",
    ),
    re_path(
        r"^(?P<organization_id_or_slug>[^/]+)/$",
        OrganizationDetailsEndpoint.as_view(),
        name="sentry-api-0-organization-details",
    ),
    re_path(
        r"^(?P<organization_id_or_slug>[^/]+)/(?:issues|groups)/",
        include(create_group_urls("sentry-api-0-organization-group")),
    ),
    # Alert Rules
    re_path(
        r"^(?P<organization_id_or_slug>[^/]+)/alert-rules/$",
        OrganizationAlertRuleIndexEndpoint.as_view(),
        name="sentry-api-0-organization-alert-rules",
    ),
    re_path(
        r"^(?P<organization_id_or_slug>[^/]+)/alert-rules/available-actions/$",
        OrganizationAlertRuleAvailableActionIndexEndpoint.as_view(),
        name="sentry-api-0-organization-alert-rule-available-actions",
    ),
    re_path(
        r"^(?P<organization_id_or_slug>[^/]+)/alert-rules/(?P<alert_rule_id>[^/]+)/$",
        OrganizationAlertRuleDetailsEndpoint.as_view(),
        name="sentry-api-0-organization-alert-rule-details",
    ),
    re_path(  # fetch combined metric and issue alert rules
        r"^(?P<organization_id_or_slug>[^/]+)/combined-rules/$",
        OrganizationCombinedRuleIndexEndpoint.as_view(),
        name="sentry-api-0-organization-combined-rules",
    ),
<<<<<<< HEAD
    # Escalation Policies
    re_path(
        r"^(?P<organization_id_or_slug>[^\/]+)/escalation-policies/$",
        OrganizationEscalationPolicyIndexEndpoint.as_view(),
        name="sentry-api-0-organization-escalation-policies",
    ),
    re_path(
        r"^(?P<organization_id_or_slug>[^\/]+)/escalation-policies/(?P<escalation_policy_id>[^\/]+)/$",
        OrganizationEscalationPolicyDetailsEndpoint.as_view(),
        name="sentry-api-0-organization-escalation-policy-details",
    ),
    re_path(
        r"^(?P<organization_id_or_slug>[^\/]+)/escalation-policy-states/$",
        OrganizationEscalationPolicyStateIndexEndpoint.as_view(),
        name="sentry-api-0-organization-escalation-policy-states",
    ),
    re_path(
        r"^(?P<organization_id_or_slug>[^\/]+)/escalation-policy-states/(?P<escalation_policy_state_id>[^\/]+)/$",
        OrganizationEscalationPolicyStateDetailsEndpoint.as_view(),
        name="sentry-api-0-organization-escalation-policy-state-details",
    ),
    # Rotation Schedules
    re_path(
        r"^(?P<organization_id_or_slug>[^\/]+)/rotation-schedules/$",
        OrganizationRotationScheduleIndexEndpoint.as_view(),
        name="sentry-api-0-organization-rotation-schedules",
    ),
    re_path(
        r"^(?P<organization_id_or_slug>[^\/]+)/rotation-schedules/(?P<rotation_schedules_id>[^\/]+)/$",
        OrganizationRotationScheduleDetailsEndpoint.as_view(),
        name="sentry-api-0-organization-rotation-schedule-details",
=======
    re_path(
        r"^(?P<organization_id_or_slug>[^/]+)/ondemand-rules-stats/$",
        OrganizationOnDemandRuleStatsEndpoint.as_view(),
        name="sentry-api-0-organization-ondemand-rules-stats",
>>>>>>> 0e28307d
    ),
    # Data Export
    re_path(
        r"^(?P<organization_id_or_slug>[^/]+)/data-export/$",
        DataExportEndpoint.as_view(),
        name="sentry-api-0-organization-data-export",
    ),
    re_path(
        r"^(?P<organization_id_or_slug>[^/]+)/data-export/(?P<data_export_id>[^/]+)/$",
        DataExportDetailsEndpoint.as_view(),
        name="sentry-api-0-organization-data-export-details",
    ),
    # Incidents
    re_path(
        r"^(?P<organization_id_or_slug>[^/]+)/incidents/(?P<incident_identifier>[^/]+)/$",
        OrganizationIncidentDetailsEndpoint.as_view(),
        name="sentry-api-0-organization-incident-details",
    ),
    re_path(
        r"^(?P<organization_id_or_slug>[^/]+)/incidents/$",
        OrganizationIncidentIndexEndpoint.as_view(),
        name="sentry-api-0-organization-incident-index",
    ),
    re_path(
        r"^(?P<organization_id_or_slug>[^/]+)/chunk-upload/$",
        ChunkUploadEndpoint.as_view(),
        name="sentry-api-0-chunk-upload",
    ),
    # Code Path Mappings
    re_path(
        r"^(?P<organization_id_or_slug>[^/]+)/code-mappings/$",
        OrganizationCodeMappingsEndpoint.as_view(),
        name="sentry-api-0-organization-code-mappings",
    ),
    re_path(
        r"^(?P<organization_id_or_slug>[^/]+)/derive-code-mappings/$",
        OrganizationDeriveCodeMappingsEndpoint.as_view(),
        name="sentry-api-0-organization-derive-code-mappings",
    ),
    re_path(
        r"^(?P<organization_id_or_slug>[^/]+)/code-mappings/(?P<config_id>[^/]+)/$",
        OrganizationCodeMappingDetailsEndpoint.as_view(),
        name="sentry-api-0-organization-code-mapping-details",
    ),
    # Codeowners
    re_path(
        r"^(?P<organization_id_or_slug>[^/]+)/code-mappings/(?P<config_id>[^/]+)/codeowners/$",
        OrganizationCodeMappingCodeOwnersEndpoint.as_view(),
        name="sentry-api-0-organization-code-mapping-codeowners",
    ),
    re_path(
        r"^(?P<organization_id_or_slug>[^/]+)/codeowners-associations/$",
        OrganizationCodeOwnersAssociationsEndpoint.as_view(),
        name="sentry-api-0-organization-codeowners-associations",
    ),
    # Discover
    re_path(
        r"^(?P<organization_id_or_slug>[^/]+)/discover/homepage/$",
        DiscoverHomepageQueryEndpoint.as_view(),
        name="sentry-api-0-discover-homepage-query",
    ),
    re_path(
        r"^(?P<organization_id_or_slug>[^/]+)/discover/saved/$",
        DiscoverSavedQueriesEndpoint.as_view(),
        name="sentry-api-0-discover-saved-queries",
    ),
    re_path(
        r"^(?P<organization_id_or_slug>[^/]+)/discover/saved/(?P<query_id>\d+)/$",
        DiscoverSavedQueryDetailEndpoint.as_view(),
        name="sentry-api-0-discover-saved-query-detail",
    ),
    re_path(
        r"^(?P<organization_id_or_slug>[^/]+)/discover/saved/(?P<query_id>\d+)/visit/$",
        DiscoverSavedQueryVisitEndpoint.as_view(),
        name="sentry-api-0-discover-saved-query-visit",
    ),
    re_path(
        r"^(?P<organization_id_or_slug>[^/]+)/key-transactions/$",
        KeyTransactionEndpoint.as_view(),
        name="sentry-api-0-organization-key-transactions",
    ),
    re_path(
        r"^(?P<organization_id_or_slug>[^/]+)/key-transactions-list/$",
        KeyTransactionListEndpoint.as_view(),
        name="sentry-api-0-organization-key-transactions-list",
    ),
    re_path(
        r"^(?P<organization_id_or_slug>[^/]+)/related-issues/$",
        OrganizationEventsRelatedIssuesEndpoint.as_view(),
        name="sentry-api-0-organization-related-issues",
    ),
    re_path(
        r"^(?P<organization_id_or_slug>[^/]+)/project-transaction-threshold-override/$",
        ProjectTransactionThresholdOverrideEndpoint.as_view(),
        name="sentry-api-0-organization-project-transaction-threshold-override",
    ),
    # Insights
    re_path(
        r"^(?P<organization_id_or_slug>[^/]+)/insights/starred-segments/$",
        InsightsStarredSegmentsEndpoint.as_view(),
        name="sentry-api-0-insights-starred-segments",
    ),
    # Explore
    re_path(
        r"^(?P<organization_id_or_slug>[^/]+)/explore/saved/$",
        ExploreSavedQueriesEndpoint.as_view(),
        name="sentry-api-0-explore-saved-queries",
    ),
    re_path(
        r"^(?P<organization_id_or_slug>[^/]+)/explore/saved/(?P<id>\d+)/$",
        ExploreSavedQueryDetailEndpoint.as_view(),
        name="sentry-api-0-explore-saved-query-detail",
    ),
    re_path(
        r"^(?P<organization_id_or_slug>[^/]+)/explore/saved/(?P<id>\d+)/visit/$",
        ExploreSavedQueryVisitEndpoint.as_view(),
        name="sentry-api-0-explore-saved-query-visit",
    ),
    re_path(
        r"^(?P<organization_id_or_slug>[^/]+)/explore/saved/(?P<id>\d+)/starred/$",
        ExploreSavedQueryStarredEndpoint.as_view(),
        name="sentry-api-0-explore-saved-query-starred",
    ),
    re_path(
        r"^(?P<organization_id_or_slug>[^/]+)/explore/saved/starred/order/$",
        ExploreSavedQueryStarredOrderEndpoint.as_view(),
        name="sentry-api-0-explore-saved-query-starred-order",
    ),
    # Dashboards
    re_path(
        r"^(?P<organization_id_or_slug>[^/]+)/dashboards/$",
        OrganizationDashboardsEndpoint.as_view(),
        name="sentry-api-0-organization-dashboards",
    ),
    re_path(
        r"^(?P<organization_id_or_slug>[^/]+)/dashboards/widgets/$",
        OrganizationDashboardWidgetDetailsEndpoint.as_view(),
        name="sentry-api-0-organization-dashboard-widget-details",
    ),
    re_path(
        r"^(?P<organization_id_or_slug>[^/]+)/dashboards/starred/$",
        OrganizationDashboardsStarredEndpoint.as_view(),
        name="sentry-api-0-organization-dashboard-starred",
    ),
    re_path(
        r"^(?P<organization_id_or_slug>[^/]+)/dashboards/starred/order/$",
        OrganizationDashboardsStarredOrderEndpoint.as_view(),
        name="sentry-api-0-organization-dashboard-starred-order",
    ),
    re_path(
        r"^(?P<organization_id_or_slug>[^/]+)/dashboards/(?P<dashboard_id>[^/]+)/$",
        OrganizationDashboardDetailsEndpoint.as_view(),
        name="sentry-api-0-organization-dashboard-details",
    ),
    re_path(
        r"^(?P<organization_id_or_slug>[^/]+)/dashboards/(?P<dashboard_id>[^/]+)/visit/$",
        OrganizationDashboardVisitEndpoint.as_view(),
        name="sentry-api-0-organization-dashboard-visit",
    ),
    re_path(
        r"^(?P<organization_id_or_slug>[^/]+)/dashboards/(?P<dashboard_id>[^/]+)/favorite/$",
        OrganizationDashboardFavoriteEndpoint.as_view(),
        name="sentry-api-0-organization-dashboard-favorite",
    ),
    re_path(
        r"^(?P<organization_id_or_slug>[^/]+)/shortids/(?P<issue_id>[^/]+)/$",
        ShortIdLookupEndpoint.as_view(),
        name="sentry-api-0-short-id-lookup",
    ),
    re_path(
        r"^(?P<organization_id_or_slug>[^/]+)/eventids/(?P<event_id>(?:\d+|[A-Fa-f0-9-]{32,36}))/$",
        EventIdLookupEndpoint.as_view(),
        name="sentry-api-0-event-id-lookup",
    ),
    re_path(
        r"^(?P<organization_id_or_slug>[^/]+)/data-scrubbing-selector-suggestions/$",
        DataScrubbingSelectorSuggestionsEndpoint.as_view(),
        name="sentry-api-0-data-scrubbing-selector-suggestions",
    ),
    re_path(
        r"^(?P<organization_id_or_slug>[^/]+)/access-requests/$",
        OrganizationAccessRequestDetailsEndpoint.as_view(),
        name="sentry-api-0-organization-access-requests",
    ),
    re_path(
        r"^(?P<organization_id_or_slug>[^/]+)/access-requests/(?P<request_id>\d+)/$",
        OrganizationAccessRequestDetailsEndpoint.as_view(),
        name="sentry-api-0-organization-access-request-details",
    ),
    re_path(
        r"^(?P<organization_id_or_slug>[^/]+)/api-keys/$",
        OrganizationApiKeyIndexEndpoint.as_view(),
        name="sentry-api-0-organization-api-key-index",
    ),
    re_path(
        r"^(?P<organization_id_or_slug>[^/]+)/api-keys/(?P<api_key_id>[^/]+)/$",
        OrganizationApiKeyDetailsEndpoint.as_view(),
        name="sentry-api-0-organization-api-key-details",
    ),
    re_path(
        r"^(?P<organization_id_or_slug>[^/]+)/audit-logs/$",
        OrganizationAuditLogsEndpoint.as_view(),
        name="sentry-api-0-organization-audit-logs",
    ),
    re_path(
        r"^(?P<organization_id_or_slug>[^/]+)/auth-provider/$",
        OrganizationAuthProviderDetailsEndpoint.as_view(),
        name="sentry-api-0-organization-auth-provider",
    ),
    re_path(
        r"^(?P<organization_id_or_slug>[^/]+)/auth-providers/$",
        OrganizationAuthProvidersEndpoint.as_view(),
        name="sentry-api-0-organization-auth-providers",
    ),
    re_path(
        r"^(?P<organization_id_or_slug>[^/]+)/avatar/$",
        OrganizationAvatarEndpoint.as_view(),
        name="sentry-api-0-organization-avatar",
    ),
    re_path(
        r"^(?P<organization_id_or_slug>[^/]+)/artifactbundle/assemble/$",
        OrganizationArtifactBundleAssembleEndpoint.as_view(),
        name="sentry-api-0-organization-artifactbundle-assemble",
    ),
    re_path(
        r"^(?P<organization_id_or_slug>[^/]+)/config/integrations/$",
        OrganizationConfigIntegrationsEndpoint.as_view(),
        name="sentry-api-0-organization-config-integrations",
    ),
    re_path(
        r"^(?P<organization_id_or_slug>[^/]+)/config/repos/$",
        OrganizationConfigRepositoriesEndpoint.as_view(),
        name="sentry-api-0-organization-config-repositories",
    ),
    re_path(
        r"^(?P<organization_id_or_slug>[^/]+)/sampling/project-rates/$",
        OrganizationSamplingProjectRatesEndpoint.as_view(),
        name="sentry-api-0-organization-sampling-project-rates",
    ),
    re_path(
        r"^(?P<organization_id_or_slug>[^/]+)/sampling/project-root-counts/$",
        OrganizationSamplingProjectSpanCountsEndpoint.as_view(),
        name="sentry-api-0-organization-sampling-root-counts",
    ),
    re_path(
        r"^(?P<organization_id_or_slug>[^/]+)/sampling/admin-metrics/$",
        OrganizationDynamicSamplingAdminMetricsEndpoint.as_view(),
        name="sentry-api-0-organization-sampling-admin-metrics",
    ),
    re_path(
        r"^(?P<organization_id_or_slug>[^/]+)/sdk-updates/$",
        OrganizationSdkUpdatesEndpoint.as_view(),
        name="sentry-api-0-organization-sdk-updates",
    ),
    re_path(
        r"^(?P<organization_id_or_slug>[^/]+)/sdk-deprecations/$",
        OrganizationSdkDeprecationsEndpoint.as_view(),
        name="sentry-api-0-organization-sdk-deprecations",
    ),
    re_path(
        r"^(?P<organization_id_or_slug>[^/]+)/sdks/$",
        OrganizationSdksEndpoint.as_view(),
        name="sentry-api-0-organization-sdks",
    ),
    re_path(
        r"^(?P<organization_id_or_slug>[^/]+)/events/$",
        OrganizationEventsEndpoint.as_view(),
        name="sentry-api-0-organization-events",
    ),
    re_path(
        r"^(?P<organization_id_or_slug>[^/]+)/events/(?P<project_id_or_slug>[^/]+):(?P<event_id>(?:\d+|[A-Fa-f0-9-]{32,36}))/$",
        OrganizationEventDetailsEndpoint.as_view(),
        name="sentry-api-0-organization-event-details",
    ),
    re_path(
        r"^(?P<organization_id_or_slug>[^/]+)/events-stats/$",
        OrganizationEventsStatsEndpoint.as_view(),
        name="sentry-api-0-organization-events-stats",
    ),
    re_path(
        r"^(?P<organization_id_or_slug>[^/]+)/events-timeseries/$",
        OrganizationEventsTimeseriesEndpoint.as_view(),
        name="sentry-api-0-organization-events-timeseries",
    ),
    re_path(
        r"^(?P<organization_id_or_slug>[^/]+)/events/anomalies/$",
        OrganizationEventsAnomaliesEndpoint.as_view(),
        name="sentry-api-0-organization-events-anomalies",
    ),
    re_path(
        r"^(?P<organization_id_or_slug>[^/]+)/project-templates/$",
        OrganizationProjectTemplatesIndexEndpoint.as_view(),
        name="sentry-api-0-organization-project-templates",
    ),
    re_path(
        r"^(?P<organization_id_or_slug>[^/]+)/project-templates/(?P<template_id>[^/]+)/$",
        OrganizationProjectTemplateDetailEndpoint.as_view(),
        name="sentry-api-0-organization-project-template-detail",
    ),
    re_path(
        r"^(?P<organization_id_or_slug>[^/]+)/traces/$",
        OrganizationTracesEndpoint.as_view(),
        name="sentry-api-0-organization-traces",
    ),
    re_path(
        r"^(?P<organization_id_or_slug>[^/]+)/trace-items/attributes/$",
        OrganizationTraceItemAttributesEndpoint.as_view(),
        name="sentry-api-0-organization-trace-item-attributes",
    ),
    re_path(
        r"^(?P<organization_id_or_slug>[^/]+)/trace-items/attributes/(?P<key>[^/]+)/values/$",
        OrganizationTraceItemAttributeValuesEndpoint.as_view(),
        name="sentry-api-0-organization-trace-item-attribute-values",
    ),
    re_path(
        r"^(?P<organization_id_or_slug>[^/]+)/trace-items/attributes/ranked/$",
        OrganizationTraceItemsAttributesRankedEndpoint.as_view(),
        name="sentry-api-0-organization-trace-item-attributes-ranked",
    ),
    re_path(
        r"^(?P<organization_id_or_slug>[^/]+)/spans/fields/$",
        OrganizationSpansFieldsEndpoint.as_view(),
        name="sentry-api-0-organization-spans-fields",
    ),
    re_path(
        r"^(?P<organization_id_or_slug>[^/]+)/spans/fields/(?P<key>[^/]+)/values/$",
        OrganizationSpansFieldValuesEndpoint.as_view(),
        name="sentry-api-0-organization-spans-fields-values",
    ),
    re_path(
        r"^(?P<organization_id_or_slug>[^/]+)/spans/fields/stats/$",
        OrganizationSpansFieldsStatsEndpoint.as_view(),
        name="sentry-api-0-organization-spans-fields-stats",
    ),
    re_path(
        r"^(?P<organization_id_or_slug>[^/]+)/metrics-estimation-stats/$",
        OrganizationOnDemandMetricsEstimationStatsEndpoint.as_view(),
        name="sentry-api-0-organization-metrics-estimation-stats",
    ),
    re_path(
        r"^(?P<organization_id_or_slug>[^/]+)/events-facets/$",
        OrganizationEventsFacetsEndpoint.as_view(),
        name="sentry-api-0-organization-events-facets",
    ),
    re_path(
        r"^(?P<organization_id_or_slug>[^/]+)/events-facets-performance/$",
        OrganizationEventsFacetsPerformanceEndpoint.as_view(),
        name="sentry-api-0-organization-events-facets-performance",
    ),
    re_path(
        r"^(?P<organization_id_or_slug>[^/]+)/events-facets-performance-histogram/$",
        OrganizationEventsFacetsPerformanceHistogramEndpoint.as_view(),
        name="sentry-api-0-organization-events-facets-performance-histogram",
    ),
    re_path(
        r"^(?P<organization_id_or_slug>[^/]+)/events-span-ops/$",
        OrganizationEventsSpanOpsEndpoint.as_view(),
        name="sentry-api-0-organization-events-span-ops",
    ),
    re_path(
        r"^(?P<organization_id_or_slug>[^/]+)/events-spans/$",
        OrganizationEventsSpansExamplesEndpoint.as_view(),
        name="sentry-api-0-organization-events-spans",
    ),
    re_path(
        r"^(?P<organization_id_or_slug>[^/]+)/events-spans-performance/$",
        OrganizationEventsSpansPerformanceEndpoint.as_view(),
        name="sentry-api-0-organization-events-spans-performance",
    ),
    re_path(
        r"^(?P<organization_id_or_slug>[^/]+)/events-spans-stats/$",
        OrganizationEventsSpansStatsEndpoint.as_view(),
        name="sentry-api-0-organization-events-spans-stats",
    ),
    re_path(
        r"^(?P<organization_id_or_slug>[^/]+)/events-root-cause-analysis/$",
        OrganizationEventsRootCauseAnalysisEndpoint.as_view(),
        name="sentry-api-0-organization-events-root-cause-analysis",
    ),
    re_path(
        r"^(?P<organization_id_or_slug>[^/]+)/events-meta/$",
        OrganizationEventsMetaEndpoint.as_view(),
        name="sentry-api-0-organization-events-meta",
    ),
    re_path(
        r"^(?P<organization_id_or_slug>[^/]+)/spans-samples/$",
        OrganizationSpansSamplesEndpoint.as_view(),
        name="sentry-api-0-organization-spans-samples",
    ),
    re_path(
        r"^(?P<organization_id_or_slug>[^/]+)/metrics-compatibility/$",
        OrganizationMetricsCompatibility.as_view(),
        name="sentry-api-0-organization-metrics-compatibility",
    ),
    re_path(
        r"^(?P<organization_id_or_slug>[^/]+)/metrics-compatibility-sums/$",
        OrganizationMetricsCompatibilitySums.as_view(),
        name="sentry-api-0-organization-metrics-compatibility-sums",
    ),
    re_path(
        r"^(?P<organization_id_or_slug>[^/]+)/missing-members/$",
        OrganizationMissingMembersEndpoint.as_view(),
        name="sentry-api-0-organization-missing-members",
    ),
    re_path(
        r"^(?P<organization_id_or_slug>[^/]+)/events-histogram/$",
        OrganizationEventsHistogramEndpoint.as_view(),
        name="sentry-api-0-organization-events-histogram",
    ),
    re_path(
        r"^(?P<organization_id_or_slug>[^/]+)/events-spans-histogram/$",
        OrganizationEventsSpansHistogramEndpoint.as_view(),
        name="sentry-api-0-organization-events-spans-histogram",
    ),
    re_path(
        r"^(?P<organization_id_or_slug>[^/]+)/events-trends/$",
        OrganizationEventsTrendsEndpoint.as_view(),
        name="sentry-api-0-organization-events-trends",
    ),
    re_path(
        r"^(?P<organization_id_or_slug>[^/]+)/events-vitals/$",
        OrganizationEventsVitalsEndpoint.as_view(),
        name="sentry-api-0-organization-events-vitals",
    ),
    re_path(
        r"^(?P<organization_id_or_slug>[^/]+)/events-has-measurements/$",
        OrganizationEventsHasMeasurementsEndpoint.as_view(),
        name="sentry-api-0-organization-events-has-measurements",
    ),
    re_path(
        r"^(?P<organization_id_or_slug>[^/]+)/events-trends-stats/$",
        OrganizationEventsTrendsStatsEndpoint.as_view(),
        name="sentry-api-0-organization-events-trends-stats",
    ),
    # This endpoint is for experimentation only
    # Once this feature is developed, the endpoint will replace /events-trends-stats
    re_path(
        r"^(?P<organization_id_or_slug>[^/]+)/events-trends-statsv2/$",
        OrganizationEventsNewTrendsStatsEndpoint.as_view(),
        name="sentry-api-0-organization-events-trends-statsv2",
    ),
    re_path(
        r"^(?P<organization_id_or_slug>[^/]+)/events-trace-light/(?P<trace_id>(?:\d+|[A-Fa-f0-9-]{32,36}))/$",
        OrganizationEventsTraceLightEndpoint.as_view(),
        name="sentry-api-0-organization-events-trace-light",
    ),
    re_path(
        r"^(?P<organization_id_or_slug>[^/]+)/events-trace/(?P<trace_id>(?:\d+|[A-Fa-f0-9-]{32,36}))/$",
        OrganizationEventsTraceEndpoint.as_view(),
        name="sentry-api-0-organization-events-trace",
    ),
    re_path(
        r"^(?P<organization_id_or_slug>[^/]+)/events-trace-meta/(?P<trace_id>(?:\d+|[A-Fa-f0-9-]{32,36}))/$",
        OrganizationEventsTraceMetaEndpoint.as_view(),
        name="sentry-api-0-organization-events-trace-meta",
    ),
    re_path(
        r"^(?P<organization_id_or_slug>[^/]+)/trace/(?P<trace_id>(?:\d+|[A-Fa-f0-9-]{32,36}))/$",
        OrganizationTraceEndpoint.as_view(),
        name="sentry-api-0-organization-trace",
    ),
    re_path(
        r"^(?P<organization_id_or_slug>[^/]+)/trace-meta/(?P<trace_id>(?:\d+|[A-Fa-f0-9-]{32,36}))/$",
        OrganizationTraceMetaEndpoint.as_view(),
        name="sentry-api-0-organization-trace-meta",
    ),
    re_path(
        r"^(?P<organization_id_or_slug>[^/]+)/trace-logs/$",
        OrganizationTraceLogsEndpoint.as_view(),
        name="sentry-api-0-organization-trace-logs",
    ),
    re_path(
        r"^(?P<organization_id_or_slug>[^/]+)/trace-summary/$",
        OrganizationTraceSummaryEndpoint.as_view(),
        name="sentry-api-0-organization-trace-summary",
    ),
    re_path(
        r"^(?P<organization_id_or_slug>[^/]+)/page-web-vitals-summary/$",
        OrganizationPageWebVitalsSummaryEndpoint.as_view(),
        name="sentry-api-0-organization-page-web-vitals-summary",
    ),
    re_path(
        r"^(?P<organization_id_or_slug>[^/]+)/measurements-meta/$",
        OrganizationMeasurementsMeta.as_view(),
        name="sentry-api-0-organization-measurements-meta",
    ),
    re_path(
        r"^(?P<organization_id_or_slug>[^/]+)/issues/$",
        OrganizationGroupIndexEndpoint.as_view(),
        name="sentry-api-0-organization-group-index",
    ),
    re_path(
        r"^(?P<organization_id_or_slug>[^/]+)/issues-count/$",
        OrganizationIssuesCountEndpoint.as_view(),
        name="sentry-api-0-organization-issues-count",
    ),
    re_path(
        r"^(?P<organization_id_or_slug>[^/]+)/issues-stats/$",
        OrganizationGroupIndexStatsEndpoint.as_view(),
        name="sentry-api-0-organization-group-index-stats",
    ),
    re_path(
        r"^(?P<organization_id_or_slug>[^/]+)/issues-metrics/$",
        OrganizationIssueMetricsEndpoint.as_view(),
        name="sentry-api-0-organization-issue-metrics",
    ),
    re_path(
        r"^(?P<organization_id_or_slug>[^/]+)/integrations/$",
        OrganizationIntegrationsEndpoint.as_view(),
        name="sentry-api-0-organization-integrations",
    ),
    re_path(
        r"^(?P<organization_id_or_slug>[^/]+)/integrations/(?P<integration_id>[^/]+)/$",
        OrganizationIntegrationDetailsEndpoint.as_view(),
        name="sentry-api-0-organization-integration-details",
    ),
    re_path(
        r"^(?P<organization_id_or_slug>[^/]+)/integrations/(?P<integration_id>[^/]+)/repos/$",
        OrganizationIntegrationReposEndpoint.as_view(),
        name="sentry-api-0-organization-integration-repos",
    ),
    re_path(
        r"^(?P<organization_id_or_slug>[^/]+)/integrations/(?P<integration_id>[^/]+)/issues/$",
        OrganizationIntegrationIssuesEndpoint.as_view(),
        name="sentry-api-0-organization-integration-issues",
    ),
    re_path(
        r"^(?P<organization_id_or_slug>[^/]+)/integrations/(?P<integration_id>[^/]+)/migrate-opsgenie/$",
        OrganizationIntegrationMigrateOpsgenieEndpoint.as_view(),
        name="sentry-api-0-organization-integration-migrate-opsgenie",
    ),
    re_path(
        r"^(?P<organization_id_or_slug>[^/]+)/integrations/(?P<integration_id>[^/]+)/serverless-functions/$",
        OrganizationIntegrationServerlessFunctionsEndpoint.as_view(),
        name="sentry-api-0-organization-integration-serverless-functions",
    ),
    re_path(
        r"^(?P<organization_id_or_slug>[^/]+)/members/$",
        OrganizationMemberIndexEndpoint.as_view(),
        name="sentry-api-0-organization-member-index",
    ),
    re_path(
        r"^(?P<organization_id_or_slug>[^/]+)/invited-members/$",
        OrganizationMemberInviteIndexEndpoint.as_view(),
        name="sentry-api-0-organization-member-invite-index",
    ),
    re_path(
        r"^(?P<organization_id_or_slug>[^/]+)/invited-members/(?P<member_invite_id>[^/]+)/$",
        OrganizationMemberInviteDetailsEndpoint.as_view(),
        name="sentry-api-0-organization-member-invite-details",
    ),
    re_path(
        r"^(?P<organization_id_or_slug>[^/]+)/external-users/$",
        ExternalUserEndpoint.as_view(),
        name="sentry-api-0-organization-external-user",
    ),
    re_path(
        r"^(?P<organization_id_or_slug>[^/]+)/external-users/(?P<external_user_id>[^/]+)/$",
        ExternalUserDetailsEndpoint.as_view(),
        name="sentry-api-0-organization-external-user-details",
    ),
    re_path(
        r"^(?P<organization_id_or_slug>[^/]+)/integration-requests/$",
        OrganizationIntegrationRequestEndpoint.as_view(),
        name="sentry-api-0-organization-integration-request",
    ),
    re_path(
        r"^(?P<organization_id_or_slug>[^/]+)/invite-requests/$",
        OrganizationInviteRequestIndexEndpoint.as_view(),
        name="sentry-api-0-organization-invite-request-index",
    ),
    re_path(
        r"^(?P<organization_id_or_slug>[^/]+)/invite-requests/(?P<member_id>[^/]+)/$",
        OrganizationInviteRequestDetailsEndpoint.as_view(),
        name="sentry-api-0-organization-invite-request-detail",
    ),
    # Notification Actions
    re_path(
        r"^(?P<organization_id_or_slug>[^/]+)/notifications/actions/$",
        NotificationActionsIndexEndpoint.as_view(),
        name="sentry-api-0-organization-notification-actions",
    ),
    re_path(
        r"^(?P<organization_id_or_slug>[^/]+)/notifications/actions/(?P<action_id>[^/]+)/$",
        NotificationActionsDetailsEndpoint.as_view(),
        name="sentry-api-0-organization-notification-actions-details",
    ),
    re_path(
        r"^(?P<organization_id_or_slug>[^/]+)/notifications/available-actions/$",
        NotificationActionsAvailableEndpoint.as_view(),
        name="sentry-api-0-organization-notification-available-actions",
    ),
    # Monitors
    re_path(
        r"^(?P<organization_id_or_slug>[^/]+)/monitors/$",
        OrganizationMonitorIndexEndpoint.as_view(),
        name="sentry-api-0-organization-monitor-index",
    ),
    re_path(
        r"^(?P<organization_id_or_slug>[^/]+)/monitors-count/$",
        OrganizationMonitorIndexCountEndpoint.as_view(),
        name="sentry-api-0-organization-monitor-index-count",
    ),
    re_path(
        r"^(?P<organization_id_or_slug>[^/]+)/monitors-stats/$",
        OrganizationMonitorIndexStatsEndpoint.as_view(),
        name="sentry-api-0-organization-monitor-index-stats",
    ),
    re_path(
        r"^(?P<organization_id_or_slug>[^/]+)/processing-errors/$",
        OrganizationMonitorProcessingErrorsIndexEndpoint.as_view(),
        name="sentry-api-0-organization-monitor-processing-errors-index",
    ),
    re_path(
        r"^(?P<organization_id_or_slug>[^/]+)/monitors-schedule-data/$",
        OrganizationMonitorScheduleSampleDataEndpoint.as_view(),
        name="sentry-api-0-organization-monitors-schedule-sample-data",
    ),
    re_path(
        r"^(?P<organization_id_or_slug>[^/]+)/monitors/(?P<monitor_id_or_slug>[^/]+)/$",
        OrganizationMonitorDetailsEndpoint.as_view(),
        name="sentry-api-0-organization-monitor-details",
    ),
    re_path(
        r"^(?P<organization_id_or_slug>[^/]+)/monitors/(?P<monitor_id_or_slug>[^/]+)/environments/(?P<environment>[^/]+)$",
        OrganizationMonitorEnvironmentDetailsEndpoint.as_view(),
        name="sentry-api-0-organization-monitor-environment-details",
    ),
    re_path(
        r"^(?P<organization_id_or_slug>[^/]+)/monitors/(?P<monitor_id_or_slug>[^/]+)/stats/$",
        OrganizationMonitorStatsEndpoint.as_view(),
        name="sentry-api-0-organization-monitor-stats",
    ),
    re_path(
        r"^(?P<organization_id_or_slug>[^/]+)/monitors/(?P<monitor_id_or_slug>[^/]+)/checkins/$",
        OrganizationMonitorCheckInIndexEndpoint.as_view(),
        name="sentry-api-0-organization-monitor-check-in-index",
    ),
    re_path(
        r"^(?P<organization_id_or_slug>[^/]+)/group-search-views/$",
        OrganizationGroupSearchViewsEndpoint.as_view(),
        name="sentry-api-0-organization-group-search-views",
    ),
    re_path(
        r"^(?P<organization_id_or_slug>[^/]+)/group-search-views/starred/$",
        OrganizationGroupSearchViewsStarredEndpoint.as_view(),
        name="sentry-api-0-organization-group-search-views-starred",
    ),
    re_path(
        r"^(?P<organization_id_or_slug>[^/]+)/group-search-views/(?P<view_id>[^/]+)/$",
        OrganizationGroupSearchViewDetailsEndpoint.as_view(),
        name="sentry-api-0-organization-group-search-view-details",
    ),
    re_path(
        r"^(?P<organization_id_or_slug>[^/]+)/group-search-views/(?P<view_id>[^/]+)/visit/$",
        OrganizationGroupSearchViewVisitEndpoint.as_view(),
        name="sentry-api-0-organization-group-search-view-visit",
    ),
    re_path(
        r"^(?P<organization_id_or_slug>[^/]+)/group-search-views/(?P<view_id>[^/]+)/starred/$",
        OrganizationGroupSearchViewDetailsStarredEndpoint.as_view(),
        name="sentry-api-0-organization-group-search-view-starred",
    ),
    re_path(
        r"^(?P<organization_id_or_slug>[^/]+)/group-search-views/starred/order/$",
        OrganizationGroupSearchViewStarredOrderEndpoint.as_view(),
        name="sentry-api-0-organization-group-search-view-starred-order",
    ),
    # Pinned and saved search
    re_path(
        r"^(?P<organization_id_or_slug>[^/]+)/pinned-searches/$",
        OrganizationPinnedSearchEndpoint.as_view(),
        name="sentry-api-0-organization-pinned-searches",
    ),
    re_path(
        r"^(?P<organization_id_or_slug>[^/]+)/recent-searches/$",
        OrganizationRecentSearchesEndpoint.as_view(),
        name="sentry-api-0-organization-recent-searches",
    ),
    re_path(
        r"^(?P<organization_id_or_slug>[^/]+)/searches/(?P<search_id>[^/]+)/$",
        OrganizationSearchDetailsEndpoint.as_view(),
        name="sentry-api-0-organization-search-details",
    ),
    re_path(
        r"^(?P<organization_id_or_slug>[^/]+)/searches/$",
        OrganizationSearchesEndpoint.as_view(),
        name="sentry-api-0-organization-searches",
    ),
    re_path(
        r"^(?P<organization_id_or_slug>[^/]+)/sessions/$",
        OrganizationSessionsEndpoint.as_view(),
        name="sentry-api-0-organization-sessions",
    ),
    re_path(
        r"^(?P<organization_id_or_slug>[^/]+)/releases/(?P<version>[^/]+)/resolved/$",
        OrganizationIssuesResolvedInReleaseEndpoint.as_view(),
        name="sentry-api-0-organization-release-resolved",
    ),
    re_path(
        r"^(?P<organization_id_or_slug>[^/]+)/members/(?P<member_id>[^/]+)/$",
        OrganizationMemberDetailsEndpoint.as_view(),
        name="sentry-api-0-organization-member-details",
    ),
    re_path(
        r"^(?P<organization_id_or_slug>[^/]+)/members/(?P<member_id>[^/]+)/teams/(?P<team_id_or_slug>[^/]+)/$",
        OrganizationMemberTeamDetailsEndpoint.as_view(),
        name="sentry-api-0-organization-member-team-details",
    ),
    re_path(
        r"^(?P<organization_id_or_slug>[^/]+)/onboarding-continuation-email/$",
        OrganizationOnboardingContinuationEmail.as_view(),
        name="sentry-api-0-organization-onboarding-continuation-email",
    ),
    re_path(
        r"^(?P<organization_id_or_slug>[^/]+)/projects/$",
        OrganizationProjectsEndpoint.as_view(),
        name="sentry-api-0-organization-projects",
    ),
    re_path(
        r"^(?P<organization_id_or_slug>[^/]+)/experimental/projects/$",
        OrganizationProjectsExperimentEndpoint.as_view(),
        name="sentry-api-0-organization-projects-experiment",
    ),
    re_path(
        r"^(?P<organization_id_or_slug>[^/]+)/projects-count/$",
        OrganizationProjectsCountEndpoint.as_view(),
        name="sentry-api-0-organization-projects-count",
    ),
    re_path(
        r"^(?P<organization_id_or_slug>[^/]+)/sent-first-event/$",
        OrganizationProjectsSentFirstEventEndpoint.as_view(),
        name="sentry-api-0-organization-sent-first-event",
    ),
    re_path(
        r"^(?P<organization_id_or_slug>[^/]+)/repos/$",
        OrganizationRepositoriesEndpoint.as_view(),
        name="sentry-api-0-organization-repositories",
    ),
    re_path(
        r"^(?P<organization_id_or_slug>[^/]+)/repos/(?P<repo_id>[^/]+)/$",
        OrganizationRepositoryDetailsEndpoint.as_view(),
        name="sentry-api-0-organization-repository-details",
    ),
    re_path(
        r"^(?P<organization_id_or_slug>[^/]+)/repos/(?P<repo_id>[^/]+)/commits/$",
        OrganizationRepositoryCommitsEndpoint.as_view(),
        name="sentry-api-0-organization-repository-commits",
    ),
    re_path(
        r"^(?P<organization_id_or_slug>[^/]+)/plugins/$",
        OrganizationPluginsEndpoint.as_view(),
        name="sentry-api-0-organization-plugins",
    ),
    re_path(
        r"^(?P<organization_id_or_slug>[^/]+)/plugins/configs/$",
        OrganizationPluginsConfigsEndpoint.as_view(),
        name="sentry-api-0-organization-plugins-configs",
    ),
    re_path(
        r"^(?P<organization_id_or_slug>[^/]+)/releases/$",
        OrganizationReleasesEndpoint.as_view(),
        name="sentry-api-0-organization-releases",
    ),
    re_path(
        r"^(?P<organization_id_or_slug>[^/]+)/release-thresholds/$",
        ReleaseThresholdIndexEndpoint.as_view(),
        name="sentry-api-0-organization-release-thresholds",
    ),
    # TODO: also integrate release threshold status into the releases response?
    re_path(
        r"^(?P<organization_id_or_slug>[^/]+)/release-threshold-statuses/$",
        ReleaseThresholdStatusIndexEndpoint.as_view(),
        name="sentry-api-0-organization-release-threshold-statuses",
    ),
    re_path(
        r"^(?P<organization_id_or_slug>[^/]+)/releases/stats/$",
        OrganizationReleasesStatsEndpoint.as_view(),
        name="sentry-api-0-organization-releases-stats",
    ),
    re_path(
        r"^(?P<organization_id_or_slug>[^/]+)/releases/(?P<version>[^/]+)/$",
        OrganizationReleaseDetailsEndpoint.as_view(),
        name="sentry-api-0-organization-release-details",
    ),
    re_path(
        r"^(?P<organization_id_or_slug>[^/]+)/releases/(?P<version>[^/]+)/meta/$",
        OrganizationReleaseMetaEndpoint.as_view(),
        name="sentry-api-0-organization-release-meta",
    ),
    re_path(
        r"^(?P<organization_id_or_slug>[^/]+)/releases/(?P<version>[^/]+)/assemble/$",
        OrganizationReleaseAssembleEndpoint.as_view(),
        name="sentry-api-0-organization-release-assemble",
    ),
    re_path(
        r"^(?P<organization_id_or_slug>[^/]+)/releases/(?P<version>[^/]+)/files/$",
        OrganizationReleaseFilesEndpoint.as_view(),
        name="sentry-api-0-organization-release-files",
    ),
    re_path(
        r"^(?P<organization_id_or_slug>[^/]+)/releases/(?P<version>[^/]+)/files/(?P<file_id>[^/]+)/$",
        OrganizationReleaseFileDetailsEndpoint.as_view(),
        name="sentry-api-0-organization-release-file-details",
    ),
    re_path(
        r"^(?P<organization_id_or_slug>[^/]+)/releases/(?P<version>[^/]+)/commitfiles/$",
        CommitFileChangeEndpoint.as_view(),
        name="sentry-api-0-release-commitfilechange",
    ),
    re_path(
        r"^(?P<organization_id_or_slug>[^/]+)/releases/(?P<version>[^/]+)/deploys/$",
        ReleaseDeploysEndpoint.as_view(),
        name="sentry-api-0-organization-release-deploys",
    ),
    re_path(
        r"^(?P<organization_id_or_slug>[^/]+)/releases/(?P<version>[^/]+)/commits/$",
        OrganizationReleaseCommitsEndpoint.as_view(),
        name="sentry-api-0-organization-release-commits",
    ),
    re_path(
        r"^(?P<organization_id_or_slug>[^/]+)/releases/(?P<version>[^/]+)/previous-with-commits/$",
        OrganizationReleasePreviousCommitsEndpoint.as_view(),
        name="sentry-api-0-organization-release-previous-with-commits",
    ),
    re_path(
        r"^(?P<organization_id_or_slug>[^/]+)/user-feedback/$",
        OrganizationUserReportsEndpoint.as_view(),
        name="sentry-api-0-organization-user-feedback",
    ),
    re_path(
        r"^(?P<organization_id_or_slug>[^/]+)/feedback-summary/$",
        OrganizationFeedbackSummaryEndpoint.as_view(),
        name="sentry-api-0-organization-user-feedback-summary",
    ),
    re_path(
        r"^(?P<organization_id_or_slug>[^/]+)/feedback-categories/$",
        OrganizationFeedbackCategoriesEndpoint.as_view(),
        name="sentry-api-0-organization-user-feedback-categories",
    ),
    re_path(
        r"^(?P<organization_id_or_slug>[^/]+)/user-teams/$",
        OrganizationUserTeamsEndpoint.as_view(),
        name="sentry-api-0-organization-user-teams",
    ),
    re_path(
        r"^(?P<organization_id_or_slug>[^/]+)/users/$",
        OrganizationUsersEndpoint.as_view(),
        name="sentry-api-0-organization-users",
    ),
    re_path(
        r"^(?P<organization_id_or_slug>[^/]+)/users/(?P<user_id>[^/]+)/$",
        OrganizationUserDetailsEndpoint.as_view(),
        name="sentry-api-0-organization-user-details",
    ),
    re_path(
        r"^(?P<organization_id_or_slug>[^/]+)/sentry-app-installations/$",
        SentryAppInstallationsEndpoint.as_view(),
        name="sentry-api-0-sentry-app-installations",
    ),
    re_path(
        r"^(?P<organization_id_or_slug>[^/]+)/sentry-apps/$",
        OrganizationSentryAppsEndpoint.as_view(),
        name="sentry-api-0-organization-sentry-apps",
    ),
    re_path(
        r"^(?P<organization_id_or_slug>[^/]+)/trace-explorer-ai/setup/$",
        TraceExplorerAISetup.as_view(),
        name="sentry-api-0-trace-explorer-ai-setup",
    ),
    re_path(
        r"^(?P<organization_id_or_slug>[^/]+)/trace-explorer-ai/query/$",
        TraceExplorerAIQuery.as_view(),
        name="sentry-api-0-trace-explorer-ai-query",
    ),
    re_path(
        r"^(?P<organization_id_or_slug>[^/]+)/seer/explorer-chat/(?:(?P<run_id>[^/]+)/)?$",
        OrganizationSeerExplorerChatEndpoint.as_view(),
        name="sentry-api-0-organization-seer-explorer-chat",
    ),
    re_path(
        r"^(?P<organization_id_or_slug>[^/]+)/seer/setup-check/$",
        OrganizationSeerSetupCheck.as_view(),
        name="sentry-api-0-organization-seer-setup-check",
    ),
    re_path(
        r"^(?P<organization_id_or_slug>[^/]+)/sentry-app-components/$",
        OrganizationSentryAppComponentsEndpoint.as_view(),
        name="sentry-api-0-organization-sentry-app-components",
    ),
    re_path(
        r"^(?P<organization_id_or_slug>[^/]+)/org-auth-tokens/$",
        OrganizationAuthTokensEndpoint.as_view(),
        name="sentry-api-0-org-auth-tokens",
    ),
    re_path(
        r"^(?P<organization_id_or_slug>[^/]+)/org-auth-tokens/(?P<token_id>[^/]+)/$",
        OrganizationAuthTokenDetailsEndpoint.as_view(),
        name="sentry-api-0-org-auth-token-details",
    ),
    re_path(
        r"^(?P<organization_id_or_slug>[^/]+)/stats/$",
        OrganizationStatsEndpoint.as_view(),
        name="sentry-api-0-organization-stats",
    ),
    re_path(
        r"^(?P<organization_id_or_slug>[^/]+)/stats_v2/$",
        OrganizationStatsEndpointV2.as_view(),
        name="sentry-api-0-organization-stats-v2",
    ),
    re_path(
        r"^(?P<organization_id_or_slug>[^/]+)/stats-summary/$",
        OrganizationStatsSummaryEndpoint.as_view(),
        name="sentry-api-0-organization-stats-summary",
    ),
    re_path(
        r"^(?P<organization_id_or_slug>[^/]+)/teams/$",
        OrganizationTeamsEndpoint.as_view(),
        name="sentry-api-0-organization-teams",
    ),
    re_path(
        r"^(?P<organization_id_or_slug>[^/]+)/tags/$",
        OrganizationTagsEndpoint.as_view(),
        name="sentry-api-0-organization-tags",
    ),
    re_path(
        r"^(?P<organization_id_or_slug>[^/]+)/tags/(?P<key>[^/]+)/values/$",
        OrganizationTagKeyValuesEndpoint.as_view(),
        name="sentry-api-0-organization-tagkey-values",
    ),
    re_path(
        r"^(?P<organization_id_or_slug>[^/]+)/onboarding-tasks/$",
        OrganizationOnboardingTaskEndpoint.as_view(),
        name="sentry-api-0-organization-onboardingtasks",
    ),
    re_path(
        r"^(?P<organization_id_or_slug>[^/]+)/environments/$",
        OrganizationEnvironmentsEndpoint.as_view(),
        name="sentry-api-0-organization-environments",
    ),
    re_path(
        r"^(?P<organization_id_or_slug>[^/]+)/broadcasts/$",
        BroadcastIndexEndpoint.as_view(),
        name="sentry-api-0-organization-broadcasts",
    ),
    re_path(
        r"^(?P<organization_id_or_slug>[^/]+)/join-request/$",
        OrganizationJoinRequestEndpoint.as_view(),
        name="sentry-api-0-organization-join-request",
    ),
    # relay usage
    re_path(
        r"^(?P<organization_id_or_slug>[^/]+)/relay_usage/$",
        OrganizationRelayUsage.as_view(),
        name="sentry-api-0-organization-relay-usage",
    ),
    # Flags
    re_path(
        r"^(?P<organization_id_or_slug>[^/]+)/flags/logs/$",
        OrganizationFlagLogIndexEndpoint.as_view(),
        name="sentry-api-0-organization-flag-logs",
    ),
    re_path(
        r"^(?P<organization_id_or_slug>[^/]+)/flags/logs/(?P<flag_log_id>\d+)/$",
        OrganizationFlagLogDetailsEndpoint.as_view(),
        name="sentry-api-0-organization-flag-log",
    ),
    re_path(
        r"^(?P<organization_id_or_slug>[^/]+)/flags/hooks/provider/(?P<provider>[\w-]+)/$",
        OrganizationFlagsHooksEndpoint.as_view(),
        name="sentry-api-0-organization-flag-hooks",
    ),
    re_path(
        r"^(?P<organization_id_or_slug>[^/]+)/flags/signing-secrets/$",
        OrganizationFlagsWebHookSigningSecretsEndpoint.as_view(),
        name="sentry-api-0-organization-flag-hooks-signing-secrets",
    ),
    re_path(
        r"^(?P<organization_id_or_slug>[^/]+)/flags/signing-secrets/(?P<signing_secret_id>\d+)/$",
        OrganizationFlagsWebHookSigningSecretEndpoint.as_view(),
        name="sentry-api-0-organization-flag-hooks-signing-secret",
    ),
    # Replays
    re_path(
        r"^(?P<organization_id_or_slug>[^/]+)/replays/$",
        OrganizationReplayIndexEndpoint.as_view(),
        name="sentry-api-0-organization-replay-index",
    ),
    re_path(
        r"^(?P<organization_id_or_slug>[^/]+)/replay-selectors/$",
        OrganizationReplaySelectorIndexEndpoint.as_view(),
        name="sentry-api-0-organization-replay-selectors-index",
    ),
    re_path(
        r"^(?P<organization_id_or_slug>[^/]+)/replay-count/$",
        OrganizationReplayCountEndpoint.as_view(),
        name="sentry-api-0-organization-replay-count",
    ),
    re_path(
        r"^(?P<organization_id_or_slug>[^/]+)/replays/(?P<replay_id>[^/]+)/$",
        OrganizationReplayDetailsEndpoint.as_view(),
        name="sentry-api-0-organization-replay-details",
    ),
    re_path(
        r"^(?P<organization_id_or_slug>[^/]+)/replays-events-meta/$",
        OrganizationReplayEventsMetaEndpoint.as_view(),
        name="sentry-api-0-organization-replay-events-meta",
    ),
    re_path(
        r"^(?P<organization_id_or_slug>[^/]+)/request-project-creation/$",
        OrganizationRequestProjectCreation.as_view(),
        name="sentry-api-0-organization-request-project-creation",
    ),
    re_path(
        r"^(?P<organization_id_or_slug>[^/]+)/scim/v2/",
        include(
            [
                re_path(
                    r"^Users$",
                    OrganizationSCIMMemberIndex.as_view(),
                    name="sentry-api-0-organization-scim-member-index",
                ),
                re_path(
                    r"^Users/(?P<member_id>\d+)$",
                    OrganizationSCIMMemberDetails.as_view(),
                    name="sentry-api-0-organization-scim-member-details",
                ),
                re_path(
                    r"^Groups$",
                    OrganizationSCIMTeamIndex.as_view(),
                    name="sentry-api-0-organization-scim-team-index",
                ),
                re_path(
                    r"^Groups/(?P<team_id_or_slug>\d+)$",
                    OrganizationSCIMTeamDetails.as_view(),
                    name="sentry-api-0-organization-scim-team-details",
                ),
                re_path(
                    r"^Schemas$",
                    OrganizationSCIMSchemaIndex.as_view(),
                    name="sentry-api-0-organization-scim-schema-index",
                ),
            ]
        ),
    ),
    re_path(
        r"^(?P<organization_id_or_slug>[^/]+)/metrics/data/$",
        OrganizationReleaseHealthDataEndpoint.as_view(),
        name="sentry-api-0-organization-metrics-data",
    ),
    re_path(
        r"^(?P<organization_id_or_slug>[^/]+)/profiling/",
        include(
            [
                re_path(
                    r"^flamegraph/$",
                    OrganizationProfilingFlamegraphEndpoint.as_view(),
                    name="sentry-api-0-organization-profiling-flamegraph",
                ),
                re_path(
                    r"^function-trends/$",
                    OrganizationProfilingFunctionTrendsEndpoint.as_view(),
                    name="sentry-api-0-organization-profiling-function-trends",
                ),
                re_path(
                    r"^chunks/$",
                    OrganizationProfilingChunksEndpoint.as_view(),
                    name="sentry-api-0-organization-profiling-chunks",
                ),
                re_path(
                    r"^has-chunks/$",
                    OrganizationProfilingHasChunksEndpoint.as_view(),
                    name="sentry-api-0-organization-profiling-has-chunks",
                ),
            ],
        ),
    ),
    re_path(
        r"^(?P<organization_id_or_slug>[^/]+)/dynamic-sampling/",
        include(
            [
                re_path(
                    r"^custom-rules/$",
                    CustomRulesEndpoint.as_view(),
                    name="sentry-api-0-organization-dynamic_sampling-custom_rules",
                ),
            ],
        ),
    ),
    # Symbolicator Builtin Sources
    re_path(
        r"^(?P<organization_id_or_slug>[^/]+)/builtin-symbol-sources/$",
        BuiltinSymbolSourcesEndpoint.as_view(),
        name="sentry-api-0-organization-builtin-symbol-sources",
    ),
    # Unsubscribe from organization notifications
    re_path(
        r"^(?P<organization_id_or_slug>[^/]+)/unsubscribe/project/(?P<id>\d+)/$",
        OrganizationUnsubscribeProject.as_view(),
        name="sentry-api-0-organization-unsubscribe-project",
    ),
    re_path(
        r"^(?P<organization_id_or_slug>[^/]+)/unsubscribe/issue/(?P<id>\d+)/$",
        OrganizationUnsubscribeIssue.as_view(),
        name="sentry-api-0-organization-unsubscribe-issue",
    ),
    re_path(
        r"^(?P<organization_id_or_slug>[^/]+)/prompts-activity/$",
        PromptsActivityEndpoint.as_view(),
        name="sentry-api-0-organization-prompts-activity",
    ),
    re_path(
        r"^(?P<organization_id_or_slug>[^/]+)/region/$",
        OrganizationRegionEndpoint.as_view(),
        name="sentry-api-0-organization-region",
    ),
    # Trigger relocation
    re_path(
        r"^(?P<organization_id_or_slug>[^/]+)/fork/$",
        OrganizationForkEndpoint.as_view(),
        name="sentry-api-0-organization-fork",
    ),
    # Uptime
    re_path(
        r"^(?P<organization_id_or_slug>[^/]+)/uptime/$",
        OrganizationUptimeAlertIndexEndpoint.as_view(),
        name="sentry-api-0-organization-uptime-alert-index",
    ),
    re_path(
        r"^(?P<organization_id_or_slug>[^/]+)/uptime-count/$",
        OrganizationUptimeAlertIndexCountEndpoint.as_view(),
        name="sentry-api-0-organization-uptime-alert-index-count",
    ),
    re_path(
        r"^(?P<organization_id_or_slug>[^/]+)/uptime-stats/$",
        OrganizationUptimeStatsEndpoint.as_view(),
        name="sentry-api-0-organization-uptime-stats",
    ),
    re_path(
        r"^(?P<organization_id_or_slug>[^/]+)/uptime-summary/$",
        OrganizationUptimeSummaryEndpoint.as_view(),
        name="sentry-api-0-organization-uptime-summary",
    ),
    re_path(
        r"^(?P<organization_id_or_slug>[^/]+)/insights/tree/$",
        OrganizationInsightsTreeEndpoint.as_view(),
        name="sentry-api-0-organization-insights-tree",
    ),
    re_path(
        r"^(?P<organization_id_or_slug>[^/]+)/prevent/",
        include(PREVENT_URLS),
    ),
    *workflow_urls.organization_urlpatterns,
]

PROJECT_URLS: list[URLPattern | URLResolver] = [
    re_path(
        r"^$",
        ProjectIndexEndpoint.as_view(),
        name="sentry-api-0-projects",
    ),
    re_path(
        r"^(?P<organization_id_or_slug>[^/]+)/(?P<project_id_or_slug>[^/]+)/$",
        ProjectDetailsEndpoint.as_view(),
        name="sentry-api-0-project-details",
    ),
    re_path(
        r"^(?P<organization_id_or_slug>[^/]+)/(?P<project_id_or_slug>[^/]+)/alert-rules/(?P<alert_rule_id>[^/]+)/$",
        ProjectAlertRuleDetailsEndpoint.as_view(),
        name="sentry-api-0-project-alert-rule-details",
    ),
    re_path(
        r"^(?P<organization_id_or_slug>[^/]+)/(?P<project_id_or_slug>[^/]+)/alert-rules/$",
        ProjectAlertRuleIndexEndpoint.as_view(),
        name="sentry-api-0-project-alert-rules",
    ),
    re_path(
        r"^(?P<organization_id_or_slug>[^/]+)/(?P<project_id_or_slug>[^/]+)/alert-rule-task/(?P<task_uuid>[^/]+)/$",
        ProjectAlertRuleTaskDetailsEndpoint.as_view(),
        name="sentry-api-0-project-alert-rule-task-details",
    ),
    re_path(
        r"^(?P<organization_id_or_slug>[^/]+)/(?P<project_id_or_slug>[^/]+)/create-sample/$",
        ProjectCreateSampleEndpoint.as_view(),
        name="sentry-api-0-project-create-sample",
    ),
    re_path(
        r"^(?P<organization_id_or_slug>[^/]+)/(?P<project_id_or_slug>[^/]+)/create-sample-transaction/$",
        ProjectCreateSampleTransactionEndpoint.as_view(),
        name="sentry-api-0-project-create-sample-transaction",
    ),
    re_path(
        r"^(?P<organization_id_or_slug>[^/]+)/(?P<project_id_or_slug>[^/]+)/environments/$",
        ProjectEnvironmentsEndpoint.as_view(),
        name="sentry-api-0-project-environments",
    ),
    re_path(
        r"^(?P<organization_id_or_slug>[^/]+)/(?P<project_id_or_slug>[^/]+)/environments/(?P<environment>[^/]+)/$",
        ProjectEnvironmentDetailsEndpoint.as_view(),
        name="sentry-api-0-project-environment-details",
    ),
    re_path(
        r"^(?P<organization_id_or_slug>[^/]+)/(?P<project_id_or_slug>[^/]+)/trace-items/(?P<item_id>(?:[A-Fa-f0-9]+))/$",
        ProjectTraceItemDetailsEndpoint.as_view(),
        name="sentry-api-0-project-trace-item-details",
    ),
    re_path(
        r"^(?P<organization_id_or_slug>[^/]+)/(?P<project_id_or_slug>[^/]+)/events/$",
        ProjectEventsEndpoint.as_view(),
        name="sentry-api-0-project-events",
    ),
    re_path(
        r"^(?P<organization_id_or_slug>[^/]+)/(?P<project_id_or_slug>[^/]+)/events/(?P<event_id>(?:\d+|[A-Fa-f0-9]{32}))/$",
        ProjectEventDetailsEndpoint.as_view(),
        name="sentry-api-0-project-event-details",
    ),
    re_path(
        r"^(?P<organization_id_or_slug>[^/]+)/(?P<project_id_or_slug>[^/]+)/events/(?P<event_id>[^/]+)/grouping-info/$",
        EventGroupingInfoEndpoint.as_view(),
        name="sentry-api-0-event-grouping-info",
    ),
    re_path(
        r"^(?P<organization_id_or_slug>[^/]+)/(?P<project_id_or_slug>[^/]+)/events/(?P<event_id>[^/]+)/apple-crash-report$",
        EventAppleCrashReportEndpoint.as_view(),
        name="sentry-api-0-event-apple-crash-report",
    ),
    re_path(
        r"^(?P<organization_id_or_slug>[^/]+)/(?P<project_id_or_slug>[^/]+)/events/(?P<event_id>[^/]+)/attachments/$",
        EventAttachmentsEndpoint.as_view(),
        name="sentry-api-0-event-attachments",
    ),
    re_path(
        r"^(?P<organization_id_or_slug>[^/]+)/(?P<project_id_or_slug>[^/]+)/events/(?P<event_id>[^/]+)/reprocessable/$",
        EventReprocessableEndpoint.as_view(),
        name="sentry-api-0-event-attachments",
    ),
    re_path(
        r"^(?P<organization_id_or_slug>[^/]+)/(?P<project_id_or_slug>[^/]+)/events/(?P<event_id>[^/]+)/attachments/(?P<attachment_id>[^/]+)/$",
        EventAttachmentDetailsEndpoint.as_view(),
        name="sentry-api-0-event-attachment-details",
    ),
    re_path(
        r"^(?P<organization_id_or_slug>[^/]+)/(?P<project_id_or_slug>[^/]+)/events/(?P<event_id>[^/]+)/committers/$",
        EventFileCommittersEndpoint.as_view(),
        name="sentry-api-0-event-file-committers",
    ),
    re_path(
        r"^(?P<organization_id_or_slug>[^/]+)/(?P<project_id_or_slug>[^/]+)/events/(?P<event_id>[^/]+)/json/$",
        EventJsonEndpoint.as_view(),
        name="sentry-api-0-event-json",
    ),
    re_path(
        r"^(?P<organization_id_or_slug>[^/]+)/(?P<project_id_or_slug>[^/]+)/events/(?P<event_id>[^/]+)/owners/$",
        EventOwnersEndpoint.as_view(),
        name="sentry-api-0-event-owners",
    ),
    re_path(
        r"^(?P<organization_id_or_slug>[^/]+)/(?P<project_id_or_slug>[^/]+)/events/(?P<event_id>[^/]+)/source-map-debug/$",
        SourceMapDebugEndpoint.as_view(),
        name="sentry-api-0-event-source-map-debug",
    ),
    re_path(
        r"^(?P<organization_id_or_slug>[^/]+)/(?P<project_id_or_slug>[^/]+)/events/(?P<event_id>[^/]+)/source-map-debug-blue-thunder-edition/$",
        SourceMapDebugBlueThunderEditionEndpoint.as_view(),
        name="sentry-api-0-event-source-map-debug-blue-thunder-edition",
    ),
    re_path(
        r"^(?P<organization_id_or_slug>[^/]+)/(?P<project_id_or_slug>[^/]+)/events/(?P<event_id>[^/]+)/actionable-items/$",
        ActionableItemsEndpoint.as_view(),
        name="sentry-api-0-event-actionable-items",
    ),
    re_path(
        r"^(?P<organization_id_or_slug>[^/]+)/(?P<project_id_or_slug>[^/]+)/files/dsyms/$",
        DebugFilesEndpoint.as_view(),
        name="sentry-api-0-dsym-files",
    ),
    re_path(
        r"^(?P<organization_id_or_slug>[^/]+)/(?P<project_id_or_slug>[^/]+)/files/source-maps/$",
        SourceMapsEndpoint.as_view(),
        name="sentry-api-0-source-maps",
    ),
    re_path(
        r"^(?P<organization_id_or_slug>[^/]+)/(?P<project_id_or_slug>[^/]+)/files/artifact-bundles/$",
        ArtifactBundlesEndpoint.as_view(),
        name="sentry-api-0-artifact-bundles",
    ),
    re_path(
        r"^(?P<organization_id_or_slug>[^/]+)/(?P<project_id_or_slug>[^/]+)/files/proguard-artifact-releases",
        ProguardArtifactReleasesEndpoint.as_view(),
        name="sentry-api-0-proguard-artifact-releases",
    ),
    re_path(
        r"^(?P<organization_id_or_slug>[^/]+)/(?P<project_id_or_slug>[^/]+)/files/difs/assemble/$",
        DifAssembleEndpoint.as_view(),
        name="sentry-api-0-assemble-dif-files",
    ),
    re_path(
        r"^(?P<organization_id_or_slug>[^/]+)/(?P<project_id_or_slug>[^/]+)/files/dsyms/unknown/$",
        UnknownDebugFilesEndpoint.as_view(),
        name="sentry-api-0-unknown-dsym-files",
    ),
    re_path(
        r"^(?P<organization_id_or_slug>[^/]+)/(?P<project_id_or_slug>[^/]+)/files/dsyms/associate/$",
        AssociateDSymFilesEndpoint.as_view(),
        name="sentry-api-0-associate-dsym-files",
    ),
    re_path(
        r"^(?P<organization_id_or_slug>[^/]+)/(?P<project_id_or_slug>[^/]+)/filters/$",
        ProjectFiltersEndpoint.as_view(),
        name="sentry-api-0-project-filters",
    ),
    re_path(
        r"^(?P<organization_id_or_slug>[^/]+)/(?P<project_id_or_slug>[^/]+)/filters/(?P<filter_id>[^/]+)/$",
        ProjectFilterDetailsEndpoint.as_view(),
        name="sentry-api-0-project-filters-details",
    ),
    re_path(
        r"^(?P<organization_id_or_slug>[^/]+)/(?P<project_id_or_slug>[^/]+)/hooks/$",
        ProjectServiceHooksEndpoint.as_view(),
        name="sentry-api-0-service-hooks",
    ),
    re_path(
        r"^(?P<organization_id_or_slug>[^/]+)/(?P<project_id_or_slug>[^/]+)/hooks/(?P<hook_id>[^/]+)/$",
        ProjectServiceHookDetailsEndpoint.as_view(),
        name="sentry-api-0-project-service-hook-details",
    ),
    re_path(
        r"^(?P<organization_id_or_slug>[^/]+)/(?P<project_id_or_slug>[^/]+)/hooks/(?P<hook_id>[^/]+)/stats/$",
        ProjectServiceHookStatsEndpoint.as_view(),
        name="sentry-api-0-project-service-hook-stats",
    ),
    re_path(
        r"^(?P<organization_id_or_slug>[^/]+)/(?P<project_id_or_slug>[^/]+)/(?:issues|groups)/$",
        ProjectGroupIndexEndpoint.as_view(),
        name="sentry-api-0-project-group-index",
    ),
    re_path(
        r"^(?P<organization_id_or_slug>[^/]+)/(?P<project_id_or_slug>[^/]+)/(?:issues|groups)/stats/$",
        ProjectGroupStatsEndpoint.as_view(),
        name="sentry-api-0-project-group-stats",
    ),
    re_path(
        r"^(?P<organization_id_or_slug>[^/]+)/(?P<project_id_or_slug>[^/]+)/keys/$",
        ProjectKeysEndpoint.as_view(),
        name="sentry-api-0-project-keys",
    ),
    re_path(
        r"^(?P<organization_id_or_slug>[^/]+)/(?P<project_id_or_slug>[^/]+)/keys/(?P<key_id>[^/]+)/$",
        ProjectKeyDetailsEndpoint.as_view(),
        name="sentry-api-0-project-key-details",
    ),
    re_path(
        r"^(?P<organization_id_or_slug>[^/]+)/(?P<project_id_or_slug>[^/]+)/keys/(?P<key_id>[^/]+)/stats/$",
        ProjectKeyStatsEndpoint.as_view(),
        name="sentry-api-0-project-key-stats",
    ),
    re_path(
        r"^(?P<organization_id_or_slug>[^/]+)/(?P<project_id_or_slug>[^/]+)/members/$",
        ProjectMemberIndexEndpoint.as_view(),
        name="sentry-api-0-project-member-index",
    ),
    re_path(
        r"^(?P<organization_id_or_slug>[^/]+)/(?P<project_id_or_slug>[^/]+)/overview/$",
        ProjectOverviewEndpoint.as_view(),
        name="sentry-api-0-project-overview",
    ),
    re_path(
        r"^(?P<organization_id_or_slug>[^/]+)/(?P<project_id_or_slug>[^/]+)/releases/$",
        ProjectReleasesEndpoint.as_view(),
        name="sentry-api-0-project-releases",
    ),
    re_path(
        r"^(?P<organization_id_or_slug>[^/]+)/(?P<project_id_or_slug>[^/]+)/release-thresholds/$",
        ReleaseThresholdEndpoint.as_view(),
        name="sentry-api-0-project-release-thresholds",
    ),
    re_path(
        r"^(?P<organization_id_or_slug>[^/]+)/(?P<project_id_or_slug>[^/]+)/release-thresholds/(?P<release_threshold>[^/]+)/$",
        ReleaseThresholdDetailsEndpoint.as_view(),
        name="sentry-api-0-project-release-thresholds-details",
    ),
    re_path(
        r"^(?P<organization_id_or_slug>[^/]+)/(?P<project_id_or_slug>[^/]+)/commits/$",
        ProjectCommitsEndpoint.as_view(),
        name="sentry-api-0-project-commits",
    ),
    re_path(
        r"^(?P<organization_id_or_slug>[^/]+)/(?P<project_id_or_slug>[^/]+)/releases/token/$",
        ProjectReleasesTokenEndpoint.as_view(),
        name="sentry-api-0-project-releases-token",
    ),
    re_path(
        r"^(?P<organization_id_or_slug>[^/]+)/(?P<project_id_or_slug>[^/]+)/releases/completion/$",
        ProjectReleaseSetupCompletionEndpoint.as_view(),
        name="sentry-api-0-project-releases-completion-status",
    ),
    re_path(
        r"^(?P<organization_id_or_slug>[^/]+)/(?P<project_id_or_slug>[^/]+)/releases/(?P<version>[^/]+)/$",
        ProjectReleaseDetailsEndpoint.as_view(),
        name="sentry-api-0-project-release-details",
    ),
    re_path(
        r"^(?P<organization_id_or_slug>[^/]+)/(?P<project_id_or_slug>[^/]+)/releases/(?P<version>[^/]+)/commits/$",
        ProjectReleaseCommitsEndpoint.as_view(),
        name="sentry-api-0-project-release-commits",
    ),
    re_path(
        r"^(?P<organization_id_or_slug>[^/]+)/(?P<project_id_or_slug>[^/]+)/releases/(?P<version>[^/]+)/repositories/$",
        ProjectReleaseRepositories.as_view(),
        name="sentry-api-0-project-release-repositories",
    ),
    re_path(
        r"^(?P<organization_id_or_slug>[^/]+)/(?P<project_id_or_slug>[^/]+)/releases/(?P<version>[^/]+)/resolved/$",
        ProjectIssuesResolvedInReleaseEndpoint.as_view(),
        name="sentry-api-0-project-release-resolved",
    ),
    re_path(
        r"^(?P<organization_id_or_slug>[^/]+)/(?P<project_id_or_slug>[^/]+)/releases/(?P<version>[^/]+)/stats/$",
        ProjectReleaseStatsEndpoint.as_view(),
        name="sentry-api-0-project-release-stats",
    ),
    re_path(
        r"^(?P<organization_id_or_slug>[^/]+)/(?P<project_id_or_slug>[^/]+)/artifact-bundles/(?P<bundle_id>[^/]+)/files/$",
        ProjectArtifactBundleFilesEndpoint.as_view(),
        name="sentry-api-0-project-artifact-bundle-files",
    ),
    re_path(
        r"^(?P<organization_id_or_slug>[^/]+)/(?P<project_id_or_slug>[^/]+)/artifact-bundles/(?P<bundle_id>[^/]+)/files/(?P<file_id>[^/]+)/$",
        ProjectArtifactBundleFileDetailsEndpoint.as_view(),
        name="sentry-api-0-project-artifact-bundle-file-details",
    ),
    re_path(
        r"^(?P<organization_id_or_slug>[^/]+)/(?P<project_id_or_slug>[^/]+)/releases/(?P<version>[^/]+)/files/$",
        ProjectReleaseFilesEndpoint.as_view(),
        name="sentry-api-0-project-release-files",
    ),
    re_path(
        r"^(?P<organization_id_or_slug>[^/]+)/(?P<project_id_or_slug>[^/]+)/releases/(?P<version>[^/]+)/files/(?P<file_id>[^/]+)/$",
        ProjectReleaseFileDetailsEndpoint.as_view(),
        name="sentry-api-0-project-release-file-details",
    ),
    re_path(
        r"^(?P<organization_id_or_slug>[^/]+)/(?P<project_id_or_slug>[^/]+)/artifact-lookup/$",
        ProjectArtifactLookupEndpoint.as_view(),
        name="sentry-api-0-project-artifact-lookup",
    ),
    re_path(
        r"^(?P<organization_id_or_slug>[^/]+)/(?P<project_id_or_slug>[^/]+)/rules/$",
        ProjectRulesEndpoint.as_view(),
        name="sentry-api-0-project-rules",
    ),
    re_path(
        r"^(?P<organization_id_or_slug>[^/]+)/(?P<project_id_or_slug>[^/]+)/replays/(?P<replay_id>[^/]+)/$",
        ProjectReplayDetailsEndpoint.as_view(),
        name="sentry-api-0-project-replay-details",
    ),
    re_path(
        r"^(?P<organization_id_or_slug>[^/]+)/(?P<project_id_or_slug>[^/]+)/replays/(?P<replay_id>[^/]+)/viewed-by/$",
        ProjectReplayViewedByEndpoint.as_view(),
        name="sentry-api-0-project-replay-viewed-by",
    ),
    re_path(
        r"^(?P<organization_id_or_slug>[^/]+)/(?P<project_id_or_slug>[^/]+)/replays/(?P<replay_id>[^/]+)/clicks/$",
        ProjectReplayClicksIndexEndpoint.as_view(),
        name="sentry-api-0-project-replay-clicks-index",
    ),
    re_path(
        r"^(?P<organization_id_or_slug>[^/]+)/(?P<project_id_or_slug>[^/]+)/replays/(?P<replay_id>[^/]+)/recording-segments/$",
        ProjectReplayRecordingSegmentIndexEndpoint.as_view(),
        name="sentry-api-0-project-replay-recording-segment-index",
    ),
    re_path(
        r"^(?P<organization_id_or_slug>[^/]+)/(?P<project_id_or_slug>[^/]+)/replays/(?P<replay_id>[^/]+)/summarize/$",
        ProjectReplaySummaryEndpoint.as_view(),
        name="sentry-api-0-project-replay-summary",
    ),
    re_path(
        r"^(?P<organization_id_or_slug>[^/]+)/(?P<project_id_or_slug>[^/]+)/replays/(?P<replay_id>[^/]+)/recording-segments/(?P<segment_id>\d+)/$",
        ProjectReplayRecordingSegmentDetailsEndpoint.as_view(),
        name="sentry-api-0-project-replay-recording-segment-details",
    ),
    re_path(
        r"^(?P<organization_id_or_slug>[^/]+)/(?P<project_id_or_slug>[^/]+)/replays/(?P<replay_id>[^/]+)/videos/(?P<segment_id>\d+)/$",
        ProjectReplayVideoDetailsEndpoint.as_view(),
        name="sentry-api-0-project-replay-video-details",
    ),
    re_path(
        r"^(?P<organization_id_or_slug>[^/]+)/(?P<project_id_or_slug>[^/]+)/replays/jobs/delete/$",
        ProjectReplayDeletionJobsIndexEndpoint.as_view(),
        name="sentry-api-0-project-replay-deletion-jobs-index",
    ),
    re_path(
        r"^(?P<organization_id_or_slug>[^/]+)/(?P<project_id_or_slug>[^/]+)/replays/jobs/delete/(?P<job_id>\d+)/$",
        ProjectReplayDeletionJobDetailEndpoint.as_view(),
        name="sentry-api-0-project-replay-deletion-job-details",
    ),
    re_path(
        r"^(?P<organization_id_or_slug>[^/]+)/(?P<project_id_or_slug>[^/]+)/rules/configuration/$",
        ProjectRulesConfigurationEndpoint.as_view(),
        name="sentry-api-0-project-rules-configuration",
    ),
    re_path(
        r"^(?P<organization_id_or_slug>[^/]+)/(?P<project_id_or_slug>[^/]+)/rules/(?P<rule_id>\d+)/$",
        ProjectRuleDetailsEndpoint.as_view(),
        name="sentry-api-0-project-rule-details",
    ),
    re_path(
        r"^(?P<organization_id_or_slug>[^/]+)/(?P<project_id_or_slug>[^/]+)/rules/(?P<rule_id>[^/]+)/enable/$",
        ProjectRuleEnableEndpoint.as_view(),
        name="sentry-api-0-project-rule-enable",
    ),
    re_path(
        r"^(?P<organization_id_or_slug>[^/]+)/(?P<project_id_or_slug>[^/]+)/rules/(?P<rule_id>[^/]+)/snooze/$",
        RuleSnoozeEndpoint.as_view(),
        name="sentry-api-0-rule-snooze",
    ),
    re_path(
        r"^(?P<organization_id_or_slug>[^/]+)/(?P<project_id_or_slug>[^/]+)/alert-rules/(?P<rule_id>[^/]+)/snooze/$",
        MetricRuleSnoozeEndpoint.as_view(),
        name="sentry-api-0-metric-rule-snooze",
    ),
    re_path(
        r"^(?P<organization_id_or_slug>[^/]+)/(?P<project_id_or_slug>[^/]+)/rules/preview/$",
        ProjectRulePreviewEndpoint.as_view(),
        name="sentry-api-0-project-rule-preview",
    ),
    re_path(
        r"^(?P<organization_id_or_slug>[^/]+)/(?P<project_id_or_slug>[^/]+)/rule-actions/$",
        ProjectRuleActionsEndpoint.as_view(),
        name="sentry-api-0-project-rule-actions",
    ),
    re_path(
        r"^(?P<organization_id_or_slug>[^/]+)/(?P<project_id_or_slug>[^/]+)/rules/(?P<rule_id>[^/]+)/group-history/$",
        ProjectRuleGroupHistoryIndexEndpoint.as_view(),
        name="sentry-api-0-project-rule-group-history-index",
    ),
    re_path(
        r"^(?P<organization_id_or_slug>[^/]+)/(?P<project_id_or_slug>[^/]+)/rules/(?P<rule_id>[^/]+)/stats/$",
        ProjectRuleStatsIndexEndpoint.as_view(),
        name="sentry-api-0-project-rule-stats-index",
    ),
    re_path(
        r"^(?P<organization_id_or_slug>[^/]+)/(?P<project_id_or_slug>[^/]+)/rule-task/(?P<task_uuid>[^/]+)/$",
        ProjectRuleTaskDetailsEndpoint.as_view(),
        name="sentry-api-0-project-rule-task-details",
    ),
    re_path(
        r"^(?P<organization_id_or_slug>[^/]+)/(?P<project_id_or_slug>[^/]+)/stats/$",
        ProjectStatsEndpoint.as_view(),
        name="sentry-api-0-project-stats",
    ),
    re_path(
        r"^(?P<organization_id_or_slug>[^/]+)/(?P<project_id_or_slug>[^/]+)/symbol-sources/$",
        ProjectSymbolSourcesEndpoint.as_view(),
        name="sentry-api-0-project-symbol-sources",
    ),
    re_path(
        r"^(?P<organization_id_or_slug>[^/]+)/(?P<project_id_or_slug>[^/]+)/tags/$",
        ProjectTagsEndpoint.as_view(),
        name="sentry-api-0-project-tags",
    ),
    re_path(
        r"^(?P<organization_id_or_slug>[^/]+)/(?P<project_id_or_slug>[^/]+)/tags/(?P<key>[^/]+)/$",
        ProjectTagKeyDetailsEndpoint.as_view(),
        name="sentry-api-0-project-tagkey-details",
    ),
    re_path(
        r"^(?P<organization_id_or_slug>[^/]+)/(?P<project_id_or_slug>[^/]+)/tags/(?P<key>[^/]+)/values/$",
        ProjectTagKeyValuesEndpoint.as_view(),
        name="sentry-api-0-project-tagkey-values",
    ),
    re_path(
        r"^(?P<organization_id_or_slug>[^/]+)/(?P<project_id_or_slug>[^/]+)/teams/$",
        ProjectTeamsEndpoint.as_view(),
        name="sentry-api-0-project-teams",
    ),
    re_path(
        r"^(?P<organization_id_or_slug>[^/]+)/(?P<project_id_or_slug>[^/]+)/teams/(?P<team_id_or_slug>[^/]+)/$",
        ProjectTeamDetailsEndpoint.as_view(),
        name="sentry-api-0-project-team-details",
    ),
    re_path(
        r"^(?P<organization_id_or_slug>[^/]+)/(?P<project_id_or_slug>[^/]+)/transfer/$",
        ProjectTransferEndpoint.as_view(),
        name="sentry-api-0-project-transfer",
    ),
    re_path(
        r"^(?P<organization_id_or_slug>[^/]+)/(?P<project_id_or_slug>[^/]+)/users/$",
        ProjectUsersEndpoint.as_view(),
        name="sentry-api-0-project-users",
    ),
    re_path(
        r"^(?P<organization_id_or_slug>[^/]+)/(?P<project_id_or_slug>[^/]+)/(?:user-feedback|user-reports)/$",
        ProjectUserReportsEndpoint.as_view(),
        name="sentry-api-0-project-user-reports",
    ),
    re_path(
        r"^(?P<organization_id_or_slug>[^/]+)/(?P<project_id_or_slug>[^/]+)/user-stats/$",
        ProjectUserStatsEndpoint.as_view(),
        name="sentry-api-0-project-userstats",
    ),
    re_path(
        r"^(?P<organization_id_or_slug>[^/]+)/(?P<project_id_or_slug>[^/]+)/reprocessing/$",
        ProjectReprocessingEndpoint.as_view(),
        name="sentry-api-0-project-reprocessing",
    ),
    re_path(
        r"^(?P<organization_id_or_slug>[^/]+)/(?P<project_id_or_slug>[^/]+)/ownership/$",
        ProjectOwnershipEndpoint.as_view(),
        name="sentry-api-0-project-ownership",
    ),
    re_path(
        r"^(?P<organization_id_or_slug>[^/]+)/(?P<project_id_or_slug>[^/]+)/codeowners/$",
        ProjectCodeOwnersEndpoint.as_view(),
        name="sentry-api-0-project-codeowners",
    ),
    re_path(
        r"^(?P<organization_id_or_slug>[^/]+)/(?P<project_id_or_slug>[^/]+)/codeowners/(?P<codeowners_id>[^/]+)/$",
        ProjectCodeOwnersDetailsEndpoint.as_view(),
        name="sentry-api-0-project-codeowners-details",
    ),
    re_path(
        r"^(?P<organization_id_or_slug>[^/]+)/(?P<project_id_or_slug>[^/]+)/transaction-threshold/configure/$",
        ProjectTransactionThresholdEndpoint.as_view(),
        name="sentry-api-0-project-transaction-threshold",
    ),
    re_path(
        r"^(?P<organization_id_or_slug>[^/]+)/(?P<project_id_or_slug>[^/]+)/performance-issues/configure/$",
        ProjectPerformanceIssueSettingsEndpoint.as_view(),
        name="sentry-api-0-project-performance-issue-settings",
    ),
    re_path(
        r"^(?P<organization_id_or_slug>[^/]+)/(?P<project_id_or_slug>[^/]+)/performance/configure/$",
        ProjectPerformanceGeneralSettingsEndpoint.as_view(),
        name="sentry-api-0-project-performance-general-settings",
    ),
    # Load plugin project urls
    re_path(
        r"^(?P<organization_id_or_slug>[^/]+)/(?P<project_id_or_slug>[^/]+)/plugins/$",
        ProjectPluginsEndpoint.as_view(),
        name="sentry-api-0-project-plugins",
    ),
    re_path(
        r"^(?P<organization_id_or_slug>[^/]+)/(?P<project_id_or_slug>[^/]+)/plugins/(?P<plugin_id>[^/]+)/$",
        ProjectPluginDetailsEndpoint.as_view(),
        name="sentry-api-0-project-plugin-details",
    ),
    re_path(
        r"^(?P<organization_id_or_slug>[^/]+)/(?P<project_id_or_slug>[^/]+)/cluster-transaction-names/$",
        ProjectTransactionNamesCluster.as_view(),
        name="sentry-api-0-organization-project-cluster-transaction-names",
    ),
    # Tombstone
    re_path(
        r"^(?P<organization_id_or_slug>[^/]+)/(?P<project_id_or_slug>[^/]+)/tombstones/$",
        GroupTombstoneEndpoint.as_view(),
        name="sentry-api-0-group-tombstones",
    ),
    re_path(
        r"^(?P<organization_id_or_slug>[^/]+)/(?P<project_id_or_slug>[^/]+)/tombstones/(?P<tombstone_id>\d+)/$",
        GroupTombstoneDetailsEndpoint.as_view(),
        name="sentry-api-0-group-tombstone-details",
    ),
    re_path(
        r"^(?P<organization_id_or_slug>[^/]+)/(?P<project_id_or_slug>[^/]+)/stacktrace-coverage/$",
        ProjectStacktraceCoverageEndpoint.as_view(),
        name="sentry-api-0-project-stacktrace-coverage",
    ),
    re_path(
        r"^(?P<organization_id_or_slug>[^/]+)/(?P<project_id_or_slug>[^/]+)/stacktrace-link/$",
        ProjectStacktraceLinkEndpoint.as_view(),
        name="sentry-api-0-project-stacktrace-link",
    ),
    re_path(
        r"^(?P<organization_id_or_slug>[^/]+)/(?P<project_id_or_slug>[^/]+)/repo-path-parsing/$",
        ProjectRepoPathParsingEndpoint.as_view(),
        name="sentry-api-0-project-repo-path-parsing",
    ),
    # Grouping configs
    re_path(
        r"^(?P<organization_id_or_slug>[^/]+)/(?P<project_id_or_slug>[^/]+)/grouping-configs/$",
        ProjectGroupingConfigsEndpoint.as_view(),
        name="sentry-api-0-project-grouping-configs",
    ),
    re_path(
        r"^(?P<organization_id_or_slug>[^/]+)/(?P<project_id_or_slug>[^/]+)/profiling/profiles/(?P<profile_id>(?:\d+|[A-Fa-f0-9-]{32,36}))/$",
        ProjectProfilingProfileEndpoint.as_view(),
        name="sentry-api-0-project-profiling-profile",
    ),
    re_path(
        r"^(?P<organization_id_or_slug>[^/]+)/(?P<project_id_or_slug>[^/]+)/profiling/raw_profiles/(?P<profile_id>(?:\d+|[A-Fa-f0-9-]{32,36}))/$",
        ProjectProfilingRawProfileEndpoint.as_view(),
        name="sentry-api-0-project-profiling-raw-profile",
    ),
    re_path(
        r"^(?P<organization_id_or_slug>[^/]+)/(?P<project_id_or_slug>[^/]+)/profiling/raw_chunks/(?P<profiler_id>(?:\d+|[A-Fa-f0-9-]{32,36}))/(?P<chunk_id>(?:\d+|[A-Fa-f0-9-]{32,36}))/$",
        ProjectProfilingRawChunkEndpoint.as_view(),
        name="sentry-api-0-project-profiling-raw-chunk",
    ),
    re_path(
        r"^(?P<organization_id_or_slug>[^/]+)/(?P<project_id_or_slug>[^/]+)/statistical-detector/$",
        ProjectStatisticalDetectors.as_view(),
        name="sentry-api-0-project-statistical-detector",
    ),
    re_path(
        r"^(?P<organization_id_or_slug>[^/]+)/(?P<project_id_or_slug>[^/]+)/monitors/(?P<monitor_id_or_slug>[^/]+)/$",
        ProjectMonitorDetailsEndpoint.as_view(),
        name="sentry-api-0-project-monitor-details",
    ),
    re_path(
        r"^(?P<organization_id_or_slug>[^/]+)/(?P<project_id_or_slug>[^/]+)/monitors/(?P<monitor_id_or_slug>[^/]+)/checkins/$",
        ProjectMonitorCheckInIndexEndpoint.as_view(),
        name="sentry-api-0-project-monitor-check-in-index",
    ),
    re_path(
        r"^(?P<organization_id_or_slug>[^/]+)/(?P<project_id_or_slug>[^/]+)/monitors/(?P<monitor_id_or_slug>[^/]+)/environments/(?P<environment>[^/]+)$",
        ProjectMonitorEnvironmentDetailsEndpoint.as_view(),
        name="sentry-api-0-project-monitor-environment-details",
    ),
    re_path(
        r"^(?P<organization_id_or_slug>[^/]+)/(?P<project_id_or_slug>[^/]+)/processing-errors/(?P<uuid>[^/]+)/$",
        ProjectProcessingErrorsDetailsEndpoint.as_view(),
        name="sentry-api-0-project-processing-errors-details",
    ),
    re_path(
        r"^(?P<organization_id_or_slug>[^/]+)/(?P<project_id_or_slug>[^/]+)/processing-errors/$",
        ProjectProcessingErrorsIndexEndpoint.as_view(),
        name="sentry-api-0-project-processing-errors-index",
    ),
    re_path(
        r"^(?P<organization_id_or_slug>[^/]+)/(?P<project_id_or_slug>[^/]+)/monitors/(?P<monitor_id_or_slug>[^/]+)/processing-errors/$",
        ProjectMonitorProcessingErrorsIndexEndpoint.as_view(),
        name="sentry-api-0-project-monitor-processing-errors-index",
    ),
    re_path(
        r"^(?P<organization_id_or_slug>[^/]+)/(?P<project_id_or_slug>[^/]+)/monitors/(?P<monitor_id_or_slug>[^/]+)/stats/$",
        ProjectMonitorStatsEndpoint.as_view(),
        name="sentry-api-0-project-monitor-stats",
    ),
    # Uptime
    re_path(
        r"^(?P<organization_id_or_slug>[^/]+)/(?P<project_id_or_slug>[^/]+)/uptime/$",
        ProjectUptimeAlertIndexEndpoint.as_view(),
        name="sentry-api-0-project-uptime-alert-index",
    ),
    re_path(
        r"^(?P<organization_id_or_slug>[^/]+)/(?P<project_id_or_slug>[^/]+)/uptime/(?P<uptime_project_subscription_id>[^/]+)/$",
        ProjectUptimeAlertDetailsEndpoint.as_view(),
        name="sentry-api-0-project-uptime-alert-details",
    ),
    re_path(
        r"^(?P<organization_id_or_slug>[^/]+)/(?P<project_id_or_slug>[^/]+)/uptime/(?P<uptime_project_subscription_id>[^/]+)/checks/$",
        ProjectUptimeAlertCheckIndexEndpoint.as_view(),
        name="sentry-api-0-project-uptime-alert-checks",
    ),
    # Tempest
    re_path(
        r"^(?P<organization_id_or_slug>[^/]+)/(?P<project_id_or_slug>[^/]+)/tempest-credentials/$",
        TempestCredentialsEndpoint.as_view(),
        name="sentry-api-0-project-tempest-credentials",
    ),
    re_path(
        r"^(?P<organization_id_or_slug>[^/]+)/(?P<project_id_or_slug>[^/]+)/tempest-credentials/(?P<tempest_credentials_id>\d+)/$",
        TempestCredentialsDetailsEndpoint.as_view(),
        name="sentry-api-0-project-tempest-credentials-details",
    ),
    # Seer
    re_path(
        r"^(?P<organization_id_or_slug>[^/]+)/(?P<project_id_or_slug>[^/]+)/seer/preferences/$",
        ProjectSeerPreferencesEndpoint.as_view(),
        name="sentry-api-0-project-seer-preferences",
    ),
    *preprod_urls.preprod_urlpatterns,
]

TEAM_URLS = [
    re_path(
        r"^(?P<organization_id_or_slug>[^/]+)/(?P<team_id_or_slug>[^/]+)/$",
        TeamDetailsEndpoint.as_view(),
        name="sentry-api-0-team-details",
    ),
    re_path(
        r"^(?P<organization_id_or_slug>[^/]+)/(?P<team_id_or_slug>[^/]+)/issues/old/$",
        TeamGroupsOldEndpoint.as_view(),
        name="sentry-api-0-team-oldest-issues",
    ),
    re_path(
        r"^(?P<organization_id_or_slug>[^/]+)/(?P<team_id_or_slug>[^/]+)/release-count/$",
        TeamReleaseCountEndpoint.as_view(),
        name="sentry-api-0-team-release-count",
    ),
    re_path(
        r"^(?P<organization_id_or_slug>[^/]+)/(?P<team_id_or_slug>[^/]+)/time-to-resolution/$",
        TeamTimeToResolutionEndpoint.as_view(),
        name="sentry-api-0-team-time-to-resolution",
    ),
    re_path(
        r"^(?P<organization_id_or_slug>[^/]+)/(?P<team_id_or_slug>[^/]+)/unresolved-issue-age/$",
        TeamUnresolvedIssueAgeEndpoint.as_view(),
        name="sentry-api-0-team-unresolved-issue-age",
    ),
    re_path(
        r"^(?P<organization_id_or_slug>[^/]+)/(?P<team_id_or_slug>[^/]+)/alerts-triggered/$",
        TeamAlertsTriggeredTotalsEndpoint.as_view(),
        name="sentry-api-0-team-alerts-triggered",
    ),
    re_path(
        r"^(?P<organization_id_or_slug>[^/]+)/(?P<team_id_or_slug>[^/]+)/alerts-triggered-index/$",
        TeamAlertsTriggeredIndexEndpoint.as_view(),
        name="sentry-api-0-team-alerts-triggered-index",
    ),
    re_path(
        r"^(?P<organization_id_or_slug>[^/]+)/(?P<team_id_or_slug>[^/]+)/issue-breakdown/$",
        TeamIssueBreakdownEndpoint.as_view(),
        name="sentry-api-0-team-issue-breakdown",
    ),
    re_path(
        r"^(?P<organization_id_or_slug>[^/]+)/(?P<team_id_or_slug>[^/]+)/all-unresolved-issues/$",
        TeamAllUnresolvedIssuesEndpoint.as_view(),
        name="sentry-api-0-team-all-unresolved-issues",
    ),
    re_path(
        r"^(?P<organization_id_or_slug>[^/]+)/(?P<team_id_or_slug>[^/]+)/members/$",
        TeamMembersEndpoint.as_view(),
        name="sentry-api-0-team-members",
    ),
    re_path(
        r"^(?P<organization_id_or_slug>[^/]+)/(?P<team_id_or_slug>[^/]+)/projects/$",
        TeamProjectsEndpoint.as_view(),
        name="sentry-api-0-team-project-index",
    ),
    re_path(
        r"^(?P<organization_id_or_slug>[^/]+)/(?P<team_id_or_slug>[^/]+)/stats/$",
        TeamStatsEndpoint.as_view(),
        name="sentry-api-0-team-stats",
    ),
    re_path(
        r"^(?P<organization_id_or_slug>[^/]+)/(?P<team_id_or_slug>[^/]+)/external-teams/$",
        ExternalTeamEndpoint.as_view(),
        name="sentry-api-0-external-team",
    ),
    re_path(
        r"^(?P<organization_id_or_slug>[^/]+)/(?P<team_id_or_slug>[^/]+)/external-teams/(?P<external_team_id>[^/]+)/$",
        ExternalTeamDetailsEndpoint.as_view(),
        name="sentry-api-0-external-team-details",
    ),
]

SENTRY_APP_URLS = [
    re_path(
        r"^$",
        SentryAppsEndpoint.as_view(),
        name="sentry-api-0-sentry-apps",
    ),
    re_path(
        r"^(?P<sentry_app_id_or_slug>[^/]+)/$",
        SentryAppDetailsEndpoint.as_view(),
        name="sentry-api-0-sentry-app-details",
    ),
    re_path(
        r"^(?P<sentry_app_id_or_slug>[^/]+)/features/$",
        SentryAppFeaturesEndpoint.as_view(),
        name="sentry-api-0-sentry-app-features",
    ),
    re_path(
        r"^(?P<sentry_app_id_or_slug>[^/]+)/components/$",
        SentryAppComponentsEndpoint.as_view(),
        name="sentry-api-0-sentry-app-components",
    ),
    re_path(
        r"^(?P<sentry_app_id_or_slug>[^/]+)/avatar/$",
        SentryAppAvatarEndpoint.as_view(),
        name="sentry-api-0-sentry-app-avatar",
    ),
    re_path(
        r"^(?P<sentry_app_id_or_slug>[^/]+)/api-tokens/$",
        SentryInternalAppTokensEndpoint.as_view(),
        name="sentry-api-0-sentry-internal-app-tokens",
    ),
    re_path(
        r"^(?P<sentry_app_id_or_slug>[^/]+)/api-tokens/(?P<api_token_id>[^/]+)/$",
        SentryInternalAppTokenDetailsEndpoint.as_view(),
        name="sentry-api-0-sentry-internal-app-token-details",
    ),
    re_path(
        r"^(?P<sentry_app_id_or_slug>[^/]+)/rotate-secret/$",
        SentryAppRotateSecretEndpoint.as_view(),
        name="sentry-api-0-sentry-app-rotate-secret",
    ),
    re_path(
        r"^(?P<sentry_app_id_or_slug>[^/]+)/stats/$",
        SentryAppStatsEndpoint.as_view(),
        name="sentry-api-0-sentry-app-stats",
    ),
    re_path(
        r"^(?P<sentry_app_id_or_slug>[^/]+)/publish-request/$",
        SentryAppPublishRequestEndpoint.as_view(),
        name="sentry-api-0-sentry-app-publish-request",
    ),
    re_path(
        r"^(?P<sentry_app_id_or_slug>[^/]+)/webhook-requests/$",
        SentryAppWebhookRequestsEndpoint.as_view(),
        name="sentry-api-0-sentry-app-webhook-requests",
    ),
    # The following a region endpoints as interactions and request logs
    # are per-region.
    re_path(
        r"^(?P<sentry_app_id_or_slug>[^/]+)/requests/$",
        SentryAppRequestsEndpoint.as_view(),
        name="sentry-api-0-sentry-app-requests",
    ),
    re_path(
        r"^(?P<sentry_app_id_or_slug>[^/]+)/interaction/$",
        SentryAppInteractionEndpoint.as_view(),
        name="sentry-api-0-sentry-app-interaction",
    ),
]

SENTRY_APP_INSTALLATION_URLS = [
    re_path(
        r"^(?P<uuid>[^/]+)/$",
        SentryAppInstallationDetailsEndpoint.as_view(),
        name="sentry-api-0-sentry-app-installation-details",
    ),
    re_path(
        r"^(?P<uuid>[^/]+)/authorizations/$",
        SentryAppAuthorizationsEndpoint.as_view(),
        name="sentry-api-0-sentry-app-installation-authorizations",
    ),
    # The following endpoints are region scoped, not control
    # like most of sentryapps.
    re_path(
        r"^(?P<uuid>[^/]+)/external-requests/$",
        SentryAppInstallationExternalRequestsEndpoint.as_view(),
        name="sentry-api-0-sentry-app-installation-external-requests",
    ),
    re_path(
        r"^(?P<uuid>[^/]+)/external-issue-actions/$",
        SentryAppInstallationExternalIssueActionsEndpoint.as_view(),
        name="sentry-api-0-sentry-app-installation-external-issue-actions",
    ),
    re_path(
        r"^(?P<uuid>[^/]+)/external-issues/$",
        SentryAppInstallationExternalIssuesEndpoint.as_view(),
        name="sentry-api-0-sentry-app-installation-external-issues",
    ),
    re_path(
        r"^(?P<uuid>[^/]+)/external-issues/(?P<external_issue_id>[^/]+)/$",
        SentryAppInstallationExternalIssueDetailsEndpoint.as_view(),
        name="sentry-api-0-sentry-app-installation-external-issue-details",
    ),
    re_path(
        r"^(?P<uuid>[^/]+)/service-hook-projects/$",
        SentryAppInstallationServiceHookProjectsEndpoint.as_view(),
        name="sentry-api-0-sentry-app-installation-service-hook-projects",
    ),
]

INTERNAL_URLS = [
    re_path(
        r"^health/$",
        SystemHealthEndpoint.as_view(),
        name="sentry-api-0-system-health",
    ),
    re_path(
        r"^options/$",
        SystemOptionsEndpoint.as_view(),
        name="sentry-api-0-system-options",
    ),
    re_path(
        r"^beacon/$",
        InternalBeaconEndpoint.as_view(),
        name="sentry-api-0-internal-beacon",
    ),
    re_path(
        r"^quotas/$",
        InternalQuotasEndpoint.as_view(),
        name="sentry-api-0-internal-quotas",
    ),
    re_path(
        r"^queue/tasks/$",
        InternalQueueTasksEndpoint.as_view(),
        name="sentry-api-0-internal-queue-tasks",
    ),
    re_path(
        r"^stats/$",
        InternalStatsEndpoint.as_view(),
        name="sentry-api-0-internal-stats",
    ),
    re_path(
        r"^warnings/$",
        InternalWarningsEndpoint.as_view(),
        name="sentry-api-0-internal-warnings",
    ),
    re_path(
        r"^packages/$",
        InternalPackagesEndpoint.as_view(),
        name="sentry-api-0-internal-packages",
    ),
    re_path(
        r"^environment/$",
        InternalEnvironmentEndpoint.as_view(),
        name="sentry-api-0-internal-environment",
    ),
    re_path(
        r"^mail/$",
        InternalMailEndpoint.as_view(),
        name="sentry-api-0-internal-mail",
    ),
    re_path(
        r"^project-config/$",
        AdminRelayProjectConfigsEndpoint.as_view(),
        name="sentry-api-0-internal-project-config",
    ),
    re_path(
        # If modifying, ensure PROXY_BASE_PATH is updated as well
        r"^integration-proxy/$",
        InternalIntegrationProxyEndpoint.as_view(),
        name="sentry-api-0-internal-integration-proxy",
    ),
    re_path(
        r"^rpc/(?P<service_name>\w+)/(?P<method_name>\w+)/$",
        InternalRpcServiceEndpoint.as_view(),
        name="sentry-api-0-rpc-service",
    ),
    re_path(
        r"^seer-rpc/(?P<method_name>\w+)/$",
        SeerRpcServiceEndpoint.as_view(),
        name="sentry-api-0-seer-rpc-service",
    ),
    re_path(
        r"^check-am2-compatibility/$",
        CheckAM2CompatibilityEndpoint.as_view(),
        name="sentry-api-0-internal-check-am2-compatibility",
    ),
    re_path(
        r"^feature-flags/$",
        InternalFeatureFlagsEndpoint.as_view(),
        name="sentry-api-0-internal-feature-flags",
    ),
    re_path(
        r"^feature-flags/ea-feature-flags$",
        InternalEAFeaturesEndpoint.as_view(),
        name="sentry-api-0-internal-ea-features",
    ),
    re_path(
        r"^demo/email-capture/$",
        EmailCaptureEndpoint.as_view(),
        name="sentry-demo-mode-email-capture",
    ),
    *preprod_urls.preprod_internal_urlpatterns,
]

urlpatterns = [
    # Relay
    re_path(
        r"^relays/",
        include(RELAY_URLS),
    ),
    # Groups / Issues
    re_path(
        r"^(?:issues|groups)/",
        include(create_group_urls("sentry-api-0")),
    ),
    re_path(
        r"^issues/",
        include(ISSUES_URLS),
    ),
    # Organizations
    re_path(
        r"^organizations/",
        include(ORGANIZATION_URLS),
    ),
    # Projects
    re_path(
        r"^projects/",
        include(PROJECT_URLS),
    ),
    # Teams
    re_path(
        r"^teams/",
        include(TEAM_URLS),
    ),
    # Users
    re_path(
        r"^users/",
        include(USER_URLS),
    ),
    # UserRoles
    re_path(
        r"^userroles/",
        include(USER_ROLE_URLS),
    ),
    # Sentry Apps
    re_path(
        r"^sentry-apps/",
        include(SENTRY_APP_URLS),
    ),
    # Toplevel app installs
    re_path(
        r"^sentry-app-installations/",
        include(SENTRY_APP_INSTALLATION_URLS),
    ),
    # Auth
    re_path(
        r"^auth/",
        include(AUTH_URLS),
    ),
    # Auth
    re_path(
        r"^auth-v2/",
        include(AUTH_V2_URLS),
    ),
    # Broadcasts
    re_path(
        r"^broadcasts/",
        include(BROADCAST_URLS),
    ),
    #
    #
    #
    re_path(
        r"^assistant/$",
        AssistantEndpoint.as_view(),
        name="sentry-api-0-assistant",
    ),
    re_path(
        r"^api-applications/$",
        ApiApplicationsEndpoint.as_view(),
        name="sentry-api-0-api-applications",
    ),
    re_path(
        r"^api-applications/(?P<app_id>[^/]+)/$",
        ApiApplicationDetailsEndpoint.as_view(),
        name="sentry-api-0-api-application-details",
    ),
    re_path(
        r"^api-applications/(?P<app_id>[^/]+)/rotate-secret/$",
        ApiApplicationRotateSecretEndpoint.as_view(),
        name="sentry-api-0-api-application-rotate-secret",
    ),
    re_path(
        r"^api-authorizations/$",
        ApiAuthorizationsEndpoint.as_view(),
        name="sentry-api-0-api-authorizations",
    ),
    re_path(
        r"^api-tokens/$",
        ApiTokensEndpoint.as_view(),
        name="sentry-api-0-api-tokens",
    ),
    re_path(
        r"^api-tokens/(?P<token_id>[^/]+)/$",
        ApiTokenDetailsEndpoint.as_view(),
        name="sentry-api-0-api-token-details",
    ),
    re_path(
        r"^prompts-activity/$",
        PromptsActivityEndpoint.as_view(),
        name="sentry-api-0-prompts-activity",
    ),
    # List Authenticators
    re_path(
        r"^authenticators/$",
        AuthenticatorIndexEndpoint.as_view(),
        name="sentry-api-0-authenticator-index",
    ),
    # Project transfer
    re_path(
        r"^accept-transfer/$",
        AcceptProjectTransferEndpoint.as_view(),
        name="sentry-api-0-accept-project-transfer",
    ),
    # Organization invite
    re_path(
        r"^accept-invite/(?P<organization_id_or_slug>[^/]+)/(?P<member_id>[^/]+)/(?P<token>[^/]+)/$",
        AcceptOrganizationInvite.as_view(),
        name="sentry-api-0-organization-accept-organization-invite",
    ),
    re_path(
        r"^accept-invite/(?P<member_id>[^/]+)/(?P<token>[^/]+)/$",
        AcceptOrganizationInvite.as_view(),
        name="sentry-api-0-accept-organization-invite",
    ),
    re_path(
        r"^notification-defaults/$",
        NotificationDefaultsEndpoints.as_view(),
        name="sentry-api-0-notification-defaults",
    ),
    # TODO: include in the /organizations/ route tree + remove old dupe once hybrid cloud launches
    re_path(
        r"^organizations/(?P<organization_id_or_slug>[^/]+)/shared/(?:issues|groups)/(?P<share_id>[^/]+)/$",
        SharedGroupDetailsEndpoint.as_view(),
        name="sentry-api-0-organization-shared-group-details",
    ),
    re_path(
        r"^shared/(?:issues|groups)/(?P<share_id>[^/]+)/$",
        SharedGroupDetailsEndpoint.as_view(),
        name="sentry-api-0-shared-group-details",
    ),
    re_path(
        r"^sentry-apps-stats/$",
        SentryAppsStatsEndpoint.as_view(),
        name="sentry-api-0-sentry-apps-stats",
    ),
    # Document Integrations
    re_path(
        r"^doc-integrations/$",
        DocIntegrationsEndpoint.as_view(),
        name="sentry-api-0-doc-integrations",
    ),
    re_path(
        r"^doc-integrations/(?P<doc_integration_id_or_slug>[^/]+)/$",
        DocIntegrationDetailsEndpoint.as_view(),
        name="sentry-api-0-doc-integration-details",
    ),
    re_path(
        r"^doc-integrations/(?P<doc_integration_id_or_slug>[^/]+)/avatar/$",
        DocIntegrationAvatarEndpoint.as_view(),
        name="sentry-api-0-doc-integration-avatar",
    ),
    # Integration Features
    re_path(
        r"^integration-features/$",
        IntegrationFeaturesEndpoint.as_view(),
        name="sentry-api-0-integration-features",
    ),
    # Grouping configs
    re_path(
        r"^grouping-configs/$",
        GroupingConfigsEndpoint.as_view(),
        name="sentry-api-0-grouping-configs",
    ),
    # Symbolicator Builtin Sources
    re_path(
        r"^builtin-symbol-sources/$",
        BuiltinSymbolSourcesEndpoint.as_view(),
        name="sentry-api-0-builtin-symbol-sources",
    ),
    # Project Wizard
    re_path(
        r"^wizard/$",
        SetupWizard.as_view(),
        name="sentry-api-0-project-wizard-new",
    ),
    re_path(
        r"^wizard/(?P<wizard_hash>[^/]+)/$",
        SetupWizard.as_view(),
        name="sentry-api-0-project-wizard",
    ),
    # Internal
    re_path(
        r"^internal/",
        include(INTERNAL_URLS),
    ),
    # Relocations
    re_path(
        r"^relocations/",
        include(RELOCATION_URLS),
    ),
    re_path(
        r"^publickeys/relocations/$",
        RelocationPublicKeyEndpoint.as_view(),
        name="sentry-api-0-relocations-public-key",
    ),
    # Uptime checker public IP address list
    re_path(
        r"^uptime-ips/$",
        UptimeIpsEndpoint.as_view(),
        name="sentry-api-0-uptime-ips",
    ),
    # Tempest public IP address list
    re_path(
        r"^tempest-ips/$",
        TempestIpsEndpoint.as_view(),
        name="sentry-api-0-tempest-ips",
    ),
    # Secret Scanning
    re_path(
        r"^secret-scanning/github/$",
        SecretScanningGitHubEndpoint.as_view(),
        name="sentry-api-0-secret-scanning-github",
    ),
    # Temporary public endpoint for proxying browser reports to GCP, to gather real-world data
    re_path(
        r"^reporting-api-experiment/$",
        BrowserReportingCollectorEndpoint.as_view(),
        name="sentry-api-0-reporting-api-experiment",
    ),
    # Catch all
    re_path(
        r"^$",
        IndexEndpoint.as_view(),
        name="sentry-api-index",
    ),
    re_path(
        r"^",
        CatchallEndpoint.as_view(),
        name="sentry-api-catchall",
    ),
    # re_path(r'^api-auth/', include('rest_framework.urls', namespace='rest_framework'))
]<|MERGE_RESOLUTION|>--- conflicted
+++ resolved
@@ -134,7 +134,6 @@
     DiscoverSavedQueryDetailEndpoint,
     DiscoverSavedQueryVisitEndpoint,
 )
-<<<<<<< HEAD
 from sentry.escalation_policies.endpoints.escalation_policy_details import (
     OrganizationEscalationPolicyDetailsEndpoint,
 )
@@ -153,9 +152,6 @@
 from sentry.escalation_policies.endpoints.rotation_schedule_index import (
     OrganizationRotationScheduleIndexEndpoint,
 )
-from sentry.incidents.endpoints.organization_alert_rule_activations import (
-    OrganizationAlertRuleActivationsEndpoint,
-=======
 from sentry.explore.endpoints.explore_saved_queries import ExploreSavedQueriesEndpoint
 from sentry.explore.endpoints.explore_saved_query_detail import (
     ExploreSavedQueryDetailEndpoint,
@@ -181,7 +177,6 @@
 from sentry.flags.endpoints.secrets import (
     OrganizationFlagsWebHookSigningSecretEndpoint,
     OrganizationFlagsWebHookSigningSecretsEndpoint,
->>>>>>> 0e28307d
 )
 from sentry.incidents.endpoints.organization_alert_rule_available_action_index import (
     OrganizationAlertRuleAvailableActionIndexEndpoint,
@@ -1326,7 +1321,11 @@
         OrganizationCombinedRuleIndexEndpoint.as_view(),
         name="sentry-api-0-organization-combined-rules",
     ),
-<<<<<<< HEAD
+    re_path(
+        r"^(?P<organization_id_or_slug>[^/]+)/ondemand-rules-stats/$",
+        OrganizationOnDemandRuleStatsEndpoint.as_view(),
+        name="sentry-api-0-organization-ondemand-rules-stats",
+    ),
     # Escalation Policies
     re_path(
         r"^(?P<organization_id_or_slug>[^\/]+)/escalation-policies/$",
@@ -1348,7 +1347,7 @@
         OrganizationEscalationPolicyStateDetailsEndpoint.as_view(),
         name="sentry-api-0-organization-escalation-policy-state-details",
     ),
-    # Rotation Schedules
+    # Rotation Schedulesz
     re_path(
         r"^(?P<organization_id_or_slug>[^\/]+)/rotation-schedules/$",
         OrganizationRotationScheduleIndexEndpoint.as_view(),
@@ -1358,12 +1357,6 @@
         r"^(?P<organization_id_or_slug>[^\/]+)/rotation-schedules/(?P<rotation_schedules_id>[^\/]+)/$",
         OrganizationRotationScheduleDetailsEndpoint.as_view(),
         name="sentry-api-0-organization-rotation-schedule-details",
-=======
-    re_path(
-        r"^(?P<organization_id_or_slug>[^/]+)/ondemand-rules-stats/$",
-        OrganizationOnDemandRuleStatsEndpoint.as_view(),
-        name="sentry-api-0-organization-ondemand-rules-stats",
->>>>>>> 0e28307d
     ),
     # Data Export
     re_path(
