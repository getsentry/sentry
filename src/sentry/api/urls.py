--- conflicted
+++ resolved
@@ -2524,16 +2524,11 @@
         name="sentry-api-0-project-rule-task-details",
     ),
     re_path(
-<<<<<<< HEAD
         r"^(?P<organization_slug>[^\/]+)/(?P<project_slug>[^\/]+)/backfill-similar-embeddings-records/$",
         ProjectBackfillSimilarIssuesEmbeddingsRecords.as_view(),
         name="sentry-api-0-project-backfill-similar-embeddings-records",
     ),
-    re_path(
-        r"^(?P<organization_slug>[^\/]+)/(?P<project_slug>[^\/]+)/stats/$",
-=======
         r"^(?P<organization_slug>[^\/]+)/(?P<project_id_or_slug>[^\/]+)/stats/$",
->>>>>>> a1587263
         ProjectStatsEndpoint.as_view(),
         name="sentry-api-0-project-stats",
     ),
