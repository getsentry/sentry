--- conflicted
+++ resolved
@@ -1981,21 +1981,7 @@
         name="sentry-api-0-organization-replay-events-meta",
     ),
     re_path(
-<<<<<<< HEAD
-        r"^(?P<organization_id_or_slug>[^\/]+)/functions/$",
-        OrganizationSentryFunctionEndpoint.as_view(),
-        name="sentry-api-0-organization-sentry-functions",
-    ),
-    re_path(
-        r"^(?P<organization_id_or_slug>[^\/]+)/functions/(?P<function_id_or_slug>[^\/]+)/$",
-        OrganizationSentryFunctionDetailsEndpoint.as_view(),
-        name="sentry-api-0-organization-sentry-function-details",
-    ),
-    re_path(
         r"^(?P<organization_id_or_slug>[^\/]+)/request-project-creation/$",
-=======
-        r"^(?P<organization_slug>[^\/]+)/request-project-creation/$",
->>>>>>> 3e90887a
         OrganizationRequestProjectCreation.as_view(),
         name="sentry-api-0-organization-request-project-creation",
     ),
