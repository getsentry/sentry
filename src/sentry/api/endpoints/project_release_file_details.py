--- conflicted
+++ resolved
@@ -25,7 +25,6 @@
     name = serializers.CharField(max_length=200, required=True)
 
 
-<<<<<<< HEAD
 def _entry_from_index(release: Release, dist: Optional[Distribution], url: str) -> ReleaseFile:
     index = read_artifact_index(release, dist)
     if index is None:
@@ -41,15 +40,11 @@
     return pseudo_releasefile(url, entry, dist)
 
 
-class ProjectReleaseFileDetailsEndpoint(ProjectEndpoint):
-    permission_classes = (ProjectReleasePermission,)
-=======
 class ReleaseFileDetailsMixin:
     """Shared functionality of ProjectReleaseFileDetails and OrganizationReleaseFileDetails
 
     Only has class methods, but keep it as a class to be consistent with ReleaseFilesMixin.
     """
->>>>>>> d190b29f
 
     @staticmethod
     def download(releasefile):
@@ -65,8 +60,8 @@
         )
         return response
 
-<<<<<<< HEAD
-    def download_from_archive(self, release, entry):
+    @staticmethod
+    def download_from_archive(release, entry):
         archive_ident = entry["archive_ident"]
 
         # Do not use ReleaseFileCache here, we view download as a singular event
@@ -87,7 +82,8 @@
         # TODO: close file
         return response
 
-    def _get_releasefile(self, release: Release, file_id: str, index_op=_get_from_index):
+    @staticmethod
+    def _get_releasefile(release: Release, file_id: str, index_op=_get_from_index):
         """Fetch ReleaseFile either from db or from artifact_index"""
         try:
             id = decode_release_file_id(file_id)
@@ -111,28 +107,35 @@
                     raise ResourceDoesNotExist
 
             return index_op(release, dist, url)
-=======
+
     @classmethod
     def get_releasefile(cls, request, release, file_id, check_permission_fn):
+        download_requested = request.GET.get("download") is not None
+        getter = _entry_from_index if download_requested else _get_from_index
+        releasefile = cls._get_releasefile(release, file_id, getter)
+
+        if download_requested and check_permission_fn():
+            if isinstance(releasefile, ReleaseFile):
+                return cls.download(releasefile)
+            else:
+                return cls.download_from_archive(release, releasefile)
+        elif download_requested:
+            return Response(status=403)
+
+        return Response(serialize(releasefile, request.user))
+
+    @staticmethod
+    def update_releasefile(request, release, file_id):
+        try:
+            int(file_id)
+        except ValueError:
+            raise ParseError(INVALID_UPDATE_MESSAGE)
+
         try:
             releasefile = ReleaseFile.public_objects.get(release=release, id=file_id)
         except ReleaseFile.DoesNotExist:
             raise ResourceDoesNotExist
 
-        download_requested = request.GET.get("download") is not None
-        if download_requested and check_permission_fn():
-            return cls.download(releasefile)
-        elif download_requested:
-            return Response(status=403)
-        return Response(serialize(releasefile, request.user))
-
-    @staticmethod
-    def update_releasefile(request, release, file_id):
-        try:
-            releasefile = ReleaseFile.public_objects.get(release=release, id=file_id)
-        except ReleaseFile.DoesNotExist:
-            raise ResourceDoesNotExist
-
         serializer = ReleaseFileSerializer(data=request.data)
 
         if not serializer.is_valid():
@@ -144,8 +147,19 @@
 
         return Response(serialize(releasefile, request.user))
 
-    @staticmethod
-    def delete_releasefile(release, file_id):
+    @classmethod
+    def delete_releasefile(cls, release, file_id):
+        result = cls._get_releasefile(release, file_id, delete_from_artifact_index)
+        if result is True:
+            # was successfully deleted from index
+            return Response(status=204)
+        if result is False:
+            # was not found in index
+            return Response(status=404)
+
+        # At this point, assume that result is individual release file, not an archived artifact
+        releasefile = result
+
         try:
             releasefile = ReleaseFile.public_objects.get(release=release, id=file_id)
         except ReleaseFile.DoesNotExist:
@@ -163,7 +177,6 @@
 
 class ProjectReleaseFileDetailsEndpoint(ProjectEndpoint, ReleaseFileDetailsMixin):
     permission_classes = (ProjectReleasePermission,)
->>>>>>> d190b29f
 
     def get(self, request, project, version, file_id):
         """
@@ -182,10 +195,6 @@
         :pparam string file_id: the ID of the file to retrieve.
         :auth: required
         """
-        download_requested = request.GET.get("download") is not None
-        if download_requested and not has_download_permission(request, project):
-            return Response(status=403)
-
         try:
             release = Release.objects.get(
                 organization_id=project.organization_id, projects=project, version=version
@@ -193,25 +202,12 @@
         except Release.DoesNotExist:
             raise ResourceDoesNotExist
 
-<<<<<<< HEAD
-        getter = _entry_from_index if download_requested else _get_from_index
-        releasefile = self._get_releasefile(release, file_id, getter)
-
-        if download_requested:
-            if isinstance(releasefile, ReleaseFile):
-                return self.download(releasefile)
-            else:
-                return self.download_from_archive(release, releasefile)
-
-        return Response(serialize(releasefile, request.user))
-=======
         return self.get_releasefile(
             request,
             release,
             file_id,
             check_permission_fn=lambda: has_download_permission(request, project),
         )
->>>>>>> d190b29f
 
     def put(self, request, project, version, file_id):
         """
@@ -232,11 +228,6 @@
         """
 
         try:
-            int(file_id)
-        except ValueError:
-            raise ParseError(INVALID_UPDATE_MESSAGE)
-
-        try:
             release = Release.objects.get(
                 organization_id=project.organization_id, projects=project, version=version
             )
@@ -270,20 +261,4 @@
         except Release.DoesNotExist:
             raise ResourceDoesNotExist
 
-<<<<<<< HEAD
-        releasefile = self._get_releasefile(release, file_id, delete_from_artifact_index)
-        if releasefile is None:
-            # was deleted from index
-            return Response(status=204)
-
-        file = releasefile.file
-
-        # TODO(dcramer): this doesnt handle a failure from file.deletefile() to
-        # the actual deletion of the db row
-        releasefile.delete()
-        file.delete()
-
-        return Response(status=204)
-=======
-        return self.delete_releasefile(release, file_id)
->>>>>>> d190b29f
+        return self.delete_releasefile(release, file_id)