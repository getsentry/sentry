--- conflicted
+++ resolved
@@ -411,19 +411,9 @@
             itunes_client = itunes_connect.ITunesClient.from_session_cookie(
                 symbol_source_cfg.itunesSession
             )
-<<<<<<< HEAD
-        except itunes_connect.SessionExpiredError:
-            itunes_session_info = None
-        else:
-            try:
-                itunes_session_info = itunes_client.request_session_info()
-            except itunes_connect.SessionExpiredError:
-                itunes_session_info = None
-=======
             itunes_session_info = itunes_client.request_session_info()
         except itunes_connect.SessionExpiredError:
             itunes_session_info = None
->>>>>>> 2be24ce0
 
         pending_downloads = AppConnectBuild.objects.filter(project=project, fetched=False).count()
 
