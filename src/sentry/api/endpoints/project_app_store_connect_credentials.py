"""Sentry API to manage the App Store Connect credentials for a project.

There are currently two sets of credentials required:
- API credentials
- iTunes credentials

Note that for the iTunes credential Sentry needs to keep a session alive, which typically
lasts 10-14 days.  The UI may need to re-fresh these using endpoints 2-4 at regular
intervals.

To create and manage these credentials, several API endpoints exist:

1. ``POST projects/{org_slug}/{proj_slug}/appstoreconnect/apps/``

   This will validate the API credentials and return the list of available applications if
   valid, or 401 if invalid.  See :class:`AppStoreConnectAppsEndpoint`.

2. ``POST projects/{org_slug}/{proj_slug}/appstoreconnect/start/``

   This starts an iTunes login, either brand new credentials or re-authenticate an existing
   session.  The user will be prompted with a 2FA code on their device, jump to endpoint 4.
   See :class:`AppStoreConnectStartAuthEndpoint`.

3. ``POST projects/{org_slug}/{proj_slug}/appstoreconnect/requestSms/``

   If after endpoint 2 the user wants to receive the 2FA code with SMS instead, call this.
   See :class:`AppStoreConnectRequestSmsmEndpoint`.

4. ``POST projects/{org_slug}/{proj_slug}/appstoreconnect/2fa/``

   Complete the 2FA iTunes authentication stated in endpoint 2 by verifying the 2FA code.
   See :class:`AppStoreConnect2FactorAuthEndpoint`.

5. ``POST projects/{org_slug}/{proj_slug}/appstoreconnect/``

   Finalise complete authentication, returns full ``symbolSource`` settings to be saved in
   the project details.  This includes an ``id`` which identifies this set of credentials
   and can be used in e.g. endpoint 6 and 7.  See
   :class:`AppStoreConnectCreateCredentialsEndpoint`.

6. ``POST projects/{org_slug}/{proj_slug}/appstoreconnect/{id}/``

   Update a subset of the full credentials normally saved in endpoint 5.  Like endpoint 5 it
   returns the entire symbol source JSON config to be saved in project details.  See
   :class:`AppStoreConnectUpdateCredentialsEndpoint`.

7. ``POST projects/{org_slug}/{proj_slug}/appstoreconnect/validate/{id}/``

   Validate if an existing iTunes session is still active or if a new one needs to be
   initiated by steps 2-4.  See :class:`AppStoreConnectCredentialsValidateEndpoint`.
"""
import datetime
import logging
from uuid import uuid4

import requests
from rest_framework import serializers
from rest_framework.request import Request
from rest_framework.response import Response

from sentry import features
from sentry.api.bases.project import ProjectEndpoint, StrictProjectPermission
from sentry.api.exceptions import (
    AppConnectAuthenticationError,
    ItunesAuthenticationError,
    ItunesTwoFactorAuthenticationRequired,
)
from sentry.lang.native import appconnect
from sentry.models import AuditLogEntryEvent, Project
from sentry.tasks.app_store_connect import dsym_download
from sentry.utils.appleconnect import appstore_connect, itunes_connect
from sentry.utils.appleconnect.itunes_connect import ITunesHeaders
from sentry.utils.safe import get_path

logger = logging.getLogger(__name__)


# The name of the feature flag which enables the App Store Connect symbol source.
APP_STORE_CONNECT_FEATURE_NAME = "organizations:app-store-connect"

# iTunes session token validity is 10-14 days so we like refreshing after 1 week.
ITUNES_TOKEN_VALIDITY = datetime.timedelta(weeks=1)


<<<<<<< HEAD
def get_app_store_config(
    project: Project, credentials_id: Optional[str]
) -> Optional[json.JSONData]:
    """Returns the appStoreConnect symbol source config for a project."""
    sources_config = project.get_option(SYMBOL_SOURCES_PROP_NAME)

    if credentials_id is None:
        return None
    try:
        sources = json.loads(sources_config)
        for source in sources:
            if (
                source.get("type") == "appStoreConnect"
                and source.get("id") == credentials_id.lower()
            ):
                return source
        return None
    except Exception as e:
        raise ValueError("bad sources") from e


=======
>>>>>>> e6842aa8
class AppStoreConnectCredentialsSerializer(serializers.Serializer):  # type: ignore
    """Input validation for :class:`AppStoreConnectAppsEndpoint."""

    # an IID with the XXXXXXXX-XXXX-XXXX-XXXX-XXXXXXXXXXXX format
    appconnectIssuer = serializers.CharField(max_length=36, min_length=36, required=True)
    # about 10 chars
    appconnectKey = serializers.CharField(max_length=20, min_length=2, required=True)
    # 512 should fit a private key
    appconnectPrivateKey = serializers.CharField(max_length=512, required=True)


class AppStoreConnectAppsEndpoint(ProjectEndpoint):  # type: ignore
    """Retrieves available applications with provided credentials.

    ``POST projects/{org_slug}/{proj_slug}/appstoreconnect/apps/``

    ```json
    {
        "appconnectIssuer": "abc123de-7744-7777-b032-5b8c7aaaa4d1",
        "appconnectKey": "ABC123DEFG",
        "appconnectPrivateKey": "----BEGIN PRIVATE KEY-...-END PRIVATE KEY----"
    }
    ```
    See :class:`AppStoreConnectCredentialsSerializer` for input validation.

    Practically this is also the validation for the credentials, if they are invalid 401 is
    returned, otherwise the applications are returned as:

    ```json
    {
        "apps": [
            {
                "name":"Sentry Cocoa Sample iOS Swift",
                "bundleId":"io.sentry.sample.iOS-Swift",
                "appId": "1549832463",
            },
            {
                "name":"Sentry React Native Test",
                "bundleId":"io.sentry.react-native-test",
                "appId": "1268541530",
            },
        ]
    }
    ```

    This endpoint returns the applications defined for an account
    It also serves to validate that credentials for App Store connect are valid
    """

    permission_classes = [StrictProjectPermission]

    def post(self, request: Request, project: Project) -> Response:
        if not features.has(
            APP_STORE_CONNECT_FEATURE_NAME, project.organization, actor=request.user
        ):
            return Response(status=404)

        serializer = AppStoreConnectCredentialsSerializer(data=request.data)

        if not serializer.is_valid():
            return Response(serializer.errors, status=400)

        data = serializer.validated_data
        credentials = appstore_connect.AppConnectCredentials(
            key_id=data.get("appconnectKey"),
            key=data.get("appconnectPrivateKey"),
            issuer_id=data.get("appconnectIssuer"),
        )
        session = requests.Session()

        apps = appstore_connect.get_apps(session, credentials)

        if apps is None:
            raise AppConnectAuthenticationError()

        all_apps = [
            {"name": app.name, "bundleId": app.bundle_id, "appId": app.app_id} for app in apps
        ]
        result = {"apps": all_apps}

        return Response(result, status=200)


class CreateSessionContextSerializer(serializers.Serializer):  # type: ignore
    auth_key = serializers.CharField(min_length=1, required=True)
    session_id = serializers.CharField(min_length=1, required=True)
    scnt = serializers.CharField(min_length=1, required=True)
    itunes_session = serializers.CharField(min_length=1, required=True)
    itunes_person_id = serializers.CharField(min_length=1, required=True)
    itunes_created = serializers.DateTimeField(required=True)


class AppStoreCreateCredentialsSerializer(serializers.Serializer):  # type: ignore
    """Input validation for :class:`AppStoreConnectCreateCredentialsEndpoint`."""

    # an IID with the XXXXXXXX-XXXX-XXXX-XXXX-XXXXXXXXXXXX format
    appconnectIssuer = serializers.CharField(max_length=36, min_length=36, required=True)
    # about 10 chars
    appconnectKey = serializers.CharField(max_length=20, min_length=2, required=True)
    # 512 should fit a private key
    appconnectPrivateKey = serializers.CharField(max_length=512, required=True)
    itunesUser = serializers.CharField(max_length=100, min_length=1, required=True)
    itunesPassword = serializers.CharField(max_length=512, min_length=1, required=True)
    appName = serializers.CharField(max_length=512, min_length=1, required=True)
    appId = serializers.CharField(min_length=1, required=True)
    bundleId = serializers.CharField(min_length=1, required=True)
    # this is the ITunes organization the user is a member of ( known as providers in Itunes terminology)
    orgId = serializers.IntegerField(required=True)
    orgName = serializers.CharField(max_length=100, required=True)
    sessionContext = CreateSessionContextSerializer(required=True)


class AppStoreConnectCreateCredentialsEndpoint(ProjectEndpoint):  # type: ignore
    """Returns all the App Store Connect symbol source settings ready to be saved.

    ``POST projects/{org_slug}/{proj_slug}/appstoreconnect/``

    See :class:`AppStoreCreateCredentialsSerializer` for the format of the input.  Note that
    the `sessionContext` field must be as returned from a call to
    :class:`AppStoreConnect2FactorAuthEndpoint` aka
    ``projects/{org_slug}/{proj_slug}/appstoreconnect/2fa/`` so you must have gone through
    the iTunes login steps (endpoints 2-4 in module doc string).

    The returned JSON contains an ``id`` field which can be used in other endpoints to refer
    to this set of credentials.

    Credentials as saved using the ``symbolSources`` field under project details page
    (:class:`ProjectDetailsEndpoint` in :file:`src/sentry/api/endpoints/project_details.py`)
    which contains a JSON blob containing all the symbol sources.

    The UI itself is responsible for posting this blob, but this endpoint must be called
    first with the results of authenticating to get the correct JSON format to save.
    """

    permission_classes = [StrictProjectPermission]

    def post(self, request: Request, project: Project) -> Response:
        if not features.has(
            APP_STORE_CONNECT_FEATURE_NAME, project.organization, actor=request.user
        ):
            return Response(status=404)

        serializer = AppStoreCreateCredentialsSerializer(data=request.data)

        if not serializer.is_valid():
            return Response(serializer.errors, status=400)

        config = serializer.validated_data
        session_context = config.pop("sessionContext")

        config["type"] = "appStoreConnect"
        config["id"] = uuid4().hex
        config["name"] = "Apple App Store Connect"
        config["itunesCreated"] = session_context.get("itunes_created")
        config["itunesSession"] = session_context.get("itunes_session")
        config["itunesPersonId"] = session_context.get("itunes_person_id")

        validated_config = appconnect.AppStoreConnectConfig.from_json(config)
        new_sources = validated_config.update_project_symbol_source(project)
        self.create_audit_entry(
            request=request,
            organization=project.organization,
            target_object=project.id,
            event=AuditLogEntryEvent.PROJECT_EDIT,
            data={appconnect.SYMBOL_SOURCES_PROP_NAME: new_sources},
        )

        dsym_download.apply_async(
            kwargs={
                "project_id": project.id,
                "config_id": validated_config.id,
            }
        )

        return Response(config, status=200)


class UpdateSessionContextSerializer(serializers.Serializer):  # type: ignore
    auth_key = serializers.CharField(min_length=1, required=True)
    session_id = serializers.CharField(min_length=1, required=True)
    scnt = serializers.CharField(min_length=1, required=True)
    itunes_session = serializers.CharField(min_length=1, required=True)
    itunes_person_id = serializers.CharField(min_length=1, required=True)
    itunes_created = serializers.DateTimeField(required=True)


class AppStoreUpdateCredentialsSerializer(serializers.Serializer):  # type: ignore
    """Input validation for :class:`AppStoreConnectUpdateCredentialsEndpoint`."""

    # an IID with the XXXXXXXX-XXXX-XXXX-XXXX-XXXXXXXXXXXX format
    appconnectIssuer = serializers.CharField(max_length=36, min_length=36, required=False)
    # about 10 chars
    appconnectKey = serializers.CharField(max_length=20, min_length=2, required=False)
    # 512 should fit a private key
    appconnectPrivateKey = serializers.CharField(max_length=512, required=False)
    itunesUser = serializers.CharField(max_length=100, min_length=1, required=False)
    itunesPassword = serializers.CharField(max_length=512, min_length=1, required=False)
    appName = serializers.CharField(max_length=512, min_length=1, required=False)
    appId = serializers.CharField(min_length=1, required=False)
    bundleId = serializers.CharField(min_length=1, required=False)
    sessionContext = UpdateSessionContextSerializer(required=False)
    # this is the ITunes organization the user is a member of ( known as providers in Itunes terminology)
    orgId = serializers.IntegerField(required=False)
    orgName = serializers.CharField(max_length=100, required=False)


class AppStoreConnectUpdateCredentialsEndpoint(ProjectEndpoint):  # type: ignore
    """Updates a subset of the existing credentials.

    ``POST projects/{org_slug}/{proj_slug}/appstoreconnect/{id}/``

    See :class:`AppStoreUpdateCredentialsSerializer` for the input format.

    This is like :class:`AppStoreConnectCreateCredentialsEndpoint` aka
    ``projects/{org_slug}/{proj_slug}/appstoreconnect/{id}/`` but allows you to only provide
    a sub-set.  This is most useful when you had to refresh the iTunes session using
    endpoints 2-4 (see module docstring), as you can only supply the `sessionContext`.
    """

    permission_classes = [StrictProjectPermission]

    def post(self, request: Request, project: Project, credentials_id: str) -> Response:
        if not features.has(
            APP_STORE_CONNECT_FEATURE_NAME, project.organization, actor=request.user
        ):
            return Response(status=404)

        serializer = AppStoreUpdateCredentialsSerializer(data=request.data)
        if not serializer.is_valid():
            return Response(serializer.errors, status=400)

        # get the existing credentials
        try:
            symbol_source_config = appconnect.AppStoreConnectConfig.from_project_config(
                project, credentials_id
            )
        except KeyError:
            return Response(status=404)

        # get the new credentials
        data = serializer.validated_data
        session_context = data.pop("sessionContext")

        if session_context:
            data["itunesCreated"] = session_context.get("itunes_created")
            data["itunesSession"] = session_context.get("itunes_session")
            data["itunesPersonId"] = session_context.get("itunes_person_id")

        new_data = symbol_source_config.to_json()
        new_data.update(data)
        symbol_source_config = appconnect.AppStoreConnectConfig.from_json(new_data)
        new_sources = symbol_source_config.update_project_symbol_source(project)
        self.create_audit_entry(
            request=request,
            organization=project.organization,
            target_object=project.id,
            event=AuditLogEntryEvent.PROJECT_EDIT,
            data={appconnect.SYMBOL_SOURCES_PROP_NAME: new_sources},
        )

        dsym_download.apply_async(
            kwargs={
                "project_id": project.id,
                "config_id": symbol_source_config.id,
            }
        )

        return Response(symbol_source_config.to_json(), status=200)


class AppStoreConnectCredentialsValidateEndpoint(ProjectEndpoint):  # type: ignore
    """Validates both API credentials and if the stored ITunes session is still active.

    ``POST projects/{org_slug}/{proj_slug}/appstoreconnect/validate/{id}/``

    See :class:`AppStoreConnectCreateCredentialsEndpoint` aka
    ``projects/{org_slug}/{proj_slug}/appstoreconnect/`` for how to retrieve the ``id``.

    Response:
    ```json
    {
        "appstoreCredentialsValid": true,
        "itunesSessionValid": true,
        "itunesSessionRefreshAt": "YYYY-MM-DDTHH:MM:SS.SSSSSSZ" | null
    }
    ```

    Here the ``itunesSessionRefreshAt`` is when we recommend to refresh the iTunes session.
    """

    permission_classes = [StrictProjectPermission]

    def get(self, request: Request, project: Project, credentials_id: str) -> Response:
        if not features.has(
            APP_STORE_CONNECT_FEATURE_NAME, project.organization, actor=request.user
        ):
            return Response(status=404)

        try:
            symbol_source_cfg = appconnect.AppStoreConnectConfig.from_project_config(
                project, credentials_id
            )
        except KeyError:
            return Response(status=404)

        expiration_date = symbol_source_cfg.itunesCreated + ITUNES_TOKEN_VALIDITY

        credentials = appstore_connect.AppConnectCredentials(
            key_id=symbol_source_cfg.appconnectKey,
            key=symbol_source_cfg.appconnectPrivateKey,
            issuer_id=symbol_source_cfg.appconnectIssuer,
        )

        session = requests.Session()
        apps = appstore_connect.get_apps(session, credentials)

        itunes_connect.load_session_cookie(session, symbol_source_cfg.itunesSession)
        itunes_session_info = itunes_connect.get_session_info(session)

        return Response(
            {
                "appstoreCredentialsValid": apps is not None,
                "itunesSessionValid": itunes_session_info is not None,
                "itunesSessionRefreshAt": expiration_date if itunes_session_info else None,
            },
            status=200,
        )


class AppStoreConnectStartAuthSerializer(serializers.Serializer):  # type: ignore
    """Input validation for :class:`AppStoreConnectStartAuthEndpoint."""

    itunesUser = serializers.CharField(max_length=100, min_length=1, required=False)
    itunesPassword = serializers.CharField(max_length=512, min_length=1, required=False)
    id = serializers.CharField(max_length=40, min_length=1, required=False)


class AppStoreConnectStartAuthEndpoint(ProjectEndpoint):  # type: ignore
    """Starts iTunes login sequence.

    ``POST projects/{org_slug}/{proj_slug}/appstoreconnect/start/``

    When creating a brand new session:
    ```json
    {
        "itunesUser": "someone@example.net",
        "itunesPassword": "secret"
    }
    ```
    If you want to refresh an existing session you can use the ``id`` as created by
    :class:`AppStoreConnectCreateCredentialsEndpoint`
    (``projects/{org_slug}/{proj_slug}/appstoreconnect/``) instead:
    ```json
    {
        "id": "xxxx"
    }
    ```

    After calling this the user will be prompted with a 2FA code on their device.  This code
    must be provided using the :class:`AppStoreConnect2FactorAuthEndpoint`
    (``projects/{org_slug}/{proj_slug}/appstoreconnect/2fa/``).  Alternatively this can be
    followed up with a call to :class:`AppStoreConnectRequestSmsEndpoint`
    (``projects/{org_slug}/{proj_slug}/appstoreconnect/requestSms/``) to receive the 2FA
    code via SMS instead.

    In either case both those calls **must** include the ``sessionContext`` as returned by
    the response to this endpoint:

    ```json
    {
        "sessionContext": { ... },
    }
    """

    permission_classes = [StrictProjectPermission]

    def post(self, request: Request, project: Project) -> Response:
        if not features.has(
            APP_STORE_CONNECT_FEATURE_NAME, project.organization, actor=request.user
        ):
            return Response(status=404)

        serializer = AppStoreConnectStartAuthSerializer(data=request.data)
        if not serializer.is_valid():
            return Response(serializer.errors, status=400)

        user_name = serializer.validated_data.get("itunesUser")
        password = serializer.validated_data.get("itunesPassword")
        credentials_id = serializer.validated_data.get("id")

        if credentials_id is not None:
            try:
                symbol_source_config = appconnect.AppStoreConnectConfig.from_project_config(
                    project, credentials_id
                )
            except KeyError:
                return Response("No credentials found.", status=400)

            user_name = symbol_source_config.itunesUser
            password = symbol_source_config.itunesPassword

        if user_name is None:
            return Response("No user name provided.", status=400)
        if password is None:
            return Response("No password provided.", status=400)

        session = requests.session()

        auth_key = itunes_connect.get_auth_service_key(session)

        init_login_result = itunes_connect.initiate_login(
            session, service_key=auth_key, account_name=user_name, password=password
        )
        if init_login_result is None:
            raise ItunesAuthenticationError()

        return Response(
            {
                "sessionContext": {
                    "auth_key": auth_key,
                    "session_id": init_login_result.session_id,
                    "scnt": init_login_result.scnt,
                }
            },
            status=200,
        )


class RequestSmsSessionContextSerializer(serializers.Serializer):  # type: ignore
    auth_key = serializers.CharField(min_length=1, required=True)
    session_id = serializers.CharField(min_length=1, required=True)
    scnt = serializers.CharField(min_length=1, required=True)


class AppStoreConnectRequestSmsSerializer(serializers.Serializer):  # type: ignore
    """Input validation for :class:`AppStoreConnectRequestSmsEndpoint`."""

    sessionContext = RequestSmsSessionContextSerializer(required=True)


class AppStoreConnectRequestSmsEndpoint(ProjectEndpoint):  # type: ignore
    """Switches an iTunes login to using SMS for 2FA.

    ``POST projects/{org_slug}/{proj_slug}/appstoreconnect/requestSms/``

    You must have called :class:`AppStoreConnectStartAuthEndpoint`
    (``projects/{org_slug}/{proj_slug}/appstoreconnect/start/``) before calling this and
    provide the ``sessionContext`` from that response in the request body:
    ```json
    {
        "sessionContext": { ... }
    }
    ```

    The response will contain a new ``sessionContext`` which must be used in the call to
    :class:`AppStoreConnect2FactorAuthEndpoint`
    (``projects/{org_slug}/{proj_slug}/appstoreconnect/2fa/``) to complete the login of this
    iTunes session.
    """

    permission_classes = [StrictProjectPermission]

    def post(self, request: Request, project: Project) -> Response:
        if not features.has(
            APP_STORE_CONNECT_FEATURE_NAME, project.organization, actor=request.user
        ):
            return Response(status=404)

        serializer = AppStoreConnectRequestSmsSerializer(data=request.data)
        if not serializer.is_valid():
            return Response(serializer.errors, status=400)
        data = serializer.validated_data["sessionContext"]

        headers = ITunesHeaders(session_id=data.get("session_id"), scnt=data.get("scnt"))
        auth_key = data.get("auth_key")

        session = requests.Session()

        phone_info = itunes_connect.get_trusted_phone_info(
            session, service_key=auth_key, headers=headers
        )
        if phone_info is None:
            return Response("Could not get phone info", status=400)

        init_phone_login = itunes_connect.initiate_phone_login(
            session,
            service_key=auth_key,
            headers=headers,
            phone_id=phone_info.id,
            push_mode=phone_info.push_mode,
        )
        if not init_phone_login:
            return Response("Phone 2fa failed", status=500)

        # success, return the new session context (add phone_id and push mode to the session context)
        data["phone_id"] = phone_info.id
        data["push_mode"] = phone_info.push_mode
        return Response({"sessionContext": data}, status=200)


class TwoFactorAuthSessionContextSerializer(serializers.Serializer):  # type: ignore
    auth_key = serializers.CharField(min_length=1, required=True)
    session_id = serializers.CharField(min_length=1, required=True)
    scnt = serializers.CharField(min_length=1, required=True)
    phone_id = serializers.CharField(min_length=1, required=False)
    push_mode = serializers.CharField(min_length=1, required=False)


class AppStoreConnect2FactorAuthSerializer(serializers.Serializer):  # type: ignore
    """Input validation for :class:`AppStoreConnect2FactorAuthEndpoint."""

    sessionContext = TwoFactorAuthSessionContextSerializer(required=True)
    code = serializers.CharField(max_length=10, required=True)
    useSms = serializers.BooleanField(required=True)


class AppStoreConnect2FactorAuthEndpoint(ProjectEndpoint):  # type: ignore
    """Completes the 2FA iTunes login, returning a valid session.

    ``POST projects/{org_slug}/{proj_slug}/appstoreconnect/2fa/``

    The request must contain the code provided by the user as well as the ``sessionContext``
    provided by either the :class:`AppStoreConnectStartAuthEndpoint`
    (``projects/{org_slug}/{proj_slug}/appstoreconnect/start/``) call or the
    :class:`AppStoreConnectRequestSmsmEndpoint`
    (``projects/{org_slug}/{proj_slug}/appstoreconnect/requestSms/``) call:
    ```json
    {
        "sessionContext": { ... },
        "code": "324784",
        "useSms": false,  # or true if requestSms was called,
    }
    ```

    If the login was successful this will return:
    ```json
    {
        "sessionContext": { ... },
        "organizations": [
            { "name": "My org", "organizationId": 1234},
            { "name": "Org 2", "organizationId": 4423}
        ]
    }
    ```

    Note that the ``sessionContext`` **is different** from the ones passed in, it must be
    passed to :class:`AppStoreConnectCreateCredentialsEndpoint`
    (``projects/{org_slug}/{proj_slug}/appstoreconnect/``).

    If multiple organisations are returned the user must choose one and this must be
    provided as ``orgId`` and ``OrgName`` in the
    :class:`AppStoreConnectCreateCredentialsEndpoint`
    (``projects/{org_slug}/{proj_slug}/appstoreconnect/``)

    If refreshing a session instead of creating a new one only the ``sessionContext`` needs
    to be updated using :class:`AppStoreConnectUpdateCredentialsEndpoint`
    (``projects/{org_slug}/{proj_slug}/appstoreconnect/{id}/``).
    """

    permission_classes = [StrictProjectPermission]

    def post(self, request: Request, project: Project) -> Response:
        if not features.has(
            APP_STORE_CONNECT_FEATURE_NAME, project.organization, actor=request.user
        ):
            return Response(status=404)

        serializer = AppStoreConnect2FactorAuthSerializer(data=request.data)
        if not serializer.is_valid():
            return Response(serializer.errors, status=400)
        data = serializer.validated_data
        session_context = data["sessionContext"]

        session = requests.Session()
        headers = ITunesHeaders(
            session_id=session_context.get("session_id"), scnt=session_context.get("scnt")
        )

        if data.get("useSms"):
            success = itunes_connect.send_phone_authentication_confirmation_code(
                session,
                service_key=session_context.get("auth_key"),
                headers=headers,
                phone_id=session_context.get("phone_id"),
                push_mode=session_context.get("push_mode"),
                security_code=data.get("code"),
            )
        else:
            success = itunes_connect.send_authentication_confirmation_code(
                session,
                service_key=session_context.get("auth_key"),
                headers=headers,
                security_code=data.get("code"),
            )
        if success:
            session_info = itunes_connect.get_session_info(session)
            if session_info is None:
                return Response("Session info failed.", status=500)

            existing_providers = get_path(session_info, "availableProviders")
            providers = [
                {"name": provider.get("name"), "organizationId": provider.get("providerId")}
                for provider in existing_providers
            ]
            prs_id = get_path(session_info, "user", "prsId")

            itunes_session = itunes_connect.get_session_cookie(session)
            new_session_context = {
                "auth_key": session_context.get("auth_key"),
                "session_id": headers.session_id,
                "scnt": headers.scnt,
                "itunes_session": itunes_session,
                "itunes_person_id": prs_id,
                "itunes_created": datetime.datetime.utcnow(),
            }
            return Response(
                {
                    "sessionContext": new_session_context,
                    "organizations": providers,
                },
                status=200,
            )
        else:
            raise ItunesTwoFactorAuthenticationRequired()<|MERGE_RESOLUTION|>--- conflicted
+++ resolved
@@ -82,30 +82,6 @@
 ITUNES_TOKEN_VALIDITY = datetime.timedelta(weeks=1)
 
 
-<<<<<<< HEAD
-def get_app_store_config(
-    project: Project, credentials_id: Optional[str]
-) -> Optional[json.JSONData]:
-    """Returns the appStoreConnect symbol source config for a project."""
-    sources_config = project.get_option(SYMBOL_SOURCES_PROP_NAME)
-
-    if credentials_id is None:
-        return None
-    try:
-        sources = json.loads(sources_config)
-        for source in sources:
-            if (
-                source.get("type") == "appStoreConnect"
-                and source.get("id") == credentials_id.lower()
-            ):
-                return source
-        return None
-    except Exception as e:
-        raise ValueError("bad sources") from e
-
-
-=======
->>>>>>> e6842aa8
 class AppStoreConnectCredentialsSerializer(serializers.Serializer):  # type: ignore
     """Input validation for :class:`AppStoreConnectAppsEndpoint."""
 
