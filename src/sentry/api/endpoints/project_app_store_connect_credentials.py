"""Sentry API to manage the App Store Connect credentials for a project.

There are currently two sets of credentials required:
- API credentials
- iTunes credentials

Note that for the iTunes credential Sentry needs to keep a session alive, which typically
lasts not very long.  The UI may need to re-fresh these using endpoints 2-4 at regular
intervals.

To create and manage these credentials, several API endpoints exist:

1. ``POST projects/{org_slug}/{proj_slug}/appstoreconnect/apps/``

   This will validate the API credentials and return the list of available applications if
   valid, or 401 if invalid.  See :class:`AppStoreConnectAppsEndpoint`.

2. ``POST projects/{org_slug}/{proj_slug}/appstoreconnect/start/``

   This starts an iTunes login, either brand new credentials or re-authenticate an existing
   session.  The user will be prompted with a 2FA code on their device, jump to endpoint 4.
   See :class:`AppStoreConnectStartAuthEndpoint`.

3. ``POST projects/{org_slug}/{proj_slug}/appstoreconnect/requestSms/``

   If after endpoint 2 the user wants to receive the 2FA code with SMS instead, call this.
   See :class:`AppStoreConnectRequestSmsmEndpoint`.

4. ``POST projects/{org_slug}/{proj_slug}/appstoreconnect/2fa/``

   Complete the 2FA iTunes authentication stated in endpoint 2 by verifying the 2FA code.
   See :class:`AppStoreConnect2FactorAuthEndpoint`.

5. ``POST projects/{org_slug}/{proj_slug}/appstoreconnect/``

   Finalise complete authentication, returns full ``symbolSource`` settings to be saved in
   the project details.  This includes an ``id`` which identifies this set of credentials
   and can be used in e.g. endpoint 6 and 7.  See
   :class:`AppStoreConnectCreateCredentialsEndpoint`.

6. ``POST projects/{org_slug}/{proj_slug}/appstoreconnect/{id}/``

   Update a subset of the full credentials normally saved in endpoint 5.  Like endpoint 5 it
   returns the entire symbol source JSON config to be saved in project details.  See
   :class:`AppStoreConnectUpdateCredentialsEndpoint`.

7. ``POST projects/{org_slug}/{proj_slug}/appstoreconnect/validate/{id}/``

   Validate if an existing iTunes session is still active or if a new one needs to be
   initiated by steps 2-4.  See :class:`AppStoreConnectCredentialsValidateEndpoint`.
"""
import datetime
import logging
<<<<<<< HEAD
from typing import Optional
=======
from typing import Dict, Optional, Union
>>>>>>> 0750603a
from uuid import uuid4

import jsonschema
import requests
from rest_framework import serializers
from rest_framework.request import Request
from rest_framework.response import Response

from sentry import features, projectoptions
from sentry.api.bases.project import ProjectEndpoint, StrictProjectPermission
from sentry.api.exceptions import (
    AppConnectAuthenticationError,
    AppConnectMultipleSourcesError,
    ItunesAuthenticationError,
    ItunesSmsBlocked,
    ItunesTwoFactorAuthenticationRequired,
)
from sentry.api.fields.secret import SecretField, validate_secret
from sentry.lang.native import appconnect
<<<<<<< HEAD
from sentry.lang.native.symbolicator import SECRET_PROPERTY
=======
from sentry.lang.native.symbolicator import secret_fields
>>>>>>> 0750603a
from sentry.models import AppConnectBuild, AuditLogEntryEvent, LatestAppConnectBuildsCheck, Project
from sentry.tasks.app_store_connect import dsym_download
from sentry.utils import json
from sentry.utils.appleconnect import appstore_connect, itunes_connect

logger = logging.getLogger(__name__)


# The name of the feature flag which enables the App Store Connect symbol source.
APP_STORE_CONNECT_FEATURE_NAME = "organizations:app-store-connect"

# The feature which allows multiple sources per project.
MULTIPLE_SOURCES_FEATURE_NAME = "organizations:app-store-connect-multiple"


class AppStoreConnectCredentialsSerializer(serializers.Serializer):  # type: ignore
    """Input validation for :class:`AppStoreConnectAppsEndpoint."""

    # an IID with the XXXXXXXX-XXXX-XXXX-XXXX-XXXXXXXXXXXX format
    appconnectIssuer = serializers.CharField(max_length=36, min_length=36, required=False)
    # about 10 chars
    appconnectKey = serializers.CharField(max_length=20, min_length=2, required=False)
    # 512 should fit a private key
    appconnectPrivateKey = serializers.CharField(max_length=512, required=False)
    # Optional ID to update existing credentials or simply list apps
    id = serializers.CharField(max_length=40, min_length=1, required=False)


class AppStoreConnectAppsEndpoint(ProjectEndpoint):  # type: ignore
    """Retrieves available applications with provided credentials.

    ``POST projects/{org_slug}/{proj_slug}/appstoreconnect/apps/``

    ```json
    {
        "appconnectIssuer": "abc123de-7744-7777-b032-5b8c7aaaa4d1",
        "appconnectKey": "ABC123DEFG",
        "appconnectPrivateKey": "----BEGIN PRIVATE KEY-...-END PRIVATE KEY----"
    }
    ```
    See :class:`AppStoreConnectCredentialsSerializer` for input validation.

    If you want to list the apps for an existing session you can use the ``id`` as created
    by :class:`AppStoreConnectCreateCredentialsEndpoint`
    (``projects/{org_slug}/{proj_slug}/appstoreconnect/``) instead:
    ```json
    {
        "id": "xxx",
    }
    In this case it is also possible to provide the other fields if you want to change any
    of them.

    Practically this is also the validation for the credentials, if they are invalid 401 is
    returned, otherwise the applications are returned as:

    ```json
    {
        "apps": [
            {
                "name":"Sentry Cocoa Sample iOS Swift",
                "bundleId":"io.sentry.sample.iOS-Swift",
                "appId": "1549832463",
            },
            {
                "name":"Sentry React Native Test",
                "bundleId":"io.sentry.react-native-test",
                "appId": "1268541530",
            },
        ]
    }
    ```

    This endpoint returns the applications defined for an account
    It also serves to validate that credentials for App Store connect are valid
    """

    permission_classes = [StrictProjectPermission]

    def post(self, request: Request, project: Project) -> Response:
        if not features.has(
            APP_STORE_CONNECT_FEATURE_NAME, project.organization, actor=request.user
        ):
            return Response(status=404)

        serializer = AppStoreConnectCredentialsSerializer(data=request.data)

        if not serializer.is_valid():
            return Response(serializer.errors, status=400)
        data = serializer.validated_data

        cfg_id: Optional[str] = data.get("id")
        apc_key: Optional[str] = data.get("appconnectKey")
        apc_private_key: Optional[str] = data.get("appconnectPrivateKey")
        apc_issuer: Optional[str] = data.get("appconnectIssuer")
        if cfg_id:
            try:
                current_config = appconnect.AppStoreConnectConfig.from_project_config(
                    project, cfg_id
                )
            except KeyError:
                return Response(status=404)

            if not apc_key:
                apc_key = current_config.appconnectKey
            if not apc_private_key:
                apc_private_key = current_config.appconnectPrivateKey
            if not apc_issuer:
                apc_issuer = current_config.appconnectIssuer
        if not apc_key or not apc_private_key or not apc_issuer:
            return Response("Incomplete API credentials", status=400)

        credentials = appstore_connect.AppConnectCredentials(
            key_id=apc_key,
            key=apc_private_key,
            issuer_id=apc_issuer,
        )
        session = requests.Session()

        apps = appstore_connect.get_apps(session, credentials)

        if apps is None:
            raise AppConnectAuthenticationError()

        all_apps = [
            {"name": app.name, "bundleId": app.bundle_id, "appId": app.app_id} for app in apps
        ]
        result = {"apps": all_apps}

        return Response(result, status=200)


class CreateSessionContextSerializer(serializers.Serializer):  # type: ignore
    itunes_created = serializers.DateTimeField(required=True)
    client_state = serializers.JSONField(required=True)


class AppStoreCreateCredentialsSerializer(serializers.Serializer):  # type: ignore
    """Input validation for :class:`AppStoreConnectCreateCredentialsEndpoint`."""

    # an IID with the XXXXXXXX-XXXX-XXXX-XXXX-XXXXXXXXXXXX format
    appconnectIssuer = serializers.CharField(max_length=36, min_length=36, required=True)
    # about 10 chars
    appconnectKey = serializers.CharField(max_length=20, min_length=2, required=True)
    # 512 should fit a private key
    appconnectPrivateKey = serializers.CharField(max_length=512, required=True)
    itunesUser = serializers.CharField(max_length=100, min_length=1, required=True)
    itunesPassword = serializers.CharField(max_length=512, min_length=1, required=True)
    appName = serializers.CharField(max_length=512, min_length=1, required=True)
    appId = serializers.CharField(min_length=1, required=True)
    bundleId = serializers.CharField(min_length=1, required=True)
    orgId = serializers.CharField(max_length=36, min_length=36, required=True)
    orgName = serializers.CharField(max_length=100, required=True)
    sessionContext = CreateSessionContextSerializer(required=True)


class AppStoreConnectCreateCredentialsEndpoint(ProjectEndpoint):  # type: ignore
    """Returns all the App Store Connect symbol source settings ready to be saved.

    ``POST projects/{org_slug}/{proj_slug}/appstoreconnect/``

    See :class:`AppStoreCreateCredentialsSerializer` for the format of the input.  Note that
    the `sessionContext` field must be as returned from a call to
    :class:`AppStoreConnect2FactorAuthEndpoint` aka
    ``projects/{org_slug}/{proj_slug}/appstoreconnect/2fa/`` so you must have gone through
    the iTunes login steps (endpoints 2-4 in module doc string).

    The returned JSON only contains an ``id`` field which can be used in other endpoints to refer
    to this set of credentials.

    Credentials as saved using the ``symbolSources`` field under project details page
    (:class:`ProjectDetailsEndpoint` in :file:`src/sentry/api/endpoints/project_details.py`)
    which contains a JSON blob containing all the symbol sources.

    The UI itself is responsible for posting this blob, but this endpoint must be called
    first with the results of authenticating to get the correct JSON format to save.
    """

    permission_classes = [StrictProjectPermission]

    def post(self, request: Request, project: Project) -> Response:
        if not features.has(
            APP_STORE_CONNECT_FEATURE_NAME, project.organization, actor=request.user
        ):
            return Response(status=404)

        serializer = AppStoreCreateCredentialsSerializer(data=request.data)
        if not serializer.is_valid():
            return Response(serializer.errors, status=400)
        config = serializer.validated_data
        session_context = config.pop("sessionContext")
        try:
            itunes_client = itunes_connect.ITunesClient.from_json(session_context["client_state"])
        except Exception:
            return Response({"session_context": ["Invalid client_state"]}, status=400)

        config["type"] = "appStoreConnect"
        config["id"] = uuid4().hex
        config["name"] = config["appName"]
        config["itunesCreated"] = session_context["itunes_created"]
        config["itunesSession"] = itunes_client.session_cookie()

        # This field is renamed in the backend to represent its actual value, for the UI it
        # is just an opaque value.
        config["orgPublicId"] = config.pop("orgId")

        try:
            validated_config = appconnect.AppStoreConnectConfig.from_json(config)
        except ValueError:
            raise AppConnectMultipleSourcesError
        allow_multiple = features.has(
            MULTIPLE_SOURCES_FEATURE_NAME, project.organization, actor=request.user
        )
        try:
            new_sources = validated_config.update_project_symbol_source(project, allow_multiple)
        except ValueError:
            raise AppConnectMultipleSourcesError
        self.create_audit_entry(
            request=request,
            organization=project.organization,
            target_object=project.id,
            event=AuditLogEntryEvent.PROJECT_EDIT,
            data={appconnect.SYMBOL_SOURCES_PROP_NAME: new_sources},
        )

        dsym_download.apply_async(
            kwargs={
                "project_id": project.id,
                "config_id": validated_config.id,
            }
        )

<<<<<<< HEAD
        config["appconnectPrivateKey"] = {"_hidden-secret": True}
        config["itunesPassword"] = {"_hidden-secret": True}

        # TODO: Just return the ID instead of the entire config
        return Response(config, status=200)
=======
        return Response({"id": validated_config.id}, status=200)
>>>>>>> 0750603a


class UpdateSessionContextSerializer(serializers.Serializer):  # type: ignore
    itunes_created = serializers.DateTimeField(required=True)
    client_state = serializers.JSONField(required=True)


class AppStoreUpdateCredentialsSerializer(serializers.Serializer):  # type: ignore
    """Input validation for :class:`AppStoreConnectUpdateCredentialsEndpoint`."""

    # an IID with the XXXXXXXX-XXXX-XXXX-XXXX-XXXXXXXXXXXX format
    appconnectIssuer = serializers.CharField(max_length=36, min_length=36, required=False)
    # about 10 chars
    appconnectKey = serializers.CharField(max_length=20, min_length=2, required=False)
    appconnectPrivateKey = SecretField(required=False)
    itunesUser = serializers.CharField(max_length=100, min_length=1, required=False)
    itunesPassword = SecretField(required=False)
    appName = serializers.CharField(max_length=512, min_length=1, required=False)
    appId = serializers.CharField(min_length=1, required=False)
    bundleId = serializers.CharField(min_length=1, required=False)
    sessionContext = UpdateSessionContextSerializer(required=False)
    # this is the ITunes organization the user is a member of ( known as providers in Itunes terminology)
    orgId = serializers.CharField(max_length=36, min_length=36, required=False)
    orgName = serializers.CharField(max_length=100, required=False)

<<<<<<< HEAD
    def validate_secret(secret_json: str) -> Optional[json.JSONData]:
        if not secret_json:
            return secret_json

        try:
            secret = json.loads(secret_json)
        except Exception as e:
            raise serializers.ValidationError(str(e))

        try:
            jsonschema.validate(secret, SECRET_PROPERTY)
        except jsonschema.ValidationError as e:
            raise serializers.ValidationError(str(e))

        # If an object was returned then it must be the special value representing the currently
        # stored secret, i.e. no change was made to it
        if isinstance(secret, dict):
            return None
        return secret

    def validate_appconnectPrivateKey(self, private_key_json):
        self.validate_secret(private_key_json)

    def validate_itunesPassword(self, password_json):
        self.validate_secret(password_json)
=======
    def validate_appconnectPrivateKey(
        self, private_key_json: Optional[Union[str, Dict[str, bool]]]
    ) -> Optional[json.JSONData]:
        return validate_secret(private_key_json)

    def validate_itunesPassword(
        self, password_json: Optional[Union[str, Dict[str, bool]]]
    ) -> Optional[json.JSONData]:
        return validate_secret(password_json)
>>>>>>> 0750603a


class AppStoreConnectUpdateCredentialsEndpoint(ProjectEndpoint):  # type: ignore
    """Updates a subset of the existing credentials.

    ``POST projects/{org_slug}/{proj_slug}/appstoreconnect/{id}/``

    See :class:`AppStoreUpdateCredentialsSerializer` for the input format.

    This is like :class:`AppStoreConnectCreateCredentialsEndpoint` aka
    ``projects/{org_slug}/{proj_slug}/appstoreconnect/{id}/`` but allows you to only provide
    a sub-set.  This is most useful when you had to refresh the iTunes session using
    endpoints 2-4 (see module docstring), as you can only supply the `sessionContext`.
    """

    permission_classes = [StrictProjectPermission]

    def post(self, request: Request, project: Project, credentials_id: str) -> Response:
        if not features.has(
            APP_STORE_CONNECT_FEATURE_NAME, project.organization, actor=request.user
        ):
            return Response(status=404)

        serializer = AppStoreUpdateCredentialsSerializer(data=request.data)
        if not serializer.is_valid():
            return Response(serializer.errors, status=400)
        data = serializer.validated_data
        session_context = data.pop("sessionContext")
        try:
            itunes_client = itunes_connect.ITunesClient.from_json(session_context["client_state"])
        except Exception:
            return Response({"session_context": ["Invalid client_state"]}, status=400)

        # get the existing credentials
        try:
            symbol_source_config = appconnect.AppStoreConnectConfig.from_project_config(
                project, credentials_id
            )
        except KeyError:
            return Response(status=404)

        # get the new credentials
        if session_context:
            data["itunesCreated"] = session_context.get("itunes_created")
            data["itunesSession"] = itunes_client.session_cookie()

        if "orgId" in data:
            # This field is renamed in the backend to represent its actual value, for the UI
            # it is just an opaque value.
            data["orgPublicId"] = data.pop("orgId")

        # Any secrets set to None during validation are meant to be no-ops, so remove them to avoid
        # erasing the existing values
<<<<<<< HEAD
        for secret in ["appconnectPrivateKey", "itunesPassword"]:
=======
        for secret in secret_fields(symbol_source_config.type):
>>>>>>> 0750603a
            if secret in data and data[secret] is None:
                del data[secret]

        new_data = symbol_source_config.to_json()
        new_data.update(data)
        symbol_source_config = appconnect.AppStoreConnectConfig.from_json(new_data)

        # We are sure we are only updating, no point in actually checking if multiple are allowed.
        new_sources = symbol_source_config.update_project_symbol_source(
            project, allow_multiple=True
        )

        self.create_audit_entry(
            request=request,
            organization=project.organization,
            target_object=project.id,
            event=AuditLogEntryEvent.PROJECT_EDIT,
            data={appconnect.SYMBOL_SOURCES_PROP_NAME: new_sources},
        )

        dsym_download.apply_async(
            kwargs={
                "project_id": project.id,
                "config_id": symbol_source_config.id,
            }
        )

<<<<<<< HEAD
        symbol_source_config.appconnectPrivateKey = {"_hidden-secret": True}
        symbol_source_config.itunesPassword = {"_hidden-secret": True}

        return Response(symbol_source_config.to_json(), status=200)
=======
        return Response(symbol_source_config.to_redacted_json(), status=200)
>>>>>>> 0750603a


class AppStoreConnectCredentialsValidateEndpoint(ProjectEndpoint):  # type: ignore
    """Validates both API credentials and if the stored ITunes session is still active.

    ``POST projects/{org_slug}/{proj_slug}/appstoreconnect/validate/{id}/``

    See :class:`AppStoreConnectCreateCredentialsEndpoint` aka
    ``projects/{org_slug}/{proj_slug}/appstoreconnect/`` for how to retrieve the ``id``.

    Response:
    ```json
    {
        "appstoreCredentialsValid": true,
        "itunesSessionValid": true,
        "promptItunesSession": false,
        "pendingDownloads": 123,
        "latestBuildVersion: "9.8.7" | null,
        "latestBuildNumber": "987000" | null,
        "lastCheckedBuilds": "YYYY-MM-DDTHH:MM:SS.SSSSSSZ" | null
    }
    ```

    * ``pendingDownloads`` is the number of pending build dSYM downloads.

    * ``latestBuildVersion`` and ``latestBuildNumber`` together form a unique identifier for
      the latest build recognized by Sentry.

    * ``lastCheckedBuilds`` is when sentry last checked for new builds, regardless
      of whether there were any or no builds in App Store Connect at the time.

    * ``promptItunesSession`` indicates whether the user should be prompted to refresh the
      iTunes session since we know we need to fetch more dSYMs.
    """

    permission_classes = [StrictProjectPermission]

    def get(self, request: Request, project: Project, credentials_id: str) -> Response:
        if not features.has(
            APP_STORE_CONNECT_FEATURE_NAME, project.organization, actor=request.user
        ):
            return Response(status=404)

        try:
            symbol_source_cfg = appconnect.AppStoreConnectConfig.from_project_config(
                project, credentials_id
            )
        except KeyError:
            return Response(status=404)

        credentials = appstore_connect.AppConnectCredentials(
            key_id=symbol_source_cfg.appconnectKey,
            key=symbol_source_cfg.appconnectPrivateKey,
            issuer_id=symbol_source_cfg.appconnectIssuer,
        )

        session = requests.Session()
        apps = appstore_connect.get_apps(session, credentials)

        try:
            itunes_client = itunes_connect.ITunesClient.from_session_cookie(
                symbol_source_cfg.itunesSession
            )
            itunes_session_info = itunes_client.request_session_info()
        except itunes_connect.SessionExpiredError:
            itunes_session_info = None

        pending_downloads = AppConnectBuild.objects.filter(project=project, fetched=False).count()

        latest_build = (
            AppConnectBuild.objects.filter(project=project, bundle_id=symbol_source_cfg.bundleId)
            .order_by("-uploaded_to_appstore")
            .first()
        )
        if latest_build is None:
            latestBuildVersion = None
            latestBuildNumber = None
        else:
            latestBuildVersion = latest_build.bundle_short_version
            latestBuildNumber = latest_build.bundle_version

        # All existing usages of this option are internal, so it's fine if we don't carry these over
        # to the table
        # TODO: Clean this up by App Store Connect GA
        if projectoptions.isset(project, appconnect.APPSTORECONNECT_BUILD_REFRESHES_OPTION):
            project.delete_option(appconnect.APPSTORECONNECT_BUILD_REFRESHES_OPTION)

        try:
            check_entry = LatestAppConnectBuildsCheck.objects.get(
                project=project, source_id=symbol_source_cfg.id
            )
        # If the source was only just created then it's possible that sentry hasn't checked for any
        # new builds for it yet.
        except LatestAppConnectBuildsCheck.DoesNotExist:
            last_checked_builds = None
        else:
            last_checked_builds = check_entry.last_checked

        return Response(
            {
                "appstoreCredentialsValid": apps is not None,
                "itunesSessionValid": itunes_session_info is not None,
                "pendingDownloads": pending_downloads,
                "latestBuildVersion": latestBuildVersion,
                "latestBuildNumber": latestBuildNumber,
                "lastCheckedBuilds": last_checked_builds,
                "promptItunesSession": pending_downloads and itunes_session_info is None,
            },
            status=200,
        )


class AppStoreConnectStartAuthSerializer(serializers.Serializer):  # type: ignore
    """Input validation for :class:`AppStoreConnectStartAuthEndpoint."""

    itunesUser = serializers.CharField(max_length=100, min_length=1, required=False)
    itunesPassword = serializers.CharField(max_length=512, min_length=1, required=False)
    id = serializers.CharField(max_length=40, min_length=1, required=False)


class AppStoreConnectStartAuthEndpoint(ProjectEndpoint):  # type: ignore
    """Starts iTunes login sequence.

    ``POST projects/{org_slug}/{proj_slug}/appstoreconnect/start/``

    When creating a brand new session:
    ```json
    {
        "itunesUser": "someone@example.net",
        "itunesPassword": "secret"
    }
    ```
    If you want to refresh an existing session you can use the ``id`` as created by
    :class:`AppStoreConnectCreateCredentialsEndpoint`
    (``projects/{org_slug}/{proj_slug}/appstoreconnect/``) instead:
    ```json
    {
        "id": "xxxx"
    }
    ```

    After calling this the user will be prompted with a 2FA code on their device.  This code
    must be provided using the :class:`AppStoreConnect2FactorAuthEndpoint`
    (``projects/{org_slug}/{proj_slug}/appstoreconnect/2fa/``).  Alternatively this can be
    followed up with a call to :class:`AppStoreConnectRequestSmsEndpoint`
    (``projects/{org_slug}/{proj_slug}/appstoreconnect/requestSms/``) to receive the 2FA
    code via SMS instead.

    In either case both those calls **must** include the ``sessionContext`` as returned by
    the response to this endpoint:

    ```json
    {
        "sessionContext": { ... },
    }
    """

    permission_classes = [StrictProjectPermission]

    def post(self, request: Request, project: Project) -> Response:
        if not features.has(
            APP_STORE_CONNECT_FEATURE_NAME, project.organization, actor=request.user
        ):
            return Response(status=404)
        if (
            not features.has(
                MULTIPLE_SOURCES_FEATURE_NAME, project.organization, actor=request.user
            )
            and len(appconnect.AppStoreConnectConfig.all_config_ids(project)) > 1
        ):
            raise AppConnectMultipleSourcesError

        serializer = AppStoreConnectStartAuthSerializer(data=request.data)
        if not serializer.is_valid():
            return Response(serializer.errors, status=400)

        user_name = serializer.validated_data.get("itunesUser")
        password = serializer.validated_data.get("itunesPassword")
        credentials_id = serializer.validated_data.get("id")

        if credentials_id is not None:
            try:
                symbol_source_config = appconnect.AppStoreConnectConfig.from_project_config(
                    project, credentials_id
                )
            except KeyError:
                return Response("No credentials found.", status=400)

            user_name = symbol_source_config.itunesUser
            password = symbol_source_config.itunesPassword

        if user_name is None:
            return Response("No user name provided.", status=400)
        if password is None:
            return Response("No password provided.", status=400)

        itunes_client = itunes_connect.ITunesClient()
        try:
            itunes_client.start_login_sequence(user_name, password)
        except itunes_connect.InvalidUsernamePasswordError:
            raise ItunesAuthenticationError
        return Response(
            {"sessionContext": {"client_state": itunes_client.to_json()}},
            status=200,
        )


class RequestSmsSessionContextSerializer(serializers.Serializer):  # type: ignore
    client_state = serializers.JSONField(required=True)


class AppStoreConnectRequestSmsSerializer(serializers.Serializer):  # type: ignore
    """Input validation for :class:`AppStoreConnectRequestSmsEndpoint`."""

    sessionContext = RequestSmsSessionContextSerializer(required=True)


class AppStoreConnectRequestSmsEndpoint(ProjectEndpoint):  # type: ignore
    """Switches an iTunes login to using SMS for 2FA.

    ``POST projects/{org_slug}/{proj_slug}/appstoreconnect/requestSms/``

    You must have called :class:`AppStoreConnectStartAuthEndpoint`
    (``projects/{org_slug}/{proj_slug}/appstoreconnect/start/``) before calling this and
    provide the ``sessionContext`` from that response in the request body:
    ```json
    {
        "sessionContext": { ... }
    }
    ```

    The response will contain a new ``sessionContext`` which must be used in the call to
    :class:`AppStoreConnect2FactorAuthEndpoint`
    (``projects/{org_slug}/{proj_slug}/appstoreconnect/2fa/``) to complete the login of this
    iTunes session.
    """

    permission_classes = [StrictProjectPermission]

    def post(self, request: Request, project: Project) -> Response:
        if not features.has(
            APP_STORE_CONNECT_FEATURE_NAME, project.organization, actor=request.user
        ):
            return Response(status=404)

        serializer = AppStoreConnectRequestSmsSerializer(data=request.data)
        if not serializer.is_valid():
            return Response(serializer.errors, status=400)
        data = serializer.validated_data["sessionContext"]
        try:
            itunes_client = itunes_connect.ITunesClient.from_json(data["client_state"])
        except Exception:
            return Response({"session_context": ["Invalid client_state"]}, status=400)

        try:
            itunes_client.request_sms_auth()
        except itunes_connect.SmsBlockedError:
            raise ItunesSmsBlocked
        return Response({"sessionContext": {"client_state": itunes_client.to_json()}}, status=200)


class TwoFactorAuthSessionContextSerializer(serializers.Serializer):  # type: ignore
    client_state = serializers.JSONField(required=True)


class AppStoreConnect2FactorAuthSerializer(serializers.Serializer):  # type: ignore
    """Input validation for :class:`AppStoreConnect2FactorAuthEndpoint."""

    sessionContext = TwoFactorAuthSessionContextSerializer(required=True)
    code = serializers.CharField(max_length=10, required=True)
    useSms = serializers.BooleanField(required=True)


class AppStoreConnect2FactorAuthEndpoint(ProjectEndpoint):  # type: ignore
    """Completes the 2FA iTunes login, returning a valid session.

    ``POST projects/{org_slug}/{proj_slug}/appstoreconnect/2fa/``

    The request must contain the code provided by the user as well as the ``sessionContext``
    provided by either the :class:`AppStoreConnectStartAuthEndpoint`
    (``projects/{org_slug}/{proj_slug}/appstoreconnect/start/``) call or the
    :class:`AppStoreConnectRequestSmsmEndpoint`
    (``projects/{org_slug}/{proj_slug}/appstoreconnect/requestSms/``) call:
    ```json
    {
        "sessionContext": { ... },
        "code": "324784",
        "useSms": false,  # or true if requestSms was called,
    }
    ```

    If the login was successful this will return:
    ```json
    {
        "sessionContext": { ... },
        "organizations": [
            { "name": "My org", "organizationId": 1234},
            { "name": "Org 2", "organizationId": 4423}
        ]
    }
    ```

    Note that the ``sessionContext`` **is different** from the ones passed in, it must be
    passed to :class:`AppStoreConnectCreateCredentialsEndpoint`
    (``projects/{org_slug}/{proj_slug}/appstoreconnect/``).

    If multiple organisations are returned the user must choose one and this must be
    provided as ``orgId`` and ``OrgName`` in the
    :class:`AppStoreConnectCreateCredentialsEndpoint`
    (``projects/{org_slug}/{proj_slug}/appstoreconnect/``)

    If refreshing a session instead of creating a new one only the ``sessionContext`` needs
    to be updated using :class:`AppStoreConnectUpdateCredentialsEndpoint`
    (``projects/{org_slug}/{proj_slug}/appstoreconnect/{id}/``).
    """

    permission_classes = [StrictProjectPermission]

    def post(self, request: Request, project: Project) -> Response:
        if not features.has(
            APP_STORE_CONNECT_FEATURE_NAME, project.organization, actor=request.user
        ):
            return Response(status=404)

        serializer = AppStoreConnect2FactorAuthSerializer(data=request.data)
        if not serializer.is_valid():
            return Response(serializer.errors, status=400)
        data = serializer.validated_data
        session_context = data["sessionContext"]
        try:
            itunes_client = itunes_connect.ITunesClient.from_json(session_context["client_state"])
        except Exception:
            return Response({"session_context": ["Invalid client_state"]}, status=400)

        try:
            if data.get("useSms"):
                itunes_client.sms_code(data.get("code"))
            else:
                itunes_client.two_factor_code(data.get("code"))
        except itunes_connect.InvalidAuthCodeError:
            raise ItunesTwoFactorAuthenticationRequired()

        new_session_context = {
            "client_state": itunes_client.to_json(),
            "itunes_created": datetime.datetime.utcnow(),
        }
        all_providers = itunes_client.request_available_providers()
        providers = [{"name": p.name, "organizationId": p.publicProviderId} for p in all_providers]
        return Response(
            {
                "sessionContext": new_session_context,
                "organizations": providers,
            },
            status=200,
        )<|MERGE_RESOLUTION|>--- conflicted
+++ resolved
@@ -51,14 +51,9 @@
 """
 import datetime
 import logging
-<<<<<<< HEAD
-from typing import Optional
-=======
 from typing import Dict, Optional, Union
->>>>>>> 0750603a
 from uuid import uuid4
 
-import jsonschema
 import requests
 from rest_framework import serializers
 from rest_framework.request import Request
@@ -75,11 +70,7 @@
 )
 from sentry.api.fields.secret import SecretField, validate_secret
 from sentry.lang.native import appconnect
-<<<<<<< HEAD
-from sentry.lang.native.symbolicator import SECRET_PROPERTY
-=======
 from sentry.lang.native.symbolicator import secret_fields
->>>>>>> 0750603a
 from sentry.models import AppConnectBuild, AuditLogEntryEvent, LatestAppConnectBuildsCheck, Project
 from sentry.tasks.app_store_connect import dsym_download
 from sentry.utils import json
@@ -311,15 +302,7 @@
             }
         )
 
-<<<<<<< HEAD
-        config["appconnectPrivateKey"] = {"_hidden-secret": True}
-        config["itunesPassword"] = {"_hidden-secret": True}
-
-        # TODO: Just return the ID instead of the entire config
-        return Response(config, status=200)
-=======
         return Response({"id": validated_config.id}, status=200)
->>>>>>> 0750603a
 
 
 class UpdateSessionContextSerializer(serializers.Serializer):  # type: ignore
@@ -345,33 +328,6 @@
     orgId = serializers.CharField(max_length=36, min_length=36, required=False)
     orgName = serializers.CharField(max_length=100, required=False)
 
-<<<<<<< HEAD
-    def validate_secret(secret_json: str) -> Optional[json.JSONData]:
-        if not secret_json:
-            return secret_json
-
-        try:
-            secret = json.loads(secret_json)
-        except Exception as e:
-            raise serializers.ValidationError(str(e))
-
-        try:
-            jsonschema.validate(secret, SECRET_PROPERTY)
-        except jsonschema.ValidationError as e:
-            raise serializers.ValidationError(str(e))
-
-        # If an object was returned then it must be the special value representing the currently
-        # stored secret, i.e. no change was made to it
-        if isinstance(secret, dict):
-            return None
-        return secret
-
-    def validate_appconnectPrivateKey(self, private_key_json):
-        self.validate_secret(private_key_json)
-
-    def validate_itunesPassword(self, password_json):
-        self.validate_secret(password_json)
-=======
     def validate_appconnectPrivateKey(
         self, private_key_json: Optional[Union[str, Dict[str, bool]]]
     ) -> Optional[json.JSONData]:
@@ -381,7 +337,6 @@
         self, password_json: Optional[Union[str, Dict[str, bool]]]
     ) -> Optional[json.JSONData]:
         return validate_secret(password_json)
->>>>>>> 0750603a
 
 
 class AppStoreConnectUpdateCredentialsEndpoint(ProjectEndpoint):  # type: ignore
@@ -435,11 +390,7 @@
 
         # Any secrets set to None during validation are meant to be no-ops, so remove them to avoid
         # erasing the existing values
-<<<<<<< HEAD
-        for secret in ["appconnectPrivateKey", "itunesPassword"]:
-=======
         for secret in secret_fields(symbol_source_config.type):
->>>>>>> 0750603a
             if secret in data and data[secret] is None:
                 del data[secret]
 
@@ -467,14 +418,7 @@
             }
         )
 
-<<<<<<< HEAD
-        symbol_source_config.appconnectPrivateKey = {"_hidden-secret": True}
-        symbol_source_config.itunesPassword = {"_hidden-secret": True}
-
-        return Response(symbol_source_config.to_json(), status=200)
-=======
         return Response(symbol_source_config.to_redacted_json(), status=200)
->>>>>>> 0750603a
 
 
 class AppStoreConnectCredentialsValidateEndpoint(ProjectEndpoint):  # type: ignore
