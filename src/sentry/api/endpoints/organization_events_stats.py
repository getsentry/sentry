--- conflicted
+++ resolved
@@ -277,12 +277,8 @@
             return Response({"detail": f"Metric type must be one of: {metric_types}"}, status=400)
 
         force_metrics_layer = request.GET.get("forceMetricsLayer") == "true"
-<<<<<<< HEAD
         use_rpc = request.GET.get("useRpc", "0") == "1" and dataset == spans_eap
-=======
-        use_rpc = request.GET.get("useRpc", "0") == "1"
         sentry_sdk.set_tag("performance.use_rpc", use_rpc)
->>>>>>> a06fca2c
 
         def _get_event_stats(
             scoped_dataset: Any,
