from collections.abc import Mapping
from datetime import timedelta
from typing import Any

import sentry_sdk
from rest_framework.exceptions import ValidationError
from rest_framework.request import Request
from rest_framework.response import Response

from sentry import features
from sentry.api.api_publish_status import ApiPublishStatus
from sentry.api.base import region_silo_endpoint
from sentry.api.bases import OrganizationEventsV2EndpointBase
from sentry.constants import MAX_TOP_EVENTS
from sentry.models.dashboard_widget import DashboardWidget, DashboardWidgetTypes
from sentry.models.organization import Organization
from sentry.search.eap.types import SearchResolverConfig
from sentry.search.events.types import SnubaParams
from sentry.snuba import (
    discover,
    errors,
    functions,
    metrics_enhanced_performance,
    metrics_performance,
    ourlogs,
    spans_indexed,
    spans_metrics,
    spans_rpc,
    transactions,
)
from sentry.snuba.metrics.extraction import MetricSpecType
from sentry.snuba.query_sources import QuerySource
from sentry.snuba.referrer import Referrer
from sentry.utils.snuba import SnubaError, SnubaTSResult

METRICS_ENHANCED_REFERRERS: set[str] = {
    Referrer.API_PERFORMANCE_HOMEPAGE_WIDGET_CHART.value,
    Referrer.API_PERFORMANCE_GENERIC_WIDGET_CHART_DURATION_HISTOGRAM.value,
    Referrer.API_PERFORMANCE_GENERIC_WIDGET_CHART_LCP_HISTOGRAM.value,
    Referrer.API_PERFORMANCE_GENERIC_WIDGET_CHART_FCP_HISTOGRAM.value,
    Referrer.API_PERFORMANCE_GENERIC_WIDGET_CHART_FID_HISTOGRAM.value,
    Referrer.API_PERFORMANCE_GENERIC_WIDGET_CHART_APDEX_AREA.value,
    Referrer.API_PERFORMANCE_GENERIC_WIDGET_CHART_P50_DURATION_AREA.value,
    Referrer.API_PERFORMANCE_GENERIC_WIDGET_CHART_P75_DURATION_AREA.value,
    Referrer.API_PERFORMANCE_GENERIC_WIDGET_CHART_P95_DURATION_AREA.value,
    Referrer.API_PERFORMANCE_GENERIC_WIDGET_CHART_P99_DURATION_AREA.value,
    Referrer.API_PERFORMANCE_GENERIC_WIDGET_CHART_P75_LCP_AREA.value,
    Referrer.API_PERFORMANCE_GENERIC_WIDGET_CHART_TPM_AREA.value,
    Referrer.API_PERFORMANCE_GENERIC_WIDGET_CHART_FAILURE_RATE_AREA.value,
    Referrer.API_PERFORMANCE_GENERIC_WIDGET_CHART_USER_MISERY_AREA.value,
    Referrer.API_PERFORMANCE_GENERIC_WIDGET_CHART_WORST_LCP_VITALS.value,
    Referrer.API_PERFORMANCE_GENERIC_WIDGET_CHART_WORST_FCP_VITALS.value,
    Referrer.API_PERFORMANCE_GENERIC_WIDGET_CHART_WORST_CLS_VITALS.value,
    Referrer.API_PERFORMANCE_GENERIC_WIDGET_CHART_WORST_FID_VITALS.value,
    Referrer.API_PERFORMANCE_GENERIC_WIDGET_CHART_MOST_IMRPOVED.value,
    Referrer.API_PERFORMANCE_GENERIC_WIDGET_CHART_MOST_REGRESSED.value,
    Referrer.API_PERFORMANCE_GENERIC_WIDGET_CHART_MOST_RELATED_ERRORS.value,
    Referrer.API_PERFORMANCE_GENERIC_WIDGET_CHART_MOST_RELATED_ISSUES.value,
    Referrer.API_PERFORMANCE_GENERIC_WIDGET_CHART_SLOW_HTTP_OPS.value,
    Referrer.API_PERFORMANCE_GENERIC_WIDGET_CHART_SLOW_DB_OPS.value,
    Referrer.API_PERFORMANCE_GENERIC_WIDGET_CHART_SLOW_RESOURCE_OPS.value,
    Referrer.API_PERFORMANCE_GENERIC_WIDGET_CHART_SLOW_BROWSER_OPS.value,
    Referrer.API_PERFORMANCE_GENERIC_WIDGET_CHART_COLD_STARTUP_AREA.value,
    Referrer.API_PERFORMANCE_GENERIC_WIDGET_CHART_WARM_STARTUP_AREA.value,
    Referrer.API_PERFORMANCE_GENERIC_WIDGET_CHART_SLOW_FRAMES_AREA.value,
    Referrer.API_PERFORMANCE_GENERIC_WIDGET_CHART_FROZEN_FRAMES_AREA.value,
    Referrer.API_PERFORMANCE_GENERIC_WIDGET_CHART_MOST_SLOW_FRAMES.value,
    Referrer.API_PERFORMANCE_GENERIC_WIDGET_CHART_MOST_FROZEN_FRAMES.value,
    Referrer.API_STARFISH_SPAN_CATEGORY_BREAKDOWN_CHART.value,
    Referrer.API_STARFISH_ENDPOINT_OVERVIEW.value,
    Referrer.API_STARFISH_HTTP_ERROR_COUNT.value,
    Referrer.API_STARFISH_SPAN_SUMMARY_PAGE_CHART.value,
    Referrer.API_STARFISH_SIDEBAR_SPAN_METRICS_CHART.value,
    Referrer.API_STARFISH_SPAN_TIME_CHARTS.value,
    Referrer.API_STARFISH_MOBILE_SCREEN_METRICS_SERIES.value,
    Referrer.API_PERFORMANCE_MOBILE_UI_SERIES.value,
}


ALLOWED_EVENTS_STATS_REFERRERS: set[str] = {
    Referrer.API_ALERTS_ALERT_RULE_CHART.value,
    Referrer.API_ALERTS_CHARTCUTERIE.value,
    Referrer.API_ENDPOINT_REGRESSION_ALERT_CHARTCUTERIE.value,
    Referrer.API_FUNCTION_REGRESSION_ALERT_CHARTCUTERIE.value,
    Referrer.DISCOVER_SLACK_UNFURL.value,
    Referrer.API_DASHBOARDS_WIDGET_AREA_CHART.value,
    Referrer.API_DASHBOARDS_WIDGET_BAR_CHART.value,
    Referrer.API_DASHBOARDS_WIDGET_LINE_CHART.value,
    Referrer.API_DASHBOARDS_TOP_EVENTS.value,
    Referrer.API_DISCOVER_PREBUILT_CHART.value,
    Referrer.API_DISCOVER_PREVIOUS_CHART.value,
    Referrer.API_DISCOVER_DEFAULT_CHART.value,
    Referrer.API_DISCOVER_DAILY_CHART.value,
    Referrer.API_DISCOVER_TOP5_CHART.value,
    Referrer.API_DISCOVER_DAILYTOP5_CHART.value,
    Referrer.API_PERFORMANCE_HOMEPAGE_DURATION_CHART.value,
    Referrer.API_PERFORMANCE_HOMEPAGE_WIDGET_CHART.value,
    Referrer.API_PERFORMANCE_TRANSACTION_SUMMARY_SIDEBAR_CHART.value,
    Referrer.API_PERFORMANCE_TRANSACTION_SUMMARY_VITALS_CHART.value,
    Referrer.API_PERFORMANCE_TRANSACTION_SUMMARY_TRENDS_CHART.value,
    Referrer.API_PERFORMANCE_TRANSACTION_SUMMARY_DURATION.value,
    Referrer.API_PROFILING_LANDING_CHART.value,
    Referrer.API_PROFILING_PROFILE_SUMMARY_CHART.value,
    Referrer.API_RELEASES_RELEASE_DETAILS_CHART.value,
    Referrer.API_PERFORMANCE_HTTP_LANDING_DURATION_CHART.value,
    Referrer.API_PERFORMANCE_HTTP_LANDING_RESPONSE_CODE_CHART.value,
    Referrer.API_PERFORMANCE_HTTP_LANDING_THROUGHPUT_CHART.value,
    Referrer.API_PERFORMANCE_HTTP_DOMAIN_SUMMARY_DURATION_CHART.value,
    Referrer.API_PERFORMANCE_HTTP_DOMAIN_SUMMARY_RESPONSE_CODE_CHART.value,
    Referrer.API_PERFORMANCE_HTTP_DOMAIN_SUMMARY_THROUGHPUT_CHART.value,
    Referrer.API_PERFORMANCE_HTTP_SAMPLES_PANEL_DURATION_CHART.value,
    Referrer.API_PERFORMANCE_HTTP_SAMPLES_PANEL_RESPONSE_CODE_CHART.value,
    Referrer.API_PERFORMANCE_SPAN_SUMMARY_DURATION_CHART.value,
    Referrer.API_PERFORMANCE_SPAN_SUMMARY_THROUGHPUT_CHART.value,
    Referrer.API_PERFORMANCE_SPAN_SUMMARY_TRANSACTION_THROUGHPUT_CHART.value,
    Referrer.API_EXPLORE_COMPARE_SERIES.value,
    Referrer.API_PERFORMANCE_BROWSER_WEB_VITALS_TIMESERIES_SCORES.value,
    Referrer.API_PERFORMANCE_BACKEND_OVERVIEW_REQUESTS_CHART.value,
    Referrer.API_PERFORMANCE_BACKEND_OVERVIEW_DURATION_CHART.value,
    Referrer.API_PERFORMANCE_BACKEND_OVERVIEW_JOBS_CHART.value,
}


SENTRY_BACKEND_REFERRERS = [
    Referrer.API_ALERTS_CHARTCUTERIE.value,
    Referrer.API_ENDPOINT_REGRESSION_ALERT_CHARTCUTERIE.value,
    Referrer.API_FUNCTION_REGRESSION_ALERT_CHARTCUTERIE.value,
    Referrer.DISCOVER_SLACK_UNFURL.value,
]


@region_silo_endpoint
class OrganizationEventsStatsEndpoint(OrganizationEventsV2EndpointBase):
    publish_status = {
        "GET": ApiPublishStatus.EXPERIMENTAL,
    }

    def get_features(
        self, organization: Organization, request: Request
    ) -> Mapping[str, bool | None]:
        feature_names = [
            "organizations:performance-chart-interpolation",
            "organizations:performance-use-metrics",
            "organizations:dashboards-mep",
            "organizations:mep-rollout-flag",
            "organizations:use-metrics-layer",
            "organizations:starfish-view",
            "organizations:on-demand-metrics-extraction",
            "organizations:on-demand-metrics-extraction-widgets",
        ]
        batch_features = features.batch_has(
            feature_names,
            organization=organization,
            actor=request.user,
        )
        return (
            batch_features.get(f"organization:{organization.id}", {})
            if batch_features is not None
            else {
                feature_name: features.has(
                    feature_name, organization=organization, actor=request.user
                )
                for feature_name in feature_names
            }
        )

    def flatten_results(self, results: SnubaTSResult | dict[str, SnubaTSResult]):
        if isinstance(results, SnubaTSResult):
            return results.data["data"]
        else:
            return sum(
                [timeseries_result.data["data"] for timeseries_result in results.values()],
                [],
            )

    def check_if_results_have_data(self, results: SnubaTSResult | dict[str, SnubaTSResult]):
        flattened_data = self.flatten_results(results)
        has_data = any(
            any(
                column_name != "time"
                and isinstance(column_value, (int, float))
                and column_value != 0
                for (column_name, column_value) in row.items()
            )
            for row in flattened_data
        )
        return has_data

    def get(self, request: Request, organization: Organization) -> Response:
        query_source = self.get_request_source(request)

        with sentry_sdk.start_span(op="discover.endpoint", name="filter_params") as span:
            span.set_data("organization", organization)

            top_events = 0

            if "topEvents" in request.GET:
                try:
                    top_events = int(request.GET.get("topEvents", 0))
                except ValueError:
                    return Response({"detail": "topEvents must be an integer"}, status=400)
                if top_events > MAX_TOP_EVENTS:
                    return Response(
                        {"detail": f"Can only get up to {MAX_TOP_EVENTS} top events"},
                        status=400,
                    )
                elif top_events <= 0:
                    return Response({"detail": "If topEvents needs to be at least 1"}, status=400)

            comparison_delta = None
            if "comparisonDelta" in request.GET:
                try:
                    comparison_delta = timedelta(seconds=int(request.GET["comparisonDelta"]))
                except ValueError:
                    return Response({"detail": "comparisonDelta must be an integer"}, status=400)

            # The partial parameter determines whether or not partial buckets are allowed.
            # The last bucket of the time series can potentially be a partial bucket when
            # the start of the bucket does not align with the rollup.
            allow_partial_buckets = request.GET.get("partial") == "1"

            include_other = request.GET.get("excludeOther") != "1"

            referrer = request.GET.get("referrer")
            referrer = (
                referrer
                if referrer in ALLOWED_EVENTS_STATS_REFERRERS.union(METRICS_ENHANCED_REFERRERS)
                else Referrer.API_ORGANIZATION_EVENT_STATS.value
            )
            if referrer in SENTRY_BACKEND_REFERRERS:
                query_source = QuerySource.SENTRY_BACKEND
            batch_features = self.get_features(organization, request)
            has_chart_interpolation = batch_features.get(
                "organizations:performance-chart-interpolation", False
            )
            use_metrics = (
                batch_features.get("organizations:performance-use-metrics", False)
                or batch_features.get("organizations:dashboards-mep", False)
                or (
                    batch_features.get("organizations:mep-rollout-flag", False)
                    and features.has(
                        "organizations:dynamic-sampling",
                        organization=organization,
                        actor=request.user,
                    )
                )
            )

            dataset = self.get_dataset(request)
            # Add more here until top events is supported on all the datasets
            if top_events > 0:
                dataset = (
                    dataset
                    if dataset
                    in [
                        discover,
                        functions,
                        metrics_performance,
                        metrics_enhanced_performance,
                        spans_indexed,
                        spans_metrics,
                        spans_rpc,
                        errors,
                        transactions,
                    ]
                    else discover
                )

            metrics_enhanced = dataset in {metrics_performance, metrics_enhanced_performance}

            allow_metric_aggregates = request.GET.get("preventMetricAggregates") != "1"
            sentry_sdk.set_tag("performance.metrics_enhanced", metrics_enhanced)

        try:
            use_on_demand_metrics, on_demand_metrics_type = self.handle_on_demand(request)
        except ValueError:
            metric_type_values = [e.value for e in MetricSpecType]
            metric_types = ",".join(metric_type_values)
            return Response({"detail": f"Metric type must be one of: {metric_types}"}, status=400)

        force_metrics_layer = request.GET.get("forceMetricsLayer") == "true"
<<<<<<< HEAD
        use_rpc = dataset in {spans_rpc, ourlogs}
        sampling_mode = request.GET.get("sampling")
=======
        use_rpc = (
            request.GET.get("useRpc", "0") == "1" and dataset == spans_eap
        ) or dataset == ourlogs
>>>>>>> cac06061
        transform_alias_to_input_format = (
            request.GET.get("transformAliasToInputFormat") == "1" or use_rpc
        )

        def _get_event_stats(
            scoped_dataset: Any,
            query_columns: list[str],
            query: str,
            snuba_params: SnubaParams,
            rollup: int,
            zerofill_results: bool,
            comparison_delta: timedelta | None,
        ) -> SnubaTSResult | dict[str, SnubaTSResult]:
            if top_events > 0:
                if use_rpc:
                    if scoped_dataset == ourlogs:
                        raise NotImplementedError("You can not use top_events with logs for now.")
                    return spans_rpc.run_top_events_timeseries_query(
                        params=snuba_params,
                        query_string=query,
                        y_axes=query_columns,
                        raw_groupby=self.get_field_list(organization, request),
                        orderby=self.get_orderby(request),
                        limit=top_events,
                        referrer=referrer,
                        config=SearchResolverConfig(
                            auto_fields=False,
                            use_aggregate_conditions=True,
                        ),
                        sampling_mode=snuba_params.sampling_mode,
                    )
                return scoped_dataset.top_events_timeseries(
                    timeseries_columns=query_columns,
                    selected_columns=self.get_field_list(organization, request),
                    equations=self.get_equation_list(organization, request),
                    user_query=query,
                    snuba_params=snuba_params,
                    orderby=self.get_orderby(request),
                    rollup=rollup,
                    limit=top_events,
                    organization=organization,
                    referrer=referrer + ".find-topn",
                    allow_empty=False,
                    zerofill_results=zerofill_results,
                    on_demand_metrics_enabled=use_on_demand_metrics,
                    on_demand_metrics_type=on_demand_metrics_type,
                    include_other=include_other,
                    query_source=query_source,
                    transform_alias_to_input_format=transform_alias_to_input_format,
                    fallback_to_transactions=features.has(
                        "organizations:performance-discover-dataset-selector",
                        organization,
                        actor=request.user,
                    ),
                )

            if use_rpc:
                return scoped_dataset.run_timeseries_query(
                    params=snuba_params,
                    query_string=query,
                    y_axes=query_columns,
                    referrer=referrer,
                    config=SearchResolverConfig(
                        auto_fields=False,
                        use_aggregate_conditions=True,
                    ),
                    sampling_mode=snuba_params.sampling_mode,
                    comparison_delta=comparison_delta,
                )

            return scoped_dataset.timeseries_query(
                selected_columns=query_columns,
                query=query,
                snuba_params=snuba_params,
                rollup=rollup,
                referrer=referrer,
                zerofill_results=zerofill_results,
                comparison_delta=comparison_delta,
                allow_metric_aggregates=allow_metric_aggregates,
                has_metrics=use_metrics,
                # We want to allow people to force use the new metrics layer in the query builder. We decided to go for
                # this approach so that we can have only a subset of parts of sentry that use the new metrics layer for
                # their queries since right now the metrics layer has not full feature parity with the query builder.
                use_metrics_layer=force_metrics_layer
                or batch_features.get("organizations:use-metrics-layer", False),
                on_demand_metrics_enabled=use_on_demand_metrics
                and (
                    batch_features.get("organizations:on-demand-metrics-extraction", False)
                    or batch_features.get(
                        "organizations:on-demand-metrics-extraction-widgets", False
                    )
                ),
                on_demand_metrics_type=on_demand_metrics_type,
                query_source=query_source,
                fallback_to_transactions=features.has(
                    "organizations:performance-discover-dataset-selector",
                    organization,
                    actor=request.user,
                ),
                transform_alias_to_input_format=transform_alias_to_input_format,
            )

        def get_event_stats_factory(scoped_dataset):
            """
            This factory closes over dataset in order to make an additional request to the errors dataset
            in the case that this request is from a dashboard widget and we're trying to split their discover dataset.

            This should be removed once the discover dataset is completely split in dashboards.
            """
            dashboard_widget_id = request.GET.get("dashboardWidgetId", None)

            def fn(
                query_columns: list[str],
                query: str,
                snuba_params: SnubaParams,
                rollup: int,
                zerofill_results: bool,
                comparison_delta: timedelta | None,
            ) -> SnubaTSResult | dict[str, SnubaTSResult]:

                if not (metrics_enhanced and dashboard_widget_id):
                    return _get_event_stats(
                        scoped_dataset,
                        query_columns,
                        query,
                        snuba_params,
                        rollup,
                        zerofill_results,
                        comparison_delta,
                    )

                try:
                    widget = DashboardWidget.objects.get(id=dashboard_widget_id)
                    does_widget_have_split = widget.discover_widget_split is not None
                    has_override_feature = features.has(
                        "organizations:performance-discover-widget-split-override-save",
                        organization,
                        actor=request.user,
                    )

                    if does_widget_have_split and not has_override_feature:
                        # This is essentially cached behaviour and we skip the check
                        split_query = query
                        if widget.discover_widget_split == DashboardWidgetTypes.ERROR_EVENTS:
                            split_dataset = discover
                            split_query = f"({query}) AND !event.type:transaction"
                        elif widget.discover_widget_split == DashboardWidgetTypes.TRANSACTION_LIKE:
                            # We can't add event.type:transaction for now because of on-demand.
                            split_dataset = scoped_dataset
                        else:
                            # This is a fallback for the ambiguous case.
                            split_dataset = discover

                        return _get_event_stats(
                            split_dataset,
                            query_columns,
                            split_query,
                            snuba_params,
                            rollup,
                            zerofill_results,
                            comparison_delta,
                        )

                    # Widget has not split the discover dataset yet, so we need to check if there are errors etc.
                    errors_only_query = f"({query}) AND !event.type:transaction"
                    error_results = None
                    try:
                        error_results = _get_event_stats(
                            discover,
                            query_columns,
                            errors_only_query,
                            snuba_params,
                            rollup,
                            zerofill_results,
                            comparison_delta,
                        )
                        has_errors = self.check_if_results_have_data(error_results)
                    except SnubaError:
                        has_errors = False

                    original_results = _get_event_stats(
                        scoped_dataset,
                        query_columns,
                        query,
                        snuba_params,
                        rollup,
                        zerofill_results,
                        comparison_delta,
                    )
                    has_other_data = self.check_if_results_have_data(original_results)
                    if isinstance(original_results, SnubaTSResult):
                        dataset_meta = original_results.data.get("meta", {})
                    else:
                        if len(original_results) > 0:
                            dataset_meta = list(original_results.values())[0].data.get("meta", {})
                        else:
                            dataset_meta = {}

                    using_metrics = dataset_meta.get("isMetricsData", False) or dataset_meta.get(
                        "isMetricsExtractedData", False
                    )

                    has_transactions = has_other_data
                    transaction_results = None
                    if has_errors and has_other_data and not using_metrics:
                        # In the case that the original request was not using the metrics dataset, we cannot be certain that other data is solely transactions.
                        sentry_sdk.set_tag("third_split_query", True)
                        transactions_only_query = f"({query}) AND event.type:transaction"
                        transaction_results = _get_event_stats(
                            discover,
                            query_columns,
                            transactions_only_query,
                            snuba_params,
                            rollup,
                            zerofill_results,
                            comparison_delta,
                        )
                        has_transactions = self.check_if_results_have_data(transaction_results)

                    decision = self.save_split_decision(
                        widget, has_errors, has_transactions, organization, request.user
                    )

                    if decision == DashboardWidgetTypes.DISCOVER:
                        # The user needs to be warned to split in this case.
                        return _get_event_stats(
                            discover,
                            query_columns,
                            query,
                            snuba_params,
                            rollup,
                            zerofill_results,
                            comparison_delta,
                        )
                    elif decision == DashboardWidgetTypes.TRANSACTION_LIKE:
                        for result in (
                            original_results.values()
                            if isinstance(original_results, dict)
                            else [original_results]
                        ):
                            if not result.data.get("meta"):
                                result.data["meta"] = {}
                            result.data["meta"]["discoverSplitDecision"] = (
                                DashboardWidgetTypes.get_type_name(
                                    DashboardWidgetTypes.TRANSACTION_LIKE
                                )
                            )
                        return original_results
                    elif decision == DashboardWidgetTypes.ERROR_EVENTS and error_results:
                        for result in (
                            error_results.values()
                            if isinstance(error_results, dict)
                            else [error_results]
                        ):
                            if not result.data.get("meta"):
                                result.data["meta"] = {}
                            result.data["meta"]["discoverSplitDecision"] = (
                                DashboardWidgetTypes.get_type_name(
                                    DashboardWidgetTypes.ERROR_EVENTS
                                )
                            )
                        return error_results
                    else:
                        return original_results

                except Exception as e:
                    # Swallow the exception if it was due to discover split, and try again one more time.
                    sentry_sdk.capture_exception(e)
                    return _get_event_stats(
                        scoped_dataset,
                        query_columns,
                        query,
                        snuba_params,
                        rollup,
                        zerofill_results,
                        comparison_delta,
                    )

            return fn

        get_event_stats = get_event_stats_factory(dataset)
        zerofill_results = not (
            request.GET.get("withoutZerofill") == "1" and has_chart_interpolation
        )
        if use_rpc:
            # The rpc will usually zerofill for us so we don't need to do it ourselves
            zerofill_results = False

        try:
            return Response(
                self.get_event_stats_data(
                    request,
                    organization,
                    get_event_stats,
                    top_events,
                    allow_partial_buckets=allow_partial_buckets,
                    zerofill_results=zerofill_results,
                    comparison_delta=comparison_delta,
                    dataset=dataset,
                    transform_alias_to_input_format=transform_alias_to_input_format,
                    use_rpc=use_rpc,
                ),
                status=200,
            )
        except ValidationError:
            return Response({"detail": "Comparison period is outside retention window"}, status=400)<|MERGE_RESOLUTION|>--- conflicted
+++ resolved
@@ -279,14 +279,8 @@
             return Response({"detail": f"Metric type must be one of: {metric_types}"}, status=400)
 
         force_metrics_layer = request.GET.get("forceMetricsLayer") == "true"
-<<<<<<< HEAD
         use_rpc = dataset in {spans_rpc, ourlogs}
         sampling_mode = request.GET.get("sampling")
-=======
-        use_rpc = (
-            request.GET.get("useRpc", "0") == "1" and dataset == spans_eap
-        ) or dataset == ourlogs
->>>>>>> cac06061
         transform_alias_to_input_format = (
             request.GET.get("transformAliasToInputFormat") == "1" or use_rpc
         )
