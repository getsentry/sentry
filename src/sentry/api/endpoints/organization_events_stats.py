--- conflicted
+++ resolved
@@ -157,29 +157,11 @@
                 )
             )
 
-<<<<<<< HEAD
-            use_profiles = features.has(
-                "organizations:profiling",
-                organization=organization,
-                actor=request.user,
-            )
-
-            use_occurrences = options.get(
-                "performance.issues.create_issues_through_platform", False
-            )
-
-            use_metrics_layer = batch_features.get("organizations:use-metrics-layer", False)
-
-            starfish_view = batch_features.get("organizations:starfish_view", False)
-
-            use_custom_dataset = use_metrics or use_profiles or use_occurrences or starfish_view
-            dataset = self.get_dataset(request) if use_custom_dataset else discover
+            dataset = self.get_dataset(request)
             # Add more here until top events is supported on all the datasets
             if top_events > 0:
                 dataset = dataset if dataset in [discover, spans_indexed] else discover
-=======
-            dataset = self.get_dataset(request)
->>>>>>> 0c9ab30b
+
             metrics_enhanced = dataset in {metrics_performance, metrics_enhanced_performance}
 
             allow_metric_aggregates = request.GET.get("preventMetricAggregates") != "1"
