from datetime import datetime, timedelta
from typing import Dict, Mapping, Optional, Sequence, Set

import sentry_sdk
from rest_framework.exceptions import ValidationError
from rest_framework.request import Request
from rest_framework.response import Response

from sentry import features
from sentry.api.api_publish_status import ApiPublishStatus
from sentry.api.base import region_silo_endpoint
from sentry.api.bases import OrganizationEventsV2EndpointBase
from sentry.constants import MAX_TOP_EVENTS
from sentry.models.organization import Organization
from sentry.snuba import (
    discover,
    functions,
    metrics_enhanced_performance,
    metrics_performance,
    spans_indexed,
    spans_metrics,
)
from sentry.snuba.metrics.extraction import MetricSpecType
from sentry.snuba.referrer import Referrer
from sentry.utils.snuba import SnubaTSResult

METRICS_ENHANCED_REFERRERS: Set[str] = {
    Referrer.API_PERFORMANCE_HOMEPAGE_WIDGET_CHART.value,
    Referrer.API_PERFORMANCE_GENERIC_WIDGET_CHART_DURATION_HISTOGRAM.value,
    Referrer.API_PERFORMANCE_GENERIC_WIDGET_CHART_LCP_HISTOGRAM.value,
    Referrer.API_PERFORMANCE_GENERIC_WIDGET_CHART_FCP_HISTOGRAM.value,
    Referrer.API_PERFORMANCE_GENERIC_WIDGET_CHART_FID_HISTOGRAM.value,
    Referrer.API_PERFORMANCE_GENERIC_WIDGET_CHART_APDEX_AREA.value,
    Referrer.API_PERFORMANCE_GENERIC_WIDGET_CHART_P50_DURATION_AREA.value,
    Referrer.API_PERFORMANCE_GENERIC_WIDGET_CHART_P75_DURATION_AREA.value,
    Referrer.API_PERFORMANCE_GENERIC_WIDGET_CHART_P95_DURATION_AREA.value,
    Referrer.API_PERFORMANCE_GENERIC_WIDGET_CHART_P99_DURATION_AREA.value,
    Referrer.API_PERFORMANCE_GENERIC_WIDGET_CHART_P75_LCP_AREA.value,
    Referrer.API_PERFORMANCE_GENERIC_WIDGET_CHART_TPM_AREA.value,
    Referrer.API_PERFORMANCE_GENERIC_WIDGET_CHART_FAILURE_RATE_AREA.value,
    Referrer.API_PERFORMANCE_GENERIC_WIDGET_CHART_USER_MISERY_AREA.value,
    Referrer.API_PERFORMANCE_GENERIC_WIDGET_CHART_WORST_LCP_VITALS.value,
    Referrer.API_PERFORMANCE_GENERIC_WIDGET_CHART_WORST_FCP_VITALS.value,
    Referrer.API_PERFORMANCE_GENERIC_WIDGET_CHART_WORST_CLS_VITALS.value,
    Referrer.API_PERFORMANCE_GENERIC_WIDGET_CHART_WORST_FID_VITALS.value,
    Referrer.API_PERFORMANCE_GENERIC_WIDGET_CHART_MOST_IMRPOVED.value,
    Referrer.API_PERFORMANCE_GENERIC_WIDGET_CHART_MOST_REGRESSED.value,
    Referrer.API_PERFORMANCE_GENERIC_WIDGET_CHART_MOST_RELATED_ERRORS.value,
    Referrer.API_PERFORMANCE_GENERIC_WIDGET_CHART_MOST_RELATED_ISSUES.value,
    Referrer.API_PERFORMANCE_GENERIC_WIDGET_CHART_SLOW_HTTP_OPS.value,
    Referrer.API_PERFORMANCE_GENERIC_WIDGET_CHART_SLOW_DB_OPS.value,
    Referrer.API_PERFORMANCE_GENERIC_WIDGET_CHART_SLOW_RESOURCE_OPS.value,
    Referrer.API_PERFORMANCE_GENERIC_WIDGET_CHART_SLOW_BROWSER_OPS.value,
    Referrer.API_PERFORMANCE_GENERIC_WIDGET_CHART_COLD_STARTUP_AREA.value,
    Referrer.API_PERFORMANCE_GENERIC_WIDGET_CHART_WARM_STARTUP_AREA.value,
    Referrer.API_PERFORMANCE_GENERIC_WIDGET_CHART_SLOW_FRAMES_AREA.value,
    Referrer.API_PERFORMANCE_GENERIC_WIDGET_CHART_FROZEN_FRAMES_AREA.value,
    Referrer.API_PERFORMANCE_GENERIC_WIDGET_CHART_MOST_SLOW_FRAMES.value,
    Referrer.API_PERFORMANCE_GENERIC_WIDGET_CHART_MOST_FROZEN_FRAMES.value,
    Referrer.API_STARFISH_SPAN_CATEGORY_BREAKDOWN_CHART.value,
    Referrer.API_STARFISH_ENDPOINT_OVERVIEW.value,
    Referrer.API_STARFISH_HTTP_ERROR_COUNT.value,
    Referrer.API_STARFISH_SPAN_SUMMARY_PAGE_CHART.value,
    Referrer.API_STARFISH_SIDEBAR_SPAN_METRICS_CHART.value,
    Referrer.API_STARFISH_SPAN_TIME_CHARTS.value,
}


ALLOWED_EVENTS_STATS_REFERRERS: Set[str] = {
    Referrer.API_ALERTS_ALERT_RULE_CHART.value,
    Referrer.API_ALERTS_CHARTCUTERIE.value,
    Referrer.API_DASHBOARDS_WIDGET_AREA_CHART.value,
    Referrer.API_DASHBOARDS_WIDGET_BAR_CHART.value,
    Referrer.API_DASHBOARDS_WIDGET_LINE_CHART.value,
    Referrer.API_DASHBOARDS_TOP_EVENTS.value,
    Referrer.API_DISCOVER_PREBUILT_CHART.value,
    Referrer.API_DISCOVER_PREVIOUS_CHART.value,
    Referrer.API_DISCOVER_DEFAULT_CHART.value,
    Referrer.API_DISCOVER_DAILY_CHART.value,
    Referrer.API_DISCOVER_TOP5_CHART.value,
    Referrer.API_DISCOVER_DAILYTOP5_CHART.value,
    Referrer.API_PERFORMANCE_HOMEPAGE_DURATION_CHART.value,
    Referrer.API_PERFORMANCE_HOMEPAGE_WIDGET_CHART.value,
    Referrer.API_PERFORMANCE_TRANSACTION_SUMMARY_SIDEBAR_CHART.value,
    Referrer.API_PERFORMANCE_TRANSACTION_SUMMARY_VITALS_CHART.value,
    Referrer.API_PERFORMANCE_TRANSACTION_SUMMARY_TRENDS_CHART.value,
    Referrer.API_PERFORMANCE_TRANSACTION_SUMMARY_DURATION.value,
    Referrer.API_PROFILING_LANDING_CHART.value,
    Referrer.API_PROFILING_PROFILE_SUMMARY_CHART.value,
    Referrer.API_RELEASES_RELEASE_DETAILS_CHART.value,
}


@region_silo_endpoint
class OrganizationEventsStatsEndpoint(OrganizationEventsV2EndpointBase):
    publish_status = {
        "GET": ApiPublishStatus.UNKNOWN,
    }

    def get_features(self, organization: Organization, request: Request) -> Mapping[str, bool]:
        feature_names = [
            "organizations:performance-chart-interpolation",
            "organizations:performance-use-metrics",
            "organizations:dashboards-mep",
            "organizations:mep-rollout-flag",
            "organizations:use-metrics-layer",
            "organizations:starfish-view",
            "organizations:on-demand-metrics-extraction",
        ]
        batch_features = features.batch_has(
            feature_names,
            organization=organization,
            actor=request.user,
        )
        return (
            batch_features.get(f"organization:{organization.id}", {})
            if batch_features is not None
            else {
                feature_name: features.has(
                    feature_name, organization=organization, actor=request.user
                )
                for feature_name in feature_names
            }
        )

    def get(self, request: Request, organization: Organization) -> Response:
        with sentry_sdk.start_span(op="discover.endpoint", description="filter_params") as span:
            span.set_data("organization", organization)

            top_events = 0

            if "topEvents" in request.GET:
                try:
                    top_events = int(request.GET.get("topEvents", 0))
                except ValueError:
                    return Response({"detail": "topEvents must be an integer"}, status=400)
                if top_events > MAX_TOP_EVENTS:
                    return Response(
                        {"detail": f"Can only get up to {MAX_TOP_EVENTS} top events"},
                        status=400,
                    )
                elif top_events <= 0:
                    return Response({"detail": "If topEvents needs to be at least 1"}, status=400)

            comparison_delta = None
            if "comparisonDelta" in request.GET:
                try:
                    comparison_delta = timedelta(seconds=int(request.GET["comparisonDelta"]))
                except ValueError:
                    return Response({"detail": "comparisonDelta must be an integer"}, status=400)

            # The partial parameter determines whether or not partial buckets are allowed.
            # The last bucket of the time series can potentially be a partial bucket when
            # the start of the bucket does not align with the rollup.
            allow_partial_buckets = request.GET.get("partial") == "1"

            include_other = request.GET.get("excludeOther") != "1"

            referrer = request.GET.get("referrer")
            referrer = (
                referrer
                if referrer in ALLOWED_EVENTS_STATS_REFERRERS.union(METRICS_ENHANCED_REFERRERS)
                else Referrer.API_ORGANIZATION_EVENT_STATS.value
            )
            batch_features = self.get_features(organization, request)
            has_chart_interpolation = batch_features.get(
                "organizations:performance-chart-interpolation", False
            )
            use_metrics = (
                batch_features.get("organizations:performance-use-metrics", False)
                or batch_features.get("organizations:dashboards-mep", False)
                or (
                    batch_features.get("organizations:mep-rollout-flag", False)
                    and features.has(
                        "organizations:dynamic-sampling",
                        organization=organization,
                        actor=request.user,
                    )
                )
            )

            dataset = self.get_dataset(request)
            # Add more here until top events is supported on all the datasets
            if top_events > 0:
                dataset = (
                    dataset
                    if dataset
                    in [
                        discover,
                        functions,
                        metrics_performance,
                        metrics_enhanced_performance,
                        spans_indexed,
                        spans_metrics,
                    ]
                    else discover
                )

            metrics_enhanced = dataset in {metrics_performance, metrics_enhanced_performance}

            allow_metric_aggregates = request.GET.get("preventMetricAggregates") != "1"
            sentry_sdk.set_tag("performance.metrics_enhanced", metrics_enhanced)

<<<<<<< HEAD
        use_on_demand_metrics = request.GET.get("useOnDemandMetrics") == "true"
        force_metrics_layer = request.GET.get("forceMetricsLayer") == "true"
=======
        try:
            use_on_demand_metrics, on_demand_metrics_type = self.handle_on_demand(request)
        except ValueError:
            metric_type_values = [e.value for e in MetricSpecType]
            metric_types = ",".join(metric_type_values)
            return Response({"detail": f"Metric type must be one of: {metric_types}"}, status=400)
>>>>>>> f8ab1dd6

        def get_event_stats(
            query_columns: Sequence[str],
            query: str,
            params: Dict[str, str],
            rollup: int,
            zerofill_results: bool,
            comparison_delta: Optional[datetime],
        ) -> SnubaTSResult:
            if top_events > 0:
                return dataset.top_events_timeseries(
                    timeseries_columns=query_columns,
                    selected_columns=self.get_field_list(organization, request),
                    equations=self.get_equation_list(organization, request),
                    user_query=query,
                    params=params,
                    orderby=self.get_orderby(request),
                    rollup=rollup,
                    limit=top_events,
                    organization=organization,
                    referrer=referrer + ".find-topn",
                    allow_empty=False,
                    zerofill_results=zerofill_results,
                    on_demand_metrics_enabled=use_on_demand_metrics,
                    on_demand_metrics_type=on_demand_metrics_type,
                    include_other=include_other,
                )

            return dataset.timeseries_query(
                selected_columns=query_columns,
                query=query,
                params=params,
                rollup=rollup,
                referrer=referrer,
                zerofill_results=zerofill_results,
                comparison_delta=comparison_delta,
                allow_metric_aggregates=allow_metric_aggregates,
                has_metrics=use_metrics,
                # We want to allow people to force use the new metrics layer in the query builder. We decided to go for
                # this approach so that we can have only a subset of parts of sentry that use the new metrics layer for
                # their queries since right now the metrics layer has not full feature parity with the query builder.
                use_metrics_layer=force_metrics_layer
                or batch_features.get("organizations:use-metrics-layer", False),
                on_demand_metrics_enabled=use_on_demand_metrics
                and batch_features.get("organizations:on-demand-metrics-extraction", False),
                on_demand_metrics_type=on_demand_metrics_type,
            )

        try:
            return Response(
                self.get_event_stats_data(
                    request,
                    organization,
                    get_event_stats,
                    top_events,
                    allow_partial_buckets=allow_partial_buckets,
                    zerofill_results=not (
                        request.GET.get("withoutZerofill") == "1" and has_chart_interpolation
                    ),
                    comparison_delta=comparison_delta,
                    dataset=dataset,
                ),
                status=200,
            )
        except ValidationError:
            return Response({"detail": "Comparison period is outside retention window"}, status=400)<|MERGE_RESOLUTION|>--- conflicted
+++ resolved
@@ -201,17 +201,14 @@
             allow_metric_aggregates = request.GET.get("preventMetricAggregates") != "1"
             sentry_sdk.set_tag("performance.metrics_enhanced", metrics_enhanced)
 
-<<<<<<< HEAD
-        use_on_demand_metrics = request.GET.get("useOnDemandMetrics") == "true"
-        force_metrics_layer = request.GET.get("forceMetricsLayer") == "true"
-=======
         try:
             use_on_demand_metrics, on_demand_metrics_type = self.handle_on_demand(request)
         except ValueError:
             metric_type_values = [e.value for e in MetricSpecType]
             metric_types = ",".join(metric_type_values)
             return Response({"detail": f"Metric type must be one of: {metric_types}"}, status=400)
->>>>>>> f8ab1dd6
+
+        force_metrics_layer = request.GET.get("forceMetricsLayer") == "true"
 
         def get_event_stats(
             query_columns: Sequence[str],
