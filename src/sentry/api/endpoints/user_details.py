import logging
from datetime import datetime

import pytz
from django.conf import settings
from django.contrib.auth import logout
from django.db import router, transaction
from django.utils.translation import gettext_lazy as _
from rest_framework import serializers, status
from rest_framework.request import Request
from rest_framework.response import Response

from sentry import roles
from sentry.api import client
from sentry.api.base import control_silo_endpoint
from sentry.api.bases.user import UserEndpoint
from sentry.api.decorators import sudo_required
from sentry.api.serializers import serialize
from sentry.api.serializers.models.user import DetailedSelfUserSerializer
from sentry.api.serializers.rest_framework import CamelSnakeModelSerializer, ListField
from sentry.auth.superuser import is_active_superuser
from sentry.constants import LANGUAGES
from sentry.models import Organization, OrganizationMember, OrganizationStatus, User, UserOption

audit_logger = logging.getLogger("sentry.audit.user")
delete_logger = logging.getLogger("sentry.deletions.api")


def _get_timezone_choices():
    results = []
    for tz in pytz.all_timezones:
        now = datetime.now(pytz.timezone(tz))
        offset = now.strftime("%z")
        results.append((int(offset), tz, f"(UTC{offset}) {tz}"))
    results.sort()

    for i in range(len(results)):
        results[i] = results[i][1:]
    return results


TIMEZONE_CHOICES = _get_timezone_choices()


class UserOptionsSerializer(serializers.Serializer):
    language = serializers.ChoiceField(choices=LANGUAGES, required=False)
    stacktraceOrder = serializers.ChoiceField(
        choices=(
            ("-1", _("Default (let Sentry decide)")),
            ("1", _("Most recent call last")),
            ("2", _("Most recent call first")),
        ),
        required=False,
    )
    timezone = serializers.ChoiceField(choices=TIMEZONE_CHOICES, required=False)
    clock24Hours = serializers.BooleanField(required=False)
    theme = serializers.ChoiceField(
        choices=(
            ("light", _("Light")),
            ("dark", _("Dark")),
            ("system", _("Default to system")),
        ),
        required=False,
    )
<<<<<<< HEAD
    eventNavDefault = serializers.ChoiceField(
=======
    defaultIssueEvent = serializers.ChoiceField(
>>>>>>> 1c746e77
        choices=(
            ("recommended", _("Recommended")),
            ("latest", _("Latest")),
            ("oldest", _("Oldest")),
        ),
        required=False,
    )


class BaseUserSerializer(CamelSnakeModelSerializer):
    def validate_username(self, value):
        if User.objects.filter(username__iexact=value).exclude(id=self.instance.id).exists():
            raise serializers.ValidationError("That username is already in use.")
        return value

    def validate(self, attrs):
        attrs = super().validate(attrs)

        if self.instance.email == self.instance.username:
            if attrs.get("username", self.instance.email) != self.instance.email:
                # ... this probably needs to handle newsletters and such?
                attrs.setdefault("email", attrs["username"])

        return attrs

    def update(self, instance, validated_data):
        if "isActive" not in validated_data:
            validated_data["isActive"] = instance.is_active
        return super().update(instance, validated_data)


class UserSerializer(BaseUserSerializer):
    class Meta:
        model = User
        fields = ("name", "username")

    def validate(self, attrs):
        for field in settings.SENTRY_MANAGED_USER_FIELDS:
            attrs.pop(field, None)

        return super().validate(attrs)


class SuperuserUserSerializer(BaseUserSerializer):
    is_active = serializers.BooleanField()

    class Meta:
        model = User
        fields = ("name", "username", "is_active")


class PrivilegedUserSerializer(SuperuserUserSerializer):
    is_staff = serializers.BooleanField()
    is_superuser = serializers.BooleanField()

    class Meta:
        model = User
        fields = ("name", "username", "is_active", "is_staff", "is_superuser")


class DeleteUserSerializer(serializers.Serializer):
    organizations = ListField(child=serializers.CharField(required=False), required=True)
    hardDelete = serializers.BooleanField(required=False)


@control_silo_endpoint
class UserDetailsEndpoint(UserEndpoint):
    def get(self, request: Request, user) -> Response:
        """
        Retrieve User Details
        `````````````````````

        Return details for an account's details and options such as: full name, timezone, 24hr times, language,
        stacktrace_order.

        :auth: required
        """
        return Response(serialize(user, request.user, DetailedSelfUserSerializer()))

    def put(self, request: Request, user) -> Response:
        """
        Update Account Appearance options
        `````````````````````````````````

        Update account appearance options. Only supplied values are updated.

        :pparam string user_id: user id
        :param string language: language preference
        :param string stacktrace_order: One of -1 (default), 1 (most recent call last), 2 (most recent call first).
        :param string timezone: timezone option
        :param clock_24_hours boolean: use 24 hour clock
        :param string theme: UI theme, either "light", "dark", or "system"
<<<<<<< HEAD
        :param string event_nav_default: Default event navigation, either "recommended", "latest" or "oldest"
=======
        :param string default_issue_event: Event displayed by default, "recommended", "latest" or "oldest"
>>>>>>> 1c746e77
        :auth: required
        """
        if not request.access.has_permission("users.admin"):
            if not user.is_superuser and request.data.get("isSuperuser"):
                return Response(
                    {"detail": "Missing required permission to add superuser."},
                    status=status.HTTP_403_FORBIDDEN,
                )
            elif not user.is_staff and request.data.get("isStaff"):
                return Response(
                    {"detail": "Missing required permission to add admin."},
                    status=status.HTTP_403_FORBIDDEN,
                )

        if request.access.has_permission("users.admin"):
            serializer_cls = PrivilegedUserSerializer
        elif is_active_superuser(request):
            serializer_cls = SuperuserUserSerializer
        else:
            serializer_cls = UserSerializer
        serializer = serializer_cls(instance=user, data=request.data, partial=True)

        serializer_options = UserOptionsSerializer(
            data=request.data.get("options", {}), partial=True
        )

        # This serializer should NOT include privileged fields e.g. password
        if not serializer.is_valid() or not serializer_options.is_valid():
            return Response(serializer.errors, status=status.HTTP_400_BAD_REQUEST)

        # map API keys to keys in model
        key_map = {
            "theme": "theme",
            "language": "language",
            "timezone": "timezone",
            "stacktraceOrder": "stacktrace_order",
<<<<<<< HEAD
            "eventNavDefault": "event_nav_default",
=======
            "defaultIssueEvent": "default_issue_event",
>>>>>>> 1c746e77
            "clock24Hours": "clock_24_hours",
        }

        options_result = serializer_options.validated_data

        for key in key_map:
            if key in options_result:
                UserOption.objects.set_value(
                    user=user, key=key_map.get(key, key), value=options_result.get(key)
                )

        with transaction.atomic(using=router.db_for_write(User)):
            user = serializer.save()

            if any(k in request.data for k in ("isStaff", "isSuperuser", "isActive")):
                audit_logger.info(
                    "user.edit",
                    extra={
                        "user_id": user.id,
                        "actor_id": request.user.id,
                        "form_data": request.data,
                    },
                )

        return Response(serialize(user, request.user, DetailedSelfUserSerializer()))

    @sudo_required
    def delete(self, request: Request, user) -> Response:
        """
        Delete User Account

        Also removes organizations if they are an owner
        :pparam string user_id: user id
        :param boolean hard_delete: Completely remove the user from the database (requires super user)
        :param list organizations: List of organization ids to remove
        :auth required:
        """

        serializer = DeleteUserSerializer(data=request.data)

        if not serializer.is_valid():
            return Response(status=status.HTTP_400_BAD_REQUEST)

        # from `frontend/remove_account.py`
        org_list = Organization.objects.filter(
            member_set__role__in=[x.id for x in roles.with_scope("org:admin")],
            member_set__user_id=user.id,
            status=OrganizationStatus.ACTIVE,
        )

        org_results = []
        for org in org_list:
            org_results.append({"organization": org, "single_owner": org.has_single_owner()})

        avail_org_slugs = {o["organization"].slug for o in org_results}
        orgs_to_remove = set(serializer.validated_data.get("organizations")).intersection(
            avail_org_slugs
        )

        for result in org_results:
            if result["single_owner"]:
                orgs_to_remove.add(result["organization"].slug)

        for org_slug in orgs_to_remove:
            client.delete(path=f"/organizations/{org_slug}/", request=request, is_sudo=True)

        remaining_org_ids = [
            o.id for o in org_list if o.slug in avail_org_slugs.difference(orgs_to_remove)
        ]

        if remaining_org_ids:
            for member in OrganizationMember.objects.filter(
                organization__in=remaining_org_ids, user_id=user.id
            ):
                member.delete()

        logging_data = {
            "actor_id": request.user.id,
            "ip_address": request.META["REMOTE_ADDR"],
            "user_id": user.id,
        }

        hard_delete = serializer.validated_data.get("hardDelete", False)

        # Only active superusers can hard delete accounts
        if hard_delete and not request.access.has_permission("users.admin"):
            return Response(
                {"detail": "Missing required permission to hard delete account."},
                status=status.HTTP_403_FORBIDDEN,
            )

        is_current_user = request.user.id == user.id

        if hard_delete:
            user.delete()
            delete_logger.info("user.removed", extra=logging_data)
        else:
            User.objects.filter(id=user.id).update(is_active=False)
            delete_logger.info("user.deactivate", extra=logging_data)

        # if the user deleted their own account log them out
        if is_current_user:
            logout(request)

        return Response(status=status.HTTP_204_NO_CONTENT)<|MERGE_RESOLUTION|>--- conflicted
+++ resolved
@@ -62,11 +62,7 @@
         ),
         required=False,
     )
-<<<<<<< HEAD
-    eventNavDefault = serializers.ChoiceField(
-=======
     defaultIssueEvent = serializers.ChoiceField(
->>>>>>> 1c746e77
         choices=(
             ("recommended", _("Recommended")),
             ("latest", _("Latest")),
@@ -159,11 +155,7 @@
         :param string timezone: timezone option
         :param clock_24_hours boolean: use 24 hour clock
         :param string theme: UI theme, either "light", "dark", or "system"
-<<<<<<< HEAD
-        :param string event_nav_default: Default event navigation, either "recommended", "latest" or "oldest"
-=======
         :param string default_issue_event: Event displayed by default, "recommended", "latest" or "oldest"
->>>>>>> 1c746e77
         :auth: required
         """
         if not request.access.has_permission("users.admin"):
@@ -200,11 +192,7 @@
             "language": "language",
             "timezone": "timezone",
             "stacktraceOrder": "stacktrace_order",
-<<<<<<< HEAD
-            "eventNavDefault": "event_nav_default",
-=======
             "defaultIssueEvent": "default_issue_event",
->>>>>>> 1c746e77
             "clock24Hours": "clock_24_hours",
         }
 
