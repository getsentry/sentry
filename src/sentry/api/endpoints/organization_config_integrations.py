from __future__ import absolute_import

from rest_framework.response import Response

from sentry import integrations
from sentry.api.bases.organization import OrganizationEndpoint
from sentry.api.serializers import serialize, IntegrationProviderSerializer

<<<<<<< HEAD

class OrganizationConfigIntegrationsEndpoint(OrganizationEndpoint):
    def get(self, request, organization):
        providers = list(integrations.all())
=======
from sentry import features


class OrganizationConfigIntegrationsEndpoint(OrganizationEndpoint):
    def get(self, request, organization):
        has_jira_server = features.has('organizations:jira-server-integration',
                                       organization,
                                       actor=request.user)
        providers = []
        for provider in integrations.all():
            if not has_jira_server and provider.key == 'jira_server':
                continue
            providers.append(provider)

>>>>>>> e5c739d5
        providers.sort(key=lambda i: i.key)

        serialized = serialize(
            providers,
            organization=organization,
            serializer=IntegrationProviderSerializer(),
        )

        return Response({'providers': serialized})<|MERGE_RESOLUTION|>--- conflicted
+++ resolved
@@ -6,27 +6,9 @@
 from sentry.api.bases.organization import OrganizationEndpoint
 from sentry.api.serializers import serialize, IntegrationProviderSerializer
 
-<<<<<<< HEAD
-
 class OrganizationConfigIntegrationsEndpoint(OrganizationEndpoint):
     def get(self, request, organization):
         providers = list(integrations.all())
-=======
-from sentry import features
-
-
-class OrganizationConfigIntegrationsEndpoint(OrganizationEndpoint):
-    def get(self, request, organization):
-        has_jira_server = features.has('organizations:jira-server-integration',
-                                       organization,
-                                       actor=request.user)
-        providers = []
-        for provider in integrations.all():
-            if not has_jira_server and provider.key == 'jira_server':
-                continue
-            providers.append(provider)
-
->>>>>>> e5c739d5
         providers.sort(key=lambda i: i.key)
 
         serialized = serialize(
