--- conflicted
+++ resolved
@@ -17,29 +17,14 @@
         condition_list = []
         filter_list = []
 
-<<<<<<< HEAD
-        has_issue_alerts_targeting = (
-            project.flags.has_issue_alerts_targeting
-            or request.query_params.get("issue_alerts_targeting") == "1"
-        )
-        org_has_filters = features.has("projects:alert-filters", project)
+        project_has_filters = features.has("projects:alert-filters", project)
         # TODO: conditions need to be based on actions
         for rule_type, rule_cls in rules:
             node = rule_cls(project)
             # skip over conditions if they are not in the migrated set for an org with alert-filters
-            if org_has_filters and node.id not in SENTRY_RULES_WITH_MIGRATED_FILTERS:
+            if project_has_filters and node.id not in SENTRY_RULES_WITH_MIGRATED_FILTERS:
                 continue
-            context = {
-                "id": node.id,
-                "label": node.label,
-                "enabled": node.is_enabled(),
-            }
-=======
-        # TODO: conditions need to be based on actions
-        for rule_type, rule_cls in rules:
-            node = rule_cls(project)
             context = {"id": node.id, "label": node.label, "enabled": node.is_enabled()}
->>>>>>> f2ee0ca0
             if hasattr(node, "prompt"):
                 context["prompt"] = node.prompt
 
