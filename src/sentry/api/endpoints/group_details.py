from __future__ import absolute_import

from datetime import timedelta
import functools
import logging
from uuid import uuid4

from django.utils import timezone
from rest_framework.response import Response

from sentry import tsdb, tagstore
from sentry.api import client
from sentry.api.base import DocSection, EnvironmentMixin
from sentry.api.bases import GroupEndpoint
from sentry.api.serializers import serialize, GroupSerializer
from sentry.api.serializers.models.plugin import PluginSerializer
from sentry.api.serializers.models.grouprelease import GroupReleaseWithStatsSerializer
from sentry.models import (
    Activity,
    Environment,
    Group,
<<<<<<< HEAD
    GroupHashTombstone,
=======
    GroupHash,
    GroupRelease,
>>>>>>> 284a323c
    GroupSeen,
    GroupStatus,
    Release,
    ReleaseEnvironment,
    ReleaseProject,
    User,
    UserReport,
)
from sentry.plugins import IssueTrackingPlugin2, plugins
from sentry.utils.safe import safe_execute
from sentry.utils.apidocs import scenario, attach_scenarios

delete_logger = logging.getLogger('sentry.deletions.api')


@scenario('RetrieveAggregate')
def retrieve_aggregate_scenario(runner):
    group = Group.objects.filter(project=runner.default_project).first()
    runner.request(
        method='GET',
        path='/issues/%s/' % group.id,
    )


@scenario('UpdateAggregate')
def update_aggregate_scenario(runner):
    group = Group.objects.filter(project=runner.default_project).first()
    runner.request(method='PUT', path='/issues/%s/' % group.id, data={'status': 'unresolved'})


@scenario('DeleteAggregate')
def delete_aggregate_scenario(runner):
    with runner.isolated_project('Boring Mushrooms') as project:
        group = Group.objects.filter(project=project).first()
        runner.request(
            method='DELETE',
            path='/issues/%s/' % group.id,
        )


STATUS_CHOICES = {
    'resolved': GroupStatus.RESOLVED,
    'unresolved': GroupStatus.UNRESOLVED,
    'ignored': GroupStatus.IGNORED,
    'resolvedInNextRelease': GroupStatus.UNRESOLVED,

    # TODO(dcramer): remove in 9.0
    'muted': GroupStatus.IGNORED,
}


class GroupDetailsEndpoint(GroupEndpoint, EnvironmentMixin):
    doc_section = DocSection.EVENTS

    def _get_activity(self, request, group, num):
        activity_items = set()
        activity = []
        activity_qs = Activity.objects.filter(
            group=group,
        ).order_by('-datetime').select_related('user')
        # we select excess so we can filter dupes
        for item in activity_qs[:num * 2]:
            sig = (item.type, item.ident, item.user_id)
            # TODO: we could just generate a signature (hash(text)) for notes
            # so there's no special casing
            if item.type == Activity.NOTE:
                activity.append(item)
            elif sig not in activity_items:
                activity_items.add(sig)
                activity.append(item)

        activity.append(
            Activity(
                id=0,
                project=group.project,
                group=group,
                type=Activity.FIRST_SEEN,
                datetime=group.first_seen,
            )
        )

        return activity[:num]

    def _get_seen_by(self, request, group):
        seen_by = list(
            GroupSeen.objects.filter(group=group).select_related('user').order_by('-last_seen')
        )
        return serialize(seen_by, request.user)

    def _get_actions(self, request, group):
        project = group.project

        action_list = []
        for plugin in plugins.for_project(project, version=1):
            results = safe_execute(
                plugin.actions, request, group, action_list, _with_transaction=False
            )

            if not results:
                continue

            action_list = results

        for plugin in plugins.for_project(project, version=2):
            for action in (
                safe_execute(plugin.get_actions, request, group, _with_transaction=False) or ()
            ):
                action_list.append(action)

        return action_list

    def _get_available_issue_plugins(self, request, group):
        project = group.project

        plugin_issues = []
        for plugin in plugins.for_project(project, version=1):
            if isinstance(plugin, IssueTrackingPlugin2):
                plugin_issues = safe_execute(
                    plugin.plugin_issues, request, group, plugin_issues, _with_transaction=False
                )
        return plugin_issues

    def _get_context_plugins(self, request, group):
        project = group.project
        return serialize(
            [
                plugin for plugin in plugins.for_project(project, version=None)
                if plugin.has_project_conf() and hasattr(plugin, 'get_custom_contexts') and
                plugin.get_custom_contexts()
            ], request.user, PluginSerializer(project)
        )

    def _get_release_info(self, request, group, version):
        try:
            release = Release.objects.get(
                projects=group.project,
                organization_id=group.project.organization_id,
                version=version,
            )
        except Release.DoesNotExist:
            return {'version': version}
        return serialize(release, request.user)

    @attach_scenarios([retrieve_aggregate_scenario])
    def get(self, request, group):
        """
        Retrieve an Issue
        `````````````````

        Return details on an individual issue. This returns the basic stats for
        the issue (title, last seen, first seen), some overall numbers (number
        of comments, user reports) as well as the summarized event data.

        :pparam string issue_id: the ID of the issue to retrieve.
        :auth: required
        """
        # TODO(dcramer): handle unauthenticated/public response
        data = serialize(
            group,
            request.user,
            GroupSerializer(
                environment_func=self._get_environment_func(
                    request, group.project.organization_id)
            )
        )

        # TODO: these probably should be another endpoint
        activity = self._get_activity(request, group, num=100)
        seen_by = self._get_seen_by(request, group)

        first_release = group.get_first_release()

        if first_release is not None:
            last_release = group.get_last_release()
        else:
            last_release = None

        action_list = self._get_actions(request, group)

        if first_release:
            first_release = self._get_release_info(request, group, first_release)
        if last_release:
            last_release = self._get_release_info(request, group, last_release)

        try:
            environment_id = self._get_environment_id_from_request(
                request, group.project.organization_id)
        except Environment.DoesNotExist:
            get_range = lambda model, keys, start, end, **kwargs: \
                {k: tsdb.make_series(0, start, end) for k in keys}
            tags = []
            user_reports = UserReport.objects.none()

        else:
            get_range = functools.partial(tsdb.get_range, environment_id=environment_id)
            tags = tagstore.get_group_tag_keys(
                group.project_id, group.id, environment_id, limit=100)
            if environment_id is None:
                user_reports = UserReport.objects.filter(group=group)
            else:
                user_reports = UserReport.objects.filter(group=group, environment_id=environment_id)

        now = timezone.now()
        hourly_stats = tsdb.rollup(
            get_range(
                model=tsdb.models.group,
                keys=[group.id],
                end=now,
                start=now - timedelta(days=1),
            ), 3600
        )[group.id]
        daily_stats = tsdb.rollup(
            get_range(
                model=tsdb.models.group,
                keys=[group.id],
                end=now,
                start=now - timedelta(days=30),
            ), 3600 * 24
        )[group.id]

        participants = list(
            User.objects.filter(
                groupsubscription__is_active=True,
                groupsubscription__group=group,
            )
        )

        data.update(
            {
                'firstRelease': first_release,
                'lastRelease': last_release,
                'activity': serialize(activity, request.user),
                'seenBy': seen_by,
                'participants': serialize(participants, request.user),
                'pluginActions': action_list,
                'pluginIssues': self._get_available_issue_plugins(request, group),
                'pluginContexts': self._get_context_plugins(request, group),
                'userReportCount': user_reports.count(),
                'tags': sorted(serialize(tags, request.user), key=lambda x: x['name']),
                'stats': {
                    '24h': hourly_stats,
                    '30d': daily_stats,
                }
            }
        )

        # the current release is the 'latest seen' release within the
        # environment even if it hasnt affected this issue

        try:
            environment = self._get_environment_from_request(
                request,
                group.project.organization_id,
            )
        except Environment.DoesNotExist:
            environment = None

        if environment is not None:
            try:
                current_release = GroupRelease.objects.filter(
                    group_id=group.id,
                    environment=environment.name,
                    release_id=ReleaseEnvironment.objects.filter(
                        release_id__in=ReleaseProject.objects.filter(project_id=group.project_id
                                                                     ).values_list('release_id', flat=True),
                        organization_id=group.project.organization_id,
                        environment_id=environment.id,
                    ).order_by('-first_seen').values_list('release_id', flat=True)[:1],
                )[0]
            except IndexError:
                current_release = None

            data.update({
                'currentRelease': serialize(
                    current_release, request.user, GroupReleaseWithStatsSerializer()
                )
            })

        return Response(data)

    @attach_scenarios([update_aggregate_scenario])
    def put(self, request, group):
        """
        Update an Issue
        ```````````````

        Updates an individual issues's attributes.  Only the attributes
        submitted are modified.

        :pparam string issue_id: the ID of the group to retrieve.
        :param string status: the new status for the issue.  Valid values
                              are ``"resolved"``, ``resolvedInNextRelease``,
                              ``"unresolved"``, and ``"ignored"``.
        :param string assignedTo: the actor id (or username) of the user or team that should be
                                  assigned to this issue.
        :param boolean hasSeen: in case this API call is invoked with a user
                                context this allows changing of the flag
                                that indicates if the user has seen the
                                event.
        :param boolean isBookmarked: in case this API call is invoked with a
                                     user context this allows changing of
                                     the bookmark flag.
        :param boolean isSubscribed:
        :param boolean isPublic: sets the issue to public or private.
        :auth: required
        """
        discard = request.DATA.get('discard')

        # TODO(dcramer): we need to implement assignedTo in the bulk mutation
        # endpoint
        try:
            response = client.put(
                path='/projects/{}/{}/issues/'.format(
                    group.project.organization.slug,
                    group.project.slug,
                ),
                params={
                    'id': group.id,
                },
                data=request.DATA,
                request=request,
            )
        except client.ApiError as e:
            return Response(e.body, status=e.status_code)

        # if action was discard, there isn't a group to serialize anymore
        if discard:
            return response

        # we need to fetch the object against as the bulk mutation endpoint
        # only returns a delta, and object mutation returns a complete updated
        # entity.
        # TODO(dcramer): we should update the API and have this be an explicit
        # flag (or remove it entirely) so that delta's are the primary response
        # for mutation.
        group = Group.objects.get(id=group.id)

        serialized = serialize(
            group,
            request.user,
            GroupSerializer(
                environment_func=self._get_environment_func(
                    request, group.project.organization_id)
            )
        )

        return Response(serialized, status=response.status_code)

    @attach_scenarios([delete_aggregate_scenario])
    def delete(self, request, group):
        """
        Remove an Issue
        ```````````````

        Removes an individual issue.

        :pparam string issue_id: the ID of the issue to delete.
        :auth: required
        """
        from sentry.tasks.deletion import delete_group

        updated = Group.objects.filter(
            id=group.id,
        ).exclude(status__in=[
            GroupStatus.PENDING_DELETION,
            GroupStatus.DELETION_IN_PROGRESS,
        ]).update(status=GroupStatus.PENDING_DELETION)
        if updated:
            project = group.project
            GroupHashTombstone.tombstone_groups(
                project_id=project.id,
                group_ids=[group.id],
            )

            transaction_id = uuid4().hex

            delete_group.apply_async(
                kwargs={
                    'object_id': group.id,
                    'transaction_id': transaction_id,
                },
                countdown=3600,
            )

            self.create_audit_entry(
                request=request,
                organization_id=project.organization_id if project else None,
                target_object=group.id,
                transaction_id=transaction_id,
            )

            delete_logger.info(
                'object.delete.queued',
                extra={
                    'object_id': group.id,
                    'transaction_id': transaction_id,
                    'model': type(group).__name__,
                }
            )

        return Response(status=202)<|MERGE_RESOLUTION|>--- conflicted
+++ resolved
@@ -19,12 +19,8 @@
     Activity,
     Environment,
     Group,
-<<<<<<< HEAD
     GroupHashTombstone,
-=======
-    GroupHash,
     GroupRelease,
->>>>>>> 284a323c
     GroupSeen,
     GroupStatus,
     Release,
