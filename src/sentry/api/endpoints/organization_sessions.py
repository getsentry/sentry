from contextlib import contextmanager
from typing import Optional

import sentry_sdk
from django.utils.datastructures import MultiValueDict
from rest_framework.exceptions import ParseError
from rest_framework.request import Request
from rest_framework.response import Response

from sentry import release_health
from sentry.api.api_owners import ApiOwner
from sentry.api.api_publish_status import ApiPublishStatus
from sentry.api.base import region_silo_endpoint
from sentry.api.bases import NoProjects, OrganizationEventsEndpointBase
from sentry.api.paginator import GenericOffsetPaginator
from sentry.api.utils import get_date_range_from_params
from sentry.models.organization import Organization
from sentry.snuba.sessions_v2 import SNUBA_LIMIT, InvalidField, InvalidParams, QueryDefinition
from sentry.utils.cursors import Cursor, CursorResult


# NOTE: this currently extends `OrganizationEventsEndpointBase` for `handle_query_errors` only, which should ideally be decoupled from the base class.
@region_silo_endpoint
class OrganizationSessionsEndpoint(OrganizationEventsEndpointBase):
    publish_status = {
        "GET": ApiPublishStatus.UNKNOWN,
    }
    owner = ApiOwner.TELEMETRY_EXPERIENCE

    def get(self, request: Request, organization) -> Response:
<<<<<<< HEAD
        query_params = MultiValueDict(request.GET)

        fields = set(query_params.getlist("field", []))
        anr_fields = {"anr_rate()", "foreground_anr_rate()"}
        if fields.intersection(anr_fields) and not features.has(
            "organizations:anr-rate", organization, actor=request.user
        ):
            return Response(
                {"detail": "This organization does not have the ANR rate feature"}, status=400
            )

        # Compute a dummy query to get the number of intervals:
        dummy_query = self.build_sessions_query(request, organization, None, None)
        num_intervals = (
            1 + (dummy_query.end - dummy_query.start).total_seconds() // dummy_query.rollup
        )

        # We can only request as many groups as fit into a single snuba request:
        max_num_groups = SNUBA_LIMIT // num_intervals

        # The paginator fetches one extra group to determine whether there's more data, so subtract one here:
        max_num_groups = max_num_groups - 1

=======
>>>>>>> ada3a92e
        def data_fn(offset: int, limit: int):
            with self.handle_query_errors():
                with sentry_sdk.start_span(
                    op="sessions.endpoint", description="build_sessions_query"
                ):
                    query = self.build_sessions_query(
                        request, organization, offset=offset, limit=limit
                    )

                return release_health.backend.run_sessions_query(
                    organization.id, query, span_op="sessions.endpoint"
                )

        return self.paginate(
            request,
            paginator=SessionsDataSeriesPaginator(data_fn=data_fn),
            default_per_page=max_num_groups,
            max_per_page=max_num_groups,
        )

    def build_sessions_query(
        self,
        request: Request,
        organization: Organization,
        offset: Optional[int],
        limit: Optional[int],
    ):
        try:
            params = self.get_filter_params(request, organization, date_filter_optional=True)
        except NoProjects:
            raise NoProjects("No projects available")  # give it a description

        # HACK to prevent front-end crash when release health is sessions-based:
        query_params = MultiValueDict(request.GET)
        if not release_health.backend.is_metrics_based() and request.GET.get("interval") == "10s":
            query_params["interval"] = "1m"

        start, _ = get_date_range_from_params(query_params)
        query_config = release_health.backend.sessions_query_config(organization, start)

        return QueryDefinition(
            query_params,
            params,
            offset=offset,
            limit=limit,
            query_config=query_config,
        )

    @contextmanager
    def handle_query_errors(self):
        try:
            # TODO: this context manager should be decoupled from `OrganizationEventsEndpointBase`?
            with super().handle_query_errors():
                yield
        except (InvalidField, InvalidParams, NoProjects) as error:
            raise ParseError(detail=str(error))


class SessionsDataSeriesPaginator(GenericOffsetPaginator):
    def get_result(self, limit, cursor=None):
        assert limit > 0
        offset = cursor.offset if cursor is not None else 0
        data = self.data_fn(offset=offset, limit=limit + 1)

        if isinstance(data.get("groups"), list):
            has_more = len(data["groups"]) == limit + 1
            if has_more:
                data["groups"].pop()
        else:
            raise NotImplementedError

        return CursorResult(
            data,
            prev=Cursor(0, max(0, offset - limit), True, offset > 0),
            next=Cursor(0, max(0, offset + limit), False, has_more),
        )<|MERGE_RESOLUTION|>--- conflicted
+++ resolved
@@ -28,18 +28,6 @@
     owner = ApiOwner.TELEMETRY_EXPERIENCE
 
     def get(self, request: Request, organization) -> Response:
-<<<<<<< HEAD
-        query_params = MultiValueDict(request.GET)
-
-        fields = set(query_params.getlist("field", []))
-        anr_fields = {"anr_rate()", "foreground_anr_rate()"}
-        if fields.intersection(anr_fields) and not features.has(
-            "organizations:anr-rate", organization, actor=request.user
-        ):
-            return Response(
-                {"detail": "This organization does not have the ANR rate feature"}, status=400
-            )
-
         # Compute a dummy query to get the number of intervals:
         dummy_query = self.build_sessions_query(request, organization, None, None)
         num_intervals = (
@@ -52,8 +40,6 @@
         # The paginator fetches one extra group to determine whether there's more data, so subtract one here:
         max_num_groups = max_num_groups - 1
 
-=======
->>>>>>> ada3a92e
         def data_fn(offset: int, limit: int):
             with self.handle_query_errors():
                 with sentry_sdk.start_span(
