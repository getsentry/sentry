--- conflicted
+++ resolved
@@ -119,18 +119,12 @@
         # Add status filter
         queryset = add_status_filter_to_queryset(queryset, status_filter)
 
-<<<<<<< HEAD
         # Add query filter
         queryset = add_query_filter_to_queryset(queryset, query)
 
-        # Required re ordering because django filter does not guarantee order of snuba primary order
-        release_list = list(queryset)
-        release_list.sort(key=lambda release: version_list.index(release.version))
-=======
         # Required re-ordering because django filter does not guarantee order of snuba primary order
         release_dict = {release.version: release for release in queryset}
->>>>>>> 52bb55bb
-
+   
         return list(filter(None, [release_dict.get(version) for version in version_list]))
 
     @staticmethod
