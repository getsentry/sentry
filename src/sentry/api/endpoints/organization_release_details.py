--- conflicted
+++ resolved
@@ -255,7 +255,6 @@
         else:
             raise InvalidSortException
 
-<<<<<<< HEAD
         prev_release_version = None
         if len(prev_release_list) > 0:
             prev_release_version = prev_release_list[0].version
@@ -264,7 +263,6 @@
         if len(next_release_list) > 0:
             next_release_version = next_release_list[0].version
 
-=======
         # This is reversed on purpose and the reason for that is that the prev and next releases
         # are computed in the same order as the releases list page and so for example if you have a
         # releases list ordered by date_created, that looks like this
@@ -276,7 +274,6 @@
         # in the UI because when you click on "<" (prev) you expect to go back to an "older"
         # release, but prev here will give you a more recent release as this list is ordered
         # in DESC order, and the same case can be made for when you click on ">" or next.
->>>>>>> b23c75d8
         return {
             "next_release_version": prev_release_version,
             "prev_release_version": next_release_version,
