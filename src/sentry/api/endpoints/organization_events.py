--- conflicted
+++ resolved
@@ -23,18 +23,8 @@
 from sentry.exceptions import InvalidParams
 from sentry.models.dashboard_widget import DashboardWidget, DashboardWidgetTypes
 from sentry.models.organization import Organization
-<<<<<<< HEAD
 from sentry.search.events.types import EventsResponse
 from sentry.snuba import discover, metrics_enhanced_performance, metrics_performance
-=======
-from sentry.snuba import (
-    discover,
-    errors,
-    metrics_enhanced_performance,
-    metrics_performance,
-    transactions,
-)
->>>>>>> 987ed51b
 from sentry.snuba.metrics.extraction import MetricSpecType
 from sentry.snuba.referrer import Referrer
 from sentry.snuba.utils import dataset_split_decision_inferred_from_query, get_dataset
