--- conflicted
+++ resolved
@@ -469,9 +469,7 @@
             limit: int,
             query: str | None,
         ):
-<<<<<<< HEAD
-=======
-            if use_rpc and dataset == spans_eap:
+            if dataset == spans_eap:
                 return spans_rpc.run_table_query(
                     params=snuba_params,
                     query_string=query or "",
@@ -488,7 +486,6 @@
                     ),
                     sampling_mode=snuba_params.sampling_mode,
                 )
->>>>>>> cac06061
             query_source = self.get_request_source(request)
             return dataset_query(
                 selected_columns=self.get_field_list(organization, request),
