import logging

from rest_framework.exceptions import ParseError
from rest_framework.response import Response

from sentry import features
from sentry.api.bases import NoProjects, OrganizationEventsV2EndpointBase
from sentry.api.paginator import GenericOffsetPaginator
from sentry.search.events.fields import is_function
from sentry.snuba import discover

logger = logging.getLogger(__name__)

ALLOWED_EVENTS_V2_REFERRERS = {
    "api.organization-events-v2",
    "api.dashboards.tablewidget",
    "api.dashboards.bignumberwidget",
    "api.discover.transactions-list",
    "api.discover.query-table",
    "api.performance.vitals-cards",
    "api.performance.landing-table",
    "api.performance.transaction-summary",
    "api.performance.status-breakdown",
    "api.performance.vital-detail",
    "api.performance.durationpercentilechart",
    "api.trace-view.span-detail",
    "api.trace-view.errors-view",
    "api.trace-view.hover-card",
}

ALLOWED_EVENTS_GEO_REFERRERS = {
    "api.organization-events-geo",
    "api.dashboards.worldmapwidget",
}


class OrganizationEventsV2Endpoint(OrganizationEventsV2EndpointBase):
    def has_feature_for_fields(self, feature, organization, request, feature_fields):
        has_feature = features.has(feature, organization, actor=request.user)

        columns = request.GET.getlist("field")[:]

        if has_feature:
            return True

        if any(field in columns for field in feature_fields):
            return False

        # TODO: Check feature for search terms in the query

        return True

    def get(self, request, organization):
        if not self.has_feature(organization, request):
            return Response(status=404)

        try:
            params = self.get_snuba_params(request, organization)
        except NoProjects:
            return Response([])

        referrer = request.GET.get("referrer")
        referrer = (
            referrer if referrer in ALLOWED_EVENTS_V2_REFERRERS else "api.organization-events-v2"
        )

        if not self.has_feature_for_fields(
            "organizations:project-transaction-threshold",
            organization,
            request,
            feature_fields=[
                "project_threshold_config",
                "count_miserable_new(user)",
                "user_misery_new()",
<<<<<<< HEAD
                "apdex_new()",
=======
>>>>>>> 019254c8
            ],
        ):
            return Response(status=404)

        def data_fn(offset, limit):
            return discover.query(
                selected_columns=request.GET.getlist("field")[:],
                query=request.GET.get("query"),
                params=params,
                equations=request.GET.getlist("equation")[:]
                if self.has_arithmetic(organization, request)
                else [],
                orderby=self.get_orderby(request),
                offset=offset,
                limit=limit,
                referrer=referrer,
                auto_fields=True,
                auto_aggregations=True,
                use_aggregate_conditions=True,
            )

        with self.handle_query_errors():
            # Don't include cursor headers if the client won't be using them
            if request.GET.get("noPagination"):
                return Response(
                    self.handle_results_with_meta(
                        request,
                        organization,
                        params["project_id"],
                        data_fn(0, self.get_per_page(request)),
                    )
                )
            else:
                return self.paginate(
                    request=request,
                    paginator=GenericOffsetPaginator(data_fn=data_fn),
                    on_results=lambda results: self.handle_results_with_meta(
                        request, organization, params["project_id"], results
                    ),
                )


class OrganizationEventsGeoEndpoint(OrganizationEventsV2EndpointBase):
    def has_feature(self, request, organization):
        return features.has("organizations:dashboards-basic", organization, actor=request.user)

    def get(self, request, organization):
        if not self.has_feature(request, organization):
            return Response(status=404)

        try:
            params = self.get_snuba_params(request, organization)
        except NoProjects:
            return Response([])

        maybe_aggregate = request.GET.get("field")

        if not maybe_aggregate:
            raise ParseError(detail="No column selected")

        if not is_function(maybe_aggregate):
            raise ParseError(detail="Functions may only be given")

        referrer = request.GET.get("referrer")
        referrer = (
            referrer if referrer in ALLOWED_EVENTS_GEO_REFERRERS else "api.organization-events-geo"
        )

        def data_fn(offset, limit):
            return discover.query(
                selected_columns=["geo.country_code", maybe_aggregate],
                query=f"{request.GET.get('query', '')} has:geo.country_code",
                params=params,
                offset=offset,
                limit=limit,
                referrer=referrer,
                use_aggregate_conditions=True,
            )

        with self.handle_query_errors():
            # We don't need pagination, so we don't include the cursor headers
            return Response(
                self.handle_results_with_meta(
                    request,
                    organization,
                    params["project_id"],
                    # Expect Discover query output to be at most 251 rows, which corresponds
                    # to the number of possible two-letter country codes as defined in ISO 3166-1 alpha-2.
                    #
                    # There are 250 country codes from sentry/static/app/data/countryCodesMap.tsx
                    # plus events with no assigned country code.
                    data_fn(0, self.get_per_page(request, default_per_page=251, max_per_page=251)),
                )
            )<|MERGE_RESOLUTION|>--- conflicted
+++ resolved
@@ -72,10 +72,7 @@
                 "project_threshold_config",
                 "count_miserable_new(user)",
                 "user_misery_new()",
-<<<<<<< HEAD
                 "apdex_new()",
-=======
->>>>>>> 019254c8
             ],
         ):
             return Response(status=404)
