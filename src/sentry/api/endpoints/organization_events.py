import logging
from collections.abc import Mapping
from concurrent.futures import ThreadPoolExecutor, as_completed
from typing import Any, NotRequired, TypedDict

import sentry_sdk
from drf_spectacular.utils import OpenApiResponse, extend_schema
from rest_framework.exceptions import ParseError
from rest_framework.request import Request
from rest_framework.response import Response

from sentry import features, options
from sentry.api.api_publish_status import ApiPublishStatus
from sentry.api.base import region_silo_endpoint
from sentry.api.bases import NoProjects, OrganizationEventsV2EndpointBase
from sentry.api.paginator import GenericOffsetPaginator
from sentry.api.utils import handle_query_errors
from sentry.apidocs import constants as api_constants
from sentry.apidocs.examples.discover_performance_examples import DiscoverAndPerformanceExamples
from sentry.apidocs.parameters import GlobalParams, OrganizationParams, VisibilityParams
from sentry.apidocs.utils import inline_sentry_response_serializer
from sentry.discover.models import DiscoverSavedQuery, DiscoverSavedQueryTypes
from sentry.exceptions import InvalidParams
from sentry.models.dashboard_widget import DashboardWidget, DashboardWidgetTypes
from sentry.models.organization import Organization
from sentry.search.eap.types import FieldsACL, SearchResolverConfig
from sentry.snuba import (
    discover,
    errors,
    metrics_enhanced_performance,
    metrics_performance,
<<<<<<< HEAD
    ourlogs,
    spans_eap,
=======
>>>>>>> 33df3965
    spans_rpc,
    transactions,
)
from sentry.snuba.metrics.extraction import MetricSpecType
from sentry.snuba.referrer import Referrer
from sentry.snuba.types import DatasetQuery
from sentry.snuba.utils import dataset_split_decision_inferred_from_query, get_dataset
from sentry.types.ratelimit import RateLimit, RateLimitCategory
from sentry.utils.snuba import SnubaError

logger = logging.getLogger(__name__)

METRICS_ENHANCED_REFERRERS = {Referrer.API_PERFORMANCE_LANDING_TABLE.value}
SAVED_QUERY_DATASET_MAP = {
    DiscoverSavedQueryTypes.TRANSACTION_LIKE: get_dataset("transactions"),
    DiscoverSavedQueryTypes.ERROR_EVENTS: get_dataset("errors"),
}
# TODO: Adjust this once we make a decision in the DACI for global views restriction
# Do not add more referrers to this list as it is a temporary solution
GLOBAL_VIEW_ALLOWLIST = {Referrer.API_ISSUES_ISSUE_EVENTS.value}


class DiscoverDatasetSplitException(Exception):
    pass


ALLOWED_EVENTS_REFERRERS: set[str] = {
    Referrer.API_AI_PIPELINES_DETAILS_VIEW.value,
    Referrer.API_AI_PIPELINES_VIEW.value,
    Referrer.API_DASHBOARDS_BIGNUMBERWIDGET.value,
    Referrer.API_DASHBOARDS_TABLEWIDGET.value,
    Referrer.API_DISCOVER_QUERY_TABLE.value,
    Referrer.API_DISCOVER_TRANSACTIONS_LIST.value,
    Referrer.API_EXPLORE_COMPARE_TABLE.value,
    Referrer.API_EXPLORE_LOGS_TABLE.value,
    Referrer.API_EXPLORE_LOGS_TABLE_ROW.value,
    Referrer.API_EXPLORE_MULTI_QUERY_SPANS_TABLE.value,
    Referrer.API_EXPLORE_SPANS_AGGREGATES_TABLE.value,
    Referrer.API_EXPLORE_SPANS_EXTRAPOLATION_META.value,
    Referrer.API_EXPLORE_SPANS_SAMPLES_TABLE.value,
    Referrer.API_INSIGHTS_USER_GEO_SUBREGION_SELECTOR.value,
    Referrer.API_ISSUES_ISSUE_EVENTS.value,
    Referrer.API_LOGS_TAB_VIEW.value,
    Referrer.API_LOGS_TAB_VIEW.value,
    Referrer.API_ORGANIZATION_EVENTS.value,
    Referrer.API_ORGANIZATION_EVENTS_V2.value,
    Referrer.API_PERFORMANCE_AI_ANALYTICS_TOKEN_USAGE_CHART.value,
    Referrer.API_PERFORMANCE_BACKEND_OVERVIEW_CACHE_CHART.value,
    Referrer.API_PERFORMANCE_BACKEND_OVERVIEW_PATHS_TABLE.value,
    Referrer.API_PERFORMANCE_BACKEND_OVERVIEW_QUERIES_CHART.value,
    Referrer.API_PERFORMANCE_BROWSER_RESOURCES_PAGE_SELECTOR.value,
    Referrer.API_PERFORMANCE_BROWSER_RESOURCES_RESOURCE_SUMMARY_METRICS_RIBBON.value,
    Referrer.API_PERFORMANCE_BROWSER_RESOURCE_MAIN_TABLE.value,
    Referrer.API_PERFORMANCE_BROWSER_WEB_VITALS_PROJECT.value,
    Referrer.API_PERFORMANCE_BROWSER_WEB_VITALS_PROJECT_SCORES.value,
    Referrer.API_PERFORMANCE_BROWSER_WEB_VITALS_SPANS.value,
    Referrer.API_PERFORMANCE_BROWSER_WEB_VITALS_TRANSACTION.value,
    Referrer.API_PERFORMANCE_BROWSER_WEB_VITALS_TRANSACTIONS_SCORES.value,
    Referrer.API_PERFORMANCE_CACHE_LANDING_CACHE_TRANSACTION_DURATION.value,
    Referrer.API_PERFORMANCE_CACHE_LANDING_CACHE_TRANSACTION_LIST.value,
    Referrer.API_PERFORMANCE_CACHE_SAMPLES_CACHE_METRICS_RIBBON.value,
    Referrer.API_PERFORMANCE_CACHE_SAMPLES_CACHE_SPAN_SAMPLES.value,
    Referrer.API_PERFORMANCE_CACHE_SAMPLES_CACHE_SPAN_SAMPLES.value,
    Referrer.API_PERFORMANCE_CACHE_SAMPLES_CACHE_TRANSACTION_DURATION.value,
    Referrer.API_PERFORMANCE_DURATIONPERCENTILECHART.value,
    Referrer.API_PERFORMANCE_GENERIC_WIDGET_CHART_APDEX_AREA.value,
    Referrer.API_PERFORMANCE_GENERIC_WIDGET_CHART_COLD_STARTUP_AREA.value,
    Referrer.API_PERFORMANCE_GENERIC_WIDGET_CHART_FAILURE_RATE_AREA.value,
    Referrer.API_PERFORMANCE_GENERIC_WIDGET_CHART_FROZEN_FRAMES_AREA.value,
    Referrer.API_PERFORMANCE_GENERIC_WIDGET_CHART_HIGHEST_CACHE_MISS_RATE_TRANSACTIONS.value,
    Referrer.API_PERFORMANCE_GENERIC_WIDGET_CHART_MOST_FROZEN_FRAMES.value,
    Referrer.API_PERFORMANCE_GENERIC_WIDGET_CHART_MOST_RELATED_ISSUES.value,
    Referrer.API_PERFORMANCE_GENERIC_WIDGET_CHART_MOST_SLOW_FRAMES.value,
    Referrer.API_PERFORMANCE_GENERIC_WIDGET_CHART_MOST_TIME_CONSUMING_DOMAINS.value,
    Referrer.API_PERFORMANCE_GENERIC_WIDGET_CHART_MOST_TIME_CONSUMING_RESOURCES.value,
    Referrer.API_PERFORMANCE_GENERIC_WIDGET_CHART_MOST_TIME_SPENT_DB_QUERIES.value,
    Referrer.API_PERFORMANCE_GENERIC_WIDGET_CHART_P50_DURATION_AREA.value,
    Referrer.API_PERFORMANCE_GENERIC_WIDGET_CHART_P75_DURATION_AREA.value,
    Referrer.API_PERFORMANCE_GENERIC_WIDGET_CHART_P95_DURATION_AREA.value,
    Referrer.API_PERFORMANCE_GENERIC_WIDGET_CHART_P99_DURATION_AREA.value,
    Referrer.API_PERFORMANCE_GENERIC_WIDGET_CHART_SLOW_DB_OPS.value,
    Referrer.API_PERFORMANCE_GENERIC_WIDGET_CHART_SLOW_FRAMES_AREA.value,
    Referrer.API_PERFORMANCE_GENERIC_WIDGET_CHART_SLOW_HTTP_OPS.value,
    Referrer.API_PERFORMANCE_GENERIC_WIDGET_CHART_SLOW_RESOURCE_OPS.value,
    Referrer.API_PERFORMANCE_GENERIC_WIDGET_CHART_SLOW_SCREENS_BY_COLD_START.value,
    Referrer.API_PERFORMANCE_GENERIC_WIDGET_CHART_SLOW_SCREENS_BY_TTID.value,
    Referrer.API_PERFORMANCE_GENERIC_WIDGET_CHART_SLOW_SCREENS_BY_WARM_START.value,
    Referrer.API_PERFORMANCE_GENERIC_WIDGET_CHART_TPM_AREA.value,
    Referrer.API_PERFORMANCE_GENERIC_WIDGET_CHART_USER_MISERY_AREA.value,
    Referrer.API_PERFORMANCE_GENERIC_WIDGET_CHART_WARM_STARTUP_AREA.value,
    Referrer.API_PERFORMANCE_HTTP_DOMAIN_SUMMARY_METRICS_RIBBON.value,
    Referrer.API_PERFORMANCE_HTTP_DOMAIN_SUMMARY_TRANSACTIONS_LIST.value,
    Referrer.API_PERFORMANCE_HTTP_LANDING_DOMAINS_LIST.value,
    Referrer.API_PERFORMANCE_HTTP_SAMPLES_PANEL_DURATION_SAMPLES.value,
    Referrer.API_PERFORMANCE_HTTP_SAMPLES_PANEL_METRICS_RIBBON.value,
    Referrer.API_PERFORMANCE_HTTP_SAMPLES_PANEL_RESPONSE_CODE_SAMPLES.value,
    Referrer.API_PERFORMANCE_LANDING_TABLE.value,
    Referrer.API_PERFORMANCE_MOBILE_UI_BAR_CHART.value,
    Referrer.API_PERFORMANCE_MOBILE_UI_EVENT_SAMPLES.value,
    Referrer.API_PERFORMANCE_MOBILE_UI_METRICS_RIBBON.value,
    Referrer.API_PERFORMANCE_MOBILE_UI_SCREEN_TABLE.value,
    Referrer.API_PERFORMANCE_MOBILE_UI_SPAN_TABLE.value,
    Referrer.API_PERFORMANCE_QUEUES_LANDING_DESTINATIONS_TABLE.value,
    Referrer.API_PERFORMANCE_QUEUES_SAMPLES_PANEL.value,
    Referrer.API_PERFORMANCE_QUEUES_SUMMARY.value,
    Referrer.API_PERFORMANCE_QUEUES_SUMMARY_TRANSACTIONS_TABLE.value,
    Referrer.API_PERFORMANCE_SPAN_SUMMARY_HEADER_DATA.value,
    Referrer.API_PERFORMANCE_SPAN_SUMMARY_TABLE.value,
    Referrer.API_PERFORMANCE_STATUS_BREAKDOWN.value,
    Referrer.API_PERFORMANCE_TRACE_TRACE_DRAWER_TRANSACTION_CACHE_METRICS.value,
    Referrer.API_PERFORMANCE_TRANSACTIONS_STATISTICAL_DETECTOR_ROOT_CAUSE_ANALYSIS.value,
    Referrer.API_PERFORMANCE_TRANSACTION_EVENTS.value,
    Referrer.API_PERFORMANCE_TRANSACTION_NAME_SEARCH_BAR.value,
    Referrer.API_PERFORMANCE_TRANSACTION_SPANS.value,
    Referrer.API_PERFORMANCE_TRANSACTION_SUMMARY.value,
    Referrer.API_PERFORMANCE_VITALS_CARDS.value,
    Referrer.API_PERFORMANCE_VITAL_DETAIL.value,
    Referrer.API_PROFILING_LANDING_FUNCTIONS_CARD.value,
    Referrer.API_PROFILING_LANDING_TABLE.value,
    Referrer.API_PROFILING_PROFILE_SUMMARY_FUNCTIONS_TABLE.value,
    Referrer.API_PROFILING_PROFILE_SUMMARY_TABLE.value,
    Referrer.API_PROFILING_PROFILE_SUMMARY_TOTALS.value,
    Referrer.API_PROFILING_SUSPECT_FUNCTIONS_LIST.value,
    Referrer.API_PROFILING_SUSPECT_FUNCTIONS_TOTALS.value,
    Referrer.API_PROFILING_SUSPECT_FUNCTIONS_TRANSACTIONS.value,
    Referrer.API_PROFILING_TRANSACTION_HOVERCARD_FUNCTIONS.value,
    Referrer.API_PROFILING_TRANSACTION_HOVERCARD_LATEST.value,
    Referrer.API_PROFILING_TRANSACTION_HOVERCARD_SLOWEST.value,
    Referrer.API_REPLAY_DETAILS_PAGE.value,
    Referrer.API_STARFISH_DATABASE_SYSTEM_SELECTOR.value,
    Referrer.API_STARFISH_ENDPOINT_LIST.value,
    Referrer.API_STARFISH_FULL_SPAN_FROM_TRACE.value,
    Referrer.API_STARFISH_GET_SPAN_ACTIONS.value,
    Referrer.API_STARFISH_GET_SPAN_DOMAINS.value,
    Referrer.API_STARFISH_GET_SPAN_OPERATIONS.value,
    Referrer.API_STARFISH_MOBILE_DEVICE_BREAKDOWN.value,
    Referrer.API_STARFISH_MOBILE_EVENT_SAMPLES.value,
    Referrer.API_STARFISH_MOBILE_PLATFORM_COMPATIBILITY.value,
    Referrer.API_STARFISH_MOBILE_RELEASE_SELECTOR.value,
    Referrer.API_STARFISH_MOBILE_SCREENS_METRICS.value,
    Referrer.API_STARFISH_MOBILE_SCREENS_SCREEN_TABLE.value,
    Referrer.API_STARFISH_MOBILE_SCREEN_BAR_CHART.value,
    Referrer.API_STARFISH_MOBILE_SCREEN_TABLE.value,
    Referrer.API_STARFISH_MOBILE_SCREEN_TOTALS.value,
    Referrer.API_STARFISH_MOBILE_SPAN_TABLE.value,
    Referrer.API_STARFISH_MOBILE_STARTUP_BAR_CHART.value,
    Referrer.API_STARFISH_MOBILE_STARTUP_EVENT_SAMPLES.value,
    Referrer.API_STARFISH_MOBILE_STARTUP_LOADED_LIBRARIES.value,
    Referrer.API_STARFISH_MOBILE_STARTUP_SCREEN_TABLE.value,
    Referrer.API_STARFISH_MOBILE_STARTUP_SERIES.value,
    Referrer.API_STARFISH_MOBILE_STARTUP_SPAN_TABLE.value,
    Referrer.API_STARFISH_MOBILE_STARTUP_TOTALS.value,
    Referrer.API_STARFISH_SIDEBAR_SPAN_METRICS.value,
    Referrer.API_STARFISH_SPAN_CATEGORY_BREAKDOWN.value,
    Referrer.API_STARFISH_SPAN_DESCRIPTION.value,
    Referrer.API_STARFISH_SPAN_LIST.value,
    Referrer.API_STARFISH_SPAN_SUMMARY_P95.value,
    Referrer.API_STARFISH_SPAN_SUMMARY_PAGE.value,
    Referrer.API_STARFISH_SPAN_SUMMARY_PANEL.value,
    Referrer.API_STARFISH_SPAN_SUMMARY_PANEL_SAMPLES_TABLE_AVG.value,
    Referrer.API_STARFISH_SPAN_SUMMARY_TRANSACTIONS.value,
    Referrer.API_STARFISH_SPAN_TRANSACTION_METRICS.value,
    Referrer.API_STARFISH_TOTAL_TIME.value,
    Referrer.API_TRACE_VIEW_ERRORS_VIEW.value,
    Referrer.API_TRACE_VIEW_HOVER_CARD.value,
    Referrer.API_TRACE_VIEW_LINKED_TRACES.value,
    Referrer.API_TRACE_VIEW_SPAN_DETAIL.value,
    Referrer.API_UPTIME_CHECKS_GRID.value,
    Referrer.ISSUE_DETAILS_STREAMLINE_GRAPH.value,
    Referrer.ISSUE_DETAILS_STREAMLINE_LIST.value,
}


LEGACY_RATE_LIMIT = dict(limit=30, window=1, concurrent_limit=15)
# reduced limit will be the future default for all organizations not explicitly on increased limit
DEFAULT_REDUCED_RATE_LIMIT = dict(
    limit=1000, window=300, concurrent_limit=15  # 1000 requests per 5 minutes
)
DEFAULT_INCREASED_RATE_LIMIT = dict(limit=50, window=1, concurrent_limit=50)


class EventsMeta(TypedDict):
    fields: dict[str, str]
    datasetReason: NotRequired[str]
    isMetricsData: NotRequired[bool]
    isMetricsExtractedData: NotRequired[bool]


# Only used for api docs
class EventsApiResponse(TypedDict):
    data: list[dict[str, Any]]
    meta: EventsMeta


def rate_limit_events(
    request: Request, organization_id_or_slug: str | None = None, *args, **kwargs
) -> dict[str, dict[RateLimitCategory, RateLimit]]:
    """
    Decision tree for rate limiting for organization events endpoint.
    ```mermaid
     flowchart TD
         A[Get organization] --> B{Organization\nexists}
         B -->|No| C[Return legacy rate limit]
         B -->|Yes| D{Organization\nin increased\nrate limit}
         D -->|Yes| E[Return increased rate limit]
         D -->|No| F{Organization in\nreduced limit\nroll-out}
         F -->|Yes| G[Return reduced rate limit]
         F -->|No| H[Return legacy rate limit]
     ```
    """

    def _config_for_limit(limit: RateLimit) -> dict[str, dict[RateLimitCategory, RateLimit]]:
        return {
            "GET": {
                RateLimitCategory.IP: limit,
                RateLimitCategory.USER: limit,
                RateLimitCategory.ORGANIZATION: limit,
            }
        }

    def _validated_limits(limits: dict[str, Any], fallback: dict[str, Any]) -> RateLimit:
        """
        Validate the rate limit configuration has required values of correct type.
        """
        try:
            # dataclass doesn't check types, so forcing int which will raise if not int or numeric string
            limits = {k: int(v) for k, v in limits.items()}
            return RateLimit(**limits)
        except Exception:
            logger.exception("invalid rate limit config", extra={"limits": limits})
            return RateLimit(**fallback)

    rate_limit = RateLimit(**LEGACY_RATE_LIMIT)

    try:
        if str(organization_id_or_slug).isdecimal():
            organization = Organization.objects.get_from_cache(id=organization_id_or_slug)
        else:
            organization = Organization.objects.get_from_cache(slug=organization_id_or_slug)
    except Organization.DoesNotExist:
        logger.warning(
            "organization.slug.invalid", extra={"organization_id_or_slug": organization_id_or_slug}
        )
        return _config_for_limit(rate_limit)

    if organization.id in options.get("api.organization_events.rate-limit-increased.orgs", []):
        rate_limit = _validated_limits(
            options.get("api.organization_events.rate-limit-increased.limits"),
            DEFAULT_INCREASED_RATE_LIMIT,
        )

    elif features.has(
        "organizations:api-organization_events-rate-limit-reduced-rollout",
        organization=organization,
    ):

        rate_limit = _validated_limits(
            options.get("api.organization_events.rate-limit-reduced.limits"),
            DEFAULT_REDUCED_RATE_LIMIT,
        )

    return _config_for_limit(rate_limit)


@extend_schema(tags=["Discover"])
@region_silo_endpoint
class OrganizationEventsEndpoint(OrganizationEventsV2EndpointBase):
    publish_status = {
        "GET": ApiPublishStatus.PUBLIC,
    }

    enforce_rate_limit = True

    rate_limits = rate_limit_events

    def get_features(self, organization: Organization, request: Request) -> Mapping[str, bool]:
        feature_names = [
            "organizations:dashboards-mep",
            "organizations:mep-rollout-flag",
            "organizations:performance-use-metrics",
            "organizations:profiling",
            "organizations:dynamic-sampling",
            "organizations:use-metrics-layer",
            "organizations:starfish-view",
            "organizations:on-demand-metrics-extraction",
            "organizations:on-demand-metrics-extraction-widgets",
            "organizations:on-demand-metrics-extraction-experimental",
        ]
        batch_features = features.batch_has(
            feature_names,
            organization=organization,
            actor=request.user,
        )

        all_features: dict[str, bool] = {}

        if batch_features is not None:
            for feature_name, result in batch_features.get(
                f"organization:{organization.id}", {}
            ).items():
                all_features[feature_name] = bool(result)

        for feature_name in feature_names:
            if feature_name not in all_features:
                all_features[feature_name] = features.has(
                    feature_name, organization=organization, actor=request.user
                )

        return all_features

    @extend_schema(
        operation_id="Query Discover Events in Table Format",
        parameters=[
            GlobalParams.END,
            GlobalParams.ENVIRONMENT,
            GlobalParams.ORG_ID_OR_SLUG,
            OrganizationParams.PROJECT,
            GlobalParams.START,
            GlobalParams.STATS_PERIOD,
            VisibilityParams.FIELD,
            VisibilityParams.PER_PAGE,
            VisibilityParams.QUERY,
            VisibilityParams.SORT,
        ],
        responses={
            200: inline_sentry_response_serializer(
                "OrganizationEventsResponseDict", EventsApiResponse
            ),
            400: OpenApiResponse(description="Invalid Query"),
            404: api_constants.RESPONSE_NOT_FOUND,
        },
        examples=DiscoverAndPerformanceExamples.QUERY_DISCOVER_EVENTS,
    )
    def get(self, request: Request, organization) -> Response:
        """
        Retrieves discover (also known as events) data for a given organization.

        **Eventsv2 Deprecation Note**: Users who may be using the `eventsv2` endpoint should update their requests to the `events` endpoint outline in this document.
        The `eventsv2` endpoint is not a public endpoint and has no guaranteed availability. If you are not making any API calls to `eventsv2`, you can safely ignore this.
        Changes between `eventsv2` and `events` include:
        - Field keys in the response now match the keys in the requested `field` param exactly.
        - The `meta` object in the response now shows types in the nested `field` object.

        Aside from the url change, there are no changes to the request payload itself.

        **Note**: This endpoint is intended to get a table of results, and is not for doing a full export of data sent to
        Sentry.

        The `field` query parameter determines what fields will be selected in the `data` and `meta` keys of the endpoint response.
        - The `data` key contains a list of results row by row that match the `query` made
        - The `meta` key contains information about the response, including the unit or type of the fields requested
        """
        if not self.has_feature(organization, request):
            return Response(status=404)

        referrer = request.GET.get("referrer")

        try:
            snuba_params = self.get_snuba_params(
                request,
                organization,
                # This is only temporary until we come to a decision on global views
                # checking for referrer for an allowlist is a brittle check since referrer
                # can easily be set by the caller
                check_global_views=not (
                    referrer in GLOBAL_VIEW_ALLOWLIST and bool(organization.flags.allow_joinleave)
                ),
            )
        except NoProjects:
            return Response(
                {
                    "data": [],
                    "meta": {
                        "tips": {
                            "query": "Need at least one valid project to query.",
                        },
                    },
                }
            )
        except InvalidParams as err:
            raise ParseError(detail=str(err))

        batch_features = self.get_features(organization, request)

        use_metrics = (
            (
                batch_features.get("organizations:mep-rollout-flag", False)
                and batch_features.get("organizations:dynamic-sampling", False)
            )
            or batch_features.get("organizations:performance-use-metrics", False)
            or batch_features.get("organizations:dashboards-mep", False)
        )

        try:
            use_on_demand_metrics, on_demand_metrics_type = self.handle_on_demand(request)
        except ValueError:
            metric_type_values = [e.value for e in MetricSpecType]
            metric_types = ",".join(metric_type_values)
            return Response(
                {"detail": f"On demand metric type must be one of: {metric_types}"}, status=400
            )

        on_demand_metrics_enabled = (
            batch_features.get("organizations:on-demand-metrics-extraction", False)
            or batch_features.get("organizations:on-demand-metrics-extraction-widgets", False)
        ) and use_on_demand_metrics

        save_discover_dataset_decision = features.has(
            "organizations:performance-discover-dataset-selector", organization, actor=request.user
        )

        dataset = self.get_dataset(request)
        metrics_enhanced = dataset in {metrics_performance, metrics_enhanced_performance}

        sentry_sdk.set_tag("performance.metrics_enhanced", metrics_enhanced)
        allow_metric_aggregates = request.GET.get("preventMetricAggregates") != "1"

        # Force the referrer to "api.auth-token.events" for events requests authorized through a bearer token
        if request.auth:
            referrer = Referrer.API_AUTH_TOKEN_EVENTS.value
        elif referrer is None:
            referrer = Referrer.API_ORGANIZATION_EVENTS.value
        elif referrer not in ALLOWED_EVENTS_REFERRERS:
            if referrer:
                with sentry_sdk.isolation_scope() as scope:
                    scope.set_tag("forbidden_referrer", referrer)
                    sentry_sdk.capture_message(
                        "Forbidden Referrer. If this is intentional, add it to `ALLOWED_EVENTS_REFERRERS`"
                    )
            referrer = Referrer.API_ORGANIZATION_EVENTS.value

        use_aggregate_conditions = request.GET.get("allowAggregateConditions", "1") == "1"
        debug = request.user.is_superuser and "debug" in request.GET

        def _data_fn(
            dataset_query: DatasetQuery,
            offset: int,
            limit: int,
            query: str | None,
        ):
            query_source = self.get_request_source(request)
            return dataset_query(
                selected_columns=self.get_field_list(organization, request),
                query=query or "",
                snuba_params=snuba_params,
                equations=self.get_equation_list(organization, request),
                orderby=self.get_orderby(request),
                offset=offset,
                limit=limit,
                referrer=referrer,
                auto_fields=True,
                auto_aggregations=True,
                allow_metric_aggregates=allow_metric_aggregates,
                use_aggregate_conditions=use_aggregate_conditions,
                transform_alias_to_input_format=True,
                # Whether the flag is enabled or not, regardless of the referrer
                has_metrics=use_metrics,
                use_metrics_layer=batch_features.get("organizations:use-metrics-layer", False),
                on_demand_metrics_enabled=on_demand_metrics_enabled,
                on_demand_metrics_type=on_demand_metrics_type,
                fallback_to_transactions=features.has(
                    "organizations:performance-discover-dataset-selector",
                    organization,
                    actor=request.user,
                ),
                query_source=query_source,
                debug=debug,
            )

        @sentry_sdk.tracing.trace
        def _dashboards_data_fn(
            scoped_dataset_query: DatasetQuery,
            offset: int,
            limit: int,
            scoped_query: str | None,
            dashboard_widget_id: str,
        ):
            try:
                widget = DashboardWidget.objects.get(id=dashboard_widget_id)
                does_widget_have_split = widget.discover_widget_split is not None
                has_override_feature = features.has(
                    "organizations:performance-discover-widget-split-override-save",
                    organization,
                    actor=request.user,
                )

                if does_widget_have_split and not has_override_feature:
                    dataset_query: DatasetQuery

                    # This is essentially cached behaviour and we skip the check
                    if widget.discover_widget_split == DashboardWidgetTypes.ERROR_EVENTS:
                        dataset_query = errors.query
                    elif widget.discover_widget_split == DashboardWidgetTypes.TRANSACTION_LIKE:
                        # We can't add event.type:transaction for now because of on-demand.
                        dataset_query = scoped_dataset_query
                    else:
                        dataset_query = discover.query

                    return _data_fn(dataset_query, offset, limit, scoped_query)

                with handle_query_errors():
                    try:
                        error_results = _data_fn(errors.query, offset, limit, scoped_query)
                        # Widget has not split the discover dataset yet, so we need to check if there are errors etc.
                        has_errors = len(error_results["data"]) > 0
                    except SnubaError:
                        has_errors = False
                        error_results = None

                    original_results = _data_fn(scoped_dataset_query, offset, limit, scoped_query)
                    if original_results.get("data") is not None:
                        dataset_meta = original_results.get("meta", {})
                    else:
                        dataset_meta = (
                            list(original_results.values())[0].get("data").get("meta", {})
                        )
                    using_metrics = dataset_meta.get("isMetricsData", False) or dataset_meta.get(
                        "isMetricsExtractedData", False
                    )
                    has_other_data = len(original_results["data"]) > 0

                    has_transactions = has_other_data
                    transaction_results = None
                    if has_errors and has_other_data and not using_metrics:
                        # In the case that the original request was not using the metrics dataset, we cannot be certain that other data is solely transactions.
                        sentry_sdk.set_tag("third_split_query", True)
                        transaction_results = _data_fn(
                            transactions.query, offset, limit, scoped_query
                        )
                        has_transactions = len(transaction_results["data"]) > 0

                    decision = self.save_split_decision(
                        widget, has_errors, has_transactions, organization, request.user
                    )

                    if decision == DashboardWidgetTypes.DISCOVER:
                        return _data_fn(discover.query, offset, limit, scoped_query)
                    elif decision == DashboardWidgetTypes.TRANSACTION_LIKE:
                        original_results["meta"]["discoverSplitDecision"] = (
                            DashboardWidgetTypes.get_type_name(
                                DashboardWidgetTypes.TRANSACTION_LIKE
                            )
                        )
                        return original_results
                    elif decision == DashboardWidgetTypes.ERROR_EVENTS and error_results:
                        error_results["meta"]["discoverSplitDecision"] = (
                            DashboardWidgetTypes.get_type_name(DashboardWidgetTypes.ERROR_EVENTS)
                        )
                        return error_results
                    else:
                        return original_results
            except Exception as e:
                # Swallow the exception if it was due to the discover split, and try again one more time.
                if isinstance(e, ParseError):
                    return _data_fn(scoped_dataset_query, offset, limit, scoped_query)

                sentry_sdk.capture_exception(e)
                return _data_fn(scoped_dataset_query, offset, limit, scoped_query)

        @sentry_sdk.tracing.trace
        def _discover_data_fn(
            scoped_dataset_query: DatasetQuery,
            offset: int,
            limit: int,
            scoped_query: str | None,
            discover_saved_query_id: str,
        ):
            try:
                discover_query = DiscoverSavedQuery.objects.get(
                    id=discover_saved_query_id, organization=organization
                )
                does_widget_have_split = (
                    discover_query.dataset is not DiscoverSavedQueryTypes.DISCOVER
                )
                if does_widget_have_split:
                    with handle_query_errors():
                        return _data_fn(scoped_dataset_query, offset, limit, scoped_query)

                dataset_inferred_from_query = dataset_split_decision_inferred_from_query(
                    self.get_field_list(organization, request),
                    scoped_query,
                )
                has_errors = False
                has_transactions = False

                # See if we can infer which dataset based on selected columns and query string.
                with handle_query_errors():
                    if (
                        dataset := SAVED_QUERY_DATASET_MAP.get(dataset_inferred_from_query)
                    ) is not None:
                        result = _data_fn(
                            dataset.query,
                            offset,
                            limit,
                            scoped_query,
                        )
                        result["meta"]["discoverSplitDecision"] = (
                            DiscoverSavedQueryTypes.get_type_name(dataset_inferred_from_query)
                        )

                        self.save_discover_saved_query_split_decision(
                            discover_query,
                            dataset_inferred_from_query,
                            has_errors,
                            has_transactions,
                        )

                        return result

                    # Unable to infer based on selected fields and query string, so run both queries.
                    else:
                        map = {}
                        with ThreadPoolExecutor(max_workers=3) as exe:
                            futures = {
                                exe.submit(
                                    _data_fn, dataset_query, offset, limit, scoped_query
                                ): dataset_name
                                for dataset_name, dataset_query in [
                                    ("errors", errors.query),
                                    ("transactions", transactions.query),
                                ]
                            }

                            for future in as_completed(futures):
                                dataset_ = futures[future]
                                try:
                                    result = future.result()
                                    map[dataset_] = result
                                except SnubaError:
                                    pass

                        try:
                            error_results = map["errors"]
                            error_results["meta"]["discoverSplitDecision"] = (
                                DiscoverSavedQueryTypes.get_type_name(
                                    DiscoverSavedQueryTypes.ERROR_EVENTS
                                )
                            )
                            has_errors = len(error_results["data"]) > 0
                        except KeyError:
                            error_results = None

                        try:
                            transaction_results = map["transactions"]
                            transaction_results["meta"]["discoverSplitDecision"] = (
                                DiscoverSavedQueryTypes.get_type_name(
                                    DiscoverSavedQueryTypes.TRANSACTION_LIKE
                                )
                            )
                            has_transactions = len(transaction_results["data"]) > 0
                        except KeyError:
                            transaction_results = None

                        decision = self.save_discover_saved_query_split_decision(
                            discover_query,
                            dataset_inferred_from_query,
                            has_errors,
                            has_transactions,
                        )

                        if (
                            decision == DiscoverSavedQueryTypes.TRANSACTION_LIKE
                            and transaction_results
                        ):
                            return transaction_results
                        elif error_results:
                            return error_results
                        else:
                            raise DiscoverDatasetSplitException

            except Exception as e:
                # Swallow the exception if it was due to the discover split, and try again one more time.
                if isinstance(e, ParseError):
                    return _data_fn(scoped_dataset_query, offset, limit, scoped_query)

                sentry_sdk.capture_exception(e)
                return _data_fn(scoped_dataset_query, offset, limit, scoped_query)

        def data_fn_factory(scoped_dataset):
            """
            This factory closes over query and dataset in order to make an additional request to the errors dataset
            in the case that this request is from a dashboard widget or a discover query and we're trying to split
            their discover dataset.

            This should be removed once the discover dataset is completely split in dashboards and discover.
            """
            scoped_query = request.GET.get("query")
            dashboard_widget_id = request.GET.get("dashboardWidgetId", None)
            discover_saved_query_id = request.GET.get("discoverSavedQueryId", None)

            def fn(offset, limit):
                if scoped_dataset == spans_rpc:
                    return spans_rpc.run_table_query(
                        params=snuba_params,
                        query_string=scoped_query or "",
                        selected_columns=self.get_field_list(organization, request),
                        orderby=self.get_orderby(request),
                        offset=offset,
                        limit=limit,
                        referrer=referrer,
                        debug=debug,
                        config=SearchResolverConfig(
                            auto_fields=True,
                            use_aggregate_conditions=use_aggregate_conditions,
                            fields_acl=FieldsACL(functions={"time_spent_percentage"}),
                        ),
                        sampling_mode=snuba_params.sampling_mode,
                    )

                if save_discover_dataset_decision and discover_saved_query_id:
                    return _discover_data_fn(
                        scoped_dataset.query, offset, limit, scoped_query, discover_saved_query_id
                    )

                if not (metrics_enhanced and dashboard_widget_id):
                    return _data_fn(scoped_dataset.query, offset, limit, scoped_query)

                return _dashboards_data_fn(
                    scoped_dataset.query, offset, limit, scoped_query, dashboard_widget_id
                )

            return fn

        data_fn = data_fn_factory(dataset)

        max_per_page = 1000 if dataset == ourlogs else None

        with handle_query_errors():
            # Don't include cursor headers if the client won't be using them
            if request.GET.get("noPagination"):
                return Response(
                    self.handle_results_with_meta(
                        request,
                        organization,
                        snuba_params.project_ids,
                        data_fn(0, self.get_per_page(request)),
                        standard_meta=True,
                        dataset=dataset,
                    )
                )
            else:
                return self.paginate(
                    request=request,
                    paginator=GenericOffsetPaginator(data_fn=data_fn),
                    on_results=lambda results: self.handle_results_with_meta(
                        request,
                        organization,
                        snuba_params.project_ids,
                        results,
                        standard_meta=True,
                        dataset=dataset,
                    ),
                    max_per_page=max_per_page,
                )<|MERGE_RESOLUTION|>--- conflicted
+++ resolved
@@ -29,11 +29,7 @@
     errors,
     metrics_enhanced_performance,
     metrics_performance,
-<<<<<<< HEAD
     ourlogs,
-    spans_eap,
-=======
->>>>>>> 33df3965
     spans_rpc,
     transactions,
 )
