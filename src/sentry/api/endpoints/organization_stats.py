from __future__ import absolute_import

from rest_framework.response import Response

<<<<<<< HEAD
from sentry import tsdb
=======
>>>>>>> cefdeb7a
from sentry.api.base import DocSection, StatsMixin
from sentry.api.bases.organization import OrganizationEndpoint
from sentry.app import tsdb
from sentry.models import Project, Team
from sentry.utils.apidocs import attach_scenarios, scenario


@scenario('RetrieveEventCountsOrganization')
def retrieve_event_counts_organization(runner):
    runner.request(
        method='GET',
        path='/organizations/%s/stats/' % runner.org.slug
    )


class OrganizationStatsEndpoint(OrganizationEndpoint, StatsMixin):
    doc_section = DocSection.ORGANIZATIONS

    @attach_scenarios([retrieve_event_counts_organization])
    def get(self, request, organization):
        """
        Retrieve Event Counts for an Organization
        `````````````````````````````````````````

        .. caution::
           This endpoint may change in the future without notice.

        Return a set of points representing a normalized timestamp and the
        number of events seen in the period.

        :pparam string organization_slug: the slug of the organization for
                                          which the stats should be
                                          retrieved.
        :qparam string stat: the name of the stat to query (``"received"``,
                             ``"rejected"``, ``"blacklisted"``)
        :qparam timestamp since: a timestamp to set the start of the query
                                 in seconds since UNIX epoch.
        :qparam timestamp until: a timestamp to set the end of the query
                                 in seconds since UNIX epoch.
        :qparam string resolution: an explicit resolution to search
                                   for (eg: ``10s``).  This should not be
                                   used unless you are familiar with Sentry's
                                   internals as it's restricted to pre-defined
                                   values.
        :auth: required
        """
        group = request.GET.get('group', 'organization')
        if group == 'organization':
            keys = [organization.id]
        elif group == 'project':
            team_list = Team.objects.get_for_user(
                organization=organization,
                user=request.user,
            )

            project_list = []
            for team in team_list:
                project_list.extend(Project.objects.get_for_user(
                    team=team,
                    user=request.user,
                ))
            keys = [p.id for p in project_list]
        else:
            raise ValueError('Invalid group: %s' % group)

        if 'id' in request.GET:
            id_filter_set = frozenset(map(int, request.GET.getlist('id')))
            keys = [k for k in keys if k in id_filter_set]

        if not keys:
            return Response([])

        stat_model = None
        stat = request.GET.get('stat', 'received')
        if stat == 'received':
            if group == 'project':
                stat_model = tsdb.models.project_total_received
            else:
                stat_model = tsdb.models.organization_total_received
        elif stat == 'rejected':
            if group == 'project':
                stat_model = tsdb.models.project_total_rejected
            else:
                stat_model = tsdb.models.organization_total_rejected
        elif stat == 'blacklisted':
            if group == 'project':
                stat_model = tsdb.models.project_total_blacklisted
            else:
                stat_model = tsdb.models.organization_total_blacklisted
        elif stat == 'generated':
            if group == 'project':
                stat_model = tsdb.models.project

        if stat_model is None:
            raise ValueError('Invalid group: %s, stat: %s' % (group, stat))

        data = tsdb.get_range(
            model=stat_model,
            keys=keys,
            **self._parse_args(request)
        )

        if group == 'organization':
            data = data[organization.id]

        return Response(data)<|MERGE_RESOLUTION|>--- conflicted
+++ resolved
@@ -2,13 +2,9 @@
 
 from rest_framework.response import Response
 
-<<<<<<< HEAD
 from sentry import tsdb
-=======
->>>>>>> cefdeb7a
 from sentry.api.base import DocSection, StatsMixin
 from sentry.api.bases.organization import OrganizationEndpoint
-from sentry.app import tsdb
 from sentry.models import Project, Team
 from sentry.utils.apidocs import attach_scenarios, scenario
 
