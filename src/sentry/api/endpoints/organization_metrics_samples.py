import sentry_sdk
from rest_framework import serializers
from rest_framework.exceptions import ParseError
from rest_framework.request import Request
from rest_framework.response import Response

from sentry.api.api_owners import ApiOwner
from sentry.api.api_publish_status import ApiPublishStatus
from sentry.api.base import region_silo_endpoint
from sentry.api.bases import NoProjects, OrganizationEventsV2EndpointBase
from sentry.api.paginator import GenericOffsetPaginator
from sentry.api.utils import handle_query_errors
from sentry.exceptions import InvalidSearchQuery
from sentry.models.organization import Organization
from sentry.sentry_metrics.querying.samples_list import get_sample_list_executor_cls
from sentry.snuba.metrics.naming_layer.mri import is_mri
from sentry.snuba.referrer import Referrer
from sentry.utils.dates import get_rollup_from_request
from sentry.utils.snuba import SnubaError


class MetricsSamplesSerializer(serializers.Serializer):
    mri = serializers.CharField(required=True)
    field = serializers.ListField(required=True, allow_empty=False, child=serializers.CharField())
    max = serializers.FloatField(required=False)
    min = serializers.FloatField(required=False)
    operation = serializers.CharField(required=False)
    query = serializers.CharField(required=False)
    referrer = serializers.CharField(required=False)
    sort = serializers.CharField(required=False)

    def validate_mri(self, mri: str) -> str:
        if not is_mri(mri):
            raise serializers.ValidationError(f"Invalid MRI: {mri}")

        return mri


@region_silo_endpoint
class OrganizationMetricsSamplesEndpoint(OrganizationEventsV2EndpointBase):
    publish_status = {
        "GET": ApiPublishStatus.EXPERIMENTAL,
    }
    owner = ApiOwner.TELEMETRY_EXPERIENCE
    snuba_methods = ["GET"]

    def get(self, request: Request, organization: Organization) -> Response:
        try:
            snuba_params, _ = self.get_snuba_dataclass(request, organization)
        except NoProjects:
            return Response(status=404)

        try:
            rollup = get_rollup_from_request(
                request,
                snuba_params.end_date - snuba_params.start_date,
                default_interval=None,
                error=InvalidSearchQuery(),
            )
        except InvalidSearchQuery:
            rollup = 3600  # use a default of 1 hour

        serializer = MetricsSamplesSerializer(data=request.GET)
        if not serializer.is_valid():
            return Response(serializer.errors, status=400)

        serialized = serializer.validated_data

        executor_cls = get_sample_list_executor_cls(serialized["mri"])
        if not executor_cls:
            raise ParseError(f"Unsupported MRI: {serialized['mri']}")

        sort = serialized.get("sort")
        if sort is not None:
            column = sort[1:] if sort.startswith("-") else sort
            if not executor_cls.supports_sort(column):
                raise ParseError(f"Unsupported sort: {sort} for MRI")

        executor = executor_cls(
            mri=serialized["mri"],
            params={},
            snuba_params=snuba_params,
            fields=serialized["field"],
            operation=serialized.get("operation"),
            query=serialized.get("query", ""),
            min=serialized.get("min"),
            max=serialized.get("max"),
            sort=serialized.get("sort"),
            rollup=rollup,
            referrer=Referrer.API_ORGANIZATION_METRICS_SAMPLES,
        )

        with handle_query_errors():
<<<<<<< HEAD
            return self.paginate(
                request=request,
                paginator=GenericOffsetPaginator(data_fn=executor.get_matching_spans),
                on_results=lambda results: self.handle_results_with_meta(
                    request,
                    organization,
                    snuba_params.project_ids,
                    results,
                    standard_meta=True,
                ),
            )
=======
            try:
                return self.paginate(
                    request=request,
                    paginator=GenericOffsetPaginator(data_fn=executor.get_matching_spans),
                    on_results=lambda results: self.handle_results_with_meta(
                        request,
                        organization,
                        params["project_id"],
                        results,
                        standard_meta=True,
                    ),
                )
            except SnubaError as exc:
                sentry_sdk.capture_exception(exc)
                raise
>>>>>>> 2942cae9
<|MERGE_RESOLUTION|>--- conflicted
+++ resolved
@@ -91,19 +91,6 @@
         )
 
         with handle_query_errors():
-<<<<<<< HEAD
-            return self.paginate(
-                request=request,
-                paginator=GenericOffsetPaginator(data_fn=executor.get_matching_spans),
-                on_results=lambda results: self.handle_results_with_meta(
-                    request,
-                    organization,
-                    snuba_params.project_ids,
-                    results,
-                    standard_meta=True,
-                ),
-            )
-=======
             try:
                 return self.paginate(
                     request=request,
@@ -111,12 +98,11 @@
                     on_results=lambda results: self.handle_results_with_meta(
                         request,
                         organization,
-                        params["project_id"],
+                        snuba_params.project_ids,
                         results,
                         standard_meta=True,
                     ),
                 )
             except SnubaError as exc:
                 sentry_sdk.capture_exception(exc)
-                raise
->>>>>>> 2942cae9
+                raise