import logging

from django.contrib.auth import logout
from django.contrib.auth.models import AnonymousUser
from django.utils.http import is_safe_url
from rest_framework import status
from rest_framework.authentication import SessionAuthentication
from rest_framework.request import Request
from rest_framework.response import Response

from sentry.api.authentication import QuietBasicAuthentication
from sentry.api.base import Endpoint
from sentry.api.exceptions import SsoRequired
from sentry.api.serializers import DetailedSelfUserSerializer, serialize
from sentry.api.validators import AuthVerifyValidator
from sentry.auth.superuser import Superuser
from sentry.models import Authenticator, Organization
<<<<<<< HEAD
from sentry.utils import auth, json
=======
from sentry.utils import auth, json, metrics
>>>>>>> 6c0546a0
from sentry.utils.auth import has_completed_sso, initiate_login
from sentry.utils.functional import extract_lazy_object

logger: logging.Logger = logging.getLogger(__name__)


class AuthIndexEndpoint(Endpoint):
    """
    Manage session authentication

    Intended to be used by the internal Sentry application to handle
    authentication methods from JS endpoints by relying on internal sessions
    and simple HTTP authentication.
    """

    authentication_classes = [QuietBasicAuthentication, SessionAuthentication]

    permission_classes = ()

    @staticmethod
    def _reauthenticate_with_sso(request, org_id):
        """
        If a user without a password is hitting this, it means they need to re-identify with SSO.
        """
        redirect = request.META.get("HTTP_REFERER", None)
        if not is_safe_url(redirect, allowed_hosts=(request.get_host(),)):
            redirect = None
        initiate_login(request, redirect)
        raise SsoRequired(Organization.objects.get_from_cache(id=org_id))

    @staticmethod
    def _verify_user_via_inputs(validator, request):
        # See if we have a u2f challenge/response
        if "challenge" in validator.validated_data and "response" in validator.validated_data:
            try:
                interface = Authenticator.objects.get_interface(request.user, "u2f")
                if not interface.is_enrolled():
                    raise LookupError()
                challenge = json.loads(validator.validated_data["challenge"])
                response = json.loads(validator.validated_data["response"])
                authenticated = interface.validate_response(request, challenge, response)
                if not authenticated:
                    logger.warning(
                        "u2f_authentication.verification_failed",
                        extra={"user": request.user.id},
                    )
                return authenticated
            except ValueError as err:
                logger.warning(
                    "u2f_authentication.value_error",
                    extra={"user": request.user.id, "error_message": err},
                )
                pass
            except LookupError:
                logger.warning(
                    "u2f_authentication.interface_not_enrolled",
                    extra={"validated_data": validator.validated_data, "user": request.user.id},
                )
                pass
        # attempt password authentication
        elif "password" in validator.validated_data:
            authenticated = request.user.check_password(validator.validated_data["password"])
            return authenticated
        return False

    def _validate_superuser(self, validator, request):
        """
        For a superuser, they need to be validated before we can grant an active superuser session.
        If the user has a password or u2f device, authenticate the password/challenge that was sent is valid.
        If the user doesn't have a password or u2f device, we say they're authenticated if they have a
        valid SSO session.

        By nature of granting an active superuser session, we want to make sure that the user has completed
        SSO and if they do not, we redirect them back to the SSO login.

        """
        # TODO Look at AuthVerifyValidator
        validator.is_valid()
        authenticated = None

        if (
            request.user.has_usable_password()
            or Authenticator.objects.filter(user_id=request.user.id, type=3).exists()
        ):
            authenticated = self._verify_user_via_inputs(validator, request)

        if Superuser.org_id:
            if not has_completed_sso(request, Superuser.org_id):
                self._reauthenticate_with_sso(request, Superuser.org_id)
            # below is a special case if the user is a superuser but doesn't have a password or
            # u2f device set up, the only way to authenticate this case is to see if they have a
            # valid sso session.
            authenticated = True if authenticated is None else authenticated
        elif authenticated is None:
            return False

        return authenticated

    def get(self, request: Request) -> Response:
        if not request.user.is_authenticated:
            return Response(status=status.HTTP_400_BAD_REQUEST)

        user = extract_lazy_object(request._request.user)
        return Response(serialize(user, user, DetailedSelfUserSerializer()))

    def post(self, request: Request) -> Response:
        """
        Authenticate a User
        ```````````````````

        This endpoint authenticates a user using the provided credentials
        through a regular HTTP basic auth system.  The response contains
        cookies that need to be sent with further requests that require
        authentication.

        This is primarily used internally in Sentry.

        Common example::

            curl -X ###METHOD### -u username:password ###URL###
        """
        if not request.user.is_authenticated:
            return Response(status=status.HTTP_400_BAD_REQUEST)

        # If 2fa login is enabled then we cannot sign in with username and
        # password through this api endpoint.
        if Authenticator.objects.user_has_2fa(request.user):
            return Response(
                {
                    "2fa_required": True,
                    "message": "Cannot sign-in with password authentication when 2fa is enabled.",
                },
                status=status.HTTP_403_FORBIDDEN,
            )

        try:
            # Must use the real request object that Django knows about
            auth.login(request._request, request.user)
        except auth.AuthUserPasswordExpired:
            return Response(
                {
                    "message": "Cannot sign-in with password authentication because password has expired."
                },
                status=status.HTTP_403_FORBIDDEN,
            )

        request.user = request._request.user

        return self.get(request)

    def put(self, request: Request):
        """
        Verify a User
        `````````````

        This endpoint verifies the currently authenticated user (for example, to gain superuser)
        through 3 methods (password and u2f device (provided in the request data) and valid sso
        session if the user is a superuser). If the request is from the superuser modal and the
        current superuser is verified, superuser access is granted.

        :auth: required
        """
        if not request.user.is_authenticated:
            return Response(status=status.HTTP_401_UNAUTHORIZED)
        validator = AuthVerifyValidator(data=request.data)

        if not request.user.is_superuser:
            if not validator.is_valid():
                return self.respond(validator.errors, status=status.HTTP_400_BAD_REQUEST)

            authenticated = self._verify_user_via_inputs(validator, request)
        else:
            authenticated = self._validate_superuser(validator, request)

        if not authenticated:
            return Response({"detail": {"code": "ignore"}}, status=status.HTTP_403_FORBIDDEN)

        try:
            # Must use the httprequest object instead of request
            auth.login(request._request, request.user)
            metrics.incr("sudo_modal.success")
        except auth.AuthUserPasswordExpired:
            metrics.incr("sudo_modal.failure")
            return Response(
                {
                    "code": "password-expired",
                    "message": "Cannot sign-in with basic auth because password has expired.",
                },
                status=status.HTTP_403_FORBIDDEN,
            )

        if request.user.is_superuser and request.data.get("isSuperuserModal"):
<<<<<<< HEAD
            request.superuser.set_logged_in(request.user)
=======
            metrics.incr("superuser_modal.attempt")
            request.superuser.set_logged_in(request.user)
            metrics.incr("superuser_modal.success")
>>>>>>> 6c0546a0

        request.user = request._request.user

        return self.get(request)

    def delete(self, request: Request, *args, **kwargs) -> Response:
        """
        Logout the Authenticated User
        `````````````````````````````

        Deauthenticate all active sessions for this user.
        """
        logout(request._request)
        request.user = AnonymousUser()
        return Response(status=status.HTTP_204_NO_CONTENT)<|MERGE_RESOLUTION|>--- conflicted
+++ resolved
@@ -15,11 +15,7 @@
 from sentry.api.validators import AuthVerifyValidator
 from sentry.auth.superuser import Superuser
 from sentry.models import Authenticator, Organization
-<<<<<<< HEAD
-from sentry.utils import auth, json
-=======
 from sentry.utils import auth, json, metrics
->>>>>>> 6c0546a0
 from sentry.utils.auth import has_completed_sso, initiate_login
 from sentry.utils.functional import extract_lazy_object
 
@@ -212,13 +208,9 @@
             )
 
         if request.user.is_superuser and request.data.get("isSuperuserModal"):
-<<<<<<< HEAD
-            request.superuser.set_logged_in(request.user)
-=======
             metrics.incr("superuser_modal.attempt")
             request.superuser.set_logged_in(request.user)
             metrics.incr("superuser_modal.success")
->>>>>>> 6c0546a0
 
         request.user = request._request.user
 
