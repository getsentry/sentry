import logging
from collections import OrderedDict, defaultdict, deque
from typing import (
    TYPE_CHECKING,
    Any,
    Callable,
    Deque,
    Dict,
    Iterable,
    List,
    Mapping,
    Optional,
    Sequence,
    Tuple,
    TypeVar,
    cast,
)

import sentry_sdk
from django.http import Http404, HttpRequest, HttpResponse
from rest_framework.exceptions import ParseError
from rest_framework.response import Response
from sentry_relay.consts import SPAN_STATUS_CODE_TO_NAME

from sentry import eventstore, features
from sentry.api.bases import NoProjects, OrganizationEventsV2EndpointBase
from sentry.api.serializers.models.event import get_tags_with_meta
from sentry.eventstore.models import Event
from sentry.models import Organization
from sentry.snuba import discover
from sentry.utils.snuba import Dataset, SnubaQueryParams, bulk_raw_query
from sentry.utils.validators import INVALID_EVENT_DETAILS, is_event_id

logger: logging.Logger = logging.getLogger(__name__)
MAX_TRACE_SIZE: int = 100

# TODO(3.8): This is a hack so we can get TypedDicts before 3.8
if TYPE_CHECKING:
    from mypy_extensions import TypedDict
else:

    def TypedDict(*args, **kwargs):
        pass


_T = TypeVar("_T")
NodeSpans = List[Dict[str, Any]]
SnubaTransaction = TypedDict(
    "SnubaTransaction",
    {
        "id": str,
        "transaction.status": int,
        "transaction.op": str,
        "transaction.duration": int,
        "transaction": str,
        "timestamp": str,
        "trace.span": str,
        "trace.parent_span": str,
        "root": str,
        "project.id": int,
        "project": str,
    },
)
SnubaError = TypedDict(
    "SnubaError",
    {
        "id": str,
        "timestamp": str,
        "trace.span": str,
        "transaction": str,
        "issue.id": int,
        "title": str,
        "tags[level]": str,
        "project.id": int,
        "project": str,
    },
)
TraceError = TypedDict(
    "TraceError",
    {
        "event_id": str,
        "issue_id": int,
        "span": str,
        "project_id": int,
        "project_slug": str,
        "title": str,
        "level": str,
    },
)
LightResponse = TypedDict(
    "LightResponse",
    {
        "event_id": str,
        "span_id": str,
        "transaction": str,
        "transaction.duration": int,
        "transaction.op": str,
        "project_id": int,
        "project_slug": str,
        "parent_span_id": Optional[str],
        "parent_event_id": Optional[str],
        "generation": Optional[int],
        "errors": List[TraceError],
    },
)
FullResponse = TypedDict(
    "FullResponse",
    {
        "event_id": str,
        "span_id": str,
        "transaction": str,
        "transaction.duration": int,
        "transaction.op": str,
        "project_id": int,
        "project_slug": str,
        "parent_span_id": Optional[str],
        "parent_event_id": Optional[str],
        "generation": Optional[int],
        "errors": List[TraceError],
        "timestamp": str,
        "start_timestamp": str,
        # Any because children are more FullResponse objects
        "children": List[Any],
        # Only on the detailed response
        "measurements": Dict[str, int],
        "tags": List[Tuple[str, str]],
        "_meta": Dict[str, Any],
        "transaction.status": str,
    },
)


class TraceEvent:
    def __init__(
        self, event: SnubaTransaction, parent: Optional[str], generation: Optional[int]
    ) -> None:
        self.event: SnubaTransaction = event
        self.errors: List[TraceError] = []
        self.children: List[TraceEvent] = []

        # Can be None on the light trace when we don't know the parent
        self.parent_event_id: Optional[str] = parent
        self.generation: Optional[int] = generation

        # Added as required because getting the nodestore_event is expensive
        self.nodestore_event: Optional[Event] = None

    def to_dict(self) -> LightResponse:
        return {
            "event_id": self.event["id"],
            "span_id": self.event["trace.span"],
            "transaction": self.event["transaction"],
            "transaction.duration": self.event["transaction.duration"],
            "transaction.op": self.event["transaction.op"],
            "project_id": self.event["project.id"],
            "project_slug": self.event["project"],
            # Avoid empty string for root self.events
            "parent_span_id": self.event["trace.parent_span"] or None,
            "parent_event_id": self.parent_event_id,
            "generation": self.generation,
            "errors": self.errors,
        }

    def full_dict(self, detailed: bool = False) -> FullResponse:
        result = cast(FullResponse, self.to_dict())
        if detailed and "transaction.status" in self.event:
            result.update(
                {
                    "transaction.status": SPAN_STATUS_CODE_TO_NAME.get(
                        self.event["transaction.status"], "unknown"
                    ),
                }
            )
        if self.nodestore_event:
            result["timestamp"] = self.nodestore_event.data.get("timestamp")
            result["start_timestamp"] = self.nodestore_event.data.get("start_timestamp")
            if detailed:
                if "measurements" in self.nodestore_event.data:
                    result["measurements"] = self.nodestore_event.data.get("measurements")
                result["_meta"] = {}
                result["tags"], result["_meta"]["tags"] = get_tags_with_meta(self.nodestore_event)
        # Only add children that have nodestore events, which may be missing if we're pruning for quick trace
        result["children"] = [
            child.full_dict(detailed) for child in self.children if child.nodestore_event
        ]
        return result


def find_event(
    items: Iterable[Optional[_T]],
    function: Callable[[Optional[_T]], Any],
    default: Optional[_T] = None,
) -> Optional[_T]:
    return next(filter(function, items), default)


def is_root(item: SnubaTransaction) -> bool:
    return item.get("root", "0") == "1"


def child_sort_key(item: TraceEvent) -> List[int]:
    if item.nodestore_event:
        return [
            item.nodestore_event.data["start_timestamp"],
            item.nodestore_event.data["timestamp"],
        ]
    # The sorting of items without nodestore events doesn't matter cause we drop them
    else:
        return [0]


def query_trace_data(
    trace_id: str, params: Mapping[str, str]
) -> Tuple[Sequence[SnubaTransaction], Sequence[SnubaError]]:
    transaction_query = discover.prepare_discover_query(
        selected_columns=[
            "id",
            "transaction.status",
            "transaction.op",
            "transaction.duration",
            "transaction",
            "timestamp",
            # project gets the slug, and project.id gets added automatically
            "project",
            "trace.span",
            "trace.parent_span",
            'to_other(trace.parent_span, "", 0, 1) AS root',
        ],
        # We want to guarantee at least getting the root, and hopefully events near it with timestamp
        # id is just for consistent results
        orderby=["-root", "timestamp", "id"],
        params=params,
        query=f"event.type:transaction trace:{trace_id}",
    )
    error_query = discover.prepare_discover_query(
        selected_columns=[
            "id",
            "project",
            "timestamp",
            "trace.span",
            "transaction",
            "issue",
            "title",
            "tags[level]",
        ],
        # Don't add timestamp to this orderby as snuba will have to split the time range up and make multiple queries
        orderby=["id"],
        params=params,
        query=f"!event.type:transaction trace:{trace_id}",
        auto_fields=False,
    )
    snuba_params = [
        SnubaQueryParams(
            dataset=Dataset.Discover,
            start=snuba_filter.start,
            end=snuba_filter.end,
            groupby=snuba_filter.groupby,
            conditions=snuba_filter.conditions,
            filter_keys=snuba_filter.filter_keys,
            aggregations=snuba_filter.aggregations,
            selected_columns=snuba_filter.selected_columns,
            having=snuba_filter.having,
            orderby=snuba_filter.orderby,
            limit=MAX_TRACE_SIZE,
        )
        for snuba_filter in [transaction_query.filter, error_query.filter]
    ]
    results = bulk_raw_query(
        snuba_params,
        referrer="api.trace-view.get-events",
    )
    transformed_results = [
        discover.transform_results(result, query.fields["functions"], query.columns, query.filter)[
            "data"
        ]
        for result, query in zip(results, [transaction_query, error_query])
    ]
    return cast(Sequence[SnubaTransaction], transformed_results[0]), cast(
        Sequence[SnubaError], transformed_results[1]
    )


class OrganizationEventsTraceEndpointBase(OrganizationEventsV2EndpointBase):  # type: ignore
    def has_feature(self, organization: Organization, request: HttpRequest) -> bool:
        return bool(
            features.has("organizations:trace-view-quick", organization, actor=request.user)
            or features.has("organizations:trace-view-summary", organization, actor=request.user)
        )

    @staticmethod
    def serialize_error(event: SnubaError) -> TraceError:
        return {
            "event_id": event["id"],
            "issue_id": event["issue.id"],
            "span": event["trace.span"],
            "project_id": event["project.id"],
            "project_slug": event["project"],
            "title": event["title"],
            "level": event["tags[level]"],
        }

    @staticmethod
    def construct_parent_map(
        events: Sequence[SnubaTransaction],
    ) -> Dict[str, List[SnubaTransaction]]:
        """A mapping of span ids to their transactions

        - Transactions are associated to each other via parent_span_id
        """
        parent_map: Dict[str, List[SnubaTransaction]] = defaultdict(list)
        for item in events:
            if not is_root(item):
                parent_map[item["trace.parent_span"]].append(item)
        return parent_map

    @staticmethod
    def construct_error_map(events: Sequence[SnubaError]) -> Dict[str, List[SnubaError]]:
        """A mapping of span ids to their errors

        key depends on the event type:
        - Errors are associated to transactions via span_id
        """
        parent_map: Dict[str, List[SnubaError]] = defaultdict(list)
        for item in events:
            parent_map[item["trace.span"]].append(item)
        return parent_map

    def get(self, request: HttpRequest, organization: Organization, trace_id: str) -> HttpResponse:
        if not self.has_feature(organization, request):
            return Response(status=404)

        try:
            # The trace view isn't useful without global views, so skipping the check here
            params = self.get_snuba_params(request, organization, check_global_views=False)
        except NoProjects:
            return Response(status=404)

        detailed: bool = request.GET.get("detailed", "0") == "1"
        event_id: Optional[str] = request.GET.get("event_id")

        # Only need to validate event_id as trace_id is validated in the URL
        if event_id and not is_event_id(event_id):
            return Response({"detail": INVALID_EVENT_DETAILS.format("Event")}, status=400)

        with self.handle_query_errors():
            transactions, errors = query_trace_data(trace_id, params)
            if len(transactions) == 0:
                return Response(status=404)
            len_transactions = len(transactions)
            sentry_sdk.set_tag("trace_view.transactions", len_transactions)
            sentry_sdk.set_tag(
                "trace_view.transactions.grouped",
                "<10" if len_transactions < 10 else "<100" if len_transactions < 100 else ">100",
            )

        warning_extra: Dict[str, str] = {"trace": trace_id, "organization": organization}

        # Look for the roots
        roots: List[SnubaTransaction] = []
        for item in transactions:
            if is_root(item):
                roots.append(item)
            else:
                break
        if len(roots) > 1:
            sentry_sdk.set_tag("discover.trace-view.warning", "root.extra-found")
            logger.warning(
                "discover.trace-view.root.extra-found",
                {"extra_roots": len(roots), **warning_extra},
            )

        return Response(
            self.serialize(transactions, errors, roots, warning_extra, event_id, detailed)
        )


class OrganizationEventsTraceLightEndpoint(OrganizationEventsTraceEndpointBase):
    @staticmethod
    def get_current_transaction(
        transactions: Sequence[SnubaTransaction], errors: Sequence[SnubaError], event_id: str
    ) -> Tuple[SnubaTransaction, Event]:
        """Given an event_id return the related transaction event

        The event_id could be for an error, since we show the quick-trace
        for both event types
        We occasionally have to get the nodestore data, so this function returns
        the nodestore event as well so that we're doing that in one location.
        """
        transaction_event = find_event(
            transactions, lambda item: item is not None and item["id"] == event_id
        )
        if transaction_event is not None:
            return transaction_event, eventstore.get_event_by_id(
                transaction_event["project.id"], transaction_event["id"]
            )

        # The event couldn't be found, it might be an error
        error_event = find_event(errors, lambda item: item is not None and item["id"] == event_id)
        # Alright so we're looking at an error, time to see if we can find its transaction
        if error_event is not None:
            # Unfortunately the only association from an event back to its transaction is name & span_id
            # First maybe we got lucky and the error happened on the transaction's "span"
            error_span = error_event["trace.span"]
            transaction_event = find_event(
                transactions, lambda item: item is not None and item["trace.span"] == error_span
            )
            if transaction_event is not None:
                return transaction_event, eventstore.get_event_by_id(
                    transaction_event["project.id"], transaction_event["id"]
                )
            # We didn't get lucky, time to talk to nodestore...
            for transaction_event in transactions:
                if transaction_event["transaction"] != error_event["transaction"]:
                    continue

                nodestore_event = eventstore.get_event_by_id(
                    transaction_event["project.id"], transaction_event["id"]
                )
                transaction_spans: NodeSpans = nodestore_event.data.get("spans", [])
                for span in transaction_spans:
                    if span["span_id"] == error_event["trace.span"]:
                        return transaction_event, nodestore_event

        # The current event couldn't be found in errors or transactions
        raise Http404()

    def serialize(
        self,
        transactions: Sequence[SnubaTransaction],
        errors: Sequence[SnubaError],
        roots: Sequence[SnubaTransaction],
        warning_extra: Dict[str, str],
        event_id: Optional[str],
        detailed: bool = False,
    ) -> Sequence[LightResponse]:
        """ Because the light endpoint could potentially have gaps between root and event we return a flattened list """
        if event_id is None:
            raise ParseError(detail="An event_id is required for the light trace")
        snuba_event, nodestore_event = self.get_current_transaction(transactions, errors, event_id)
        parent_map = self.construct_parent_map(transactions)
        error_map = self.construct_error_map(errors)
        trace_results: List[TraceEvent] = []
        current_generation: Optional[int] = None
        root_id: Optional[str] = None

        with sentry_sdk.start_span(op="building.trace", description="light trace"):
            # Going to nodestore is more expensive than looping twice so check if we're on the root first
            for root in roots:
                if root["id"] == snuba_event["id"]:
                    current_generation = 0
                    break

            if current_generation is None:
                for root in roots:
                    # We might not be necessarily connected to the root if we're on an orphan event
                    if root["id"] != snuba_event["id"]:
                        # Get the root event and see if the current event's span is in the root event
                        root_event = eventstore.get_event_by_id(root["project.id"], root["id"])
                        root_spans: NodeSpans = root_event.data.get("spans", [])
                        root_span = find_event(
                            root_spans,
                            lambda item: item is not None
                            and item["span_id"] == snuba_event["trace.parent_span"],
                        )

                        # We only know to add the root if its the direct parent
                        if root_span is not None:
                            # For the light response, the parent will be unknown unless it is a direct descendent of the root
                            root_id = root["id"]
                            trace_results.append(
                                TraceEvent(
                                    root,
                                    None,
                                    0,
                                )
                            )
                            current_generation = 1
                            break

            current_event = TraceEvent(snuba_event, root_id, current_generation)
            trace_results.append(current_event)

            spans: NodeSpans = nodestore_event.data.get("spans", [])
            # Need to include the transaction as a span as well
            spans.append({"span_id": snuba_event["trace.span"]})

            for span in spans:
                if span["span_id"] in error_map:
                    current_event.errors.extend(
                        [self.serialize_error(error) for error in error_map.pop(span["span_id"])]
                    )
                if span["span_id"] in parent_map:
                    child_events = parent_map.pop(span["span_id"])
                    trace_results.extend(
                        [
                            TraceEvent(
                                child_event,
                                snuba_event["id"],
                                (
                                    current_event.generation + 1
                                    if current_event.generation is not None
                                    else None
                                ),
                            )
                            for child_event in child_events
                        ]
                    )

        return [result.to_dict() for result in trace_results]


class OrganizationEventsTraceEndpoint(OrganizationEventsTraceEndpointBase):
    @staticmethod
    def update_children(event: TraceEvent) -> None:
        """Updates the childrens of subtraces

        - Generation could be incorrect from orphans where we've had to reconnect back to an orphan event that's
          already been encountered
        - Sorting children events by timestamp
        """
        parents = [event]
        iteration = 0
        while parents and iteration < MAX_TRACE_SIZE:
            iteration += 1
            parent = parents.pop()
            parent.children.sort(key=child_sort_key)
            for child in parent.children:
                child.generation = parent.generation + 1 if parent.generation is not None else None
                parents.append(child)

    def serialize(
        self,
        transactions: Sequence[SnubaTransaction],
        errors: Sequence[SnubaError],
        roots: Sequence[SnubaTransaction],
        warning_extra: Dict[str, str],
        event_id: Optional[str],
        detailed: bool = False,
    ) -> Sequence[FullResponse]:
        """For the full event trace, we return the results as a graph instead of a flattened list

        if event_id is passed, we prune any potential branches of the trace to make as few nodestore calls as
        possible
        """
        parent_map = self.construct_parent_map(transactions)
        error_map = self.construct_error_map(errors)
        parent_events: Dict[str, TraceEvent] = {}
        # TODO(3.7): Dictionary ordering in py3.6 is an implementation detail, using an OrderedDict because this way
        # we try to guarantee in py3.6 that the first item is the root. We can switch back to a normal dict when we're
        # on python 3.7.
        results_map: Dict[Optional[str], List[TraceEvent]] = OrderedDict()
        to_check: Deque[SnubaTransaction] = deque()
<<<<<<< HEAD
        # The root of the tree we're currently navigating through
        current_root = None
        if root:
            current_root = TraceEvent(root, None, 0)
            parent_events[root["id"]] = current_root
            results_map[None] = [current_root]
=======
        results_map[None] = []
        for root in roots:
            parent_events[root["id"]] = TraceEvent(root, None, 0)
            results_map[None].append(parent_events[root["id"]])
>>>>>>> f261edf5
            to_check.append(root)

        with sentry_sdk.start_span(op="building.trace", description="full trace"):
            iteration = 0
            has_orphans = False
            while parent_map or to_check:
                if len(to_check) == 0:
                    has_orphans = True
                    # Grab any set of events from the parent map
                    parent_span_id, current_events = parent_map.popitem()

                    current_event, *siblings = current_events
                    # If there were any siblings put them back
                    if siblings:
                        parent_map[parent_span_id] = siblings

                    previous_event = parent_events[current_event["id"]] = TraceEvent(
                        current_event, None, 0
                    )

                    # not using a defaultdict here as a DefaultOrderedDict isn't worth the effort
                    current_root = previous_event
                    if parent_span_id in results_map:
                        results_map[parent_span_id].append(previous_event)
                    else:
                        results_map[parent_span_id] = [previous_event]
                else:
                    current_event = to_check.popleft()
                    previous_event = parent_events[current_event["id"]]

                # We've found the event for the quick trace so we can remove everything in the deque
                # As they're unrelated ancestors now
                if event_id and current_event["id"] == event_id:
                    # Remove any remaining events so we don't think they're orphans
                    while to_check:
                        to_remove = to_check.popleft()
                        if to_remove["trace.parent_span"] in parent_map:
                            del parent_map[to_remove["trace.parent_span"]]
                    to_check = deque()

                # This is faster than doing a call to get_events, since get_event_by_id only makes a call to snuba
                # when non transaction events are included.
                with sentry_sdk.start_span(op="nodestore", description="get_event_by_id"):
                    nodestore_event = eventstore.get_event_by_id(
                        current_event["project.id"], current_event["id"]
                    )

                previous_event.nodestore_event = nodestore_event

                spans: NodeSpans = nodestore_event.data.get("spans", [])
                # Need to include the transaction as a span as well
                spans.append({"span_id": previous_event.event["trace.span"]})

                for child in spans:
                    if child["span_id"] in error_map:
                        previous_event.errors.extend(
                            [
                                self.serialize_error(error)
                                for error in error_map.pop(child["span_id"])
                            ]
                        )
                    # We need to connect back to an existing orphan trace
                    if (
                        has_orphans
                        and
                        # The child event has already been checked
                        child["span_id"] in results_map
                        and current_root is not None
                        and
                        # In the case of a span loop popping the current root removes the orphan subtrace
                        child["span_id"] != current_root.event["trace.parent_span"]
                    ):
                        orphan_subtraces = results_map.pop(child["span_id"])
                        for orphan_subtrace in orphan_subtraces:
                            orphan_subtrace.parent_event_id = previous_event.event["id"]
                        previous_event.children.extend(orphan_subtraces)
                    if child["span_id"] not in parent_map:
                        continue
                    # Avoid potential span loops by popping, so we don't traverse the same nodes twice
                    child_events = parent_map.pop(child["span_id"])

                    for child_event in child_events:
                        parent_events[child_event["id"]] = TraceEvent(
                            child_event,
                            current_event["id"],
                            previous_event.generation + 1
                            if previous_event.generation is not None
                            else None,
                        )
                        # Add this event to its parent's children
                        previous_event.children.append(parent_events[child_event["id"]])

                        to_check.append(child_event)
                # Limit iterations just to be safe
                iteration += 1
                if iteration > MAX_TRACE_SIZE:
                    sentry_sdk.set_tag("discover.trace-view.warning", "surpassed-trace-limit")
                    logger.warning(
                        "discover.trace-view.surpassed-trace-limit",
                        extra=warning_extra,
                    )
                    break

        root_traces: List[TraceEvent] = []
        orphans: List[TraceEvent] = []
        for index, result in enumerate(results_map.values()):
            for subtrace in result:
                self.update_children(subtrace)
            if index > 0 or root is None:
                orphans.extend(result)
            elif root:
                root_traces = result
        # We sort orphans and roots separately because we always want the root(s) as the first element(s)
        root_traces.sort(key=child_sort_key)
        orphans.sort(key=child_sort_key)
        return [trace.full_dict(detailed) for trace in root_traces] + [
            orphan.full_dict(detailed) for orphan in orphans
        ]


class OrganizationEventsTraceMetaEndpoint(OrganizationEventsTraceEndpointBase):
    def get(self, request: HttpRequest, organization: Organization, trace_id: str) -> HttpResponse:
        if not self.has_feature(organization, request):
            return Response(status=404)

        try:
            # The trace meta isn't useful without global views, so skipping the check here
            params = self.get_snuba_params(request, organization, check_global_views=False)
        except NoProjects:
            return Response(status=404)

        with self.handle_query_errors():
            result = discover.query(
                selected_columns=[
                    "count_unique(project_id) as projects",
                    "count_if(event.type, equals, transaction) as transactions",
                    "count_if(event.type, notEquals, transaction) as errors",
                ],
                params=params,
                query=f"trace:{trace_id}",
                limit=1,
                referrer="api.trace-view.get-meta",
            )
            if len(result["data"]) == 0:
                return Response(status=404)
        return Response(self.serialize(result["data"][0]))

    @staticmethod
    def serialize(results: Mapping[str, int]) -> Mapping[str, int]:
        return {
            # Values can be null if there's no result
            "projects": results.get("projects") or 0,
            "transactions": results.get("transactions") or 0,
            "errors": results.get("errors") or 0,
        }<|MERGE_RESOLUTION|>--- conflicted
+++ resolved
@@ -550,19 +550,14 @@
         # on python 3.7.
         results_map: Dict[Optional[str], List[TraceEvent]] = OrderedDict()
         to_check: Deque[SnubaTransaction] = deque()
-<<<<<<< HEAD
         # The root of the tree we're currently navigating through
         current_root = None
-        if root:
-            current_root = TraceEvent(root, None, 0)
-            parent_events[root["id"]] = current_root
-            results_map[None] = [current_root]
-=======
-        results_map[None] = []
+        if roots:
+            results_map[None] = []
         for root in roots:
-            parent_events[root["id"]] = TraceEvent(root, None, 0)
-            results_map[None].append(parent_events[root["id"]])
->>>>>>> f261edf5
+            root_event = TraceEvent(root, None, 0)
+            parent_events[root["id"]] = root_event
+            results_map[None].append(root_event)
             to_check.append(root)
 
         with sentry_sdk.start_span(op="building.trace", description="full trace"):
@@ -591,6 +586,8 @@
                         results_map[parent_span_id] = [previous_event]
                 else:
                     current_event = to_check.popleft()
+                    if current_event in roots:
+                        current_root = current_event
                     previous_event = parent_events[current_event["id"]]
 
                 # We've found the event for the quick trace so we can remove everything in the deque
@@ -671,9 +668,9 @@
         for index, result in enumerate(results_map.values()):
             for subtrace in result:
                 self.update_children(subtrace)
-            if index > 0 or root is None:
+            if index > 0 or len(roots) == 0:
                 orphans.extend(result)
-            elif root:
+            elif len(roots) > 0:
                 root_traces = result
         # We sort orphans and roots separately because we always want the root(s) as the first element(s)
         root_traces.sort(key=child_sort_key)
