import logging
from collections import defaultdict, deque
from typing import (
    Any,
    Callable,
    Deque,
    Dict,
    Iterable,
    List,
    Mapping,
    Optional,
    Sequence,
    Set,
    Tuple,
    TypedDict,
    TypeVar,
    cast,
)

import sentry_sdk
from django.http import Http404, HttpRequest, HttpResponse
from rest_framework.exceptions import ParseError
from rest_framework.response import Response
from sentry_relay.consts import SPAN_STATUS_CODE_TO_NAME
from snuba_sdk import AliasedExpression, Column, Function

from sentry import constants, eventstore, features
from sentry.api.base import region_silo_endpoint
from sentry.api.bases import NoProjects, OrganizationEventsV2EndpointBase
from sentry.api.serializers.models.event import get_tags_with_meta
from sentry.eventstore.models import Event
from sentry.models import Group, Organization
from sentry.search.events.builder import QueryBuilder
from sentry.snuba import discover
from sentry.utils.numbers import base32_encode, format_grouped_length
from sentry.utils.performance_issues.performance_detection import EventPerformanceProblem
from sentry.utils.sdk import set_measurement
from sentry.utils.snuba import Dataset, bulk_snql_query
from sentry.utils.validators import INVALID_ID_DETAILS, is_event_id

logger: logging.Logger = logging.getLogger(__name__)
MAX_TRACE_SIZE: int = 100


_T = TypeVar("_T")
NodeSpans = List[Dict[str, Any]]
SnubaTransaction = TypedDict(
    "SnubaTransaction",
    {
        "id": str,
        "transaction.status": int,
        "transaction.op": str,
        "transaction.duration": int,
        "transaction": str,
        "timestamp": str,
        "trace.span": str,
        "trace.parent_span": str,
        "root": str,
        "project.id": int,
        "project": str,
        "issue.ids": List[int],
    },
)
SnubaError = TypedDict(
    "SnubaError",
    {
        "id": str,
        "timestamp": str,
        "trace.span": str,
        "transaction": str,
        "issue.id": int,
        "title": str,
        "tags[level]": str,
        "project.id": int,
        "project": str,
    },
)


class TraceError(TypedDict):
    event_id: str
    issue_id: int
    span: str
    project_id: int
    project_slug: str
    title: str
    level: str


class TracePerformanceIssue(TypedDict):
    event_id: str
    issue_id: int
<<<<<<< HEAD
    issue_short_id: str
=======
    issue_short_id: Optional[str]
>>>>>>> 8e9324a5
    span: List[str]
    suspect_spans: List[str]
    project_id: int
    project_slug: str
    title: str
    level: str
    culprit: str
    type: int


LightResponse = TypedDict(
    "LightResponse",
    {
        "event_id": str,
        "span_id": str,
        "transaction": str,
        "transaction.duration": int,
        "transaction.op": str,
        "project_id": int,
        "project_slug": str,
        "parent_span_id": Optional[str],
        "parent_event_id": Optional[str],
        "generation": Optional[int],
        "errors": List[TraceError],
        "performance_issues": List[TracePerformanceIssue],
    },
)
FullResponse = TypedDict(
    "FullResponse",
    {
        "event_id": str,
        "span_id": str,
        "transaction": str,
        "transaction.duration": int,
        "transaction.op": str,
        "project_id": int,
        "project_slug": str,
        "parent_span_id": Optional[str],
        "parent_event_id": Optional[str],
        "profile_id": Optional[str],
        "generation": Optional[int],
        "errors": List[TraceError],
        "performance_issues": List[TracePerformanceIssue],
        "timestamp": str,
        "start_timestamp": str,
        # Any because children are more FullResponse objects
        "children": List[Any],
        # Only on the detailed response
        "measurements": Dict[str, int],
        "tags": List[Tuple[str, str]],
        "_meta": Dict[str, Any],
        "transaction.status": str,
    },
)


class TraceEvent:
    def __init__(
        self,
        event: SnubaTransaction,
        parent: Optional[str],
        generation: Optional[int],
        light: bool = False,
    ) -> None:
        self.event: SnubaTransaction = event
        self.errors: List[TraceError] = []
        self.children: List[TraceEvent] = []
        self.performance_issues: List[TracePerformanceIssue] = []

        # Can be None on the light trace when we don't know the parent
        self.parent_event_id: Optional[str] = parent
        self.generation: Optional[int] = generation

        # Added as required because getting the nodestore_event is expensive
        self._nodestore_event: Optional[Event] = None
        self.fetched_nodestore: bool = False
        self.load_performance_issues(light)

    @property
    def nodestore_event(self) -> Optional[Event]:
        with sentry_sdk.start_span(op="nodestore", description="get_event_by_id"):
            if self._nodestore_event is None and not self.fetched_nodestore:
                self.fetched_nodestore = True
                self._nodestore_event = eventstore.get_event_by_id(
                    self.event["project.id"], self.event["id"]
                )
        return self._nodestore_event

    def load_performance_issues(self, light: bool) -> None:
        """Doesn't get suspect spans, since we don't need that for the light view"""
        for group_id in self.event["issue.ids"]:
            group = Group.objects.filter(id=group_id, project=self.event["project.id"]).first()
            if group is None:
                continue

            suspect_spans: List[str] = []
            if light:
                # This value doesn't matter for the light view
                span = [self.event["trace.span"]]
            else:
                if self.nodestore_event is not None:
                    hashes = self.nodestore_event.get_hashes().hashes
                    problems = [
                        eventproblem.problem
                        for eventproblem in EventPerformanceProblem.fetch_multi(
                            [(self.nodestore_event, event_hash) for event_hash in hashes]
                        )
                    ]
                    unique_spans: Set[str] = set()
                    for problem in problems:
                        if problem.parent_span_ids is not None:
                            unique_spans = unique_spans.union(problem.parent_span_ids)
                    span = list(unique_spans)
                    for event_span in self.nodestore_event.data.get("spans", []):
                        for problem in problems:
                            if event_span.get("span_id") in problem.offender_span_ids:
                                suspect_spans.append(event_span.get("span_id"))
                else:
                    span = [self.event["trace.span"]]

            # Logic for qualified_short_id is copied from property on the Group model
            # to prevent an N+1 query from accessing project.slug everytime
            qualified_short_id = None
            project_slug = self.event["project"]
            if group.short_id is not None:
                qualified_short_id = f"{project_slug.upper()}-{base32_encode(group.short_id)}"

            self.performance_issues.append(
                {
                    "event_id": self.event["id"],
                    "issue_id": group_id,
<<<<<<< HEAD
                    "issue_short_id": group.qualified_short_id,
=======
                    "issue_short_id": qualified_short_id,
>>>>>>> 8e9324a5
                    "span": span,
                    "suspect_spans": suspect_spans,
                    "project_id": self.event["project.id"],
                    "project_slug": self.event["project"],
                    "title": group.title,
                    "level": constants.LOG_LEVELS[group.level],
                    "culprit": group.culprit,
                    "type": group.type,
                }
            )

    def to_dict(self) -> LightResponse:
        return {
            "event_id": self.event["id"],
            "span_id": self.event["trace.span"],
            "transaction": self.event["transaction"],
            "transaction.duration": self.event["transaction.duration"],
            "transaction.op": self.event["transaction.op"],
            "project_id": self.event["project.id"],
            "project_slug": self.event["project"],
            # Avoid empty string for root self.events
            "parent_span_id": self.event["trace.parent_span"] or None,
            "parent_event_id": self.parent_event_id,
            "generation": self.generation,
            "errors": self.errors,
            "performance_issues": self.performance_issues,
        }

    def full_dict(self, detailed: bool = False) -> FullResponse:
        result = cast(FullResponse, self.to_dict())
        if detailed and "transaction.status" in self.event:
            result.update(
                {
                    "transaction.status": SPAN_STATUS_CODE_TO_NAME.get(
                        self.event["transaction.status"], "unknown"
                    ),
                }
            )
        if self.nodestore_event:
            result["timestamp"] = self.nodestore_event.data.get("timestamp")
            result["start_timestamp"] = self.nodestore_event.data.get("start_timestamp")

            contexts = self.nodestore_event.data.get("contexts", {})
            profile_id = contexts.get("profile", {}).get("profile_id")
            if profile_id is not None:
                result["profile_id"] = profile_id

            if detailed:
                if "measurements" in self.nodestore_event.data:
                    result["measurements"] = self.nodestore_event.data.get("measurements")
                result["_meta"] = {}
                result["tags"], result["_meta"]["tags"] = get_tags_with_meta(self.nodestore_event)
        # Only add children that have nodestore events, which may be missing if we're pruning for trace navigator
        result["children"] = [
            child.full_dict(detailed) for child in self.children if child.fetched_nodestore
        ]
        return result


def find_event(
    items: Iterable[Optional[_T]],
    function: Callable[[Optional[_T]], Any],
    default: Optional[_T] = None,
) -> Optional[_T]:
    return next(filter(function, items), default)


def is_root(item: SnubaTransaction) -> bool:
    return item.get("root", "0") == "1"


def child_sort_key(item: TraceEvent) -> List[int]:
    if item.fetched_nodestore and item.nodestore_event is not None:
        return [
            item.nodestore_event.data["start_timestamp"],
            item.nodestore_event.data["timestamp"],
        ]
    # The sorting of items without nodestore events doesn't matter cause we drop them
    else:
        return [0]


def count_performance_issues(trace_id: str, params: Mapping[str, str]) -> int:
    transaction_query = QueryBuilder(
        Dataset.Transactions,
        params,
        query=f"trace:{trace_id}",
        selected_columns=[],
        limit=MAX_TRACE_SIZE,
    )
    transaction_query.columns.append(
        Function("sum", [Function("length", [Column("group_ids")])], "total_groups")
    )
    count = transaction_query.run_query("api.trace-view.count-performance-issues")
    return cast(int, count["data"][0].get("total_groups", 0))


def query_trace_data(
    trace_id: str, params: Mapping[str, str]
) -> Tuple[Sequence[SnubaTransaction], Sequence[SnubaError]]:
    transaction_query = QueryBuilder(
        Dataset.Transactions,
        params,
        query=f"trace:{trace_id}",
        selected_columns=[
            "id",
            "transaction.status",
            "transaction.op",
            "transaction.duration",
            "transaction",
            "timestamp",
            "project",
            "project.id",
            "trace.span",
            "trace.parent_span",
            'to_other(trace.parent_span, "", 0, 1) AS root',
        ],
        # We want to guarantee at least getting the root, and hopefully events near it with timestamp
        # id is just for consistent results
        orderby=["-root", "timestamp", "id"],
        limit=MAX_TRACE_SIZE,
    )
    transaction_query.columns.append(AliasedExpression(Column("group_ids"), "issue.ids"))
    error_query = QueryBuilder(
        Dataset.Events,
        params,
        query=f"trace:{trace_id}",
        selected_columns=[
            "id",
            "project",
            "project.id",
            "timestamp",
            "trace.span",
            "transaction",
            "issue",
            "title",
            "tags[level]",
        ],
        # Don't add timestamp to this orderby as snuba will have to split the time range up and make multiple queries
        orderby=["id"],
        auto_fields=False,
        limit=MAX_TRACE_SIZE,
    )
    results = bulk_snql_query(
        [transaction_query.get_snql_query(), error_query.get_snql_query()],
        referrer="api.trace-view.get-events",
    )
    transformed_results = [
        query.process_results(result)["data"]
        for result, query in zip(results, [transaction_query, error_query])
    ]
    return cast(Sequence[SnubaTransaction], transformed_results[0]), cast(
        Sequence[SnubaError], transformed_results[1]
    )


class OrganizationEventsTraceEndpointBase(OrganizationEventsV2EndpointBase):  # type: ignore
    def has_feature(self, organization: Organization, request: HttpRequest) -> bool:
        return bool(
            features.has("organizations:performance-view", organization, actor=request.user)
        )

    @staticmethod
    def serialize_error(event: SnubaError) -> TraceError:
        return {
            "event_id": event["id"],
            "issue_id": event["issue.id"],
            "span": event["trace.span"],
            "project_id": event["project.id"],
            "project_slug": event["project"],
            "title": event["title"],
            "level": event["tags[level]"],
        }

    @staticmethod
    def construct_parent_map(
        events: Sequence[SnubaTransaction],
    ) -> Dict[str, List[SnubaTransaction]]:
        """A mapping of span ids to their transactions

        - Transactions are associated to each other via parent_span_id
        """
        parent_map: Dict[str, List[SnubaTransaction]] = defaultdict(list)
        for item in events:
            if not is_root(item):
                parent_map[item["trace.parent_span"]].append(item)
        return parent_map

    @staticmethod
    def construct_error_map(events: Sequence[SnubaError]) -> Dict[str, List[SnubaError]]:
        """A mapping of span ids to their errors

        key depends on the event type:
        - Errors are associated to transactions via span_id
        """
        parent_map: Dict[str, List[SnubaError]] = defaultdict(list)
        for item in events:
            parent_map[item["trace.span"]].append(item)
        return parent_map

    @staticmethod
    def record_analytics(
        transactions: Sequence[SnubaTransaction], trace_id: str, user_id: int, org_id: int
    ) -> None:
        with sentry_sdk.start_span(op="recording.analytics"):
            len_transactions = len(transactions)

            sentry_sdk.set_tag("trace_view.trace", trace_id)
            sentry_sdk.set_tag("trace_view.transactions", len_transactions)
            sentry_sdk.set_tag(
                "trace_view.transactions.grouped", format_grouped_length(len_transactions)
            )
            set_measurement("trace_view.transactions", len_transactions)
            projects: Set[int] = set()
            for transaction in transactions:
                projects.add(transaction["project.id"])

            len_projects = len(projects)
            sentry_sdk.set_tag("trace_view.projects", len_projects)
            sentry_sdk.set_tag("trace_view.projects.grouped", format_grouped_length(len_projects))
            set_measurement("trace_view.projects", len_projects)

    def get(self, request: HttpRequest, organization: Organization, trace_id: str) -> HttpResponse:
        if not self.has_feature(organization, request):
            return Response(status=404)

        try:
            # The trace view isn't useful without global views, so skipping the check here
            params = self.get_snuba_params(request, organization, check_global_views=False)
        except NoProjects:
            return Response(status=404)

        detailed: bool = request.GET.get("detailed", "0") == "1"
        event_id: Optional[str] = request.GET.get("event_id")

        # Only need to validate event_id as trace_id is validated in the URL
        if event_id and not is_event_id(event_id):
            return Response({"detail": INVALID_ID_DETAILS.format("Event ID")}, status=400)

        with self.handle_query_errors():
            transactions, errors = query_trace_data(trace_id, params)
            if len(transactions) == 0:
                return Response(status=404)
            self.record_analytics(transactions, trace_id, self.request.user.id, organization.id)

        warning_extra: Dict[str, str] = {"trace": trace_id, "organization": organization.slug}

        # Look for the roots
        roots: List[SnubaTransaction] = []
        for item in transactions:
            if is_root(item):
                roots.append(item)
            else:
                break
        if len(roots) > 1:
            sentry_sdk.set_tag("discover.trace-view.warning", "root.extra-found")
            logger.warning(
                "discover.trace-view.root.extra-found",
                extra={"extra_roots": len(roots), **warning_extra},
            )

        return Response(
            self.serialize(transactions, errors, roots, warning_extra, event_id, detailed)
        )


@region_silo_endpoint
class OrganizationEventsTraceLightEndpoint(OrganizationEventsTraceEndpointBase):
    @staticmethod
    def get_current_transaction(
        transactions: Sequence[SnubaTransaction], errors: Sequence[SnubaError], event_id: str
    ) -> Tuple[SnubaTransaction, Event]:
        """Given an event_id return the related transaction event

        The event_id could be for an error, since we show the quick-trace
        for both event types
        We occasionally have to get the nodestore data, so this function returns
        the nodestore event as well so that we're doing that in one location.
        """
        transaction_event = find_event(
            transactions, lambda item: item is not None and item["id"] == event_id
        )
        if transaction_event is not None:
            return transaction_event, eventstore.get_event_by_id(
                transaction_event["project.id"], transaction_event["id"]
            )

        # The event couldn't be found, it might be an error
        error_event = find_event(errors, lambda item: item is not None and item["id"] == event_id)
        # Alright so we're looking at an error, time to see if we can find its transaction
        if error_event is not None:
            # Unfortunately the only association from an event back to its transaction is name & span_id
            # First maybe we got lucky and the error happened on the transaction's "span"
            error_span = error_event["trace.span"]
            transaction_event = find_event(
                transactions, lambda item: item is not None and item["trace.span"] == error_span
            )
            if transaction_event is not None:
                return transaction_event, eventstore.get_event_by_id(
                    transaction_event["project.id"], transaction_event["id"]
                )
            # We didn't get lucky, time to talk to nodestore...
            for transaction_event in transactions:
                if transaction_event["transaction"] != error_event["transaction"]:
                    continue

                nodestore_event = eventstore.get_event_by_id(
                    transaction_event["project.id"], transaction_event["id"]
                )
                transaction_spans: NodeSpans = nodestore_event.data.get("spans", [])
                for span in transaction_spans:
                    if span["span_id"] == error_event["trace.span"]:
                        return transaction_event, nodestore_event

        # The current event couldn't be found in errors or transactions
        raise Http404()

    def serialize(
        self,
        transactions: Sequence[SnubaTransaction],
        errors: Sequence[SnubaError],
        roots: Sequence[SnubaTransaction],
        warning_extra: Dict[str, str],
        event_id: Optional[str],
        detailed: bool = False,
    ) -> Sequence[LightResponse]:
        """Because the light endpoint could potentially have gaps between root and event we return a flattened list"""
        if event_id is None:
            raise ParseError(detail="An event_id is required for the light trace")
        snuba_event, nodestore_event = self.get_current_transaction(transactions, errors, event_id)
        parent_map = self.construct_parent_map(transactions)
        error_map = self.construct_error_map(errors)
        trace_results: List[TraceEvent] = []
        current_generation: Optional[int] = None
        root_id: Optional[str] = None

        with sentry_sdk.start_span(op="building.trace", description="light trace"):
            # Going to nodestore is more expensive than looping twice so check if we're on the root first
            for root in roots:
                if root["id"] == snuba_event["id"]:
                    current_generation = 0
                    break

            if current_generation is None:
                for root in roots:
                    # We might not be necessarily connected to the root if we're on an orphan event
                    if root["id"] != snuba_event["id"]:
                        # Get the root event and see if the current event's span is in the root event
                        root_event = eventstore.get_event_by_id(root["project.id"], root["id"])
                        root_spans: NodeSpans = root_event.data.get("spans", [])
                        root_span = find_event(
                            root_spans,
                            lambda item: item is not None
                            and item["span_id"] == snuba_event["trace.parent_span"],
                        )

                        # We only know to add the root if its the direct parent
                        if root_span is not None:
                            # For the light response, the parent will be unknown unless it is a direct descendent of the root
                            root_id = root["id"]
                            trace_results.append(
                                TraceEvent(
                                    root,
                                    None,
                                    0,
                                    True,
                                )
                            )
                            current_generation = 1
                            break

            current_event = TraceEvent(snuba_event, root_id, current_generation, True)
            trace_results.append(current_event)

            spans: NodeSpans = nodestore_event.data.get("spans", [])
            # Need to include the transaction as a span as well
            #
            # Important that we left pad the span id with 0s because
            # the span id is stored as an UInt64 and converted into
            # a hex string when quering. However, the conversion does
            # not ensure that the final span id is 16 chars long since
            # it's a naive base 10 to base 16 conversion.
            spans.append({"span_id": snuba_event["trace.span"].rjust(16, "0")})

            for span in spans:
                if span["span_id"] in error_map:
                    current_event.errors.extend(
                        [self.serialize_error(error) for error in error_map.pop(span["span_id"])]
                    )
                if span["span_id"] in parent_map:
                    child_events = parent_map.pop(span["span_id"])
                    trace_results.extend(
                        [
                            TraceEvent(
                                child_event,
                                snuba_event["id"],
                                (
                                    current_event.generation + 1
                                    if current_event.generation is not None
                                    else None
                                ),
                                True,
                            )
                            for child_event in child_events
                        ]
                    )

        return [result.to_dict() for result in trace_results]


@region_silo_endpoint
class OrganizationEventsTraceEndpoint(OrganizationEventsTraceEndpointBase):
    @staticmethod
    def update_children(event: TraceEvent) -> None:
        """Updates the children of subtraces

        - Generation could be incorrect from orphans where we've had to reconnect back to an orphan event that's
          already been encountered
        - Sorting children events by timestamp
        """
        parents = [event]
        iteration = 0
        while parents and iteration < MAX_TRACE_SIZE:
            iteration += 1
            parent = parents.pop()
            parent.children.sort(key=child_sort_key)
            for child in parent.children:
                child.generation = parent.generation + 1 if parent.generation is not None else None
                parents.append(child)

    def serialize(
        self,
        transactions: Sequence[SnubaTransaction],
        errors: Sequence[SnubaError],
        roots: Sequence[SnubaTransaction],
        warning_extra: Dict[str, str],
        event_id: Optional[str],
        detailed: bool = False,
    ) -> Sequence[FullResponse]:
        """For the full event trace, we return the results as a graph instead of a flattened list

        if event_id is passed, we prune any potential branches of the trace to make as few nodestore calls as
        possible
        """
        parent_map = self.construct_parent_map(transactions)
        error_map = self.construct_error_map(errors)
        parent_events: Dict[str, TraceEvent] = {}
        results_map: Dict[Optional[str], List[TraceEvent]] = defaultdict(list)
        to_check: Deque[SnubaTransaction] = deque()
        # The root of the orphan tree we're currently navigating through
        orphan_root: Optional[SnubaTransaction] = None
        if roots:
            results_map[None] = []
        for root in roots:
            root_event = TraceEvent(root, None, 0)
            parent_events[root["id"]] = root_event
            results_map[None].append(root_event)
            to_check.append(root)

        with sentry_sdk.start_span(op="building.trace", description="full trace"):
            iteration = 0
            has_orphans = False
            while parent_map or to_check:
                if len(to_check) == 0:
                    has_orphans = True
                    # Grab any set of events from the parent map
                    parent_span_id, current_events = parent_map.popitem()

                    current_event, *siblings = current_events
                    # If there were any siblings put them back
                    if siblings:
                        parent_map[parent_span_id] = siblings

                    previous_event = parent_events[current_event["id"]] = TraceEvent(
                        current_event, None, 0
                    )

                    # Used to avoid removing the orphan from results entirely if we loop
                    orphan_root = current_event
                    results_map[parent_span_id].append(previous_event)
                else:
                    current_event = to_check.popleft()
                    previous_event = parent_events[current_event["id"]]

                # We've found the event for the trace navigator so we can remove everything in the deque
                # As they're unrelated ancestors now
                if event_id and current_event["id"] == event_id:
                    # Remove any remaining events so we don't think they're orphans
                    while to_check:
                        to_remove = to_check.popleft()
                        if to_remove["trace.parent_span"] in parent_map:
                            del parent_map[to_remove["trace.parent_span"]]
                    to_check = deque()

                spans: NodeSpans = (
                    previous_event.nodestore_event.data.get("spans", [])
                    if previous_event.nodestore_event
                    else []
                )

                # Need to include the transaction as a span as well
                #
                # Important that we left pad the span id with 0s because
                # the span id is stored as an UInt64 and converted into
                # a hex string when quering. However, the conversion does
                # not ensure that the final span id is 16 chars long since
                # it's a naive base 10 to base 16 conversion.
                spans.append({"span_id": previous_event.event["trace.span"].rjust(16, "0")})

                for child in spans:
                    if child["span_id"] in error_map:
                        previous_event.errors.extend(
                            [
                                self.serialize_error(error)
                                for error in error_map.pop(child["span_id"])
                            ]
                        )
                    # We need to connect back to an existing orphan trace
                    if (
                        has_orphans
                        and
                        # The child event has already been checked
                        child["span_id"] in results_map
                        and orphan_root is not None
                        and
                        # In the case of a span loop popping the current root removes the orphan subtrace
                        child["span_id"] != orphan_root["trace.parent_span"]
                    ):
                        orphan_subtraces = results_map.pop(child["span_id"])
                        for orphan_subtrace in orphan_subtraces:
                            orphan_subtrace.parent_event_id = previous_event.event["id"]
                        previous_event.children.extend(orphan_subtraces)
                    if child["span_id"] not in parent_map:
                        continue
                    # Avoid potential span loops by popping, so we don't traverse the same nodes twice
                    child_events = parent_map.pop(child["span_id"])

                    for child_event in child_events:
                        parent_events[child_event["id"]] = TraceEvent(
                            child_event,
                            current_event["id"],
                            previous_event.generation + 1
                            if previous_event.generation is not None
                            else None,
                        )
                        # Add this event to its parent's children
                        previous_event.children.append(parent_events[child_event["id"]])

                        to_check.append(child_event)
                # Limit iterations just to be safe
                iteration += 1
                if iteration > MAX_TRACE_SIZE:
                    sentry_sdk.set_tag("discover.trace-view.warning", "surpassed-trace-limit")
                    logger.warning(
                        "discover.trace-view.surpassed-trace-limit",
                        extra=warning_extra,
                    )
                    break

        root_traces: List[TraceEvent] = []
        orphans: List[TraceEvent] = []
        for index, result in enumerate(results_map.values()):
            for subtrace in result:
                self.update_children(subtrace)
            if index > 0 or len(roots) == 0:
                orphans.extend(result)
            elif len(roots) > 0:
                root_traces = result
        # We sort orphans and roots separately because we always want the root(s) as the first element(s)
        root_traces.sort(key=child_sort_key)
        orphans.sort(key=child_sort_key)

        if len(orphans) > 0:
            sentry_sdk.set_tag("discover.trace-view.contains-orphans", "yes")
            logger.warning("discover.trace-view.contains-orphans", extra=warning_extra)

        return [trace.full_dict(detailed) for trace in root_traces] + [
            orphan.full_dict(detailed) for orphan in orphans
        ]


@region_silo_endpoint
class OrganizationEventsTraceMetaEndpoint(OrganizationEventsTraceEndpointBase):
    def get(self, request: HttpRequest, organization: Organization, trace_id: str) -> HttpResponse:
        if not self.has_feature(organization, request):
            return Response(status=404)

        try:
            # The trace meta isn't useful without global views, so skipping the check here
            params = self.get_snuba_params(request, organization, check_global_views=False)
        except NoProjects:
            return Response(status=404)

        with self.handle_query_errors():
            result = discover.query(
                selected_columns=[
                    "count_unique(project_id) as projects",
                    "count_if(event.type, equals, transaction) as transactions",
                    "count_if(event.type, notEquals, transaction) as errors",
                ],
                params=params,
                query=f"trace:{trace_id}",
                limit=1,
                referrer="api.trace-view.get-meta",
            )
            if len(result["data"]) == 0:
                return Response(status=404)
            # Merge the result back into the first query
            result["data"][0]["performance_issues"] = count_performance_issues(trace_id, params)
        return Response(self.serialize(result["data"][0]))

    @staticmethod
    def serialize(results: Mapping[str, int]) -> Mapping[str, int]:
        return {
            # Values can be null if there's no result
            "projects": results.get("projects") or 0,
            "transactions": results.get("transactions") or 0,
            "errors": results.get("errors") or 0,
            "performance_issues": results.get("performance_issues") or 0,
        }<|MERGE_RESOLUTION|>--- conflicted
+++ resolved
@@ -90,11 +90,7 @@
 class TracePerformanceIssue(TypedDict):
     event_id: str
     issue_id: int
-<<<<<<< HEAD
-    issue_short_id: str
-=======
     issue_short_id: Optional[str]
->>>>>>> 8e9324a5
     span: List[str]
     suspect_spans: List[str]
     project_id: int
@@ -226,11 +222,7 @@
                 {
                     "event_id": self.event["id"],
                     "issue_id": group_id,
-<<<<<<< HEAD
-                    "issue_short_id": group.qualified_short_id,
-=======
                     "issue_short_id": qualified_short_id,
->>>>>>> 8e9324a5
                     "span": span,
                     "suspect_spans": suspect_spans,
                     "project_id": self.event["project.id"],
