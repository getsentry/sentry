--- conflicted
+++ resolved
@@ -47,12 +47,6 @@
             return Response({'detail': 'Event not found'}, status=404)
 
         data = serialize(event, request.user, DetailedEventSerializer())
-<<<<<<< HEAD
-        requested_environments = set(request.GET.getlist('environment'))
-
-        next_event_id = event.next_event_id(environments=requested_environments)
-        prev_event_id = event.prev_event_id(environments=requested_environments)
-=======
 
         # Used for paginating through events of a single issue in group details
         # Skip next/prev for issueless events
@@ -79,7 +73,6 @@
 
             next_event_id = next_event[1] if next_event else None
             prev_event_id = prev_event[1] if prev_event else None
->>>>>>> 17d08661
 
         data['nextEventID'] = next_event_id
         data['previousEventID'] = prev_event_id
