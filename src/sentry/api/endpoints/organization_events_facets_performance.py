import math
from typing import Any, Dict, List, Mapping, Optional

import sentry_sdk
from django.http import Http404
from rest_framework.exceptions import ParseError
from rest_framework.response import Response
from snuba_sdk.column import Column
from snuba_sdk.conditions import Condition, Op

from sentry import features, tagstore
from sentry.api.bases import NoProjects, OrganizationEventsV2EndpointBase
from sentry.api.paginator import GenericOffsetPaginator
from sentry.search.events.filter import get_filter
from sentry.snuba import discover
from sentry.utils.cursors import Cursor, CursorResult
from sentry.utils.snuba import Dataset

ALLOWED_AGGREGATE_COLUMNS = {
    "transaction.duration",
    "measurements.lcp",
    "spans.browser",
    "spans.http",
    "spans.db",
    "spans.resource",
}

TAG_ALIASES = {"release": "sentry:release", "dist": "sentry:dist", "user": "sentry:user"}
DEFAULT_TAG_KEY_LIMIT = 5


class OrganizationEventsFacetsPerformanceEndpointBase(OrganizationEventsV2EndpointBase):
    def has_feature(self, organization, request):
        return features.has("organizations:performance-view", organization, actor=request.user)

    # NOTE: This used to be called setup, but since Django 2.2 it's a View method.
    #       We don't fit its semantics, but I couldn't think of a better name, and
    #       it's only used in child classes.
    def _setup(self, request, organization):
        if not self.has_feature(organization, request):
            raise Http404

        params = self.get_snuba_params(request, organization)

        filter_query = request.GET.get("query")
        aggregate_column = request.GET.get("aggregateColumn")

        if not aggregate_column:
            raise ParseError(detail="'aggregateColumn' must be provided.")

        if aggregate_column not in ALLOWED_AGGREGATE_COLUMNS:
            raise ParseError(detail=f"'{aggregate_column}' is not a supported tags column.")

        if len(params.get("project_id", [])) > 1:
            raise ParseError(detail="You cannot view facet performance for multiple projects.")

        return params, aggregate_column, filter_query


class OrganizationEventsFacetsPerformanceEndpoint(OrganizationEventsFacetsPerformanceEndpointBase):
    def get(self, request, organization):
        try:
            params, aggregate_column, filter_query = self._setup(request, organization)
        except NoProjects:
            return Response([])

        all_tag_keys = None
        tag_key = None

        all_tag_keys = request.GET.get("allTagKeys")
        tag_key = request.GET.get("tagKey")

        if tag_key in TAG_ALIASES:
            tag_key = TAG_ALIASES.get(tag_key)

        use_snql = features.has(
            "organizations:performance-use-snql", organization, actor=request.user
        )

        def data_fn(offset, limit):
            with sentry_sdk.start_span(op="discover.endpoint", description="discover_query"):
                referrer = "api.organization-events-facets-performance.top-tags"
                tag_data = query_tag_data(
                    filter_query=filter_query,
                    aggregate_column=aggregate_column,
                    referrer=referrer,
                    use_snql=use_snql,
                    params=params,
                )

                if not tag_data:
                    return {"data": []}

                results = query_facet_performance(
                    tag_data=tag_data,
                    filter_query=filter_query,
                    aggregate_column=aggregate_column,
                    referrer=referrer,
                    orderby=self.get_orderby(request),
                    limit=limit,
                    offset=offset,
                    params=params,
                    all_tag_keys=all_tag_keys,
                    tag_key=tag_key,
                )

                if not results:
                    return {"data": []}

                for row in results["data"]:
                    row["tags_value"] = tagstore.get_tag_value_label(
                        row["tags_key"], row["tags_value"]
                    )
                    row["tags_key"] = tagstore.get_standardized_key(row["tags_key"])

                return results

        with self.handle_query_errors():
            return self.paginate(
                request=request,
                paginator=GenericOffsetPaginator(data_fn=data_fn),
                on_results=lambda results: self.handle_results_with_meta(
                    request, organization, params["project_id"], results
                ),
                default_per_page=5,
                max_per_page=20,
            )


class OrganizationEventsFacetsPerformanceHistogramEndpoint(
    OrganizationEventsFacetsPerformanceEndpointBase
):
    def get(self, request, organization):
        try:
            params, aggregate_column, filter_query = self._setup(request, organization)
        except NoProjects:
            return Response([])

        tag_key = request.GET.get("tagKey")
        num_buckets_per_key = request.GET.get("numBucketsPerKey")
        per_page = request.GET.get("per_page", DEFAULT_TAG_KEY_LIMIT)

        if not num_buckets_per_key:
            raise ParseError(
                detail="'numBucketsPerKey' must be provided for the performance histogram."
            )
        try:
            per_page = int(per_page)
            num_buckets_per_key = int(num_buckets_per_key)
        except ValueError:
            raise ParseError(detail="Bucket and tag key per_pages must be numeric.")

        if per_page * num_buckets_per_key > 500:
            raise ParseError(
                detail="The number of total buckets ('per_page' * 'numBucketsPerKey') cannot exceed 500"
            )

        if not tag_key:
            raise ParseError(detail="'tagKey' must be provided when using histograms.")

        if tag_key in TAG_ALIASES:
            tag_key = TAG_ALIASES.get(tag_key)

        use_snql = features.has(
            "organizations:performance-use-snql", organization, actor=request.user
        )

        def data_fn(offset, limit, raw_limit):
            with sentry_sdk.start_span(op="discover.endpoint", description="discover_query"):
                referrer = "api.organization-events-facets-performance-histogram"
                top_tags = query_top_tags(
                    tag_key=tag_key,
                    limit=limit,
                    filter_query=filter_query,
                    aggregate_column=aggregate_column,
                    params=params,
                    orderby=self.get_orderby(request),
                    offset=offset,
                    referrer=referrer,
                    use_snql=use_snql,
                )

                if not top_tags:
                    return {"tags": [], "histogram": {"data": []}}

                # Only pass exactly the number of tags so histogram fetches correct number of rows
                histogram_top_tags = top_tags[0:raw_limit]

                histogram = query_facet_performance_key_histogram(
                    top_tags=histogram_top_tags,
                    tag_key=tag_key,
                    filter_query=filter_query,
                    aggregate_column=aggregate_column,
                    referrer=referrer,
<<<<<<< HEAD
                    use_snql=use_snql,
=======
                    use_snql=features.has(
                        "organizations:performance-use-snql", organization, actor=request.user
                    ),
>>>>>>> 22b562aa
                    params=params,
                    limit=raw_limit,
                    num_buckets_per_key=num_buckets_per_key,
                )

                if not histogram:
                    return {"tags": top_tags, "histogram": {"data": []}}

                for row in histogram["data"]:
                    row["tags_key"] = tagstore.get_standardized_key(row["tags_key"])

                return {"tags": top_tags, "histogram": histogram}

        def on_results(data):
            return {
                "tags": self.handle_results_with_meta(
                    request, organization, params["project_id"], {"data": data["tags"]}
                ),
                "histogram": self.handle_results_with_meta(
                    request, organization, params["project_id"], data["histogram"]
                ),
            }

        with self.handle_query_errors():
            return self.paginate(
                request=request,
                paginator=HistogramPaginator(data_fn=data_fn),
                on_results=on_results,
                default_per_page=DEFAULT_TAG_KEY_LIMIT,
                max_per_page=50,
            )


class HistogramPaginator(GenericOffsetPaginator):
    def get_result(self, limit, cursor=None):
        assert limit > 0
        offset = cursor.offset if cursor is not None else 0
        # Request 1 more than limit so we can tell if there is another page
        # Use raw_limit for the histogram itself so bucket calculations are correct
        data = self.data_fn(offset=offset, limit=limit + 1, raw_limit=limit)

        if isinstance(data["tags"], list):
            has_more = len(data["tags"]) == limit + 1
            if has_more:
                data["tags"].pop()
        else:
            raise NotImplementedError

        return CursorResult(
            data,
            prev=Cursor(0, max(0, offset - limit), True, offset > 0),
            next=Cursor(0, max(0, offset + limit), False, has_more),
        )


def query_tag_data(
    params: Mapping[str, str],
    referrer: str,
    use_snql: bool,
    filter_query: Optional[str] = None,
    aggregate_column: Optional[str] = None,
) -> Optional[Dict]:
    """
    Fetch general data about all the transactions with this transaction name to feed into the facet query
    :return: Returns the row with aggregate and count if the query was successful
             Returns None if query was not successful which causes the endpoint to return early
    """
    with sentry_sdk.start_span(
        op="discover.discover", description="facets.filter_transform"
    ) as span:
        span.set_data("query", filter_query)
        snuba_filter = get_filter(filter_query, params)

        # Resolve the public aliases into the discover dataset names.
        snuba_filter, translated_columns = discover.resolve_discover_aliases(snuba_filter)

    translated_aggregate_column = discover.resolve_discover_column(aggregate_column)

    with sentry_sdk.start_span(op="discover.discover", description="facets.frequent_tags"):
        # Get the average and count to use to filter the next request to facets
        tag_data = discover.query(
            selected_columns=[
                "count()",
                f"avg({aggregate_column}) as aggregate",
                f"max({aggregate_column}) as max",
                f"min({aggregate_column}) as min",
            ],
            conditions=[
                [translated_aggregate_column, "IS NOT NULL", None],
            ],
            query=filter_query,
            params=params,
            referrer=f"{referrer}.all_transactions",
            use_snql=use_snql,
            limit=1,
        )

        if len(tag_data["data"]) != 1:
            return None

        counts = [r["count"] for r in tag_data["data"]]
        aggregates = [r["aggregate"] for r in tag_data["data"]]

        # Return early to avoid doing more queries with 0 count transactions or aggregates for columns that don't exist
        if counts[0] == 0 or aggregates[0] is None:
            return None
    if not tag_data["data"][0]:
        return None
    return tag_data["data"][0]


def query_top_tags(
    params: Mapping[str, str],
    tag_key: str,
    limit: int,
    referrer: str,
    use_snql: bool,
    orderby: Optional[List[str]],
    offset: Optional[int] = None,
    aggregate_column: Optional[str] = None,
    filter_query: Optional[str] = None,
) -> Optional[List[Any]]:
    """
    Fetch counts by tag value, finding the top tag values for a tag key by a limit.
    :return: Returns the row with the value, the aggregate and the count if the query was successful
             Returns None if query was not successful which causes the endpoint to return early
    """
    with sentry_sdk.start_span(
        op="discover.discover", description="facets.filter_transform"
    ) as span:
        span.set_data("query", filter_query)
        snuba_filter = get_filter(filter_query, params)

        # Resolve the public aliases into the discover dataset names.
        snuba_filter, translated_columns = discover.resolve_discover_aliases(snuba_filter)

    translated_aggregate_column = discover.resolve_discover_column(aggregate_column)

    with sentry_sdk.start_span(op="discover.discover", description="facets.top_tags"):

        if not orderby:
            orderby = ["-count"]

        for i, sort in enumerate(orderby):
            if "frequency" in sort:
                # Replacing frequency as it's the same underlying data dimension, this way we don't have to modify the existing histogram query.
                orderby[i] = sort.replace("frequency", "count")

        if "tags_value" not in orderby:
            orderby = orderby + ["tags_value"]

        # Get the average and count to use to filter the next request to facets
        tag_data = discover.query(
            selected_columns=[
                "count()",
                f"avg({aggregate_column}) as aggregate",
                "array_join(tags.value) as tags_value",
            ],
            query=filter_query,
            params=params,
            orderby=orderby,
            conditions=[
                [translated_aggregate_column, "IS NOT NULL", None],
                ["tags_key", "IN", [tag_key]],
            ],
            functions_acl=["array_join"],
            referrer=f"{referrer}.top_tags",
            use_snql=use_snql,
            limit=limit,
            offset=offset,
        )

        if len(tag_data["data"]) <= 0:
            return None

        counts = [r["count"] for r in tag_data["data"]]

        # Return early to avoid doing more queries with 0 count transactions or aggregates for columns that don't exist
        if counts[0] == 0:
            return None
    if not tag_data["data"]:
        return None
    return tag_data["data"]


def query_facet_performance(
    params: Mapping[str, str],
    tag_data: Mapping[str, Any],
    referrer: str,
    aggregate_column: Optional[str] = None,
    filter_query: Optional[str] = None,
    orderby: Optional[str] = None,
    limit: Optional[int] = None,
    offset: Optional[int] = None,
    all_tag_keys: Optional[bool] = None,
    tag_key: Optional[bool] = None,
) -> Dict:
    with sentry_sdk.start_span(
        op="discover.discover", description="facets.filter_transform"
    ) as span:
        span.set_data("query", filter_query)
        snuba_filter = get_filter(filter_query, params)

        # Resolve the public aliases into the discover dataset names.
        snuba_filter, translated_columns = discover.resolve_discover_aliases(snuba_filter)
    translated_aggregate_column = discover.resolve_discover_column(aggregate_column)

    # Aggregate (avg) and count of all transactions for this query
    transaction_aggregate = tag_data["aggregate"]

    # Dynamically sample so at least 50000 transactions are selected
    sample_start_count = 50000
    transaction_count = tag_data["count"]
    sampling_enabled = transaction_count > sample_start_count

    # log-e growth starting at 50,000
    target_sample = max(
        sample_start_count * (math.log(transaction_count) - (math.log(sample_start_count) - 1)),
        transaction_count,
    )

    dynamic_sample_rate = 0 if transaction_count <= 0 else (target_sample / transaction_count)
    sample_rate = min(max(dynamic_sample_rate, 0), 1) if sampling_enabled else None
    frequency_sample_rate = sample_rate if sample_rate else 1

    # Exclude tags that have high cardinality are are generally unrelated to performance
    excluded_tags = [
        "tags_key",
        "NOT IN",
        ["trace", "trace.ctx", "trace.span", "project", "browser", "celery_task_id", "url"],
    ]

    with sentry_sdk.start_span(op="discover.discover", description="facets.aggregate_tags"):
        span.set_data("sample_rate", sample_rate)
        span.set_data("target_sample", target_sample)
        conditions = snuba_filter.conditions
        aggregate_comparison = transaction_aggregate * 1.005 if transaction_aggregate else 0
        having = [excluded_tags]
        if not all_tag_keys and not tag_key:
            having.append(["aggregate", ">", aggregate_comparison])

        resolved_orderby = [] if orderby is None else orderby

        conditions.append([translated_aggregate_column, "IS NOT NULL", None])

        if tag_key:
            conditions.append(["tags_key", "IN", [tag_key]])

        tag_key_limit = limit if tag_key else 1

        tag_selected_columns = [
            [
                "divide",
                [
                    ["sum", [["minus", [translated_aggregate_column, transaction_aggregate]]]],
                    frequency_sample_rate,
                ],
                "sumdelta",
            ],
            ["count", [], "count"],
            [
                "divide",
                [["divide", [["count", []], frequency_sample_rate]], transaction_count],
                "frequency",
            ],
            ["divide", ["aggregate", transaction_aggregate], "comparison"],
            ["avg", [translated_aggregate_column], "aggregate"],
        ]

        limitby = [tag_key_limit, "tags_key"] if not tag_key else None

        results = discover.raw_query(
            selected_columns=tag_selected_columns,
            conditions=conditions,
            start=snuba_filter.start,
            end=snuba_filter.end,
            filter_keys=snuba_filter.filter_keys,
            orderby=resolved_orderby + ["tags_key", "tags_value"],
            groupby=["tags_key", "tags_value"],
            having=having,
            dataset=Dataset.Discover,
            referrer=f"{referrer}.tag_values".format(referrer, "tag_values"),
            sample=sample_rate,
            turbo=sample_rate is not None,
            limitby=limitby,
            limit=limit,
            offset=offset,
        )

        results = discover.transform_results(results, {}, translated_columns, snuba_filter)

        return results


def query_facet_performance_key_histogram(
    params: Mapping[str, str],
    top_tags: List[Any],
    tag_key: str,
    num_buckets_per_key: int,
    limit: int,
    referrer: str,
    use_snql: bool,
    aggregate_column: Optional[str] = None,
    filter_query: Optional[str] = None,
) -> Dict:
    precision = 0

    tag_values = [x["tags_value"] for x in top_tags]

    results = discover.histogram_query(
        fields=[
            aggregate_column,
        ],
        user_query=filter_query,
        params=params,
        num_buckets=num_buckets_per_key,
        precision=precision,
        group_by=["tags_value", "tags_key"],
        extra_conditions=[
            ["tags_key", "IN", [tag_key]],
            ["tags_value", "IN", tag_values],
        ],
        extra_snql_condition=[
            Condition(Column("tags_key"), Op.EQ, tag_key),
            Condition(Column("tags_value"), Op.IN, tag_values),
        ],
        histogram_rows=limit,
        referrer="api.organization-events-facets-performance-histogram",
        use_snql=use_snql,
        normalize_results=False,
    )
    return results<|MERGE_RESOLUTION|>--- conflicted
+++ resolved
@@ -192,13 +192,7 @@
                     filter_query=filter_query,
                     aggregate_column=aggregate_column,
                     referrer=referrer,
-<<<<<<< HEAD
                     use_snql=use_snql,
-=======
-                    use_snql=features.has(
-                        "organizations:performance-use-snql", organization, actor=request.user
-                    ),
->>>>>>> 22b562aa
                     params=params,
                     limit=raw_limit,
                     num_buckets_per_key=num_buckets_per_key,
