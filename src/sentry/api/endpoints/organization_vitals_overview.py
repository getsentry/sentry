import logging
from datetime import timedelta
from typing import Sequence

from django.conf import settings
from django.core.cache import cache
from django.http import Http404
from django.utils import timezone
from rest_framework.request import Request
from rest_framework.response import Response

from sentry import experiments
from sentry.api.base import ONE_DAY
from sentry.api.bases import OrganizationEventsEndpointBase
from sentry.api.serializers.models.project import get_access_by_project
from sentry.models import Organization, Project, ProjectStatus
from sentry.snuba import discover
from sentry.utils import json

logger = logging.getLogger(__name__)

# Web vitals: p75 for LCP and FCP
# Mobile vitals: Cold Start and Warm Start
# Snuba names to the API layer that matches the TS definition
NAME_MAPPING = {
    "p75_measurements_fcp": "FCP",
    "p75_measurements_lcp": "LCP",
    "measurements.app_start_warm": "appStartWarm",
    "measurements.app_start_cold": "appStartCold",
    "count_if_measurements_fcp_greaterOrEquals_0": "fcpCount",
    "count_if_measurements_lcp_greaterOrEquals_0": "lcpCount",
    "count_if_measurements_app_start_warm_greaterOrEquals_0": "appWarmStartCount",
    "count_if_measurements_app_start_cold_greaterOrEquals_0": "appColdStartCount",
    "project_id": "projectId",
}

# common columns we use for every query
BASIC_COLUMNS = [
    "p75(measurements.lcp)",
    "p75(measurements.fcp)",
    "measurements.app_start_cold",
    "measurements.app_start_warm",
    "count_if(measurements.lcp,greaterOrEquals,0)",
    "count_if(measurements.fcp,greaterOrEquals,0)",
    "count_if(measurements.app_start_cold,greaterOrEquals,0)",
    "count_if(measurements.app_start_warm,greaterOrEquals,0)",
]

# if we don't have valid results or we have too many projects we can return this instead
NO_RESULT_RESPONSE = {
    "FCP": None,
    "LCP": None,
    "appStartWarm": None,
    "appStartCold": None,
    "fcpCount": 0,
    "lcpCount": 0,
    "appColdStartCount": 0,
    "appWarmStartCount": 0,
    "projectData": [],
}


def get_vital_data_for_org_no_cache(organization: Organization, projects: Sequence[Project]):
    project_ids = list(map(lambda x: x.id, projects))

    def get_discover_result(columns, referrer):
        result = discover.query(
            query="transaction.duration:<15m event.type:transaction",
            selected_columns=columns,
            limit=settings.ORGANIZATION_VITALS_OVERVIEW_PROJECT_LIMIT,
            params={
                "start": timezone.now() - timedelta(days=7),
                "end": timezone.now(),
                "organization_id": organization.id,
                "project_id": list(project_ids),
            },
            referrer=referrer,
        )
        logger.info(
            "get_discover_result",
<<<<<<< HEAD
            {
=======
            extra={
>>>>>>> 6ab2f491
                "organization_id": organization.id,
                "num_projects": len(projects),
                "columns": json.dumps(columns),
                "data": json.dumps(result["data"]),
            },
        )
        return result["data"]

    org_data = get_discover_result(BASIC_COLUMNS, "api.organization-vitals")
    # no data at all for any vital
    if not org_data:
        return (None, None)

    # get counts by project
    project_data = get_discover_result(
        ["project_id"] + BASIC_COLUMNS, "api.organization-vitals-per-project"
    )
    return (org_data, project_data)


def get_vital_data_for_org(organization: Organization, projects: Sequence[Project]):
    # cache is unique to an org
    cache_key = f"organization-vitals-overview:{organization.id}"
    cache_value = cache.get(cache_key)
    # cache miss, lookup and store value
    if cache_value is None:
        cache_value = get_vital_data_for_org_no_cache(organization, projects)
        cache.set(cache_key, cache_value, ONE_DAY)
    return cache_value


class OrganizationVitalsOverviewEndpoint(OrganizationEventsEndpointBase):
    private = True

    def get(self, request: Request, organization: Organization) -> Response:
        # only can access endpint with experiment
        if not experiments.get("VitalsAlertExperiment", organization, request.user):
            raise Http404

        # TODO: add caching
        # try to get all the projects for the org even though it's possible they don't have access
        projects = Project.objects.filter(organization=organization, status=ProjectStatus.VISIBLE)[
            0 : settings.ORGANIZATION_VITALS_OVERVIEW_PROJECT_LIMIT
        ]

        # if we are at the limit, then it's likely we didn't get every project in the org
        # so the result we are returning for the organization aggregatation would not be accurate
        # as result, just return the payload for no data so the UI won't display the banner
        if len(projects) >= settings.ORGANIZATION_VITALS_OVERVIEW_PROJECT_LIMIT:
            logger.info(
                "too_many_projects",
<<<<<<< HEAD
                {"organization_id": organization.id, "num_projects": len(projects)},
=======
                extra={"organization_id": organization.id, "num_projects": len(projects)},
>>>>>>> 6ab2f491
            )
            return self.respond(NO_RESULT_RESPONSE)

        with self.handle_query_errors():
            # find data we might have cached
            org_data, project_data = get_vital_data_for_org(organization, projects)
            # no data at all for any vital
            if not org_data:
                logger.info(
                    "no_org_data",
<<<<<<< HEAD
                    {"organization_id": organization.id},
=======
                    extra={"organization_id": organization.id},
>>>>>>> 6ab2f491
                )
                return self.respond(NO_RESULT_RESPONSE)

            # take data and transform output
            output = {}
            # only a single result
            for key, val in org_data[0].items():
                output[NAME_MAPPING[key]] = val

            # check access for project level data
            access_by_project = get_access_by_project(projects, request.user)
            projects_with_access = list(
                filter(lambda proj: access_by_project[proj]["has_access"], projects)
            )
            project_ids_with_access = set(map(lambda proj: proj.id, projects_with_access))

            output["projectData"] = []
            for one_project_data in project_data:
                # skip ones with no access
                if one_project_data["project_id"] not in project_ids_with_access:
                    continue
                mapped_project_data = {}
                # for each project, map the data
                for key, val in one_project_data.items():
                    mapped_project_data[NAME_MAPPING[key]] = val
                output["projectData"].append(mapped_project_data)

            return self.respond(output)<|MERGE_RESOLUTION|>--- conflicted
+++ resolved
@@ -78,11 +78,7 @@
         )
         logger.info(
             "get_discover_result",
-<<<<<<< HEAD
-            {
-=======
             extra={
->>>>>>> 6ab2f491
                 "organization_id": organization.id,
                 "num_projects": len(projects),
                 "columns": json.dumps(columns),
@@ -134,11 +130,7 @@
         if len(projects) >= settings.ORGANIZATION_VITALS_OVERVIEW_PROJECT_LIMIT:
             logger.info(
                 "too_many_projects",
-<<<<<<< HEAD
-                {"organization_id": organization.id, "num_projects": len(projects)},
-=======
                 extra={"organization_id": organization.id, "num_projects": len(projects)},
->>>>>>> 6ab2f491
             )
             return self.respond(NO_RESULT_RESPONSE)
 
@@ -149,11 +141,7 @@
             if not org_data:
                 logger.info(
                     "no_org_data",
-<<<<<<< HEAD
-                    {"organization_id": organization.id},
-=======
                     extra={"organization_id": organization.id},
->>>>>>> 6ab2f491
                 )
                 return self.respond(NO_RESULT_RESPONSE)
 
