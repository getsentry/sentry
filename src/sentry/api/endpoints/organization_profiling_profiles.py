from typing import Any, Dict

from django.http import HttpResponse
from rest_framework.exceptions import ParseError
from rest_framework.request import Request
from rest_framework.response import Response

from sentry import features
from sentry.api.base import region_silo_endpoint

# from sentry.api.bases.organization import OrganizationEndpoint
from sentry.api.bases import NoProjects, OrganizationEventsV2EndpointBase
from sentry.exceptions import InvalidSearchQuery
from sentry.models import Organization
from sentry.profiles.utils import parse_profile_filters, proxy_profiling_service


class OrganizationProfilingBaseEndpoint(OrganizationEventsV2EndpointBase):  # type: ignore
    private = True

    def get_profiling_params(self, request: Request, organization: Organization) -> Dict[str, Any]:
        try:
            params: Dict[str, Any] = parse_profile_filters(request.query_params.get("query", ""))
        except InvalidSearchQuery as err:
            raise ParseError(detail=str(err))

        params.update(self.get_filter_params(request, organization))

        return params


@region_silo_endpoint
class OrganizationProfilingFiltersEndpoint(OrganizationProfilingBaseEndpoint):
    def get(self, request: Request, organization: Organization) -> HttpResponse:
        if not features.has("organizations:profiling", organization, actor=request.user):
            return Response(status=404)

        try:
            params = self.get_profiling_params(request, organization)
        except NoProjects:
            return Response([])

        kwargs = {"params": params}

<<<<<<< HEAD
        return proxy_profiling_service("GET", f"/organizations/{organization.id}/filters", **kwargs)


@region_silo_endpoint
class OrganizationProfilingStatsEndpoint(OrganizationProfilingBaseEndpoint):
    def get(self, request: Request, organization: Organization) -> HttpResponse:
        if not features.has("organizations:profiling", organization, actor=request.user):
            return Response(status=404)

        try:
            params = self.get_profiling_params(request, organization)
        except NoProjects:
            # even when there are no projects, we should at least return a response
            # of the same shape
            start, end = get_date_range_from_params(request.GET)
            rollup = self.get_granularity(request, {"start": start, "end": end})
            return Response(
                {
                    "data": [],
                    "meta": {
                        "dataset": "profiles",
                        **calculate_time_frame(start, end, rollup),
                    },
                    "timestamps": [],
                }
            )

        kwargs = {"params": params}

        return proxy_profiling_service("GET", f"/organizations/{organization.id}/stats", **kwargs)

    def get_filter_params(
        self,
        request: Request,
        organization: Organization,
        date_filter_optional: bool = False,
        project_ids: Optional[Sequence[int]] = None,
    ) -> Dict[str, Any]:
        params = super().get_filter_params(
            request,
            organization,
            date_filter_optional=date_filter_optional,
            project_ids=project_ids,
        )
        params["granularity"] = self.get_granularity(request, params)
        return params
=======
        return proxy_profiling_service("GET", f"/organizations/{organization.id}/filters", **kwargs)
>>>>>>> fa2defbf
<|MERGE_RESOLUTION|>--- conflicted
+++ resolved
@@ -42,53 +42,4 @@
 
         kwargs = {"params": params}
 
-<<<<<<< HEAD
-        return proxy_profiling_service("GET", f"/organizations/{organization.id}/filters", **kwargs)
-
-
-@region_silo_endpoint
-class OrganizationProfilingStatsEndpoint(OrganizationProfilingBaseEndpoint):
-    def get(self, request: Request, organization: Organization) -> HttpResponse:
-        if not features.has("organizations:profiling", organization, actor=request.user):
-            return Response(status=404)
-
-        try:
-            params = self.get_profiling_params(request, organization)
-        except NoProjects:
-            # even when there are no projects, we should at least return a response
-            # of the same shape
-            start, end = get_date_range_from_params(request.GET)
-            rollup = self.get_granularity(request, {"start": start, "end": end})
-            return Response(
-                {
-                    "data": [],
-                    "meta": {
-                        "dataset": "profiles",
-                        **calculate_time_frame(start, end, rollup),
-                    },
-                    "timestamps": [],
-                }
-            )
-
-        kwargs = {"params": params}
-
-        return proxy_profiling_service("GET", f"/organizations/{organization.id}/stats", **kwargs)
-
-    def get_filter_params(
-        self,
-        request: Request,
-        organization: Organization,
-        date_filter_optional: bool = False,
-        project_ids: Optional[Sequence[int]] = None,
-    ) -> Dict[str, Any]:
-        params = super().get_filter_params(
-            request,
-            organization,
-            date_filter_optional=date_filter_optional,
-            project_ids=project_ids,
-        )
-        params["granularity"] = self.get_granularity(request, params)
-        return params
-=======
-        return proxy_profiling_service("GET", f"/organizations/{organization.id}/filters", **kwargs)
->>>>>>> fa2defbf
+        return proxy_profiling_service("GET", f"/organizations/{organization.id}/filters", **kwargs)