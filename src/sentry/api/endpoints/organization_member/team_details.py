from typing import Any, Mapping, MutableMapping

from drf_spectacular.utils import OpenApiResponse, extend_schema
from rest_framework import serializers, status
from rest_framework.exceptions import ValidationError
from rest_framework.request import Request
from rest_framework.response import Response

from sentry import audit_log, features, roles
from sentry.api.base import region_silo_endpoint
from sentry.api.bases import OrganizationMemberEndpoint
from sentry.api.bases.organization import OrganizationPermission
from sentry.api.exceptions import ResourceDoesNotExist
from sentry.api.serializers import Serializer, serialize
<<<<<<< HEAD
from sentry.api.serializers.models.team import BaseTeamSerializer, TeamSerializer
from sentry.apidocs.constants import (
    RESPONSE_ACCEPTED,
    RESPONSE_BAD_REQUEST,
    RESPONSE_NO_CONTENT,
    RESPONSE_NOT_FOUND,
    RESPONSE_UNAUTHORIZED,
)
from sentry.apidocs.examples.team_examples import TeamExamples
from sentry.apidocs.parameters import GlobalParams
=======
from sentry.api.serializers.models.team import TeamSerializer
>>>>>>> e7fac6c0
from sentry.auth.access import Access
from sentry.auth.superuser import is_active_superuser
from sentry.models import (
    Organization,
    OrganizationAccessRequest,
    OrganizationMember,
    OrganizationMemberTeam,
    Team,
)
from sentry.roles import team_roles
from sentry.roles.manager import TeamRole
from sentry.utils import metrics
from sentry.utils.json import JSONData

from . import can_admin_team, can_set_team_role

ERR_INSUFFICIENT_ROLE = "You do not have permission to edit that user's membership."


class OrganizationMemberTeamSerializer(serializers.Serializer):
    isActive = serializers.BooleanField()
    teamRole = serializers.CharField(allow_null=True, allow_blank=True)


class OrganizationMemberTeamDetailsSerializer(Serializer):
    def serialize(
        self, obj: OrganizationMemberTeam, attrs: Mapping[Any, Any], user: Any, **kwargs: Any
    ) -> MutableMapping[str, JSONData]:
        return {
            "isActive": obj.is_active,
            "teamRole": obj.role,
        }


class TeamOrgMemberPermission(OrganizationPermission):

    scope_map = {
        "GET": [
            "org:read",
            "org:write",
            "member:read",
            "member:write",
            "member:admin",
        ],
        "POST": ["org:read", "org:write", "team:write"],
        "PUT": [
            "org:read",
            "org:write",
            "member:read",
            "member:write",
            "member:admin",
        ],
        "DELETE": ["org:read", "org:write", "org:admin", "team:write"],
    }


def _has_elevated_scope(access: Access) -> bool:
    """
    Validate that the token has more than just org:read
    """
    return access.has_scope("org:write") or access.has_scope("team:write")


def _is_org_owner_or_manager(access: Access) -> bool:
    roles = access.get_organization_roles()
<<<<<<< HEAD
    return "owner" in roles or "manager" in roles


@extend_schema(tags=["Teams"])
@region_silo_endpoint
class OrganizationMemberTeamDetailsEndpoint(OrganizationMemberEndpoint):
    public = {"DELETE", "POST"}
=======
    # only org owners and managers have org:write scope
    return any("org:write" in role.scopes for role in roles)


@region_silo_endpoint
class OrganizationMemberTeamDetailsEndpoint(OrganizationMemberEndpoint):
>>>>>>> e7fac6c0
    permission_classes = [TeamOrgMemberPermission]

    def _can_create_team_member(self, request: Request, team: Team) -> bool:
        """
        User can join or add a member to a team:

        * If they are an active superuser
        * If they are a team admin or have global write access
        * If the open membership organization setting is enabled
        """
        access = request.access

        # When open membership is disabled, we need to check if the token has elevated permissions
        # in order to ensure org tokens with only "org:read" scope cannot add members. This check
        # comes first because access.has_global_access is True for all org tokens
        if access.is_org_auth_token and not access.has_open_membership:
            return _has_elevated_scope(access)
        return access.has_global_access or can_admin_team(access, team)

    def _can_delete(
        self,
        request: Request,
        member: OrganizationMember,
        team: Team,
    ) -> bool:
        """
        User can remove a member from a team:

        * If they are an active superuser
        * If they are removing their own membership
        * If they are a team admin or have global write access
        """
        if is_active_superuser(request):
            return True

        if not request.user.is_authenticated:
            return False

        if request.user.id == member.user_id:
            return True

        # There is an edge case where org owners/managers cannot remove a member from a team they
<<<<<<< HEAD
        # are not part of using team:write. We need to check the org role before calling
        # _has_elevated_scope because org admins have team:write scope, but are not allowed to
        # remove members from teams they are not a part of.
        if _is_org_owner_or_manager(request.access):
            return _has_elevated_scope(request.access)
=======
        # are not part of using team:write. We cannot explicitly check for team:write b/c org admins
        # have it but are only allowed to remove members from teams they are on.
        if _is_org_owner_or_manager(request.access):
            return True
>>>>>>> e7fac6c0

        return can_admin_team(request.access, team)

    def _create_access_request(
        self, request: Request, team: Team, member: OrganizationMember
    ) -> None:
        omt, created = OrganizationAccessRequest.objects.get_or_create(team=team, member=member)

        if not created:
            return

        requester = request.user.id if request.user.id != member.user_id else None
        if requester:
            omt.update(requester_id=requester)

        omt.send_request_email()

    def get(
        self,
        request: Request,
        organization: Organization,
        member: OrganizationMember,
        team_slug: str,
    ) -> Response:
        omt = None
        try:
            omt = OrganizationMemberTeam.objects.get(
                team__slug=team_slug, organizationmember=member
            )
        except OrganizationMemberTeam.DoesNotExist:
            raise ResourceDoesNotExist

        return Response(
            serialize(omt, request.user, OrganizationMemberTeamDetailsSerializer()), status=200
        )

    @extend_schema(
        operation_id="Add an Organization Member to a Team",
        parameters=[
            GlobalParams.ORG_SLUG,
            GlobalParams.member_id("The ID of the organization member to add to the team"),
            GlobalParams.TEAM_SLUG,
        ],
        request=None,
        responses={
            201: BaseTeamSerializer,
            202: RESPONSE_ACCEPTED,
            204: RESPONSE_NO_CONTENT,
            401: RESPONSE_UNAUTHORIZED,
            403: OpenApiResponse(
                description="This team is managed through your organization's identity provider"
            ),
            404: RESPONSE_NOT_FOUND,
        },
        examples=TeamExamples.ADD_TO_TEAM,
    )
    def post(
        self,
        request: Request,
        organization: Organization,
        member: OrganizationMember,
        team_slug: str,
    ) -> Response:
<<<<<<< HEAD
        # NOTE: Required to use HTML for table b/c this markdown version doesn't support colspan.
        r"""
        This request can return various success codes depending on the context of the team:
        - **`201`**: The member has been successfully added.
        - **`202`**: The member needs permission to join the team and an access request
        has been generated.
        - **`204`**: The member is already on the team.

        If the team is provisioned through an identity provider, then the member cannot join the
        team through Sentry.

        Note that the permission scopes also vary depending on the organization setting `"Open
        Membership"` and the type of authorization token. The following table outlines the accepted
        scopes.
        <table style="width: 100%;">
        <thead>
            <tr>
            <th style="width: 33%;"></th>
            <th colspan="2" style="text-align: center; font-weight: bold; width: 33%;">Open Membership</th>
            </tr>
        </thead>
        <tbody>
            <tr>
            <td style="width: 34%;"></td>
            <td style="text-align: center; font-weight: bold; width: 33%;">On</td>
            <td style="text-align: center; font-weight: bold; width: 33%;">Off</td>
            </tr>
            <tr>
            <td style="text-align: center; font-weight: bold; vertical-align: middle;"><a
            href="https://docs.sentry.io/api/auth/#auth-tokens">Org Auth Token</a></td>
            <td style="text-align: left; width: 33%;">
                <ul style="list-style-type: none; padding-left: 0;">
                <li><strong style="color: #9c5f99;">&bull; org:read</strong></li>
                </ul>
            </td>
            <td style="text-align: left; width: 33%;">
                <ul style="list-style-type: none; padding-left: 0;">
                <li><strong style="color: #9c5f99;">&bull; org:write</strong></li>
                <li><strong style="color: #9c5f99;">&bull; team:write</strong></li>
                </ul>
            </td>
            </tr>
            <tr>
            <td style="text-align: center; font-weight: bold; vertical-align: middle;"><a
            href="https://docs.sentry.io/api/auth/#user-authentication-tokens">User Auth Token</a></td>
            <td style="text-align: left; width: 33%;">
                <ul style="list-style-type: none; padding-left: 0;">
                <li><strong style="color: #9c5f99;">&bull; org:read</strong></li>
                </ul>
            </td>
            <td style="text-align: left; width: 33%;">
                <ul style="list-style-type: none; padding-left: 0;">
                <li><strong style="color: #9c5f99;">&bull; org:read*</strong></li>
                <li><strong style="color: #9c5f99;">&bull; org:write</strong></li>
                <li><strong style="color: #9c5f99;">&bull; org:read +</strong></li>
                <li><strong style="color: #9c5f99;">&nbsp; &nbsp;team:write**</strong></li>
                </ul>
            </td>
            </tr>
        </tbody>
        </table>


        *Organization members are restricted to this scope. When sending a request, it will always
        return a 202 and request an invite to the team.


        \*\*Team Admins must have both **`org:read`** and **`team:write`** scopes in their user auth
        token to utilize this endpoint
=======
        """
        Join, request access to or add a member to a team.
        If the user needs permission to join the team, an access request will
        be generated and the returned status code will be 202.
        If the user is already a member of the team, this will simply return
        a 204.
        If the team is provisioned through an identity provider, then the user
        cannot join or request to join the team through Sentry.
>>>>>>> e7fac6c0
        """
        if not request.user.is_authenticated:
            return Response(status=status.HTTP_401_UNAUTHORIZED)

        try:
            team = Team.objects.get(organization=organization, slug=team_slug)
        except Team.DoesNotExist:
            raise ResourceDoesNotExist

        if OrganizationMemberTeam.objects.filter(team=team, organizationmember=member).exists():
            return Response(status=204)

        if team.idp_provisioned:
            return Response(
                {"detail": "This team is managed through your organization's identity provider."},
                status=403,
            )

        if not self._can_create_team_member(request, team):
            self._create_access_request(request, team, member)
            return Response(status=202)

        omt = OrganizationMemberTeam.objects.create(team=team, organizationmember=member)

        self.create_audit_entry(
            request=request,
            organization=organization,
            target_object=omt.id,
            target_user_id=member.user_id,
            event=audit_log.get_event_id("MEMBER_JOIN_TEAM"),
            data=omt.get_audit_log_data(),
        )

        return Response(serialize(team, request.user, TeamSerializer()), status=201)

    def put(
        self,
        request: Request,
        organization: Organization,
        member: OrganizationMember,
        team_slug: str,
    ) -> Response:
        try:
            team = Team.objects.get(organization=organization, slug=team_slug)
        except Team.DoesNotExist:
            raise ResourceDoesNotExist

        try:
            omt = OrganizationMemberTeam.objects.get(team=team, organizationmember=member)
        except OrganizationMemberTeam.DoesNotExist:
            raise ResourceDoesNotExist

        serializer = OrganizationMemberTeamSerializer(data=request.data, partial=True)
        if not serializer.is_valid():
            raise ValidationError(serializer.errors)
        result = serializer.validated_data

        if "teamRole" in result and features.has("organizations:team-roles", organization):
            new_role_id = result["teamRole"]
            try:
                new_role = team_roles.get(new_role_id)
            except KeyError:
                return Response(status=400)

            if not can_set_team_role(request.access, team, new_role):
                return Response({"detail": ERR_INSUFFICIENT_ROLE}, status=400)

            self._change_team_member_role(omt, new_role)

        return Response(
            serialize(omt, request.user, OrganizationMemberTeamDetailsSerializer()), status=200
        )

    @staticmethod
    def _change_team_member_role(
        team_membership: OrganizationMemberTeam, team_role: TeamRole
    ) -> None:
        """Modify a member's team-level role."""
        minimum_team_role = roles.get_minimum_team_role(team_membership.organizationmember.role)
        if team_role.priority > minimum_team_role.priority:
            applying_minimum = False
            team_membership.update(role=team_role.id)
        else:
            # The new team role is redundant to the role that this member would
            # receive as their minimum team role anyway. This makes it effectively
            # invisible in the UI, and it would be surprising if it were suddenly
            # left over after the user's org-level role is demoted. So, write a null
            # value to the database and let the minimum team role take over.
            applying_minimum = True
            team_membership.update(role=None)

        metrics.incr(
            "team_roles.assign",
            tags={"target_team_role": team_role.id, "applying_minimum": str(applying_minimum)},
        )

    @extend_schema(
        operation_id="Delete an Organization Member from a Team",
        parameters=[
            GlobalParams.ORG_SLUG,
            GlobalParams.member_id("The ID of the organization member to delete from the team"),
            GlobalParams.TEAM_SLUG,
        ],
        request=None,
        responses={
            200: BaseTeamSerializer,
            400: RESPONSE_BAD_REQUEST,
            403: OpenApiResponse(
                description="This team is managed through your organization's identity provider"
            ),
            404: RESPONSE_NOT_FOUND,
        },
        examples=TeamExamples.DELETE_FROM_TEAM,
    )
    def delete(
        self,
        request: Request,
        organization: Organization,
        member: OrganizationMember,
        team_slug: str,
    ) -> Response:
        r"""
        Delete an organization member from a team.

        Note that the permission scopes also vary depending on the type of authorization token. The
        following table outlines the accepted scopes.
        <table style="width: 100%;">
            <tr style="width: 50%;">
                <td style="width: 50%; text-align: center; font-weight: bold; vertical-align: middle;"><a href="https://docs.sentry.io/api/auth/#auth-tokens">Org Auth Token</a></td>
                <td style="width: 50%; text-align: left;">
                    <ul style="list-style-type: none; padding-left: 0;">
                        <li><strong style="color: #9c5f99;">&bull; org:write</strong></li>
                        <li><strong style="color: #9c5f99;">&bull; org:admin</strong></li>
                        <li><strong style="color: #9c5f99;">&bull; team:write</strong></li>
                    </ul>
                </td>
            </tr>
            <tr style="width: 50%;">
                <td style="width: 50%; text-align: center; font-weight: bold; vertical-align: middle;"><a href="https://docs.sentry.io/api/auth/#user-authentication-tokens">User Auth Token</a></td>
                <td style="width: 50%; text-align: left;">
                    <ul style="list-style-type: none; padding-left: 0;">
                        <li><strong style="color: #9c5f99;">&bull; org:read*</strong></li>
                        <li><strong style="color: #9c5f99;">&bull; org:write</strong></li>
                        <li><strong style="color: #9c5f99;">&bull; org:admin</strong></li>
                        <li><strong style="color: #9c5f99;">&bull; team:write</strong></li>
                        <li><strong style="color: #9c5f99;">&bull; org:read + team:write**</strong></li>
                    </ul>
                </td>
            </tr>
        </table>


        \***`org:read`** can only be used to remove yourself from the teams you are a member of.


        \*\*Team Admins must have both **`org:read`** and **`team:write`** scopes in their user
        auth token to remove other organization members from the teams they are admins of.
        """
        try:
            team = Team.objects.get(organization=organization, slug=team_slug)
        except Team.DoesNotExist:
            raise ResourceDoesNotExist

        if not self._can_delete(request, member, team):
            return Response({"detail": ERR_INSUFFICIENT_ROLE}, status=400)

        if team.idp_provisioned:
            return Response(
                {"detail": "This team is managed through your organization's identity provider."},
                status=403,
            )

        omt = None
        try:
            omt = OrganizationMemberTeam.objects.get(team=team, organizationmember=member)
        except OrganizationMemberTeam.DoesNotExist:
            pass

        else:
            self.create_audit_entry(
                request=request,
                organization=organization,
                target_object=omt.id,
                target_user_id=member.user_id,
                event=audit_log.get_event_id("MEMBER_LEAVE_TEAM"),
                data=omt.get_audit_log_data(),
            )
            omt.delete()

        return Response(serialize(team, request.user, TeamSerializer()), status=200)<|MERGE_RESOLUTION|>--- conflicted
+++ resolved
@@ -12,7 +12,6 @@
 from sentry.api.bases.organization import OrganizationPermission
 from sentry.api.exceptions import ResourceDoesNotExist
 from sentry.api.serializers import Serializer, serialize
-<<<<<<< HEAD
 from sentry.api.serializers.models.team import BaseTeamSerializer, TeamSerializer
 from sentry.apidocs.constants import (
     RESPONSE_ACCEPTED,
@@ -23,9 +22,6 @@
 )
 from sentry.apidocs.examples.team_examples import TeamExamples
 from sentry.apidocs.parameters import GlobalParams
-=======
-from sentry.api.serializers.models.team import TeamSerializer
->>>>>>> e7fac6c0
 from sentry.auth.access import Access
 from sentry.auth.superuser import is_active_superuser
 from sentry.models import (
@@ -91,22 +87,14 @@
 
 def _is_org_owner_or_manager(access: Access) -> bool:
     roles = access.get_organization_roles()
-<<<<<<< HEAD
-    return "owner" in roles or "manager" in roles
+    # only org owners and managers have org:write scope
+    return any("org:write" in role.scopes for role in roles)
 
 
 @extend_schema(tags=["Teams"])
 @region_silo_endpoint
 class OrganizationMemberTeamDetailsEndpoint(OrganizationMemberEndpoint):
     public = {"DELETE", "POST"}
-=======
-    # only org owners and managers have org:write scope
-    return any("org:write" in role.scopes for role in roles)
-
-
-@region_silo_endpoint
-class OrganizationMemberTeamDetailsEndpoint(OrganizationMemberEndpoint):
->>>>>>> e7fac6c0
     permission_classes = [TeamOrgMemberPermission]
 
     def _can_create_team_member(self, request: Request, team: Team) -> bool:
@@ -149,18 +137,10 @@
             return True
 
         # There is an edge case where org owners/managers cannot remove a member from a team they
-<<<<<<< HEAD
-        # are not part of using team:write. We need to check the org role before calling
-        # _has_elevated_scope because org admins have team:write scope, but are not allowed to
-        # remove members from teams they are not a part of.
-        if _is_org_owner_or_manager(request.access):
-            return _has_elevated_scope(request.access)
-=======
         # are not part of using team:write. We cannot explicitly check for team:write b/c org admins
         # have it but are only allowed to remove members from teams they are on.
         if _is_org_owner_or_manager(request.access):
             return True
->>>>>>> e7fac6c0
 
         return can_admin_team(request.access, team)
 
@@ -224,7 +204,6 @@
         member: OrganizationMember,
         team_slug: str,
     ) -> Response:
-<<<<<<< HEAD
         # NOTE: Required to use HTML for table b/c this markdown version doesn't support colspan.
         r"""
         This request can return various success codes depending on the context of the team:
@@ -294,16 +273,6 @@
 
         \*\*Team Admins must have both **`org:read`** and **`team:write`** scopes in their user auth
         token to utilize this endpoint
-=======
-        """
-        Join, request access to or add a member to a team.
-        If the user needs permission to join the team, an access request will
-        be generated and the returned status code will be 202.
-        If the user is already a member of the team, this will simply return
-        a 204.
-        If the team is provisioned through an identity provider, then the user
-        cannot join or request to join the team through Sentry.
->>>>>>> e7fac6c0
         """
         if not request.user.is_authenticated:
             return Response(status=status.HTTP_401_UNAUTHORIZED)
