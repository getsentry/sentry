--- conflicted
+++ resolved
@@ -207,50 +207,6 @@
     }
 
 
-<<<<<<< HEAD
-def get_organization_seer_consent_by_org_name(*, org_name: str) -> dict:
-    """
-    Look up organizations by integration name and check if any have seer consent.
-    Returns True if any organization with the given name has either seer acknowledgement
-    or github extension enabled.
-    """
-    from sentry.integrations.services.integration import integration_service
-
-    # Look up GitHub integrations with the given name
-    integrations = integration_service.get_integrations(
-        providers=["github"],
-    )
-
-    # Filter integrations by name
-    matching_integrations = [
-        integration for integration in integrations if integration.name == org_name
-    ]
-
-    # If no integrations found, no consent
-    if not matching_integrations:
-        return {"consent": False}
-
-    # Check each organization for consent
-    for integration in matching_integrations:
-        # Get organization integrations for this integration
-        org_integrations = integration_service.get_organization_integrations(
-            integration_id=integration.id
-        )
-
-        for org_integration in org_integrations:
-            seer_org_acknowledgement = get_seer_org_acknowledgement(
-                org_id=org_integration.organization_id
-            )
-            github_extension_enabled = org_integration.organization_id in options.get(
-                "github-extension.enabled-orgs"
-            )
-
-            # If any organization has consent, return True
-            if seer_org_acknowledgement or github_extension_enabled:
-                return {"consent": True}
-
-    # No organization has consent
-=======
 def get_organization_seer_consent_by_org_name(
     *, org_name: str, provider: str = "github"
 ) -> dict[str, bool]:
@@ -270,7 +226,6 @@
         except Organization.DoesNotExist:
             continue
 
->>>>>>> e1ebed36
     return {"consent": False}
 
 
