--- conflicted
+++ resolved
@@ -9,10 +9,7 @@
 from rest_framework import serializers
 from rest_framework.response import Response
 
-<<<<<<< HEAD
 from sentry import search
-=======
->>>>>>> cefdeb7a
 from sentry.api.base import DocSection
 from sentry.api.bases.project import ProjectEndpoint, ProjectEventPermission
 from sentry.api.fields import UserField
@@ -20,7 +17,6 @@
 from sentry.api.serializers.models.group import (
     SUBSCRIPTION_REASON_MAP, StreamGroupSerializer
 )
-from sentry.app import search
 from sentry.constants import DEFAULT_SORT_OPTION
 from sentry.db.models.query import create_or_update
 from sentry.models import (
