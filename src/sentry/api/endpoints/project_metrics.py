--- conflicted
+++ resolved
@@ -53,14 +53,18 @@
     owner = ApiOwner.TELEMETRY_EXPERIENCE
 
     def _create_audit_log_entry(
-        self, event_id: str, metric_mri: str, tags: Sequence[str], project: Project
+        self, event_id: str, metric_mri: str, tags: Optional[Sequence[str]], project: Project
     ):
+        audit_data = {"metric_mri": metric_mri, "project_slug": project.slug}
+        if tags is not None:
+            audit_data["tags"] = tags
+
         self.create_audit_entry(
             request=self.request,
             organization_id=project.organization_id,
             target_object=project.id,
             event=audit_log.get_event_id(event_id),
-            data={"metric_mri": metric_mri, "tags": tags, "project_slug": project.slug},
+            data=audit_data,
         )
 
     def _handle_by_operation_type(
@@ -74,33 +78,21 @@
         patched_metrics: Mapping[int, MetricBlocking] = {}
 
         if metric_operation_type == MetricOperationType.BLOCK_METRIC:
-<<<<<<< HEAD
-            block_metric(metric_mri, [project])
+            patched_metrics = block_metric(metric_mri, [project])
             self._create_audit_log_entry("METRIC_BLOCK", metric_mri, [], project)
         elif metric_operation_type == MetricOperationType.UNBLOCK_METRIC:
-            unblock_metric(metric_mri, [project])
+            patched_metrics = unblock_metric(metric_mri, [project])
             self._create_audit_log_entry("METRIC_UNBLOCK", metric_mri, [], project)
         elif metric_operation_type == MetricOperationType.BLOCK_TAGS:
             tags = request.data.get("tags") or []
-            block_tags_of_metric(metric_mri, set(tags), [project])
+            patched_metrics = block_tags_of_metric(metric_mri, set(tags), [project])
             self._create_audit_log_entry("METRIC_TAGS_BLOCK", metric_mri, tags, project)
         elif metric_operation_type == MetricOperationType.UNBLOCK_TAGS:
             tags = request.data.get("tags") or []
-            unblock_tags_of_metric(metric_mri, set(tags), [project])
+            patched_metrics = unblock_tags_of_metric(metric_mri, set(tags), [project])
             self._create_audit_log_entry("METRIC_TAGS_UNBLOCK", metric_mri, tags, project)
-=======
-            patched_metrics = block_metric(metric_mri, [project])
-        elif metric_operation_type == MetricOperationType.UNBLOCK_METRIC:
-            patched_metrics = unblock_metric(metric_mri, [project])
-        elif metric_operation_type == MetricOperationType.BLOCK_TAGS:
-            tags = request.data.get("tags") or []
-            patched_metrics = block_tags_of_metric(metric_mri, set(tags), [project])
-        elif metric_operation_type == MetricOperationType.UNBLOCK_TAGS:
-            tags = request.data.get("tags") or []
-            patched_metrics = unblock_tags_of_metric(metric_mri, set(tags), [project])
 
         return patched_metrics[project.id]
->>>>>>> 42c141a3
 
     def put(self, request: Request, project: Project) -> Response:
         metric_operation_type = MetricOperationType.from_request(request)
