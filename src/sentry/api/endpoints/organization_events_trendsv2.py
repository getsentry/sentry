import logging
import re

import sentry_sdk
from django.conf import settings
from rest_framework.exceptions import ParseError, ValidationError
from rest_framework.request import Request
from rest_framework.response import Response
from snuba_sdk import Column
from urllib3 import Retry

from sentry import features
from sentry.api.base import region_silo_endpoint
from sentry.api.bases import NoProjects, OrganizationEventsV2EndpointBase
from sentry.net.http import connection_from_url
from sentry.snuba import metrics_performance
from sentry.snuba.discover import create_result_key, zerofill
from sentry.snuba.metrics_performance import query
from sentry.snuba.referrer import Referrer
from sentry.utils import json
from sentry.utils.snuba import SnubaTSResult

logger = logging.getLogger(__name__)


IMPROVED = "improved"
REGRESSION = "regression"
TREND_TYPES = [IMPROVED, REGRESSION]

ads_connection_pool = connection_from_url(
    settings.ANOMALY_DETECTION_URL,
    retries=Retry(
        total=5,
        status_forcelist=[408, 429, 502, 503, 504],
    ),
    timeout=settings.ANOMALY_DETECTION_TIMEOUT,
)


def get_trends(snuba_io):
    response = ads_connection_pool.urlopen(
        "POST",
        "/trends/breakpoint-detector",
        body=json.dumps(snuba_io),
        headers={"content-type": "application/json;charset=utf-8"},
    )
    return json.loads(response.data)


@region_silo_endpoint
class OrganizationEventsNewTrendsStatsEndpoint(OrganizationEventsV2EndpointBase):
    def has_feature(self, organization, request):
        return features.has(
            "organizations:performance-new-trends", organization, actor=request.user
        )

    def get_trends_data(self, stats_data, request):
        trend_function = request.GET.get("trendFunction", "p50()")

        trends_request = {
            "data": None,
            "sort": None,
            "trendFunction": None,
        }

        trends_request["sort"] = request.GET.get("sort", "trend_percentage()")
        trends_request["trendFunction"] = trend_function
        trends_request["data"] = stats_data.data

        # send the data to microservice
        trends = get_trends(trends_request)
        sentry_sdk.set_tag("performance.trendsv2.trends", len(trends.get("data", [])) > 0)

        trending_transaction_names_stats = {}
        # TODO add proper pagination
        trending_events = trends["data"]

        for t in trending_events:
            transaction_name = t["transaction"]
            project = t["project"]
            t_p_key = project + "," + transaction_name
            trending_transaction_names_stats[t_p_key] = stats_data.data[t_p_key]

        return trending_events, trending_transaction_names_stats, trends_request

    def get(self, request: Request, organization) -> Response:
        if not self.has_feature(organization, request):
            return Response(status=404)

        try:
            params = self.get_snuba_params(request, organization)
        except NoProjects:
            return Response([])

        trend_type = request.GET.get("trendType", REGRESSION)
        if trend_type not in TREND_TYPES:
            raise ParseError(detail=f"{trend_type} is not a supported trend type")

        trend_function = request.GET.get("trendFunction", "p50()")

        selected_columns = self.get_field_list(organization, request)

        _query = request.GET.get("query")

        selected_columns.append(trend_function)
        request.yAxis = selected_columns
        top_events_limit = 56
        events_per_query = 8

        def get_top_events(selected_columns, user_query, params, orderby, limit, referrer):
            return query(
                selected_columns,
                query=user_query,
                params=params,
                orderby=orderby,
                limit=limit,
                referrer=referrer,
                auto_aggregations=True,
                use_aggregate_conditions=True,
            )

        def generate_top_transaction_query(events):
            top_transaction_names = [
                re.sub(r'"', '\\"', event.get("transaction")) for event in events
            ]
            top_transaction_as_str = ", ".join(
                f'"{transaction}"' for transaction in top_transaction_names
            )
            return f" transaction:[{top_transaction_as_str}]"

        def get_event_stats_metrics(_, user_query, params, rollup, zerofill_results, __):
            columns = selected_columns
            columns.append("count()")

            # Get top events
            top_events = get_top_events(
                columns,
                user_query=user_query,
                params=params,
                orderby=["-count()"],
                limit=top_events_limit,
                referrer=Referrer.API_TRENDS_GET_EVENT_STATS_V2_TOP_EVENTS.value,
            )

            sentry_sdk.set_tag(
                "performance.trendsv2.top_events", top_events.get("data", None) is not None
            )
            if len(top_events.get("data", [])) == 0:
                return {}

            data = top_events["data"]
            split_top_events = [
                data[i : i + events_per_query] for i in range(0, len(data), events_per_query)
            ]
            new_queries = [
                user_query + generate_top_transaction_query(t_e) for t_e in split_top_events
            ]

            result = metrics_performance.bulk_timeseries_query(
                selected_columns,
                new_queries,
                params,
                rollup=rollup,
                zerofill_results=zerofill_results,
                referrer=Referrer.API_TRENDS_GET_EVENT_STATS_V2_TIMESERIES.value,
                groupby=Column("transaction"),
                apply_formatting=False,
            )

            translated_groupby = ["transaction"]

            results = {}
            formatted_results = {}
            for index, item in enumerate(top_events["data"]):
                result_key = create_result_key(item, translated_groupby, {})
                results[result_key] = {"order": index, "data": [], "project": item["project"]}
            for row in result["data"]:
                result_key = create_result_key(row, translated_groupby, {})
                if result_key in results:
                    results[result_key]["data"].append(row)
                else:
                    # TODO filter out entries that don't have transaction or trend_function
                    logger.warning(
                        "trends.top-events.timeseries.key-mismatch",
                        extra={"result_key": result_key, "top_event_keys": list(results.keys())},
                    )
            for key, item in results.items():
                key = f'{item["project"]},{key}'
                formatted_results[key] = SnubaTSResult(
                    {
                        "data": zerofill(
                            item["data"], params["start"], params["end"], rollup, "time"
                        )
                        if zerofill_results
                        else item["data"],
                        "project": item["project"],
                        "isMetricsData": True,
                        "order": item["order"],
                        "meta": result["meta"],
                    },
                    params["start"],
                    params["end"],
                    rollup,
                )
            return formatted_results

        try:
            stats_data = self.get_event_stats_data(
                request,
                organization,
                get_event_stats_metrics,
                top_events=events_per_query,
                query_column=trend_function,
                params=params,
                query=_query,
            )

            sentry_sdk.set_tag("performance.trendsv2.stats_data", bool(stats_data))

            # handle empty response
            if not bool(stats_data):
                return Response(
                    {
                        "events": self.handle_results_with_meta(
                            request,
                            organization,
                            params["project_id"],
                            {"data": [], "meta": {"isMetricsData": True}},
                            True,
                        ),
                        "stats": {},
                    },
                    status=200,
                )

            response = Response(stats_data)

<<<<<<< HEAD
            (
                trending_events,
                trending_transaction_names_stats,
                trends_request,
            ) = self.get_trends_data(response, request)
=======
            trends_request = {
                "data": None,
                "sort": None,
                "trendFunction": None,
            }

            trends_request["sort"] = request.GET.get("sort", "trend_percentage()")
            trends_request["trendFunction"] = trend_function
            trends_request["data"] = response.data

            # send the data to microservice
            trends = get_trends(trends_request)
            sentry_sdk.set_tag("performance.trendsv2.trends", len(trends.get("data", [])) > 0)

            trending_transaction_names_stats = {}
            # TODO add proper pagination
            trending_events = trends["data"][:5]
            for t in trending_events:
                transaction_name = t["transaction"]
                project = t["project"]
                t_p_key = project + "," + transaction_name
                if t_p_key in response.data:
                    trending_transaction_names_stats[t_p_key] = response.data[t_p_key]
                else:
                    logger.warning(
                        "trends.trends-request.timeseries.key-mismatch",
                        extra={"result_key": t_p_key, "timeseries_keys": response.data.keys()},
                    )
>>>>>>> e7456f13

            # send the results back to the client
            return Response(
                {
                    "events": self.handle_results_with_meta(
                        request,
                        organization,
                        params["project_id"],
                        {"data": trending_events, "meta": {"isMetricsData": True}},
                        True,
                    ),
                    "stats": trending_transaction_names_stats,
                    # temporary change to see what stats data is returned
                    "raw_stats": trends_request
                    if features.has(
                        "organizations:performance-trendsv2-dev-only",
                        organization,
                        actor=request.user,
                    )
                    else {},
                },
                status=200,
            )
        # TODO check if this is applicable here
        except ValidationError:
            return Response({"detail": "Comparison period is outside retention window"}, status=400)<|MERGE_RESOLUTION|>--- conflicted
+++ resolved
@@ -79,7 +79,13 @@
             transaction_name = t["transaction"]
             project = t["project"]
             t_p_key = project + "," + transaction_name
-            trending_transaction_names_stats[t_p_key] = stats_data.data[t_p_key]
+            if t_p_key in stats_data.data:
+                trending_transaction_names_stats[t_p_key] = stats_data.data[t_p_key]
+            else:
+                logger.warning(
+                    "trends.trends-request.timeseries.key-mismatch",
+                    extra={"result_key": t_p_key, "timeseries_keys": stats_data.data.keys()},
+                )
 
         return trending_events, trending_transaction_names_stats, trends_request
 
@@ -235,42 +241,11 @@
 
             response = Response(stats_data)
 
-<<<<<<< HEAD
             (
                 trending_events,
                 trending_transaction_names_stats,
                 trends_request,
             ) = self.get_trends_data(response, request)
-=======
-            trends_request = {
-                "data": None,
-                "sort": None,
-                "trendFunction": None,
-            }
-
-            trends_request["sort"] = request.GET.get("sort", "trend_percentage()")
-            trends_request["trendFunction"] = trend_function
-            trends_request["data"] = response.data
-
-            # send the data to microservice
-            trends = get_trends(trends_request)
-            sentry_sdk.set_tag("performance.trendsv2.trends", len(trends.get("data", [])) > 0)
-
-            trending_transaction_names_stats = {}
-            # TODO add proper pagination
-            trending_events = trends["data"][:5]
-            for t in trending_events:
-                transaction_name = t["transaction"]
-                project = t["project"]
-                t_p_key = project + "," + transaction_name
-                if t_p_key in response.data:
-                    trending_transaction_names_stats[t_p_key] = response.data[t_p_key]
-                else:
-                    logger.warning(
-                        "trends.trends-request.timeseries.key-mismatch",
-                        extra={"result_key": t_p_key, "timeseries_keys": response.data.keys()},
-                    )
->>>>>>> e7456f13
 
             # send the results back to the client
             return Response(
