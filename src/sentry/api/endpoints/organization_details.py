from __future__ import annotations

import logging
from copy import copy
from datetime import datetime, timedelta, timezone
from typing import TypedDict

from django.db import models, router, transaction
from django.db.models.query_utils import DeferredAttribute
from django.urls import reverse
from django.utils import timezone as django_timezone
from django.utils.functional import cached_property
from drf_spectacular.utils import OpenApiResponse, extend_schema, extend_schema_serializer
from rest_framework import serializers, status

from bitfield.types import BitHandler
from sentry import audit_log, roles
from sentry.api.api_publish_status import ApiPublishStatus
from sentry.api.base import ONE_DAY, region_silo_endpoint
from sentry.api.bases.organization import OrganizationEndpoint
from sentry.api.decorators import sudo_required
from sentry.api.endpoints.project_details import MAX_SENSITIVE_FIELD_CHARS
from sentry.api.fields import AvatarField
from sentry.api.fields.empty_integer import EmptyIntegerField
from sentry.api.serializers import serialize
from sentry.api.serializers.models import organization as org_serializers
from sentry.api.serializers.models.organization import (
    BaseOrganizationSerializer,
    DetailedOrganizationSerializerWithProjectsAndTeams,
    TrustedRelaySerializer,
)
<<<<<<< HEAD
from sentry.apidocs.constants import (
    RESPONSE_CONFLICT,
    RESPONSE_FORBIDDEN,
    RESPONSE_NOT_FOUND,
    RESPONSE_UNAUTHORIZED,
)
from sentry.apidocs.examples.organization_examples import OrganizationExamples
from sentry.apidocs.parameters import GlobalParams, OrganizationParams
=======
from sentry.auth.services.auth import auth_service
>>>>>>> f468264d
from sentry.auth.staff import is_active_staff
from sentry.constants import (
    ACCOUNT_RATE_LIMIT_DEFAULT,
    AI_SUGGESTED_SOLUTION,
    ALERTS_MEMBER_WRITE_DEFAULT,
    ATTACHMENTS_ROLE_DEFAULT,
    DATA_CONSENT_DEFAULT,
    DEBUG_FILES_ROLE_DEFAULT,
    EVENTS_MEMBER_ADMIN_DEFAULT,
    EXTRAPOLATE_METRICS_DEFAULT,
    GITHUB_COMMENT_BOT_DEFAULT,
    ISSUE_ALERTS_THREAD_DEFAULT,
    JOIN_REQUESTS_DEFAULT,
    LEGACY_RATE_LIMIT_OPTIONS,
    METRIC_ALERTS_THREAD_DEFAULT,
    METRICS_ACTIVATE_LAST_FOR_GAUGES_DEFAULT,
    METRICS_ACTIVATE_PERCENTILES_DEFAULT,
    PROJECT_RATE_LIMIT_DEFAULT,
    REQUIRE_SCRUB_DATA_DEFAULT,
    REQUIRE_SCRUB_DEFAULTS_DEFAULT,
    REQUIRE_SCRUB_IP_ADDRESS_DEFAULT,
    SAFE_FIELDS_DEFAULT,
    SCRAPE_JAVASCRIPT_DEFAULT,
    SENSITIVE_FIELDS_DEFAULT,
)
from sentry.datascrubbing import validate_pii_config_update, validate_pii_selectors
from sentry.hybridcloud.rpc import IDEMPOTENCY_KEY_LENGTH
from sentry.integrations.utils.codecov import has_codecov_integration
from sentry.lang.native.utils import (
    STORE_CRASH_REPORTS_DEFAULT,
    STORE_CRASH_REPORTS_MAX,
    convert_crashreport_count,
)
from sentry.models.avatars.organization_avatar import OrganizationAvatar
from sentry.models.options.organization_option import OrganizationOption
from sentry.models.organization import Organization, OrganizationStatus
from sentry.models.scheduledeletion import RegionScheduledDeletion
from sentry.models.useremail import UserEmail
from sentry.services.hybrid_cloud.organization import organization_service
from sentry.services.hybrid_cloud.organization.model import (
    RpcOrganization,
    RpcOrganizationDeleteResponse,
    RpcOrganizationDeleteState,
)
from sentry.services.hybrid_cloud.user.serial import serialize_generic_user
from sentry.services.organization.provisioning import (
    OrganizationSlugCollisionException,
    organization_provisioning_service,
)
from sentry.utils.audit import create_audit_entry

ERR_DEFAULT_ORG = "You cannot remove the default organization."
ERR_NO_USER = "This request requires an authenticated user."
ERR_NO_2FA = "Cannot require two-factor authentication without personal two-factor enabled."
ERR_SSO_ENABLED = "Cannot require two-factor authentication with SSO enabled"
ERR_EMAIL_VERIFICATION = "Cannot require email verification before verifying your email address."
ERR_3RD_PARTY_PUBLISHED_APP = "Cannot delete an organization that owns a published integration. Contact support if you need assistance."
ERR_PLAN_REQUIRED = "A paid plan is required to enable this feature."

ORG_OPTIONS = (
    # serializer field name, option key name, type, default value
    (
        "projectRateLimit",
        "sentry:project-rate-limit",
        int,
        PROJECT_RATE_LIMIT_DEFAULT,
    ),
    (
        "accountRateLimit",
        "sentry:account-rate-limit",
        int,
        ACCOUNT_RATE_LIMIT_DEFAULT,
    ),
    ("dataScrubber", "sentry:require_scrub_data", bool, REQUIRE_SCRUB_DATA_DEFAULT),
    ("sensitiveFields", "sentry:sensitive_fields", list, SENSITIVE_FIELDS_DEFAULT),
    ("safeFields", "sentry:safe_fields", list, SAFE_FIELDS_DEFAULT),
    (
        "scrapeJavaScript",
        "sentry:scrape_javascript",
        bool,
        SCRAPE_JAVASCRIPT_DEFAULT,
    ),
    (
        "dataScrubberDefaults",
        "sentry:require_scrub_defaults",
        bool,
        REQUIRE_SCRUB_DEFAULTS_DEFAULT,
    ),
    (
        "storeCrashReports",
        "sentry:store_crash_reports",
        convert_crashreport_count,
        STORE_CRASH_REPORTS_DEFAULT,
    ),
    (
        "attachmentsRole",
        "sentry:attachments_role",
        str,
        ATTACHMENTS_ROLE_DEFAULT,
    ),
    (
        "debugFilesRole",
        "sentry:debug_files_role",
        str,
        DEBUG_FILES_ROLE_DEFAULT,
    ),
    (
        "eventsMemberAdmin",
        "sentry:events_member_admin",
        bool,
        EVENTS_MEMBER_ADMIN_DEFAULT,
    ),
    (
        "alertsMemberWrite",
        "sentry:alerts_member_write",
        bool,
        ALERTS_MEMBER_WRITE_DEFAULT,
    ),
    (
        "scrubIPAddresses",
        "sentry:require_scrub_ip_address",
        bool,
        REQUIRE_SCRUB_IP_ADDRESS_DEFAULT,
    ),
    ("relayPiiConfig", "sentry:relay_pii_config", str, None),
    ("allowJoinRequests", "sentry:join_requests", bool, JOIN_REQUESTS_DEFAULT),
    ("apdexThreshold", "sentry:apdex_threshold", int, None),
    (
        "aiSuggestedSolution",
        "sentry:ai_suggested_solution",
        bool,
        AI_SUGGESTED_SOLUTION,
    ),
    (
        "githubPRBot",
        "sentry:github_pr_bot",
        bool,
        GITHUB_COMMENT_BOT_DEFAULT,
    ),
    (
        "githubOpenPRBot",
        "sentry:github_open_pr_bot",
        bool,
        GITHUB_COMMENT_BOT_DEFAULT,
    ),
    (
        "githubNudgeInvite",
        "sentry:github_nudge_invite",
        bool,
        GITHUB_COMMENT_BOT_DEFAULT,
    ),
    ("aggregatedDataConsent", "sentry:aggregated_data_consent", bool, DATA_CONSENT_DEFAULT),
    ("genAIConsent", "sentry:gen_ai_consent", bool, DATA_CONSENT_DEFAULT),
    (
        "issueAlertsThreadFlag",
        "sentry:issue_alerts_thread_flag",
        bool,
        ISSUE_ALERTS_THREAD_DEFAULT,
    ),
    (
        "metricAlertsThreadFlag",
        "sentry:metric_alerts_thread_flag",
        bool,
        METRIC_ALERTS_THREAD_DEFAULT,
    ),
    (
        "metricsActivatePercentiles",
        "sentry:metrics_activate_percentiles",
        bool,
        METRICS_ACTIVATE_PERCENTILES_DEFAULT,
    ),
    (
        "metricsActivateLastForGauges",
        "sentry:metrics_activate_last_for_gauges",
        bool,
        METRICS_ACTIVATE_LAST_FOR_GAUGES_DEFAULT,
    ),
    ("extrapolateMetrics", "sentry:extrapolate_metrics", bool, EXTRAPOLATE_METRICS_DEFAULT),
)

DELETION_STATUSES = frozenset(
    [OrganizationStatus.PENDING_DELETION, OrganizationStatus.DELETION_IN_PROGRESS]
)

UNSAVED = object()
DEFERRED = object()


class OrganizationSerializer(BaseOrganizationSerializer):
    accountRateLimit = EmptyIntegerField(
        min_value=0, max_value=1000000, required=False, allow_null=True
    )
    projectRateLimit = EmptyIntegerField(
        min_value=50, max_value=100, required=False, allow_null=True
    )
    avatar = AvatarField(required=False, allow_null=True)
    avatarType = serializers.ChoiceField(
        choices=(("upload", "upload"), ("letter_avatar", "letter_avatar")),
        required=False,
        allow_null=True,
    )

    openMembership = serializers.BooleanField(required=False)
    allowSharedIssues = serializers.BooleanField(required=False)
    enhancedPrivacy = serializers.BooleanField(required=False)
    dataScrubber = serializers.BooleanField(required=False)
    dataScrubberDefaults = serializers.BooleanField(required=False)
    sensitiveFields = serializers.ListField(child=serializers.CharField(), required=False)
    safeFields = serializers.ListField(child=serializers.CharField(), required=False)
    storeCrashReports = serializers.IntegerField(
        min_value=-1, max_value=STORE_CRASH_REPORTS_MAX, required=False
    )
    attachmentsRole = serializers.CharField(required=True)
    debugFilesRole = serializers.CharField(required=True)
    eventsMemberAdmin = serializers.BooleanField(required=False)
    alertsMemberWrite = serializers.BooleanField(required=False)
    scrubIPAddresses = serializers.BooleanField(required=False)
    scrapeJavaScript = serializers.BooleanField(required=False)
    isEarlyAdopter = serializers.BooleanField(required=False)
    aiSuggestedSolution = serializers.BooleanField(required=False)
    codecovAccess = serializers.BooleanField(required=False)
    githubOpenPRBot = serializers.BooleanField(required=False)
    githubNudgeInvite = serializers.BooleanField(required=False)
    githubPRBot = serializers.BooleanField(required=False)
    issueAlertsThreadFlag = serializers.BooleanField(required=False)
    metricAlertsThreadFlag = serializers.BooleanField(required=False)
    metricsActivatePercentiles = serializers.BooleanField(required=False)
    metricsActivateLastForGauges = serializers.BooleanField(required=False)
    aggregatedDataConsent = serializers.BooleanField(required=False)
    genAIConsent = serializers.BooleanField(required=False)
    require2FA = serializers.BooleanField(required=False)
    requireEmailVerification = serializers.BooleanField(required=False)
    trustedRelays = serializers.ListField(child=TrustedRelaySerializer(), required=False)
    allowJoinRequests = serializers.BooleanField(required=False)
    relayPiiConfig = serializers.CharField(required=False, allow_blank=True, allow_null=True)
    apdexThreshold = serializers.IntegerField(min_value=1, required=False)
    extrapolateMetrics = serializers.BooleanField(required=False)

    @cached_property
    def _has_legacy_rate_limits(self):
        org = self.context["organization"]
        return OrganizationOption.objects.filter(
            organization=org, key__in=LEGACY_RATE_LIMIT_OPTIONS
        ).exists()

    def _has_sso_enabled(self):
        org = self.context["organization"]
        org_auth_provider = auth_service.get_auth_provider(organization_id=org.id)
        return org_auth_provider is not None

    def validate_relayPiiConfig(self, value):
        organization = self.context["organization"]
        return validate_pii_config_update(organization, value)

    def validate_sensitiveFields(self, value):
        if value and not all(value):
            raise serializers.ValidationError("Empty values are not allowed.")
        if sum(map(len, value)) > MAX_SENSITIVE_FIELD_CHARS:
            raise serializers.ValidationError("List of sensitive fields is too long.")
        return value

    def validate_safeFields(self, value):
        if value and not all(value):
            raise serializers.ValidationError("Empty values are not allowed.")
        return validate_pii_selectors(value)

    def validate_attachmentsRole(self, value):
        try:
            roles.get(value)
        except KeyError:
            raise serializers.ValidationError("Invalid role")
        return value

    def validate_debugFilesRole(self, value):
        try:
            roles.get(value)
        except KeyError:
            raise serializers.ValidationError("Invalid role")
        return value

    def validate_require2FA(self, value):
        user = self.context["user"]
        has_2fa = user.has_2fa()
        if value and not has_2fa:
            raise serializers.ValidationError(ERR_NO_2FA)

        if value and self._has_sso_enabled():
            raise serializers.ValidationError(ERR_SSO_ENABLED)
        return value

    def validate_requireEmailVerification(self, value):
        user = self.context["user"]
        has_verified = UserEmail.objects.get_primary_email(user).is_verified
        if value and not has_verified:
            raise serializers.ValidationError(ERR_EMAIL_VERIFICATION)
        return value

    def validate_trustedRelays(self, value):
        from sentry import features

        organization = self.context["organization"]
        request = self.context["request"]
        has_relays = features.has("organizations:relay", organization, actor=request.user)
        if not has_relays:
            raise serializers.ValidationError(
                "Organization does not have the relay feature enabled"
            )

        # make sure we don't have multiple instances of one public key
        public_keys = set()
        if value is not None:
            for key_info in value:
                key = key_info.get("public_key")
                if key in public_keys:
                    raise serializers.ValidationError(f"Duplicated key in Trusted Relays: '{key}'")
                public_keys.add(key)

        return value

    def validate_accountRateLimit(self, value):
        if not self._has_legacy_rate_limits:
            raise serializers.ValidationError(
                "The accountRateLimit option cannot be configured for this organization"
            )
        return value

    def validate_projectRateLimit(self, value):
        if not self._has_legacy_rate_limits:
            raise serializers.ValidationError(
                "The accountRateLimit option cannot be configured for this organization"
            )
        return value

    def validate(self, attrs):
        attrs = super().validate(attrs)
        if attrs.get("avatarType") == "upload":
            has_existing_file = OrganizationAvatar.objects.filter(
                organization=self.context["organization"], file_id__isnull=False
            ).exists()
            if not has_existing_file and not attrs.get("avatar"):
                raise serializers.ValidationError(
                    {"avatarType": "Cannot set avatarType to upload without avatar"}
                )
        return attrs

    def save_trusted_relays(self, incoming, changed_data, organization):
        timestamp_now = datetime.now(timezone.utc).isoformat()
        option_key = "sentry:trusted-relays"
        try:
            # get what we already have
            existing = OrganizationOption.objects.get(organization=organization, key=option_key)

            key_dict = {val.get("public_key"): val for val in existing.value}
            original_number_of_keys = len(existing.value)
        except OrganizationOption.DoesNotExist:
            key_dict = {}  # we don't have anything set
            original_number_of_keys = 0
            existing = None

        modified = False
        for option in incoming:
            public_key = option.get("public_key")
            existing_info = key_dict.get(public_key, {})

            option["created"] = existing_info.get("created", timestamp_now)
            option["last_modified"] = existing_info.get("last_modified")

            # check if we modified the current public_key info and update last_modified if we did
            if (
                not existing_info
                or existing_info.get("name") != option.get("name")
                or existing_info.get("description") != option.get("description")
            ):
                option["last_modified"] = timestamp_now
                modified = True

        # check to see if the only modifications were some deletions (which are not captured in the loop above)
        if len(incoming) != original_number_of_keys:
            modified = True

        if modified:
            # we have some modifications create a log message
            if existing is not None:
                # generate an update log message
                changed_data["trustedRelays"] = f"from {existing} to {incoming}"
                existing.value = incoming
                existing.save()
            else:
                # first time we set trusted relays, generate a create log message
                changed_data["trustedRelays"] = f"to {incoming}"
                OrganizationOption.objects.set_value(
                    organization=organization, key=option_key, value=incoming
                )

        return incoming

    def save(self):
        from sentry import features

        org = self.context["organization"]
        changed_data = {}
        if not hasattr(org, "__data"):
            update_tracked_data(org)

        data = self.validated_data

        for key, option, type_, default_value in ORG_OPTIONS:
            if key not in data:
                continue
            try:
                option_inst = OrganizationOption.objects.get(organization=org, key=option)
                update_tracked_data(option_inst)
            except OrganizationOption.DoesNotExist:
                OrganizationOption.objects.set_value(
                    organization=org, key=option, value=type_(data[key])
                )

                if data[key] != default_value:
                    changed_data[key] = f"to {data[key]}"
            else:
                option_inst.value = data[key]
                # check if ORG_OPTIONS changed
                if has_changed(option_inst, "value"):
                    old_val = old_value(option_inst, "value")
                    changed_data[key] = f"from {old_val} to {option_inst.value}"
                option_inst.save()

        trusted_relay_info = data.get("trustedRelays")
        if trusted_relay_info is not None:
            self.save_trusted_relays(trusted_relay_info, changed_data, org)

        if "openMembership" in data:
            org.flags.allow_joinleave = data["openMembership"]
        if "allowSharedIssues" in data:
            org.flags.disable_shared_issues = not data["allowSharedIssues"]
        if "enhancedPrivacy" in data:
            org.flags.enhanced_privacy = data["enhancedPrivacy"]
        if "isEarlyAdopter" in data:
            org.flags.early_adopter = data["isEarlyAdopter"]
        if "codecovAccess" in data:
            org.flags.codecov_access = data["codecovAccess"]
        if "require2FA" in data:
            org.flags.require_2fa = data["require2FA"]
        if (
            features.has("organizations:required-email-verification", org)
            and "requireEmailVerification" in data
        ):
            org.flags.require_email_verification = data["requireEmailVerification"]
        if "name" in data:
            org.name = data["name"]
        if "slug" in data:
            org.slug = data["slug"]

        org_tracked_field = {
            "name": org.name,
            "slug": org.slug,
            "default_role": org.default_role,
            "flag_field": {
                "allow_joinleave": org.flags.allow_joinleave.is_set,
                "enhanced_privacy": org.flags.enhanced_privacy.is_set,
                "disable_shared_issues": org.flags.disable_shared_issues.is_set,
                "early_adopter": org.flags.early_adopter.is_set,
                "require_2fa": org.flags.require_2fa.is_set,
                "codecov_access": org.flags.codecov_access.is_set,
            },
        }

        # check if fields changed
        for f, v in org_tracked_field.items():
            if f != "flag_field":
                if has_changed(org, f):
                    old_val = old_value(org, f)
                    changed_data[f] = f"from {old_val} to {v}"
            else:
                # check if flag fields changed
                for f, v in org_tracked_field["flag_field"].items():
                    if flag_has_changed(org, f):
                        changed_data[f] = f"to {v}"

        org.save()

        if "avatar" in data or "avatarType" in data:
            OrganizationAvatar.save_avatar(
                relation={"organization": org},
                type=data.get("avatarType", "upload"),
                avatar=data.get("avatar"),
                filename=f"{org.slug}.png",
            )
        if data.get("require2FA") is True:
            org.handle_2fa_required(self.context["request"])
        if (
            features.has("organizations:required-email-verification", org)
            and data.get("requireEmailVerification") is True
        ):
            org.handle_email_verification_required(self.context["request"])
        return org, changed_data


class OwnerOrganizationSerializer(OrganizationSerializer):
    defaultRole = serializers.ChoiceField(choices=roles.get_choices())
    cancelDeletion = serializers.BooleanField(required=False)
    idempotencyKey = serializers.CharField(max_length=IDEMPOTENCY_KEY_LENGTH, required=False)

    def save(self, *args, **kwargs):
        org = self.context["organization"]
        update_tracked_data(org)
        data = self.validated_data
        cancel_deletion = "cancelDeletion" in data and org.status in DELETION_STATUSES
        if "defaultRole" in data:
            org.default_role = data["defaultRole"]
        if cancel_deletion:
            org.status = OrganizationStatus.ACTIVE
        return super().save(*args, **kwargs)


from rest_framework.request import Request
from rest_framework.response import Response


def post_org_pending_deletion(
    *, request: Request, org_delete_response: RpcOrganizationDeleteResponse
):
    if org_delete_response.response_state == RpcOrganizationDeleteState.PENDING_DELETION:
        updated_organization = org_delete_response.updated_organization
        assert updated_organization

        entry = create_audit_entry(
            request=request,
            organization=updated_organization,
            target_object=updated_organization.id,
            event=audit_log.get_event_id("ORG_REMOVE"),
            data=updated_organization.get_audit_log_data(),
            transaction_id=org_delete_response.schedule_guid,
        )

        delete_confirmation_args: DeleteConfirmationArgs = dict(
            username=request.user.get_username(),
            ip_address=entry.ip_address,
            deletion_datetime=entry.datetime,
            countdown=ONE_DAY,
            organization=updated_organization,
        )
        send_delete_confirmation(delete_confirmation_args)


@extend_schema_serializer(
    exclude_fields=[
        "accountRateLimit",
        "projectRateLimit",
        "requireEmailVerification",
        "apdexThreshold",
        "genAIConsent",
        "metricsActivatePercentiles",
        "metricsActivateLastForGauges",
    ]
)
class OrganizationDetailsPutSerializer(serializers.Serializer):
    # general
    slug = serializers.CharField(
        max_length=50,
        help_text="The new slug for the organization, which needs to be unique.",
        required=False,
    )
    name = serializers.CharField(
        max_length=64, help_text="The new name for the organization.", required=False
    )
    isEarlyAdopter = serializers.BooleanField(
        help_text="Specify `true` to opt-in to new features before they're released to the public.",
        required=False,
    )
    aiSuggestedSolution = serializers.BooleanField(
        help_text="Specify `true` to opt-in to [AI Suggested Solution](/product/issues/issue-details/ai-suggested-solution/) to get AI help on how to solve an issue.",
        required=False,
    )
    codecovAccess = serializers.BooleanField(
        help_text="Specify `true` to enable Code Coverage Insights. This feature is only available for organizations on the Team plan and above. Learn more about Codecov [here](/product/codecov/).",
        required=False,
    )

    # membership
    defaultRole = serializers.ChoiceField(
        choices=roles.get_choices(),
        help_text="The default role new members will receive.",
        required=False,
    )
    openMembership = serializers.BooleanField(
        help_text="Specify `true` to allow organization members to freely join any team.",
        required=False,
    )
    eventsMemberAdmin = serializers.BooleanField(
        help_text="Specify `true` to allow members to delete events (including the delete & discard action) by granting them the `event:admin` scope.",
        required=False,
    )
    alertsMemberWrite = serializers.BooleanField(
        help_text="Specify `true` to allow members to create, edit, and delete alert rules by granting them the `alerts:write` scope.",
        required=False,
    )
    attachmentsRole = serializers.ChoiceField(
        choices=roles.get_choices(),
        help_text="The role required to download event attachments, such as native crash reports or log files.",
        required=False,
    )
    debugFilesRole = serializers.ChoiceField(
        choices=roles.get_choices(),
        help_text="The role required to download debug information files, ProGuard mappings and source maps.",
        required=False,
    )

    # avatar
    avatarType = serializers.ChoiceField(
        choices=(("letter_avatar", "Use initials"), ("upload", "Upload an image")),
        help_text="The type of display picture for the organization.",
        required=False,
    )
    avatar = serializers.CharField(
        help_text="The image to upload as the organization avatar, in base64. Required if `avatarType` is `upload`.",
        required=False,
    )

    # security & privacy
    require2FA = serializers.BooleanField(
        help_text="Specify `true` to require and enforce two-factor authentication for all members.",
        required=False,
    )
    allowSharedIssues = serializers.BooleanField(
        help_text="Specify `true` to allow sharing of limited details on issues to anonymous users.",
        required=False,
    )
    enhancedPrivacy = serializers.BooleanField(
        help_text="Specify `true` to enable enhanced privacy controls to limit personally identifiable information (PII) as well as source code in things like notifications.",
        required=False,
    )
    scrapeJavaScript = serializers.BooleanField(
        help_text="Specify `true` to allow Sentry to scrape missing JavaScript source context when possible.",
        required=False,
    )
    storeCrashReports = serializers.ChoiceField(
        choices=(
            (0, "Disabled"),
            (1, "1 per issue"),
            (5, "5 per issue"),
            (10, "10 per issue"),
            (20, "20 per issue"),
            (50, "50 per issue"),
            (100, "100 per issue"),
            (-1, "Unlimited"),
        ),
        help_text="How many native crash reports (such as Minidumps for improved processing and download in issue details) to store per issue.",
        required=False,
    )
    allowJoinRequests = serializers.BooleanField(
        help_text="Specify `true` to allow users to request to join your organization.",
        required=False,
    )

    # data scrubbing
    dataScrubber = serializers.BooleanField(
        help_text="Specify `true` to require server-side data scrubbing for all projects.",
        required=False,
    )
    dataScrubberDefaults = serializers.BooleanField(
        help_text="Specify `true` to apply the default scrubbers to prevent things like passwords and credit cards from being stored for all projects.",
        required=False,
    )
    sensitiveFields = serializers.ListField(
        child=serializers.CharField(),
        help_text="A list of additional global field names to match against when scrubbing data for all projects.",
        required=False,
    )
    safeFields = serializers.ListField(
        child=serializers.CharField(),
        help_text="A list of global field names which data scrubbers should ignore.",
        required=False,
    )
    scrubIPAddresses = serializers.BooleanField(
        help_text="Specify `true` to prevent IP addresses from being stored for new events on all projects.",
        required=False,
    )
    relayPiiConfig = serializers.CharField(
        help_text="""Advanced data scrubbing rules that can be configured for each project as a JSON string. The new rules will only apply to new incoming events. For more details on advanced data scrubbing, see our [full documentation](/security-legal-pii/scrubbing/advanced-datascrubbing/).

> Warning: Calling this endpoint with this field fully overwrites the advanced data scrubbing rules.

Below is an example of a payload for a set of advanced data scrubbing rules for masking credit card numbers from the log message (equivalent to `[Mask] [Credit card numbers] from [$message]` in the Sentry app) and removing a specific key called `foo` (equivalent to `[Remove] [Anything] from [extra.foo]` in the Sentry app):
```json
{
    relayPiiConfig: "{\\"rules\":{\\"0\\":{\\"type\\":\\"creditcard\\",\\"redaction\\":{\\"method\\":\\"mask\\"}},\\"1\\":{\\"type\\":\\"anything\\",\\"redaction\\":{\\"method\\":\\"remove\\"}}},\\"applications\\":{\\"$message\\":[\\"0\\"],\\"extra.foo\\":[\\"1\\"]}}"
}
```
        """,
        required=False,
    )

    # relay
    trustedRelays = serializers.ListField(
        child=serializers.JSONField(),
        help_text="""A list of local Relays (the name, public key, and description as a JSON) registered for the organization. This feature is only available for organizations on the Business and Enterprise plans. Read more about Relay [here](/product/relay/).

                                          Below is an example of a list containing a single local Relay registered for the organization:
                                          ```json
                                          {
                                            trustedRelays: [
                                                {
                                                    name: "my-relay",
                                                    publicKey: "eiwr9fdruw4erfh892qy4493reyf89ur34wefd90h",
                                                    description: "Configuration for my-relay."
                                                }
                                            ]
                                          }
                                          ```
                                          """,
        required=False,
    )

    # github features
    githubPRBot = serializers.BooleanField(
        help_text="Specify `true` to allow Sentry to comment on recent pull requests suspected of causing issues. Requires a GitHub integration.",
        required=False,
    )
    githubOpenPRBot = serializers.BooleanField(
        help_text="Specify `true` to allow Sentry to comment on open pull requests to show recent error issues for the code being changed. Requires a GitHub integration.",
        required=False,
    )
    githubNudgeInvite = serializers.BooleanField(
        help_text="Specify `true` to allow Sentry to detect users committing to your GitHub repositories that are not part of your Sentry organization. Requires a GitHub integration.",
        required=False,
    )

    # slack features
    issueAlertsThreadFlag = serializers.BooleanField(
        help_text="Specify `true` to allow the Sentry Slack integration to post replies in threads for an Issue Alert notification. Requires a Slack integration.",
        required=False,
    )
    metricAlertsThreadFlag = serializers.BooleanField(
        help_text="Specify `true` to allow the Sentry Slack integration to post replies in threads for a Metric Alert notification. Requires a Slack integration.",
        required=False,
    )

    # legal and compliance
    aggregatedDataConsent = serializers.BooleanField(
        help_text="Specify `true` to let Sentry use your error messages, stack traces, spans, and DOM interactions data for issue workflow and other product improvements.",
        required=False,
    )

    # restore org
    cancelDeletion = serializers.BooleanField(
        help_text="Specify `true` to restore an organization that is pending deletion.",
        required=False,
    )

    # private attributes
    # legacy features
    accountRateLimit = serializers.IntegerField(
        min_value=ACCOUNT_RATE_LIMIT_DEFAULT, required=False
    )
    projectRateLimit = serializers.IntegerField(
        min_value=PROJECT_RATE_LIMIT_DEFAULT, required=False
    )
    requireEmailVerification = serializers.BooleanField(required=False)
    apdexThreshold = serializers.IntegerField(required=False)

    # TODO: publish when GA'd
    genAIConsent = serializers.BooleanField(required=False)
    metricsActivatePercentiles = serializers.BooleanField(required=False)
    metricsActivateLastForGauges = serializers.BooleanField(required=False)


# NOTE: We override the permission class of this endpoint in getsentry with the OrganizationDetailsPermission class
@extend_schema(tags=["Organizations"])
@region_silo_endpoint
class OrganizationDetailsEndpoint(OrganizationEndpoint):
    publish_status = {
        "DELETE": ApiPublishStatus.PRIVATE,
        "GET": ApiPublishStatus.PUBLIC,
        "PUT": ApiPublishStatus.PUBLIC,
    }

    @extend_schema(
        operation_id="Retrieve an Organization",
        parameters=[GlobalParams.ORG_ID_OR_SLUG, OrganizationParams.DETAILED],
        request=None,
        responses={
            200: org_serializers.OrganizationSerializer,
            401: RESPONSE_UNAUTHORIZED,
            403: RESPONSE_FORBIDDEN,
            404: RESPONSE_NOT_FOUND,
        },
        examples=OrganizationExamples.RETRIEVE_ORGANIZATION,
    )
    def get(self, request: Request, organization) -> Response:
        """
        Return details on an individual organization, including various details
        such as membership access and teams.
        """
        # This param will be used to determine if we should include feature flags in the response
        include_feature_flags = request.GET.get("include_feature_flags", "0") != "0"

        serializer = org_serializers.OrganizationSerializer

        if request.access.has_scope("org:read") or is_active_staff(request):
            is_detailed = request.GET.get("detailed", "1") != "0"

            serializer = org_serializers.DetailedOrganizationSerializer
            if is_detailed:
                serializer = org_serializers.DetailedOrganizationSerializerWithProjectsAndTeams

        context = serialize(
            organization,
            request.user,
            serializer(),
            access=request.access,
            include_feature_flags=include_feature_flags,
        )

        return self.respond(context)

    @extend_schema(
        operation_id="Update an Organization",
        parameters=[
            GlobalParams.ORG_ID_OR_SLUG,
        ],
        request=OrganizationDetailsPutSerializer,
        responses={
            200: DetailedOrganizationSerializerWithProjectsAndTeams,
            401: RESPONSE_UNAUTHORIZED,
            403: RESPONSE_FORBIDDEN,
            404: RESPONSE_NOT_FOUND,
            409: RESPONSE_CONFLICT,
            413: OpenApiResponse(description="Image too large."),
        },
        examples=OrganizationExamples.UPDATE_ORGANIZATION,
    )
    def put(self, request: Request, organization) -> Response:
        """
        Update various attributes and configurable settings for the given organization.
        """
        from sentry import features

        # This param will be used to determine if we should include feature flags in the response
        include_feature_flags = request.GET.get("include_feature_flags", "0") != "0"

        # We don't need to check for staff here b/c the _admin portal uses another endpoint to update orgs
        if request.access.has_scope("org:admin"):
            serializer_cls = OwnerOrganizationSerializer
        else:
            serializer_cls = OrganizationSerializer

        was_pending_deletion = organization.status in DELETION_STATUSES

        enabling_codecov = "codecovAccess" in request.data and request.data["codecovAccess"]
        if enabling_codecov:
            if not features.has("organizations:codecov-integration", organization):
                return self.respond({"detail": ERR_PLAN_REQUIRED}, status=status.HTTP_403_FORBIDDEN)

            has_integration, error = has_codecov_integration(organization)
            if not has_integration:
                return self.respond(
                    {"codecovAccess": [error]},
                    status=status.HTTP_400_BAD_REQUEST,
                )

        serializer = serializer_cls(
            data=request.data,
            partial=True,
            context={"organization": organization, "user": request.user, "request": request},
        )
        if serializer.is_valid():
            slug_change_requested = "slug" in request.data and request.data["slug"]

            # Attempt slug change first as it's a more complex, control-silo driven workflow.
            if slug_change_requested:
                slug = request.data["slug"]
                try:
                    organization_provisioning_service.change_organization_slug(
                        organization_id=organization.id, slug=slug
                    )
                except OrganizationSlugCollisionException:
                    return self.respond(
                        {"slug": ["An organization with this slug already exists."]},
                        status=status.HTTP_409_CONFLICT,
                    )
            with transaction.atomic(router.db_for_write(Organization)):
                organization, changed_data = serializer.save()

            if was_pending_deletion:
                self.create_audit_entry(
                    request=request,
                    organization=organization,
                    target_object=organization.id,
                    event=audit_log.get_event_id("ORG_RESTORE"),
                    data=organization.get_audit_log_data(),
                )
                RegionScheduledDeletion.cancel(organization)
            elif changed_data:
                self.create_audit_entry(
                    request=request,
                    organization=organization,
                    target_object=organization.id,
                    event=audit_log.get_event_id("ORG_EDIT"),
                    data=changed_data,
                )

            context = serialize(
                organization,
                request.user,
                org_serializers.DetailedOrganizationSerializerWithProjectsAndTeams(),
                access=request.access,
                include_feature_flags=include_feature_flags,
            )

            return self.respond(context)
        return self.respond(serializer.errors, status=status.HTTP_400_BAD_REQUEST)

    def handle_delete(self, request: Request, organization: Organization):
        """
        This method exists as a way for getsentry to override this endpoint with less duplication.
        """
        if not request.user.is_authenticated:
            return self.respond({"detail": ERR_NO_USER}, status=401)

        org_delete_response = organization_service.delete_organization(
            organization_id=organization.id, user=serialize_generic_user(request.user)
        )

        if (
            org_delete_response.response_state
            == RpcOrganizationDeleteState.CANNOT_REMOVE_DEFAULT_ORG
            or organization.is_default
        ):
            return self.respond({"detail": ERR_DEFAULT_ORG}, status=400)

        if (
            org_delete_response.response_state
            == RpcOrganizationDeleteState.OWNS_PUBLISHED_INTEGRATION
        ):
            return self.respond({"detail": ERR_3RD_PARTY_PUBLISHED_APP}, status=400)

        if org_delete_response.response_state == RpcOrganizationDeleteState.PENDING_DELETION:
            organization.status = OrganizationStatus.PENDING_DELETION
            post_org_pending_deletion(
                request=request,
                org_delete_response=org_delete_response,
            )

        context = serialize(
            organization,
            request.user,
            org_serializers.DetailedOrganizationSerializerWithProjectsAndTeams(),
            access=request.access,
        )
        return self.respond(context, status=202)

    @sudo_required
    def delete(self, request: Request, organization) -> Response:
        """
        Delete an Organization
        ``````````````````````
        Schedules an organization for deletion.  This API endpoint cannot
        be invoked without a user context for security reasons.  This means
        that at present an organization can only be deleted from the
        Sentry UI.

        Deletion happens asynchronously and therefore is not immediate.
        However once deletion has begun the state of an organization changes and
        will be hidden from most public views.

        :pparam string organization_id_or_slug: the id or slug of the organization the
                                          team should be created for.
        :auth: required, user-context-needed
        """
        return self.handle_delete(request, organization)


def flag_has_changed(org, flag_name):
    "Returns ``True`` if ``flag`` has changed since initialization."
    return getattr(old_value(org, "flags"), flag_name, None) != getattr(org.flags, flag_name)


def update_tracked_data(model):
    "Updates a local copy of attributes values"
    if model.id:
        data = {}
        for f in model._meta.fields:
            # XXX(dcramer): this is how Django determines this (copypasta from Model)
            if isinstance(type(f).__dict__.get(f.attname), DeferredAttribute) or f.column is None:
                continue
            try:
                v = get_field_value(model, f)
            except AttributeError as e:
                # this case can come up from pickling
                logging.exception(str(e))
            else:
                if isinstance(v, BitHandler):
                    v = copy(v)
                data[f.column] = v
        model.__data = data
    else:
        model.__data = UNSAVED


class DeleteConfirmationArgs(TypedDict):
    username: str
    ip_address: str
    deletion_datetime: datetime
    organization: RpcOrganization
    countdown: int


def send_delete_confirmation(delete_confirmation_args: DeleteConfirmationArgs):
    from sentry import options
    from sentry.utils.email import MessageBuilder

    organization = delete_confirmation_args.get("organization")
    username = delete_confirmation_args.get("username")
    user_ip_address = delete_confirmation_args.get("ip_address")
    deletion_datetime = delete_confirmation_args.get("deletion_datetime")
    countdown = delete_confirmation_args.get("countdown")

    url = organization.absolute_url(
        reverse("sentry-restore-organization", args=[organization.slug])
    )

    context = {
        "organization": organization,
        "username": username,
        "user_ip_address": user_ip_address,
        "deletion_datetime": deletion_datetime,
        "eta": django_timezone.now() + timedelta(seconds=countdown),
        "url": url,
    }

    message = MessageBuilder(
        subject="{}Organization Queued for Deletion".format(options.get("mail.subject-prefix")),
        template="sentry/emails/org_delete_confirm.txt",
        html_template="sentry/emails/org_delete_confirm.html",
        type="org.confirm_delete",
        context=context,
    )

    owners = organization.get_owners()
    message.send_async([o.email for o in owners])


def get_field_value(model, field):
    if isinstance(type(field).__dict__.get(field.attname), DeferredAttribute):
        return DEFERRED
    if isinstance(field, models.ForeignKey):
        return getattr(model, field.column, None)
    return getattr(model, field.attname, None)


def has_changed(model, field_name):
    "Returns ``True`` if ``field`` has changed since initialization."
    if model.__data is UNSAVED:
        return False
    field = model._meta.get_field(field_name)
    value = get_field_value(model, field)
    if value is DEFERRED:
        return False
    return model.__data.get(field_name) != value


def old_value(model, field_name):
    "Returns the previous value of ``field``"
    if model.__data is UNSAVED:
        return None
    value = model.__data.get(field_name)
    if value is DEFERRED:
        return None
    return model.__data.get(field_name)<|MERGE_RESOLUTION|>--- conflicted
+++ resolved
@@ -29,7 +29,6 @@
     DetailedOrganizationSerializerWithProjectsAndTeams,
     TrustedRelaySerializer,
 )
-<<<<<<< HEAD
 from sentry.apidocs.constants import (
     RESPONSE_CONFLICT,
     RESPONSE_FORBIDDEN,
@@ -38,9 +37,7 @@
 )
 from sentry.apidocs.examples.organization_examples import OrganizationExamples
 from sentry.apidocs.parameters import GlobalParams, OrganizationParams
-=======
 from sentry.auth.services.auth import auth_service
->>>>>>> f468264d
 from sentry.auth.staff import is_active_staff
 from sentry.constants import (
     ACCOUNT_RATE_LIMIT_DEFAULT,
