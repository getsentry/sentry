--- conflicted
+++ resolved
@@ -64,11 +64,7 @@
     }
 
     @extend_schema(
-<<<<<<< HEAD
-        operation_id="Retrieve an Organization's Dashboard",
-=======
         operation_id="Retrieve an Organization's Custom Dashboard",
->>>>>>> 84e405e4
         parameters=[GlobalParams.ORG_ID_OR_SLUG, DashboardParams.DASHBOARD_ID],
         responses={
             200: DashboardDetailsModelSerializer,
@@ -79,11 +75,7 @@
     )
     def get(self, request: Request, organization, dashboard) -> Response:
         """
-<<<<<<< HEAD
-        Return details on an individual organization's dashboard.
-=======
         Return details about an organization's custom dashboard.
->>>>>>> 84e405e4
         """
         if not features.has(READ_FEATURE, organization, actor=request.user):
             return Response(status=404)
@@ -94,11 +86,7 @@
         return self.respond(serialize(dashboard, request.user))
 
     @extend_schema(
-<<<<<<< HEAD
-        operation_id="Delete an Organization's Dashboard",
-=======
         operation_id="Delete an Organization's Custom Dashboard",
->>>>>>> 84e405e4
         parameters=[GlobalParams.ORG_ID_OR_SLUG, DashboardParams.DASHBOARD_ID],
         responses={
             204: RESPONSE_NO_CONTENT,
@@ -108,11 +96,7 @@
     )
     def delete(self, request: Request, organization, dashboard) -> Response:
         """
-<<<<<<< HEAD
-        Delete an individual organization's dashboard, or tombstone
-=======
         Delete an organization's custom dashboard, or tombstone
->>>>>>> 84e405e4
         a pre-built dashboard which effectively deletes it.
         """
         if not features.has(EDIT_FEATURE, organization, actor=request.user):
@@ -138,11 +122,7 @@
         return self.respond(status=204)
 
     @extend_schema(
-<<<<<<< HEAD
-        operation_id="Edit an Organization's Dashboard",
-=======
         operation_id="Edit an Organization's Custom Dashboard",
->>>>>>> 84e405e4
         parameters=[GlobalParams.ORG_ID_OR_SLUG, DashboardParams.DASHBOARD_ID],
         request=DashboardDetailsSerializer,
         responses={
@@ -155,15 +135,10 @@
     )
     def put(self, request: Request, organization, dashboard) -> Response:
         """
-<<<<<<< HEAD
-        Edit an individual organization's dashboard as well as
-        bulk edits on widgets (i.e. rearranging widget order).
-=======
         Edit an organization's custom dashboard as well as any bulk
         edits on widgets that may have been made. (For example, widgets
         that have been rearranged, updated queries and fields, specific
         display types, and so on.)
->>>>>>> 84e405e4
         """
         if not features.has(EDIT_FEATURE, organization, actor=request.user):
             return Response(status=404)
