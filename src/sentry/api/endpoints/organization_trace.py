--- conflicted
+++ resolved
@@ -317,14 +317,11 @@
 
     @sentry_sdk.tracing.trace
     def query_trace_data(
-<<<<<<< HEAD
         self,
         snuba_params: SnubaParams,
         trace_id: str,
+        error_id: str | None = None,
         additional_attributes: list[str] | None = None,
-=======
-        self, snuba_params: SnubaParams, trace_id: str, error_id: str | None = None
->>>>>>> bd62a1f4
     ) -> list[SerializedEvent]:
         """Queries span/error data for a given trace"""
         # This is a hack, long term EAP will store both errors and performance_issues eventually but is not ready
@@ -425,11 +422,9 @@
         def data_fn(offset: int, limit: int) -> list[SerializedEvent]:
             """offset and limit don't mean anything on this endpoint currently"""
             with handle_query_errors():
-<<<<<<< HEAD
-                spans = self.query_trace_data(snuba_params, trace_id, additional_attributes)
-=======
-                spans = self.query_trace_data(snuba_params, trace_id, error_id)
->>>>>>> bd62a1f4
+                spans = self.query_trace_data(
+                    snuba_params, trace_id, error_id, additional_attributes
+                )
             return spans
 
         return self.paginate(
