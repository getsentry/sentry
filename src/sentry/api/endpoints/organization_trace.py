from collections import defaultdict
from concurrent.futures import ThreadPoolExecutor
from datetime import datetime
from typing import Any, NotRequired, TypedDict

import sentry_sdk
from django.http import HttpRequest, HttpResponse
from rest_framework.exceptions import ParseError
from rest_framework.request import Request
from rest_framework.response import Response
from snuba_sdk import Column, Function

from sentry import features
from sentry.api.api_publish_status import ApiPublishStatus
from sentry.api.base import region_silo_endpoint
from sentry.api.bases import NoProjects, OrganizationEventsV2EndpointBase
from sentry.api.paginator import GenericOffsetPaginator
from sentry.api.utils import handle_query_errors, update_snuba_params_with_timestamp
from sentry.issues.issue_occurrence import IssueOccurrence
from sentry.models.group import Group
from sentry.models.organization import Organization
from sentry.models.project import Project
from sentry.organizations.services.organization import RpcOrganization
from sentry.search.eap.types import SearchResolverConfig
from sentry.search.events.builder.discover import DiscoverQueryBuilder
from sentry.search.events.types import QueryBuilderConfig, SnubaParams
from sentry.snuba.dataset import Dataset
from sentry.snuba.referrer import Referrer
from sentry.snuba.spans_rpc import Spans
from sentry.utils.numbers import base32_encode
from sentry.utils.validators import is_event_id

# Mostly here for testing
ERROR_LIMIT = 10_000


class SerializedEvent(TypedDict):
    description: str
    event_id: str
    event_type: str
    project_id: int
    project_slug: str
    transaction: str


class SerializedIssue(SerializedEvent):
    issue_id: int
    level: str
    start_timestamp: float
    end_timestamp: NotRequired[datetime]
    culprit: str | None
    short_id: str | None
    issue_type: str


class SerializedSpan(SerializedEvent):
    children: list["SerializedEvent"]
    errors: list["SerializedIssue"]
    occurrences: list["SerializedIssue"]
    duration: float
    end_timestamp: datetime
    measurements: dict[str, Any]
    op: str
    name: str
    parent_span_id: str | None
    profile_id: str
    profiler_id: str
    sdk_name: str
    start_timestamp: datetime
    is_transaction: bool
    transaction_id: str
    additional_attributes: NotRequired[dict[str, Any]]


@region_silo_endpoint
class OrganizationTraceEndpoint(OrganizationEventsV2EndpointBase):
    """Replaces OrganizationEventsTraceEndpoint"""

    publish_status = {
        "GET": ApiPublishStatus.PRIVATE,
    }

    def get_projects(
        self,
        request: HttpRequest,
        organization: Organization | RpcOrganization,
        force_global_perms: bool = False,
        include_all_accessible: bool = False,
        project_ids: set[int] | None = None,
        project_slugs: set[str] | None = None,
    ) -> list[Project]:
        """The trace endpoint always wants to get all projects regardless of what's passed into the API

        This is because a trace can span any number of projects in an organization. But we still want to
        use the get_projects function to check for any permissions. So we'll just pass project_ids=-1 everytime
        which is what would be sent if we wanted all projects"""
        return super().get_projects(
            request,
            organization,
            project_ids={-1},
            project_slugs=None,
            include_all_accessible=True,
        )

    def serialize_rpc_issue(
        self, event: dict[str, Any], group_cache: dict[int, Group]
    ) -> SerializedIssue:
        def _qualify_short_id(project: str, short_id: int | None) -> str | None:
            """Logic for qualified_short_id is copied from property on the Group model
            to prevent an N+1 query from accessing project.slug everytime"""
            if short_id is not None:
                return f"{project.upper()}-{base32_encode(short_id)}"
            else:
                return None

        if event.get("event_type") == "occurrence":
            occurrence = event["issue_data"]["occurrence"]
            span = event["span"]
            issue_id = event["issue_data"]["issue_id"]
            if issue_id in group_cache:
                issue = group_cache[issue_id]
            else:
                issue = Group.objects.get(id=issue_id, project__id=occurrence.project_id)
                group_cache[issue_id] = issue
            return SerializedIssue(
                event_id=occurrence.id,
                project_id=occurrence.project_id,
                project_slug=span["project.slug"],
                start_timestamp=span["precise.start_ts"],
                end_timestamp=span["precise.finish_ts"],
                transaction=span["transaction"],
                description=occurrence.issue_title,
                level=occurrence.level,
                issue_id=issue_id,
                event_type="occurrence",
                culprit=issue.culprit,
                short_id=_qualify_short_id(span["project.slug"], issue.short_id),
                issue_type=issue.type,
            )
        elif event.get("event_type") == "error":
            timestamp = (
                datetime.fromisoformat(event["timestamp_ms"]).timestamp()
                if "timestamp_ms" in event and event["timestamp_ms"] is not None
                else datetime.fromisoformat(event["timestamp"]).timestamp()
            )
            issue_id = event["issue.id"]
            if issue_id in group_cache:
                issue = group_cache[issue_id]
            else:
                issue = Group.objects.get(id=issue_id, project__id=event["project.id"])
                group_cache[issue_id] = issue

            return SerializedIssue(
                event_id=event["id"],
                project_id=event["project.id"],
                project_slug=event["project.name"],
                start_timestamp=timestamp,
                transaction=event["transaction"],
                description=event["message"],
                level=event["tags[level]"],
                issue_id=event["issue.id"],
                event_type="error",
                culprit=issue.culprit,
                short_id=_qualify_short_id(event["project.name"], issue.short_id),
                issue_type=issue.type,
            )
        else:
            raise Exception(f"Unknown event encountered in trace: {event.get('event_type')}")

    def serialize_rpc_event(
        self,
        event: dict[str, Any],
        group_cache: dict[int, Group],
        additional_attributes: list[str] | None = None,
    ) -> SerializedEvent | SerializedIssue:
        if event.get("event_type") == "span":
            attribute_dict = {
                attribute: event[attribute]
                for attribute in additional_attributes or []
                if attribute in event
            }
            return SerializedSpan(
                children=[
                    self.serialize_rpc_event(child, group_cache, additional_attributes)
                    for child in event["children"]
                ],
                errors=[self.serialize_rpc_issue(error, group_cache) for error in event["errors"]],
                occurrences=[
                    self.serialize_rpc_issue(error, group_cache) for error in event["occurrences"]
                ],
                event_id=event["id"],
                transaction_id=event["transaction.event_id"],
                project_id=event["project.id"],
                project_slug=event["project.slug"],
                profile_id=event["profile.id"],
                profiler_id=event["profiler.id"],
                parent_span_id=(
                    None
                    if not event["parent_span"] or event["parent_span"] == "0" * 16
                    else event["parent_span"]
                ),
                start_timestamp=event["precise.start_ts"],
                end_timestamp=event["precise.finish_ts"],
                measurements={
                    key: value for key, value in event.items() if key.startswith("measurements.")
                },
                duration=event["span.duration"],
                transaction=event["transaction"],
                is_transaction=event["is_transaction"],
                description=event["description"],
                sdk_name=event["sdk.name"],
                op=event["span.op"],
                name=event["span.name"],
                event_type="span",
                additional_attributes=attribute_dict,
            )
        else:
            return self.serialize_rpc_issue(event, group_cache)

    def errors_query(
        self, snuba_params: SnubaParams, trace_id: str, error_id: str | None
    ) -> DiscoverQueryBuilder:
        """Run an error query, getting all the errors for a given trace id"""
        # TODO: replace this with EAP calls, this query is copied from the old trace view
        columns = [
            "id",
            "project.name",
            "project.id",
            "timestamp",
            "timestamp_ms",
            "trace.span",
            "transaction",
            "issue",
            "title",
            "message",
            "tags[level]",
        ]
        orderby = ["id"]
        # If there's an error_id included in the request, bias the orderby to try to return that error_id over others so
        # that we can render it in the trace view, even if we hit the error_limit
        if error_id is not None:
            columns.append(f'to_other(id, "{error_id}", 0, 1) AS target')
            orderby.insert(0, "-target")
        return DiscoverQueryBuilder(
            Dataset.Events,
            params={},
            snuba_params=snuba_params,
            query=f"trace:{trace_id}",
            selected_columns=columns,
            # Don't add timestamp to this orderby as snuba will have to split the time range up and make multiple queries
            orderby=orderby,
            limit=ERROR_LIMIT,
            config=QueryBuilderConfig(
                auto_fields=True,
            ),
        )

    @sentry_sdk.tracing.trace
    def run_errors_query(self, errors_query: DiscoverQueryBuilder):
        result = errors_query.run_query(Referrer.API_TRACE_VIEW_GET_EVENTS.value)
        error_data = errors_query.process_results(result)["data"]
        for event in error_data:
            event["event_type"] = "error"
        return error_data

    def perf_issues_query(self, snuba_params: SnubaParams, trace_id: str) -> DiscoverQueryBuilder:
        occurrence_query = DiscoverQueryBuilder(
            Dataset.IssuePlatform,
            params={},
            snuba_params=snuba_params,
            query=f"trace:{trace_id}",
            selected_columns=["event_id", "occurrence_id", "project_id"],
            config=QueryBuilderConfig(
                functions_acl=["groupArray"],
            ),
        )
        occurrence_query.columns.extend(
            [
                Function("groupArray", parameters=[Column("group_id")], alias="issue.ids"),
            ]
        )
        occurrence_query.groupby = [
            Column("event_id"),
            Column("occurrence_id"),
            Column("project_id"),
        ]
        return occurrence_query

    @sentry_sdk.tracing.trace
    def run_perf_issues_query(self, occurrence_query: DiscoverQueryBuilder):
        result = occurrence_query.run_query(Referrer.API_TRACE_VIEW_GET_EVENTS.value)
        occurrence_data = occurrence_query.process_results(result)["data"]

        occurrence_ids = defaultdict(list)
        occurrence_issue_ids = defaultdict(list)
        issue_occurrences = []
        for event in occurrence_data:
            event["event_type"] = "occurrence"
            occurrence_ids[event["project_id"]].append(event["occurrence_id"])
            occurrence_issue_ids[event["occurrence_id"]].extend(event["issue.ids"])
        for project_id, occurrence_list in occurrence_ids.items():
            issue_occurrences.extend(
                IssueOccurrence.fetch_multi(
                    occurrence_list,
                    project_id,
                )
            )
        result = []
        for issue in issue_occurrences:
            if issue:
                for issue_id in occurrence_issue_ids.get(issue.id, []):
                    result.append({"occurrence": issue, "issue_id": issue_id})

        return result

    @sentry_sdk.tracing.trace
    def query_trace_data(
        self,
        snuba_params: SnubaParams,
        trace_id: str,
        error_id: str | None = None,
        additional_attributes: list[str] | None = None,
    ) -> list[SerializedEvent]:
        """Queries span/error data for a given trace"""
        # This is a hack, long term EAP will store both errors and performance_issues eventually but is not ready
        # currently. But we want to move performance data off the old tables immediately. To keep the code simpler I'm
        # parallelizing the queries here, but ideally this parallelization lives in the spans_rpc module instead

        # There's a really subtle bug here where if the query builders were constructed within
        # the thread pool, database connections can hang around as the threads are not cleaned
        # up. Because of that, tests can fail during tear down as there are active connections
        # to the database preventing a DROP.
        errors_query = self.errors_query(snuba_params, trace_id, error_id)
        occurrence_query = self.perf_issues_query(snuba_params, trace_id)

<<<<<<< HEAD
        spans_future = _query_thread_pool.submit(
            Spans.run_trace_query,
            params=snuba_params,
            trace_id=trace_id,
            referrer=Referrer.API_TRACE_VIEW_GET_EVENTS.value,
            config=SearchResolverConfig(),
            additional_attributes=additional_attributes,
        )
        errors_future = _query_thread_pool.submit(
            self.run_errors_query,
            errors_query,
        )
        occurrence_future = _query_thread_pool.submit(
            self.run_perf_issues_query,
            occurrence_query,
        )
=======
        # 1 worker each for spans, errors, performance issues
        query_thread_pool = ThreadPoolExecutor(thread_name_prefix=__name__, max_workers=3)
        with query_thread_pool:
            spans_future = query_thread_pool.submit(
                run_trace_query,
                trace_id,
                snuba_params,
                Referrer.API_TRACE_VIEW_GET_EVENTS.value,
                SearchResolverConfig(),
                additional_attributes,
            )
            errors_future = query_thread_pool.submit(
                self.run_errors_query,
                errors_query,
            )
            occurrence_future = query_thread_pool.submit(
                self.run_perf_issues_query,
                occurrence_query,
            )
>>>>>>> 665b7d82

        spans_data = spans_future.result()
        errors_data = errors_future.result()
        occurrence_data = occurrence_future.result()

        result = []
        id_to_span = {event["id"]: event for event in spans_data}
        id_to_error: dict[str, Any] = {}
        for event in errors_data:
            id_to_error.setdefault(event["trace.span"], []).append(event)
        id_to_occurrence = defaultdict(list)
        with sentry_sdk.start_span(op="process.occurrence_data") as sdk_span:
            for event in occurrence_data:
                offender_span_ids = event["occurrence"].evidence_data.get("offender_span_ids", [])
                if len(offender_span_ids) == 0:
                    sdk_span.set_data("evidence_data.empty", event["occurrence"].evidence_data)
                for span_id in offender_span_ids:
                    id_to_occurrence[span_id].append(event)
        for span in spans_data:
            if span["parent_span"] in id_to_span:
                parent = id_to_span[span["parent_span"]]
                parent["children"].append(span)
            else:
                result.append(span)
            if span["id"] in id_to_error:
                errors = id_to_error.pop(span["id"])
                span["errors"].extend(errors)
            if span["id"] in id_to_occurrence:
                span["occurrences"].extend(
                    [
                        {
                            "event_type": "occurrence",
                            "span": span,
                            "issue_data": occurrence,
                        }
                        for occurrence in id_to_occurrence[span["id"]]
                    ]
                )
        for errors in id_to_error.values():
            result.extend(errors)
        group_cache: dict[int, Group] = {}
        return [
            self.serialize_rpc_event(root, group_cache, additional_attributes) for root in result
        ]

    def has_feature(self, organization: Organization, request: Request) -> bool:
        return bool(
            features.has("organizations:trace-spans-format", organization, actor=request.user)
        )

    def get(self, request: Request, organization: Organization, trace_id: str) -> HttpResponse:
        if not self.has_feature(organization, request):
            return Response(status=404)

        try:
            # The trace view isn't useful without global views, so skipping the check here
            snuba_params = self.get_snuba_params(request, organization, check_global_views=False)
        except NoProjects:
            return Response(status=404)

        additional_attributes = request.GET.getlist("additional_attributes", [])

        error_id = request.GET.get("errorId")
        if error_id is not None and not is_event_id(error_id):
            raise ParseError(f"eventId: {error_id} needs to be a valid uuid")

        def data_fn(offset: int, limit: int) -> list[SerializedEvent]:
            """offset and limit don't mean anything on this endpoint currently"""
            with handle_query_errors():
                update_snuba_params_with_timestamp(request, snuba_params)

                spans = self.query_trace_data(
                    snuba_params, trace_id, error_id, additional_attributes
                )
            return spans

        return self.paginate(
            request=request,
            paginator=GenericOffsetPaginator(data_fn=data_fn),
        )<|MERGE_RESOLUTION|>--- conflicted
+++ resolved
@@ -333,8 +333,8 @@
         errors_query = self.errors_query(snuba_params, trace_id, error_id)
         occurrence_query = self.perf_issues_query(snuba_params, trace_id)
 
-<<<<<<< HEAD
-        spans_future = _query_thread_pool.submit(
+        query_thread_pool = ThreadPoolExecutor(thread_name_prefix=__name__, max_workers=3)
+        spans_future = query_thread_pool.submit(
             Spans.run_trace_query,
             params=snuba_params,
             trace_id=trace_id,
@@ -342,35 +342,14 @@
             config=SearchResolverConfig(),
             additional_attributes=additional_attributes,
         )
-        errors_future = _query_thread_pool.submit(
+        errors_future = query_thread_pool.submit(
             self.run_errors_query,
             errors_query,
         )
-        occurrence_future = _query_thread_pool.submit(
+        occurrence_future = query_thread_pool.submit(
             self.run_perf_issues_query,
             occurrence_query,
         )
-=======
-        # 1 worker each for spans, errors, performance issues
-        query_thread_pool = ThreadPoolExecutor(thread_name_prefix=__name__, max_workers=3)
-        with query_thread_pool:
-            spans_future = query_thread_pool.submit(
-                run_trace_query,
-                trace_id,
-                snuba_params,
-                Referrer.API_TRACE_VIEW_GET_EVENTS.value,
-                SearchResolverConfig(),
-                additional_attributes,
-            )
-            errors_future = query_thread_pool.submit(
-                self.run_errors_query,
-                errors_query,
-            )
-            occurrence_future = query_thread_pool.submit(
-                self.run_perf_issues_query,
-                occurrence_query,
-            )
->>>>>>> 665b7d82
 
         spans_data = spans_future.result()
         errors_data = errors_future.result()
