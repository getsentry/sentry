from typing import List, Literal, Optional, Union

import sentry_sdk
from django.db.models import QuerySet
from django.utils.encoding import force_bytes, force_str
from drf_spectacular.utils import extend_schema
from packaging.version import Version
from rest_framework.exceptions import NotFound
from rest_framework.request import Request
from rest_framework.response import Response
from typing_extensions import TypedDict

from sentry import eventstore, features
from sentry.api.api_owners import ApiOwner
from sentry.api.api_publish_status import ApiPublishStatus
from sentry.api.base import region_silo_endpoint
from sentry.api.bases.project import ProjectEndpoint
from sentry.apidocs.constants import RESPONSE_FORBIDDEN, RESPONSE_NOT_FOUND, RESPONSE_UNAUTHORIZED
from sentry.apidocs.parameters import EventParams, GlobalParams
from sentry.apidocs.utils import inline_sentry_response_serializer
from sentry.models.artifactbundle import (
    ArtifactBundle,
    ArtifactBundleArchive,
    DebugIdArtifactBundle,
    ReleaseArtifactBundle,
    SourceFileType,
)
from sentry.models.project import Project
from sentry.models.release import Release
from sentry.models.releasefile import (
    ARTIFACT_INDEX_FILENAME,
    ARTIFACT_INDEX_TYPE,
    ReleaseArchive,
    ReleaseFile,
)
from sentry.sdk_updates import get_sdk_index
from sentry.utils import json
from sentry.utils.javascript import find_sourcemap
from sentry.utils.safe import get_path
from sentry.utils.urls import non_standard_url_join

MIN_JS_SDK_VERSION_FOR_DEBUG_IDS = "7.56.0"

NO_DEBUG_ID_SDKS = {
    "sentry.javascript.capacitor",
    "sentry.javascript.react-native",
    "sentry.javascript.wasm",
    "sentry.javascript.cordova",
    "sentry.javascript.nextjs",
    "sentry.javascript.sveltekit",
}

# This number will equate to an upper bound of file lookups/downloads
ARTIFACT_INDEX_LOOKUP_LIMIT = 25


class ScrapingResultSuccess(TypedDict):
    url: str
    status: Literal["success"]


class ScrapingResultNotAttempted(TypedDict):
    url: str
    status: Literal["not_attempted"]


class ScrapingResultFailure(TypedDict):
    url: str
    status: Literal["failure"]
    reason: Literal[
        "not_found",
        "disabled",
        "invalid_host",
        "permission_denied",
        "timeout",
        "download_error",
        "other",
    ]
    details: Optional[str]


class SourceMapScrapingProcessResult(TypedDict):
    source_file: Optional[
        Union[ScrapingResultSuccess, ScrapingResultNotAttempted, ScrapingResultFailure]
    ]
    source_map: Optional[
        Union[ScrapingResultSuccess, ScrapingResultNotAttempted, ScrapingResultFailure]
    ]


class SourceMapDebugIdProcessResult(TypedDict):
    debug_id: Optional[str]
    uploaded_source_file_with_correct_debug_id: bool
    uploaded_source_map_with_correct_debug_id: bool


class SourceMapReleaseProcessResult(TypedDict):
    abs_path: str
    matching_source_file_names: List[str]
    matching_source_map_name: Optional[str]
    source_map_reference: Optional[str]
    source_file_lookup_result: Literal["found", "wrong-dist", "unsuccessful"]
    source_map_lookup_result: Literal["found", "wrong-dist", "unsuccessful"]


class SourceMapDebugFrame(TypedDict):
    debug_id_process: SourceMapDebugIdProcessResult
    release_process: Optional[SourceMapReleaseProcessResult]
    scraping_process: SourceMapScrapingProcessResult


class SourceMapDebugException(TypedDict):
    frames: List[SourceMapDebugFrame]


class SourceMapDebugResponse(TypedDict):
    dist: Optional[str]
    release: Optional[str]
    exceptions: List[SourceMapDebugException]
    has_debug_ids: bool
    sdk_version: Optional[str]
    project_has_some_artifact_bundle: bool
    release_has_some_artifact: bool
    has_uploaded_some_artifact_with_a_debug_id: bool
    sdk_debug_id_support: Literal["not-supported", "unofficial-sdk", "needs-upgrade", "full"]
    has_scraping_data: bool


@region_silo_endpoint
@extend_schema(tags=["Events"])
class SourceMapDebugBlueThunderEditionEndpoint(ProjectEndpoint):
    publish_status = {
        "GET": ApiPublishStatus.PRIVATE,
    }

    owner = ApiOwner.WEB_FRONTEND_SDKS

    @extend_schema(
        operation_id="Get Debug Information Related to Source Maps for a Given Event",
        parameters=[
            GlobalParams.ORG_SLUG,
            GlobalParams.PROJECT_SLUG,
            EventParams.EVENT_ID,
        ],
        request=None,
        responses={
            200: inline_sentry_response_serializer("SourceMapDebug", SourceMapDebugResponse),
            401: RESPONSE_UNAUTHORIZED,
            403: RESPONSE_FORBIDDEN,
            404: RESPONSE_NOT_FOUND,
        },
    )
    def get(self, request: Request, project: Project, event_id: str) -> Response:
        """
        Return a list of source map errors for a given event.
        """

        if not features.has(
            "organizations:source-maps-debugger-blue-thunder-edition",
            project.organization,
            actor=request.user,
        ):
            raise NotFound(
                detail="Endpoint not available without 'organizations:source-maps-debugger-blue-thunder-edition' feature flag"
            )

        event = eventstore.backend.get_event_by_id(project.id, event_id)
        if event is None:
            raise NotFound(detail="Event not found")

        event_data = event.data

        release = None
        if event.release is not None:
            try:
                release = Release.objects.get(
                    organization=project.organization, version=event.release
                )
            except Release.DoesNotExist:
                pass

        # get general information about what has been uploaded
        project_has_some_artifact_bundle = ArtifactBundle.objects.filter(
            projectartifactbundle__project_id=project.id,
        ).exists()
        has_uploaded_release_bundle_with_release = False
        has_uploaded_artifact_bundle_with_release = False
        if release is not None:
            has_uploaded_release_bundle_with_release = ReleaseFile.objects.filter(
                release_id=release.id
            ).exists()
            has_uploaded_artifact_bundle_with_release = ReleaseArtifactBundle.objects.filter(
                organization_id=project.organization_id, release_name=release.version
            ).exists()
        has_uploaded_some_artifact_with_a_debug_id = DebugIdArtifactBundle.objects.filter(
            organization_id=project.organization_id,
            artifact_bundle__projectartifactbundle__project_id=project.id,
        ).exists()

        debug_images = get_path(event_data, "debug_meta", "images")
        debug_images = debug_images if debug_images is not None else []

        # get information about which debug ids on the event have uploaded artifacts
        debug_ids = [
            debug_image["debug_id"]
            for debug_image in debug_images
            if debug_image["type"] == "sourcemap"
        ][0:100]
        debug_id_artifact_bundles = DebugIdArtifactBundle.objects.filter(
            artifact_bundle__projectartifactbundle__project_id=project.id,
            debug_id__in=debug_ids,
        )
        debug_ids_with_uploaded_source_file = set()
        debug_ids_with_uploaded_source_map = set()
        for debug_id_artifact_bundle in debug_id_artifact_bundles:
            if (
                SourceFileType(debug_id_artifact_bundle.source_file_type) == SourceFileType.SOURCE
                or SourceFileType(debug_id_artifact_bundle.source_file_type)
                == SourceFileType.MINIFIED_SOURCE
            ):
                debug_ids_with_uploaded_source_file.add(str(debug_id_artifact_bundle.debug_id))
            elif (
                SourceFileType(debug_id_artifact_bundle.source_file_type)
                == SourceFileType.SOURCE_MAP
            ):
                debug_ids_with_uploaded_source_map.add(str(debug_id_artifact_bundle.debug_id))

        # Get all abs paths and query for their existence so that we can match release artifacts
        release_process_abs_path_data = {}
        if release is not None:
            abs_paths = get_abs_paths_in_event(event_data)
            for abs_path in abs_paths:
                path_data = ReleaseLookupData(abs_path, project, release, event).to_dict()
                release_process_abs_path_data[abs_path] = path_data

        # Get a map that maps from abs_path to scraping data
        scraping_attempt_map = get_scraping_attempt_map(event_data)

        # build information about individual exceptions and their stack traces
        processed_exceptions = []
        exception_values = get_path(event_data, "exception", "values")
        if exception_values is not None:
            for exception_value in exception_values:
                processed_frames = []
                frames = get_path(exception_value, "raw_stacktrace", "frames")
                stacktrace = get_path(exception_value, "stacktrace")
                if frames is not None:
                    for frame, frame_index in frames:
                        abs_path = get_path(frame, "abs_path")
                        debug_id = next(
                            (
                                debug_image["debug_id"]
                                for debug_image in debug_images
                                if debug_image["type"] == "sourcemap"
                                and abs_path == debug_image["code_file"]
                            ),
                            None,
                        )
                        processed_frames.append(
                            {
                                "debug_id_process": {
                                    "debug_id": debug_id,
                                    "uploaded_source_file_with_correct_debug_id": debug_id
                                    in debug_ids_with_uploaded_source_file,
                                    "uploaded_source_map_with_correct_debug_id": debug_id
                                    in debug_ids_with_uploaded_source_map,
                                },
                                "release_process": release_process_abs_path_data.get(abs_path),
                                "scraping_process": get_scraping_data_for_frame(
                                    scraping_attempt_map, frame, frame_index, stacktrace
                                ),
                            }
                        )
                processed_exceptions.append({"frames": processed_frames})

        return Response(
            {
                "dist": event.dist,
                "release": event.release,
                "exceptions": processed_exceptions,
                "has_debug_ids": event_has_debug_ids(event_data),
                "sdk_version": get_path(event_data, "sdk", "version"),
                "project_has_some_artifact_bundle": project_has_some_artifact_bundle,
                "release_has_some_artifact": has_uploaded_release_bundle_with_release
                or has_uploaded_artifact_bundle_with_release,
                "has_uploaded_some_artifact_with_a_debug_id": has_uploaded_some_artifact_with_a_debug_id,
                "sdk_debug_id_support": get_sdk_debug_id_support(event_data),
                "has_scraping_data": event_data.get("scraping_attempts") is not None,
            }
        )


<<<<<<< HEAD
def get_scraping_data_for_frame(scraping_attempt_map, raw_frame, raw_frame_index, stacktrace):
    scraping_data = {"source_file": None, "source_map": None}

    abs_path = raw_frame.get("abs_path")
=======
def get_scraping_data_for_frame(scraping_attempt_map, frame):
    abs_path = get_path(frame, "abs_path")
>>>>>>> e1db5ff8
    if abs_path is None:
        return scraping_data

    scraping_data["source_file"] = scraping_attempt_map.get(abs_path)

    frame = None
    if stacktrace is not None:
        try:
            frame = stacktrace[raw_frame_index]
        except IndexError:
            pass

    source_map_url = get_path(frame, "data", "sourcemap")
    if source_map_url is not None:
        scraping_data["source_map"] = scraping_attempt_map.get(source_map_url)

    return scraping_data


class ReleaseLookupData:
    def __init__(self, abs_path: str, project: Project, release: Release, event):
        self.abs_path = abs_path
        self.project = project
        self.release = release
        self.event = event

        self.matching_source_file_names = ReleaseFile.normalize(abs_path)

        # Source file lookup result variables
        self.source_file_lookup_result: Literal[
            "found", "wrong-dist", "unsuccessful"
        ] = "unsuccessful"
        self.found_source_file_name: Optional[
            str
        ] = None  # The name of the source file artifact that was found, e.g. "~/static/bundle.min.js"
        self.source_map_reference: Optional[
            str
        ] = None  # The source map reference as found in the source file or its headers, e.g. "https://example.com/static/bundle.min.js.map"
        self.matching_source_map_name: Optional[
            str
        ] = None  # The location where Sentry will look for the source map (relative to the source file), e.g. "bundle.min.js.map"

        # Cached db objects across operations
        self.artifact_index_release_files: Optional[Union[QuerySet, List[ReleaseFile]]] = None
        self.dist_matched_artifact_index_release_file: Optional[ReleaseFile] = None

        self._find_source_file_in_basic_uploaded_files()
        self._find_source_file_in_artifact_indexes()
        self._find_source_file_in_artifact_bundles()

        # Source map lookup result variable
        self.source_map_lookup_result: Literal[
            "found", "wrong-dist", "unsuccessful"
        ] = "unsuccessful"

        if self.source_map_reference is not None and self.found_source_file_name is not None:  # type: ignore
            if self.source_map_reference.startswith("data:"):  # type: ignore
                self.source_map_reference = "Inline Sourcemap"
                self.source_map_lookup_result = "found"
            else:
                matching_source_map_name = get_matching_source_map_location(
                    self.found_source_file_name, self.source_map_reference
                )
                self.matching_source_map_name = matching_source_map_name
                self._find_source_map_in_basic_uploaded_files(matching_source_map_name)
                self._find_source_map_in_artifact_indexes(matching_source_map_name)
                self._find_source_map_in_artifact_bundles(matching_source_map_name)

    def to_dict(self):
        return {
            "abs_path": self.abs_path,
            "matching_source_file_names": self.matching_source_file_names,
            "matching_source_map_name": self.matching_source_map_name,
            "source_map_reference": self.source_map_reference,
            "source_file_lookup_result": self.source_file_lookup_result,
            "source_map_lookup_result": self.source_map_lookup_result,
        }

    def _find_source_file_in_basic_uploaded_files(self):
        if self.source_file_lookup_result == "found":
            return

        basic_release_source_files = ReleaseFile.objects.filter(
            organization_id=self.project.organization_id,
            release_id=self.release.id,
            name__in=self.matching_source_file_names,
            artifact_count=1,  # Filter for un-zipped files
        ).select_related("file")

        if len(basic_release_source_files) > 0:
            self.source_file_lookup_result = "wrong-dist"

        for possible_release_file in basic_release_source_files:
            # Chck if dist matches
            if possible_release_file.ident == ReleaseFile.get_ident(
                possible_release_file.name, self.event.dist
            ):
                self.source_file_lookup_result = "found"
                self.found_source_file_name = possible_release_file.name
                sourcemap_header = None
                if possible_release_file.file.headers:
                    headers = ArtifactBundleArchive.normalize_headers(
                        possible_release_file.file.headers
                    )
                    sourcemap_header = headers.get("sourcemap", headers.get("x-sourcemap"))
                    sourcemap_header = (
                        force_bytes(sourcemap_header) if sourcemap_header is not None else None
                    )
                try:
                    source_map_reference = find_sourcemap(
                        sourcemap_header, possible_release_file.file.getfile().read()
                    )
                    self.source_map_reference = (
                        force_str(source_map_reference)
                        if source_map_reference is not None
                        else None
                    )
                except AssertionError:
                    pass
                return

    def _find_source_file_in_artifact_indexes(self):
        if self.source_file_lookup_result == "found":
            return

        dist_matched_artifact_index_release_file = (
            self._get_dist_matched_artifact_index_release_file()
        )
        if dist_matched_artifact_index_release_file is not None:
            raw_data = json.load(dist_matched_artifact_index_release_file.file.getfile())
            files = raw_data.get("files")
            for potential_source_file_name in self.matching_source_file_names:
                matching_file = files.get(potential_source_file_name)
                if matching_file is not None:
                    self.found_source_file_name = potential_source_file_name
                    self.source_file_lookup_result = "found"
                    archive_ident = matching_file.get("archive_ident")
                    if archive_ident is not None:
                        archive_file = ReleaseFile.objects.select_related("file").get(
                            organization_id=self.project.organization_id,
                            release_id=self.release.id,
                            file__type="release.bundle",
                            ident=archive_ident,
                        )
                        with ReleaseArchive(archive_file.file.getfile()) as archive:
                            source_file, headers = archive.get_file_by_url(
                                self.found_source_file_name
                            )
                            headers = ArtifactBundleArchive.normalize_headers(headers)
                            sourcemap_header = headers.get("sourcemap", headers.get("x-sourcemap"))
                            sourcemap_header = (
                                force_bytes(sourcemap_header)
                                if sourcemap_header is not None
                                else None
                            )
                            source_map_reference = find_sourcemap(
                                sourcemap_header, source_file.read()
                            )
                            self.source_map_reference = (
                                force_str(source_map_reference)
                                if source_map_reference is not None
                                else None
                            )
                    return

        for artifact_index_file in self._get_artifact_index_release_files():
            raw_data = json.load(artifact_index_file.file.getfile())
            files = raw_data.get("files")
            for potential_source_file_name in self.matching_source_file_names:
                if files.get(potential_source_file_name) is not None:
                    self.source_file_lookup_result = "wrong-dist"
                    return

    def _find_source_file_in_artifact_bundles(self):
        if self.source_file_lookup_result == "found":
            return

        possible_release_artifact_bundles = ReleaseArtifactBundle.objects.filter(
            organization_id=self.project.organization.id,
            release_name=self.release.version,
            artifact_bundle__projectartifactbundle__project_id=self.project.id,
            artifact_bundle__artifactbundleindex__organization_id=self.project.organization.id,
            artifact_bundle__artifactbundleindex__url__in=self.matching_source_file_names,
        )
        if len(possible_release_artifact_bundles) > 0:
            self.source_file_lookup_result = "wrong-dist"
        for possible_release_artifact_bundle in possible_release_artifact_bundles:
            if possible_release_artifact_bundle.dist_name == (self.event.dist or ""):
                with ArtifactBundleArchive(
                    possible_release_artifact_bundle.artifact_bundle.file.getfile()
                ) as archive:
                    archive_urls = archive.get_all_urls()
                    for potential_source_file_name in self.matching_source_file_names:
                        if potential_source_file_name in archive_urls:
                            matching_file, headers = archive.get_file_by_url(
                                potential_source_file_name
                            )
                            self.source_file_lookup_result = "found"
                            self.found_source_file_name = potential_source_file_name
                            sourcemap_header = headers.get("sourcemap", headers.get("x-sourcemap"))
                            sourcemap_header = (
                                force_bytes(sourcemap_header)
                                if sourcemap_header is not None
                                else None
                            )
                            try:
                                source_map_reference = find_sourcemap(
                                    sourcemap_header, matching_file.read()
                                )
                                self.source_map_reference = (
                                    force_str(source_map_reference)
                                    if source_map_reference is not None
                                    else None
                                )
                            except Exception:
                                pass
                            return

    def _find_source_map_in_basic_uploaded_files(self, matching_source_map_name: str):
        if self.source_map_lookup_result == "found":
            return

        basic_release_source_map_files = ReleaseFile.objects.filter(
            organization_id=self.project.organization_id,
            release_id=self.release.id,
            name=matching_source_map_name,
            artifact_count=1,  # Filter for un-zipped files
        ).select_related("file")

        if len(basic_release_source_map_files) > 0:
            self.source_map_lookup_result = "wrong-dist"
        for basic_release_source_map_file in basic_release_source_map_files:
            if basic_release_source_map_file.ident == ReleaseFile.get_ident(
                basic_release_source_map_file.name, self.event.dist
            ):
                self.source_map_lookup_result = "found"
                return

    def _find_source_map_in_artifact_indexes(self, matching_source_map_name: str):
        if self.source_map_lookup_result == "found":
            return

        dist_matched_artifact_index_release_file = (
            self._get_dist_matched_artifact_index_release_file()
        )
        if dist_matched_artifact_index_release_file is not None:
            raw_data = json.load(dist_matched_artifact_index_release_file.file.getfile())
            files = raw_data.get("files")
            if files.get(matching_source_map_name) is not None:
                self.source_map_lookup_result = "found"
                return

        for artifact_index_file in self._get_artifact_index_release_files():
            raw_data = json.load(artifact_index_file.file.getfile())
            files = raw_data.get("files")
            if files.get(matching_source_map_name) is not None:
                self.source_map_lookup_result = "wrong-dist"
                return

    def _find_source_map_in_artifact_bundles(self, matching_source_map_name: str):
        if self.source_map_lookup_result == "found":
            return

        possible_release_artifact_bundles = ReleaseArtifactBundle.objects.filter(
            organization_id=self.project.organization.id,
            release_name=self.release.version,
            artifact_bundle__projectartifactbundle__project_id=self.project.id,
            artifact_bundle__artifactbundleindex__organization_id=self.project.organization.id,
            artifact_bundle__artifactbundleindex__url=matching_source_map_name,
        )
        if len(possible_release_artifact_bundles) > 0:
            self.source_map_lookup_result = "wrong-dist"
        for possible_release_artifact_bundle in possible_release_artifact_bundles:
            if possible_release_artifact_bundle.dist_name == (self.event.dist or ""):
                self.source_map_lookup_result = "found"
                return

    def _get_artifact_index_release_files(self):
        # Cache result
        if self.artifact_index_release_files is not None:
            return self.artifact_index_release_files

        self.artifact_index_release_files = ReleaseFile.objects.filter(
            organization_id=self.project.organization_id,
            release_id=self.release.id,
            file__type="release.artifact-index",
        ).select_related("file")[
            :ARTIFACT_INDEX_LOOKUP_LIMIT
        ]  # limit by something sane in case people have a large number of dists for the same release

        return self.artifact_index_release_files

    def _get_dist_matched_artifact_index_release_file(self):
        # Cache result
        if self.dist_matched_artifact_index_release_file is not None:
            return self.dist_matched_artifact_index_release_file

        self.dist_matched_artifact_index_release_file = (
            ReleaseFile.objects.filter(
                organization_id=self.project.organization_id,
                release_id=self.release.id,
                ident=ReleaseFile.get_ident(ARTIFACT_INDEX_FILENAME, self.event.dist),
                file__type=ARTIFACT_INDEX_TYPE,
            )
            .select_related("file")
            .first()
        )

        return self.dist_matched_artifact_index_release_file


def get_matching_source_map_location(source_file_path, source_map_reference):
    return non_standard_url_join(force_str(source_file_path), force_str(source_map_reference))


def event_has_debug_ids(event_data):
    debug_images = get_path(event_data, "debug_meta", "images")
    if debug_images is None:
        return False
    else:
        for debug_image in debug_images:
            if debug_image["type"] == "sourcemap":
                return True
        return False


def get_sdk_debug_id_support(event_data):
    sdk_name = get_path(event_data, "sdk", "name")

    official_sdks = None
    try:
        sdk_release_registry = get_sdk_index()
        official_sdks = [
            sdk for sdk in sdk_release_registry.keys() if sdk.startswith("sentry.javascript.")
        ]
    except Exception as e:
        sentry_sdk.capture_exception(e)
        pass

    if official_sdks is None or len(official_sdks) == 0:
        # Fallback list if release registry is not available
        official_sdks = [
            "sentry.javascript.angular",
            "sentry.javascript.angular-ivy",
            "sentry.javascript.browser",
            "sentry.javascript.capacitor",
            "sentry.javascript.cordova",
            "sentry.javascript.electron",
            "sentry.javascript.gatsby",
            "sentry.javascript.nextjs",
            "sentry.javascript.node",
            "sentry.javascript.opentelemetry-node",
            "sentry.javascript.react",
            "sentry.javascript.react-native",
            "sentry.javascript.remix",
            "sentry.javascript.svelte",
            "sentry.javascript.sveltekit",
            "sentry.javascript.vue",
        ]

    if sdk_name not in official_sdks or sdk_name is None:
        return "unofficial-sdk"
    elif sdk_name in NO_DEBUG_ID_SDKS:
        return "not-supported"

    sdk_version = get_path(event_data, "sdk", "version")
    if sdk_version is None:
        return "unofficial-sdk"

    return (
        "full"
        if Version(sdk_version) >= Version(MIN_JS_SDK_VERSION_FOR_DEBUG_IDS)
        else "needs-upgrade"
    )


def get_abs_paths_in_event(event_data):
    abs_paths = set()
    exception_values = get_path(event_data, "exception", "values")
    if exception_values is not None:
        for exception_value in exception_values:
            frames = get_path(exception_value, "raw_stacktrace", "frames")
            if frames is not None:
                for frame in frames:
                    abs_path = get_path(frame, "abs_path")
                    if abs_path:
                        abs_paths.add(abs_path)
    return abs_paths


def get_scraping_attempt_map(event_data):
    scraping_attempt_map = {}  # maps from url to attempt
    scraping_attempts = event_data.get("scraping_attempts") or []
    for scraping_attempt in scraping_attempts:
        attempt_data = {"status": scraping_attempt["status"], "url": scraping_attempt["url"]}

        reason = scraping_attempt.get("reason")
        if reason is not None:
            attempt_data["reason"] = reason

        details = scraping_attempt.get("details")
        if details is not None:
            attempt_data["details"] = details

        scraping_attempt_map[scraping_attempt["url"]] = attempt_data
    return scraping_attempt_map<|MERGE_RESOLUTION|>--- conflicted
+++ resolved
@@ -290,15 +290,10 @@
         )
 
 
-<<<<<<< HEAD
 def get_scraping_data_for_frame(scraping_attempt_map, raw_frame, raw_frame_index, stacktrace):
     scraping_data = {"source_file": None, "source_map": None}
 
-    abs_path = raw_frame.get("abs_path")
-=======
-def get_scraping_data_for_frame(scraping_attempt_map, frame):
-    abs_path = get_path(frame, "abs_path")
->>>>>>> e1db5ff8
+    abs_path = get_path(raw_frame, "abs_path")
     if abs_path is None:
         return scraping_data
 
