from sentry.integrations.api.endpoints.external_team_details import ExternalTeamDetailsEndpoint

<<<<<<< HEAD
from rest_framework import status
from rest_framework.request import Request
from rest_framework.response import Response

from sentry.api.api_owners import ApiOwner
from sentry.api.api_publish_status import ApiPublishStatus
from sentry.api.base import region_silo_endpoint
from sentry.api.bases.team import TeamEndpoint
from sentry.api.serializers import serialize
from sentry.integrations.api.bases.external_actor import (
    ExternalActorEndpointMixin,
    ExternalTeamSerializer,
)
from sentry.models.integrations.external_actor import ExternalActor
from sentry.models.team import Team

logger = logging.getLogger(__name__)


@region_silo_endpoint
class ExternalTeamDetailsEndpoint(TeamEndpoint, ExternalActorEndpointMixin):
    publish_status = {
        "DELETE": ApiPublishStatus.UNKNOWN,
        "PUT": ApiPublishStatus.UNKNOWN,
    }
    owner = ApiOwner.ENTERPRISE

    def convert_args(
        self,
        request: Request,
        organization_id_or_slug: int | str,
        team_id_or_slug: int | str,
        external_team_id: int,
        *args: Any,
        **kwargs: Any,
    ) -> tuple[Any, Any]:
        args, kwargs = super().convert_args(
            request, organization_id_or_slug, team_id_or_slug, *args, **kwargs
        )
        kwargs["external_team"] = self.get_external_actor_or_404(
            external_team_id, kwargs["team"].organization
        )
        return args, kwargs

    def put(self, request: Request, team: Team, external_team: ExternalActor) -> Response:
        """
        Update an External Team
        `````````````

        :pparam string organization_id_or_slug: the id or slug of the organization the
                                          team belongs to.
        :pparam string team_id_or_slug: the id or slug of the team to get.
        :pparam string external_team_id: id of external_team object
        :param string external_id: the associated user ID for this provider
        :param string external_name: the Github/Gitlab team name.
        :param string provider: enum("github","gitlab")
        :auth: required
        """
        self.assert_has_feature(request, team.organization)

        serializer = ExternalTeamSerializer(
            instance=external_team,
            data={**request.data, "team_id": team.id},
            partial=True,
            context={"organization": team.organization},
        )
        if serializer.is_valid():
            updated_external_team = serializer.save()

            return Response(
                serialize(updated_external_team, request.user), status=status.HTTP_200_OK
            )

        return Response(serializer.errors, status=status.HTTP_400_BAD_REQUEST)

    def delete(self, request: Request, team: Team, external_team: ExternalActor) -> Response:
        """
        Delete an External Team
        """
        external_team.delete()
        return Response(status=status.HTTP_204_NO_CONTENT)
=======
__all__ = ("ExternalTeamDetailsEndpoint",)
>>>>>>> 106b00a2
<|MERGE_RESOLUTION|>--- conflicted
+++ resolved
@@ -1,87 +1,3 @@
 from sentry.integrations.api.endpoints.external_team_details import ExternalTeamDetailsEndpoint
 
-<<<<<<< HEAD
-from rest_framework import status
-from rest_framework.request import Request
-from rest_framework.response import Response
-
-from sentry.api.api_owners import ApiOwner
-from sentry.api.api_publish_status import ApiPublishStatus
-from sentry.api.base import region_silo_endpoint
-from sentry.api.bases.team import TeamEndpoint
-from sentry.api.serializers import serialize
-from sentry.integrations.api.bases.external_actor import (
-    ExternalActorEndpointMixin,
-    ExternalTeamSerializer,
-)
-from sentry.models.integrations.external_actor import ExternalActor
-from sentry.models.team import Team
-
-logger = logging.getLogger(__name__)
-
-
-@region_silo_endpoint
-class ExternalTeamDetailsEndpoint(TeamEndpoint, ExternalActorEndpointMixin):
-    publish_status = {
-        "DELETE": ApiPublishStatus.UNKNOWN,
-        "PUT": ApiPublishStatus.UNKNOWN,
-    }
-    owner = ApiOwner.ENTERPRISE
-
-    def convert_args(
-        self,
-        request: Request,
-        organization_id_or_slug: int | str,
-        team_id_or_slug: int | str,
-        external_team_id: int,
-        *args: Any,
-        **kwargs: Any,
-    ) -> tuple[Any, Any]:
-        args, kwargs = super().convert_args(
-            request, organization_id_or_slug, team_id_or_slug, *args, **kwargs
-        )
-        kwargs["external_team"] = self.get_external_actor_or_404(
-            external_team_id, kwargs["team"].organization
-        )
-        return args, kwargs
-
-    def put(self, request: Request, team: Team, external_team: ExternalActor) -> Response:
-        """
-        Update an External Team
-        `````````````
-
-        :pparam string organization_id_or_slug: the id or slug of the organization the
-                                          team belongs to.
-        :pparam string team_id_or_slug: the id or slug of the team to get.
-        :pparam string external_team_id: id of external_team object
-        :param string external_id: the associated user ID for this provider
-        :param string external_name: the Github/Gitlab team name.
-        :param string provider: enum("github","gitlab")
-        :auth: required
-        """
-        self.assert_has_feature(request, team.organization)
-
-        serializer = ExternalTeamSerializer(
-            instance=external_team,
-            data={**request.data, "team_id": team.id},
-            partial=True,
-            context={"organization": team.organization},
-        )
-        if serializer.is_valid():
-            updated_external_team = serializer.save()
-
-            return Response(
-                serialize(updated_external_team, request.user), status=status.HTTP_200_OK
-            )
-
-        return Response(serializer.errors, status=status.HTTP_400_BAD_REQUEST)
-
-    def delete(self, request: Request, team: Team, external_team: ExternalActor) -> Response:
-        """
-        Delete an External Team
-        """
-        external_team.delete()
-        return Response(status=status.HTTP_204_NO_CONTENT)
-=======
-__all__ = ("ExternalTeamDetailsEndpoint",)
->>>>>>> 106b00a2
+__all__ = ("ExternalTeamDetailsEndpoint",)