from datetime import timedelta
from functools import cmp_to_key
from typing import Any, Dict

from dateutil.parser import parse as parse_date
from rest_framework import status
from rest_framework.request import Request
from rest_framework.response import Response
from sentry_relay.exceptions import RelayError
from sentry_relay.processing import compare_version as compare_version_relay

from sentry import features
from sentry.api.base import region_silo_endpoint
from sentry.api.bases.organization import OrganizationEndpoint
from sentry.snuba import discover
from sentry.utils.dates import ensure_aware

SDK_NAME_FILTER_THRESHOLD = 0.1
SDK_VERSION_FILTER_THRESHOLD = 0.05

# Some SDKs do not support sampling yet,
# we show prompts that they should update to the latest version.
# Allowlist of supported SDKs and only prompt to update those.
ALLOWED_SDK_NAMES = frozenset(
    (
        "sentry.javascript.browser",  # JavaScript Browser
        "sentry.javascript.react",  # React
        "sentry.javascript.angular",  # Angular
        "sentry.javascript.ember",  # Ember
        "sentry.javascript.vue",  # Vue.js
        "sentry.javascript.nextjs",  # Next.js
        "sentry.javascript.remix",  # RemixJS
        "sentry.javascript.node",  # Node, Express, koa
        "sentry.javascript.react-native",  # React Native
        "sentry.javascript.serverless",  # AWS Lambda Node
        "sentry.javascript.gatsby",  # Gatsby
        "sentry.javascript.svelte",  # Svelte
        "sentry.python",  # python, django, flask, FastAPI, Starlette, Bottle, Celery, pyramid, rq
        "sentry.python.serverless",  # AWS Lambda
        "sentry.cocoa",  # iOS
<<<<<<< HEAD
        "sentry.php",  # PHP
        "sentry.php.laravel",  # Laravel
        "sentry.php.symfony",  # Symfony
=======
        "sentry.ruby",  # Ruby
        "sentry.ruby.rails",  # Rails
>>>>>>> f99634f9
    )
)
# We want sentry.java, sentry.java.spring, sentry.java.android, sentry.java.android.timber,
# and all others to match
# Same for sentry.dart, sentry.dart.browser, and sentry.dart.flutter
ALLOWED_SDK_NAMES_PREFIXES = frozenset(("sentry.java", "sentry.dart"))


class QueryBoundsException(Exception):
    pass


@region_silo_endpoint
class OrganizationDynamicSamplingSDKVersionsEndpoint(OrganizationEndpoint):
    private = True

    @staticmethod
    def __validate_query_bounds(query_start, query_end):
        if not query_start or not query_end:
            raise QueryBoundsException("'start' and 'end' are required")

        query_start = ensure_aware(parse_date(query_start))
        query_end = ensure_aware(parse_date(query_end))

        if query_start > query_end:
            raise QueryBoundsException("'start' has to be before 'end'")

        if query_end - query_start > timedelta(days=1):
            raise QueryBoundsException("'start' and 'end' have to be a maximum of 1 day apart")

        stats_period = query_end - query_start
        # Quantize time boundary down so that during a 5-minute interval, the query time boundaries
        # remain the same to leverage the snuba cache
        query_end = query_end.replace(
            minute=(query_end.minute - query_end.minute % 5), second=0, microsecond=0
        )
        query_start = query_end - stats_period
        return query_start, query_end

    def get(self, request: Request, organization) -> Response:
        """
        Return a list of project SDK versions based on project filter that are used in the
        organization, and are considered to be the latest according to semantic versioning. It
        also returns information on whether these SDK versions are sending client side sample rates.
        ``````````````````````````````````````````````````

        :pparam string organization_slug: the slug of the organization.
        :qparam array[string] project: A required list of project ids to filter
        :qparam string start: specify a date to begin at. Format must be iso format
        :qparam string end:  specify a date to end at. Format must be iso format
        :auth: required
        """
        if not features.has("organizations:server-side-sampling", organization, actor=request.user):
            return Response(
                {
                    "detail": [
                        "Dynamic sampling feature flag needs to be enabled before you can perform "
                        "this action."
                    ]
                },
                status=404,
            )

        requested_projects = self.get_requested_project_ids_unchecked(request)
        if not requested_projects:
            return Response([])

        project_ids = [
            p.id
            for p in self.get_projects(
                request=request, organization=organization, project_ids=requested_projects
            )
        ]

        try:
            query_start, query_end = self.__validate_query_bounds(
                request.GET.get("start"), request.GET.get("end")
            )
        except QueryBoundsException as e:
            return Response({"detail": str(e)}, status=status.HTTP_400_BAD_REQUEST)

        sample_rate_count_if = 'count_if(trace.client_sample_rate, notEquals, "")'
        avg_sample_rate_equation = f"{sample_rate_count_if} / count()"
        transaction_source_count_if = 'count_if(transaction.source, notEquals, "")'
        avg_transaction_source_equation = f"{transaction_source_count_if} / count()"

        data = discover.query(
            selected_columns=[
                "sdk.name",
                "sdk.version",
                "project",
                sample_rate_count_if,
                transaction_source_count_if,
                "count()",
            ],
            query="event.type:transaction",
            params={
                "start": query_start,
                "end": query_end,
                "project_id": project_ids,
                "organization_id": organization,
            },
            equations=[avg_sample_rate_equation, avg_transaction_source_equation],
            orderby=[],
            offset=0,
            limit=100,
            auto_fields=True,
            auto_aggregations=True,
            allow_metric_aggregates=True,
            use_aggregate_conditions=True,
            transform_alias_to_input_format=True,
            referrer="dynamic-sampling.distribution.fetch-project-sdk-versions-info",
        )["data"]
        # Create a dictionary of the total count per project
        total_count_per_project: Dict[str, int] = {}
        # Create a dictionary of total count per sdk name per project
        total_sdk_name_count_per_project: Dict[Any, Any] = {}
        for row in data:
            project = row["project"]
            sdk_name = row["sdk.name"]
            count = row["count()"]
            # Aggregates total counts for each project
            # As an example: {'wind': 3, 'earth': 49, 'heart': 3, 'fire': 21, 'water': 102}
            total_count_per_project[project] = total_count_per_project.get(project, 0) + count

            # Aggregates total counts for each sdk name per project. As an example:
            # {
            #     "wind": {"sentry.javascript.react": 3},
            #     "earth": {"sentry.javascript.react": 45, "sentry.javascript.browser": 4},
            # }
            total_sdk_name_count_per_project.setdefault(project, {})
            total_sdk_name_count_per_project[project][sdk_name] = (
                total_sdk_name_count_per_project[project].get(sdk_name, 0) + count
            )

        # Creates a dictionary that has the first level key as project id and values (second
        # level key) as SDK versions, and finally that maps to the expected resulting project
        # sdk version info if that SDKVersion was actually the latest observed, and that info
        # contains project, latestSDKVersion, latestSDKName,
        # and two booleans: isSendingSampleRate and isSendingSource
        # which indicates if that SDK version is sending client side sample rate.
        # Example:
        # {
        #     1: {
        #         "1.0.0": {
        #             "project": 1,
        #             "latestSDKVersion": "1.0.0",
        #             "latestSDKName": "Sentry",
        #             "isSendingSampleRate": True,
        #             "isSendingSource": True
        #         },
        #         "1.0.1": {
        #             "project": 1,
        #             "latestSDKVersion": "1.0.1",
        #             "latestSDKName": "Sentry",
        #             "isSendingSampleRate": False,
        #             "isSendingSource": False
        #         }
        #     }
        # }
        project_to_sdk_version_to_info_dict: Dict[Any, Any] = {}
        for row in data:
            project = row["project"]
            sdk_name = (
                row["sdk.name"] or ""
            )  # Defaulting to string just to be sure because we are later using startswith
            sdk_version = row["sdk.version"]
            # Filter 1: Discard any sdk name that accounts less than or equal to the value
            # `SDK_NAME_FILTER_THRESHOLD` of total count per project
            # Filter 2: Discard any sdk version that accounts less than or equal to
            # `SDK_VERSION_FILTER_THRESHOLD` of total count in that sdk_name in that project
            if (
                total_sdk_name_count_per_project[project][sdk_name]
                > SDK_NAME_FILTER_THRESHOLD * total_count_per_project[project]
                and row["count()"]
                > SDK_VERSION_FILTER_THRESHOLD * total_sdk_name_count_per_project[project][sdk_name]
            ):
                project_to_sdk_version_to_info_dict.setdefault(project, {})[sdk_version] = {
                    "project": project,
                    "latestSDKName": sdk_name,
                    "latestSDKVersion": sdk_version,
                    "isSendingSampleRate": bool(row[f"equation|{avg_sample_rate_equation}"]),
                    "isSendingSource": bool(row[f"equation|{avg_transaction_source_equation}"]),
                    "isSupportedPlatform": (sdk_name in ALLOWED_SDK_NAMES)
                    or (sdk_name.startswith(tuple(ALLOWED_SDK_NAMES_PREFIXES))),
                }

        # Essentially for each project, we fetch all the SDK versions from the previously
        # computed dictionary, and then we find the latest SDK version according to
        # semantic versioning and return the info for that particular project SDK version.
        try:
            project_info_list = [
                project_to_sdk_version_to_info_dict[project][
                    max(
                        project_to_sdk_version_to_info_dict[project].keys(),
                        key=cmp_to_key(compare_version_relay),
                    )
                ]
                for project in project_to_sdk_version_to_info_dict
            ]
        except RelayError:
            return Response(
                status=status.HTTP_400_BAD_REQUEST,
                data={
                    "detail": "Unable to parse sdk versions. "
                    "Please check that sdk versions are valid semantic versions."
                },
            )

        return Response(project_info_list)<|MERGE_RESOLUTION|>--- conflicted
+++ resolved
@@ -38,14 +38,9 @@
         "sentry.python",  # python, django, flask, FastAPI, Starlette, Bottle, Celery, pyramid, rq
         "sentry.python.serverless",  # AWS Lambda
         "sentry.cocoa",  # iOS
-<<<<<<< HEAD
-        "sentry.php",  # PHP
-        "sentry.php.laravel",  # Laravel
-        "sentry.php.symfony",  # Symfony
-=======
         "sentry.ruby",  # Ruby
         "sentry.ruby.rails",  # Rails
->>>>>>> f99634f9
+        "sentry.php",  # PHP
     )
 )
 # We want sentry.java, sentry.java.spring, sentry.java.android, sentry.java.android.timber,
