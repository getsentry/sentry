import functools
from datetime import datetime, timedelta
from typing import List, Mapping, Optional, Sequence

from django.conf import settings
from django.utils import timezone
from rest_framework.exceptions import ParseError, PermissionDenied
from rest_framework.response import Response

from sentry import features
from sentry.api.bases import OrganizationEventsEndpointBase, OrganizationEventPermission
from sentry.constants import ALLOWED_FUTURE_DELTA
from sentry.api.event_search import SearchFilter
from sentry.api.helpers.group_index import (
    build_query_params_from_request,
    calculate_stats_period,
    delete_groups,
    get_by_short_id,
    rate_limit_endpoint,
    update_groups,
    ValidationError,
)
from sentry.api.paginator import DateTimePaginator, Paginator
from sentry.api.serializers import serialize
from sentry.api.serializers.models.group import StreamGroupSerializerSnuba
from sentry.api.utils import get_date_range_from_params, InvalidParams
from sentry.models import Environment, Group, GroupEnvironment, GroupInbox, GroupStatus, Project
from sentry.search.snuba.backend import (
    assigned_or_suggested_filter,
    EventsDatasetSnubaSearchBackend,
)
<<<<<<< HEAD
from sentry.search.snuba.executors import (
    get_search_filter,
    InvalidSearchQuery,
)
=======
from sentry.search.snuba.executors import get_search_filter, InvalidSearchQuery
>>>>>>> f9627d27
from sentry.snuba import discover
from sentry.utils.compat import map
from sentry.utils.cursors import Cursor, CursorResult

from sentry.utils.validators import normalize_event_id


ERR_INVALID_STATS_PERIOD = "Invalid stats_period. Valid choices are '', '24h', and '14d'"


search = EventsDatasetSnubaSearchBackend(**settings.SENTRY_SEARCH_OPTIONS)


allowed_inbox_search_terms = frozenset(["date", "status", "for_review", "assigned_or_suggested"])


def inbox_search(
    projects: Sequence[Project],
    environments: Optional[Sequence[Environment]] = None,
    limit: int = 100,
    cursor: Optional[Cursor] = None,
    count_hits: bool = False,
    search_filters: Optional[Sequence[SearchFilter]] = None,
    date_from: Optional[datetime] = None,
    date_to: Optional[datetime] = None,
    max_hits: Optional[int] = None,
) -> CursorResult:
    now: datetime = timezone.now()
    end: Optional[datetime] = None
    end_params: List[datetime] = [
        _f for _f in [date_to, get_search_filter(search_filters, "date", "<")] if _f
    ]
    if end_params:
        end = min(end_params)

    end = end if end else now + ALLOWED_FUTURE_DELTA

    # We only want to search back a week at most, since that's the oldest inbox rows
    # can be.
    earliest_date = now - timedelta(days=7)
    start_params = [date_from, earliest_date, get_search_filter(search_filters, "date", ">")]
    start = max([_f for _f in start_params if _f])
    end = max([earliest_date, end])

    if start >= end:
        return Paginator(Group.objects.none()).get_result()

    # Make sure search terms are valid
    invalid_search_terms = [
        str(sf) for sf in search_filters if sf.key.name not in allowed_inbox_search_terms
    ]
    if invalid_search_terms:
        raise InvalidSearchQuery(f"Invalid search terms for 'inbox' search: {invalid_search_terms}")

    # Make sure this is an inbox search
    if not get_search_filter(search_filters, "for_review", "="):
        raise InvalidSearchQuery("Sort key 'inbox' only supported for inbox search")

    if get_search_filter(search_filters, "status", "=") != GroupStatus.UNRESOLVED:
        raise InvalidSearchQuery("Inbox search only works for 'unresolved' status")

    # We just filter on `GroupInbox.date_added` here, and don't filter by date
    # on the group. This keeps the query simpler and faster in some edge cases,
    # and date_added is a good enough proxy when we're using this sort.
    qs = GroupInbox.objects.filter(
        date_added__gte=start,
        date_added__lte=end,
        project__in=projects,
    )

    if environments is not None:
        environment_ids: List[int] = [environment.id for environment in environments]
        qs = qs.filter(
            group_id__in=GroupEnvironment.objects.filter(environment_id__in=environment_ids)
            .values_list("group_id", flat=True)
            .distinct()
        )

    owner_search = get_search_filter(search_filters, "assigned_or_suggested", "=")
    if owner_search:
        qs = qs.filter(
            assigned_or_suggested_filter(owner_search, projects, field_filter="group_id")
        )

    paginator = DateTimePaginator(qs.order_by("date_added"), "-date_added")
    results = paginator.get_result(limit, cursor, count_hits=count_hits, max_hits=max_hits)

    # We want to return groups from the endpoint, but have the cursor be related to the
    # GroupInbox rows. So we paginate on the GroupInbox results queryset, then fetch
    # the group_ids out and use them to get the actual groups.
    group_qs = Group.objects.filter(
        id__in=[r.group_id for r in results.results],
        project__in=projects,
        status=GroupStatus.UNRESOLVED,
    )
    groups: Mapping[int, Group] = {g.id: g for g in group_qs}
    results.results = [groups[r.group_id] for r in results.results if r.group_id in groups]
    return results


class OrganizationGroupIndexEndpoint(OrganizationEventsEndpointBase):
    permission_classes = (OrganizationEventPermission,)
    skip_snuba_fields = {
        "query",
        "status",
        "bookmarked_by",
        "assigned_to",
        "unassigned",
        "linked",
        "subscribed_by",
        "active_at",
        "first_release",
        "first_seen",
    }

    def _search(self, request, organization, projects, environments, extra_query_kwargs=None):
        query_kwargs = build_query_params_from_request(
            request, organization, projects, environments
        )
        if extra_query_kwargs is not None:
            assert "environment" not in extra_query_kwargs
            query_kwargs.update(extra_query_kwargs)

        query_kwargs["environments"] = environments if environments else None
        if query_kwargs["sort_by"] == "inbox":
            query_kwargs.pop("sort_by")
            result = inbox_search(**query_kwargs)
        else:
            result = search.query(**query_kwargs)
        return result, query_kwargs

    @rate_limit_endpoint(limit=10, window=1)
    def get(self, request, organization):
        """
        List an Organization's Issues
        `````````````````````````````

        Return a list of issues (groups) bound to an organization.  All parameters are
        supplied as query string parameters.

        A default query of ``is:unresolved`` is applied. To return results
        with other statuses send an new query value (i.e. ``?query=`` for all
        results).

        The ``groupStatsPeriod`` parameter can be used to select the timeline
        stats which should be present. Possible values are: '' (disable),
        '24h', '14d'

        The ``statsPeriod`` parameter can be used to select a date window starting
        from now. Ex. ``14d``.

        The ``start`` and ``end`` parameters can be used to select an absolute
        date period to fetch issues from.

        :qparam string statsPeriod: an optional stat period (can be one of
                                    ``"24h"``, ``"14d"``, and ``""``).
        :qparam string groupStatsPeriod: an optional stat period (can be one of
                                    ``"24h"``, ``"14d"``, and ``""``).
        :qparam string start:       Beginning date. You must also provide ``end``.
        :qparam string end:         End date. You must also provide ``start``.
        :qparam bool shortIdLookup: if this is set to true then short IDs are
                                    looked up by this function as well.  This
                                    can cause the return value of the function
                                    to return an event issue of a different
                                    project which is why this is an opt-in.
                                    Set to `1` to enable.
        :qparam querystring query: an optional Sentry structured search
                                   query.  If not provided an implied
                                   ``"is:unresolved"`` is assumed.)
        :pparam string organization_slug: the slug of the organization the
                                          issues belong to.
        :auth: required
        :qparam list expand: an optional list of strings to opt in to additional data. Supports `inbox`
        :qparam list collapse: an optional list of strings to opt out of certain pieces of data. Supports `stats`, `lifetime`, `base`
        """
        stats_period = request.GET.get("groupStatsPeriod")
        try:
            start, end = get_date_range_from_params(request.GET)
        except InvalidParams as e:
            raise ParseError(detail=str(e))

        expand = request.GET.getlist("expand", [])
        collapse = request.GET.getlist("collapse", [])
        has_inbox = features.has("organizations:inbox", organization, actor=request.user)
        if stats_period not in (None, "", "24h", "14d", "auto"):
            return Response({"detail": ERR_INVALID_STATS_PERIOD}, status=400)
        stats_period, stats_period_start, stats_period_end = calculate_stats_period(
            stats_period, start, end
        )

        environments = self.get_environments(request, organization)

        serializer = functools.partial(
            StreamGroupSerializerSnuba,
            environment_ids=[env.id for env in environments],
            stats_period=stats_period,
            stats_period_start=stats_period_start,
            stats_period_end=stats_period_end,
            expand=expand,
            collapse=collapse,
            has_inbox=has_inbox,
        )

        projects = self.get_projects(request, organization)
        project_ids = [p.id for p in projects]

        if not projects:
            return Response([])

        if len(projects) > 1 and not features.has(
            "organizations:global-views", organization, actor=request.user
        ):
            return Response(
                {"detail": "You do not have the multi project stream feature enabled"}, status=400
            )

        # we ignore date range for both short id and event ids
        query = request.GET.get("query", "").strip()
        if query:
            # check to see if we've got an event ID
            event_id = normalize_event_id(query)
            if event_id:
                # For a direct hit lookup we want to use any passed project ids
                # (we've already checked permissions on these) plus any other
                # projects that the user is a member of. This gives us a better
                # chance of returning the correct result, even if the wrong
                # project is selected.
                direct_hit_projects = set(project_ids) | {
                    project.id for project in request.access.projects
                }
                groups = list(Group.objects.filter_by_event_id(direct_hit_projects, event_id))
                if len(groups) == 1:
                    response = Response(
                        serialize(groups, request.user, serializer(matching_event_id=event_id))
                    )
                    response["X-Sentry-Direct-Hit"] = "1"
                    return response

                if groups:
                    return Response(serialize(groups, request.user, serializer()))

            group = get_by_short_id(organization.id, request.GET.get("shortIdLookup"), query)
            if group is not None:
                # check all projects user has access to
                if request.access.has_project_access(group.project):
                    response = Response(serialize([group], request.user, serializer()))
                    response["X-Sentry-Direct-Hit"] = "1"
                    return response

        # If group ids specified, just ignore any query components
        try:
            group_ids = set(map(int, request.GET.getlist("group")))
        except ValueError:
            return Response({"detail": "Group ids must be integers"}, status=400)

        if group_ids:
            groups = list(Group.objects.filter(id__in=group_ids, project_id__in=project_ids))
            if any(g for g in groups if not request.access.has_project_access(g.project)):
                raise PermissionDenied
            return Response(serialize(groups, request.user, serializer()))
        try:
            cursor_result, query_kwargs = self._search(
                request,
                organization,
                projects,
                environments,
                {"count_hits": True, "date_to": end, "date_from": start},
            )
        except (ValidationError, discover.InvalidSearchQuery) as exc:
            return Response({"detail": str(exc)}, status=400)

        results = list(cursor_result)

        context = serialize(
            results,
            request.user,
            serializer(
                start=start,
                end=end,
                search_filters=query_kwargs["search_filters"]
                if "search_filters" in query_kwargs
                else None,
            ),
        )

        # HACK: remove auto resolved entries
        # TODO: We should try to integrate this into the search backend, since
        # this can cause us to arbitrarily return fewer results than requested.
        status = [
            search_filter
            for search_filter in query_kwargs.get("search_filters", [])
            if search_filter.key.name == "status"
        ]
        if status and status[0].value.raw_value == GroupStatus.UNRESOLVED:
            context = [r for r in context if "status" not in r or r["status"] == "unresolved"]

        response = Response(context)

        self.add_cursor_headers(request, response, cursor_result)

        # TODO(jess): add metrics that are similar to project endpoint here
        return response

    @rate_limit_endpoint(limit=10, window=1)
    def put(self, request, organization):
        """
        Bulk Mutate a List of Issues
        ````````````````````````````

        Bulk mutate various attributes on issues.  The list of issues
        to modify is given through the `id` query parameter.  It is repeated
        for each issue that should be modified.

        - For non-status updates, the `id` query parameter is required.
        - For status updates, the `id` query parameter may be omitted
          for a batch "update all" query.
        - An optional `status` query parameter may be used to restrict
          mutations to only events with the given status.

        The following attributes can be modified and are supplied as
        JSON object in the body:

        If any ids are out of scope this operation will succeed without
        any data mutation.

        :qparam int id: a list of IDs of the issues to be mutated.  This
                        parameter shall be repeated for each issue.  It
                        is optional only if a status is mutated in which
                        case an implicit `update all` is assumed.
        :qparam string status: optionally limits the query to issues of the
                               specified status.  Valid values are
                               ``"resolved"``, ``"unresolved"`` and
                               ``"ignored"``.
        :pparam string organization_slug: the slug of the organization the
                                          issues belong to.
        :param string status: the new status for the issues.  Valid values
                              are ``"resolved"``, ``"resolvedInNextRelease"``,
                              ``"unresolved"``, and ``"ignored"``. Status
                              updates that include release data are only allowed
                              for groups within a single project.
        :param map statusDetails: additional details about the resolution.
                                  Valid values are ``"inRelease"``, ``"inNextRelease"``,
                                  ``"inCommit"``,  ``"ignoreDuration"``, ``"ignoreCount"``,
                                  ``"ignoreWindow"``, ``"ignoreUserCount"``, and
                                  ``"ignoreUserWindow"``. Status detail
                                  updates that include release data are only allowed
                                  for groups within a single project.
        :param int ignoreDuration: the number of minutes to ignore this issue.
        :param boolean isPublic: sets the issue to public or private.
        :param boolean merge: allows to merge or unmerge different issues.
        :param string assignedTo: the user or team that should be assigned to
                                  these issues. Can be of the form ``"<user_id>"``,
                                  ``"user:<user_id>"``, ``"<username>"``,
                                  ``"<user_primary_email>"``, or ``"team:<team_id>"``.
                                  Bulk assigning issues is limited to groups
                                  within a single project.
        :param boolean hasSeen: in case this API call is invoked with a user
                                context this allows changing of the flag
                                that indicates if the user has seen the
                                event.
        :param boolean isBookmarked: in case this API call is invoked with a
                                     user context this allows changing of
                                     the bookmark flag.
        :auth: required
        """
        projects = self.get_projects(request, organization)
        has_inbox = features.has("organizations:inbox", organization, actor=request.user)
        if len(projects) > 1 and not features.has(
            "organizations:global-views", organization, actor=request.user
        ):
            return Response(
                {"detail": "You do not have the multi project stream feature enabled"}, status=400
            )

        search_fn = functools.partial(
            self._search,
            request,
            organization,
            projects,
            self.get_environments(request, organization),
        )
        return update_groups(request, projects, organization.id, search_fn, has_inbox)

    @rate_limit_endpoint(limit=10, window=1)
    def delete(self, request, organization):
        """
        Bulk Remove a List of Issues
        ````````````````````````````

        Permanently remove the given issues. The list of issues to
        modify is given through the `id` query parameter.  It is repeated
        for each issue that should be removed.

        Only queries by 'id' are accepted.

        If any ids are out of scope this operation will succeed without
        any data mutation.

        :qparam int id: a list of IDs of the issues to be removed.  This
                        parameter shall be repeated for each issue.
        :pparam string organization_slug: the slug of the organization the
                                          issues belong to.
        :auth: required
        """
        projects = self.get_projects(request, organization)
        if len(projects) > 1 and not features.has(
            "organizations:global-views", organization, actor=request.user
        ):
            return Response(
                {"detail": "You do not have the multi project stream feature enabled"}, status=400
            )

        search_fn = functools.partial(
            self._search,
            request,
            organization,
            projects,
            self.get_environments(request, organization),
        )

        return delete_groups(request, projects, organization.id, search_fn)<|MERGE_RESOLUTION|>--- conflicted
+++ resolved
@@ -29,14 +29,7 @@
     assigned_or_suggested_filter,
     EventsDatasetSnubaSearchBackend,
 )
-<<<<<<< HEAD
-from sentry.search.snuba.executors import (
-    get_search_filter,
-    InvalidSearchQuery,
-)
-=======
 from sentry.search.snuba.executors import get_search_filter, InvalidSearchQuery
->>>>>>> f9627d27
 from sentry.snuba import discover
 from sentry.utils.compat import map
 from sentry.utils.cursors import Cursor, CursorResult
