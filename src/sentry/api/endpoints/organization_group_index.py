--- conflicted
+++ resolved
@@ -141,11 +141,7 @@
             stats_period=stats_period,
             stats_period_start=stats_period_start,
             stats_period_end=stats_period_end,
-<<<<<<< HEAD
-            has_inbox=has_inbox,
-=======
             include_inbox=include_inbox,
->>>>>>> 58f91765
         )
 
         projects = self.get_projects(request, organization)
