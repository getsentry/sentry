--- conflicted
+++ resolved
@@ -651,7 +651,6 @@
         if "dynamicSampling" in result:
             raw_dynamic_sampling = result["dynamicSampling"]
             fixed_rules = self._fix_rule_ids(project, raw_dynamic_sampling)
-<<<<<<< HEAD
 
             if project.update_option("sentry:dynamic_sampling", fixed_rules):
 
@@ -716,18 +715,6 @@
 
                     data = serialize(project, request.user, DetailedProjectSerializer())
                     return Response(data)
-=======
-            if project.update_option("sentry:dynamic_sampling", fixed_rules):
-                changed_proj_settings["sentry:dynamic_sampling"] = result["dynamicSampling"]
-
-        if "performanceIssueCreationRate" in result:
-            if project.update_option(
-                "sentry:performance_issue_creation_rate", result["performanceIssueCreationRate"]
-            ):
-                changed_proj_settings["sentry:performance_issue_creation_rate"] = result[
-                    "performanceIssueCreationRate"
-                ]
->>>>>>> 4319707c
 
         # TODO(dcramer): rewrite options to use standard API config
         if has_project_write:
