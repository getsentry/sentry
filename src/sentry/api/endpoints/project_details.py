--- conflicted
+++ resolved
@@ -352,7 +352,7 @@
 
         return queryset.count()
 
-<<<<<<< HEAD
+
     @extend_schema(
         operation_id="Retrieve a Project",
         parameters=[GlobalParams.ORG_SLUG, GlobalParams.PROJECT_SLUG],
@@ -364,10 +364,7 @@
         },
         examples=ProjectExamples.RETRIEVE_PROJECT,
     )
-    def get(self, request: Request, project) -> Response:
-=======
     def get(self, request: Request, project: Project) -> Response:
->>>>>>> 45e65309
         """
         Return details on an individual project.
         """
