--- conflicted
+++ resolved
@@ -53,13 +53,8 @@
     }
 
     def _get_serialized_event(
-<<<<<<< HEAD
-        self, event_id: str, group: Group, user: AbstractBaseUser | AnonymousUser
+        self, event_id: str, group: Group, user: User | RpcUser | AnonymousUser
     ) -> tuple[dict[str, Any] | None, Event | GroupEvent | None]:
-=======
-        self, event_id: str, group: Group, user: User | RpcUser | AnonymousUser
-    ) -> dict[str, Any] | None:
->>>>>>> f80e3f2b
         event = eventstore.backend.get_event_by_id(group.project.id, event_id, group_id=group.id)
 
         if not event:
