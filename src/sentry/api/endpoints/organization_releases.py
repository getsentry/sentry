import re

from django.db import IntegrityError
from django.db.models import F, Q
from rest_framework.exceptions import ParseError
from rest_framework.response import Response

from sentry import analytics, features
from sentry.api.base import EnvironmentMixin, ReleaseAnalyticsMixin
from sentry.api.bases import NoProjects
from sentry.api.bases.organization import OrganizationReleasesBaseEndpoint
from sentry.api.exceptions import ConflictError, InvalidRepository
from sentry.api.paginator import MergingOffsetPaginator, OffsetPaginator
from sentry.api.release_search import RELEASE_FREE_TEXT_KEY, parse_search_query
from sentry.api.serializers import serialize
from sentry.api.serializers.rest_framework import (
    ListField,
    ReleaseHeadCommitSerializer,
    ReleaseHeadCommitSerializerDeprecated,
    ReleaseWithVersionSerializer,
)
from sentry.exceptions import InvalidSearchQuery
from sentry.models import (
    Activity,
    Project,
    Release,
    ReleaseCommitError,
    ReleaseProject,
    ReleaseStatus,
    SemverFilter,
)
<<<<<<< HEAD
from sentry.search.events.constants import RELEASE_STAGE_ALIAS, SEMVER_ALIAS
=======
from sentry.search.events.constants import SEMVER_ALIAS, SEMVER_PACKAGE_ALIAS
>>>>>>> 5a5b737c
from sentry.search.events.filter import parse_semver
from sentry.signals import release_created
from sentry.snuba.sessions import (
    STATS_PERIODS,
    get_changed_project_release_model_adoptions,
    get_oldest_health_data_for_releases,
    get_project_releases_by_stability,
)
from sentry.utils.cache import cache
from sentry.utils.compat import zip as izip
from sentry.utils.sdk import bind_organization_context, configure_scope

ERR_INVALID_STATS_PERIOD = "Invalid %s. Valid choices are %s"


def get_stats_period_detail(key, choices):
    return ERR_INVALID_STATS_PERIOD % (key, ", ".join("'%s'" % x for x in choices))


_release_suffix = re.compile(r"^(.*)\s+\(([^)]+)\)\s*$")


def add_environment_to_queryset(queryset, filter_params):
    if "environment" in filter_params:
        return queryset.filter(
            releaseprojectenvironment__environment__name__in=filter_params["environment"],
            releaseprojectenvironment__project_id__in=filter_params["project_id"],
        )
    return queryset


def add_date_filter_to_queryset(queryset, filter_params):
    """Once date has been coalesced over released and added, use it to filter releases"""
    if filter_params["start"] and filter_params["end"]:
        return queryset.filter(date__gte=filter_params["start"], date__lte=filter_params["end"])
    return queryset


def _filter_releases_by_query(queryset, organization, query):
    search_filters = parse_search_query(query)
    for search_filter in search_filters:
        if search_filter.key.name == RELEASE_FREE_TEXT_KEY:
            query_q = Q(version__icontains=query)
            suffix_match = _release_suffix.match(query)
            if suffix_match is not None:
                query_q |= Q(version__icontains="%s+%s" % suffix_match.groups())

            queryset = queryset.filter(query_q)

        if search_filter.key.name == SEMVER_ALIAS:
            queryset = queryset.filter_by_semver(
                organization.id,
                parse_semver(search_filter.value.raw_value, search_filter.operator),
            )

<<<<<<< HEAD
        if search_filter.key.name == RELEASE_STAGE_ALIAS:
            queryset = queryset.filter_by_stage(
                organization.id,
                search_filter,
            )
=======
        if search_filter.key.name == SEMVER_PACKAGE_ALIAS:
            queryset = queryset.filter_by_semver(
                organization.id,
                SemverFilter("exact", [], search_filter.value.raw_value),
            )

>>>>>>> 5a5b737c
    return queryset


class ReleaseSerializerWithProjects(ReleaseWithVersionSerializer):
    projects = ListField()
    headCommits = ListField(
        child=ReleaseHeadCommitSerializerDeprecated(), required=False, allow_null=False
    )
    refs = ListField(child=ReleaseHeadCommitSerializer(), required=False, allow_null=False)


def debounce_update_release_health_data(organization, project_ids):
    """This causes a flush of snuba health data to the postgres tables once
    per minute for the given projects.
    """
    # Figure out which projects need to get updates from the snuba.
    should_update = {}
    cache_keys = ["debounce-health:%d" % id for id in project_ids]
    cache_data = cache.get_many(cache_keys)
    for project_id, cache_key in izip(project_ids, cache_keys):
        if cache_data.get(cache_key) is None:
            should_update[project_id] = cache_key

    if not should_update:
        return

    projects = {p.id: p for p in Project.objects.get_many_from_cache(should_update.keys())}

    # This gives us updates for all release-projects which have seen new
    # health data over the last days. It will miss releases where the last
    # date is longer than what `get_changed_project_release_model_adoptions`
    # considers recent.
    project_releases = get_changed_project_release_model_adoptions(should_update.keys())

    # Check which we already have rows for.
    existing = set(
        ReleaseProject.objects.filter(
            project_id__in=[x[0] for x in project_releases],
            release__version__in=[x[1] for x in project_releases],
        ).values_list("project_id", "release__version")
    )
    to_upsert = []
    for key in project_releases:
        if key not in existing:
            to_upsert.append(key)

    if to_upsert:
        dates = get_oldest_health_data_for_releases(to_upsert)

        for project_id, version in to_upsert:
            project = projects.get(project_id)
            if project is None:
                # should not happen
                continue

        # We might have never observed the release.  This for instance can
        # happen if the release only had health data so far.  For these cases
        # we want to create the release the first time we observed it on the
        # health side.
        release = Release.get_or_create(
            project=project, version=version, date_added=dates.get((project_id, version))
        )

        # Make sure that the release knows about this project.  Like we had before
        # the project might not have been associated with this release yet.
        release.add_project(project)

    # Debounce updates for a minute
    cache.set_many(dict(izip(should_update.values(), [True] * len(should_update))), 60)


class OrganizationReleasesEndpoint(
    OrganizationReleasesBaseEndpoint, EnvironmentMixin, ReleaseAnalyticsMixin
):
    SESSION_SORTS = frozenset(
        [
            "crash_free_sessions",
            "crash_free_users",
            "sessions",
            "users",
            "sessions_24h",
            "users_24h",
        ]
    )

    def get(self, request, organization):
        """
        List an Organization's Releases
        ```````````````````````````````
        Return a list of releases for a given organization.

        :pparam string organization_slug: the organization short name
        :qparam string query: this parameter can be used to create a
                              "starts with" filter for the version.
        """
        query = request.GET.get("query")
        with_health = request.GET.get("health") == "1"
        with_adoption_stages = request.GET.get("adoptionStages") == "1"
        status_filter = request.GET.get("status", "open")
        flatten = request.GET.get("flatten") == "1"
        sort = request.GET.get("sort") or "date"
        health_stat = request.GET.get("healthStat") or "sessions"
        summary_stats_period = request.GET.get("summaryStatsPeriod") or "14d"
        health_stats_period = request.GET.get("healthStatsPeriod") or ("24h" if with_health else "")
        if summary_stats_period not in STATS_PERIODS:
            raise ParseError(detail=get_stats_period_detail("summaryStatsPeriod", STATS_PERIODS))
        if health_stats_period and health_stats_period not in STATS_PERIODS:
            raise ParseError(detail=get_stats_period_detail("healthStatsPeriod", STATS_PERIODS))
        if health_stat not in ("sessions", "users"):
            raise ParseError(detail="invalid healthStat")

        paginator_cls = OffsetPaginator
        paginator_kwargs = {}

        try:
            filter_params = self.get_filter_params(request, organization, date_filter_optional=True)
        except NoProjects:
            return Response([])

        # This should get us all the projects into postgres that have received
        # health data in the last 24 hours.
        debounce_update_release_health_data(organization, filter_params["project_id"])

        queryset = Release.objects.filter(organization=organization)

        if status_filter:
            try:
                status_int = ReleaseStatus.from_string(status_filter)
            except ValueError:
                raise ParseError(detail="invalid value for status")

            if status_int == ReleaseStatus.OPEN:
                queryset = queryset.filter(Q(status=status_int) | Q(status=None))
            else:
                queryset = queryset.filter(status=status_int)

        queryset = queryset.select_related("owner").annotate(date=F("date_added"))

        queryset = add_environment_to_queryset(queryset, filter_params)

        if query:
            try:
                queryset = _filter_releases_by_query(queryset, organization, query)
            except InvalidSearchQuery as e:
                return Response(
                    {"detail": str(e)},
                    status=400,
                )

        select_extra = {}

        queryset = queryset.distinct()
        if flatten:
            select_extra["_for_project_id"] = "sentry_release_project.project_id"

        if sort not in self.SESSION_SORTS:
            queryset = queryset.filter(projects__id__in=filter_params["project_id"])

        if sort == "date":
            queryset = queryset.order_by("-date")
            paginator_kwargs["order_by"] = "-date"
        elif sort == "build":
            queryset = queryset.filter(build_number__isnull=False).order_by("-build_number")
            paginator_kwargs["order_by"] = "-build_number"
        elif sort == "semver":
            order_by = [f"-{col}" for col in Release.SEMVER_COLS]
            queryset = queryset.annotate_prerelease_column().filter_to_semver().order_by(*order_by)
            paginator_kwargs["order_by"] = order_by
        elif sort in self.SESSION_SORTS:
            if not flatten:
                return Response(
                    {"detail": "sorting by crash statistics requires flattening (flatten=1)"},
                    status=400,
                )
            paginator_cls = MergingOffsetPaginator
            paginator_kwargs.update(
                data_load_func=lambda offset, limit: get_project_releases_by_stability(
                    project_ids=filter_params["project_id"],
                    environments=filter_params.get("environment"),
                    scope=sort,
                    offset=offset,
                    stats_period=summary_stats_period,
                    limit=limit,
                ),
                apply_to_queryset=lambda queryset, rows: queryset.filter(
                    projects__id__in=list(x[0] for x in rows), version__in=list(x[1] for x in rows)
                ),
                key_from_model=lambda x: (x._for_project_id, x.version),
            )
        else:
            return Response({"detail": "invalid sort"}, status=400)

        queryset = queryset.extra(select=select_extra)
        queryset = add_date_filter_to_queryset(queryset, filter_params)

        with_adoption_stages = with_adoption_stages and features.has(
            "organizations:release-adoption-stage", organization, actor=request.user
        )

        return self.paginate(
            request=request,
            queryset=queryset,
            paginator_cls=paginator_cls,
            on_results=lambda x: serialize(
                x,
                request.user,
                with_health_data=with_health,
                with_adoption_stages=with_adoption_stages,
                health_stat=health_stat,
                health_stats_period=health_stats_period,
                summary_stats_period=summary_stats_period,
                environments=filter_params.get("environment") or None,
            ),
            **paginator_kwargs,
        )

    def post(self, request, organization):
        """
        Create a New Release for an Organization
        ````````````````````````````````````````
        Create a new release for the given Organization.  Releases are used by
        Sentry to improve its error reporting abilities by correlating
        first seen events with the release that might have introduced the
        problem.
        Releases are also necessary for sourcemaps and other debug features
        that require manual upload for functioning well.

        :pparam string organization_slug: the slug of the organization the
                                          release belongs to.
        :param string version: a version identifier for this release.  Can
                               be a version number, a commit hash etc.
        :param string ref: an optional commit reference.  This is useful if
                           a tagged version has been provided.
        :param url url: a URL that points to the release.  This can be the
                        path to an online interface to the sourcecode
                        for instance.
        :param array projects: a list of project slugs that are involved in
                               this release
        :param datetime dateReleased: an optional date that indicates when
                                      the release went live.  If not provided
                                      the current time is assumed.
        :param array commits: an optional list of commit data to be associated
                              with the release. Commits must include parameters
                              ``id`` (the sha of the commit), and can optionally
                              include ``repository``, ``message``, ``patch_set``,
                              ``author_name``, ``author_email``, and ``timestamp``.
                              See [release without integration example](/workflow/releases/).
        :param array refs: an optional way to indicate the start and end commits
                           for each repository included in a release. Head commits
                           must include parameters ``repository`` and ``commit``
                           (the HEAD sha). They can optionally include ``previousCommit``
                           (the sha of the HEAD of the previous release), which should
                           be specified if this is the first time you've sent commit data.
                           ``commit`` may contain a range in the form of ``previousCommit..commit``
        :auth: required
        """
        bind_organization_context(organization)
        serializer = ReleaseSerializerWithProjects(data=request.data)

        with configure_scope() as scope:
            if serializer.is_valid():
                result = serializer.validated_data
                scope.set_tag("version", result["version"])

                allowed_projects = {p.slug: p for p in self.get_projects(request, organization)}

                projects = []
                for slug in result["projects"]:
                    if slug not in allowed_projects:
                        return Response({"projects": ["Invalid project slugs"]}, status=400)
                    projects.append(allowed_projects[slug])

                new_status = result.get("status")

                # release creation is idempotent to simplify user
                # experiences
                try:
                    release, created = Release.objects.get_or_create(
                        organization_id=organization.id,
                        version=result["version"],
                        defaults={
                            "ref": result.get("ref"),
                            "url": result.get("url"),
                            "owner": result.get("owner"),
                            "date_released": result.get("dateReleased"),
                            "status": new_status or ReleaseStatus.OPEN,
                        },
                    )
                except IntegrityError:
                    raise ConflictError(
                        "Could not create the release it conflicts with existing data",
                    )
                if created:
                    release_created.send_robust(release=release, sender=self.__class__)

                if not created and new_status is not None and new_status != release.status:
                    release.status = new_status
                    release.save()

                new_projects = []
                for project in projects:
                    created = release.add_project(project)
                    if created:
                        new_projects.append(project)

                if release.date_released:
                    for project in new_projects:
                        Activity.objects.create(
                            type=Activity.RELEASE,
                            project=project,
                            ident=Activity.get_version_ident(result["version"]),
                            data={"version": result["version"]},
                            datetime=release.date_released,
                        )

                commit_list = result.get("commits")
                if commit_list:
                    try:
                        release.set_commits(commit_list)
                        self.track_set_commits_local(
                            request,
                            organization_id=organization.id,
                            project_ids=[project.id for project in projects],
                        )
                    except ReleaseCommitError:
                        raise ConflictError("Release commits are currently being processed")

                refs = result.get("refs")
                if not refs:
                    refs = [
                        {
                            "repository": r["repository"],
                            "previousCommit": r.get("previousId"),
                            "commit": r["currentId"],
                        }
                        for r in result.get("headCommits", [])
                    ]
                scope.set_tag("has_refs", bool(refs))
                if refs:
                    if not request.user.is_authenticated:
                        scope.set_tag("failure_reason", "user_not_authenticated")
                        return Response(
                            {"refs": ["You must use an authenticated API token to fetch refs"]},
                            status=400,
                        )
                    fetch_commits = not commit_list
                    try:
                        release.set_refs(refs, request.user, fetch=fetch_commits)
                    except InvalidRepository as e:
                        scope.set_tag("failure_reason", "InvalidRepository")
                        return Response({"refs": [str(e)]}, status=400)

                if not created and not new_projects:
                    # This is the closest status code that makes sense, and we want
                    # a unique 2xx response code so people can understand when
                    # behavior differs.
                    #   208 Already Reported (WebDAV; RFC 5842)
                    status = 208
                else:
                    status = 201

                analytics.record(
                    "release.created",
                    user_id=request.user.id if request.user and request.user.id else None,
                    organization_id=organization.id,
                    project_ids=[project.id for project in projects],
                    user_agent=request.META.get("HTTP_USER_AGENT", ""),
                    created_status=status,
                )

                scope.set_tag("success_status", status)
                return Response(serialize(release, request.user), status=status)
            scope.set_tag("failure_reason", "serializer_error")
            return Response(serializer.errors, status=400)


class OrganizationReleasesStatsEndpoint(OrganizationReleasesBaseEndpoint, EnvironmentMixin):
    def get(self, request, organization):
        """
        List an Organization's Releases specifically for building timeseries
        ```````````````````````````````
        Return a list of releases for a given organization, sorted for most recent releases.

        :pparam string organization_slug: the organization short name
        """
        query = request.GET.get("query")

        try:
            filter_params = self.get_filter_params(request, organization, date_filter_optional=True)
        except NoProjects:
            return Response([])

        queryset = (
            Release.objects.filter(
                organization=organization, projects__id__in=filter_params["project_id"]
            )
            .annotate(
                date=F("date_added"),
            )
            .values("version", "date")
            .order_by("-date")
            .distinct()
        )

        queryset = add_date_filter_to_queryset(queryset, filter_params)
        queryset = add_environment_to_queryset(queryset, filter_params)
        if query:
            try:
                queryset = _filter_releases_by_query(queryset, organization, query)
            except InvalidSearchQuery as e:
                return Response(
                    {"detail": str(e)},
                    status=400,
                )

        return self.paginate(
            request=request,
            queryset=queryset,
            paginator_cls=OffsetPaginator,
            on_results=lambda x: [
                {"version": release["version"], "date": serialize(release["date"])} for release in x
            ],
            default_per_page=1000,
            max_per_page=1000,
            max_limit=1000,
            order_by="-date",
        )<|MERGE_RESOLUTION|>--- conflicted
+++ resolved
@@ -29,11 +29,7 @@
     ReleaseStatus,
     SemverFilter,
 )
-<<<<<<< HEAD
-from sentry.search.events.constants import RELEASE_STAGE_ALIAS, SEMVER_ALIAS
-=======
-from sentry.search.events.constants import SEMVER_ALIAS, SEMVER_PACKAGE_ALIAS
->>>>>>> 5a5b737c
+from sentry.search.events.constants import RELEASE_STAGE_ALIAS, SEMVER_ALIAS, SEMVER_PACKAGE_ALIAS
 from sentry.search.events.filter import parse_semver
 from sentry.signals import release_created
 from sentry.snuba.sessions import (
@@ -89,20 +85,18 @@
                 parse_semver(search_filter.value.raw_value, search_filter.operator),
             )
 
-<<<<<<< HEAD
+        if search_filter.key.name == SEMVER_PACKAGE_ALIAS:
+            queryset = queryset.filter_by_semver(
+                organization.id,
+                SemverFilter("exact", [], search_filter.value.raw_value),
+            )
+
         if search_filter.key.name == RELEASE_STAGE_ALIAS:
             queryset = queryset.filter_by_stage(
                 organization.id,
                 search_filter,
             )
-=======
-        if search_filter.key.name == SEMVER_PACKAGE_ALIAS:
-            queryset = queryset.filter_by_semver(
-                organization.id,
-                SemverFilter("exact", [], search_filter.value.raw_value),
-            )
-
->>>>>>> 5a5b737c
+
     return queryset
 
 
