--- conflicted
+++ resolved
@@ -136,14 +136,9 @@
     cache.set_many(dict(izip(should_update.values(), [True] * len(should_update))), 60)
 
 
-<<<<<<< HEAD
-class OrganizationReleasesEndpoint(OrganizationReleasesBaseEndpoint, EnvironmentMixin):
-=======
 class OrganizationReleasesEndpoint(
     OrganizationReleasesBaseEndpoint, EnvironmentMixin, ReleaseAnalyticsMixin
 ):
-    @transaction_start("OrganizationReleasesEndpoint.get")
->>>>>>> 361598db
     def get(self, request, organization):
         """
         List an Organization's Releases
