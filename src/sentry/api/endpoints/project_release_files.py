import logging
import re

from django.core.exceptions import MultipleObjectsReturned, ObjectDoesNotExist
from django.db import IntegrityError, transaction
from django.db.models import Q
from rest_framework.response import Response

from sentry.api.bases.project import ProjectEndpoint, ProjectReleasePermission
from sentry.api.exceptions import ResourceDoesNotExist
from sentry.api.paginator import CombinedQuerysetIntermediary, CombinedQuerysetPaginator
from sentry.api.serializers import serialize
<<<<<<< HEAD
from sentry.models import File, Release, ReleaseFile
from sentry.models.distribution import Distribution
from sentry.models.releasefile import read_artifact_index
=======
from sentry.constants import MAX_RELEASE_FILES_OFFSET
from sentry.models import Distribution, File, Release, ReleaseFile
>>>>>>> d190b29f

ERR_FILE_EXISTS = "A file matching this name already exists for the given release"
_filename_re = re.compile(r"[\n\t\r\f\v\\]")


<<<<<<< HEAD
logger = logging.getLogger(__name__)


class ProjectReleaseFilesEndpoint(ProjectEndpoint):
    permission_classes = (ProjectReleasePermission,)
=======
def load_dist(results):
    # Dists are pretty uncommon.  In case they do appear load them now
    # as trying to join this on the DB does terrible things with large
    # offsets (it would otherwise generate a left outer join).
    dists = dict.fromkeys(x.dist_id for x in results)
    if not dists:
        return results
>>>>>>> d190b29f

    for dist in Distribution.objects.filter(pk__in=dists.keys()):
        dists[dist.id] = dist

    for result in results:
        if result.dist_id is not None:
            dist = dists.get(result.dist_id)
            if dist is not None:
                result.dist = dist

<<<<<<< HEAD
        :pparam string organization_slug: the slug of the organization the
                                          release belongs to.
        :pparam string project_slug: the slug of the project to list the
                                     release files of.
        :pparam string version: the version identifier of the release.
        :qparam string query: If set, this parameter is used to search files.
        :qparam string type: Files of which storage type to show. Can be either "archived", "individual" or omitted.
        :auth: required
        """
        query = request.GET.getlist("query")
=======
    return results
>>>>>>> d190b29f


class ReleaseFilesMixin:
    def get_releasefiles(self, request, release):
        query = request.GET.getlist("query")

        data_sources = []

        # Exclude files which are also present in archive:
        file_list = ReleaseFile.public_objects.filter(release=release).exclude(artifact_count=0)
        file_list = file_list.select_related("file").order_by("name")

        if query:
            if not isinstance(query, list):
                query = [query]

            condition = Q(name__icontains=query[0])
            for name in query[1:]:
                condition |= Q(name__icontains=name)
            file_list = file_list.filter(condition)

        if file_list is not None:
            data_sources.append(CombinedQuerysetIntermediary(file_list, order_by=["name"]))

        # Get contents of release archive as well:
        # TODO: test multiple dists
        dists = Distribution.objects.filter(
            organization_id=project.organization_id, release=release
        )
        for dist in list(dists) + [None]:
            try:
                # Only Read from artifact index if it has a positive artifact count
                artifact_index = read_artifact_index(release, dist, artifact_count__isnull=0)
            except BaseException as exc:
                logger.error("Failed to read artifact index", exc_info=exc)
                artifact_index = None

            if artifact_index is not None:
                archived_list = ArtifactIndexQuerySet(artifact_index, query=query, dist=dist)
                intermediary = CombinedQuerysetIntermediary(archived_list, order_by=["name"])
                data_sources.append(intermediary)

        def on_results(r):
            return serialize(load_dist(r), request.user)

        return self.paginate(
            request=request,
            intermediaries=data_sources,
            paginator_cls=CombinedQuerysetPaginator,
            on_results=on_results,
        )

    @staticmethod
    def post_releasefile(request, release, logger):
        if "file" not in request.data:
            return Response({"detail": "Missing uploaded file"}, status=400)

        fileobj = request.data["file"]

        full_name = request.data.get("name", fileobj.name)
        if not full_name or full_name == "file":
            return Response({"detail": "File name must be specified"}, status=400)

        name = full_name.rsplit("/", 1)[-1]

        if _filename_re.search(name):
            return Response(
                {"detail": "File name must not contain special whitespace characters"}, status=400
            )

        dist_name = request.data.get("dist")
        dist = None
        if dist_name:
            dist = release.add_dist(dist_name)

        # Quickly check for the presence of this file before continuing with
        # the costly file upload process.
        if ReleaseFile.objects.filter(
            organization_id=release.organization_id,
            release=release,
            name=full_name,
            dist=dist,
        ).exists():
            return Response({"detail": ERR_FILE_EXISTS}, status=409)

        headers = {"Content-Type": fileobj.content_type}
        for headerval in request.data.getlist("header") or ():
            try:
                k, v = headerval.split(":", 1)
            except ValueError:
                return Response({"detail": "header value was not formatted correctly"}, status=400)
            else:
                if _filename_re.search(v):
                    return Response(
                        {"detail": "header value must not contain special whitespace characters"},
                        status=400,
                    )
                headers[k] = v.strip()

        file = File.objects.create(name=name, type="release.file", headers=headers)
        file.putfile(fileobj, logger=logger)

        try:
            with transaction.atomic():
                releasefile = ReleaseFile.objects.create(
                    organization_id=release.organization_id,
                    release=release,
                    file=file,
                    name=full_name,
                    dist=dist,
                )
        except IntegrityError:
            file.delete()
            return Response({"detail": ERR_FILE_EXISTS}, status=409)

        return Response(serialize(releasefile, request.user), status=201)


<<<<<<< HEAD
class ListQuerySet:
    """Pseudo queryset offering a subset of QuerySet operations"""

    def __init__(self, release_files, query=None):
        self._files = [
            # Mimic "or" operation applied for real querysets:
            rf
            for rf in release_files
            if not query or any(search_string.lower() in rf.name.lower() for search_string in query)
        ]

    def get(self):
        files = self._files
        if not files:
            raise ObjectDoesNotExist
        if len(files) > 1:
            raise MultipleObjectsReturned

        return files[0]

    def annotate(self, **kwargs):
        if kwargs:
            raise NotImplementedError

        return self

    def filter(self, **kwargs):
        if kwargs:
            raise NotImplementedError

        return self

    def order_by(self, key):
        return ListQuerySet(sorted(self._files, key=lambda f: getattr(f, key)))

    def __getitem__(self, index):
        if isinstance(index, int):
            return self._files[index]
        return ListQuerySet(self._files[index])


def pseudo_releasefile(url, info, dist):
    """Create a pseudo-ReleaseFile from an ArtifactIndex entry"""
    return ReleaseFile(
        name=url,
        file=File(
            headers=info.get("headers", {}),
            size=info["size"],
            timestamp=info["date_created"],
            checksum=info["sha1"],
        ),
        dist=dist,
    )


class ArtifactIndexQuerySet(ListQuerySet):
    """Pseudo queryset offering a subset of QuerySet operations,"""

    def __init__(self, artifact_index: dict, query=None, dist=None):
        # Assume manifest
        release_files = [
            pseudo_releasefile(url, info, dist)
            for url, info in artifact_index.get("files", {}).items()
        ]
        super().__init__(release_files, query)
=======
class ProjectReleaseFilesEndpoint(ProjectEndpoint, ReleaseFilesMixin):
    permission_classes = (ProjectReleasePermission,)

    def get(self, request, project, version):
        """
        List a Project Release's Files
        ``````````````````````````````

        Retrieve a list of files for a given release.

        :pparam string organization_slug: the slug of the organization the
                                          release belongs to.
        :pparam string project_slug: the slug of the project to list the
                                     release files of.
        :pparam string version: the version identifier of the release.
        :qparam string query: If set, this parameter is used to search files.
        :auth: required
        """
        try:
            release = Release.objects.get(
                organization_id=project.organization_id, projects=project, version=version
            )
        except Release.DoesNotExist:
            raise ResourceDoesNotExist

        return self.get_releasefiles(request, release)

    def post(self, request, project, version):
        """
        Upload a New Project Release File
        `````````````````````````````````

        Upload a new file for the given release.

        Unlike other API requests, files must be uploaded using the
        traditional multipart/form-data content-type.

        The optional 'name' attribute should reflect the absolute path
        that this file will be referenced as. For example, in the case of
        JavaScript you might specify the full web URI.

        :pparam string organization_slug: the slug of the organization the
                                          release belongs to.
        :pparam string project_slug: the slug of the project to change the
                                     release of.
        :pparam string version: the version identifier of the release.
        :param string name: the name (full path) of the file.
        :param string dist: the name of the dist.
        :param file file: the multipart encoded file.
        :param string header: this parameter can be supplied multiple times
                              to attach headers to the file.  Each header
                              is a string in the format ``key:value``.  For
                              instance it can be used to define a content
                              type.
        :auth: required
        """
        try:
            release = Release.objects.get(
                organization_id=project.organization_id, projects=project, version=version
            )
        except Release.DoesNotExist:
            raise ResourceDoesNotExist

        logger = logging.getLogger("sentry.files")
        logger.info("projectreleasefile.start")

        return self.post_releasefile(request, release, logger)
>>>>>>> d190b29f
<|MERGE_RESOLUTION|>--- conflicted
+++ resolved
@@ -10,26 +10,16 @@
 from sentry.api.exceptions import ResourceDoesNotExist
 from sentry.api.paginator import CombinedQuerysetIntermediary, CombinedQuerysetPaginator
 from sentry.api.serializers import serialize
-<<<<<<< HEAD
-from sentry.models import File, Release, ReleaseFile
-from sentry.models.distribution import Distribution
+from sentry.models import Distribution, File, Release, ReleaseFile
 from sentry.models.releasefile import read_artifact_index
-=======
-from sentry.constants import MAX_RELEASE_FILES_OFFSET
-from sentry.models import Distribution, File, Release, ReleaseFile
->>>>>>> d190b29f
 
 ERR_FILE_EXISTS = "A file matching this name already exists for the given release"
 _filename_re = re.compile(r"[\n\t\r\f\v\\]")
 
 
-<<<<<<< HEAD
 logger = logging.getLogger(__name__)
 
 
-class ProjectReleaseFilesEndpoint(ProjectEndpoint):
-    permission_classes = (ProjectReleasePermission,)
-=======
 def load_dist(results):
     # Dists are pretty uncommon.  In case they do appear load them now
     # as trying to join this on the DB does terrible things with large
@@ -37,7 +27,6 @@
     dists = dict.fromkeys(x.dist_id for x in results)
     if not dists:
         return results
->>>>>>> d190b29f
 
     for dist in Distribution.objects.filter(pk__in=dists.keys()):
         dists[dist.id] = dist
@@ -48,24 +37,11 @@
             if dist is not None:
                 result.dist = dist
 
-<<<<<<< HEAD
-        :pparam string organization_slug: the slug of the organization the
-                                          release belongs to.
-        :pparam string project_slug: the slug of the project to list the
-                                     release files of.
-        :pparam string version: the version identifier of the release.
-        :qparam string query: If set, this parameter is used to search files.
-        :qparam string type: Files of which storage type to show. Can be either "archived", "individual" or omitted.
-        :auth: required
-        """
-        query = request.GET.getlist("query")
-=======
     return results
->>>>>>> d190b29f
 
 
 class ReleaseFilesMixin:
-    def get_releasefiles(self, request, release):
+    def get_releasefiles(self, request, release, organization_id):
         query = request.GET.getlist("query")
 
         data_sources = []
@@ -88,9 +64,7 @@
 
         # Get contents of release archive as well:
         # TODO: test multiple dists
-        dists = Distribution.objects.filter(
-            organization_id=project.organization_id, release=release
-        )
+        dists = Distribution.objects.filter(organization_id=organization_id, release=release)
         for dist in list(dists) + [None]:
             try:
                 # Only Read from artifact index if it has a positive artifact count
@@ -180,7 +154,6 @@
         return Response(serialize(releasefile, request.user), status=201)
 
 
-<<<<<<< HEAD
 class ListQuerySet:
     """Pseudo queryset offering a subset of QuerySet operations"""
 
@@ -246,7 +219,8 @@
             for url, info in artifact_index.get("files", {}).items()
         ]
         super().__init__(release_files, query)
-=======
+
+
 class ProjectReleaseFilesEndpoint(ProjectEndpoint, ReleaseFilesMixin):
     permission_classes = (ProjectReleasePermission,)
 
@@ -272,7 +246,7 @@
         except Release.DoesNotExist:
             raise ResourceDoesNotExist
 
-        return self.get_releasefiles(request, release)
+        return self.get_releasefiles(request, release, project.organization_id)
 
     def post(self, request, project, version):
         """
@@ -313,5 +287,4 @@
         logger = logging.getLogger("sentry.files")
         logger.info("projectreleasefile.start")
 
-        return self.post_releasefile(request, release, logger)
->>>>>>> d190b29f
+        return self.post_releasefile(request, release, logger)