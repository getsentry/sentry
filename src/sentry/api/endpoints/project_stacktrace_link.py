import logging
from typing import Any, Dict, List, Mapping, Optional

import requests
from rest_framework.request import Request
from rest_framework.response import Response
from sentry_sdk import Scope, configure_scope

from sentry import analytics, features
from sentry.api.base import region_silo_endpoint
from sentry.api.bases.project import ProjectEndpoint
from sentry.api.serializers import serialize
from sentry.db.models.manager.base_query_set import BaseQuerySet
from sentry.integrations import IntegrationFeatures
from sentry.integrations.client import ApiClient
from sentry.integrations.utils.codecov import get_codecov_data
from sentry.models import Integration, Project, RepositoryProjectPathConfig
from sentry.models.organization import Organization
from sentry.models.repository import Repository
from sentry.shared_integrations.exceptions import ApiError
from sentry.utils.event_frames import munged_filename_and_frames
from sentry.utils.json import JSONData

logger = logging.getLogger(__name__)


def get_link(
    config: RepositoryProjectPathConfig, filepath: str, version: Optional[str] = None
) -> Dict[str, str]:
    result = {}
    oi = config.organization_integration
    integration = oi.integration
    install = integration.get_installation(oi.organization_id)

    formatted_path = filepath.replace(config.stack_root, config.source_root, 1)

    link = None
    try:
        link = install.get_stacktrace_link(
            config.repository, formatted_path, config.default_branch, version
        )

    except ApiError as e:
        if e.code != 403:
            raise
        result["error"] = "integration_link_forbidden"

    # If the link was not found, attach the URL that we attempted.
    if link:
        result["sourceUrl"] = link
    else:
        result["error"] = result.get("error") or "file_not_found"
        result["attemptedUrl"] = install.format_source_url(
            config.repository, formatted_path, config.default_branch
        )
    result["sourcePath"] = formatted_path

    return result


def generate_context(parameters: Dict[str, Optional[str]]) -> Dict[str, Optional[str]]:
    return {
        "file": parameters.get("file"),
        # XXX: Temp change to support try_path_munging until refactored
        "filename": parameters.get("file"),
        "commit_id": parameters.get("commitId"),
        "platform": parameters.get("platform"),
        "sdk_name": parameters.get("sdkName"),
        "abs_path": parameters.get("absPath"),
        "module": parameters.get("module"),
        "package": parameters.get("package"),
        "line_no": parameters.get("lineNo"),
    }


def set_top_tags(
    scope: Scope,
    project: Project,
    ctx: Mapping[str, Optional[str]],
    has_code_mappings: bool,
) -> None:
    try:
        scope.set_tag("project.slug", project.slug)
        scope.set_tag("organization.slug", project.organization.slug)
        scope.set_tag(
            "organization.early_adopter", bool(project.organization.flags.early_adopter.is_set)
        )
        scope.set_tag("stacktrace_link.platform", ctx["platform"])
        scope.set_tag("stacktrace_link.code_mappings", has_code_mappings)
        scope.set_tag("stacktrace_link.file", ctx["file"])
        # Add tag if filepath is Windows
        if ctx["file"] and ctx["file"].find(":\\") > -1:
            scope.set_tag("stacktrace_link.windows", True)
        scope.set_tag("stacktrace_link.abs_path", ctx["abs_path"])
        if ctx["platform"] == "python":
            # This allows detecting a file that belongs to Python's 3rd party modules
            scope.set_tag("stacktrace_link.in_app", "site-packages" not in str(ctx["abs_path"]))
    except Exception:
        # If errors arises we can still proceed
        logger.exception("We failed to set a tag.")


def try_path_munging(
    config: RepositoryProjectPathConfig,
    filepath: str,
    ctx: Mapping[str, Optional[str]],
) -> Dict[str, str]:
    result: Dict[str, str] = {}
    munged_frames = munged_filename_and_frames(
        str(ctx["platform"]), [ctx], "munged_filename", sdk_name=str(ctx["sdk_name"])
    )
    if munged_frames:
        munged_frame: Mapping[str, Mapping[str, str]] = munged_frames[1][0]
        munged_filename = str(munged_frame.get("munged_filename"))
        if munged_filename:
            if not filepath.startswith(config.stack_root) and not munged_filename.startswith(
                config.stack_root
            ):
                result = {"error": "stack_root_mismatch"}
            else:
                result = get_link(config, munged_filename, ctx["commit_id"])

    return result


def set_tags(scope: Scope, result: JSONData) -> None:
    scope.set_tag("stacktrace_link.found", result["sourceUrl"] is not None)
    scope.set_tag("stacktrace_link.source_url", result.get("sourceUrl"))
    scope.set_tag("stacktrace_link.error", result.get("error"))
    scope.set_tag("stacktrace_link.tried_url", result.get("attemptedUrl"))
    if result["config"]:
        scope.set_tag("stacktrace_link.empty_root", result["config"]["stackRoot"] == "")
        scope.set_tag(
            "stacktrace_link.auto_derived", result["config"]["automaticallyGenerated"] is True
        )


@region_silo_endpoint
class ProjectStacktraceLinkEndpoint(ProjectEndpoint):  # type: ignore
    """
    Returns valid links for source code providers so that
    users can go from the file in the stack trace to the
    provider of their choice.

    `file`: The file path from the stack trace
    `commitId` (optional): The commit_id for the last commit of the
                           release associated to the stack trace's event
    `sdkName` (optional): The sdk.name associated with the event
    `absPath` (optional): The abs_path field value of the relevant stack frame
    `module`   (optional): The module field value of the relevant stack frame
    `package`  (optional): The package field value of the relevant stack frame

    """

    def sort_code_mapping_configs(
        self,
        configs: List[RepositoryProjectPathConfig],
    ) -> List[RepositoryProjectPathConfig]:
        """
        Sorts the code mapping config list based on precedence.
        User generated code mappings are evaluated before Sentry generated code mappings.
        Code mappings with more defined stack trace roots are evaluated before less defined stack trace
        roots.

        `configs`: The list of code mapping configs

        """
        sorted_configs = []  # type: List[RepositoryProjectPathConfig]
        for config in configs:
            inserted = False
            for index, sorted_config in enumerate(sorted_configs):
                # This check will ensure that all user defined code mappings will come before Sentry generated ones
                if (
                    sorted_config.automatically_generated and not config.automatically_generated
                ) or (  # Insert more defined stack roots before less defined ones
                    (sorted_config.automatically_generated == config.automatically_generated)
                    and config.stack_root.startswith(sorted_config.stack_root)
                ):
                    sorted_configs.insert(index, config)
                    inserted = True
                    break
            if not inserted:
                # Insert the code mapping at the back if it's Sentry generated or at the front if it is user defined
                if config.automatically_generated:
                    sorted_configs.insert(len(sorted_configs), config)
                else:
                    sorted_configs.insert(0, config)
        return sorted_configs

    def get_latest_commit_sha_from_blame(
        self,
        integration_installation: ApiClient,
        line_no: int,
        filepath: str,
        repository: Repository,
        ref: str,
    ) -> Optional[str]:
        commit_sha = ""
        git_blame_list = integration_installation.get_blame_for_file(
            repository,
            filepath,
            ref,
            line_no,
        )
        if git_blame_list:
            git_blame_list.sort(key=lambda blame: blame["commit"]["committedDate"])
            commit_sha = git_blame_list[-1]["commit"]["oid"]
        if not commit_sha:
            # Report to Sentry so we can investigate
            logger.error(
                "Failed to get commit from git blame.",
                extra={
                    "git_blame_response": git_blame_list,
                    "filepath": filepath,
                    "line_no": line_no,
                    "ref": ref,
                },
            )
        return commit_sha

    def fetch_codecov_data(
        self,
        ref: Optional[str],
        integrations: BaseQuerySet,
        org: Organization,
        user: Request.user,
        line_no: int,
        filepath: str,
        repo: Repository,
        branch: str,
        service: str,
        path: str,
    ) -> Optional[Dict[str, Any]]:
        fetch_commit_sha = features.has(
            "organizations:codecov-commit-sha-from-git-blame",
            org,
            actor=user,
        )
        # Get commit sha from Git blame if valid
        gh_integrations = integrations.filter(provider="github")
        should_get_commit_sha = fetch_commit_sha and gh_integrations

        ref_source = "from_release"
        if should_get_commit_sha:
            try:
                integration_installation = gh_integrations[0].get_installation(
                    organization_id=org.id
                )
                ref = self.get_latest_commit_sha_from_blame(
                    integration_installation,
                    line_no,
                    filepath,
                    repo,
                    branch,
                )
                ref_source = "from_git_blame"
            except Exception:
                logger.exception(
                    "Failed to get commit sha from git blame, pending investigation. Continuing execution."
                )

        with configure_scope() as scope:
            scope.set_tag("codecov.ref_source", ref_source)

        # Call codecov API if codecov-commit-sha-from-git-blame flag is not enabled
        # or getting ref from git blame was successful
        codecov_data = None
        if not fetch_commit_sha or ref:
            lineCoverage, codecovUrl = get_codecov_data(
                repo=repo.name,
                service=service,
                ref=ref if ref else branch,
                ref_type="sha" if ref else "branch",
                path=path,
<<<<<<< HEAD
                has_error_commit=has_error_commit,
                set_timeout=features.has("organizations:codecov-stacktrace-integration-v2", org),
=======
>>>>>>> b01e0432
            )
            if lineCoverage and codecovUrl:
                codecov_data = {
                    "lineCoverage": lineCoverage,
                    "coverageUrl": codecovUrl,
                    "status": 200,
                }
        return codecov_data

    def get(self, request: Request, project: Project) -> Response:
        ctx = generate_context(request.GET)
        filepath = ctx.get("file")
        if not filepath:
            return Response({"detail": "Filepath is required"}, status=400)

        result: JSONData = {"config": None, "sourceUrl": None}

        integrations = Integration.objects.filter(organizations=project.organization_id)
        # TODO(meredith): should use get_provider.has_feature() instead once this is
        # no longer feature gated and is added as an IntegrationFeature
        result["integrations"] = [
            serialize(i, request.user)
            for i in integrations
            if i.has_feature(IntegrationFeatures.STACKTRACE_LINK)
        ]

        # xxx(meredith): if there are ever any changes to this query, make
        # sure that we are still ordering by `id` because we want to make sure
        # the ordering is deterministic
        # codepath mappings must have an associated integration for stacktrace linking.
        configs = RepositoryProjectPathConfig.objects.filter(
            project=project, organization_integration__isnull=False
        )
        try:
            configs = self.sort_code_mapping_configs(configs)
        except Exception:
            logger.exception("There was a failure sorting the code mappings")

        current_config = None
        with configure_scope() as scope:
            set_top_tags(scope, project, ctx, len(configs) > 0)
            for config in configs:
                # If all code mappings fail to match a stack_root it means that there's no working code mapping
                if not filepath.startswith(config.stack_root):
                    # This may be overwritten if a valid code mapping is found
                    result["error"] = "stack_root_mismatch"
                    continue

                outcome = {}
                munging_outcome = {}
                # Munging is required for get_link to work with mobile platforms
                if ctx["platform"] in ["java", "cocoa", "other"]:
                    munging_outcome = try_path_munging(config, filepath, ctx)
                if not munging_outcome:
                    outcome = get_link(config, filepath, ctx["commit_id"])
                    # XXX: I want to remove this whole block logic as I believe it is wrong
                    # In some cases the stack root matches and it can either be that we have
                    # an invalid code mapping or that munging is expect it to work
                    if not outcome.get("sourceUrl"):
                        munging_outcome = try_path_munging(config, filepath, ctx)
                        if munging_outcome:
                            # Report errors to Sentry for investigation
                            logger.error("We should never be able to reach this code.")
                # Keep the original outcome if munging failed
                if munging_outcome:
                    outcome = munging_outcome
                    scope.set_tag("stacktrace_link.munged", True)

                current_config = {
                    "config": serialize(config, request.user),
                    "outcome": outcome,
                    "repository": config.repository,
                }

                # Use the provider key to split up stacktrace-link metrics by integration type
                provider = current_config["config"]["provider"]["key"]
                scope.set_tag("integration_provider", provider)  # e.g. github

                # Stop processing if a match is found
                if outcome.get("sourceUrl") and outcome["sourceUrl"]:
                    result["sourceUrl"] = outcome["sourceUrl"]
                    break

            # Post-processing before exiting scope context
            if current_config:
                result["config"] = current_config["config"]
                if not result.get("sourceUrl"):
                    result["error"] = current_config["outcome"]["error"]
                    # When no code mapping have been matched we have not attempted a URL
                    if current_config["outcome"].get("attemptedUrl"):
                        result["attemptedUrl"] = current_config["outcome"]["attemptedUrl"]

                codecov_enabled = bool(
                    features.has(
                        "organizations:codecov-stacktrace-integration",
                        project.organization,
                        actor=request.user,
                    )
                    and project.organization.flags.codecov_access
                )
                scope.set_tag("codecov.enabled", codecov_enabled)
                if codecov_enabled:
                    # Get Codecov data
                    try:
                        line_no = ctx.get("line_no")
                        codecov_data = self.fetch_codecov_data(
                            ref=ctx.get("commit_id"),
                            integrations=integrations,
                            org=project.organization,
                            user=request.user,
                            line_no=int(line_no) if line_no else 0,
                            filepath=filepath,
                            repo=current_config["repository"],
                            branch=current_config["config"]["defaultBranch"],
                            service=current_config["config"]["provider"]["key"],
                            path=current_config["outcome"]["sourcePath"],
                        )
                        if codecov_data:
                            result["codecov"] = codecov_data
                    except requests.exceptions.HTTPError as error:
                        result["codecov"] = {
                            "attemptedUrl": error.response.url,
                            "status": error.response.status_code,
                        }
                        if error.response.status_code != 404:
                            logger.exception(
                                "Failed to get expected data from Codecov, pending investigation. Continuing execution."
                            )
                    except requests.Timeout:
                        scope.set_tag("codecov.timeout", True)
                        logger.exception("Codecov request timed out. Continuing execution.")
                    except Exception:
                        logger.exception("Something unexpected happen. Continuing execution.")
                    # We don't expect coverage data if the integration does not exist (404)

            try:
                set_tags(scope, result)
            except Exception:
                logger.exception("Failed to set tags.")

        if result["config"]:
            analytics.record(
                "integration.stacktrace.linked",
                provider=result["config"]["provider"]["key"],
                config_id=result["config"]["id"],
                project_id=project.id,
                organization_id=project.organization_id,
                filepath=filepath,
                status=result.get("error") or "success",
            )

        return Response(result)<|MERGE_RESOLUTION|>--- conflicted
+++ resolved
@@ -272,11 +272,7 @@
                 ref=ref if ref else branch,
                 ref_type="sha" if ref else "branch",
                 path=path,
-<<<<<<< HEAD
-                has_error_commit=has_error_commit,
                 set_timeout=features.has("organizations:codecov-stacktrace-integration-v2", org),
-=======
->>>>>>> b01e0432
             )
             if lineCoverage and codecovUrl:
                 codecov_data = {
