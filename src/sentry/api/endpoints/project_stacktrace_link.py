from __future__ import annotations

import logging
from typing import Dict, List, Mapping, Optional

from rest_framework.request import Request
from rest_framework.response import Response
from sentry_sdk import Scope, configure_scope

from sentry import analytics
from sentry.api.api_owners import ApiOwner
from sentry.api.api_publish_status import ApiPublishStatus
from sentry.api.base import region_silo_endpoint
from sentry.api.bases.project import ProjectEndpoint
from sentry.api.serializers import IntegrationSerializer, serialize
from sentry.api.utils import Timer
from sentry.integrations import IntegrationFeatures
<<<<<<< HEAD
from sentry.integrations.mixins import RepositoryMixin
from sentry.integrations.utils.code_mapping import (
    convert_stacktrace_frame_path_to_source_path,
    get_sorted_code_mapping_configs,
)
=======
from sentry.integrations.utils.code_mapping import get_sorted_code_mapping_configs
>>>>>>> 26dda1d6
from sentry.integrations.utils.codecov import codecov_enabled, fetch_codecov_data
from sentry.integrations.utils.stacktrace_link import StacktraceLinkOutcome, get_stacktrace_config
from sentry.models.project import Project
from sentry.services.hybrid_cloud.integration import integration_service
<<<<<<< HEAD
from sentry.shared_integrations.exceptions import ApiError
from sentry.utils.event_frames import EventFrame
from sentry.utils.json import JSONData
=======
>>>>>>> 26dda1d6

logger = logging.getLogger(__name__)


<<<<<<< HEAD
def get_link(
    config: RepositoryProjectPathConfig,
    src_path: str,
    version: Optional[str] = None,
    group_id: Optional[str] = None,
    frame_abs_path: Optional[str] = None,
) -> Dict[str, str]:
    result = {}

    integration = integration_service.get_integration(
        organization_integration_id=config.organization_integration_id
    )
    install = integration.get_installation(organization_id=config.project.organization_id)

    link = None
    try:
        if isinstance(install, RepositoryMixin):
            with Timer() as t:
                link = install.get_stacktrace_link(
                    config.repository, src_path, config.default_branch, version
                )
                analytics.record(
                    "function_timer.timed",
                    function_name="get_stacktrace_link",
                    duration=t.duration,
                    organization_id=config.project.organization_id,
                    project_id=config.project_id,
                    group_id=group_id,
                    frame_abs_path=frame_abs_path,
                )

    except ApiError as e:
        if e.code != 403:
            raise
        result["error"] = "integration_link_forbidden"

    # If the link was not found, attach the URL that we attempted.
    if link:
        result["sourceUrl"] = link
    else:
        result["error"] = result.get("error") or "file_not_found"
        assert isinstance(install, RepositoryMixin)
        result["attemptedUrl"] = install.format_source_url(
            config.repository, src_path, config.default_branch
        )
    result["sourcePath"] = src_path

    return result


=======
>>>>>>> 26dda1d6
def generate_context(parameters: Dict[str, Optional[str]]) -> Dict[str, Optional[str]]:
    return {
        "file": parameters.get("file"),
        # XXX: Temp change to support try_path_munging until refactored
        "filename": parameters.get("file"),
        "commit_id": parameters.get("commitId"),
        "platform": parameters.get("platform"),
        "sdk_name": parameters.get("sdkName"),
        "abs_path": parameters.get("absPath"),
        "module": parameters.get("module"),
        "package": parameters.get("package"),
        "line_no": parameters.get("lineNo"),
        "group_id": parameters.get("groupId"),
    }


def set_top_tags(
    scope: Scope,
    project: Project,
    ctx: Mapping[str, Optional[str]],
    has_code_mappings: bool,
) -> None:
    try:
        scope.set_tag("project.slug", project.slug)
        scope.set_tag("organization.slug", project.organization.slug)
        scope.set_tag(
            "organization.early_adopter", bool(project.organization.flags.early_adopter.is_set)
        )
        scope.set_tag("stacktrace_link.platform", ctx["platform"])
        scope.set_tag("stacktrace_link.code_mappings", has_code_mappings)
        scope.set_tag("stacktrace_link.file", ctx["file"])
        # Add tag if filepath is Windows
        if ctx["file"] and ctx["file"].find(":\\") > -1:
            scope.set_tag("stacktrace_link.windows", True)
        scope.set_tag("stacktrace_link.abs_path", ctx["abs_path"])
        if ctx["platform"] == "python":
            # This allows detecting a file that belongs to Python's 3rd party modules
            scope.set_tag("stacktrace_link.in_app", "site-packages" not in str(ctx["abs_path"]))
    except Exception:
        # If errors arises we can still proceed
        logger.exception("We failed to set a tag.")


<<<<<<< HEAD
def set_tags(scope: Scope, result: JSONData) -> None:
    scope.set_tag("stacktrace_link.found", result["sourceUrl"] is not None)
    scope.set_tag("stacktrace_link.source_url", result.get("sourceUrl"))
    scope.set_tag("stacktrace_link.error", result.get("error"))
    scope.set_tag("stacktrace_link.tried_url", result.get("attemptedUrl"))
    if result["config"]:
        scope.set_tag("stacktrace_link.empty_root", result["config"]["stackRoot"] == "")
=======
def set_tags(scope: Scope, result: StacktraceLinkOutcome, integrations: List[None]) -> None:
    scope.set_tag("stacktrace_link.found", result["source_url"] is not None)
    scope.set_tag("stacktrace_link.source_url", result["source_url"])
    scope.set_tag("stacktrace_link.error", result["error"])
    if result["current_config"]:
        scope.set_tag(
            "stacktrace_link.tried_url", result["current_config"]["outcome"].get("attemptedUrl")
        )
>>>>>>> 26dda1d6
        scope.set_tag(
            "stacktrace_link.empty_root",
            result["current_config"]["config"].automatically_generated == "",
        )
        scope.set_tag(
            "stacktrace_link.auto_derived",
            result["current_config"]["config"].automatically_generated is True,
        )
    scope.set_tag("stacktrace_link.has_integration", len(integrations) > 0)


@region_silo_endpoint
class ProjectStacktraceLinkEndpoint(ProjectEndpoint):
    publish_status = {
        "GET": ApiPublishStatus.PRIVATE,
    }
    """
    Returns valid links for source code providers so that
    users can go from the file in the stack trace to the
    provider of their choice.

    `file`: The file path from the stack trace
    `commitId` (optional): The commit_id for the last commit of the
                           release associated to the stack trace's event
    `sdkName` (optional): The sdk.name associated with the event
    `absPath` (optional): The abs_path field value of the relevant stack frame
    `module`   (optional): The module field value of the relevant stack frame
    `package`  (optional): The package field value of the relevant stack frame
    `groupId`   (optional): The Issue's id.
    """

    owner = ApiOwner.ISSUES

    def get(self, request: Request, project: Project) -> Response:
        ctx = generate_context(request.GET)
        filepath = ctx.get("file")
        if not filepath:
            return Response({"detail": "Filepath is required"}, status=400)

        integrations = integration_service.get_integrations(organization_id=project.organization_id)
        # TODO(meredith): should use get_provider.has_feature() instead once this is
        # no longer feature gated and is added as an IntegrationFeature
        serializer = IntegrationSerializer()
        serialized_integrations = [
            serialize(i, request.user, serializer)
            for i in integrations
            if i.has_feature(IntegrationFeatures.STACKTRACE_LINK)
        ]

        configs = get_sorted_code_mapping_configs(project)
        if not configs:
            return Response(
                {
                    "config": None,
                    "sourceUrl": None,
                    "integrations": serialized_integrations,
                    "error": "no_code_mappings_for_project",
                }
            )

        attempted_url = None
        error = None
        codecov_data = None
        serialized_config = None

        with configure_scope() as scope:
            set_top_tags(scope, project, ctx, len(configs) > 0)
<<<<<<< HEAD
            for config in configs:
                src_path = convert_stacktrace_frame_path_to_source_path(
                    frame=EventFrame.from_dict(ctx),
                    platform=ctx["platform"],
                    sdk_name=ctx["sdk_name"],
                    code_mapping=config,
                )

                if not src_path:
                    result["error"] = "stack_root_mismatch"
                    continue

                outcome = get_link(
                    config, src_path, ctx["commit_id"], ctx["group_id"], ctx["abs_path"]
                )
                iteration_count += 1

                current_config = {
                    "config": serialize(config, request.user),
                    "outcome": outcome,
                    "repository": config.repository,
                }
=======
            result = get_stacktrace_config(configs, ctx)
            error = result["error"]
>>>>>>> 26dda1d6

            # Post-processing before exiting scope context
            if result["current_config"]:
                # Use the provider key to split up stacktrace-link metrics by integration type
                serialized_config = serialize(result["current_config"]["config"], request.user)
                provider = serialized_config["provider"]["key"]
                scope.set_tag("integration_provider", provider)  # e.g. github
                scope.set_tag("stacktrace_link.munged", result["is_munged"])

                if not result["source_url"]:
                    error = result["current_config"]["outcome"].get("error")
                    # When no code mapping have been matched we have not attempted a URL
                    if result["current_config"]["outcome"].get("attemptedUrl"):
                        attempted_url = result["current_config"]["outcome"]["attemptedUrl"]

                should_get_coverage = codecov_enabled(project.organization)
                scope.set_tag("codecov.enabled", should_get_coverage)
                if should_get_coverage:
                    with Timer() as t:
                        codecov_data = fetch_codecov_data(
                            config={
                                "repository": result["current_config"]["repository"],
                                "config": serialized_config,
                                "outcome": result["current_config"]["outcome"],
                            }
                        )
                        analytics.record(
                            "function_timer.timed",
                            function_name="fetch_codecov_data",
                            duration=t.duration,
                            organization_id=project.organization_id,
                            project_id=project.id,
                            group_id=ctx.get("group_id"),
                            frame_abs_path=ctx.get("abs_path"),
                        )
            try:
                set_tags(scope, result, serialized_integrations)
            except Exception:
                logger.exception("Failed to set tags.")

        if result["current_config"] and serialized_config:
            analytics.record(
                "integration.stacktrace.linked",
                provider=serialized_config["provider"]["key"],
                config_id=serialized_config["id"],
                project_id=project.id,
                organization_id=project.organization_id,
                filepath=filepath,
                status=error or "success",
                link_fetch_iterations=result["iteration_count"],
            )
            return Response(
                {
                    # TODO(scttcper): Remove error in success case
                    "error": error,
                    "config": serialized_config,
                    "sourceUrl": result["source_url"],
                    "attemptedUrl": attempted_url,
                    "integrations": serialized_integrations,
                    "codecov": codecov_data,
                }
            )

        return Response(
            {
                "error": error,
                "config": serialized_config,
                "sourceUrl": None,
                "attemptedUrl": attempted_url,
                "integrations": serialized_integrations,
                "codecov": codecov_data,
            }
        )<|MERGE_RESOLUTION|>--- conflicted
+++ resolved
@@ -15,82 +15,15 @@
 from sentry.api.serializers import IntegrationSerializer, serialize
 from sentry.api.utils import Timer
 from sentry.integrations import IntegrationFeatures
-<<<<<<< HEAD
-from sentry.integrations.mixins import RepositoryMixin
-from sentry.integrations.utils.code_mapping import (
-    convert_stacktrace_frame_path_to_source_path,
-    get_sorted_code_mapping_configs,
-)
-=======
 from sentry.integrations.utils.code_mapping import get_sorted_code_mapping_configs
->>>>>>> 26dda1d6
 from sentry.integrations.utils.codecov import codecov_enabled, fetch_codecov_data
 from sentry.integrations.utils.stacktrace_link import StacktraceLinkOutcome, get_stacktrace_config
 from sentry.models.project import Project
 from sentry.services.hybrid_cloud.integration import integration_service
-<<<<<<< HEAD
-from sentry.shared_integrations.exceptions import ApiError
-from sentry.utils.event_frames import EventFrame
-from sentry.utils.json import JSONData
-=======
->>>>>>> 26dda1d6
 
 logger = logging.getLogger(__name__)
 
 
-<<<<<<< HEAD
-def get_link(
-    config: RepositoryProjectPathConfig,
-    src_path: str,
-    version: Optional[str] = None,
-    group_id: Optional[str] = None,
-    frame_abs_path: Optional[str] = None,
-) -> Dict[str, str]:
-    result = {}
-
-    integration = integration_service.get_integration(
-        organization_integration_id=config.organization_integration_id
-    )
-    install = integration.get_installation(organization_id=config.project.organization_id)
-
-    link = None
-    try:
-        if isinstance(install, RepositoryMixin):
-            with Timer() as t:
-                link = install.get_stacktrace_link(
-                    config.repository, src_path, config.default_branch, version
-                )
-                analytics.record(
-                    "function_timer.timed",
-                    function_name="get_stacktrace_link",
-                    duration=t.duration,
-                    organization_id=config.project.organization_id,
-                    project_id=config.project_id,
-                    group_id=group_id,
-                    frame_abs_path=frame_abs_path,
-                )
-
-    except ApiError as e:
-        if e.code != 403:
-            raise
-        result["error"] = "integration_link_forbidden"
-
-    # If the link was not found, attach the URL that we attempted.
-    if link:
-        result["sourceUrl"] = link
-    else:
-        result["error"] = result.get("error") or "file_not_found"
-        assert isinstance(install, RepositoryMixin)
-        result["attemptedUrl"] = install.format_source_url(
-            config.repository, src_path, config.default_branch
-        )
-    result["sourcePath"] = src_path
-
-    return result
-
-
-=======
->>>>>>> 26dda1d6
 def generate_context(parameters: Dict[str, Optional[str]]) -> Dict[str, Optional[str]]:
     return {
         "file": parameters.get("file"),
@@ -134,15 +67,6 @@
         logger.exception("We failed to set a tag.")
 
 
-<<<<<<< HEAD
-def set_tags(scope: Scope, result: JSONData) -> None:
-    scope.set_tag("stacktrace_link.found", result["sourceUrl"] is not None)
-    scope.set_tag("stacktrace_link.source_url", result.get("sourceUrl"))
-    scope.set_tag("stacktrace_link.error", result.get("error"))
-    scope.set_tag("stacktrace_link.tried_url", result.get("attemptedUrl"))
-    if result["config"]:
-        scope.set_tag("stacktrace_link.empty_root", result["config"]["stackRoot"] == "")
-=======
 def set_tags(scope: Scope, result: StacktraceLinkOutcome, integrations: List[None]) -> None:
     scope.set_tag("stacktrace_link.found", result["source_url"] is not None)
     scope.set_tag("stacktrace_link.source_url", result["source_url"])
@@ -151,7 +75,6 @@
         scope.set_tag(
             "stacktrace_link.tried_url", result["current_config"]["outcome"].get("attemptedUrl")
         )
->>>>>>> 26dda1d6
         scope.set_tag(
             "stacktrace_link.empty_root",
             result["current_config"]["config"].automatically_generated == "",
@@ -219,33 +142,8 @@
 
         with configure_scope() as scope:
             set_top_tags(scope, project, ctx, len(configs) > 0)
-<<<<<<< HEAD
-            for config in configs:
-                src_path = convert_stacktrace_frame_path_to_source_path(
-                    frame=EventFrame.from_dict(ctx),
-                    platform=ctx["platform"],
-                    sdk_name=ctx["sdk_name"],
-                    code_mapping=config,
-                )
-
-                if not src_path:
-                    result["error"] = "stack_root_mismatch"
-                    continue
-
-                outcome = get_link(
-                    config, src_path, ctx["commit_id"], ctx["group_id"], ctx["abs_path"]
-                )
-                iteration_count += 1
-
-                current_config = {
-                    "config": serialize(config, request.user),
-                    "outcome": outcome,
-                    "repository": config.repository,
-                }
-=======
             result = get_stacktrace_config(configs, ctx)
             error = result["error"]
->>>>>>> 26dda1d6
 
             # Post-processing before exiting scope context
             if result["current_config"]:
@@ -253,7 +151,6 @@
                 serialized_config = serialize(result["current_config"]["config"], request.user)
                 provider = serialized_config["provider"]["key"]
                 scope.set_tag("integration_provider", provider)  # e.g. github
-                scope.set_tag("stacktrace_link.munged", result["is_munged"])
 
                 if not result["source_url"]:
                     error = result["current_config"]["outcome"].get("error")
