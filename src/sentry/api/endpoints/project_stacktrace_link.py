--- conflicted
+++ resolved
@@ -311,7 +311,6 @@
                     )
                     and project.organization.flags.codecov_access
                 )
-<<<<<<< HEAD
 
                 # Get Codecov data
                 try:
@@ -347,13 +346,9 @@
                                 logger.exception(
                                     "Failed to get commit sha from git blame, pending investigation. Continuing execution."
                                 )
-
-                        result["lineCoverage"], result["codecovUrl"] = get_codecov_data(
-=======
-                if should_get_codecov_data:
+                                
                     try:
                         lineCoverage, codecovUrl = get_codecov_data(
->>>>>>> 0be67e8b
                             repo=current_config["config"]["repoName"],
                             service=current_config["config"]["provider"]["key"],
                             ref=ref,
@@ -362,18 +357,6 @@
                             else "sha",
                             path=current_config["outcome"]["sourcePath"],
                         )
-<<<<<<< HEAD
-                        if result["lineCoverage"] and result["codecovUrl"]:
-                            result["codecovStatusCode"] = 200
-                except requests.exceptions.HTTPError as error:
-                    result["codecovStatusCode"] = error.response.status_code
-                    if error.response.status_code != 404:
-                        logger.exception(
-                            "Failed to get expected data from Codecov, pending investigation. Continuing execution."
-                        )
-                except Exception:
-                    logger.exception("Something unexpected happen. Continuing execution.")
-=======
                         if lineCoverage and codecovUrl:
                             result["codecov"] = {
                                 "lineCoverage": lineCoverage,
@@ -393,7 +376,6 @@
                         logger.exception("Something unexpected happen. Continuing execution.")
                     # We don't expect coverage data if the integration does not exist (404)
                     scope.set_tag("codecov.enabled", True)
->>>>>>> 0be67e8b
 
             try:
                 set_tags(scope, result)
