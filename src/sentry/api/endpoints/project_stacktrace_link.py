from __future__ import annotations

import logging
<<<<<<< HEAD
from typing import Dict, List, Mapping, Optional, TypedDict
=======
from typing import Dict, List, Mapping, Optional
>>>>>>> df02e085

from rest_framework.request import Request
from rest_framework.response import Response
from sentry_sdk import Scope, configure_scope

from sentry import analytics
from sentry.api.api_owners import ApiOwner
from sentry.api.api_publish_status import ApiPublishStatus
from sentry.api.base import region_silo_endpoint
from sentry.api.bases.project import ProjectEndpoint
from sentry.api.serializers import IntegrationSerializer, serialize
from sentry.api.utils import Timer
from sentry.integrations import IntegrationFeatures
from sentry.integrations.utils.code_mapping import get_sorted_code_mapping_configs
from sentry.integrations.utils.codecov import codecov_enabled, fetch_codecov_data
from sentry.integrations.utils.stacktrace_link import StacktraceLinkOutcome, get_stacktrace_config
from sentry.models.project import Project
from sentry.services.hybrid_cloud.integration import integration_service
<<<<<<< HEAD
from sentry.shared_integrations.exceptions import ApiError
from sentry.utils.event_frames import munged_filename_and_frames
=======
>>>>>>> df02e085

logger = logging.getLogger(__name__)


<<<<<<< HEAD
class ReposityLinkOutcome(TypedDict):
    sourceUrl: str | None
    error: str | None
    attemptedUrl: str | None
    sourcePath: str | None


def get_link(
    config: RepositoryProjectPathConfig,
    filepath: str,
    version: Optional[str] = None,
    group_id: Optional[str] = None,
    frame_abs_path: Optional[str] = None,
) -> ReposityLinkOutcome:
    result: ReposityLinkOutcome = {}

    integration = integration_service.get_integration(
        organization_integration_id=config.organization_integration_id
    )
    install = integration.get_installation(organization_id=config.project.organization_id)

    formatted_path = filepath.replace(config.stack_root, config.source_root, 1)

    link = None
    try:
        if isinstance(install, RepositoryMixin):
            with Timer() as t:
                link = install.get_stacktrace_link(
                    config.repository, formatted_path, config.default_branch, version
                )
                analytics.record(
                    "function_timer.timed",
                    function_name="get_stacktrace_link",
                    duration=t.duration,
                    organization_id=config.project.organization_id,
                    project_id=config.project_id,
                    group_id=group_id,
                    frame_abs_path=frame_abs_path,
                )

    except ApiError as e:
        if e.code != 403:
            raise
        result["error"] = "integration_link_forbidden"

    # If the link was not found, attach the URL that we attempted.
    if link:
        result["sourceUrl"] = link
    else:
        result["error"] = result.get("error") or "file_not_found"
        assert isinstance(install, RepositoryMixin)
        result["attemptedUrl"] = install.format_source_url(
            config.repository, formatted_path, config.default_branch
        )
    result["sourcePath"] = formatted_path

    return result


=======
>>>>>>> df02e085
def generate_context(parameters: Dict[str, Optional[str]]) -> Dict[str, Optional[str]]:
    return {
        "file": parameters.get("file"),
        # XXX: Temp change to support try_path_munging until refactored
        "filename": parameters.get("file"),
        "commit_id": parameters.get("commitId"),
        "platform": parameters.get("platform"),
        "sdk_name": parameters.get("sdkName"),
        "abs_path": parameters.get("absPath"),
        "module": parameters.get("module"),
        "package": parameters.get("package"),
        "line_no": parameters.get("lineNo"),
        "group_id": parameters.get("groupId"),
    }


def set_top_tags(
    scope: Scope,
    project: Project,
    ctx: Mapping[str, Optional[str]],
    has_code_mappings: bool,
) -> None:
    try:
        scope.set_tag("project.slug", project.slug)
        scope.set_tag("organization.slug", project.organization.slug)
        scope.set_tag(
            "organization.early_adopter", bool(project.organization.flags.early_adopter.is_set)
        )
        scope.set_tag("stacktrace_link.platform", ctx["platform"])
        scope.set_tag("stacktrace_link.code_mappings", has_code_mappings)
        scope.set_tag("stacktrace_link.file", ctx["file"])
        # Add tag if filepath is Windows
        if ctx["file"] and ctx["file"].find(":\\") > -1:
            scope.set_tag("stacktrace_link.windows", True)
        scope.set_tag("stacktrace_link.abs_path", ctx["abs_path"])
        if ctx["platform"] == "python":
            # This allows detecting a file that belongs to Python's 3rd party modules
            scope.set_tag("stacktrace_link.in_app", "site-packages" not in str(ctx["abs_path"]))
    except Exception:
        # If errors arises we can still proceed
        logger.exception("We failed to set a tag.")


<<<<<<< HEAD
def try_path_munging(
    config: RepositoryProjectPathConfig,
    filepath: str,
    ctx: Mapping[str, Optional[str]],
    current_iteration_count: int,
) -> tuple[Dict[str, str], int]:
    result: Dict[str, str] = {}
    munged_frames = munged_filename_and_frames(
        str(ctx["platform"]), [ctx], "munged_filename", sdk_name=str(ctx["sdk_name"])
    )
    if munged_frames:
        munged_frame: Mapping[str, Mapping[str, str]] = munged_frames[1][0]
        munged_filename = str(munged_frame.get("munged_filename"))
        if munged_filename:
            if not filepath.startswith(config.stack_root) and not munged_filename.startswith(
                config.stack_root
            ):
                result = {"error": "stack_root_mismatch"}
            else:
                result = get_link(
                    config,
                    munged_filename,
                    ctx.get("commit_id"),
                    ctx.get("group_id"),
                    ctx.get("abs_path"),
                )

                current_iteration_count += 1

    return result, current_iteration_count


def set_tags(scope: Scope, result: StacktraceLinkOutcome, integrations: List[None]) -> None:
    scope.set_tag("stacktrace_link.found", result["source_url"] is not None)
    scope.set_tag("stacktrace_link.source_url", result.get("source_url"))
    scope.set_tag("stacktrace_link.error", result.get("error"))
    scope.set_tag("stacktrace_link.tried_url", result.get("attemptedUrl"))
    if result["current_config"]:
        scope.set_tag(
            "stacktrace_link.empty_root",
            result["current_config"]["config"].automatically_generated == "",
        )
        scope.set_tag(
            "stacktrace_link.auto_derived",
            result["current_config"]["config"].automatically_generated is True,
        )
    scope.set_tag("stacktrace_link.has_integration", len(integrations) > 0)


class StacktraceLinkConfig(TypedDict):
    config: RepositoryProjectPathConfig
    outcome: ReposityLinkOutcome
    repository: str


class StacktraceLinkOutcome(TypedDict):
    source_url: str | None
    error: str | None
    current_config: StacktraceLinkConfig | None
    iteration_count: int
    is_munged: bool


def get_stacktrace_config(
    configs: List[RepositoryProjectPathConfig],
    ctx: Dict[str, Optional[str]],
) -> StacktraceLinkOutcome:
    filepath = ctx.get("file")
    result: StacktraceLinkOutcome = {
        "source_url": None,
        "error": None,
        "current_config": None,
        "iteration_count": 0,
        "is_munged": False,
    }
    for config in configs:
        outcome = {}
        munging_outcome = {}

        # Munging is required for get_link to work with mobile platforms
        if ctx["platform"] in ["java", "cocoa", "other"]:
            munging_outcome, next_iteration_count = try_path_munging(
                config, filepath, ctx, result["iteration_count"]
            )
            result["iteration_count"] = next_iteration_count
            if munging_outcome.get("error") == "stack_root_mismatch":
                result["error"] = "stack_root_mismatch"
                continue

        if not munging_outcome:
            if not filepath.startswith(config.stack_root):
                # This may be overwritten if a valid code mapping is found
                result["error"] = "stack_root_mismatch"
                continue

            outcome = get_link(
                config,
                filepath,
                ctx.get("commit_id"),
                ctx.get("group_id"),
                ctx.get("abs_path"),
            )
            result["iteration_count"] += 1
            # XXX: I want to remove this whole block logic as I believe it is wrong
            # In some cases the stack root matches and it can either be that we have
            # an invalid code mapping or that munging is expect it to work
            if not outcome.get("sourceUrl"):
                munging_outcome, next_iteration_count = try_path_munging(
                    config, filepath, ctx, result["iteration_count"]
                )
                result["iteration_count"] = next_iteration_count
                if munging_outcome:
                    # Report errors to Sentry for investigation
                    logger.error("We should never be able to reach this code.")

        # Keep the original outcome if munging failed
        if munging_outcome:
            outcome = munging_outcome
            result["is_munged"] = True

        result["current_config"] = {
            "config": config,
            "outcome": outcome,
            "repository": config.repository,
        }

        # Stop processing if a match is found
        if outcome.get("sourceUrl") and outcome["sourceUrl"]:
            result["source_url"] = outcome["sourceUrl"]
            return result

    return result
=======
def set_tags(scope: Scope, result: StacktraceLinkOutcome, integrations: List[None]) -> None:
    scope.set_tag("stacktrace_link.found", result["source_url"] is not None)
    scope.set_tag("stacktrace_link.source_url", result["source_url"])
    scope.set_tag("stacktrace_link.error", result["error"])
    if result["current_config"]:
        scope.set_tag(
            "stacktrace_link.tried_url", result["current_config"]["outcome"].get("attemptedUrl")
        )
        scope.set_tag(
            "stacktrace_link.empty_root",
            result["current_config"]["config"].automatically_generated == "",
        )
        scope.set_tag(
            "stacktrace_link.auto_derived",
            result["current_config"]["config"].automatically_generated is True,
        )
    scope.set_tag("stacktrace_link.has_integration", len(integrations) > 0)
>>>>>>> df02e085


@region_silo_endpoint
class ProjectStacktraceLinkEndpoint(ProjectEndpoint):
    publish_status = {
        "GET": ApiPublishStatus.PRIVATE,
    }
    """
    Returns valid links for source code providers so that
    users can go from the file in the stack trace to the
    provider of their choice.

    `file`: The file path from the stack trace
    `commitId` (optional): The commit_id for the last commit of the
                           release associated to the stack trace's event
    `sdkName` (optional): The sdk.name associated with the event
    `absPath` (optional): The abs_path field value of the relevant stack frame
    `module`   (optional): The module field value of the relevant stack frame
    `package`  (optional): The package field value of the relevant stack frame
    `groupId`   (optional): The Issue's id.
    """

    owner = ApiOwner.ISSUES

    def get(self, request: Request, project: Project) -> Response:
        ctx = generate_context(request.GET)
        filepath = ctx.get("file")
        if not filepath:
            return Response({"detail": "Filepath is required"}, status=400)

        integrations = integration_service.get_integrations(organization_id=project.organization_id)
        # TODO(meredith): should use get_provider.has_feature() instead once this is
        # no longer feature gated and is added as an IntegrationFeature
        serializer = IntegrationSerializer()
        serialized_integrations = [
            serialize(i, request.user, serializer)
            for i in integrations
            if i.has_feature(IntegrationFeatures.STACKTRACE_LINK)
        ]

        configs = get_sorted_code_mapping_configs(project)
        if not configs:
            return Response(
                {
                    "config": None,
                    "sourceUrl": None,
                    "integrations": serialized_integrations,
<<<<<<< HEAD
=======
                    "error": "no_code_mappings_for_project",
>>>>>>> df02e085
                }
            )

        attempted_url = None
        error = None
        codecov_data = None
        serialized_config = None

        with configure_scope() as scope:
            set_top_tags(scope, project, ctx, len(configs) > 0)
            result = get_stacktrace_config(configs, ctx)
            error = result["error"]

            # Post-processing before exiting scope context
            if result["current_config"]:
                # Use the provider key to split up stacktrace-link metrics by integration type
                serialized_config = serialize(result["current_config"]["config"], request.user)
                provider = serialized_config["provider"]["key"]
                scope.set_tag("integration_provider", provider)  # e.g. github
                scope.set_tag("stacktrace_link.munged", result["is_munged"])

                if not result["source_url"]:
                    error = result["current_config"]["outcome"].get("error")
                    # When no code mapping have been matched we have not attempted a URL
                    if result["current_config"]["outcome"].get("attemptedUrl"):
                        attempted_url = result["current_config"]["outcome"]["attemptedUrl"]

                should_get_coverage = codecov_enabled(project.organization)
                scope.set_tag("codecov.enabled", should_get_coverage)
                if should_get_coverage:
                    with Timer() as t:
                        codecov_data = fetch_codecov_data(
                            config={
                                "repository": result["current_config"]["repository"],
                                "config": serialized_config,
                                "outcome": result["current_config"]["outcome"],
                            }
                        )
                        analytics.record(
                            "function_timer.timed",
                            function_name="fetch_codecov_data",
                            duration=t.duration,
                            organization_id=project.organization_id,
                            project_id=project.id,
                            group_id=ctx.get("group_id"),
                            frame_abs_path=ctx.get("abs_path"),
                        )
            try:
                set_tags(scope, result, serialized_integrations)
            except Exception:
                logger.exception("Failed to set tags.")

        if result["current_config"] and serialized_config:
            analytics.record(
                "integration.stacktrace.linked",
                provider=serialized_config["provider"]["key"],
                config_id=serialized_config["id"],
                project_id=project.id,
                organization_id=project.organization_id,
                filepath=filepath,
                status=error or "success",
                link_fetch_iterations=result["iteration_count"],
            )
            return Response(
                {
                    # TODO(scttcper): Remove error in success case
                    "error": error,
                    "config": serialized_config,
                    "sourceUrl": result["source_url"],
                    "attemptedUrl": attempted_url,
                    "integrations": serialized_integrations,
                    "codecov": codecov_data,
                }
            )

        return Response(
            {
                "error": error,
                "config": serialized_config,
                "sourceUrl": None,
                "attemptedUrl": attempted_url,
                "integrations": serialized_integrations,
                "codecov": codecov_data,
            }
        )<|MERGE_RESOLUTION|>--- conflicted
+++ resolved
@@ -1,11 +1,7 @@
 from __future__ import annotations
 
 import logging
-<<<<<<< HEAD
-from typing import Dict, List, Mapping, Optional, TypedDict
-=======
 from typing import Dict, List, Mapping, Optional
->>>>>>> df02e085
 
 from rest_framework.request import Request
 from rest_framework.response import Response
@@ -24,77 +20,10 @@
 from sentry.integrations.utils.stacktrace_link import StacktraceLinkOutcome, get_stacktrace_config
 from sentry.models.project import Project
 from sentry.services.hybrid_cloud.integration import integration_service
-<<<<<<< HEAD
-from sentry.shared_integrations.exceptions import ApiError
-from sentry.utils.event_frames import munged_filename_and_frames
-=======
->>>>>>> df02e085
 
 logger = logging.getLogger(__name__)
 
 
-<<<<<<< HEAD
-class ReposityLinkOutcome(TypedDict):
-    sourceUrl: str | None
-    error: str | None
-    attemptedUrl: str | None
-    sourcePath: str | None
-
-
-def get_link(
-    config: RepositoryProjectPathConfig,
-    filepath: str,
-    version: Optional[str] = None,
-    group_id: Optional[str] = None,
-    frame_abs_path: Optional[str] = None,
-) -> ReposityLinkOutcome:
-    result: ReposityLinkOutcome = {}
-
-    integration = integration_service.get_integration(
-        organization_integration_id=config.organization_integration_id
-    )
-    install = integration.get_installation(organization_id=config.project.organization_id)
-
-    formatted_path = filepath.replace(config.stack_root, config.source_root, 1)
-
-    link = None
-    try:
-        if isinstance(install, RepositoryMixin):
-            with Timer() as t:
-                link = install.get_stacktrace_link(
-                    config.repository, formatted_path, config.default_branch, version
-                )
-                analytics.record(
-                    "function_timer.timed",
-                    function_name="get_stacktrace_link",
-                    duration=t.duration,
-                    organization_id=config.project.organization_id,
-                    project_id=config.project_id,
-                    group_id=group_id,
-                    frame_abs_path=frame_abs_path,
-                )
-
-    except ApiError as e:
-        if e.code != 403:
-            raise
-        result["error"] = "integration_link_forbidden"
-
-    # If the link was not found, attach the URL that we attempted.
-    if link:
-        result["sourceUrl"] = link
-    else:
-        result["error"] = result.get("error") or "file_not_found"
-        assert isinstance(install, RepositoryMixin)
-        result["attemptedUrl"] = install.format_source_url(
-            config.repository, formatted_path, config.default_branch
-        )
-    result["sourcePath"] = formatted_path
-
-    return result
-
-
-=======
->>>>>>> df02e085
 def generate_context(parameters: Dict[str, Optional[str]]) -> Dict[str, Optional[str]]:
     return {
         "file": parameters.get("file"),
@@ -138,140 +67,6 @@
         logger.exception("We failed to set a tag.")
 
 
-<<<<<<< HEAD
-def try_path_munging(
-    config: RepositoryProjectPathConfig,
-    filepath: str,
-    ctx: Mapping[str, Optional[str]],
-    current_iteration_count: int,
-) -> tuple[Dict[str, str], int]:
-    result: Dict[str, str] = {}
-    munged_frames = munged_filename_and_frames(
-        str(ctx["platform"]), [ctx], "munged_filename", sdk_name=str(ctx["sdk_name"])
-    )
-    if munged_frames:
-        munged_frame: Mapping[str, Mapping[str, str]] = munged_frames[1][0]
-        munged_filename = str(munged_frame.get("munged_filename"))
-        if munged_filename:
-            if not filepath.startswith(config.stack_root) and not munged_filename.startswith(
-                config.stack_root
-            ):
-                result = {"error": "stack_root_mismatch"}
-            else:
-                result = get_link(
-                    config,
-                    munged_filename,
-                    ctx.get("commit_id"),
-                    ctx.get("group_id"),
-                    ctx.get("abs_path"),
-                )
-
-                current_iteration_count += 1
-
-    return result, current_iteration_count
-
-
-def set_tags(scope: Scope, result: StacktraceLinkOutcome, integrations: List[None]) -> None:
-    scope.set_tag("stacktrace_link.found", result["source_url"] is not None)
-    scope.set_tag("stacktrace_link.source_url", result.get("source_url"))
-    scope.set_tag("stacktrace_link.error", result.get("error"))
-    scope.set_tag("stacktrace_link.tried_url", result.get("attemptedUrl"))
-    if result["current_config"]:
-        scope.set_tag(
-            "stacktrace_link.empty_root",
-            result["current_config"]["config"].automatically_generated == "",
-        )
-        scope.set_tag(
-            "stacktrace_link.auto_derived",
-            result["current_config"]["config"].automatically_generated is True,
-        )
-    scope.set_tag("stacktrace_link.has_integration", len(integrations) > 0)
-
-
-class StacktraceLinkConfig(TypedDict):
-    config: RepositoryProjectPathConfig
-    outcome: ReposityLinkOutcome
-    repository: str
-
-
-class StacktraceLinkOutcome(TypedDict):
-    source_url: str | None
-    error: str | None
-    current_config: StacktraceLinkConfig | None
-    iteration_count: int
-    is_munged: bool
-
-
-def get_stacktrace_config(
-    configs: List[RepositoryProjectPathConfig],
-    ctx: Dict[str, Optional[str]],
-) -> StacktraceLinkOutcome:
-    filepath = ctx.get("file")
-    result: StacktraceLinkOutcome = {
-        "source_url": None,
-        "error": None,
-        "current_config": None,
-        "iteration_count": 0,
-        "is_munged": False,
-    }
-    for config in configs:
-        outcome = {}
-        munging_outcome = {}
-
-        # Munging is required for get_link to work with mobile platforms
-        if ctx["platform"] in ["java", "cocoa", "other"]:
-            munging_outcome, next_iteration_count = try_path_munging(
-                config, filepath, ctx, result["iteration_count"]
-            )
-            result["iteration_count"] = next_iteration_count
-            if munging_outcome.get("error") == "stack_root_mismatch":
-                result["error"] = "stack_root_mismatch"
-                continue
-
-        if not munging_outcome:
-            if not filepath.startswith(config.stack_root):
-                # This may be overwritten if a valid code mapping is found
-                result["error"] = "stack_root_mismatch"
-                continue
-
-            outcome = get_link(
-                config,
-                filepath,
-                ctx.get("commit_id"),
-                ctx.get("group_id"),
-                ctx.get("abs_path"),
-            )
-            result["iteration_count"] += 1
-            # XXX: I want to remove this whole block logic as I believe it is wrong
-            # In some cases the stack root matches and it can either be that we have
-            # an invalid code mapping or that munging is expect it to work
-            if not outcome.get("sourceUrl"):
-                munging_outcome, next_iteration_count = try_path_munging(
-                    config, filepath, ctx, result["iteration_count"]
-                )
-                result["iteration_count"] = next_iteration_count
-                if munging_outcome:
-                    # Report errors to Sentry for investigation
-                    logger.error("We should never be able to reach this code.")
-
-        # Keep the original outcome if munging failed
-        if munging_outcome:
-            outcome = munging_outcome
-            result["is_munged"] = True
-
-        result["current_config"] = {
-            "config": config,
-            "outcome": outcome,
-            "repository": config.repository,
-        }
-
-        # Stop processing if a match is found
-        if outcome.get("sourceUrl") and outcome["sourceUrl"]:
-            result["source_url"] = outcome["sourceUrl"]
-            return result
-
-    return result
-=======
 def set_tags(scope: Scope, result: StacktraceLinkOutcome, integrations: List[None]) -> None:
     scope.set_tag("stacktrace_link.found", result["source_url"] is not None)
     scope.set_tag("stacktrace_link.source_url", result["source_url"])
@@ -289,7 +84,6 @@
             result["current_config"]["config"].automatically_generated is True,
         )
     scope.set_tag("stacktrace_link.has_integration", len(integrations) > 0)
->>>>>>> df02e085
 
 
 @region_silo_endpoint
@@ -337,10 +131,7 @@
                     "config": None,
                     "sourceUrl": None,
                     "integrations": serialized_integrations,
-<<<<<<< HEAD
-=======
                     "error": "no_code_mappings_for_project",
->>>>>>> df02e085
                 }
             )
 
