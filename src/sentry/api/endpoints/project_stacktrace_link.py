import logging
from typing import Dict, List, Mapping, Optional

import requests
from rest_framework.request import Request
from rest_framework.response import Response
from sentry_sdk import Scope, configure_scope

from sentry import analytics, features
from sentry.api.base import region_silo_endpoint
from sentry.api.bases.project import ProjectEndpoint
from sentry.api.serializers import serialize
from sentry.integrations import IntegrationFeatures
from sentry.integrations.utils.codecov import get_codecov_data
from sentry.models import Integration, Project, RepositoryProjectPathConfig
from sentry.models.repository import Repository
from sentry.shared_integrations.exceptions import ApiError
from sentry.utils.event_frames import munged_filename_and_frames
from sentry.utils.json import JSONData

logger = logging.getLogger(__name__)


def get_link(
    config: RepositoryProjectPathConfig, filepath: str, version: Optional[str] = None
) -> Dict[str, str]:
    result = {}
    oi = config.organization_integration
    integration = oi.integration
    install = integration.get_installation(oi.organization_id)

    formatted_path = filepath.replace(config.stack_root, config.source_root, 1)

    link = None
    try:
        link = install.get_stacktrace_link(
            config.repository, formatted_path, config.default_branch, version
        )

    except ApiError as e:
        if e.code != 403:
            raise
        result["error"] = "integration_link_forbidden"

    # If the link was not found, attach the URL that we attempted.
    if link:
        result["sourceUrl"] = link
    else:
        result["error"] = result.get("error") or "file_not_found"
        result["attemptedUrl"] = install.format_source_url(
            config.repository, formatted_path, config.default_branch
        )
    result["sourcePath"] = formatted_path

    return result


def generate_context(parameters: Dict[str, Optional[str]]) -> Dict[str, Optional[str]]:
    return {
        "file": parameters.get("file"),
        # XXX: Temp change to support try_path_munging until refactored
        "filename": parameters.get("file"),
        "commit_id": parameters.get("commitId"),
        "platform": parameters.get("platform"),
        "sdk_name": parameters.get("sdkName"),
        "abs_path": parameters.get("absPath"),
        "module": parameters.get("module"),
        "package": parameters.get("package"),
        "line_no": parameters.get("lineNo"),
    }


def set_top_tags(
    scope: Scope,
    project: Project,
    ctx: Mapping[str, Optional[str]],
    has_code_mappings: bool,
) -> None:
    try:
        scope.set_tag("project.slug", project.slug)
        scope.set_tag("organization.slug", project.organization.slug)
        scope.set_tag(
            "organization.early_adopter", bool(project.organization.flags.early_adopter.is_set)
        )
        scope.set_tag("stacktrace_link.platform", ctx["platform"])
        scope.set_tag("stacktrace_link.code_mappings", has_code_mappings)
        scope.set_tag("stacktrace_link.file", ctx["file"])
        # Add tag if filepath is Windows
        if ctx["file"] and ctx["file"].find(":\\") > -1:
            scope.set_tag("stacktrace_link.windows", True)
        scope.set_tag("stacktrace_link.abs_path", ctx["abs_path"])
        if ctx["platform"] == "python":
            # This allows detecting a file that belongs to Python's 3rd party modules
            scope.set_tag("stacktrace_link.in_app", "site-packages" not in str(ctx["abs_path"]))
    except Exception:
        # If errors arises we can still proceed
        logger.exception("We failed to set a tag.")


def try_path_munging(
    config: RepositoryProjectPathConfig,
    filepath: str,
    ctx: Mapping[str, Optional[str]],
) -> Dict[str, str]:
    result: Dict[str, str] = {}
    munged_frames = munged_filename_and_frames(
        str(ctx["platform"]), [ctx], "munged_filename", sdk_name=str(ctx["sdk_name"])
    )
    if munged_frames:
        munged_frame: Mapping[str, Mapping[str, str]] = munged_frames[1][0]
        munged_filename = str(munged_frame.get("munged_filename"))
        if munged_filename:
            if not filepath.startswith(config.stack_root) and not munged_filename.startswith(
                config.stack_root
            ):
                result = {"error": "stack_root_mismatch"}
            else:
                result = get_link(config, munged_filename, ctx["commit_id"])

    return result


def set_tags(scope: Scope, result: JSONData) -> None:
    scope.set_tag("stacktrace_link.found", result["sourceUrl"] is not None)
    scope.set_tag("stacktrace_link.source_url", result.get("sourceUrl"))
    scope.set_tag("stacktrace_link.error", result.get("error"))
    scope.set_tag("stacktrace_link.tried_url", result.get("attemptedUrl"))
    if result["config"]:
        scope.set_tag("stacktrace_link.empty_root", result["config"]["stackRoot"] == "")
        scope.set_tag(
            "stacktrace_link.auto_derived", result["config"]["automaticallyGenerated"] is True
        )


@region_silo_endpoint
class ProjectStacktraceLinkEndpoint(ProjectEndpoint):  # type: ignore
    """
    Returns valid links for source code providers so that
    users can go from the file in the stack trace to the
    provider of their choice.

    `file`: The file path from the stack trace
    `commitId` (optional): The commit_id for the last commit of the
                           release associated to the stack trace's event
    `sdkName` (optional): The sdk.name associated with the event
    `absPath` (optional): The abs_path field value of the relevant stack frame
    `module`   (optional): The module field value of the relevant stack frame
    `package`  (optional): The package field value of the relevant stack frame

    """

    def sort_code_mapping_configs(
        self,
        configs: List[RepositoryProjectPathConfig],
    ) -> List[RepositoryProjectPathConfig]:
        """
        Sorts the code mapping config list based on precedence.
        User generated code mappings are evaluated before Sentry generated code mappings.
        Code mappings with more defined stack trace roots are evaluated before less defined stack trace
        roots.

        `configs`: The list of code mapping configs

        """
        sorted_configs = []  # type: List[RepositoryProjectPathConfig]
        for config in configs:
            inserted = False
            for index, sorted_config in enumerate(sorted_configs):
                # This check will ensure that all user defined code mappings will come before Sentry generated ones
                if (
                    sorted_config.automatically_generated and not config.automatically_generated
                ) or (  # Insert more defined stack roots before less defined ones
                    (sorted_config.automatically_generated == config.automatically_generated)
                    and config.stack_root.startswith(sorted_config.stack_root)
                ):
                    sorted_configs.insert(index, config)
                    inserted = True
                    break
            if not inserted:
                # Insert the code mapping at the back if it's Sentry generated or at the front if it is user defined
                if config.automatically_generated:
                    sorted_configs.insert(len(sorted_configs), config)
                else:
                    sorted_configs.insert(0, config)
        return sorted_configs

    def get_commit_sha(
        self,
        integration: Integration,
        organization_id: str,
        line_no: int,
        filepath: str,
        repository: Repository,
        branch: str,
    ) -> Optional[str]:
        commitSha = ""
        integrationInstallation = integration.get_installation(organization_id=organization_id)
        git_blame_list = integrationInstallation.get_blame_for_file(
            repository,
            filepath,
            branch,
            line_no,
        )
        if git_blame_list != []:
            for blame in git_blame_list:
                if blame["startingLine"] <= line_no <= blame["endingLine"]:
                    commitSha = str(blame["commit"]["oid"])
                    break
        if not commitSha:
            logger.warning(
                "Failed to get commit from git blame.",
                extra={
                    "git_blame_response": git_blame_list,
                    "filepath": filepath,
                    "line_no": line_no,
                    "branch": branch,
                },
            )
        return commitSha

    def get(self, request: Request, project: Project) -> Response:
        ctx = generate_context(request.GET)
        filepath = ctx.get("file")
        if not filepath:
            return Response({"detail": "Filepath is required"}, status=400)

        result: JSONData = {"config": None, "sourceUrl": None}

        integrations = Integration.objects.filter(organizations=project.organization_id)
        # TODO(meredith): should use get_provider.has_feature() instead once this is
        # no longer feature gated and is added as an IntegrationFeature
        result["integrations"] = [
            serialize(i, request.user)
            for i in integrations
            if i.has_feature(IntegrationFeatures.STACKTRACE_LINK)
        ]

        # xxx(meredith): if there are ever any changes to this query, make
        # sure that we are still ordering by `id` because we want to make sure
        # the ordering is deterministic
        # codepath mappings must have an associated integration for stacktrace linking.
        configs = RepositoryProjectPathConfig.objects.filter(
            project=project, organization_integration__isnull=False
        )
        try:
            configs = self.sort_code_mapping_configs(configs)
        except Exception:
            logger.exception("There was a failure sorting the code mappings")

        current_config = None
        with configure_scope() as scope:
            set_top_tags(scope, project, ctx, len(configs) > 0)
            for config in configs:
                # If all code mappings fail to match a stack_root it means that there's no working code mapping
                if not filepath.startswith(config.stack_root):
                    # Later on, if there are matching code mappings this will be overwritten
                    result["error"] = "stack_root_mismatch"
                    continue

                outcome = {}
                munging_outcome = {}
                # If the platform is a mobile language, get_link will never get the right URL without munging
                if ctx["platform"] in ["java", "cocoa", "other"]:
                    munging_outcome = try_path_munging(config, filepath, ctx)
                if not munging_outcome:
                    outcome = get_link(config, filepath, ctx["commit_id"])
                    # XXX: I want to remove this whole block logic as I believe it is wrong
                    # In some cases the stack root matches and it can either be that we have
                    # an invalid code mapping or that munging is expect it to work
                    if not outcome.get("sourceUrl"):
                        munging_outcome = try_path_munging(config, filepath, ctx)
                        if munging_outcome:
                            # Let's send the error to Sentry in order to investigate
                            logger.error("We should never be able to reach this code.")
                # If we failed to munge we should keep the original outcome
                if munging_outcome:
                    outcome = munging_outcome
                    scope.set_tag("stacktrace_link.munged", True)

                current_config = {
                    "config": serialize(config, request.user),
                    "outcome": outcome,
                    "repository": config.repository,
                }

                # use the provider key to be able to split up stacktrace
                # link metrics by integration type
                provider = current_config["config"]["provider"]["key"]
                scope.set_tag("integration_provider", provider)  # e.g. github

                if outcome.get("sourceUrl") and outcome["sourceUrl"]:
                    result["sourceUrl"] = outcome["sourceUrl"]
                    # if we found a match, we can break
                    break

            # Post-processing before exiting scope context
            if current_config:
                result["config"] = current_config["config"]
                if not result.get("sourceUrl"):
                    result["error"] = current_config["outcome"]["error"]
                    # When no code mapping have been matched we have not attempted a URL
                    if current_config["outcome"].get("attemptedUrl"):
                        result["attemptedUrl"] = current_config["outcome"]["attemptedUrl"]

<<<<<<< HEAD
                # Get commit sha from Git blame
                try:
                    codecov_enabled = (
                        features.has(
                            "organizations:codecov-stacktrace-integration",
                            project.organization,
                            actor=request.user,
                        )
                        and project.organization.flags.codecov_access
                    )
                    should_get_commit_sha = codecov_enabled and (
                        not ctx["commit_id"]
                        or ctx["commit_id"] == current_config["config"]["defaultBranch"]
                    )

                    if should_get_commit_sha:
                        integration = integrations.filter(provider="github")[0]
                        line_no = ctx.get("line_no")
                        if line_no:
                            result["commitSha"] = self.get_commit_sha(
                                integration,
                                project.organization_id,
                                int(line_no),
                                filepath,
                                current_config["repository"],
                                current_config["config"]["defaultBranch"],
                            )
                except Exception:
                    logger.exception(
                        "Code execution will continue, however, we failed to fetch the commit via Git blame."
                    )
=======
                should_get_codecov_data = (
                    features.has(
                        "organizations:codecov-stacktrace-integration",
                        project.organization,
                        actor=request.user,
                    )
                    and project.organization.flags.codecov_access
                )
                if should_get_codecov_data:
                    try:
                        result["lineCoverage"], result["codecovUrl"] = get_codecov_data(
                            repo=current_config["config"]["repoName"],
                            service=current_config["config"]["provider"]["key"],
                            branch=current_config["config"]["defaultBranch"],
                            path=current_config["outcome"]["sourcePath"],
                        )
                        if result["lineCoverage"] and result["codecovUrl"]:
                            result["codecovStatusCode"] = 200
                    except requests.exceptions.HTTPError as error:
                        result["codecovStatusCode"] = error.response.status_code
                        if error.response.status_code != 404:
                            logger.exception(
                                "Failed to get expected data from Codecov, pending investigation. Continuing execution."
                            )
                    except Exception:
                        logger.exception("Something unexpected happen. Continuing execution.")
>>>>>>> 0aa36cf1

            try:
                set_tags(scope, result)
            except Exception:
                logger.exception("Failed to set tags.")

        if result["config"]:
            analytics.record(
                "integration.stacktrace.linked",
                provider=result["config"]["provider"]["key"],
                config_id=result["config"]["id"],
                project_id=project.id,
                organization_id=project.organization_id,
                filepath=filepath,
                status=result.get("error") or "success",
            )

        return Response(result)<|MERGE_RESOLUTION|>--- conflicted
+++ resolved
@@ -302,18 +302,19 @@
                     if current_config["outcome"].get("attemptedUrl"):
                         result["attemptedUrl"] = current_config["outcome"]["attemptedUrl"]
 
-<<<<<<< HEAD
+                should_get_codecov_data = (
+                    features.has(
+                        "organizations:codecov-stacktrace-integration",
+                        project.organization,
+                        actor=request.user,
+                    )
+                    and project.organization.flags.codecov_access
+                )
+                
                 # Get commit sha from Git blame
+                commit_sha = ctx["commit_id"] if ctx["commit_id"] else current_config["config"]["defaultBranch"]
                 try:
-                    codecov_enabled = (
-                        features.has(
-                            "organizations:codecov-stacktrace-integration",
-                            project.organization,
-                            actor=request.user,
-                        )
-                        and project.organization.flags.codecov_access
-                    )
-                    should_get_commit_sha = codecov_enabled and (
+                    should_get_commit_sha = should_get_codecov_data and (
                         not ctx["commit_id"]
                         or ctx["commit_id"] == current_config["config"]["defaultBranch"]
                     )
@@ -322,7 +323,7 @@
                         integration = integrations.filter(provider="github")[0]
                         line_no = ctx.get("line_no")
                         if line_no:
-                            result["commitSha"] = self.get_commit_sha(
+                            commit_sha = self.get_commit_sha(
                                 integration,
                                 project.organization_id,
                                 int(line_no),
@@ -332,23 +333,16 @@
                             )
                 except Exception:
                     logger.exception(
-                        "Code execution will continue, however, we failed to fetch the commit via Git blame."
+                        "Failed to get commit sha from git blame, pending investigation. Continuing execution."
                     )
-=======
-                should_get_codecov_data = (
-                    features.has(
-                        "organizations:codecov-stacktrace-integration",
-                        project.organization,
-                        actor=request.user,
-                    )
-                    and project.organization.flags.codecov_access
-                )
+                
+                # Get Codecov data
                 if should_get_codecov_data:
                     try:
                         result["lineCoverage"], result["codecovUrl"] = get_codecov_data(
                             repo=current_config["config"]["repoName"],
                             service=current_config["config"]["provider"]["key"],
-                            branch=current_config["config"]["defaultBranch"],
+                            branch=commit_sha,
                             path=current_config["outcome"]["sourcePath"],
                         )
                         if result["lineCoverage"] and result["codecovUrl"]:
@@ -361,7 +355,6 @@
                             )
                     except Exception:
                         logger.exception("Something unexpected happen. Continuing execution.")
->>>>>>> 0aa36cf1
 
             try:
                 set_tags(scope, result)
