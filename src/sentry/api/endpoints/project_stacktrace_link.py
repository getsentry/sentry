import logging
from typing import Dict, List, Mapping, Optional

import requests
from rest_framework.request import Request
from rest_framework.response import Response
from sentry_sdk import Scope, configure_scope

from sentry import analytics, features
from sentry.api.base import region_silo_endpoint
from sentry.api.bases.project import ProjectEndpoint
from sentry.api.serializers import serialize
from sentry.integrations import IntegrationFeatures
from sentry.integrations.utils.codecov import get_codecov_data
from sentry.models import Integration, Project, RepositoryProjectPathConfig
from sentry.shared_integrations.exceptions import ApiError
from sentry.utils.event_frames import munged_filename_and_frames
from sentry.utils.json import JSONData

logger = logging.getLogger(__name__)


def get_link(
    config: RepositoryProjectPathConfig, filepath: str, version: Optional[str] = None
) -> Dict[str, str]:
    result = {}
    oi = config.organization_integration
    integration = oi.integration
    install = integration.get_installation(oi.organization_id)

    formatted_path = filepath.replace(config.stack_root, config.source_root, 1)

    link = None
    try:
        link = install.get_stacktrace_link(
            config.repository, formatted_path, config.default_branch, version
        )

    except ApiError as e:
        if e.code != 403:
            raise
        result["error"] = "integration_link_forbidden"

    # If the link was not found, attach the URL that we attempted.
    if link:
        result["sourceUrl"] = link
    else:
        result["error"] = result.get("error") or "file_not_found"
        result["attemptedUrl"] = install.format_source_url(
            config.repository, formatted_path, config.default_branch
        )
    result["sourcePath"] = formatted_path

    return result


def generate_context(parameters: Dict[str, Optional[str]]) -> Dict[str, Optional[str]]:
    return {
        "file": parameters.get("file"),
        # XXX: Temp change to support try_path_munging until refactored
        "filename": parameters.get("file"),
        "commit_id": parameters.get("commitId"),
        "platform": parameters.get("platform"),
        "sdk_name": parameters.get("sdkName"),
        "abs_path": parameters.get("absPath"),
        "module": parameters.get("module"),
        "package": parameters.get("package"),
    }


def set_top_tags(
    scope: Scope,
    project: Project,
    ctx: Mapping[str, Optional[str]],
    has_code_mappings: bool,
) -> None:
    try:
        scope.set_tag("project.slug", project.slug)
        scope.set_tag("organization.slug", project.organization.slug)
        scope.set_tag(
            "organization.early_adopter", bool(project.organization.flags.early_adopter.is_set)
        )
        scope.set_tag("stacktrace_link.platform", ctx["platform"])
        scope.set_tag("stacktrace_link.code_mappings", has_code_mappings)
        scope.set_tag("stacktrace_link.file", ctx["file"])
        # Add tag if filepath is Windows
        if ctx["file"] and ctx["file"].find(":\\") > -1:
            scope.set_tag("stacktrace_link.windows", True)
        scope.set_tag("stacktrace_link.abs_path", ctx["abs_path"])
        if ctx["platform"] == "python":
            # This allows detecting a file that belongs to Python's 3rd party modules
            scope.set_tag("stacktrace_link.in_app", "site-packages" not in str(ctx["abs_path"]))
    except Exception:
        # If errors arises we can still proceed
        logger.exception("We failed to set a tag.")


def try_path_munging(
    config: RepositoryProjectPathConfig,
    filepath: str,
    ctx: Mapping[str, Optional[str]],
) -> Dict[str, str]:
    result: Dict[str, str] = {}
    munged_frames = munged_filename_and_frames(
        str(ctx["platform"]), [ctx], "munged_filename", sdk_name=str(ctx["sdk_name"])
    )
    if munged_frames:
        munged_frame: Mapping[str, Mapping[str, str]] = munged_frames[1][0]
        munged_filename = str(munged_frame.get("munged_filename"))
        if munged_filename:
            if not filepath.startswith(config.stack_root) and not munged_filename.startswith(
                config.stack_root
            ):
                result = {"error": "stack_root_mismatch"}
            else:
                result = get_link(config, munged_filename, ctx["commit_id"])

    return result


def set_tags(scope: Scope, result: JSONData) -> None:
    scope.set_tag("stacktrace_link.found", result["sourceUrl"] is not None)
    scope.set_tag("stacktrace_link.source_url", result.get("sourceUrl"))
    scope.set_tag("stacktrace_link.error", result.get("error"))
    scope.set_tag("stacktrace_link.tried_url", result.get("attemptedUrl"))
    if result["config"]:
        scope.set_tag("stacktrace_link.empty_root", result["config"]["stackRoot"] == "")
        scope.set_tag(
            "stacktrace_link.auto_derived", result["config"]["automaticallyGenerated"] is True
        )


@region_silo_endpoint
class ProjectStacktraceLinkEndpoint(ProjectEndpoint):  # type: ignore
    """
    Returns valid links for source code providers so that
    users can go from the file in the stack trace to the
    provider of their choice.

    `file`: The file path from the stack trace
    `commitId` (optional): The commit_id for the last commit of the
                           release associated to the stack trace's event
    `sdkName` (optional): The sdk.name associated with the event
    `absPath` (optional): The abs_path field value of the relevant stack frame
    `module`   (optional): The module field value of the relevant stack frame
    `package`  (optional): The package field value of the relevant stack frame

    """

    def sort_code_mapping_configs(
        self,
        configs: List[RepositoryProjectPathConfig],
    ) -> List[RepositoryProjectPathConfig]:
        """
        Sorts the code mapping config list based on precedence.
        User generated code mappings are evaluated before Sentry generated code mappings.
        Code mappings with more defined stack trace roots are evaluated before less defined stack trace
        roots.

        `configs`: The list of code mapping configs

        """
        sorted_configs = []  # type: List[RepositoryProjectPathConfig]
        for config in configs:
            inserted = False
            for index, sorted_config in enumerate(sorted_configs):
                # This check will ensure that all user defined code mappings will come before Sentry generated ones
                if (
                    sorted_config.automatically_generated and not config.automatically_generated
                ) or (  # Insert more defined stack roots before less defined ones
                    (sorted_config.automatically_generated == config.automatically_generated)
                    and config.stack_root.startswith(sorted_config.stack_root)
                ):
                    sorted_configs.insert(index, config)
                    inserted = True
                    break
            if not inserted:
                # Insert the code mapping at the back if it's Sentry generated or at the front if it is user defined
                if config.automatically_generated:
                    sorted_configs.insert(len(sorted_configs), config)
                else:
                    sorted_configs.insert(0, config)
        return sorted_configs

    def get(self, request: Request, project: Project) -> Response:
        ctx = generate_context(request.GET)
        filepath = ctx.get("file")
        if not filepath:
            return Response({"detail": "Filepath is required"}, status=400)

        result: JSONData = {"config": None, "sourceUrl": None}

        integrations = Integration.objects.filter(organizations=project.organization_id)
        # TODO(meredith): should use get_provider.has_feature() instead once this is
        # no longer feature gated and is added as an IntegrationFeature
        result["integrations"] = [
            serialize(i, request.user)
            for i in integrations
            if i.has_feature(IntegrationFeatures.STACKTRACE_LINK)
        ]

        # xxx(meredith): if there are ever any changes to this query, make
        # sure that we are still ordering by `id` because we want to make sure
        # the ordering is deterministic
        # codepath mappings must have an associated integration for stacktrace linking.
        configs = RepositoryProjectPathConfig.objects.filter(
            project=project, organization_integration__isnull=False
        )
        try:
            configs = self.sort_code_mapping_configs(configs)
        except Exception:
            logger.exception("There was a failure sorting the code mappings")

        current_config = None
        with configure_scope() as scope:
            set_top_tags(scope, project, ctx, len(configs) > 0)
            for config in configs:
                # If all code mappings fail to match a stack_root it means that there's no working code mapping
                if not filepath.startswith(config.stack_root):
                    # This may be overwritten if a valid code mapping is found
                    result["error"] = "stack_root_mismatch"
                    continue

                outcome = {}
                munging_outcome = {}
                # Munging is required for get_link to work with mobile platforms
                if ctx["platform"] in ["java", "cocoa", "other"]:
                    munging_outcome = try_path_munging(config, filepath, ctx)
                if not munging_outcome:
                    outcome = get_link(config, filepath, ctx["commit_id"])
                    # XXX: I want to remove this whole block logic as I believe it is wrong
                    # In some cases the stack root matches and it can either be that we have
                    # an invalid code mapping or that munging is expect it to work
                    if not outcome.get("sourceUrl"):
                        munging_outcome = try_path_munging(config, filepath, ctx)
                        if munging_outcome:
                            # Report errors to Sentry for investigation
                            logger.error("We should never be able to reach this code.")
                # Keep the original outcome if munging failed
                if munging_outcome:
                    outcome = munging_outcome
                    scope.set_tag("stacktrace_link.munged", True)

                current_config = {"config": serialize(config, request.user), "outcome": outcome}

                # Use the provider key to split up stacktrace-link metrics by integration type
                provider = current_config["config"]["provider"]["key"]
                scope.set_tag("integration_provider", provider)  # e.g. github

                # Stop processing if a match is found
                if outcome.get("sourceUrl") and outcome["sourceUrl"]:
                    result["sourceUrl"] = outcome["sourceUrl"]
                    break

            # Post-processing before exiting scope context
            if current_config:
                result["config"] = current_config["config"]
                if not result.get("sourceUrl"):
                    result["error"] = current_config["outcome"]["error"]
                    # When no code mapping have been matched we have not attempted a URL
                    if current_config["outcome"].get("attemptedUrl"):
                        result["attemptedUrl"] = current_config["outcome"]["attemptedUrl"]

                codecov_enabled = bool(
                    features.has(
                        "organizations:codecov-stacktrace-integration",
                        project.organization,
                        actor=request.user,
                    )
                    and project.organization.flags.codecov_access
                )
<<<<<<< HEAD
                scope.set_tag("codecov.enabled", codecov_enabled)
                # Check the cache and skip querying Codecov if a query within the last hour found no integration.
                codecov_cache = cache.get(cache_key.format(project_id=project.id))
                if codecov_enabled and codecov_cache is False:
                    result["codecov"] = {"status": 404}
=======
>>>>>>> 8e0ba3a3

                if codecov_enabled:
                    try:
                        lineCoverage, codecovUrl = get_codecov_data(
                            repo=current_config["config"]["repoName"],
                            service=current_config["config"]["provider"]["key"],
                            branch=current_config["config"]["defaultBranch"],
                            path=current_config["outcome"]["sourcePath"],
                        )
                        if lineCoverage and codecovUrl:
                            result["codecov"] = {
                                "lineCoverage": lineCoverage,
                                "coverageUrl": codecovUrl,
                                "status": 200,
                            }

                    except requests.exceptions.HTTPError as error:
                        result["codecov"] = {
                            "attemptedUrl": error.response.url,
                            "status": error.response.status_code,
                        }
                        if error.response.status_code != 404:
                            logger.exception(
                                "Failed to get expected data from Codecov, pending investigation. Continuing execution."
                            )
                    except Exception:
                        logger.exception("Something unexpected happen. Continuing execution.")
                    # We don't expect coverage data if the integration does not exist (404)

            try:
                set_tags(scope, result)
            except Exception:
                logger.exception("Failed to set tags.")

        if result["config"]:
            analytics.record(
                "integration.stacktrace.linked",
                provider=result["config"]["provider"]["key"],
                config_id=result["config"]["id"],
                project_id=project.id,
                organization_id=project.organization_id,
                filepath=filepath,
                status=result.get("error") or "success",
            )

        return Response(result)<|MERGE_RESOLUTION|>--- conflicted
+++ resolved
@@ -269,15 +269,7 @@
                     )
                     and project.organization.flags.codecov_access
                 )
-<<<<<<< HEAD
                 scope.set_tag("codecov.enabled", codecov_enabled)
-                # Check the cache and skip querying Codecov if a query within the last hour found no integration.
-                codecov_cache = cache.get(cache_key.format(project_id=project.id))
-                if codecov_enabled and codecov_cache is False:
-                    result["codecov"] = {"status": 404}
-=======
->>>>>>> 8e0ba3a3
-
                 if codecov_enabled:
                     try:
                         lineCoverage, codecovUrl = get_codecov_data(
