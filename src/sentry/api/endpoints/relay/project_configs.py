--- conflicted
+++ resolved
@@ -90,10 +90,7 @@
         elif no_cache:
             use_v3 = False
             reason = "noCache"
-<<<<<<< HEAD
-=======
             version = "2"  # Downgrade to 2 for reporting metrics
->>>>>>> cbeef607
 
         set_tag("relay_use_v3", use_v3)
         set_tag("relay_use_v3_rejected", reason)
