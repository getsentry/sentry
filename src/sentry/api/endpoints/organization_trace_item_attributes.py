from datetime import datetime, timedelta
from typing import Literal

import sentry_sdk
from google.protobuf.timestamp_pb2 import Timestamp
from rest_framework import serializers
from rest_framework.request import Request
from rest_framework.response import Response
from sentry_protos.snuba.v1.endpoint_trace_item_attributes_pb2 import (
    TraceItemAttributeNamesRequest,
    TraceItemAttributeValuesRequest,
)
from sentry_protos.snuba.v1.request_common_pb2 import PageToken
from sentry_protos.snuba.v1.request_common_pb2 import TraceItemType as ProtoTraceItemType
from sentry_protos.snuba.v1.trace_item_attribute_pb2 import AttributeKey

from sentry import features, options
from sentry.api.api_owners import ApiOwner
from sentry.api.api_publish_status import ApiPublishStatus
from sentry.api.base import region_silo_endpoint
from sentry.api.bases import NoProjects, OrganizationEventsV2EndpointBase
from sentry.api.endpoints.organization_spans_fields import BaseSpanFieldValuesAutocompletionExecutor
from sentry.api.event_search import translate_escape_sequences
from sentry.api.paginator import ChainPaginator, GenericOffsetPaginator
from sentry.api.serializers import serialize
from sentry.api.utils import handle_query_errors
from sentry.models.organization import Organization
from sentry.search.eap import constants
from sentry.search.eap.columns import ColumnDefinitions
from sentry.search.eap.ourlogs.definitions import OURLOG_DEFINITIONS
from sentry.search.eap.resolver import SearchResolver
from sentry.search.eap.spans.definitions import SPAN_DEFINITIONS
from sentry.search.eap.types import SearchResolverConfig, SupportedTraceItemType
from sentry.search.eap.utils import (
    can_expose_attribute,
    is_pre_convention_attribute,
    is_sentry_convention_attribute,
    translate_internal_to_public_alias,
    translate_internal_to_sentry_conventions_alias,
)
from sentry.search.events.types import SnubaParams
from sentry.snuba.referrer import Referrer
from sentry.tagstore.types import TagValue
from sentry.utils import snuba_rpc
from sentry.utils.cursors import Cursor, CursorResult


class TraceItemAttributesNamesPaginator:
    """
    This is a bit of a weird paginator.

    The trace item attributes RPC returns a list of attribute names from the
    database. But depending on the item type, it is possible that there are some
    hard coded attribute names that gets appended to the end of the results.
    Because of that, the number of results returned can exceed limit + 1.

    To handle this nicely, here we choose to return the full set of results
    even if it exceeds limit + 1.
    """

    def __init__(self, data_fn):
        self.data_fn = data_fn

    def get_result(self, limit, cursor=None):
        if limit <= 0:
            raise ValueError(f"invalid limit for paginator, expected >0, got {limit}")

        offset = cursor.offset if cursor is not None else 0
        # Request 1 more than limit so we can tell if there is another page
        data = self.data_fn(offset=offset, limit=limit + 1)
        assert isinstance(data, list)
        has_more = len(data) >= limit + 1

        return CursorResult(
            data,
            prev=Cursor(0, max(0, offset - limit), True, offset > 0),
            next=Cursor(0, max(0, offset + limit), False, has_more),
        )


class OrganizationTraceItemAttributesEndpointBase(OrganizationEventsV2EndpointBase):
    publish_status = {
        "GET": ApiPublishStatus.PRIVATE,
    }
    owner = ApiOwner.PERFORMANCE
    feature_flags = [
        "organizations:ourlogs-enabled",
        "organizations:visibility-explore-view",
    ]

    def has_feature(self, organization: Organization, request: Request) -> bool:
        batch_features = features.batch_has(
            self.feature_flags, organization=organization, actor=request.user
        )

        if batch_features is None:
            return False

        key = f"organization:{organization.id}"
        org_features = batch_features.get(key, {})

        return any(org_features.get(feature) for feature in self.feature_flags)


class OrganizationTraceItemAttributesEndpointSerializer(serializers.Serializer):
    itemType = serializers.ChoiceField(
        [e.value for e in SupportedTraceItemType], required=True, source="item_type"
    )
    attributeType = serializers.ChoiceField(
        ["string", "number"], required=True, source="attribute_type"
    )
    substringMatch = serializers.CharField(required=False, source="substring_match")
    query = serializers.CharField(required=False)


def is_valid_item_type(item_type: str) -> bool:
    return item_type in [e.value for e in SupportedTraceItemType]


def get_column_definitions(item_type: SupportedTraceItemType) -> ColumnDefinitions:
    return SPAN_DEFINITIONS if item_type == SupportedTraceItemType.SPANS else OURLOG_DEFINITIONS


def resolve_attribute_referrer(item_type: str, attribute_type: str) -> Referrer:
    return (
        Referrer.API_SPANS_TAG_KEYS_RPC
        if item_type == SupportedTraceItemType.SPANS.value
        else Referrer.API_LOGS_TAG_KEYS_RPC
    )


def resolve_attribute_values_referrer(item_type: str) -> Referrer:
    return (
        Referrer.API_SPANS_TAG_VALUES_RPC
        if item_type == SupportedTraceItemType.SPANS.value
        else Referrer.API_LOGS_TAG_VALUES_RPC
    )


def as_attribute_key(
    name: str,
    type: Literal["string", "number"],
    item_type: SupportedTraceItemType,
    use_sentry_conventions=False,
):
    key = None
    if use_sentry_conventions:
        key = translate_internal_to_sentry_conventions_alias(name, type, item_type)

    if key is None:
        key = translate_internal_to_public_alias(name, type, item_type)

    if key is not None:
        name = key
    elif type == "number":
        key = f"tags[{name},number]"
    else:
        key = name

    return {
        # key is what will be used to query the API
        "key": key,
        # name is what will be used to display the tag nicely in the UI
        "name": name,
    }


@region_silo_endpoint
class OrganizationTraceItemAttributesEndpoint(OrganizationTraceItemAttributesEndpointBase):
    def get(self, request: Request, organization: Organization) -> Response:
        if not self.has_feature(organization, request):
            return Response(status=404)

        use_sentry_conventions = features.has(
            "organizations:performance-sentry-conventions-fields", organization, actor=request.user
        )

        serializer = OrganizationTraceItemAttributesEndpointSerializer(data=request.GET)
        if not serializer.is_valid():
            return Response(serializer.errors, status=400)

        try:
            snuba_params = self.get_snuba_params(request, organization)
        except NoProjects:
            return self.paginate(
                request=request,
                paginator=ChainPaginator([]),
            )

        serialized = serializer.validated_data
        substring_match = serialized.get("substring_match", "")
        query_string = serialized.get("query")
        attribute_type = serialized.get("attribute_type")
        item_type = serialized.get("item_type")

        max_attributes = options.get("performance.spans-tags-key.max")
        value_substring_match = translate_escape_sequences(substring_match)
        trace_item_type = SupportedTraceItemType(item_type)
        referrer = resolve_attribute_referrer(trace_item_type, attribute_type)
        column_definitions = get_column_definitions(trace_item_type)
        resolver = SearchResolver(
            params=snuba_params, config=SearchResolverConfig(), definitions=column_definitions
        )
        query_filter, _, _ = resolver.resolve_query(query_string)
        meta = resolver.resolve_meta(referrer=referrer.value)
        meta.trace_item_type = constants.SUPPORTED_TRACE_ITEM_TYPE_MAP.get(
            trace_item_type, ProtoTraceItemType.TRACE_ITEM_TYPE_SPAN
        )

        adjusted_start_date, adjusted_end_date = adjust_start_end_window(
            snuba_params.start_date, snuba_params.end_date
        )
        snuba_params.start = adjusted_start_date
        snuba_params.end = adjusted_end_date

        attr_type = (
            AttributeKey.Type.TYPE_DOUBLE
            if attribute_type == "number"
            else AttributeKey.Type.TYPE_STRING
        )

<<<<<<< HEAD
        rpc_request = TraceItemAttributeNamesRequest(
            meta=meta,
            limit=max_attributes,
            offset=0,
            type=attr_type,
            value_substring_match=value_substring_match,
            intersecting_attributes_filter=query_filter,
        )

        with handle_query_errors():
            rpc_response = snuba_rpc.attribute_names_rpc(rpc_request)

        if use_sentry_conventions:
            attrs = list(
                filter(
                    lambda x: (
                        can_expose_attribute(x["name"], trace_item_type)
                        or is_sentry_convention_attribute(x["name"], trace_item_type)
                    )
                    and not is_pre_convention_attribute(x["name"], trace_item_type),
                    [
                        as_attribute_key(
                            attribute.name,
                            serialized["attribute_type"],
                            trace_item_type,
                            use_sentry_conventions=True,
                        )
                        for attribute in rpc_response.attributes
                        if attribute.name
                    ],
                )
            )
            paginator = ChainPaginator(
                [
                    attrs,
                ],
                max_limit=max_attributes,
            )
        else:
            attrs = list(
                filter(
                    lambda x: can_expose_attribute(x["name"], trace_item_type),
                    [
                        as_attribute_key(
                            attribute.name, serialized["attribute_type"], trace_item_type
                        )
                        for attribute in rpc_response.attributes
                        if attribute.name
                    ],
                )
            )
            paginator = ChainPaginator(
                [
                    attrs,
                ],
                max_limit=max_attributes,
            )
=======
        def data_fn(offset: int, limit: int):
            rpc_request = TraceItemAttributeNamesRequest(
                meta=meta,
                limit=limit,
                page_token=PageToken(offset=offset),
                type=attr_type,
                value_substring_match=value_substring_match,
                intersecting_attributes_filter=filter,
            )

            with handle_query_errors():
                rpc_response = snuba_rpc.attribute_names_rpc(rpc_request)

            return [
                as_attribute_key(attribute.name, serialized["attribute_type"], trace_item_type)
                for attribute in rpc_response.attributes
                if attribute.name and can_expose_attribute(attribute.name, trace_item_type)
            ]
>>>>>>> bc4b7698

        return self.paginate(
            request=request,
            paginator=TraceItemAttributesNamesPaginator(data_fn=data_fn),
            on_results=lambda results: serialize(results, request.user),
            default_per_page=max_attributes,
            max_per_page=max_attributes,
        )


@region_silo_endpoint
class OrganizationTraceItemAttributeValuesEndpoint(OrganizationTraceItemAttributesEndpointBase):
    def get(self, request: Request, organization: Organization, key: str) -> Response:
        if not self.has_feature(organization, request):
            return Response(status=404)

        serializer = OrganizationTraceItemAttributesEndpointSerializer(data=request.GET)
        if not serializer.is_valid():
            return Response(serializer.errors, status=400)

        try:
            snuba_params = self.get_snuba_params(request, organization)
        except NoProjects:
            return self.paginate(
                request=request,
                paginator=ChainPaginator([]),
            )

        sentry_sdk.set_tag("query.attribute_key", key)

        serialized = serializer.validated_data
        item_type = serialized.get("item_type")
        substring_match = serialized.get("substring_match", "")

        max_attribute_values = options.get("performance.spans-tags-values.max")

        definitions = (
            SPAN_DEFINITIONS
            if item_type == SupportedTraceItemType.SPANS.value
            else OURLOG_DEFINITIONS
        )

        def data_fn(offset: int, limit: int):
            executor = TraceItemAttributeValuesAutocompletionExecutor(
                organization=organization,
                snuba_params=snuba_params,
                key=key,
                query=substring_match,
                limit=limit,
                offset=offset,
                definitions=definitions,
            )

            with handle_query_errors():
                tag_values = executor.execute()
            tag_values.sort(key=lambda tag: tag.value)
            return tag_values

        return self.paginate(
            request=request,
            paginator=GenericOffsetPaginator(data_fn=data_fn),
            on_results=lambda results: serialize(results, request.user),
            default_per_page=max_attribute_values,
            max_per_page=max_attribute_values,
        )


class TraceItemAttributeValuesAutocompletionExecutor(BaseSpanFieldValuesAutocompletionExecutor):
    def __init__(
        self,
        organization: Organization,
        snuba_params: SnubaParams,
        key: str,
        query: str | None,
        limit: int,
        offset: int,
        definitions: ColumnDefinitions,
    ):
        super().__init__(organization, snuba_params, key, query, limit)
        self.limit = limit
        self.offset = offset
        self.resolver = SearchResolver(
            params=snuba_params, config=SearchResolverConfig(), definitions=definitions
        )
        self.search_type, self.attribute_key = self.resolve_attribute_key(key, snuba_params)

    def resolve_attribute_key(
        self, key: str, snuba_params: SnubaParams
    ) -> tuple[constants.SearchType, AttributeKey]:
        resolved_attr, _ = self.resolver.resolve_attribute(key)
        return resolved_attr.search_type, resolved_attr.proto_definition

    def execute(self) -> list[TagValue]:
        if self.key in self.PROJECT_ID_KEYS:
            return self.project_id_autocomplete_function()

        if self.key in self.PROJECT_SLUG_KEYS:
            return self.project_slug_autocomplete_function()

        if self.search_type == "boolean":
            return self.boolean_autocomplete_function()

        if self.search_type == "string":
            return self.string_autocomplete_function()

        return []

    def boolean_autocomplete_function(self) -> list[TagValue]:
        return [
            TagValue(
                key=self.key,
                value="false",
                times_seen=None,
                first_seen=None,
                last_seen=None,
            ),
            TagValue(
                key=self.key,
                value="true",
                times_seen=None,
                first_seen=None,
                last_seen=None,
            ),
        ]

    def string_autocomplete_function(self) -> list[TagValue]:
        adjusted_start_date, adjusted_end_date = adjust_start_end_window(
            self.snuba_params.start_date, self.snuba_params.end_date
        )
        start_timestamp = Timestamp()
        start_timestamp.FromDatetime(adjusted_start_date)

        end_timestamp = Timestamp()
        end_timestamp.FromDatetime(adjusted_end_date)

        query = translate_escape_sequences(self.query)

        meta = self.resolver.resolve_meta(referrer=Referrer.API_SPANS_TAG_VALUES_RPC.value)
        rpc_request = TraceItemAttributeValuesRequest(
            meta=meta,
            key=self.attribute_key,
            value_substring_match=query,
            limit=self.limit,
            page_token=PageToken(offset=self.offset),
        )
        rpc_response = snuba_rpc.attribute_values_rpc(rpc_request)

        return [
            TagValue(
                key=self.key,
                value=value,
                times_seen=None,
                first_seen=None,
                last_seen=None,
            )
            for value in rpc_response.values
            if value
        ]


def adjust_start_end_window(start_date: datetime, end_date: datetime) -> tuple[datetime, datetime]:
    start_date = start_date.replace(hour=0, minute=0, second=0, microsecond=0)
    end_date = end_date.replace(hour=0, minute=0, second=0, microsecond=0) + timedelta(days=1)
    return start_date, end_date<|MERGE_RESOLUTION|>--- conflicted
+++ resolved
@@ -219,65 +219,6 @@
             else AttributeKey.Type.TYPE_STRING
         )
 
-<<<<<<< HEAD
-        rpc_request = TraceItemAttributeNamesRequest(
-            meta=meta,
-            limit=max_attributes,
-            offset=0,
-            type=attr_type,
-            value_substring_match=value_substring_match,
-            intersecting_attributes_filter=query_filter,
-        )
-
-        with handle_query_errors():
-            rpc_response = snuba_rpc.attribute_names_rpc(rpc_request)
-
-        if use_sentry_conventions:
-            attrs = list(
-                filter(
-                    lambda x: (
-                        can_expose_attribute(x["name"], trace_item_type)
-                        or is_sentry_convention_attribute(x["name"], trace_item_type)
-                    )
-                    and not is_pre_convention_attribute(x["name"], trace_item_type),
-                    [
-                        as_attribute_key(
-                            attribute.name,
-                            serialized["attribute_type"],
-                            trace_item_type,
-                            use_sentry_conventions=True,
-                        )
-                        for attribute in rpc_response.attributes
-                        if attribute.name
-                    ],
-                )
-            )
-            paginator = ChainPaginator(
-                [
-                    attrs,
-                ],
-                max_limit=max_attributes,
-            )
-        else:
-            attrs = list(
-                filter(
-                    lambda x: can_expose_attribute(x["name"], trace_item_type),
-                    [
-                        as_attribute_key(
-                            attribute.name, serialized["attribute_type"], trace_item_type
-                        )
-                        for attribute in rpc_response.attributes
-                        if attribute.name
-                    ],
-                )
-            )
-            paginator = ChainPaginator(
-                [
-                    attrs,
-                ],
-                max_limit=max_attributes,
-            )
-=======
         def data_fn(offset: int, limit: int):
             rpc_request = TraceItemAttributeNamesRequest(
                 meta=meta,
@@ -285,18 +226,46 @@
                 page_token=PageToken(offset=offset),
                 type=attr_type,
                 value_substring_match=value_substring_match,
-                intersecting_attributes_filter=filter,
+                intersecting_attributes_filter=query_filter,
             )
 
             with handle_query_errors():
                 rpc_response = snuba_rpc.attribute_names_rpc(rpc_request)
 
-            return [
-                as_attribute_key(attribute.name, serialized["attribute_type"], trace_item_type)
-                for attribute in rpc_response.attributes
-                if attribute.name and can_expose_attribute(attribute.name, trace_item_type)
-            ]
->>>>>>> bc4b7698
+            if use_sentry_conventions:
+                return list(
+                    filter(
+                        lambda x: (
+                            can_expose_attribute(x["name"], trace_item_type)
+                            or is_sentry_convention_attribute(x["name"], trace_item_type)
+                        )
+                        and not is_pre_convention_attribute(x["name"], trace_item_type),
+                        [
+                            as_attribute_key(
+                                attribute.name,
+                                serialized["attribute_type"],
+                                trace_item_type,
+                                use_sentry_conventions=True,
+                            )
+                            for attribute in rpc_response.attributes
+                            if attribute.name
+                        ],
+                    )
+                )
+
+            else:
+                return list(
+                    filter(
+                        lambda x: can_expose_attribute(x["name"], trace_item_type),
+                        [
+                            as_attribute_key(
+                                attribute.name, serialized["attribute_type"], trace_item_type
+                            )
+                            for attribute in rpc_response.attributes
+                            if attribute.name
+                        ],
+                    )
+                )
 
         return self.paginate(
             request=request,
