from rest_framework import serializers, status
from rest_framework.response import Response

from sentry import roles
from sentry.api.bases.organization import OrganizationEndpoint, OrganizationPermission
from sentry.api.exceptions import ResourceDoesNotExist
from sentry.api.serializers import serialize
from sentry.api.serializers.models.organization_member import OrganizationMemberWithTeamsSerializer
<<<<<<< HEAD
from sentry.models import OrganizationMember
from sentry.utils.audit import get_api_key_for_audit_log
from sentry.utils.members import (
    approve_member_invitation,
    reject_member_invitation,
    validate_invitation,
)
=======
from sentry.exceptions import UnableToAcceptMemberInvitationException
from sentry.models import OrganizationMember
from sentry.utils.audit import get_api_key_for_audit_log
>>>>>>> 1327cb86

from .organization_member_details import get_allowed_roles
from .organization_member_index import OrganizationMemberSerializer, save_team_assignments


class ApproveInviteRequestSerializer(serializers.Serializer):
    approve = serializers.BooleanField(required=True, write_only=True)

    def validate_approve(self, approve):
        request = self.context["request"]
        member = self.context["member"]
        allowed_roles = self.context["allowed_roles"]

<<<<<<< HEAD
        # will raise validation errors
        validate_invitation(member, organization, request.user, allowed_roles)
=======
        try:
            member.validate_invitation(request.user, allowed_roles)
        except UnableToAcceptMemberInvitationException as err:
            raise serializers.ValidationError(str(err))
>>>>>>> 1327cb86

        return approve


class InviteRequestPermissions(OrganizationPermission):
    scope_map = {
        "GET": ["member:read", "member:write", "member:admin"],
        "PUT": ["member:write", "member:admin"],
        "DELETE": ["member:write", "member:admin"],
    }


class OrganizationInviteRequestDetailsEndpoint(OrganizationEndpoint):
    permission_classes = (InviteRequestPermissions,)

    def _get_member(self, organization, member_id):
        try:
            return OrganizationMember.objects.get_member_invite_query(member_id).get(
                organization=organization
            )
        except ValueError:
            raise OrganizationMember.DoesNotExist()

    def get(self, request, organization, member_id):
        try:
            member = self._get_member(organization, member_id)
        except OrganizationMember.DoesNotExist:
            raise ResourceDoesNotExist

        return Response(
            serialize(member, serializer=OrganizationMemberWithTeamsSerializer()),
            status=status.HTTP_200_OK,
        )

    def put(self, request, organization, member_id):
        """
        Update an invite request to Organization
        ````````````````````````````````````````

        Update and/or approve an invite request to an organization.

        :pparam string organization_slug: the slug of the organization the member will belong to
        :param string member_id: the member ID
        :param boolean approve: allows the member to be invited
        :param string role: the suggested role of the new member
        :param array teams: the suggested slugs of the teams the member should belong to.

        :auth: required
        """

        try:
            member = self._get_member(organization, member_id)
        except OrganizationMember.DoesNotExist:
            raise ResourceDoesNotExist

        serializer = OrganizationMemberSerializer(
            data=request.data,
            context={"organization": organization, "allowed_roles": roles.get_all()},
            partial=True,
        )

        if not serializer.is_valid():
            return Response(serializer.errors, status=status.HTTP_400_BAD_REQUEST)

        result = serializer.validated_data

        if result.get("role"):
            member.update(role=result["role"])

        if "teams" in result:
            save_team_assignments(member, result["teams"])

        if "approve" in request.data:
            _, allowed_roles = get_allowed_roles(request, organization)

            serializer = ApproveInviteRequestSerializer(
                data=request.data,
                context={
                    "request": request,
                    "organization": organization,
                    "member": member,
                    "allowed_roles": allowed_roles,
                },
            )

            if not serializer.is_valid():
                return Response(serializer.errors, status=status.HTTP_400_BAD_REQUEST)

            result = serializer.validated_data

            if result.get("approve") and not member.invite_approved:
                api_key = get_api_key_for_audit_log(request)
<<<<<<< HEAD
                approve_member_invitation(
                    member,
=======
                member.approve_member_invitation(
>>>>>>> 1327cb86
                    request.user,
                    api_key,
                    request.META["REMOTE_ADDR"],
                    request.data.get("referrer"),
                )

        return Response(
            serialize(member, serializer=OrganizationMemberWithTeamsSerializer()),
            status=status.HTTP_200_OK,
        )

    def delete(self, request, organization, member_id):
        """
        Delete an invite request to Organization
        ````````````````````````````````````````

        Delete an invite request to an organization.

        :pparam string organization_slug: the slug of the organization the member would belong to
        :param string member_id: the member ID

        :auth: required
        """

        try:
            member = self._get_member(organization, member_id)
        except OrganizationMember.DoesNotExist:
            raise ResourceDoesNotExist

        api_key = get_api_key_for_audit_log(request)
<<<<<<< HEAD
        reject_member_invitation(member, request.user, api_key, request.META["REMOTE_ADDR"])
=======
        member.reject_member_invitation(request.user, api_key, request.META["REMOTE_ADDR"])
>>>>>>> 1327cb86

        return Response(status=status.HTTP_204_NO_CONTENT)<|MERGE_RESOLUTION|>--- conflicted
+++ resolved
@@ -6,19 +6,9 @@
 from sentry.api.exceptions import ResourceDoesNotExist
 from sentry.api.serializers import serialize
 from sentry.api.serializers.models.organization_member import OrganizationMemberWithTeamsSerializer
-<<<<<<< HEAD
-from sentry.models import OrganizationMember
-from sentry.utils.audit import get_api_key_for_audit_log
-from sentry.utils.members import (
-    approve_member_invitation,
-    reject_member_invitation,
-    validate_invitation,
-)
-=======
 from sentry.exceptions import UnableToAcceptMemberInvitationException
 from sentry.models import OrganizationMember
 from sentry.utils.audit import get_api_key_for_audit_log
->>>>>>> 1327cb86
 
 from .organization_member_details import get_allowed_roles
 from .organization_member_index import OrganizationMemberSerializer, save_team_assignments
@@ -32,15 +22,10 @@
         member = self.context["member"]
         allowed_roles = self.context["allowed_roles"]
 
-<<<<<<< HEAD
-        # will raise validation errors
-        validate_invitation(member, organization, request.user, allowed_roles)
-=======
         try:
             member.validate_invitation(request.user, allowed_roles)
         except UnableToAcceptMemberInvitationException as err:
             raise serializers.ValidationError(str(err))
->>>>>>> 1327cb86
 
         return approve
 
@@ -133,12 +118,7 @@
 
             if result.get("approve") and not member.invite_approved:
                 api_key = get_api_key_for_audit_log(request)
-<<<<<<< HEAD
-                approve_member_invitation(
-                    member,
-=======
                 member.approve_member_invitation(
->>>>>>> 1327cb86
                     request.user,
                     api_key,
                     request.META["REMOTE_ADDR"],
@@ -169,10 +149,6 @@
             raise ResourceDoesNotExist
 
         api_key = get_api_key_for_audit_log(request)
-<<<<<<< HEAD
-        reject_member_invitation(member, request.user, api_key, request.META["REMOTE_ADDR"])
-=======
         member.reject_member_invitation(request.user, api_key, request.META["REMOTE_ADDR"])
->>>>>>> 1327cb86
 
         return Response(status=status.HTTP_204_NO_CONTENT)