--- conflicted
+++ resolved
@@ -83,7 +83,7 @@
                 {
                     "summary": summary_cache["summary"],
                     "success": True,
-                    "num_feedbacks_used": summary_cache["num_feedbacks_used"],
+                    "numFeedbacksUsed": summary_cache["numFeedbacksUsed"],
                 }
             )
 
@@ -101,17 +101,13 @@
 
         if groups.count() < MIN_FEEDBACKS_TO_SUMMARIZE:
             logger.error("Too few feedbacks to summarize")
-<<<<<<< HEAD
             return Response(
                 {
                     "summary": None,
                     "success": False,
-                    "num_feedbacks_used": 0,
+                    "numFeedbacksUsed": 0,
                 }
             )
-=======
-            return Response({"summary": None, "success": False, "numFeedbacksUsed": 0})
->>>>>>> fe08250c
 
         # Also cap the number of characters that we send to the LLM
         group_feedbacks = []
@@ -135,18 +131,14 @@
 
         cache.set(
             summary_cache_key,
-            {"summary": summary, "num_feedbacks_used": len(group_feedbacks)},
+            {"summary": summary, "numFeedbacksUsed": len(group_feedbacks)},
             timeout=SUMMARY_CACHE_TIMEOUT,
         )
 
         return Response(
-<<<<<<< HEAD
             {
                 "summary": summary,
                 "success": True,
-                "num_feedbacks_used": len(group_feedbacks),
+                "numFeedbacksUsed": len(group_feedbacks),
             }
-=======
-            {"summary": summary, "success": True, "numFeedbacksUsed": len(group_feedbacks)}
->>>>>>> fe08250c
         )