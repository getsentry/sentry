from sentry import features
from sentry.api.bases import GroupEndpoint
from sentry.tasks.reprocessing2 import reprocess_group


class GroupReprocessingEndpoint(GroupEndpoint):
    def post(self, request, group):
        """
        Reprocess a group
        `````````````````

        This endpoint triggers reprocessing for all events in a group.
        Currently this means duplicating the events with new event IDs and
        bumped timestamps.

        :pparam string issue_id: the ID of the issue to retrieve.
        :auth: required
        """

        if not features.has(
            "organizations:reprocessing-v2", group.project.organization, actor=request.user
        ):
            return self.respond(
                {"error": "This project does not have the reprocessing v2 feature"},
                status=404,
            )

        max_events = request.data.get("maxEvents")
        if max_events:
            max_events = int(max_events)

            if max_events <= 0:
<<<<<<< HEAD
                return self.respond(
                    {"error": "maxEvents must be at least 1"},
                    status=400,
                )
=======
                return self.respond({"error": "maxEvents must be at least 1"}, status=400)
>>>>>>> 3c7e0947
        else:
            max_events = None

        remaining_events = request.data.get("remainingEvents")
        if remaining_events not in ("delete", "keep"):
            return self.respond({"error": "remainingEvents must be delete or keep"}, status=400)

        reprocess_group.delay(
            project_id=group.project_id,
            group_id=group.id,
            max_events=max_events,
            acting_user_id=getattr(request.user, "id", None),
            remaining_events=remaining_events,
        )
        return self.respond(status=200)<|MERGE_RESOLUTION|>--- conflicted
+++ resolved
@@ -30,14 +30,7 @@
             max_events = int(max_events)
 
             if max_events <= 0:
-<<<<<<< HEAD
-                return self.respond(
-                    {"error": "maxEvents must be at least 1"},
-                    status=400,
-                )
-=======
                 return self.respond({"error": "maxEvents must be at least 1"}, status=400)
->>>>>>> 3c7e0947
         else:
             max_events = None
 
