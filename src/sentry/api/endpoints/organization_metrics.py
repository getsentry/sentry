--- conflicted
+++ resolved
@@ -1,10 +1,5 @@
 from collections.abc import Sequence
-<<<<<<< HEAD
 from datetime import datetime, timedelta, timezone
-from enum import Enum
-from typing import Any
-=======
->>>>>>> 62b276f7
 
 from rest_framework import serializers
 from rest_framework.exceptions import ParseError
