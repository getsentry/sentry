from collections import defaultdict
from typing import (
    AbstractSet,
    Any,
    Iterable,
    Mapping,
    MutableMapping,
    MutableSequence,
    Optional,
    Sequence,
    Set,
)

from django.db.models import Count

from sentry import roles
from sentry.api.serializers import Serializer, register, serialize
from sentry.app import env
from sentry.auth.superuser import is_active_superuser
from sentry.models import (
    ExternalActor,
    InviteStatus,
    OrganizationAccessRequest,
    OrganizationMember,
    OrganizationMemberTeam,
    ProjectTeam,
    Team,
    TeamAvatar,
    User,
)
from sentry.scim.endpoints.constants import SCIM_SCHEMA_GROUP
from sentry.utils.compat import zip
from sentry.utils.json import JSONData
from sentry.utils.query import RangeQuerySetWrapper


def get_team_memberships(team_list: Sequence[Team], user: User) -> Iterable[int]:
    """Get memberships the user has in the provided team list"""
    if not user.is_authenticated:
        return []

    team_ids: Iterable[int] = OrganizationMemberTeam.objects.filter(
        organizationmember__user=user, team__in=team_list
    ).values_list("team", flat=True)
    return team_ids


def get_member_totals(team_list: Sequence[Team], user: User) -> Mapping[str, int]:
    """Get the total number of members in each team"""
    if not user.is_authenticated:
        return {}

    query = (
        Team.objects.filter(
            id__in=[t.pk for t in team_list],
            organizationmember__invite_status=InviteStatus.APPROVED.value,
        )
        .annotate(member_count=Count("organizationmemberteam"))
        .values("id", "member_count")
    )
    return {item["id"]: item["member_count"] for item in query}


def get_org_roles(org_ids: Set[int], user: User) -> Mapping[int, str]:
    """Get the role the user has in each org"""
    if not user.is_authenticated:
        return {}

    # map of org id to role
    return {
        om["organization_id"]: om["role"]
        for om in OrganizationMember.objects.filter(
            user=user, organization__in=set(org_ids)
        ).values("role", "organization_id")
    }


def get_access_requests(item_list: Sequence[Team], user: User) -> AbstractSet[Team]:
    if user.is_authenticated:
        return frozenset(
            OrganizationAccessRequest.objects.filter(
                team__in=item_list, member__user=user
            ).values_list("team", flat=True)
        )
    return frozenset()


@register(Team)
class TeamSerializer(Serializer):  # type: ignore
    def __init__(
        self, collapse: Optional[Sequence[str]] = None, expand: Optional[Sequence[str]] = None
    ):
        self.collapse = collapse
        self.expand = expand

    def _expand(self, key: str) -> bool:
        if self.expand is None:
            return False

        return key in self.expand

    def _collapse(self, key: str) -> bool:
        if self.collapse is None:
            return False
        return key in self.collapse

    def get_attrs(
        self, item_list: Sequence[Team], user: User, **kwargs: Any
    ) -> MutableMapping[Team, MutableMapping[str, Any]]:
        request = env.request
        org_ids = {t.organization_id for t in item_list}

        org_roles = get_org_roles(org_ids, user)

        member_totals = get_member_totals(item_list, user)
        memberships = get_team_memberships(item_list, user)
        access_requests = get_access_requests(item_list, user)

        avatars = {a.team_id: a for a in TeamAvatar.objects.filter(team__in=item_list)}

        is_superuser = request and is_active_superuser(request) and request.user == user
        result: MutableMapping[Team, MutableMapping[str, Any]] = {}

        for team in item_list:
            is_member = team.id in memberships
            org_role = org_roles.get(team.organization_id)
            if is_member:
                has_access = True
            elif is_superuser:
                has_access = True
            elif team.organization.flags.allow_joinleave:
                has_access = True
            elif org_role and roles.get(org_role).is_global:
                has_access = True
            else:
                has_access = False
            result[team] = {
                "pending_request": team.id in access_requests,
                "is_member": is_member,
                "has_access": has_access,
                "avatar": avatars.get(team.id),
                "member_count": member_totals.get(team.id, 0),
            }

        if self._expand("projects"):
            project_teams = ProjectTeam.objects.get_for_teams_with_org_cache(item_list)
            projects = [pt.project for pt in project_teams]

            projects_by_id = {
                project.id: data for project, data in zip(projects, serialize(projects, user))
            }

            project_map = defaultdict(list)
            for project_team in project_teams:
                project_map[project_team.team_id].append(projects_by_id[project_team.project_id])

            for team in item_list:
                result[team]["projects"] = project_map[team.id]

        if self._expand("externalTeams"):
            actor_mapping = {team.actor_id: team for team in item_list}
            external_actors = list(ExternalActor.objects.filter(actor_id__in=actor_mapping.keys()))

            external_teams_map = defaultdict(list)
            serialized_list = serialize(external_actors, user, key="team")
            for serialized in serialized_list:
                external_teams_map[serialized["teamId"]].append(serialized)

            for team in item_list:
                result[team]["externalTeams"] = external_teams_map[str(team.id)]

        return result

    def serialize(
        self, obj: Team, attrs: Mapping[str, Any], user: Any, **kwargs: Any
    ) -> MutableMapping[str, JSONData]:
        if attrs.get("avatar"):
            avatar = {
                "avatarType": attrs["avatar"].get_avatar_type_display(),
                "avatarUuid": attrs["avatar"].ident if attrs["avatar"].file_id else None,
            }
        else:
            avatar = {"avatarType": "letter_avatar", "avatarUuid": None}

        result = {
            "id": str(obj.id),
            "slug": obj.slug,
            "name": obj.name,
            "dateCreated": obj.date_added,
            "isMember": attrs["is_member"],
            "hasAccess": attrs["has_access"],
            "isPending": attrs["pending_request"],
            "memberCount": attrs["member_count"],
            "avatar": avatar,
        }

        # Expandable attributes.
        if self._expand("externalTeams"):
            result["externalTeams"] = attrs["externalTeams"]

        if self._expand("organization"):
            result["organization"] = serialize(obj.organization, user)

        if self._expand("projects"):
            result["projects"] = attrs["projects"]

        return result


class TeamWithProjectsSerializer(TeamSerializer):
    """@deprecated Use `expand` instead."""

    def __init__(self) -> None:
        super().__init__(expand=["projects", "externalTeams"])


def get_scim_teams_members(
    team_list: Sequence[Team],
) -> MutableMapping[Team, MutableSequence[MutableMapping[str, Any]]]:
    members = RangeQuerySetWrapper(
        OrganizationMember.objects.filter(teams__in=team_list)
        .select_related("user")
        .prefetch_related("teams")
        .distinct("id"),
        limit=10000,
    )
    member_map: MutableMapping[Team, MutableSequence[MutableMapping[str, Any]]] = defaultdict(list)
    for member in members:
        for team in member.teams.all():
            member_map[team].append({"value": str(member.id), "display": member.get_email()})
    return member_map


class TeamSCIMSerializer(Serializer):  # type: ignore
    def __init__(
        self,
        expand: Optional[Sequence[str]] = None,
    ) -> None:
        self.expand = expand or []

    def get_attrs(
        self, item_list: Sequence[Team], user: Any, **kwargs: Any
    ) -> Mapping[Team, MutableMapping[str, Any]]:

        result: MutableMapping[Team, MutableMapping[str, Any]] = {team: {} for team in item_list}

        if "members" in self.expand:
            member_map = get_scim_teams_members(item_list)
            for team in item_list:
                # if there are no members in the team, set to empty list
                result[team]["members"] = member_map.get(team, [])
        return result

    def serialize(
        self, obj: Team, attrs: Mapping[str, Any], user: Any, **kwargs: Any
    ) -> MutableMapping[str, JSONData]:
        result = {
            "schemas": [SCIM_SCHEMA_GROUP],
            "id": str(obj.id),
<<<<<<< HEAD
            "displayName": obj.slug,
=======
            "displayName": obj.name,
            "members": attrs["members"],
>>>>>>> 741b7129
            "meta": {"resourceType": "Group"},
        }
        if "members" in attrs:
            result["members"] = attrs["members"]

        return result<|MERGE_RESOLUTION|>--- conflicted
+++ resolved
@@ -257,12 +257,7 @@
         result = {
             "schemas": [SCIM_SCHEMA_GROUP],
             "id": str(obj.id),
-<<<<<<< HEAD
-            "displayName": obj.slug,
-=======
             "displayName": obj.name,
-            "members": attrs["members"],
->>>>>>> 741b7129
             "meta": {"resourceType": "Group"},
         }
         if "members" in attrs:
