--- conflicted
+++ resolved
@@ -1,20 +1,11 @@
 from __future__ import annotations
 
 import logging
-<<<<<<< HEAD
-from collections import defaultdict
-=======
->>>>>>> 8e45196f
 from typing import Any, Dict, Mapping, MutableMapping, Optional, Sequence
 
 from sentry.api.serializers import Serializer, register, serialize
 from sentry.integrations import IntegrationProvider
 from sentry.models import Integration, OrganizationIntegration, User
-from sentry.services.hybrid_cloud.integration import (
-    APIIntegration,
-    APIOrganizationIntegration,
-    integration_service,
-)
 from sentry.services.hybrid_cloud.integration import (
     APIIntegration,
     APIOrganizationIntegration,
@@ -66,11 +57,7 @@
 
     def serialize(
         self,
-<<<<<<< HEAD
-        obj: Integration | APIIntegration,
-=======
         obj: APIIntegration,
->>>>>>> 8e45196f
         attrs: Mapping[str, Any],
         user: User,
         include_config: bool = True,
@@ -114,19 +101,10 @@
 
     def get_attrs(
         self,
-<<<<<<< HEAD
-        item_list: Sequence[OrganizationIntegration | APIOrganizationIntegration],
-        user: User,
-        **kwargs: Any,
-    ) -> MutableMapping[
-        OrganizationIntegration | APIOrganizationIntegration, MutableMapping[str, Any]
-    ]:
-=======
         item_list: Sequence[APIOrganizationIntegration],
         user: User,
         **kwargs: Any,
     ) -> MutableMapping[APIOrganizationIntegration, MutableMapping[str, Any]]:
->>>>>>> 8e45196f
         integrations = integration_service.get_integrations(
             integration_ids=[item.integration_id for item in item_list]
         )
@@ -220,82 +198,4 @@
                 url=f"/organizations/{org_slug}/integrations/{obj.key}/setup/",
                 **obj.setup_dialog_config,
             ),
-<<<<<<< HEAD
-        }
-
-
-class IntegrationIssueConfigSerializer(IntegrationSerializer):
-    def __init__(
-        self,
-        group: Group,
-        action: str,
-        config: Mapping[str, Any],
-    ) -> None:
-        self.group = group
-        self.action = action
-        self.config = config
-
-    def serialize(
-        self, obj: Integration, attrs: Mapping[str, Any], user: User, **kwargs: Any
-    ) -> MutableMapping[str, JSONData]:
-        data = super().serialize(obj, attrs, user)
-
-        if self.action == "link":
-
-            data["linkIssueConfig"] = self.config
-        if self.action == "create":
-            data["createIssueConfig"] = self.config
-
-        return data
-
-
-class IntegrationIssueSerializer(IntegrationSerializer):
-    def __init__(self, group: Group) -> None:
-        self.group = group
-
-    def get_attrs(
-        self, item_list: Sequence[Integration | APIIntegration], user: User, **kwargs: Any
-    ) -> MutableMapping[Integration, MutableMapping[str, Any]]:
-        external_issues = ExternalIssue.objects.filter(
-            id__in=GroupLink.objects.get_group_issues(self.group).values_list(
-                "linked_id", flat=True
-            ),
-            integration_id__in=[i.id for i in item_list],
-        )
-
-        issues_by_integration = defaultdict(list)
-        for ei in external_issues:
-            # TODO(jess): move into an external issue serializer?
-            integration = integration_service.get_integration(integration_id=ei.integration_id)
-            if integration is None:
-                continue
-            installation = integration_service.get_installation(
-                integration=integration, organization_id=self.group.organization.id
-            )
-            if hasattr(installation, "get_issue_url") and hasattr(
-                installation, "get_issue_display_name"
-            ):
-                issues_by_integration[ei.integration_id].append(
-                    {
-                        "id": str(ei.id),
-                        "key": ei.key,
-                        "url": installation.get_issue_url(ei.key),  # type: ignore
-                        "title": ei.title,
-                        "description": ei.description,
-                        "displayName": installation.get_issue_display_name(ei),  # type: ignore
-                    }
-                )
-
-        return {
-            item: {"external_issues": issues_by_integration.get(item.id, [])} for item in item_list
-        }
-
-    def serialize(
-        self, obj: Integration | APIIntegration, attrs: Mapping[str, Any], user: User, **kwargs: Any
-    ) -> MutableMapping[str, JSONData]:
-        data = super().serialize(obj, attrs, user)
-        data["externalIssues"] = attrs.get("external_issues", [])
-        return data
-=======
-        }
->>>>>>> 8e45196f
+        }