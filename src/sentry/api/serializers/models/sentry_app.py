--- conflicted
+++ resolved
@@ -8,8 +8,8 @@
 from sentry.models.apiapplication import ApiApplication
 from sentry.models.integrations.integration_feature import IntegrationTypes
 from sentry.models.integrations.sentry_app import MASKED_VALUE
+from sentry.services.hybrid_cloud.organization import organization_service
 from sentry.services.hybrid_cloud.organization_mapping import organization_mapping_service
-from sentry.services.hybrid_cloud.user.service import user_service
 
 
 @register(SentryApp)
@@ -81,13 +81,7 @@
             data.update({"datePublished": obj.date_published})
 
         owner = attrs["owner"]
-<<<<<<< HEAD
-
-        user_orgs = user_service.get_organizations(user_id=user.id)
-        user_org_ids = {uo.id for uo in user_orgs}
-=======
         user_org_ids = attrs["user_org_ids"]
->>>>>>> 0219e5b4
 
         if owner:
             if (env.request and is_active_superuser(env.request)) or (
