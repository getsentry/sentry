--- conflicted
+++ resolved
@@ -49,13 +49,10 @@
         result: MutableMapping[
             Union["Team", "User"], MutableMapping[str, Iterable[Any]]
         ] = defaultdict(lambda: defaultdict(set))
-<<<<<<< HEAD
         for _, team in team_map.items():
             result[team]["settings"] = set()
         for _, user in user_map.items():
             result[user]["settings"] = set()
-=======
->>>>>>> c16a237e
 
         for notifications_setting in notifications_settings:
             target = None
@@ -69,20 +66,6 @@
                 raise ValueError(
                     f"NotificationSetting {notifications_setting.id} has neither team_id nor user_id"
                 )
-
-<<<<<<< HEAD
-=======
-        for recipient in item_list:
-            # This works because both User and Team models implement `get_projects`.
-            result[recipient]["projects"] = recipient.get_projects()
-
-            if isinstance(recipient, Team):
-                result[recipient]["organizations"] = {recipient.organization}
-
-            if isinstance(recipient, User):
-                result[recipient]["organizations"] = user.get_orgs()
-
->>>>>>> c16a237e
         return result
 
     def serialize(
@@ -108,7 +91,6 @@
                         "email": "subscribe_only",
                         "slack": "subscribe_only"
                     }
-                }
             }
         }
 
