from collections import defaultdict
from typing import Any, Iterable, Mapping, MutableMapping, Optional, Union

from sentry.api.serializers import Serializer
from sentry.models.notificationsetting import NotificationSetting
from sentry.models.team import Team
from sentry.models.user import User
from sentry.notifications.types import NotificationSettingTypes
from sentry.services.hybrid_cloud.organization import RpcTeam
from sentry.services.hybrid_cloud.user import RpcUser


class NotificationSettingsSerializer(Serializer):
    """
    This Serializer fetches and serializes NotificationSettings for a list of
    targets (users or teams.) Pass filters like `project=project` and
    `type=NotificationSettingTypes.DEPLOY` to kwargs.
    """

    def get_attrs(
        self,
        item_list: Iterable[Union["Team", "User"]],
        user: User,
        **kwargs: Any,
    ) -> Mapping[Union["Team", "User"], Mapping[str, Iterable[Any]]]:
        """
        This takes a list of recipients (which are either Users or Teams,
        because both can have Notification Settings). The function
        returns a mapping of targets to flat lists of object to be passed to the
        `serialize` function.

        :param item_list: Either a Set of User or Team objects whose
            notification settings should be serialized.
        :param user: The user who will be viewing the notification settings.
        :param kwargs: Dict of optional filter options:
            - type: NotificationSettingTypes enum value. e.g. WORKFLOW, DEPLOY.
        """
        type_option: Optional[NotificationSettingTypes] = kwargs.get("type")

        team_map = {t.id: t for t in item_list if isinstance(t, (Team, RpcTeam))}
        user_map = {u.id: u for u in item_list if isinstance(u, (User, RpcUser))}

        notifications_settings = NotificationSetting.objects._filter(
            type=type_option,
            team_ids=list(team_map.keys()),
            user_ids=list(user_map.keys()),
        )

        result: MutableMapping[
            Union["Team", "User"], MutableMapping[str, Iterable[Any]]
        ] = defaultdict(lambda: defaultdict(set))

        for notifications_setting in notifications_settings:
            target = None
            if notifications_setting.user_id:
                target = user_map[notifications_setting.user_id]
            if notifications_setting.team_id:
                target = team_map[notifications_setting.team_id]
            if target:
                result[target]["settings"].add(notifications_setting)
            else:
                raise ValueError(
                    f"NotificationSetting {notifications_setting.id} has neither team_id nor user_id"
                )

<<<<<<< HEAD
        return results
=======
        for recipient in item_list:
            # This works because both User and Team models implement `get_projects`.
            result[recipient]["projects"] = recipient.get_projects()

            if isinstance(recipient, Team):
                result[recipient]["organizations"] = {recipient.organization}

            if isinstance(recipient, User):
                result[recipient]["organizations"] = user.get_orgs()

        return result
>>>>>>> 42270374

    def serialize(
        self,
        obj: Union["Team", "User"],
        attrs: Mapping[str, Iterable[Any]],
        user: User,
        **kwargs: Any,
    ) -> Mapping[str, Mapping[str, Mapping[int, Mapping[str, str]]]]:
        """
        Convert a user or team's NotificationSettings to a python object
        comprised of primitives. This will backfill all possible notification
        settings with the appropriate defaults.

        Example: {
            "workflow": {
                "project": {
                    1: {
                        "email": "always",
                        "slack": "always"
                    },
                    2: {
                        "email": "subscribe_only",
                        "slack": "subscribe_only"
                    }
                }
            }
        }

        :param obj: A user or team.
        :param attrs: The `obj` target's NotificationSettings
        :param user: The user who will be viewing the NotificationSettings.
        :param kwargs: The same `kwargs` as `get_attrs`.
        :returns A mapping. See example.
        """

        data: MutableMapping[
            str, MutableMapping[str, MutableMapping[int, MutableMapping[str, str]]]
        ] = defaultdict(lambda: defaultdict(lambda: defaultdict(dict)))

        # Forgive the variable name, I wanted the following lines to be legible.
        for n in attrs["settings"]:
            # Filter out invalid notification settings.
            if n.scope_str not in ["project", "organization"]:
                continue

            # Override the notification settings.
            data[n.type_str][n.scope_str][n.scope_identifier][n.provider_str] = n.value_str
        return data<|MERGE_RESOLUTION|>--- conflicted
+++ resolved
@@ -63,21 +63,7 @@
                     f"NotificationSetting {notifications_setting.id} has neither team_id nor user_id"
                 )
 
-<<<<<<< HEAD
-        return results
-=======
-        for recipient in item_list:
-            # This works because both User and Team models implement `get_projects`.
-            result[recipient]["projects"] = recipient.get_projects()
-
-            if isinstance(recipient, Team):
-                result[recipient]["organizations"] = {recipient.organization}
-
-            if isinstance(recipient, User):
-                result[recipient]["organizations"] = user.get_orgs()
-
         return result
->>>>>>> 42270374
 
     def serialize(
         self,
