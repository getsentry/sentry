from __future__ import absolute_import

import six

from datetime import datetime
from django.utils import timezone
from semaphore import meta_with_chunks

from sentry.api.serializers import Serializer, register, serialize
from sentry.models import Event, EventError, EventAttachment
from sentry.utils.safe import get_path


CRASH_FILE_TYPES = set(['event.minidump'])


def get_crash_files(events):
    event_ids = [x.event_id for x in events if x.platform == 'native']
    rv = {}
    if event_ids:
        attachments = EventAttachment.objects.filter(
            event_id__in=event_ids,
        ).select_related('file')
        for attachment in attachments:
            if attachment.file.type in CRASH_FILE_TYPES:
                rv[attachment.event_id] = attachment
    return rv


@register(Event)
class EventSerializer(Serializer):
    _reserved_keys = frozenset(
        ['user', 'sdk', 'device', 'contexts'])

    def _get_entries(self, event, user, is_public=False):
        # XXX(dcramer): These are called entries for future-proofing

        meta = event.data.get('_meta') or {}
        interface_list = []

        for key, interface in six.iteritems(event.interfaces):
            # we treat user as a special contextual item
            if key in self._reserved_keys:
                continue

            data = interface.get_api_context(is_public=is_public)
            # data might not be returned for e.g. a public HTTP repr
            if not data:
                continue

            entry = {
                'data': data,
                'type': interface.external_type,
            }

            api_meta = None
            if meta.get(key):
                api_meta = interface.get_api_meta(meta[key], is_public=is_public)
                api_meta = meta_with_chunks(data, api_meta)

            interface_list.append((interface, entry, api_meta))

        interface_list.sort(
            key=lambda x: x[0].get_display_score(), reverse=True)

        return (
            [i[1] for i in interface_list],
            {k: {'data': i[2]} for k, i in enumerate(interface_list) if i[2]}
        )

    def _get_interface_with_meta(self, event, name, is_public=False):
        interface = event.interfaces.get(name)
        if not interface:
            return (None, None)

        data = interface.get_api_context(is_public=is_public)
        event_meta = event.data.get('_meta') or {}
        if not data or not event_meta.get(name):
            return (data, None)

        api_meta = interface.get_api_meta(event_meta[name], is_public=is_public)
        # data might not be returned for e.g. a public HTTP repr
        if not api_meta:
            return (data, None)

        return (data, meta_with_chunks(data, api_meta))

    def _get_tags_with_meta(self, event):
        meta = get_path(event.data, '_meta', 'tags') or {}

        tags = sorted(
            [{
                'key': k.split('sentry:', 1)[-1],
                'value': v,
                '_meta': meta.get(k) or get_path(meta, six.text_type(i), '1') or None,
            } for i, (k, v) in enumerate(event.data.get('tags') or ())],
            key=lambda x: x['key']
        )

        tags_meta = {
            six.text_type(i): {'value': e.pop('_meta')}
            for i, e in enumerate(tags) if e.get('_meta')
        }

        return (tags, meta_with_chunks(tags, tags_meta))

    def _get_attr_with_meta(self, event, attr, default=None):
        value = event.data.get(attr, default)
        meta = get_path(event.data, '_meta', attr)
        return (value, meta_with_chunks(value, meta))

    def _get_message_with_meta(self, event):
        meta = event.data.get('_meta')

        message = get_path(event.data, 'logentry', 'formatted')
        msg_meta = get_path(meta, 'logentry', 'formatted')

        if not message:
            message = get_path(event.data, 'logentry', 'message')
            msg_meta = get_path(meta, 'logentry', 'message')

<<<<<<< HEAD
        if 'logentry' not in event.data:
            message = event.search_message
            msg_meta = meta.get('message')
        elif 'formatted' in event.data['logentry']:
            message = event.data['logentry']['formatted']
            msg_meta = meta.get('logentry', {}).get('formatted')
        else:
            message = event.data['logentry']['message']
            msg_meta = meta.get('logentry', {}).get('message')
=======
        if not message:
            message = get_path(event.data, 'message')
            msg_meta = get_path(meta, 'message')
>>>>>>> 9592b070

        return (message, meta_with_chunks(message, msg_meta))

    def get_attrs(self, item_list, user, is_public=False):
        Event.objects.bind_nodes(item_list, 'data')

        crash_files = get_crash_files(item_list)
        results = {}
        for item in item_list:
            # TODO(dcramer): convert to get_api_context
            (user_data, user_meta) = self._get_interface_with_meta(item, 'user', is_public)
            (contexts_data, contexts_meta) = self._get_interface_with_meta(item, 'contexts', is_public)
            (sdk_data, sdk_meta) = self._get_interface_with_meta(item, 'sdk', is_public)

            (entries, entries_meta) = self._get_entries(item, user, is_public=is_public)

            crash_file = crash_files.get(item.event_id)

            results[item] = {
                'entries': entries,
                'user': user_data,
                'contexts': contexts_data or {},
                'sdk': sdk_data,
                'crash_file': serialize(crash_file, user=user),
                '_meta': {
                    'entries': entries_meta,
                    'user': user_meta,
                    'contexts': contexts_meta,
                    'sdk': sdk_meta,
                }
            }
        return results

    def serialize(self, obj, attrs, user):
        errors = []
        for error in obj.data.get('errors', []):
            message = EventError.get_message(error)
            error_result = {
                'type': error['type'],
                'message': message,
                'data': {k: v for k, v in six.iteritems(error) if k != 'type'},
            }
            errors.append(error_result)

        (message, message_meta) = self._get_message_with_meta(obj)
        (tags, tags_meta) = self._get_tags_with_meta(obj)
        (context, context_meta) = self._get_attr_with_meta(obj, 'extra', {})
        (packages, packages_meta) = self._get_attr_with_meta(obj, 'modules', {})

        received = obj.data.get('received')
        if received:
            # Sentry at one point attempted to record invalid types here.
            # Remove after June 2 2016
            try:
                received = datetime.utcfromtimestamp(received).replace(
                    tzinfo=timezone.utc,
                )
            except TypeError:
                received = None

        from sentry.event_manager import (
            get_hashes_from_fingerprint,
            md5_from_hash,
        )

        # TODO(dcramer): move release serialization here
        d = {
            'id': six.text_type(obj.id),
            'groupID': six.text_type(obj.group_id),
            'eventID': six.text_type(obj.event_id),
            'size': obj.size,
            'entries': attrs['entries'],
            'dist': obj.dist,
            # See GH-3248
            'message': message,
            'user': attrs['user'],
            'contexts': attrs['contexts'],
            'crashFile': attrs['crash_file'],
            'sdk': attrs['sdk'],
            # TODO(dcramer): move into contexts['extra']
            'context': context,
            'packages': packages,
            'type': obj.get_event_type(),
            'metadata': obj.get_event_metadata(),
            'tags': tags,
            'platform': obj.platform,
            'dateCreated': obj.datetime,
            'dateReceived': received,
            'errors': errors,
            'fingerprints': [
                md5_from_hash(h)
                for h in get_hashes_from_fingerprint(obj, obj.data.get('fingerprint', ['{{ default }}']))
            ],
            '_meta': {
                'entries': attrs['_meta']['entries'],
                'message': message_meta,
                'user': attrs['_meta']['user'],
                'contexts': attrs['_meta']['contexts'],
                'sdk': attrs['_meta']['sdk'],
                'context': context_meta,
                'packages': packages_meta,
                'tags': tags_meta,
            },
        }
        return d


class SharedEventSerializer(EventSerializer):
    def get_attrs(self, item_list, user):
        return super(SharedEventSerializer, self).get_attrs(item_list, user, is_public=True)

    def serialize(self, obj, attrs, user):
        result = super(SharedEventSerializer, self).serialize(obj, attrs, user)
        del result['context']
        del result['contexts']
        del result['user']
        del result['tags']
        del result['sdk']
        del result['errors']
        result['entries'] = [e for e in result['entries']
                             if e['type'] != 'breadcrumbs']
        return result


class SnubaEvent(object):
    """
        A simple wrapper class on a row (dict) returned from snuba representing
        an event. Provides a class name to register a serializer against, and
        Makes keys accessible as attributes.
    """

    # The list of columns that we should request from snuba to be able to fill
    # out a proper event object.
    selected_columns = [
        'event_id',
        'project_id',
        'message',
        'user_id',
        'username',
        'ip_address',
        'email',
        'timestamp',
    ]

    def __init__(self, kv):
        assert set(kv.keys()) == set(self.selected_columns)
        self.__dict__ = kv


@register(SnubaEvent)
class SnubaEventSerializer(Serializer):
    """
        A bare-bones version of EventSerializer which uses snuba event rows as
        the source data but attempts to produce a compatible (subset) of the
        serialization returned by EventSerializer.
    """

    def serialize(self, obj, attrs, user):
        return {
            'eventID': six.text_type(obj.event_id),
            'projectID': six.text_type(obj.project_id),
            'message': obj.message,
            'dateCreated': obj.timestamp,
            'user': {
                'id': obj.user_id,
                'email': obj.email,
                'username': obj.username,
                'ipAddress': obj.ip_address,
            }
        }<|MERGE_RESOLUTION|>--- conflicted
+++ resolved
@@ -119,21 +119,10 @@
             message = get_path(event.data, 'logentry', 'message')
             msg_meta = get_path(meta, 'logentry', 'message')
 
-<<<<<<< HEAD
-        if 'logentry' not in event.data:
+        if not message:
+            # TODO(mitsuhiko): this path is inactive and should be removed
             message = event.search_message
-            msg_meta = meta.get('message')
-        elif 'formatted' in event.data['logentry']:
-            message = event.data['logentry']['formatted']
-            msg_meta = meta.get('logentry', {}).get('formatted')
-        else:
-            message = event.data['logentry']['message']
-            msg_meta = meta.get('logentry', {}).get('message')
-=======
-        if not message:
-            message = get_path(event.data, 'message')
-            msg_meta = get_path(meta, 'message')
->>>>>>> 9592b070
+            msg_meta = None
 
         return (message, meta_with_chunks(message, msg_meta))
 
