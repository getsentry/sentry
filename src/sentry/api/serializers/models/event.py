from __future__ import absolute_import

import six

from datetime import datetime
from django.utils import timezone
from semaphore import meta_with_chunks

from sentry import eventstore
from sentry.api.serializers import Serializer, register, serialize
<<<<<<< HEAD
from sentry.models import EventAttachment, EventError, Release, UserReport, SnubaEvent
=======
from sentry.models import Event as DjangoEvent, EventAttachment, EventError, Release, UserReport
>>>>>>> 591d5a36
from sentry.search.utils import convert_user_tag_to_query
from sentry.utils.safe import get_path
from sentry.sdk_updates import get_suggested_updates, SdkSetupState
from sentry.eventstore.models import Event


CRASH_FILE_TYPES = set(["event.minidump"])


def get_crash_files(events):
    event_ids = [x.event_id for x in events if x.platform == "native"]
    rv = {}
    if event_ids:
        attachments = EventAttachment.objects.filter(event_id__in=event_ids).select_related("file")
        for attachment in attachments:
            if attachment.file.type in CRASH_FILE_TYPES:
                rv[attachment.event_id] = attachment
    return rv


<<<<<<< HEAD
@register(SnubaEvent)
=======
@register(DjangoEvent)
>>>>>>> 591d5a36
@register(Event)
class EventSerializer(Serializer):
    _reserved_keys = frozenset(["user", "sdk", "device", "contexts"])

    def _get_entries(self, event, user, is_public=False):
        # XXX(dcramer): These are called entries for future-proofing

        platform = event.platform
        meta = event.data.get("_meta") or {}
        interface_list = []

        for key, interface in six.iteritems(event.interfaces):
            # we treat user as a special contextual item
            if key in self._reserved_keys:
                continue

            data = interface.get_api_context(is_public=is_public, platform=platform)
            # data might not be returned for e.g. a public HTTP repr
            # However, spans can be an empty list and should still be included.
            if not data and interface.path != "spans":
                continue

            entry = {"data": data, "type": interface.external_type}

            api_meta = None
            if meta.get(key):
                api_meta = interface.get_api_meta(meta[key], is_public=is_public, platform=platform)
                api_meta = meta_with_chunks(data, api_meta)

            interface_list.append((interface, entry, api_meta))

        interface_list.sort(key=lambda x: x[0].get_display_score(), reverse=True)

        return (
            [i[1] for i in interface_list],
            {k: {"data": i[2]} for k, i in enumerate(interface_list) if i[2]},
        )

    def _get_interface_with_meta(self, event, name, is_public=False):
        interface = event.get_interface(name)
        if not interface:
            return (None, None)

        platform = event.platform
        data = interface.get_api_context(is_public=is_public, platform=platform)
        event_meta = event.data.get("_meta") or {}
        if not data or not event_meta.get(name):
            return (data, None)

        api_meta = interface.get_api_meta(event_meta[name], is_public=is_public, platform=platform)
        # data might not be returned for e.g. a public HTTP repr
        if not api_meta:
            return (data, None)

        return (data, meta_with_chunks(data, api_meta))

    def _get_tags_with_meta(self, event):
        meta = get_path(event.data, "_meta", "tags") or {}

        # If we have meta, we need to get the tags in their original order
        # from the raw event body as the indexes need to line up with the
        # metadata indexes. In other cases we can use event.tags
        if meta:
            raw_tags = event.data.get("tags") or []
        else:
            raw_tags = event.tags

        tags = sorted(
            [
                {
                    "key": kv[0].split("sentry:", 1)[-1],
                    "value": kv[1],
                    "_meta": meta.get(kv[0]) or get_path(meta, six.text_type(i), "1") or None,
                }
                for i, kv in enumerate(raw_tags)
                if kv is not None and kv[0] is not None and kv[1] is not None
            ],
            key=lambda x: x["key"],
        )

        # Add 'query' for each tag to tell the UI what to use as query
        # params for this tag.
        for tag in tags:
            query = convert_user_tag_to_query(tag["key"], tag["value"])
            if query:
                tag["query"] = query

        tags_meta = {
            six.text_type(i): {"value": e.pop("_meta")}
            for i, e in enumerate(tags)
            if e.get("_meta")
        }

        return (tags, meta_with_chunks(tags, tags_meta))

    def _get_attr_with_meta(self, event, attr, default=None):
        value = event.data.get(attr, default)
        meta = get_path(event.data, "_meta", attr)
        return (value, meta_with_chunks(value, meta))

    def _get_legacy_message_with_meta(self, event):
        meta = event.data.get("_meta")

        message = get_path(event.data, "logentry", "formatted")
        msg_meta = get_path(meta, "logentry", "formatted")

        if not message:
            message = get_path(event.data, "logentry", "message")
            msg_meta = get_path(meta, "logentry", "message")

        if not message:
            message = event.message
            msg_meta = None

        return (message, meta_with_chunks(message, msg_meta))

    def _get_release_info(self, user, event):
        version = event.get_tag("sentry:release")
        if not version:
            return None
        try:
            release = Release.objects.get(
                projects=event.project,
                organization_id=event.project.organization_id,
                version=version,
            )
        except Release.DoesNotExist:
            return {"version": version}
        return serialize(release, user)

    def _get_user_report(self, user, event):
        try:
            user_report = UserReport.objects.get(event_id=event.event_id, project=event.project)
        except UserReport.DoesNotExist:
            user_report = None
        return serialize(user_report, user)

    def get_attrs(self, item_list, user, is_public=False):
        eventstore.bind_nodes(item_list, "data")

        crash_files = get_crash_files(item_list)
        results = {}
        for item in item_list:
            # TODO(dcramer): convert to get_api_context
            (user_data, user_meta) = self._get_interface_with_meta(item, "user", is_public)
            (contexts_data, contexts_meta) = self._get_interface_with_meta(
                item, "contexts", is_public
            )
            (sdk_data, sdk_meta) = self._get_interface_with_meta(item, "sdk", is_public)

            (entries, entries_meta) = self._get_entries(item, user, is_public=is_public)

            crash_file = crash_files.get(item.event_id)

            results[item] = {
                "entries": entries,
                "user": user_data,
                "contexts": contexts_data or {},
                "sdk": sdk_data,
                "crash_file": serialize(crash_file, user=user),
                "_meta": {
                    "entries": entries_meta,
                    "user": user_meta,
                    "contexts": contexts_meta,
                    "sdk": sdk_meta,
                },
            }
        return results

    def should_display_error(self, error):
        name = error.get("name")
        if not isinstance(name, six.string_types):
            return True

        return (
            not name.startswith("breadcrumbs.")
            and not name.startswith("extra.")
            and ".frames." not in name
        )

    def serialize(self, obj, attrs, user):
        errors = [
            EventError(error).get_api_context()
            for error in get_path(obj.data, "errors", filter=True, default=())
            # TODO(ja): Temporary workaround to hide certain normalization errors.
            # Remove this and the test in tests/sentry/api/serializers/test_event.py
            if self.should_display_error(error)
        ]

        (message, message_meta) = self._get_legacy_message_with_meta(obj)
        (tags, tags_meta) = self._get_tags_with_meta(obj)
        (context, context_meta) = self._get_attr_with_meta(obj, "extra", {})
        (packages, packages_meta) = self._get_attr_with_meta(obj, "modules", {})

        received = obj.data.get("received")
        if received:
            # Sentry at one point attempted to record invalid types here.
            # Remove after June 2 2016
            try:
                received = datetime.utcfromtimestamp(received).replace(tzinfo=timezone.utc)
            except TypeError:
                received = None

        d = {
            "id": obj.event_id,
            "groupID": six.text_type(obj.group_id) if obj.group_id else None,
            "eventID": obj.event_id,
            "projectID": six.text_type(obj.project_id),
            "size": obj.size,
            "entries": attrs["entries"],
            "dist": obj.dist,
            # See GH-3248
            "message": message,
            "title": obj.title,
            "location": obj.location,
            "user": attrs["user"],
            "contexts": attrs["contexts"],
            "sdk": attrs["sdk"],
            # TODO(dcramer): move into contexts['extra']
            "context": context,
            "packages": packages,
            "type": obj.get_event_type(),
            "metadata": obj.get_event_metadata(),
            "tags": tags,
            "platform": obj.platform,
            "dateReceived": received,
            "errors": errors,
            "_meta": {
                "entries": attrs["_meta"]["entries"],
                "message": message_meta,
                "user": attrs["_meta"]["user"],
                "contexts": attrs["_meta"]["contexts"],
                "sdk": attrs["_meta"]["sdk"],
                "context": context_meta,
                "packages": packages_meta,
                "tags": tags_meta,
            },
        }
        # Serialize attributes that are specific to different types of events.
        if obj.get_event_type() == "transaction":
            d.update(self.__serialize_transaction_attrs(attrs, obj))
        else:
            d.update(self.__serialize_error_attrs(attrs, obj))
        return d

    def __serialize_transaction_attrs(self, attrs, obj):
        """
        Add attributes that are only present on transaction events.
        """
        return {
            "startTimestamp": obj.data.get("start_timestamp"),
            "endTimestamp": obj.data.get("timestamp"),
        }

    def __serialize_error_attrs(self, attrs, obj):
        """
        Add attributes that are present on error and default event types
        """
        return {
            "crashFile": attrs["crash_file"],
            "culprit": obj.culprit,
            "dateCreated": obj.datetime,
            "fingerprints": obj.get_hashes(),
            "groupingConfig": obj.get_grouping_config(),
        }


class DetailedEventSerializer(EventSerializer):
    """
    Adds release and user report info to the serialized event.
    """

    def _get_sdk_updates(self, obj):
        return list(get_suggested_updates(SdkSetupState.from_event_json(obj.data)))

    def serialize(self, obj, attrs, user):
        result = super(DetailedEventSerializer, self).serialize(obj, attrs, user)
        result["release"] = self._get_release_info(user, obj)
        result["userReport"] = self._get_user_report(user, obj)
        result["sdkUpdates"] = self._get_sdk_updates(obj)
        return result


class SharedEventSerializer(EventSerializer):
    def get_attrs(self, item_list, user):
        return super(SharedEventSerializer, self).get_attrs(item_list, user, is_public=True)

    def serialize(self, obj, attrs, user):
        result = super(SharedEventSerializer, self).serialize(obj, attrs, user)
        del result["context"]
        del result["contexts"]
        del result["user"]
        del result["tags"]
        del result["sdk"]
        del result["errors"]
        result["entries"] = [e for e in result["entries"] if e["type"] != "breadcrumbs"]
        return result


class SimpleEventSerializer(EventSerializer):
    """
    Simple event serializer that renders a basic outline of an event without
    most interfaces/breadcrumbs. This can be used for basic event list queries
    where we don't need the full detail. The side effect is that, if the
    serialized events are actually SnubaEvents, we can render them without
    needing to fetch the event bodies from nodestore.

    NB it would be super easy to inadvertently add a property accessor here
    that would require a nodestore lookup for a SnubaEvent serialized using
    this serializer. You will only really notice you've done this when the
    organization event search API gets real slow.
    """

    def get_attrs(self, item_list, user):
        crash_files = get_crash_files(item_list)
        return {
            event: {"crash_file": serialize(crash_files.get(event.event_id), user=user)}
            for event in item_list
        }

    def serialize(self, obj, attrs, user):
        tags = [{"key": key.split("sentry:", 1)[-1], "value": value} for key, value in obj.tags]
        for tag in tags:
            query = convert_user_tag_to_query(tag["key"], tag["value"])
            if query:
                tag["query"] = query

        user = obj.get_minimal_user()

        return {
            "id": six.text_type(obj.id),
            "event.type": six.text_type(obj.get_event_type()),
            "groupID": six.text_type(obj.group_id) if obj.group_id else None,
            "eventID": six.text_type(obj.event_id),
            "projectID": six.text_type(obj.project_id),
            # XXX for 'message' this doesn't do the proper resolution of logentry
            # etc. that _get_legacy_message_with_meta does.
            "message": obj.message,
            "title": obj.title,
            "location": obj.location,
            "culprit": obj.culprit,
            "user": user and user.get_api_context(),
            "tags": tags,
            "platform": obj.platform,
            "dateCreated": obj.datetime,
            # Needed to generate minidump links in UI
            "crashFile": attrs["crash_file"],
        }


class ExternalEventSerializer(EventSerializer):
    """
    Event serializer for the minimum event data needed to send to an external service. This
    should be used for Integrations that need to include event data.
    """

    def serialize(self, obj, attrs, user):
        tags = [{"key": key.split("sentry:", 1)[-1], "value": value} for key, value in obj.tags]
        for tag in tags:
            query = convert_user_tag_to_query(tag["key"], tag["value"])
            if query:
                tag["query"] = query

        user = obj.get_minimal_user()

        return {
            "groupID": six.text_type(obj.group_id) if obj.group_id else None,
            "eventID": six.text_type(obj.event_id),
            "project": six.text_type(obj.project_id),
            # XXX for 'message' this doesn't do the proper resolution of logentry
            # etc. that _get_legacy_message_with_meta does.
            "message": obj.message,
            "title": obj.title,
            "location": obj.location,
            "culprit": obj.culprit,
            "user": user and user.get_api_context(),
            "tags": tags,
            "platform": obj.platform,
            "datetime": obj.datetime.strftime("%Y-%m-%dT%H:%M:%S.%fZ"),
        }<|MERGE_RESOLUTION|>--- conflicted
+++ resolved
@@ -8,11 +8,7 @@
 
 from sentry import eventstore
 from sentry.api.serializers import Serializer, register, serialize
-<<<<<<< HEAD
-from sentry.models import EventAttachment, EventError, Release, UserReport, SnubaEvent
-=======
-from sentry.models import Event as DjangoEvent, EventAttachment, EventError, Release, UserReport
->>>>>>> 591d5a36
+from sentry.models import EventAttachment, EventError, Release, UserReport
 from sentry.search.utils import convert_user_tag_to_query
 from sentry.utils.safe import get_path
 from sentry.sdk_updates import get_suggested_updates, SdkSetupState
@@ -33,11 +29,6 @@
     return rv
 
 
-<<<<<<< HEAD
-@register(SnubaEvent)
-=======
-@register(DjangoEvent)
->>>>>>> 591d5a36
 @register(Event)
 class EventSerializer(Serializer):
     _reserved_keys = frozenset(["user", "sdk", "device", "contexts"])
