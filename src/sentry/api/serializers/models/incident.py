from __future__ import absolute_import

from collections import defaultdict

import six

from sentry.api.serializers import Serializer, register, serialize
from sentry.incidents.models import (
    Incident,
    IncidentGroup,
    IncidentProject,
    IncidentSeen,
    IncidentSubscription,
)
from sentry.utils.db import attach_foreignkey


@register(Incident)
class IncidentSerializer(Serializer):
    def get_attrs(self, item_list, user, **kwargs):
        incident_projects = defaultdict(list)
        for incident_project in IncidentProject.objects.filter(
            incident__in=item_list
        ).select_related("project"):
            incident_projects[incident_project.incident_id].append(incident_project.project.slug)

        results = {}
<<<<<<< HEAD
        for incident, stats in zip(
            item_list, bulk_get_incident_stats(item_list, windowed_stats=True)
        ):
            results[incident] = {
                "projects": incident_projects.get(incident.id, []),
                "event_stats": stats["event_stats"],
                "total_events": stats["total_events"],
                "unique_users": stats["unique_users"],
            }
=======
        for incident in item_list:
            results[incident] = {"projects": incident_projects.get(incident.id, [])}
>>>>>>> b6218eb6

        return results

    def serialize(self, obj, attrs, user):
        return {
            "id": six.text_type(obj.id),
            "identifier": six.text_type(obj.identifier),
            "organizationId": six.text_type(obj.organization_id),
            "projects": attrs["projects"],
            "status": obj.status,
            "type": obj.type,
            "title": obj.title,
            "query": obj.query,
            "aggregation": obj.aggregation,
            "dateStarted": obj.date_started,
            "dateDetected": obj.date_detected,
            "dateCreated": obj.date_added,
            "dateClosed": obj.date_closed,
        }


class DetailedIncidentSerializer(IncidentSerializer):
    def get_attrs(self, item_list, user, **kwargs):
        results = super(DetailedIncidentSerializer, self).get_attrs(item_list, user=user, **kwargs)
        attach_foreignkey(item_list, Incident.alert_rule)
        subscribed_incidents = set()
        if user.is_authenticated():
            subscribed_incidents = set(
                IncidentSubscription.objects.filter(incident__in=item_list, user=user).values_list(
                    "incident_id", flat=True
                )
            )

        incident_groups = defaultdict(list)
        for incident_id, group_id in IncidentGroup.objects.filter(
            incident__in=item_list
        ).values_list("incident_id", "group_id"):
            incident_groups[incident_id].append(six.text_type(group_id))

        for item in item_list:
            results[item]["is_subscribed"] = item.id in subscribed_incidents
            results[item]["groups"] = incident_groups.get(item.id, [])
        return results

    def _get_incident_seen_list(self, incident, user):
        incident_seen = list(
            IncidentSeen.objects.filter(incident=incident)
            .select_related("user")
            .order_by("-last_seen")
        )

        seen_by_list = []
        has_seen = False

        for seen_by in incident_seen:
            if seen_by.user == user:
                has_seen = True
            seen_by_list.append(serialize(seen_by))

        return {"seen_by": seen_by_list, "has_seen": has_seen}

    def serialize(self, obj, attrs, user):
        context = super(DetailedIncidentSerializer, self).serialize(obj, attrs, user)
        seen_list = self._get_incident_seen_list(obj, user)

        context["isSubscribed"] = attrs["is_subscribed"]
        context["seenBy"] = seen_list["seen_by"]
        context["hasSeen"] = seen_list["has_seen"]
        context["groups"] = attrs["groups"]
        context["alertRule"] = serialize(obj.alert_rule, user)

        return context<|MERGE_RESOLUTION|>--- conflicted
+++ resolved
@@ -25,20 +25,8 @@
             incident_projects[incident_project.incident_id].append(incident_project.project.slug)
 
         results = {}
-<<<<<<< HEAD
-        for incident, stats in zip(
-            item_list, bulk_get_incident_stats(item_list, windowed_stats=True)
-        ):
-            results[incident] = {
-                "projects": incident_projects.get(incident.id, []),
-                "event_stats": stats["event_stats"],
-                "total_events": stats["total_events"],
-                "unique_users": stats["unique_users"],
-            }
-=======
         for incident in item_list:
             results[incident] = {"projects": incident_projects.get(incident.id, [])}
->>>>>>> b6218eb6
 
         return results
 
