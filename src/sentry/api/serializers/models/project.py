from __future__ import annotations

from collections import defaultdict
from collections.abc import Iterable, Mapping, MutableMapping, Sequence
from datetime import datetime, timedelta
from typing import Any, Final, TypedDict, cast

import sentry_sdk
from django.db import connection
from django.db.models import prefetch_related_objects
from django.db.models.aggregates import Count
from django.utils import timezone

from sentry import features, options, projectoptions, release_health, roles
from sentry.api.serializers import Serializer, register, serialize
from sentry.api.serializers.models.plugin import PluginSerializer
from sentry.api.serializers.models.team import get_org_roles
from sentry.api.serializers.types import OrganizationSerializerResponse, SerializedAvatarFields
from sentry.app import env
from sentry.auth.access import Access
from sentry.auth.superuser import is_active_superuser
from sentry.constants import ObjectStatus, StatsPeriod
from sentry.digests import backend as digests
from sentry.eventstore.models import DEFAULT_SUBJECT_TEMPLATE
from sentry.features.base import ProjectFeature
from sentry.ingest.inbound_filters import FilterTypes
from sentry.lang.native.sources import parse_sources, redact_source_secrets
from sentry.lang.native.utils import convert_crashreport_count
from sentry.models.environment import EnvironmentProject
from sentry.models.options.project_option import OPTION_KEYS, ProjectOption
from sentry.models.organizationmemberteam import OrganizationMemberTeam
from sentry.models.project import Project
from sentry.models.projectbookmark import ProjectBookmark
from sentry.models.projectplatform import ProjectPlatform
from sentry.models.projectteam import ProjectTeam
from sentry.models.release import Release
from sentry.models.team import Team
from sentry.models.user import User
from sentry.models.userreport import UserReport
from sentry.roles import organization_roles
from sentry.snuba import discover
from sentry.tasks.symbolication import should_demote_symbolication
from sentry.utils import json

STATUS_LABELS = {
    ObjectStatus.ACTIVE: "active",
    ObjectStatus.DISABLED: "deleted",
    ObjectStatus.PENDING_DELETION: "deleted",
    ObjectStatus.DELETION_IN_PROGRESS: "deleted",
}

STATS_PERIOD_CHOICES = {
    "30d": StatsPeriod(30, timedelta(hours=24)),
    "14d": StatsPeriod(14, timedelta(hours=24)),
    "7d": StatsPeriod(7, timedelta(hours=24)),
    "24h": StatsPeriod(24, timedelta(hours=1)),
    "1h": StatsPeriod(60, timedelta(minutes=1)),
}

_PROJECT_SCOPE_PREFIX = "projects:"

LATEST_DEPLOYS_KEY: Final = "latestDeploys"


def _get_team_memberships(team_list: Sequence[Team], user: User) -> Iterable[int]:
    """Get memberships the user has in the provided team list"""
    if not user.is_authenticated:
        return []

    return list(
        OrganizationMemberTeam.objects.filter(
            organizationmember__user_id=user.id, team__in=team_list
        )
    )


def get_access_by_project(
    projects: Sequence[Project], user: User
) -> MutableMapping[Project, MutableMapping[str, Any]]:
    request = env.request

    project_teams = list(ProjectTeam.objects.filter(project__in=projects).select_related("team"))
    project_team_map = defaultdict(list)

    for pt in project_teams:
        project_team_map[pt.project_id].append(pt.team)

    team_memberships = _get_team_memberships([pt.team for pt in project_teams], user)

    org_ids = {i.organization_id for i in projects}
    org_roles = get_org_roles(org_ids, user)
    is_superuser = request and is_active_superuser(request) and request.user == user
    prefetch_related_objects(projects, "organization")

    result = {}
    has_team_roles_cache = {}
    for project in projects:
        parent_teams = [t.id for t in project_team_map.get(project.id, [])]
        member_teams = [m for m in team_memberships if m.team_id in parent_teams]
        is_member = any(member_teams)
        org_role = org_roles.get(project.organization_id)

        has_access = bool(
            is_member
            or is_superuser
            or project.organization.flags.allow_joinleave
            or (org_role and roles.get(org_role).is_global)
        )

        team_scopes = set()
        with sentry_sdk.start_span(
            op="project.check-team-access", description=f"project={project.id}"
        ) as span:
            span.set_tag("project.member_count", len(member_teams))
            if has_access:
                # Project can be the child of several Teams, and the User can join
                # several Teams and receive roles at each of them,
                for member in member_teams:
                    team_scopes = team_scopes.union(*[member.get_scopes(has_team_roles_cache)])

                if is_superuser:
                    org_role = organization_roles.get_top_dog().id

                if org_role:
                    minimum_team_role = roles.get_minimum_team_role(org_role)
                    team_scopes = team_scopes.union(minimum_team_role.scopes)

        result[project] = {
            "is_member": is_member,
            "has_access": has_access,
            "access": team_scopes,
        }
    return result


def get_features_for_projects(
    all_projects: Sequence[Project], user: User
) -> MutableMapping[Project, list[str]]:
    # Arrange to call features.has_for_batch rather than features.has
    # for performance's sake
    projects_by_org = defaultdict(list)
    for project in all_projects:
        projects_by_org[project.organization].append(project)

    features_by_project = defaultdict(list)
    project_features = [
        feature
        for feature in features.all(feature_type=ProjectFeature).keys()
        if feature.startswith(_PROJECT_SCOPE_PREFIX)
    ]

    batch_checked = set()
    for organization, projects in projects_by_org.items():
        batch_features = features.batch_has(
            project_features, actor=user, projects=projects, organization=organization
        )

        # batch_has has found some features
        if batch_features:
            for project in projects:
                for feature_name, active in batch_features.get(f"project:{project.id}", {}).items():
                    if active:
                        features_by_project[project].append(
                            feature_name[len(_PROJECT_SCOPE_PREFIX) :]
                        )

                    batch_checked.add(feature_name)

    for feature_name in project_features:
        if feature_name in batch_checked:
            continue
        abbreviated_feature = feature_name[len(_PROJECT_SCOPE_PREFIX) :]
        for organization, projects in projects_by_org.items():
            result = features.has_for_batch(feature_name, organization, projects, user)
            for project, flag in result.items():
                if flag:
                    features_by_project[project].append(abbreviated_feature)

    for project in all_projects:
        if project.flags.has_releases:
            features_by_project[project].append("releases")

    return features_by_project


def format_options(attrs: dict[str, Any]) -> dict[str, Any]:
    options = attrs["options"]
    return {
        "sentry:csp_ignored_sources_defaults": bool(
            options.get("sentry:csp_ignored_sources_defaults", True)
        ),
        "sentry:csp_ignored_sources": "\n".join(
            options.get("sentry:csp_ignored_sources", []) or []
        ),
        "sentry:reprocessing_active": bool(options.get("sentry:reprocessing_active", False)),
        "filters:blacklisted_ips": "\n".join(options.get("sentry:blacklisted_ips", [])),
        # This option was defaulted to string but was changed at runtime to a boolean due to an error in the
        # implementation. In order to bring it back to a string, we need to repair on read stored options. This is
        # why the value true is determined by either "1" or True.
        "filters:react-hydration-errors": options.get("filters:react-hydration-errors", "1")
        in ("1", True),
        "filters:chunk-load-error": options.get("filters:chunk-load-error", "1") == "1",
        f"filters:{FilterTypes.RELEASES}": "\n".join(
            options.get(f"sentry:{FilterTypes.RELEASES}", [])
        ),
        f"filters:{FilterTypes.ERROR_MESSAGES}": "\n".join(
            options.get(f"sentry:{FilterTypes.ERROR_MESSAGES}", [])
        ),
        "feedback:branding": options.get("feedback:branding", "1") == "1",
<<<<<<< HEAD
        "sentry:replay_rage_click_issues": options.get("sentry:replay_rage_click_issues", "1")
        == "1",
        "sentry:feedback_user_report_notification": bool(
            options.get("sentry:feedback_user_report_notification")
        ),
=======
        "sentry:replay_rage_click_issues": options.get("sentry:replay_rage_click_issues"),
>>>>>>> 5f27fa1e
        "quotas:spike-protection-disabled": options.get("quotas:spike-protection-disabled"),
    }


class _ProjectSerializerOptionalBaseResponse(TypedDict, total=False):
    stats: Any
    transactionStats: Any
    sessionStats: Any


class ProjectSerializerBaseResponse(_ProjectSerializerOptionalBaseResponse):
    id: str
    slug: str
    name: str  # TODO: add deprecation about this field (not used in app)
    platform: str | None
    dateCreated: datetime
    isBookmarked: bool
    isMember: bool
    features: list[str]
    firstEvent: datetime | None
    firstTransactionEvent: bool
    access: list[str]
    hasAccess: bool
    hasCustomMetrics: bool
    hasMinifiedStackTrace: bool
    hasMonitors: bool
    hasProfiles: bool
    hasReplays: bool
    hasSessions: bool


class ProjectSerializerResponse(ProjectSerializerBaseResponse):
    isInternal: bool
    isPublic: bool
    avatar: SerializedAvatarFields
    color: str
    status: str  # TODO enum/literal


@register(Project)
class ProjectSerializer(Serializer):
    """
    This is primarily used to summarize projects. We utilize it when doing bulk loads for things
    such as "show all projects for this organization", and its attributes be kept to a minimum.
    """

    def __init__(
        self,
        environment_id: str | None = None,
        stats_period: str | None = None,
        expand: Iterable[str] | None = None,
        expand_context: Mapping[str, Any] | None = None,
        collapse: Iterable[str] | None = None,
        dataset: Any | None = None,
    ) -> None:
        if stats_period is not None:
            assert stats_period in STATS_PERIOD_CHOICES

        if dataset is None:
            self.dataset = discover
        else:
            self.dataset = dataset

        self.environment_id = environment_id
        self.stats_period = stats_period
        self.expand = expand
        self.expand_context = expand_context
        self.collapse = collapse

    def _expand(self, key: str) -> bool:
        if self.expand is None:
            return False

        return key in self.expand

    def _collapse(self, key: str) -> bool:
        if self.collapse is None:
            return False
        return key in self.collapse

    def get_attrs(
        self, item_list: Sequence[Project], user: User, **kwargs: Any
    ) -> MutableMapping[Project, MutableMapping[str, Any]]:
        def measure_span(op_tag):
            span = sentry_sdk.start_span(op=f"serialize.get_attrs.project.{op_tag}")
            span.set_data("Object Count", len(item_list))
            return span

        with measure_span("preamble"):
            project_ids = [i.id for i in item_list]
            if user.is_authenticated and item_list:
                bookmarks = set(
                    ProjectBookmark.objects.filter(
                        user_id=user.id, project_id__in=project_ids
                    ).values_list("project_id", flat=True)
                )
            else:
                bookmarks = set()

        with measure_span("stats"):
            stats = None
            transaction_stats = None
            session_stats = None
            project_ids = [o.id for o in item_list]

            if self.stats_period:
                stats = self.get_stats(project_ids, "!event.type:transaction")
                if self._expand("transaction_stats"):
                    transaction_stats = self.get_stats(project_ids, "event.type:transaction")
                if self._expand("session_stats"):
                    session_stats = self.get_session_stats(project_ids)

        with measure_span("options"):
            options = None
            if self._expand("options"):
                options = self.get_options(item_list)

        project_ids = [i.id for i in item_list]
        platforms = ProjectPlatform.objects.filter(project_id__in=project_ids).values_list(
            "project_id", "platform"
        )
        platforms_by_project = defaultdict(list)
        for project_id, platform in platforms:
            platforms_by_project[project_id].append(platform)

        with measure_span("access"):
            result = get_access_by_project(item_list, user)

        with measure_span("features"):
            features_by_project = get_features_for_projects(item_list, user)
            for project, serialized in result.items():
                serialized["features"] = features_by_project[project]

        with measure_span("other"):
            for project, serialized in result.items():
                serialized.update(
                    {
                        "is_bookmarked": project.id in bookmarks,
                        "platforms": platforms_by_project[project.id],
                    }
                )
                if stats:
                    serialized["stats"] = stats[project.id]
                if transaction_stats:
                    serialized["transactionStats"] = transaction_stats[project.id]
                if session_stats:
                    serialized["sessionStats"] = session_stats[project.id]
                if options:
                    serialized["options"] = options[project.id]
        return result

    def get_stats(self, project_ids, query):
        # we need to compute stats at 1d (1h resolution), and 14d
        segments, interval = STATS_PERIOD_CHOICES[self.stats_period]
        now = timezone.now()

        params = {
            "project_id": project_ids,
            "start": now - ((segments - 1) * interval),
            "end": now,
        }
        if self.environment_id:
            query = f"{query} environment:{self.environment_id}"

        # Generate a query result to skip the top_events.find query
        top_events = {"data": [{"project_id": p} for p in project_ids]}
        stats = self.dataset.top_events_timeseries(
            timeseries_columns=["count()"],
            selected_columns=["project_id"],
            user_query=query,
            params=params,
            orderby="project_id",
            rollup=int(interval.total_seconds()),
            limit=10000,
            organization=None,
            referrer="api.serializer.projects.get_stats",
            top_events=top_events,
        )
        results = {}
        for project_id in project_ids:
            serialized = []
            str_id = str(project_id)
            if str_id in stats:
                for item in stats[str_id].data["data"]:
                    serialized.append((item["time"], item.get("count", 0)))
            results[project_id] = serialized
        return results

    def get_session_stats(self, project_ids):
        segments, interval = STATS_PERIOD_CHOICES[self.stats_period]

        now = timezone.now()
        current_interval_start = now - (segments * interval)
        previous_interval_start = now - (2 * segments * interval)

        project_health_data_dict = release_health.backend.get_current_and_previous_crash_free_rates(
            project_ids=project_ids,
            current_start=current_interval_start,
            current_end=now,
            previous_start=previous_interval_start,
            previous_end=current_interval_start,
            rollup=int(interval.total_seconds()),
        )

        # list that contains ids of projects that has both `currentCrashFreeRate` and
        # `previousCrashFreeRate` set to None and so we are not sure if they have health data or
        # not and so we add those ids to this list to check later
        check_has_health_data_ids = []

        for project_id in project_ids:
            current_crash_free_rate = project_health_data_dict[project_id]["currentCrashFreeRate"]
            previous_crash_free_rate = project_health_data_dict[project_id]["previousCrashFreeRate"]

            if [current_crash_free_rate, previous_crash_free_rate] != [None, None]:
                project_health_data_dict[project_id]["hasHealthData"] = True
            else:
                project_health_data_dict[project_id]["hasHealthData"] = False
                check_has_health_data_ids.append(project_id)

        # For project ids we are not sure if they have health data in the last 90 days we
        # call -> check_has_data with those ids and then update our `project_health_data_dict`
        # accordingly
        if check_has_health_data_ids:
            projects_with_health_data = release_health.backend.check_has_health_data(
                check_has_health_data_ids
            )
            for project_id in projects_with_health_data:
                project_health_data_dict[project_id]["hasHealthData"] = True

        return project_health_data_dict

    def get_options(self, projects):
        # no options specified
        option_list = []

        # must be a safe key
        if self.expand_context.get("options"):
            option_list = self.expand_context.get("options")
            option_list = [option for option in option_list if option in OPTION_KEYS]

        queryset = ProjectOption.objects.filter(project__in=projects, key__in=option_list)

        options_by_project = defaultdict(dict)
        for option in queryset:
            options_by_project[option.project_id][option.key] = option.value

        return options_by_project

    def serialize(
        self, obj: Project, attrs: Mapping[str, Any], user: User
    ) -> ProjectSerializerResponse:
        status_label = STATUS_LABELS.get(obj.status, "unknown")

        context: ProjectSerializerResponse = {
            "id": str(obj.id),
            "slug": obj.slug,
            "name": obj.name,  # Deprecated
            "platform": obj.platform,
            "dateCreated": obj.date_added,
            "isBookmarked": attrs["is_bookmarked"],
            "isMember": attrs["is_member"],
            "features": attrs["features"],
            "firstEvent": obj.first_event,
            "firstTransactionEvent": bool(obj.flags.has_transactions),
            "access": attrs["access"],
            "hasAccess": attrs["has_access"],
            "hasCustomMetrics": bool(obj.flags.has_custom_metrics),
            "hasMinifiedStackTrace": bool(obj.flags.has_minified_stack_trace),
            "hasMonitors": bool(obj.flags.has_cron_monitors),
            "hasProfiles": bool(obj.flags.has_profiles),
            "hasReplays": bool(obj.flags.has_replays),
            "hasFeedbacks": bool(obj.flags.has_feedbacks),
            "hasNewFeedbacks": bool(obj.flags.has_new_feedbacks),
            "hasSessions": bool(obj.flags.has_sessions),
            "isInternal": obj.is_internal_project(),
            "isPublic": obj.public,
            # Projects don't have avatar uploads, but we need to maintain the payload shape for
            # compatibility.
            "avatar": {"avatarType": "letter_avatar", "avatarUuid": None},
            "color": obj.color,
            "status": status_label,
        }
        if "stats" in attrs:
            context["stats"] = attrs["stats"]
        if "transactionStats" in attrs:
            context["transactionStats"] = attrs["transactionStats"]
        if "sessionStats" in attrs:
            context["sessionStats"] = attrs["sessionStats"]
        return context


class ProjectWithOrganizationSerializer(ProjectSerializer):
    def get_attrs(
        self, item_list: Sequence[Project], user: User, **kwargs: Any
    ) -> MutableMapping[Project, MutableMapping[str, Any]]:
        attrs = super().get_attrs(item_list, user)

        orgs = {d["id"]: d for d in serialize(list({i.organization for i in item_list}), user)}
        for item in item_list:
            attrs[item]["organization"] = orgs[str(item.organization_id)]
        return attrs

    def serialize(self, obj, attrs, user):
        data = super().serialize(obj, attrs, user)
        data["organization"] = attrs["organization"]
        return data


class TeamResponseDict(TypedDict):
    id: str
    name: str
    slug: str


class ProjectWithTeamResponseDict(ProjectSerializerResponse):
    team: TeamResponseDict
    teams: list[TeamResponseDict]


class ProjectWithTeamSerializer(ProjectSerializer):
    def get_attrs(
        self, item_list: Sequence[Project], user: User, **kwargs: Any
    ) -> MutableMapping[Project, MutableMapping[str, Any]]:
        attrs = super().get_attrs(item_list, user)

        project_teams = list(
            ProjectTeam.objects.filter(project__in=item_list).select_related("team")
        )

        teams = {
            pt.team_id: {
                "id": str(pt.team.id),
                "slug": pt.team.slug,
                "name": pt.team.name,
            }
            for pt in project_teams
        }

        teams_by_project_id = defaultdict(list)
        for pt in project_teams:
            teams_by_project_id[pt.project_id].append(teams[pt.team_id])

        for item in item_list:
            attrs[item]["teams"] = teams_by_project_id[item.id]
        return attrs

    def serialize(self, obj, attrs, user) -> ProjectWithTeamResponseDict:
        data = cast(ProjectWithTeamResponseDict, super().serialize(obj, attrs, user))
        # TODO(jess): remove this when this is deprecated
        try:
            data["team"] = attrs["teams"][0]
        except IndexError:
            pass
        data["teams"] = attrs["teams"]
        return data


class EventProcessingDict(TypedDict):
    symbolicationDegraded: bool


class LatestReleaseDict(TypedDict):
    version: str


class _OrganizationProjectOptionalResponse(TypedDict, total=False):
    latestDeploys: dict[str, dict[str, str]] | None


class OrganizationProjectResponse(
    _OrganizationProjectOptionalResponse, ProjectSerializerBaseResponse
):
    team: TeamResponseDict | None
    teams: list[TeamResponseDict]
    eventProcessing: EventProcessingDict
    platforms: list[str]
    hasUserReports: bool
    environments: list[str]
    latestRelease: LatestReleaseDict | None


class ProjectSummarySerializer(ProjectWithTeamSerializer):
    access: Access | None

    def __init__(self, access: Access | None = None, **kwargs):
        self.access = access
        super().__init__(**kwargs)

    def get_deploys_by_project(self, item_list):
        cursor = connection.cursor()
        cursor.execute(
            """
            select srpe.project_id, se.name, sr.version, date_finished
            from (
                select *
                -- Finally, filter to the top row for each project/environment.
                from (
                    -- Next we join to deploys and rank based recency of latest deploy for each project/environment.
                    select srpe.project_id, srpe.release_id, srpe.environment_id, sd.date_finished,
                    row_number() OVER (partition by (srpe.project_id, srpe.environment_id) order by sd.date_finished desc) row_num
                    from
                    (
                        -- First we fetch all related ReleaseProjectEnvironments, then filter to the x most recent for
                        -- each project/environment that actually have a deploy. This cuts out a lot of data volume
                        select *
                        from (
                            select *, row_number() OVER (partition by (srpe.project_id, srpe.environment_id) order by srpe.id desc) row_num
                            from sentry_releaseprojectenvironment srpe
                            where srpe.last_deploy_id is not null
                            and project_id = ANY(%s)
                        ) srpe
                        where row_num <= %s
                    ) srpe
                    inner join sentry_deploy sd on sd.id = srpe.last_deploy_id
                    where sd.date_finished is not null
                ) srpe
                where row_num = 1
            ) srpe
            inner join sentry_release sr on sr.id = srpe.release_id
            inner join sentry_environment se on se.id = srpe.environment_id;
            """,
            ([p.id for p in item_list], 10),
        )
        deploys_by_project = defaultdict(dict)

        for project_id, env_name, release_version, date_finished in cursor.fetchall():
            deploys_by_project[project_id][env_name] = {
                "version": release_version,
                "dateFinished": date_finished,
            }

        return deploys_by_project

    def get_attrs(
        self, item_list: Sequence[Project], user: User, **kwargs: Any
    ) -> MutableMapping[Project, MutableMapping[str, Any]]:
        attrs = super().get_attrs(item_list, user)

        projects_with_user_reports = set(
            UserReport.objects.filter(project_id__in=[item.id for item in item_list]).values_list(
                "project_id", flat=True
            )
        )

        project_envs = (
            EnvironmentProject.objects.filter(
                project_id__in=[i.id for i in item_list],
                # Including the organization_id is necessary for postgres to use indexes
                # efficiently.
                environment__organization_id=item_list[0].organization_id,
            )
            .exclude(
                is_hidden=True,
                # HACK(lb): avoiding the no environment value
            )
            .exclude(environment__name="")
            .values("project_id", "environment__name")
        )

        environments_by_project = defaultdict(list)
        for project_env in project_envs:
            environments_by_project[project_env["project_id"]].append(
                project_env["environment__name"]
            )

        # Only fetch the latest release version key for each project to cut down on response size
        latest_release_versions = _get_project_to_release_version_mapping(item_list)

        deploys_by_project = None
        if not self._collapse(LATEST_DEPLOYS_KEY):
            deploys_by_project = self.get_deploys_by_project(item_list)

        for item in item_list:
            attrs[item]["latest_release"] = latest_release_versions.get(item.id)
            attrs[item]["environments"] = environments_by_project.get(item.id, [])
            attrs[item]["has_user_reports"] = item.id in projects_with_user_reports
            if not self._collapse(LATEST_DEPLOYS_KEY):
                attrs[item]["deploys"] = deploys_by_project.get(item.id)

        return attrs

    def serialize(self, obj, attrs, user) -> OrganizationProjectResponse:  # type: ignore
        context = OrganizationProjectResponse(
            team=attrs["teams"][0] if attrs["teams"] else None,
            teams=attrs["teams"],
            id=str(obj.id),
            name=obj.name,
            slug=obj.slug,
            isBookmarked=attrs["is_bookmarked"],
            isMember=attrs["is_member"],
            access=attrs["access"],
            hasAccess=attrs["has_access"],
            dateCreated=obj.date_added,
            environments=attrs["environments"],
            eventProcessing={
                "symbolicationDegraded": should_demote_symbolication(obj.id),
            },
            features=attrs["features"],
            firstEvent=obj.first_event,
            firstTransactionEvent=bool(obj.flags.has_transactions),
            hasSessions=bool(obj.flags.has_sessions),
            hasProfiles=bool(obj.flags.has_profiles),
            hasReplays=bool(obj.flags.has_replays),
            hasFeedbacks=bool(obj.flags.has_feedbacks),
            hasNewFeedbacks=bool(obj.flags.has_new_feedbacks),
            hasCustomMetrics=bool(obj.flags.has_custom_metrics),
            hasMonitors=bool(obj.flags.has_cron_monitors),
            hasMinifiedStackTrace=bool(obj.flags.has_minified_stack_trace),
            platform=obj.platform,
            platforms=attrs["platforms"],
            latestRelease=attrs["latest_release"],
            hasUserReports=attrs["has_user_reports"],
        )
        if not self._collapse(LATEST_DEPLOYS_KEY):
            context[LATEST_DEPLOYS_KEY] = attrs["deploys"]
        if "stats" in attrs:
            context.update(stats=attrs["stats"])
        if "transactionStats" in attrs:
            context.update(transactionStats=attrs["transactionStats"])
        if "sessionStats" in attrs:
            context.update(sessionStats=attrs["sessionStats"])
        if "options" in attrs:
            context.update(options=attrs["options"])

        return context


def bulk_fetch_project_latest_releases(projects: Sequence[Project]):
    """
    Fetches the latest release for each of the passed projects
    :param projects:
    :return: List of Releases, each with an additional `actual_project_id`
    attribute representing the project that they're the latest release for. If
    no release found, no entry will be returned for the given project.
    """
    # XXX: This query could be very inefficient for projects with a large
    # number of releases. To work around this, we only check 20 releases
    # ordered by highest release id, which is generally correlated with
    # most recent releases for a project. This could potentially result in
    # not having the correct most recent release, but in practice will
    # likely work fine.
    release_project_join_sql = """
        JOIN (
            SELECT *
            FROM sentry_release_project lrp
            WHERE lrp.project_id = p.id
            ORDER BY lrp.release_id DESC
            LIMIT 20
        ) lrp ON lrp.release_id = lrr.id
    """

    return list(
        Release.objects.raw(
            f"""
        SELECT lr.project_id as actual_project_id, r.*
        FROM (
            SELECT (
                SELECT lrr.id
                FROM sentry_release lrr
                {release_project_join_sql}
                WHERE lrp.project_id = p.id
                ORDER BY COALESCE(lrr.date_released, lrr.date_added) DESC
                LIMIT 1
            ) as release_id,
            p.id as project_id
            FROM sentry_project p
            WHERE p.id IN %s
        ) as lr
        JOIN sentry_release r
        ON r.id = lr.release_id
            """,
            # formatting tuples works specifically in psycopg2
            (tuple(str(i.id) for i in projects),),
        )
    )


def _get_project_to_release_version_mapping(
    item_list: Sequence[Project],
) -> dict[str, dict[str, str]]:
    """
    Return mapping of project_ID -> release version for the latest release in each project
    """
    return {
        release.actual_project_id: {"version": release.version}
        for release in bulk_fetch_project_latest_releases(item_list)
    }


class Plugin(TypedDict):
    id: str
    name: str
    slug: str
    shortName: str
    type: str
    canDisable: bool
    isTestable: bool
    hasConfiguration: bool
    metadata: dict
    contexts: list[str]
    status: str
    assets: list
    doc: str
    firstPartyAlternative: Any
    deprecationDate: Any
    altIsSentryApp: Any
    enabled: bool
    version: str
    author: dict[str, str]
    isDeprecated: bool
    isHidden: bool
    description: str
    features: list[str]
    featureDescriptions: list[dict[str, str]]
    resourceLinks: list[dict[str, str]]


class DetailedProjectResponse(ProjectWithTeamResponseDict):
    latestRelease: LatestReleaseDict | None
    options: dict[str, Any]
    digestsMinDelay: int
    digestsMaxDelay: int
    subjectPrefix: str
    allowedDomains: list[str]
    resolveAge: int
    dataScrubber: bool
    dataScrubberDefaults: bool
    safeFields: list[str]
    storeCrashReports: int | None
    sensitiveFields: list[str]
    subjectTemplate: str
    securityToken: str
    securityTokenHeader: str | None
    verifySSL: bool
    scrubIPAddresses: bool
    scrapeJavaScript: bool
    groupingConfig: str
    groupingEnhancements: str
    groupingEnhancementsBase: str | None
    secondaryGroupingExpiry: int
    secondaryGroupingConfig: str | None
    groupingAutoUpdate: bool
    fingerprintingRules: str
    organization: OrganizationSerializerResponse
    plugins: list[Plugin]
    platforms: list[str]
    processingIssues: int
    defaultEnvironment: str | None
    relayPiiConfig: str | None
    builtinSymbolSources: list[str]
    dynamicSamplingBiases: list[dict[str, str | bool]]
    eventProcessing: dict[str, bool]
    symbolSources: str


class DetailedProjectSerializer(ProjectWithTeamSerializer):
    def get_attrs(
        self, item_list: Sequence[Project], user: User, **kwargs: Any
    ) -> MutableMapping[Project, MutableMapping[str, Any]]:
        attrs = super().get_attrs(item_list, user)

        project_ids = [i.id for i in item_list]

        num_issues_projects = (
            Project.objects.filter(id__in=project_ids)
            .annotate(num_issues=Count("processingissue"))
            .values_list("id", "num_issues")
        )

        processing_issues_by_project = {}
        for project_id, num_issues in num_issues_projects:
            processing_issues_by_project[project_id] = num_issues

        queryset = ProjectOption.objects.filter(project__in=item_list, key__in=OPTION_KEYS)
        options_by_project = defaultdict(dict)
        for option in queryset.iterator():
            options_by_project[option.project_id][option.key] = option.value

        orgs = {d["id"]: d for d in serialize(list({i.organization for i in item_list}), user)}

        # Only fetch the latest release version key for each project to cut down on response size
        latest_release_versions = _get_project_to_release_version_mapping(item_list)

        for item in item_list:
            attrs[item].update(
                {
                    "latest_release": latest_release_versions.get(item.id),
                    "org": orgs[str(item.organization_id)],
                    "options": options_by_project[item.id],
                    "processing_issues": processing_issues_by_project.get(item.id, 0),
                }
            )
        return attrs

    def serialize(
        self, obj: Project, attrs: Mapping[str, Any], user: User
    ) -> DetailedProjectResponse:
        from sentry.plugins.base import plugins

        def get_value_with_default(key):
            value = attrs["options"].get(key)
            if value is not None:
                return value
            return projectoptions.get_well_known_default(
                key, epoch=attrs["options"].get("sentry:option-epoch")
            )

        data = super().serialize(obj, attrs, user)
        data.update(
            {
                "latestRelease": attrs["latest_release"],
                "options": format_options(attrs),
                "digestsMinDelay": attrs["options"].get(
                    "digests:mail:minimum_delay", digests.minimum_delay
                ),
                "digestsMaxDelay": attrs["options"].get(
                    "digests:mail:maximum_delay", digests.maximum_delay
                ),
                "subjectPrefix": attrs["options"].get(
                    "mail:subject_prefix", options.get("mail.subject-prefix")
                ),
                "allowedDomains": attrs["options"].get("sentry:origins", ["*"]),
                "resolveAge": int(attrs["options"].get("sentry:resolve_age", 0)),
                "dataScrubber": bool(attrs["options"].get("sentry:scrub_data", True)),
                "dataScrubberDefaults": bool(attrs["options"].get("sentry:scrub_defaults", True)),
                "safeFields": attrs["options"].get("sentry:safe_fields", []),
                "recapServerUrl": attrs["options"].get("sentry:recap_server_url"),
                "storeCrashReports": convert_crashreport_count(
                    attrs["options"].get("sentry:store_crash_reports"), allow_none=True
                ),
                "sensitiveFields": attrs["options"].get("sentry:sensitive_fields", []),
                "subjectTemplate": attrs["options"].get("mail:subject_template")
                or DEFAULT_SUBJECT_TEMPLATE.template,
                "securityToken": attrs["options"].get("sentry:token") or obj.get_security_token(),
                "securityTokenHeader": attrs["options"].get("sentry:token_header"),
                "verifySSL": bool(attrs["options"].get("sentry:verify_ssl", False)),
                "scrubIPAddresses": bool(attrs["options"].get("sentry:scrub_ip_address", False)),
                "scrapeJavaScript": bool(attrs["options"].get("sentry:scrape_javascript", True)),
                "groupingConfig": get_value_with_default("sentry:grouping_config"),
                "groupingEnhancements": get_value_with_default("sentry:grouping_enhancements"),
                "groupingEnhancementsBase": get_value_with_default(
                    "sentry:grouping_enhancements_base"
                ),
                "secondaryGroupingExpiry": get_value_with_default(
                    "sentry:secondary_grouping_expiry"
                ),
                "secondaryGroupingConfig": get_value_with_default(
                    "sentry:secondary_grouping_config"
                ),
                "groupingAutoUpdate": get_value_with_default("sentry:grouping_auto_update"),
                "fingerprintingRules": get_value_with_default("sentry:fingerprinting_rules"),
                "organization": attrs["org"],
                "plugins": serialize(
                    [
                        plugin
                        for plugin in plugins.configurable_for_project(obj, version=None)
                        if plugin.has_project_conf()
                    ],
                    user,
                    PluginSerializer(obj),
                ),
                "platforms": attrs["platforms"],
                "processingIssues": attrs["processing_issues"],
                "defaultEnvironment": attrs["options"].get("sentry:default_environment"),
                "relayPiiConfig": attrs["options"].get("sentry:relay_pii_config"),
                "builtinSymbolSources": get_value_with_default("sentry:builtin_symbol_sources"),
                "dynamicSamplingBiases": get_value_with_default("sentry:dynamic_sampling_biases"),
                "eventProcessing": {
                    "symbolicationDegraded": False,
                },
            }
        )
        custom_symbol_sources_json = attrs["options"].get("sentry:symbol_sources")
        try:
            sources = parse_sources(custom_symbol_sources_json, False)
        except Exception:
            # In theory sources stored on the project should be valid. If they are invalid, we don't
            # want to abort serialization just for sources, so just return an empty list instead of
            # returning sources with their secrets included.
            serialized_sources = "[]"
        else:
            redacted_sources = redact_source_secrets(sources)
            serialized_sources = json.dumps(redacted_sources)

        data.update(
            {
                "symbolSources": serialized_sources,
            }
        )

        return data

    def get_audit_log_data(self):
        return {
            "id": self.id,
            "slug": self.slug,
            "name": self.name,
            "status": self.status,
            "public": self.public,
        }


class SharedProjectSerializer(Serializer):
    def serialize(self, obj, attrs, user):
        from sentry import features

        feature_list = []
        for feature in ():
            if features.has("projects:" + feature, obj, actor=user):
                feature_list.append(feature)

        return {
            "slug": obj.slug,
            "name": obj.name,
            "color": obj.color,
            "features": feature_list,
            "organization": {"slug": obj.organization.slug, "name": obj.organization.name},
        }<|MERGE_RESOLUTION|>--- conflicted
+++ resolved
@@ -207,15 +207,10 @@
             options.get(f"sentry:{FilterTypes.ERROR_MESSAGES}", [])
         ),
         "feedback:branding": options.get("feedback:branding", "1") == "1",
-<<<<<<< HEAD
-        "sentry:replay_rage_click_issues": options.get("sentry:replay_rage_click_issues", "1")
-        == "1",
         "sentry:feedback_user_report_notification": bool(
             options.get("sentry:feedback_user_report_notification")
         ),
-=======
         "sentry:replay_rage_click_issues": options.get("sentry:replay_rage_click_issues"),
->>>>>>> 5f27fa1e
         "quotas:spike-protection-disabled": options.get("quotas:spike-protection-disabled"),
     }
 
