from __future__ import annotations

from collections import defaultdict
from datetime import datetime, timedelta
from typing import (
    Any,
    Dict,
    Final,
    Iterable,
    List,
    Mapping,
    MutableMapping,
    Optional,
    Sequence,
    Union,
    cast,
)

import sentry_sdk
from django.contrib.auth.models import AnonymousUser
from django.db import connection
from django.db.models import prefetch_related_objects
from django.db.models.aggregates import Count
from django.utils import timezone
from typing_extensions import TypedDict

from sentry import features, options, projectoptions, release_health, roles
from sentry.api.serializers import Serializer, register, serialize
from sentry.api.serializers.models.plugin import PluginSerializer
from sentry.api.serializers.models.team import get_org_roles
from sentry.api.serializers.types import OrganizationSerializerResponse, SerializedAvatarFields
from sentry.app import env
from sentry.auth.access import Access
from sentry.auth.superuser import is_active_superuser
from sentry.constants import ObjectStatus, StatsPeriod
from sentry.digests import backend as digests
from sentry.eventstore.models import DEFAULT_SUBJECT_TEMPLATE
from sentry.features.base import ProjectFeature
from sentry.ingest.inbound_filters import FilterTypes
from sentry.lang.native.sources import parse_sources, redact_source_secrets
from sentry.lang.native.utils import convert_crashreport_count
from sentry.models.avatars.project_avatar import ProjectAvatar
from sentry.models.environment import EnvironmentProject
from sentry.models.options.project_option import OPTION_KEYS, ProjectOption
from sentry.models.organizationmemberteam import OrganizationMemberTeam
from sentry.models.project import Project
from sentry.models.projectbookmark import ProjectBookmark
from sentry.models.projectplatform import ProjectPlatform
from sentry.models.projectteam import ProjectTeam
from sentry.models.release import Release
from sentry.models.team import Team
from sentry.models.user import User
from sentry.models.userreport import UserReport
from sentry.notifications.helpers import (
    get_most_specific_notification_setting_value,
    should_use_notifications_v2,
    transform_to_notification_settings_by_scope,
)
from sentry.notifications.types import (
    NotificationSettingEnum,
    NotificationSettingOptionValues,
    NotificationSettingTypes,
)
from sentry.roles import organization_roles
from sentry.services.hybrid_cloud.actor import RpcActor
from sentry.services.hybrid_cloud.notifications import notifications_service
from sentry.snuba import discover
from sentry.tasks.symbolication import should_demote_symbolication
from sentry.utils import json

STATUS_LABELS = {
    ObjectStatus.ACTIVE: "active",
    ObjectStatus.DISABLED: "deleted",
    ObjectStatus.PENDING_DELETION: "deleted",
    ObjectStatus.DELETION_IN_PROGRESS: "deleted",
}

STATS_PERIOD_CHOICES = {
    "30d": StatsPeriod(30, timedelta(hours=24)),
    "14d": StatsPeriod(14, timedelta(hours=24)),
    "7d": StatsPeriod(7, timedelta(hours=24)),
    "24h": StatsPeriod(24, timedelta(hours=1)),
    "1h": StatsPeriod(60, timedelta(minutes=1)),
}

_PROJECT_SCOPE_PREFIX = "projects:"

LATEST_DEPLOYS_KEY: Final = "latestDeploys"


def _get_team_memberships(team_list: Sequence[Team], user: User) -> Iterable[int]:
    """Get memberships the user has in the provided team list"""
    if not user.is_authenticated:
        return []

    return list(
        OrganizationMemberTeam.objects.filter(
            organizationmember__user_id=user.id, team__in=team_list
        )
    )


def get_access_by_project(
    projects: Sequence[Project], user: User
) -> MutableMapping[Project, MutableMapping[str, Any]]:
    request = env.request

    project_teams = list(ProjectTeam.objects.filter(project__in=projects).select_related("team"))
    project_team_map = defaultdict(list)

    for pt in project_teams:
        project_team_map[pt.project_id].append(pt.team)

    team_memberships = _get_team_memberships([pt.team for pt in project_teams], user)

    org_ids = {i.organization_id for i in projects}
    all_org_roles = get_org_roles(org_ids, user)
    is_superuser = request and is_active_superuser(request) and request.user == user
    prefetch_related_objects(projects, "organization")

    result = {}
    for project in projects:
        parent_teams = [t.id for t in project_team_map.get(project.id, [])]
        member_teams = [m for m in team_memberships if m.team_id in parent_teams]
        is_member = any(member_teams)
        org_roles = all_org_roles.get(project.organization_id) or []

        has_access = bool(
            is_member
            or is_superuser
            or project.organization.flags.allow_joinleave
            or any(roles.get(org_role).is_global for org_role in org_roles)
        )

        team_scopes = set()
        if has_access:
            # Project can be the child of several Teams, and the User can join
            # several Teams and receive roles at each of them,
            team_scopes = team_scopes.union(*[m.get_scopes() for m in member_teams])

            # User may have elevated team-roles from their org-role
            top_org_role = org_roles[0] if org_roles else None
            if is_superuser:
                top_org_role = organization_roles.get_top_dog().id

            if top_org_role:
                minimum_team_role = roles.get_minimum_team_role(top_org_role)
                team_scopes = team_scopes.union(minimum_team_role.scopes)

        result[project] = {
            "is_member": is_member,
            "has_access": has_access,
            "access": team_scopes,
        }
    return result


def get_features_for_projects(
    all_projects: Sequence[Project], user: User
) -> MutableMapping[Project, List[str]]:
    # Arrange to call features.has_for_batch rather than features.has
    # for performance's sake
    projects_by_org = defaultdict(list)
    for project in all_projects:
        projects_by_org[project.organization].append(project)

    features_by_project = defaultdict(list)
    project_features = [
        feature
        for feature in features.all(feature_type=ProjectFeature).keys()
        if feature.startswith(_PROJECT_SCOPE_PREFIX)
    ]

    batch_checked = set()
    for organization, projects in projects_by_org.items():
        batch_features = features.batch_has(
            project_features, actor=user, projects=projects, organization=organization
        )

        # batch_has has found some features
        if batch_features:
            for project in projects:
                for feature_name, active in batch_features.get(f"project:{project.id}", {}).items():
                    if active:
                        features_by_project[project].append(
                            feature_name[len(_PROJECT_SCOPE_PREFIX) :]
                        )

                    batch_checked.add(feature_name)

    for feature_name in project_features:
        if feature_name in batch_checked:
            continue
        abbreviated_feature = feature_name[len(_PROJECT_SCOPE_PREFIX) :]
        for organization, projects in projects_by_org.items():
            result = features.has_for_batch(feature_name, organization, projects, user)
            for project, flag in result.items():
                if flag:
                    features_by_project[project].append(abbreviated_feature)

    for project in all_projects:
        if project.flags.has_releases:
            features_by_project[project].append("releases")

    return features_by_project


def format_options(attrs: dict[str, Any]) -> dict[str, Any]:
    options = attrs["options"]
    return {
        "sentry:csp_ignored_sources_defaults": bool(
            options.get("sentry:csp_ignored_sources_defaults", True)
        ),
        "sentry:csp_ignored_sources": "\n".join(
            options.get("sentry:csp_ignored_sources", []) or []
        ),
        "sentry:reprocessing_active": bool(options.get("sentry:reprocessing_active", False)),
        "filters:blacklisted_ips": "\n".join(options.get("sentry:blacklisted_ips", [])),
        # This option was defaulted to string but was changed at runtime to a boolean due to an error in the
        # implementation. In order to bring it back to a string, we need to repair on read stored options. This is
        # why the value true is determined by either "1" or True.
        "filters:react-hydration-errors": options.get("filters:react-hydration-errors", "1")
        in ("1", True),
        "filters:chunk-load-error": options.get("filters:chunk-load-error", "1") == "1",
        f"filters:{FilterTypes.RELEASES}": "\n".join(
            options.get(f"sentry:{FilterTypes.RELEASES}", [])
        ),
        f"filters:{FilterTypes.ERROR_MESSAGES}": "\n".join(
            options.get(f"sentry:{FilterTypes.ERROR_MESSAGES}", [])
        ),
        "feedback:branding": options.get("feedback:branding", "1") == "1",
    }


class _ProjectSerializerOptionalBaseResponse(TypedDict, total=False):
    stats: Any
    transactionStats: Any
    sessionStats: Any


class ProjectSerializerBaseResponse(_ProjectSerializerOptionalBaseResponse):
    id: str
    slug: str
    name: str  # TODO: add deprecation about this field (not used in app)
    platform: Optional[str]
    dateCreated: datetime
    isBookmarked: bool
    isMember: bool
    features: List[str]
    firstEvent: Optional[datetime]
    firstTransactionEvent: bool
    access: List[str]
    hasAccess: bool
    hasMinifiedStackTrace: bool
    hasMonitors: bool
    hasProfiles: bool
    hasReplays: bool
    hasSessions: bool


class ProjectSerializerResponse(ProjectSerializerBaseResponse):
    isInternal: bool
    isPublic: bool
    avatar: SerializedAvatarFields
    color: str
    status: str  # TODO enum/literal


@register(Project)
class ProjectSerializer(Serializer):
    """
    This is primarily used to summarize projects. We utilize it when doing bulk loads for things
    such as "show all projects for this organization", and its attributes be kept to a minimum.
    """

    def __init__(
        self,
        environment_id: str | None = None,
        stats_period: str | None = None,
        expand: Iterable[str] | None = None,
        expand_context: Mapping[str, Any] | None = None,
        collapse: Iterable[str] | None = None,
        dataset: Any | None = None,
    ) -> None:
        if stats_period is not None:
            assert stats_period in STATS_PERIOD_CHOICES

        if dataset is None:
            self.dataset = discover
        else:
            self.dataset = dataset

        self.environment_id = environment_id
        self.stats_period = stats_period
        self.expand = expand
        self.expand_context = expand_context
        self.collapse = collapse

    def _expand(self, key: str) -> bool:
        if self.expand is None:
            return False

        return key in self.expand

    def _collapse(self, key: str) -> bool:
        if self.collapse is None:
            return False
        return key in self.collapse

    def get_attrs(
        self, item_list: Sequence[Project], user: User, **kwargs: Any
    ) -> MutableMapping[Project, MutableMapping[str, Any]]:
        def measure_span(op_tag):
            span = sentry_sdk.start_span(op=f"serialize.get_attrs.project.{op_tag}")
            span.set_data("Object Count", len(item_list))
            return span

        use_notifications_v2 = should_use_notifications_v2(item_list[0].organization)
        skip_subscriptions = features.has(
            "organizations:cleanup-project-serializer", item_list[0].organization
        )
        with measure_span("preamble"):
            project_ids = [i.id for i in item_list]
            if user.is_authenticated and item_list:
                bookmarks = set(
                    ProjectBookmark.objects.filter(
                        user_id=user.id, project_id__in=project_ids
                    ).values_list("project_id", flat=True)
                )

                if not skip_subscriptions:
                    if use_notifications_v2:
                        subscriptions = notifications_service.get_subscriptions_for_projects(
                            user_id=user.id,
                            project_ids=project_ids,
                            type=NotificationSettingEnum.ISSUE_ALERTS,
                        )
                    else:
                        notification_settings_by_scope = (
                            transform_to_notification_settings_by_scope(
                                notifications_service.get_settings_for_user_by_projects(
                                    type=NotificationSettingTypes.ISSUE_ALERTS,
                                    user_id=user.id,
                                    parent_ids=project_ids,
                                )
                            )
                        )
            else:
                bookmarks = set()
                if not skip_subscriptions:
                    if use_notifications_v2:
                        subscriptions = {}
                    else:
                        notification_settings_by_scope = {}

        with measure_span("stats"):
            stats = None
            transaction_stats = None
            session_stats = None
            project_ids = [o.id for o in item_list]

            if self.stats_period:
                stats = self.get_stats(project_ids, "!event.type:transaction")
                if self._expand("transaction_stats"):
                    transaction_stats = self.get_stats(project_ids, "event.type:transaction")
                if self._expand("session_stats"):
                    session_stats = self.get_session_stats(project_ids)

        with measure_span("options"):
            options = None
            if self._expand("options"):
                options = self.get_options(item_list)

        avatars = {a.project_id: a for a in ProjectAvatar.objects.filter(project__in=item_list)}
        project_ids = [i.id for i in item_list]
        platforms = ProjectPlatform.objects.filter(project_id__in=project_ids).values_list(
            "project_id", "platform"
        )
        platforms_by_project = defaultdict(list)
        for project_id, platform in platforms:
            platforms_by_project[project_id].append(platform)

        with measure_span("access"):
            result = get_access_by_project(item_list, user)

        with measure_span("features"):
            features_by_project = get_features_for_projects(item_list, user)
            for project, serialized in result.items():
                serialized["features"] = features_by_project[project]

        with measure_span("other"):
            # Avoid duplicate queries for actors.
            if isinstance(user, AnonymousUser):
                recipient_actor = user
            else:
                recipient_actor = RpcActor.from_object(user)
            for project, serialized in result.items():
<<<<<<< HEAD
                if not skip_subscriptions:
                    # TODO(snigdha): why is this not included in the serializer
                    is_subscribed = False
                    if use_notifications_v2:
                        (_, has_enabled_subscriptions, _) = subscriptions[project.id]
                        is_subscribed = has_enabled_subscriptions
                    else:
                        value = get_most_specific_notification_setting_value(
                            notification_settings_by_scope,
                            recipient=recipient_actor,
                            parent_id=project.id,
                            type=NotificationSettingTypes.ISSUE_ALERTS,
                        )
                        is_subscribed = value == NotificationSettingOptionValues.ALWAYS
                    serialized["isSubscribed"] = is_subscribed
=======
                # TODO(snigdha): why is this not included in the serializer
                is_subscribed = False
                if use_notifications_v2:
                    if project.id in subscriptions:
                        (_, has_enabled_subscriptions, _) = subscriptions[project.id]
                        is_subscribed = has_enabled_subscriptions
                    else:
                        # If there are no settings, default to the EMAIL default
                        # setting, which is ALWAYS.
                        is_subscribed = True
                else:
                    value = get_most_specific_notification_setting_value(
                        notification_settings_by_scope,
                        recipient=recipient_actor,
                        parent_id=project.id,
                        type=NotificationSettingTypes.ISSUE_ALERTS,
                    )
                    is_subscribed = value == NotificationSettingOptionValues.ALWAYS
>>>>>>> f3d71199

                serialized.update(
                    {
                        "is_bookmarked": project.id in bookmarks,
                        "avatar": avatars.get(project.id),
                        "platforms": platforms_by_project[project.id],
                    }
                )
                if stats:
                    serialized["stats"] = stats[project.id]
                if transaction_stats:
                    serialized["transactionStats"] = transaction_stats[project.id]
                if session_stats:
                    serialized["sessionStats"] = session_stats[project.id]
                if options:
                    serialized["options"] = options[project.id]
        return result

    def get_stats(self, project_ids, query):
        # we need to compute stats at 1d (1h resolution), and 14d
        segments, interval = STATS_PERIOD_CHOICES[self.stats_period]
        now = timezone.now()

        params = {
            "project_id": project_ids,
            "start": now - ((segments - 1) * interval),
            "end": now,
        }
        if self.environment_id:
            query = f"{query} environment:{self.environment_id}"

        # Generate a query result to skip the top_events.find query
        top_events = {"data": [{"project_id": p} for p in project_ids]}
        stats = self.dataset.top_events_timeseries(
            timeseries_columns=["count()"],
            selected_columns=["project_id"],
            user_query=query,
            params=params,
            orderby="project_id",
            rollup=int(interval.total_seconds()),
            limit=10000,
            organization=None,
            referrer="api.serializer.projects.get_stats",
            top_events=top_events,
        )
        results = {}
        for project_id in project_ids:
            serialized = []
            str_id = str(project_id)
            if str_id in stats:
                for item in stats[str_id].data["data"]:
                    serialized.append((item["time"], item.get("count", 0)))
            results[project_id] = serialized
        return results

    def get_session_stats(self, project_ids):
        segments, interval = STATS_PERIOD_CHOICES[self.stats_period]

        now = timezone.now()
        current_interval_start = now - (segments * interval)
        previous_interval_start = now - (2 * segments * interval)

        project_health_data_dict = release_health.get_current_and_previous_crash_free_rates(
            project_ids=project_ids,
            current_start=current_interval_start,
            current_end=now,
            previous_start=previous_interval_start,
            previous_end=current_interval_start,
            rollup=int(interval.total_seconds()),
        )

        # list that contains ids of projects that has both `currentCrashFreeRate` and
        # `previousCrashFreeRate` set to None and so we are not sure if they have health data or
        # not and so we add those ids to this list to check later
        check_has_health_data_ids = []

        for project_id in project_ids:
            current_crash_free_rate = project_health_data_dict[project_id]["currentCrashFreeRate"]
            previous_crash_free_rate = project_health_data_dict[project_id]["previousCrashFreeRate"]

            if [current_crash_free_rate, previous_crash_free_rate] != [None, None]:
                project_health_data_dict[project_id]["hasHealthData"] = True
            else:
                project_health_data_dict[project_id]["hasHealthData"] = False
                check_has_health_data_ids.append(project_id)

        # For project ids we are not sure if they have health data in the last 90 days we
        # call -> check_has_data with those ids and then update our `project_health_data_dict`
        # accordingly
        if check_has_health_data_ids:
            projects_with_health_data = release_health.check_has_health_data(
                check_has_health_data_ids
            )
            for project_id in projects_with_health_data:
                project_health_data_dict[project_id]["hasHealthData"] = True

        return project_health_data_dict

    def get_options(self, projects):
        # no options specified
        option_list = []

        # must be a safe key
        if self.expand_context.get("options"):
            option_list = self.expand_context.get("options")
            option_list = [option for option in option_list if option in OPTION_KEYS]

        queryset = ProjectOption.objects.filter(project__in=projects, key__in=option_list)

        options_by_project = defaultdict(dict)
        for option in queryset:
            options_by_project[option.project_id][option.key] = option.value

        return options_by_project

    def serialize(
        self, obj: Project, attrs: Mapping[str, Any], user: User
    ) -> ProjectSerializerResponse:
        status_label = STATUS_LABELS.get(obj.status, "unknown")

        if attrs.get("avatar"):
            avatar = {
                "avatarType": attrs["avatar"].get_avatar_type_display(),
                "avatarUuid": attrs["avatar"].ident if attrs["avatar"].file_id else None,
            }
        else:
            avatar = {"avatarType": "letter_avatar", "avatarUuid": None}

        context: ProjectSerializerResponse = {
            "id": str(obj.id),
            "slug": obj.slug,
            "name": obj.name,  # Deprecated
            "platform": obj.platform,
            "dateCreated": obj.date_added,
            "isBookmarked": attrs["is_bookmarked"],
            "isMember": attrs["is_member"],
            "features": attrs["features"],
            "firstEvent": obj.first_event,
            "firstTransactionEvent": bool(obj.flags.has_transactions),
            "access": attrs["access"],
            "hasAccess": attrs["has_access"],
            "hasMinifiedStackTrace": bool(obj.flags.has_minified_stack_trace),
            "hasMonitors": bool(obj.flags.has_cron_monitors),
            "hasProfiles": bool(obj.flags.has_profiles),
            "hasReplays": bool(obj.flags.has_replays),
            "hasSessions": bool(obj.flags.has_sessions),
            "isInternal": obj.is_internal_project(),
            "isPublic": obj.public,
            "avatar": avatar,
            "color": obj.color,
            "status": status_label,
        }
        if "stats" in attrs:
            context["stats"] = attrs["stats"]
        if "transactionStats" in attrs:
            context["transactionStats"] = attrs["transactionStats"]
        if "sessionStats" in attrs:
            context["sessionStats"] = attrs["sessionStats"]
        return context


class ProjectWithOrganizationSerializer(ProjectSerializer):
    def get_attrs(
        self, item_list: Sequence[Project], user: User, **kwargs: Any
    ) -> MutableMapping[Project, MutableMapping[str, Any]]:
        attrs = super().get_attrs(item_list, user)

        orgs = {d["id"]: d for d in serialize(list({i.organization for i in item_list}), user)}
        for item in item_list:
            attrs[item]["organization"] = orgs[str(item.organization_id)]
        return attrs

    def serialize(self, obj, attrs, user):
        data = super().serialize(obj, attrs, user)
        data["organization"] = attrs["organization"]
        return data


class TeamResponseDict(TypedDict):
    id: str
    name: str
    slug: str


class ProjectWithTeamResponseDict(ProjectSerializerResponse):
    team: TeamResponseDict
    teams: List[TeamResponseDict]


class ProjectWithTeamSerializer(ProjectSerializer):
    def get_attrs(
        self, item_list: Sequence[Project], user: User, **kwargs: Any
    ) -> MutableMapping[Project, MutableMapping[str, Any]]:
        attrs = super().get_attrs(item_list, user)

        project_teams = list(
            ProjectTeam.objects.filter(project__in=item_list).select_related("team")
        )

        teams = {
            pt.team_id: {
                "id": str(pt.team.id),
                "slug": pt.team.slug,
                "name": pt.team.name,
            }
            for pt in project_teams
        }

        teams_by_project_id = defaultdict(list)
        for pt in project_teams:
            teams_by_project_id[pt.project_id].append(teams[pt.team_id])

        for item in item_list:
            attrs[item]["teams"] = teams_by_project_id[item.id]
        return attrs

    def serialize(self, obj, attrs, user) -> ProjectWithTeamResponseDict:
        data = cast(ProjectWithTeamResponseDict, super().serialize(obj, attrs, user))
        # TODO(jess): remove this when this is deprecated
        try:
            data["team"] = attrs["teams"][0]
        except IndexError:
            pass
        data["teams"] = attrs["teams"]
        return data


class EventProcessingDict(TypedDict):
    symbolicationDegraded: bool


class LatestReleaseDict(TypedDict):
    version: str


class _OrganizationProjectOptionalResponse(TypedDict, total=False):
    latestDeploys: Optional[Dict[str, Dict[str, str]]]


class OrganizationProjectResponse(
    _OrganizationProjectOptionalResponse, ProjectSerializerBaseResponse
):
    team: Optional[TeamResponseDict]
    teams: List[TeamResponseDict]
    eventProcessing: EventProcessingDict
    platforms: List[str]
    hasUserReports: bool
    environments: List[str]
    latestRelease: Optional[LatestReleaseDict]


class ProjectSummarySerializer(ProjectWithTeamSerializer):
    access: Access | None

    def __init__(self, access: Access | None = None, **kwargs):
        self.access = access
        super().__init__(**kwargs)

    def get_deploys_by_project(self, item_list):
        cursor = connection.cursor()
        cursor.execute(
            """
            select srpe.project_id, se.name, sr.version, date_finished
            from (
                select *
                -- Finally, filter to the top row for each project/environment.
                from (
                    -- Next we join to deploys and rank based recency of latest deploy for each project/environment.
                    select srpe.project_id, srpe.release_id, srpe.environment_id, sd.date_finished,
                    row_number() OVER (partition by (srpe.project_id, srpe.environment_id) order by sd.date_finished desc) row_num
                    from
                    (
                        -- First we fetch all related ReleaseProjectEnvironments, then filter to the x most recent for
                        -- each project/environment that actually have a deploy. This cuts out a lot of data volume
                        select *
                        from (
                            select *, row_number() OVER (partition by (srpe.project_id, srpe.environment_id) order by srpe.id desc) row_num
                            from sentry_releaseprojectenvironment srpe
                            where srpe.last_deploy_id is not null
                            and project_id = ANY(%s)
                        ) srpe
                        where row_num <= %s
                    ) srpe
                    inner join sentry_deploy sd on sd.id = srpe.last_deploy_id
                    where sd.date_finished is not null
                ) srpe
                where row_num = 1
            ) srpe
            inner join sentry_release sr on sr.id = srpe.release_id
            inner join sentry_environment se on se.id = srpe.environment_id;
            """,
            ([p.id for p in item_list], 10),
        )
        deploys_by_project = defaultdict(dict)

        for project_id, env_name, release_version, date_finished in cursor.fetchall():
            deploys_by_project[project_id][env_name] = {
                "version": release_version,
                "dateFinished": date_finished,
            }

        return deploys_by_project

    def get_attrs(
        self, item_list: Sequence[Project], user: User, **kwargs: Any
    ) -> MutableMapping[Project, MutableMapping[str, Any]]:
        attrs = super().get_attrs(item_list, user)

        projects_with_user_reports = set(
            UserReport.objects.filter(project_id__in=[item.id for item in item_list]).values_list(
                "project_id", flat=True
            )
        )

        project_envs = (
            EnvironmentProject.objects.filter(
                project_id__in=[i.id for i in item_list],
                # Including the organization_id is necessary for postgres to use indexes
                # efficiently.
                environment__organization_id=item_list[0].organization_id,
            )
            .exclude(
                is_hidden=True,
                # HACK(lb): avoiding the no environment value
            )
            .exclude(environment__name="")
            .values("project_id", "environment__name")
        )

        environments_by_project = defaultdict(list)
        for project_env in project_envs:
            environments_by_project[project_env["project_id"]].append(
                project_env["environment__name"]
            )

        # Only fetch the latest release version key for each project to cut down on response size
        latest_release_versions = _get_project_to_release_version_mapping(item_list)

        deploys_by_project = None
        if not self._collapse(LATEST_DEPLOYS_KEY):
            deploys_by_project = self.get_deploys_by_project(item_list)

        for item in item_list:
            attrs[item]["latest_release"] = latest_release_versions.get(item.id)
            attrs[item]["environments"] = environments_by_project.get(item.id, [])
            attrs[item]["has_user_reports"] = item.id in projects_with_user_reports
            if not self._collapse(LATEST_DEPLOYS_KEY):
                attrs[item]["deploys"] = deploys_by_project.get(item.id)

        return attrs

    def serialize(self, obj, attrs, user) -> OrganizationProjectResponse:  # type: ignore
        context = OrganizationProjectResponse(
            team=attrs["teams"][0] if attrs["teams"] else None,
            teams=attrs["teams"],
            id=str(obj.id),
            name=obj.name,
            slug=obj.slug,
            isBookmarked=attrs["is_bookmarked"],
            isMember=attrs["is_member"],
            access=attrs["access"],
            hasAccess=attrs["has_access"],
            dateCreated=obj.date_added,
            environments=attrs["environments"],
            eventProcessing={
                "symbolicationDegraded": should_demote_symbolication(obj.id),
            },
            features=attrs["features"],
            firstEvent=obj.first_event,
            firstTransactionEvent=bool(obj.flags.has_transactions),
            hasSessions=bool(obj.flags.has_sessions),
            hasProfiles=bool(obj.flags.has_profiles),
            hasReplays=bool(obj.flags.has_replays),
            hasMonitors=bool(obj.flags.has_cron_monitors),
            hasMinifiedStackTrace=bool(obj.flags.has_minified_stack_trace),
            platform=obj.platform,
            platforms=attrs["platforms"],
            latestRelease=attrs["latest_release"],
            hasUserReports=attrs["has_user_reports"],
        )
        if not self._collapse(LATEST_DEPLOYS_KEY):
            context[LATEST_DEPLOYS_KEY] = attrs["deploys"]
        if "stats" in attrs:
            context.update(stats=attrs["stats"])
        if "transactionStats" in attrs:
            context.update(transactionStats=attrs["transactionStats"])
        if "sessionStats" in attrs:
            context.update(sessionStats=attrs["sessionStats"])
        if "options" in attrs:
            context.update(options=attrs["options"])

        return context


def bulk_fetch_project_latest_releases(projects: Sequence[Project]):
    """
    Fetches the latest release for each of the passed projects
    :param projects:
    :return: List of Releases, each with an additional `actual_project_id`
    attribute representing the project that they're the latest release for. If
    no release found, no entry will be returned for the given project.
    """
    # XXX: This query could be very inefficient for projects with a large
    # number of releases. To work around this, we only check 20 releases
    # ordered by highest release id, which is generally correlated with
    # most recent releases for a project. This could potentially result in
    # not having the correct most recent release, but in practice will
    # likely work fine.
    release_project_join_sql = """
        JOIN (
            SELECT *
            FROM sentry_release_project lrp
            WHERE lrp.project_id = p.id
            ORDER BY lrp.release_id DESC
            LIMIT 20
        ) lrp ON lrp.release_id = lrr.id
    """

    return list(
        Release.objects.raw(
            f"""
        SELECT lr.project_id as actual_project_id, r.*
        FROM (
            SELECT (
                SELECT lrr.id
                FROM sentry_release lrr
                {release_project_join_sql}
                WHERE lrp.project_id = p.id
                ORDER BY COALESCE(lrr.date_released, lrr.date_added) DESC
                LIMIT 1
            ) as release_id,
            p.id as project_id
            FROM sentry_project p
            WHERE p.id IN %s
        ) as lr
        JOIN sentry_release r
        ON r.id = lr.release_id
            """,
            # formatting tuples works specifically in psycopg2
            (tuple(str(i.id) for i in projects),),
        )
    )


def _get_project_to_release_version_mapping(
    item_list: Sequence[Project],
) -> Dict[str, Dict[str, str]]:
    """
    Return mapping of project_ID -> release version for the latest release in each project
    """
    return {
        release.actual_project_id: {"version": release.version}
        for release in bulk_fetch_project_latest_releases(item_list)
    }


class Plugin(TypedDict):
    id: str
    name: str
    slug: str
    shortName: str
    type: str
    canDisable: bool
    isTestable: bool
    hasConfiguration: bool
    metadata: Dict
    contexts: List[str]
    status: str
    assets: List
    doc: str
    firstPartyAlternative: Any
    deprecationDate: Any
    altIsSentryApp: Any
    enabled: bool
    version: str
    author: Dict[str, str]
    isDeprecated: bool
    isHidden: bool
    description: str
    features: List[str]
    featureDescriptions: List[Dict[str, str]]
    resourceLinks: List[Dict[str, str]]


class DetailedProjectResponse(ProjectWithTeamResponseDict):
    latestRelease: Optional[LatestReleaseDict]
    options: Dict[str, Any]
    digestsMinDelay: int
    digestsMaxDelay: int
    subjectPrefix: str
    allowedDomains: List[str]
    resolveAge: int
    dataScrubber: bool
    dataScrubberDefaults: bool
    safeFields: List[str]
    storeCrashReports: Optional[int]
    sensitiveFields: List[str]
    subjectTemplate: str
    securityToken: str
    securityTokenHeader: Optional[str]
    verifySSL: bool
    scrubIPAddresses: bool
    scrapeJavaScript: bool
    groupingConfig: str
    groupingEnhancements: str
    groupingEnhancementsBase: Optional[str]
    secondaryGroupingExpiry: int
    secondaryGroupingConfig: Optional[str]
    groupingAutoUpdate: bool
    fingerprintingRules: str
    organization: OrganizationSerializerResponse
    plugins: List[Plugin]
    platforms: List[str]
    processingIssues: int
    defaultEnvironment: Optional[str]
    relayPiiConfig: Optional[str]
    builtinSymbolSources: List[str]
    dynamicSamplingBiases: List[Dict[str, Union[str, bool]]]
    eventProcessing: Dict[str, bool]
    symbolSources: str


class DetailedProjectSerializer(ProjectWithTeamSerializer):
    def get_attrs(
        self, item_list: Sequence[Project], user: User, **kwargs: Any
    ) -> MutableMapping[Project, MutableMapping[str, Any]]:
        attrs = super().get_attrs(item_list, user)

        project_ids = [i.id for i in item_list]

        num_issues_projects = (
            Project.objects.filter(id__in=project_ids)
            .annotate(num_issues=Count("processingissue"))
            .values_list("id", "num_issues")
        )

        processing_issues_by_project = {}
        for project_id, num_issues in num_issues_projects:
            processing_issues_by_project[project_id] = num_issues

        queryset = ProjectOption.objects.filter(project__in=item_list, key__in=OPTION_KEYS)
        options_by_project = defaultdict(dict)
        for option in queryset.iterator():
            options_by_project[option.project_id][option.key] = option.value

        orgs = {d["id"]: d for d in serialize(list({i.organization for i in item_list}), user)}

        # Only fetch the latest release version key for each project to cut down on response size
        latest_release_versions = _get_project_to_release_version_mapping(item_list)

        for item in item_list:
            attrs[item].update(
                {
                    "latest_release": latest_release_versions.get(item.id),
                    "org": orgs[str(item.organization_id)],
                    "options": options_by_project[item.id],
                    "processing_issues": processing_issues_by_project.get(item.id, 0),
                }
            )
        return attrs

    def serialize(
        self, obj: Project, attrs: Mapping[str, Any], user: User
    ) -> DetailedProjectResponse:
        from sentry.plugins.base import plugins

        def get_value_with_default(key):
            value = attrs["options"].get(key)
            if value is not None:
                return value
            return projectoptions.get_well_known_default(
                key, epoch=attrs["options"].get("sentry:option-epoch")
            )

        data = super().serialize(obj, attrs, user)
        data.update(
            {
                "latestRelease": attrs["latest_release"],
                "options": format_options(attrs),
                "digestsMinDelay": attrs["options"].get(
                    "digests:mail:minimum_delay", digests.minimum_delay
                ),
                "digestsMaxDelay": attrs["options"].get(
                    "digests:mail:maximum_delay", digests.maximum_delay
                ),
                "subjectPrefix": attrs["options"].get(
                    "mail:subject_prefix", options.get("mail.subject-prefix")
                ),
                "allowedDomains": attrs["options"].get("sentry:origins", ["*"]),
                "resolveAge": int(attrs["options"].get("sentry:resolve_age", 0)),
                "dataScrubber": bool(attrs["options"].get("sentry:scrub_data", True)),
                "dataScrubberDefaults": bool(attrs["options"].get("sentry:scrub_defaults", True)),
                "safeFields": attrs["options"].get("sentry:safe_fields", []),
                "recapServerUrl": attrs["options"].get("sentry:recap_server_url"),
                "storeCrashReports": convert_crashreport_count(
                    attrs["options"].get("sentry:store_crash_reports"), allow_none=True
                ),
                "sensitiveFields": attrs["options"].get("sentry:sensitive_fields", []),
                "subjectTemplate": attrs["options"].get("mail:subject_template")
                or DEFAULT_SUBJECT_TEMPLATE.template,
                "securityToken": attrs["options"].get("sentry:token") or obj.get_security_token(),
                "securityTokenHeader": attrs["options"].get("sentry:token_header"),
                "verifySSL": bool(attrs["options"].get("sentry:verify_ssl", False)),
                "scrubIPAddresses": bool(attrs["options"].get("sentry:scrub_ip_address", False)),
                "scrapeJavaScript": bool(attrs["options"].get("sentry:scrape_javascript", True)),
                "groupingConfig": get_value_with_default("sentry:grouping_config"),
                "groupingEnhancements": get_value_with_default("sentry:grouping_enhancements"),
                "groupingEnhancementsBase": get_value_with_default(
                    "sentry:grouping_enhancements_base"
                ),
                "secondaryGroupingExpiry": get_value_with_default(
                    "sentry:secondary_grouping_expiry"
                ),
                "secondaryGroupingConfig": get_value_with_default(
                    "sentry:secondary_grouping_config"
                ),
                "groupingAutoUpdate": get_value_with_default("sentry:grouping_auto_update"),
                "fingerprintingRules": get_value_with_default("sentry:fingerprinting_rules"),
                "organization": attrs["org"],
                "plugins": serialize(
                    [
                        plugin
                        for plugin in plugins.configurable_for_project(obj, version=None)
                        if plugin.has_project_conf()
                    ],
                    user,
                    PluginSerializer(obj),
                ),
                "platforms": attrs["platforms"],
                "processingIssues": attrs["processing_issues"],
                "defaultEnvironment": attrs["options"].get("sentry:default_environment"),
                "relayPiiConfig": attrs["options"].get("sentry:relay_pii_config"),
                "builtinSymbolSources": get_value_with_default("sentry:builtin_symbol_sources"),
                "dynamicSamplingBiases": get_value_with_default("sentry:dynamic_sampling_biases"),
                "eventProcessing": {
                    "symbolicationDegraded": False,
                },
            }
        )
        custom_symbol_sources_json = attrs["options"].get("sentry:symbol_sources")
        try:
            sources = parse_sources(custom_symbol_sources_json, False)
        except Exception:
            # In theory sources stored on the project should be valid. If they are invalid, we don't
            # want to abort serialization just for sources, so just return an empty list instead of
            # returning sources with their secrets included.
            serialized_sources = "[]"
        else:
            redacted_sources = redact_source_secrets(sources)
            serialized_sources = json.dumps(redacted_sources)

        data.update(
            {
                "symbolSources": serialized_sources,
            }
        )

        return data

    def get_audit_log_data(self):
        return {
            "id": self.id,
            "slug": self.slug,
            "name": self.name,
            "status": self.status,
            "public": self.public,
        }


class SharedProjectSerializer(Serializer):
    def serialize(self, obj, attrs, user):
        from sentry import features

        feature_list = []
        for feature in ():
            if features.has("projects:" + feature, obj, actor=user):
                feature_list.append(feature)

        return {
            "slug": obj.slug,
            "name": obj.name,
            "color": obj.color,
            "features": feature_list,
            "organization": {"slug": obj.organization.slug, "name": obj.organization.name},
        }<|MERGE_RESOLUTION|>--- conflicted
+++ resolved
@@ -395,13 +395,16 @@
             else:
                 recipient_actor = RpcActor.from_object(user)
             for project, serialized in result.items():
-<<<<<<< HEAD
                 if not skip_subscriptions:
-                    # TODO(snigdha): why is this not included in the serializer
                     is_subscribed = False
                     if use_notifications_v2:
-                        (_, has_enabled_subscriptions, _) = subscriptions[project.id]
-                        is_subscribed = has_enabled_subscriptions
+                        if project.id in subscriptions:
+                            (_, has_enabled_subscriptions, _) = subscriptions[project.id]
+                            is_subscribed = has_enabled_subscriptions
+                        else:
+                            # If there are no settings, default to the EMAIL default
+                            # setting, which is ALWAYS.
+                            is_subscribed = True
                     else:
                         value = get_most_specific_notification_setting_value(
                             notification_settings_by_scope,
@@ -409,28 +412,8 @@
                             parent_id=project.id,
                             type=NotificationSettingTypes.ISSUE_ALERTS,
                         )
-                        is_subscribed = value == NotificationSettingOptionValues.ALWAYS
-                    serialized["isSubscribed"] = is_subscribed
-=======
-                # TODO(snigdha): why is this not included in the serializer
-                is_subscribed = False
-                if use_notifications_v2:
-                    if project.id in subscriptions:
-                        (_, has_enabled_subscriptions, _) = subscriptions[project.id]
-                        is_subscribed = has_enabled_subscriptions
-                    else:
-                        # If there are no settings, default to the EMAIL default
-                        # setting, which is ALWAYS.
-                        is_subscribed = True
-                else:
-                    value = get_most_specific_notification_setting_value(
-                        notification_settings_by_scope,
-                        recipient=recipient_actor,
-                        parent_id=project.id,
-                        type=NotificationSettingTypes.ISSUE_ALERTS,
-                    )
-                    is_subscribed = value == NotificationSettingOptionValues.ALWAYS
->>>>>>> f3d71199
+                        is_subscribed = value == NotificationSettingOptionValues.ALWAYS                    
+                        serialized["isSubscribed"] = is_subscribed  
 
                 serialized.update(
                     {
