from __future__ import annotations

from collections.abc import Mapping, MutableMapping, Sequence
from datetime import datetime
from typing import TYPE_CHECKING, Any, Optional, Union, cast

from rest_framework import serializers
from sentry_relay.auth import PublicKey
from sentry_relay.exceptions import RelayError
from typing_extensions import TypedDict

from sentry import features, roles
from sentry.api.serializers import Serializer, register, serialize
from sentry.api.serializers.models import UserSerializer
from sentry.api.serializers.models.project import ProjectSerializerResponse
from sentry.api.serializers.models.team import TeamSerializerResponse
from sentry.app import quotas
from sentry.auth.access import Access
from sentry.constants import (
    ACCOUNT_RATE_LIMIT_DEFAULT,
    ALERTS_MEMBER_WRITE_DEFAULT,
    ATTACHMENTS_ROLE_DEFAULT,
    DEBUG_FILES_ROLE_DEFAULT,
    EVENTS_MEMBER_ADMIN_DEFAULT,
    JOIN_REQUESTS_DEFAULT,
    LEGACY_RATE_LIMIT_OPTIONS,
    PROJECT_RATE_LIMIT_DEFAULT,
    REQUIRE_SCRUB_DATA_DEFAULT,
    REQUIRE_SCRUB_DEFAULTS_DEFAULT,
    REQUIRE_SCRUB_IP_ADDRESS_DEFAULT,
    SAFE_FIELDS_DEFAULT,
    SCRAPE_JAVASCRIPT_DEFAULT,
    SENSITIVE_FIELDS_DEFAULT,
)
from sentry.lang.native.utils import convert_crashreport_count
from sentry.models import (
    ApiKey,
    Organization,
    OrganizationAccessRequest,
    OrganizationAvatar,
    OrganizationOnboardingTask,
    OrganizationOption,
    OrganizationStatus,
    Project,
    ProjectStatus,
    Team,
    TeamStatus,
)
from sentry.models.user import User

_ORGANIZATION_SCOPE_PREFIX = "organizations:"

if TYPE_CHECKING:
    from sentry.api.serializers import UserSerializerResponse, UserSerializerResponseSelf


class TrustedRelaySerializer(serializers.Serializer):  # type: ignore
    internal_external = (
        ("name", "name"),
        ("description", "description"),
        ("public_key", "publicKey"),
        ("created", "created"),
        ("last_modified", "lastModified"),
    )

    def to_representation(self, instance: Any) -> dict[str, Any]:
        ret_val = {}
        for internal_key, external_key in TrustedRelaySerializer.internal_external:
            val = instance.get(internal_key)
            if val is not None:
                ret_val[external_key] = val
        return ret_val

    def to_internal_value(self, data: Any) -> dict[str, str]:
        try:
            key_name = data.get("name")
            public_key = data.get("publicKey") or ""
            description = data.get("description")
        except AttributeError:
            raise serializers.ValidationError("Bad structure received for Trusted Relays")

        if key_name is None:
            raise serializers.ValidationError("Relay key info with missing name in Trusted Relays")

        key_name = key_name.strip()

        if len(key_name) == 0:
            raise serializers.ValidationError("Relay key info with empty name in Trusted Relays")

        if len(public_key) == 0:
            raise serializers.ValidationError(
                f"Missing public key for relay key info with name:'{key_name}' in Trusted Relays"
            )

        try:
            PublicKey.parse(public_key)
        except RelayError:
            raise serializers.ValidationError(
                f"Invalid public key for relay key info with name:'{key_name}' in Trusted Relays"
            )

        return {"public_key": public_key, "name": key_name, "description": description}


class _Status(TypedDict):
    id: str
    name: str


class OrganizationSerializerResponse(TypedDict):
    id: str
    slug: str
    status: _Status
    name: str
    dateCreated: datetime
    isEarlyAdopter: bool
    require2FA: bool
    requireEmailVerification: bool
    avatar: Any  # TODO replace with Avatar
    features: Any  # TODO


@register(Organization)
class OrganizationSerializer(Serializer):  # type: ignore
    def get_attrs(
        self, item_list: Sequence[Organization], user: User
    ) -> MutableMapping[Organization, MutableMapping[str, Any]]:
        avatars = {
            a.organization_id: a
            for a in OrganizationAvatar.objects.filter(organization__in=item_list)
        }
        data: MutableMapping[Organization, MutableMapping[str, Any]] = {}
        for item in item_list:
            data[item] = {"avatar": avatars.get(item.id)}
        return data

    def serialize(
        self, obj: Organization, attrs: Mapping[str, Any], user: User
    ) -> OrganizationSerializerResponse:
        from sentry import features
        from sentry.features.base import OrganizationFeature

        if attrs.get("avatar"):
            avatar = {
                "avatarType": attrs["avatar"].get_avatar_type_display(),
                "avatarUuid": attrs["avatar"].ident if attrs["avatar"].file_id else None,
            }
        else:
            avatar = {"avatarType": "letter_avatar", "avatarUuid": None}

        status = OrganizationStatus(obj.status)

        # Retrieve all registered organization features
        org_features = [
            feature
            for feature in features.all(feature_type=OrganizationFeature).keys()
            if feature.startswith(_ORGANIZATION_SCOPE_PREFIX)
        ]
        feature_list = set()

        # Check features in batch using the entity handler
        batch_features = features.batch_has(org_features, actor=user, organization=obj)

        # batch_has has found some features
        if batch_features:
            for feature_name, active in batch_features.get(f"organization:{obj.id}", {}).items():
                if active:
                    # Remove organization prefix
                    feature_list.add(feature_name[len(_ORGANIZATION_SCOPE_PREFIX) :])

                # This feature_name was found via `batch_has`, don't check again using `has`
                org_features.remove(feature_name)

        # Remaining features should not be checked via the entity handler
        for feature_name in org_features:
            if features.has(feature_name, obj, actor=user, skip_entity=True):
                # Remove the organization scope prefix
                feature_list.add(feature_name[len(_ORGANIZATION_SCOPE_PREFIX) :])

        # Do not include the onboarding feature if OrganizationOptions exist
        if (
            "onboarding" in feature_list
            and OrganizationOption.objects.filter(organization=obj).exists()
        ):
            feature_list.remove("onboarding")

        # Include api-keys feature if they previously had any api-keys
        if "api-keys" not in feature_list and ApiKey.objects.filter(organization=obj).exists():
            feature_list.add("api-keys")

        # Organization flag features (not provided through the features module)
        if OrganizationOption.objects.filter(
            organization=obj, key__in=LEGACY_RATE_LIMIT_OPTIONS
        ).exists():
            feature_list.add("legacy-rate-limits")
        if getattr(obj.flags, "allow_joinleave"):
            feature_list.add("open-membership")
        if not getattr(obj.flags, "disable_shared_issues"):
            feature_list.add("shared-issues")

        return {
            "id": str(obj.id),
            "slug": obj.slug,
            "status": {"id": status.name.lower(), "name": status.label},
            "name": obj.name or obj.slug,
            "dateCreated": obj.date_added,
            "isEarlyAdopter": bool(obj.flags.early_adopter),
            "require2FA": bool(obj.flags.require_2fa),
            "requireEmailVerification": bool(
                features.has("organizations:required-email-verification", obj)
                and obj.flags.require_email_verification
            ),
            "avatar": avatar,
            "features": feature_list,
        }


class _OnboardingTasksAttrs(TypedDict):
    user: Optional[Union[UserSerializerResponse, UserSerializerResponseSelf]]


class OnboardingTasksSerializerResponse(TypedDict):

    task: str  # TODO: literal/enum
    status: str  # TODO: literal/enum
    user: Optional[Union[UserSerializerResponse, UserSerializerResponseSelf]]
    completionSeen: datetime
    dateCompleted: datetime
    data: Any  # JSON object


class OnboardingTasksSerializer(Serializer):  # type: ignore
    def get_attrs(
        self, item_list: OrganizationOnboardingTask, user: User, **kwargs: Any
    ) -> MutableMapping[OrganizationOnboardingTask, _OnboardingTasksAttrs]:
        # Unique user list
        users = {item.user for item in item_list if item.user}
        serialized_users = serialize(users, user, UserSerializer())
        user_map = {user["id"]: user for user in serialized_users}

        data: MutableMapping[OrganizationOnboardingTask, _OnboardingTasksAttrs] = {}
        for item in item_list:
            data[item] = {"user": user_map.get(str(item.user_id))}
        return data

    def serialize(
        self, obj: OrganizationOnboardingTask, attrs: _OnboardingTasksAttrs, user: User
    ) -> OnboardingTasksSerializerResponse:
        return {
            "task": OrganizationOnboardingTask.TASK_KEY_MAP.get(obj.task),
            "status": OrganizationOnboardingTask.STATUS_KEY_MAP.get(obj.status),
            "user": attrs.get("user"),
            "completionSeen": obj.completion_seen,
            "dateCompleted": obj.date_completed,
            "data": obj.data,
        }


class _DetailedOrganizationSerializerResponseOptional(OrganizationSerializerResponse, total=False):
    role: Any  # TODO replace with enum/literal


class DetailedOrganizationSerializerResponse(_DetailedOrganizationSerializerResponseOptional):
    experiments: Any
    quota: Any
    isDefault: bool
    defaultRole: bool
    availableRoles: list[Any]  # TODO replace with enum/literal
    openMembership: bool
    allowSharedIssues: bool
    enhancedPrivacy: bool
    dataScrubber: bool
    dataScrubberDefaults: bool
    sensitiveFields: list[Any]  # TODO
    safeFields: list[Any]
    storeCrashReports: Any  # TODO
    attachmentsRole: Any  # TODO
    debugFilesRole: str
    eventsMemberAdmin: bool
    alertsMemberWrite: bool
    scrubIPAddresses: bool
    scrapeJavaScript: bool
    allowJoinRequests: bool
<<<<<<< HEAD
    relayPiiConfig: str
=======
    relayPiiConfig: Optional[str]
    apdexThreshold: int
>>>>>>> 3b421c65
    trustedRelays: Any  # TODO
    access: frozenset[str]
    pendingAccessRequests: int
    onboardingTasks: OnboardingTasksSerializerResponse


class DetailedOrganizationSerializer(OrganizationSerializer):
    def get_attrs(
        self, item_list: Sequence[Organization], user: User, **kwargs: Any
    ) -> MutableMapping[Organization, MutableMapping[str, Any]]:
        return super().get_attrs(item_list, user)

    def serialize(  # type: ignore
        self, obj: Organization, attrs: Mapping[str, Any], user: User, access: Access
    ) -> DetailedOrganizationSerializerResponse:
        # TODO: rectify access argument overriding parent if we want to remove above type ignore

        from sentry import experiments

        onboarding_tasks = list(
            OrganizationOnboardingTask.objects.filter(organization=obj).select_related("user")
        )

        experiment_assignments = experiments.all(org=obj, actor=user)

        context = cast(DetailedOrganizationSerializerResponse, super().serialize(obj, attrs, user))
        max_rate = quotas.get_maximum_quota(obj)
        context["experiments"] = experiment_assignments
        context["quota"] = {
            "maxRate": max_rate[0],
            "maxRateInterval": max_rate[1],
            "accountLimit": int(
                OrganizationOption.objects.get_value(
                    organization=obj,
                    key="sentry:account-rate-limit",
                    default=ACCOUNT_RATE_LIMIT_DEFAULT,
                )
            ),
            "projectLimit": int(
                OrganizationOption.objects.get_value(
                    organization=obj,
                    key="sentry:project-rate-limit",
                    default=PROJECT_RATE_LIMIT_DEFAULT,
                )
            ),
        }

        context.update(
            {
                "isDefault": obj.is_default,
                "defaultRole": obj.default_role,
                "availableRoles": [{"id": r.id, "name": r.name} for r in roles.get_all()],
                "openMembership": bool(obj.flags.allow_joinleave),
                "require2FA": bool(obj.flags.require_2fa),
                "requireEmailVerification": bool(
                    features.has("organizations:required-email-verification", obj)
                    and obj.flags.require_email_verification
                ),
                "allowSharedIssues": not obj.flags.disable_shared_issues,
                "enhancedPrivacy": bool(obj.flags.enhanced_privacy),
                "dataScrubber": bool(
                    obj.get_option("sentry:require_scrub_data", REQUIRE_SCRUB_DATA_DEFAULT)
                ),
                "dataScrubberDefaults": bool(
                    obj.get_option("sentry:require_scrub_defaults", REQUIRE_SCRUB_DEFAULTS_DEFAULT)
                ),
                "sensitiveFields": obj.get_option(
                    "sentry:sensitive_fields", SENSITIVE_FIELDS_DEFAULT
                )
                or [],
                "safeFields": obj.get_option("sentry:safe_fields", SAFE_FIELDS_DEFAULT) or [],
                "storeCrashReports": convert_crashreport_count(
                    obj.get_option("sentry:store_crash_reports")
                ),
                "attachmentsRole": str(
                    obj.get_option("sentry:attachments_role", ATTACHMENTS_ROLE_DEFAULT)
                ),
                "debugFilesRole": str(
                    obj.get_option("sentry:debug_files_role", DEBUG_FILES_ROLE_DEFAULT)
                ),
                "eventsMemberAdmin": bool(
                    obj.get_option("sentry:events_member_admin", EVENTS_MEMBER_ADMIN_DEFAULT)
                ),
                "alertsMemberWrite": bool(
                    obj.get_option("sentry:alerts_member_write", ALERTS_MEMBER_WRITE_DEFAULT)
                ),
                "scrubIPAddresses": bool(
                    obj.get_option(
                        "sentry:require_scrub_ip_address", REQUIRE_SCRUB_IP_ADDRESS_DEFAULT
                    )
                ),
                "scrapeJavaScript": bool(
                    obj.get_option("sentry:scrape_javascript", SCRAPE_JAVASCRIPT_DEFAULT)
                ),
                "allowJoinRequests": bool(
                    obj.get_option("sentry:join_requests", JOIN_REQUESTS_DEFAULT)
                ),
                "relayPiiConfig": str(obj.get_option("sentry:relay_pii_config") or "") or None,
<<<<<<< HEAD
            }  # type: ignore
            # see https://github.com/python/mypy/issues/6462
=======
                "apdexThreshold": int(
                    obj.get_option("sentry:apdex_threshold", APDEX_THRESHOLD_DEFAULT)
                ),
            }
>>>>>>> 3b421c65
        )

        trusted_relays_raw = obj.get_option("sentry:trusted-relays") or []
        # serialize trusted relays info into their external form
        context["trustedRelays"] = [TrustedRelaySerializer(raw).data for raw in trusted_relays_raw]

        context["access"] = access.scopes
        if access.role is not None:
            context["role"] = access.role
        context["pendingAccessRequests"] = OrganizationAccessRequest.objects.filter(
            team__organization=obj
        ).count()
        context["onboardingTasks"] = serialize(onboarding_tasks, user, OnboardingTasksSerializer())
        return context


class DetailedOrganizationSerializerWithProjectsAndTeamsResponse(
    DetailedOrganizationSerializerResponse
):
    teams: list[TeamSerializerResponse]
    projects: list[ProjectSerializerResponse]


class DetailedOrganizationSerializerWithProjectsAndTeams(DetailedOrganizationSerializer):
    def get_attrs(
        self, item_list: Sequence[Organization], user: User, **kwargs: Any
    ) -> MutableMapping[Organization, MutableMapping[str, Any]]:
        return super().get_attrs(item_list, user)

    def _project_list(self, organization: Organization, access: Access) -> list[Project]:
        member_projects = list(access.projects)
        member_project_ids = [p.id for p in member_projects]
        other_projects = list(
            Project.objects.filter(organization=organization, status=ProjectStatus.VISIBLE).exclude(
                id__in=member_project_ids
            )
        )
        project_list = sorted(other_projects + member_projects, key=lambda x: x.slug)  # type: ignore

        for project in project_list:
            project.set_cached_field_value("organization", organization)

        return project_list

    def _team_list(self, organization: Organization, access: Access) -> list[Team]:
        member_teams = list(access.teams)
        member_team_ids = [p.id for p in member_teams]
        other_teams = list(
            Team.objects.filter(organization=organization, status=TeamStatus.VISIBLE).exclude(
                id__in=member_team_ids
            )
        )
        team_list = sorted(other_teams + member_teams, key=lambda x: x.slug)  # type: ignore

        for team in team_list:
            team.set_cached_field_value("organization", organization)

        return team_list

    def serialize(  # type: ignore
        self, obj: Organization, attrs: Mapping[str, Any], user: User, access: Access
    ) -> DetailedOrganizationSerializerWithProjectsAndTeamsResponse:
        from sentry.api.serializers.models.project import ProjectSummarySerializer
        from sentry.api.serializers.models.team import TeamSerializer

        context = cast(
            DetailedOrganizationSerializerWithProjectsAndTeamsResponse,
            super().serialize(obj, attrs, user, access),
        )

        team_list = self._team_list(obj, access)
        project_list = self._project_list(obj, access)

        context["teams"] = serialize(team_list, user, TeamSerializer())
        context["projects"] = serialize(project_list, user, ProjectSummarySerializer())

        return context<|MERGE_RESOLUTION|>--- conflicted
+++ resolved
@@ -281,12 +281,7 @@
     scrubIPAddresses: bool
     scrapeJavaScript: bool
     allowJoinRequests: bool
-<<<<<<< HEAD
-    relayPiiConfig: str
-=======
     relayPiiConfig: Optional[str]
-    apdexThreshold: int
->>>>>>> 3b421c65
     trustedRelays: Any  # TODO
     access: frozenset[str]
     pendingAccessRequests: int
@@ -385,15 +380,7 @@
                     obj.get_option("sentry:join_requests", JOIN_REQUESTS_DEFAULT)
                 ),
                 "relayPiiConfig": str(obj.get_option("sentry:relay_pii_config") or "") or None,
-<<<<<<< HEAD
-            }  # type: ignore
-            # see https://github.com/python/mypy/issues/6462
-=======
-                "apdexThreshold": int(
-                    obj.get_option("sentry:apdex_threshold", APDEX_THRESHOLD_DEFAULT)
-                ),
             }
->>>>>>> 3b421c65
         )
 
         trusted_relays_raw = obj.get_option("sentry:trusted-relays") or []
