from __future__ import annotations

import logging
from collections.abc import Callable, Mapping, MutableMapping, Sequence
from datetime import datetime, timedelta, timezone
from typing import TYPE_CHECKING, Any, TypedDict, cast

import sentry_sdk
from drf_spectacular.utils import extend_schema_serializer
from rest_framework import serializers
from sentry_relay.auth import PublicKey
from sentry_relay.exceptions import RelayError

from sentry import features, onboarding_tasks, options, quotas, roles
from sentry.api.fields.sentry_slug import SentrySerializerSlugField
from sentry.api.serializers import Serializer, register, serialize
from sentry.api.serializers.models.project import OrganizationProjectResponse
from sentry.api.serializers.models.role import (
    OrganizationRoleSerializer,
    OrganizationRoleSerializerResponse,
    TeamRoleSerializer,
    TeamRoleSerializerResponse,
)
from sentry.api.serializers.models.team import TeamSerializerResponse
from sentry.api.serializers.types import OrganizationSerializerResponse
from sentry.api.utils import generate_region_url
from sentry.auth.access import Access
from sentry.auth.services.auth import RpcOrganizationAuthConfig, auth_service
from sentry.constants import (
    ACCOUNT_RATE_LIMIT_DEFAULT,
    AI_SUGGESTED_SOLUTION,
    ALERTS_MEMBER_WRITE_DEFAULT,
    ATTACHMENTS_ROLE_DEFAULT,
    DATA_CONSENT_DEFAULT,
    DEBUG_FILES_ROLE_DEFAULT,
    EVENTS_MEMBER_ADMIN_DEFAULT,
    GITHUB_COMMENT_BOT_DEFAULT,
    ISSUE_ALERTS_THREAD_DEFAULT,
    JOIN_REQUESTS_DEFAULT,
    METRIC_ALERTS_THREAD_DEFAULT,
    METRICS_ACTIVATE_LAST_FOR_GAUGES_DEFAULT,
    METRICS_ACTIVATE_PERCENTILES_DEFAULT,
    PROJECT_RATE_LIMIT_DEFAULT,
    REQUIRE_SCRUB_DATA_DEFAULT,
    REQUIRE_SCRUB_DEFAULTS_DEFAULT,
    REQUIRE_SCRUB_IP_ADDRESS_DEFAULT,
    RESERVED_ORGANIZATION_SLUGS,
    SAFE_FIELDS_DEFAULT,
    SAMPLING_MODE_DEFAULT,
    SCRAPE_JAVASCRIPT_DEFAULT,
    SENSITIVE_FIELDS_DEFAULT,
    TARGET_SAMPLE_RATE_DEFAULT,
    UPTIME_AUTODETECTION,
    ObjectStatus,
)
from sentry.db.models.fields.slug import DEFAULT_SLUG_MAX_LENGTH
from sentry.dynamic_sampling.tasks.common import get_organization_volume
from sentry.dynamic_sampling.tasks.helpers.sample_rate import get_org_sample_rate
from sentry.killswitches import killswitch_matches_context
from sentry.lang.native.utils import convert_crashreport_count
from sentry.models.avatars.organization_avatar import OrganizationAvatar
from sentry.models.options.organization_option import OrganizationOption
from sentry.models.organization import Organization, OrganizationStatus
from sentry.models.organizationaccessrequest import OrganizationAccessRequest
from sentry.models.organizationonboardingtask import OrganizationOnboardingTask
from sentry.models.project import Project
from sentry.models.team import Team, TeamStatus
from sentry.organizations.absolute_url import generate_organization_url
from sentry.organizations.services.organization import RpcOrganizationSummary
from sentry.users.models.user import User
from sentry.users.services.user.service import user_service

START_DATE_FOR_CHECKING_ONBOARDING_COMPLETION = datetime(2024, 10, 30, tzinfo=timezone.utc)

_ORGANIZATION_SCOPE_PREFIX = "organizations:"

logger = logging.getLogger(__name__)

if TYPE_CHECKING:
    from sentry.users.api.serializers.user import UserSerializerResponse, UserSerializerResponseSelf

# A mapping of OrganizationOption keys to a list of frontend features, and functions to apply the feature.
# Enabling feature-flagging frontend components without an extra API call/endpoint to verify
# the OrganizationOption.
OptionFeature = tuple[str, Callable[[OrganizationOption], bool]]
ORGANIZATION_OPTIONS_AS_FEATURES: Mapping[str, list[OptionFeature]] = {
    "sentry:project-rate-limit": [
        ("legacy-rate-limits", lambda opt: True),
    ],
    "sentry:account-rate-limit": [
        ("legacy-rate-limits", lambda opt: True),
    ],
    "quotas:new-spike-protection": [
        ("spike-projections", lambda opt: bool(opt.value)),
    ],
}


class BaseOrganizationSerializer(serializers.Serializer):
    name = serializers.CharField(max_length=64)

    # XXX: Sentry org slugs are different from other resource slugs. See
    # SentrySlugField for the full regex pattern. In short, they differ b/c
    # 1. cannot contain underscores
    # 2. must start with a number or letter
    # 3. cannot end with a dash
    slug = SentrySerializerSlugField(
        org_slug=True,
        max_length=DEFAULT_SLUG_MAX_LENGTH,
    )

    def validate_slug(self, value: str) -> str:
        # Historically, the only check just made sure there was more than 1
        # character for the slug, but since then, there are many slugs that
        # fit within this new imposed limit. We're not fixing existing, but
        # just preventing new bad values.
        if len(value) < 3:
            raise serializers.ValidationError(
                f'This slug "{value}" is too short. Minimum of 3 characters.'
            )
        if value in RESERVED_ORGANIZATION_SLUGS:
            raise serializers.ValidationError(f'This slug "{value}" is reserved and not allowed.')
        qs = Organization.objects.filter(slug=value)
        if "organization" in self.context:
            qs = qs.exclude(id=self.context["organization"].id)
        if qs.exists():
            raise serializers.ValidationError(f'The slug "{value}" is already in use.')

        contains_whitespace = any(c.isspace() for c in self.initial_data["slug"])
        if contains_whitespace:
            raise serializers.ValidationError(
                f'The slug "{value}" should not contain any whitespace.'
            )
        return value


class TrustedRelaySerializerResponse(TypedDict):
    name: str
    description: str
    publicKey: str
    created: datetime
    lastModified: datetime


class TrustedRelaySerializer(serializers.Serializer):
    internal_external = (
        ("name", "name"),
        ("description", "description"),
        ("public_key", "publicKey"),
        ("created", "created"),
        ("last_modified", "lastModified"),
    )

    def to_representation(self, instance: Any) -> dict[str, Any]:
        ret_val = {}
        for internal_key, external_key in TrustedRelaySerializer.internal_external:
            val = instance.get(internal_key)
            if val is not None:
                ret_val[external_key] = val
        return ret_val

    def to_internal_value(self, data: Any) -> dict[str, str]:
        try:
            key_name = data.get("name")
            public_key = data.get("publicKey") or ""
            description = data.get("description")
        except AttributeError:
            raise serializers.ValidationError("Bad structure received for Trusted Relays")

        if key_name is None:
            raise serializers.ValidationError("Relay key info with missing name in Trusted Relays")

        key_name = key_name.strip()

        if len(key_name) == 0:
            raise serializers.ValidationError("Relay key info with empty name in Trusted Relays")

        if len(public_key) == 0:
            raise serializers.ValidationError(
                f"Missing public key for relay key info with name:'{key_name}' in Trusted Relays"
            )

        try:
            PublicKey.parse(public_key)
        except RelayError:
            raise serializers.ValidationError(
                f"Invalid public key for relay key info with name:'{key_name}' in Trusted Relays"
            )

        return {"public_key": public_key, "name": key_name, "description": description}


class ControlSiloOrganizationSerializerResponse(TypedDict):
    # The control silo will not, cannot, should not contain most organization data.
    # Therefore, we need a specialized, limited via of that data.
    id: str
    slug: str
    name: str


class ControlSiloOrganizationSerializer(Serializer):
    def serialize(
        self, obj: RpcOrganizationSummary, attrs: Mapping[str, Any], user: User
    ) -> ControlSiloOrganizationSerializerResponse:
        return dict(
            id=str(obj.id),
            slug=obj.slug,
            name=obj.name,
        )


@register(Organization)
class OrganizationSerializer(Serializer):
    def get_attrs(
        self, item_list: Sequence[Organization], user: User, **kwargs: Any
    ) -> MutableMapping[Organization, MutableMapping[str, Any]]:
        avatars = {
            a.organization_id: a
            for a in OrganizationAvatar.objects.filter(organization__in=item_list)
        }

        configs_by_org_id: Mapping[int, RpcOrganizationAuthConfig] = {
            config.organization_id: config
            for config in auth_service.get_org_auth_config(
                organization_ids=[o.id for o in item_list]
            )
        }
        auth_providers = self._serialize_auth_providers(configs_by_org_id, item_list, user)

        data: MutableMapping[Organization, MutableMapping[str, Any]] = {}
        for item in item_list:
            data[item] = {
                "avatar": avatars.get(item.id),
                "auth_provider": auth_providers.get(item.id, None),
                "has_api_key": configs_by_org_id[item.id].has_api_key,
            }
        return data

    def _serialize_auth_providers(
        self,
        configs_by_org_id: Mapping[int, RpcOrganizationAuthConfig],
        item_list: Sequence[Organization],
        user: User,
    ) -> Mapping[int, Any]:
        from .auth_provider import AuthProviderSerializer

        auth_provider_serializer = AuthProviderSerializer()
        return {
            o.id: serialize(
                configs_by_org_id[o.id].auth_provider,
                user=user,
                serializer=auth_provider_serializer,
                organization=o,
            )
            for o in item_list
        }

    def get_feature_set(
        self, obj: Organization, attrs: Mapping[str, Any], user: User, **kwargs: Any
    ) -> set[str]:
        from sentry import features

        # Retrieve all registered organization features
        org_features = [
            feature
            for feature in features.all(
                feature_type=features.OrganizationFeature, api_expose_only=True
            ).keys()
            if feature.startswith(_ORGANIZATION_SCOPE_PREFIX)
        ]
        feature_set = set()

        with sentry_sdk.start_span(op="features.check", name="check batch features"):
            # Check features in batch using the entity handler
            batch_features = features.batch_has(org_features, actor=user, organization=obj)

            # batch_has has found some features
            if batch_features:
                for feature_name, active in batch_features.get(
                    f"organization:{obj.id}", {}
                ).items():
                    if active:
                        # Remove organization prefix
                        feature_set.add(feature_name[len(_ORGANIZATION_SCOPE_PREFIX) :])

                    # This feature_name was found via `batch_has`, don't check again using `has`
                    org_features.remove(feature_name)

        with sentry_sdk.start_span(op="features.check", name="check individual features"):
            # Remaining features should not be checked via the entity handler
            for feature_name in org_features:
                if features.has(feature_name, obj, actor=user, skip_entity=True):
                    # Remove the organization scope prefix
                    feature_set.add(feature_name[len(_ORGANIZATION_SCOPE_PREFIX) :])

        if "onboarding" in feature_set:
<<<<<<< HEAD
            if obj.date_added > START_DATE_FOR_CHECKING_ONBOARDING_COMPLETION:
                all_required_onboarding_tasks_complete = OrganizationOption.objects.filter(
                    organization_id=obj.id, key="onboarding:complete"
                ).exists()

                # Do not include the onboarding feature if all required onboarding tasks are completed
                # The required tasks are defined in https://github.com/getsentry/sentry/blob/master/src/sentry/models/organizationonboardingtask.py#L147
                if all_required_onboarding_tasks_complete:
                    feature_set.remove("onboarding")
            else:
                if OrganizationOption.objects.filter(organization=obj).exists():
                    feature_set.remove("onboarding")
=======
            all_required_onboarding_tasks_complete = OrganizationOption.objects.filter(
                organization_id=obj.id, key="onboarding:complete"
            ).exists()

            # Do not include the onboarding feature if all required onboarding tasks are completed
            # The required tasks are defined in https://github.com/getsentry/sentry/blob/797e317dadcec25b0426851c6b29c0e1d2d0c3c2/src/sentry/models/organizationonboardingtask.py#L147
            if all_required_onboarding_tasks_complete:
                feature_set.remove("onboarding")
>>>>>>> b775f194

        # Include api-keys feature if they previously had any api-keys
        if "api-keys" not in feature_set and attrs["has_api_key"]:
            feature_set.add("api-keys")

        # Organization flag features (not provided through the features module)
        options_as_features = OrganizationOption.objects.filter(
            organization=obj, key__in=ORGANIZATION_OPTIONS_AS_FEATURES.keys()
        )
        for option in options_as_features:
            for option_feature, option_function in ORGANIZATION_OPTIONS_AS_FEATURES[option.key]:
                if option_function(option):
                    feature_set.add(option_feature)

        if getattr(obj.flags, "allow_joinleave"):
            feature_set.add("open-membership")
        if not getattr(obj.flags, "disable_shared_issues"):
            feature_set.add("shared-issues")
        if "dynamic-sampling" not in feature_set and "mep-rollout-flag" in feature_set:
            feature_set.remove("mep-rollout-flag")
        if options.get("performance.hide-metrics-ui") and "mep-rollout-flag" in feature_set:
            feature_set.remove("mep-rollout-flag")

        return feature_set

    def serialize(
        self, obj: Organization, attrs: Mapping[str, Any], user: User, **kwargs: Any
    ) -> OrganizationSerializerResponse:
        if attrs.get("avatar"):
            avatar = {
                "avatarType": attrs["avatar"].get_avatar_type_display(),
                "avatarUuid": attrs["avatar"].ident if attrs["avatar"].file_id else None,
                "avatarUrl": attrs["avatar"].absolute_url(),
            }
        else:
            avatar = {"avatarType": "letter_avatar", "avatarUuid": None, "avatarUrl": None}

        status = OrganizationStatus(obj.status)

        include_feature_flags = kwargs.get("include_feature_flags", True)

        has_auth_provider = attrs.get("auth_provider", None) is not None

        context = {
            "id": str(obj.id),
            "slug": obj.slug,
            "status": {"id": status.name.lower(), "name": status.label},
            "name": obj.name or obj.slug,
            "dateCreated": obj.date_added,
            "isEarlyAdopter": bool(obj.flags.early_adopter),
            "require2FA": bool(obj.flags.require_2fa),
            # requireEmailVerification has been deprecated
            "requireEmailVerification": False,
            "avatar": avatar,
            "allowMemberInvite": not obj.flags.disable_member_invite,
            "allowMemberProjectCreation": not obj.flags.disable_member_project_creation,
            "allowSuperuserAccess": not obj.flags.prevent_superuser_access,
            "links": {
                "organizationUrl": generate_organization_url(obj.slug),
                "regionUrl": generate_region_url(),
            },
            "hasAuthProvider": has_auth_provider,
        }

        if include_feature_flags:
            context["features"] = self.get_feature_set(obj, attrs, user, **kwargs)
            context["extraOptions"] = {
                "traces": {
                    "spansExtractionDate": options.get("performance.traces.spans_extraction_date"),
                    "checkSpanExtractionDate": options.get(
                        "performance.traces.check_span_extraction_date"
                    ),
                }
            }

        if "access" in kwargs:
            context["access"] = kwargs["access"].scopes
            tasks_to_serialize = list(onboarding_tasks.fetch_onboarding_tasks(obj, user))
            context["onboardingTasks"] = serialize(tasks_to_serialize, user)

        return context


class _OnboardingTasksAttrs(TypedDict):
    user: UserSerializerResponse | UserSerializerResponseSelf | None


class OnboardingTasksSerializerResponse(TypedDict):

    task: str  # TODO: literal/enum
    status: str  # TODO: literal/enum
    user: UserSerializerResponse | UserSerializerResponseSelf | None
    completionSeen: datetime | None
    dateCompleted: datetime
    data: Any  # JSON object


@register(OrganizationOnboardingTask)
class OnboardingTasksSerializer(Serializer):
    def get_attrs(
        self, item_list: OrganizationOnboardingTask, user: User, **kwargs: Any
    ) -> MutableMapping[OrganizationOnboardingTask, _OnboardingTasksAttrs]:
        serialized_users = user_service.serialize_many(
            filter={"user_ids": list({item.user_id for item in item_list if item.user_id})}
        )
        user_map = {user["id"]: user for user in serialized_users}

        data: MutableMapping[OrganizationOnboardingTask, _OnboardingTasksAttrs] = {}
        for item in item_list:
            data[item] = {"user": user_map.get(str(item.user_id))}
        return data

    def serialize(
        self, obj: OrganizationOnboardingTask, attrs: _OnboardingTasksAttrs, user: User
    ) -> OnboardingTasksSerializerResponse:
        return {
            "task": OrganizationOnboardingTask.TASK_KEY_MAP.get(obj.task),
            "status": OrganizationOnboardingTask.STATUS_KEY_MAP.get(obj.status),
            "user": attrs.get("user"),
            "completionSeen": obj.completion_seen,
            "dateCompleted": obj.date_completed,
            "data": obj.data,
        }


class _DetailedOrganizationSerializerResponseOptional(OrganizationSerializerResponse, total=False):
    role: Any  # TODO: replace with enum/literal
    orgRole: str
    uptimeAutodetection: bool


@extend_schema_serializer(exclude_fields=["availableRoles"])
class DetailedOrganizationSerializerResponse(_DetailedOrganizationSerializerResponseOptional):
    experiments: Any
    quota: Any
    isDefault: bool
    defaultRole: str  # TODO: replace with enum/literal
    availableRoles: list[Any]  # TODO: deprecated, use orgRoleList
    orgRoleList: list[OrganizationRoleSerializerResponse]
    teamRoleList: list[TeamRoleSerializerResponse]
    openMembership: bool
    allowSharedIssues: bool
    enhancedPrivacy: bool
    dataScrubber: bool
    dataScrubberDefaults: bool
    sensitiveFields: list[str]
    safeFields: list[str]
    storeCrashReports: int
    attachmentsRole: str  # TODO: replace with enum/literal
    debugFilesRole: str  # TODO: replace with enum/literal
    eventsMemberAdmin: bool
    alertsMemberWrite: bool
    scrubIPAddresses: bool
    scrapeJavaScript: bool
    allowJoinRequests: bool
    relayPiiConfig: str | None
    trustedRelays: list[TrustedRelaySerializerResponse]
    access: frozenset[str]
    pendingAccessRequests: int
    onboardingTasks: list[OnboardingTasksSerializerResponse]
    codecovAccess: bool
    aiSuggestedSolution: bool
    githubPRBot: bool
    githubOpenPRBot: bool
    githubNudgeInvite: bool
    aggregatedDataConsent: bool
    genAIConsent: bool
    isDynamicallySampled: bool
    issueAlertsThreadFlag: bool
    metricAlertsThreadFlag: bool
    metricsActivatePercentiles: bool
    metricsActivateLastForGauges: bool
    requiresSso: bool


class DetailedOrganizationSerializer(OrganizationSerializer):
    def get_attrs(
        self, item_list: Sequence[Organization], user: User, **kwargs: Any
    ) -> MutableMapping[Organization, MutableMapping[str, Any]]:
        return super().get_attrs(item_list, user)

    def serialize(  # type: ignore[explicit-override, override]
        self, obj: Organization, attrs: Mapping[str, Any], user: User, access: Access, **kwargs: Any
    ) -> DetailedOrganizationSerializerResponse:
        # TODO: rectify access argument overriding parent if we want to remove above type ignore

        from sentry import experiments

        experiment_assignments = experiments.all(org=obj, actor=user)
        include_feature_flags = kwargs.get("include_feature_flags", True)

        context = cast(
            DetailedOrganizationSerializerResponse,
            super().serialize(
                obj, attrs, user, access=access, include_feature_flags=include_feature_flags
            ),
        )
        max_rate = quotas.get_maximum_quota(obj)
        context["experiments"] = experiment_assignments
        context["quota"] = {
            "maxRate": max_rate[0],
            "maxRateInterval": max_rate[1],
            "accountLimit": int(
                OrganizationOption.objects.get_value(
                    organization=obj,
                    key="sentry:account-rate-limit",
                    default=ACCOUNT_RATE_LIMIT_DEFAULT,
                )
            ),
            "projectLimit": int(
                OrganizationOption.objects.get_value(
                    organization=obj,
                    key="sentry:project-rate-limit",
                    default=PROJECT_RATE_LIMIT_DEFAULT,
                )
            ),
        }

        context.update(
            {
                "isDefault": obj.is_default,
                "defaultRole": obj.default_role,
                "availableRoles": [
                    {"id": r.id, "name": r.name} for r in roles.get_all()
                ],  # Deprecated
                "orgRoleList": serialize(
                    roles.get_all(), serializer=OrganizationRoleSerializer(organization=obj)
                ),
                "teamRoleList": serialize(
                    roles.team_roles.get_all(), serializer=TeamRoleSerializer(organization=obj)
                ),
                "openMembership": bool(obj.flags.allow_joinleave),
                "require2FA": bool(obj.flags.require_2fa),
                # The requireEmailVerification feature has been removed, this field is deprecated.
                "requireEmailVerification": False,
                "allowSharedIssues": not obj.flags.disable_shared_issues,
                "enhancedPrivacy": bool(obj.flags.enhanced_privacy),
                "dataScrubber": bool(
                    obj.get_option("sentry:require_scrub_data", REQUIRE_SCRUB_DATA_DEFAULT)
                ),
                "dataScrubberDefaults": bool(
                    obj.get_option("sentry:require_scrub_defaults", REQUIRE_SCRUB_DEFAULTS_DEFAULT)
                ),
                "sensitiveFields": obj.get_option(
                    "sentry:sensitive_fields", SENSITIVE_FIELDS_DEFAULT
                )
                or [],
                "safeFields": obj.get_option("sentry:safe_fields", SAFE_FIELDS_DEFAULT) or [],
                "storeCrashReports": convert_crashreport_count(
                    obj.get_option("sentry:store_crash_reports")
                ),
                "attachmentsRole": str(
                    obj.get_option("sentry:attachments_role", ATTACHMENTS_ROLE_DEFAULT)
                ),
                "debugFilesRole": str(
                    obj.get_option("sentry:debug_files_role", DEBUG_FILES_ROLE_DEFAULT)
                ),
                "eventsMemberAdmin": bool(
                    obj.get_option("sentry:events_member_admin", EVENTS_MEMBER_ADMIN_DEFAULT)
                ),
                "alertsMemberWrite": bool(
                    obj.get_option("sentry:alerts_member_write", ALERTS_MEMBER_WRITE_DEFAULT)
                ),
                "scrubIPAddresses": bool(
                    obj.get_option(
                        "sentry:require_scrub_ip_address", REQUIRE_SCRUB_IP_ADDRESS_DEFAULT
                    )
                ),
                "scrapeJavaScript": bool(
                    obj.get_option("sentry:scrape_javascript", SCRAPE_JAVASCRIPT_DEFAULT)
                ),
                "allowJoinRequests": bool(
                    obj.get_option("sentry:join_requests", JOIN_REQUESTS_DEFAULT)
                ),
                "relayPiiConfig": str(obj.get_option("sentry:relay_pii_config") or "") or None,
                "codecovAccess": bool(obj.flags.codecov_access),
                "aiSuggestedSolution": bool(
                    obj.get_option("sentry:ai_suggested_solution", AI_SUGGESTED_SOLUTION)
                ),
                "githubPRBot": bool(
                    obj.get_option("sentry:github_pr_bot", GITHUB_COMMENT_BOT_DEFAULT)
                ),
                "githubOpenPRBot": bool(
                    obj.get_option("sentry:github_open_pr_bot", GITHUB_COMMENT_BOT_DEFAULT)
                ),
                "githubNudgeInvite": bool(
                    obj.get_option("sentry:github_nudge_invite", GITHUB_COMMENT_BOT_DEFAULT)
                ),
                "genAIConsent": bool(obj.get_option("sentry:gen_ai_consent", DATA_CONSENT_DEFAULT)),
                "aggregatedDataConsent": bool(
                    obj.get_option("sentry:aggregated_data_consent", DATA_CONSENT_DEFAULT)
                ),
                "issueAlertsThreadFlag": bool(
                    obj.get_option("sentry:issue_alerts_thread_flag", ISSUE_ALERTS_THREAD_DEFAULT)
                ),
                "metricAlertsThreadFlag": bool(
                    obj.get_option("sentry:metric_alerts_thread_flag", METRIC_ALERTS_THREAD_DEFAULT)
                ),
                "metricsActivatePercentiles": bool(
                    obj.get_option(
                        "sentry:metrics_activate_percentiles", METRICS_ACTIVATE_PERCENTILES_DEFAULT
                    )
                ),
                "metricsActivateLastForGauges": bool(
                    obj.get_option(
                        "sentry:metrics_activate_last_for_gauges",
                        METRICS_ACTIVATE_LAST_FOR_GAUGES_DEFAULT,
                    )
                ),
            }
        )

        if features.has("organizations:uptime-settings", obj):
            context["uptimeAutodetection"] = bool(
                obj.get_option("sentry:uptime_autodetection", UPTIME_AUTODETECTION)
            )

        if features.has("organizations:dynamic-sampling-custom", obj, actor=user):
            context["targetSampleRate"] = float(
                obj.get_option("sentry:target_sample_rate", TARGET_SAMPLE_RATE_DEFAULT)
            )
            context["samplingMode"] = str(
                obj.get_option("sentry:sampling_mode", SAMPLING_MODE_DEFAULT)
            )

        trusted_relays_raw = obj.get_option("sentry:trusted-relays") or []
        # serialize trusted relays info into their external form
        context["trustedRelays"] = [TrustedRelaySerializer(raw).data for raw in trusted_relays_raw]

        if access.role is not None:
            context["role"] = access.role  # Deprecated
            context["orgRole"] = access.role
        context["requiresSso"] = access.requires_sso
        context["pendingAccessRequests"] = OrganizationAccessRequest.objects.filter(
            team__organization=obj
        ).count()

        sample_rate = quotas.backend.get_blended_sample_rate(organization_id=obj.id)
        context["isDynamicallySampled"] = (
            features.has("organizations:dynamic-sampling", obj)
            and sample_rate is not None
            and sample_rate < 1.0
        )

        org_volume = get_organization_volume(obj.id, timedelta(hours=24))
        if org_volume is not None and org_volume.indexed is not None and org_volume.total > 0:
            context["effectiveSampleRate"] = org_volume.indexed / org_volume.total

        if sample_rate is not None:
            context["planSampleRate"] = sample_rate

        desired_sample_rate, _ = get_org_sample_rate(org_id=obj.id, default_sample_rate=sample_rate)
        if desired_sample_rate is not None:
            context["desiredSampleRate"] = desired_sample_rate

        return context


@extend_schema_serializer(
    exclude_fields=[
        "availableRoles",
        "requireEmailVerification",
        "genAIConsent",
        "metricsActivatePercentiles",
        "metricsActivateLastForGauges",
        "quota",
    ]
)
class DetailedOrganizationSerializerWithProjectsAndTeamsResponse(
    DetailedOrganizationSerializerResponse
):
    teams: list[TeamSerializerResponse]
    projects: list[OrganizationProjectResponse]


class DetailedOrganizationSerializerWithProjectsAndTeams(DetailedOrganizationSerializer):
    def get_attrs(
        self, item_list: Sequence[Organization], user: User, **kwargs: Any
    ) -> MutableMapping[Organization, MutableMapping[str, Any]]:
        return super().get_attrs(item_list, user)

    def _project_list(self, organization: Organization, access: Access) -> list[Project]:
        project_list = list(
            Project.objects.filter(organization=organization, status=ObjectStatus.ACTIVE).order_by(
                "slug"
            )
        )

        for project in project_list:
            project.set_cached_field_value("organization", organization)

        return project_list

    def _team_list(self, organization: Organization, access: Access) -> list[Team]:
        team_list = list(
            Team.objects.filter(organization=organization, status=TeamStatus.ACTIVE).order_by(
                "slug"
            )
        )

        for team in team_list:
            team.set_cached_field_value("organization", organization)

        return team_list

    def serialize(  # type: ignore[explicit-override, override]
        self, obj: Organization, attrs: Mapping[str, Any], user: User, access: Access, **kwargs: Any
    ) -> DetailedOrganizationSerializerWithProjectsAndTeamsResponse:
        from sentry.api.serializers.models.project import (
            LATEST_DEPLOYS_KEY,
            ProjectSummarySerializer,
        )
        from sentry.api.serializers.models.team import TeamSerializer

        context = cast(
            DetailedOrganizationSerializerWithProjectsAndTeamsResponse,
            super().serialize(obj, attrs, user, access, **kwargs),
        )

        team_list = self._team_list(obj, access)
        project_list = self._project_list(obj, access)

        context["teams"] = serialize(team_list, user, TeamSerializer(access=access))

        collapse_projects: set[str] = set()
        if killswitch_matches_context(
            "api.organization.disable-last-deploys",
            {
                "organization_id": obj.id,
            },
        ):
            collapse_projects = {LATEST_DEPLOYS_KEY}

        context["projects"] = serialize(
            project_list, user, ProjectSummarySerializer(access=access, collapse=collapse_projects)
        )

        return context<|MERGE_RESOLUTION|>--- conflicted
+++ resolved
@@ -294,7 +294,6 @@
                     feature_set.add(feature_name[len(_ORGANIZATION_SCOPE_PREFIX) :])
 
         if "onboarding" in feature_set:
-<<<<<<< HEAD
             if obj.date_added > START_DATE_FOR_CHECKING_ONBOARDING_COMPLETION:
                 all_required_onboarding_tasks_complete = OrganizationOption.objects.filter(
                     organization_id=obj.id, key="onboarding:complete"
@@ -305,18 +304,9 @@
                 if all_required_onboarding_tasks_complete:
                     feature_set.remove("onboarding")
             else:
+                # Retaining the old logic to prevent older organizations from seeing the quick start sidebar again
                 if OrganizationOption.objects.filter(organization=obj).exists():
                     feature_set.remove("onboarding")
-=======
-            all_required_onboarding_tasks_complete = OrganizationOption.objects.filter(
-                organization_id=obj.id, key="onboarding:complete"
-            ).exists()
-
-            # Do not include the onboarding feature if all required onboarding tasks are completed
-            # The required tasks are defined in https://github.com/getsentry/sentry/blob/797e317dadcec25b0426851c6b29c0e1d2d0c3c2/src/sentry/models/organizationonboardingtask.py#L147
-            if all_required_onboarding_tasks_complete:
-                feature_set.remove("onboarding")
->>>>>>> b775f194
 
         # Include api-keys feature if they previously had any api-keys
         if "api-keys" not in feature_set and attrs["has_api_key"]:
