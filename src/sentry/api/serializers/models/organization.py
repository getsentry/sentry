--- conflicted
+++ resolved
@@ -343,11 +343,7 @@
                 and obj.flags.require_email_verification
             ),
             "avatar": avatar,
-<<<<<<< HEAD
             "allowMemberProjectCreation": not obj.flags.disable_member_project_creation,
-            "features": feature_list,
-=======
->>>>>>> 81e63df0
             "links": {
                 "organizationUrl": generate_organization_url(obj.slug),
                 "regionUrl": generate_region_url(),
