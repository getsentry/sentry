from __future__ import annotations

from collections import defaultdict
<<<<<<< HEAD
from typing import List, MutableMapping, Optional
=======
from typing import Any, Mapping, MutableMapping, Sequence
>>>>>>> 19b9d64f

from django.db.models import Max, Q, prefetch_related_objects
from drf_spectacular.utils import extend_schema_serializer
from typing_extensions import TypedDict

from sentry.api.serializers import Serializer, register, serialize
from sentry.api.serializers.models.rule import RuleSerializer
from sentry.incidents.models import (
    AlertRule,
    AlertRuleActivity,
    AlertRuleActivityType,
    AlertRuleExcludedProjects,
    AlertRuleTrigger,
    AlertRuleTriggerAction,
    Incident,
)
from sentry.models.actor import ACTOR_TYPES, Actor, actor_type_to_string
from sentry.models.rule import Rule
from sentry.models.rulesnooze import RuleSnooze
from sentry.models.user import User
from sentry.services.hybrid_cloud.app import app_service
from sentry.services.hybrid_cloud.user import RpcUser
from sentry.services.hybrid_cloud.user.service import user_service
from sentry.snuba.models import SnubaQueryEventType


class AlertRuleSerializerResponseOptional(TypedDict, total=False):
    environment: Optional[str]
    projects: Optional[List[str]]
    excludedProjects: Optional[List[dict]]
    queryType: Optional[int]
    resolveThreshold: Optional[float]
    dataset: Optional[str]
    eventTypes: Optional[List[str]]
    owner: Optional[str]
    originalAlertRuleId: Optional[str]
    comparisonDelta: Optional[str]
    weeklyAvg: Optional[float]
    totalThisWeek: Optional[int]
    snooze: Optional[bool]


@extend_schema_serializer(
    exclude_fields=[
        "status",
        "resolution",
        "thresholdPeriod",
        "includeAllProjects",
        "excludedProjects",
        "weeklyAvg",
        "totalThisWeek",
    ]
)
class AlertRuleSerializerResponse(AlertRuleSerializerResponseOptional):
    """
    This represents a Sentry Metric Alert Rule.
    """

    id: str
    name: str
    organizationId: str
    status: int
    query: str
    aggregate: str
    thresholdType: int
    timeWindow: str
    resolution: float
    thresholdPeriod: int
    triggers: List[dict]
    includeAllProjects: bool
    dateModified: str
    dateCreated: str
    createdBy: dict


@register(AlertRule)
class AlertRuleSerializer(Serializer):
    def __init__(self, expand: list[str] | None = None):
        self.expand = expand or []

    def get_attrs(
        self, item_list: Sequence[Any], user: User | RpcUser, **kwargs: Any
    ) -> defaultdict[AlertRule, Any]:
        alert_rules = {item.id: item for item in item_list}
        prefetch_related_objects(item_list, "snuba_query__environment")

        result: defaultdict[AlertRule, dict[str, Any]] = defaultdict(dict)
        triggers = AlertRuleTrigger.objects.filter(alert_rule__in=item_list).order_by("label")
        serialized_triggers = serialize(list(triggers), **kwargs)

        trigger_actions = AlertRuleTriggerAction.objects.filter(
            alert_rule_trigger__alert_rule_id__in=alert_rules.keys()
        ).exclude(sentry_app_config__isnull=True, sentry_app_id__isnull=True)

        sentry_app_installations_by_sentry_app_id = app_service.get_related_sentry_app_components(
            organization_ids=[alert_rule.organization_id for alert_rule in alert_rules.values()],
            sentry_app_ids=list(trigger_actions.values_list("sentry_app_id", flat=True)),
            type="alert-rule-action",
        )

        for trigger, serialized in zip(triggers, serialized_triggers):
            alert_rule_triggers = result[alert_rules[trigger.alert_rule_id]].setdefault(
                "triggers", []
            )
            for action in serialized.get("actions", []):
                install = sentry_app_installations_by_sentry_app_id.get(str(action["sentryAppId"]))
                if install:
                    action["_sentry_app_component"] = install.get("sentry_app_component")
                    action["_sentry_app_installation"] = install.get("sentry_app_installation")
                    action["sentryAppInstallationUuid"] = install.get(
                        "sentry_app_installation"
                    ).get("uuid")
            alert_rule_triggers.append(serialized)

        alert_rule_projects = AlertRule.objects.filter(
            id__in=[item.id for item in item_list]
        ).values_list("id", "snuba_query__subscriptions__project__slug")
        for alert_rule_id, project_slug in alert_rule_projects:
            rule_result = result[alert_rules[alert_rule_id]].setdefault("projects", [])
            rule_result.append(project_slug)

        rule_activities = list(
            AlertRuleActivity.objects.filter(
                alert_rule__in=item_list, type=AlertRuleActivityType.CREATED.value
            )
        )

        user_by_user_id: MutableMapping[int, RpcUser] = {
            user.id: user
            for user in user_service.get_many(
                filter=dict(user_ids=[r.user_id for r in rule_activities if r.user_id is not None])
            )
        }
        for rule_activity in rule_activities:
            rpc_user = user_by_user_id.get(rule_activity.user_id)
            if rpc_user:
                created_by = dict(
                    id=rpc_user.id, name=rpc_user.get_display_name(), email=rpc_user.email
                )
            else:
                created_by = None
            result[alert_rules[rule_activity.alert_rule_id]]["created_by"] = created_by

        owners_by_type = defaultdict(list)
        for item in item_list:
            if item.owner_id is not None:
                owners_by_type[actor_type_to_string(item.owner.type)].append(item.owner_id)

        resolved_actors: dict[str, dict[int | None, int | None]] = {}
        for k, v in ACTOR_TYPES.items():
            actors = Actor.objects.filter(type=v, id__in=owners_by_type[k])
            if k == "team":
                resolved_actors[k] = {actor.id: actor.team_id for actor in actors}
            if k == "user":
                resolved_actors[k] = {actor.id: actor.user_id for actor in actors}

        for alert_rule in alert_rules.values():
            if alert_rule.owner_id:
                owner_type = actor_type_to_string(alert_rule.owner.type)
                if owner_type:
                    if alert_rule.owner_id in resolved_actors[owner_type]:
                        result[alert_rule][
                            "owner"
                        ] = f"{owner_type}:{resolved_actors[owner_type][alert_rule.owner_id]}"

        if "original_alert_rule" in self.expand:
            snapshot_activities = AlertRuleActivity.objects.filter(
                alert_rule__in=item_list,
                type=AlertRuleActivityType.SNAPSHOT.value,
            )
            for activity in snapshot_activities:
                result[alert_rules[activity.alert_rule_id]][
                    "originalAlertRuleId"
                ] = activity.previous_alert_rule_id

        if "latestIncident" in self.expand:
            incident_map = {}
            for incident in Incident.objects.filter(
                id__in=Incident.objects.filter(alert_rule__in=alert_rules)
                .values("alert_rule_id")
                .annotate(incident_id=Max("id"))
                .values("incident_id")
            ):
                incident_map[incident.alert_rule_id] = serialize(incident, user=user)
            for alert_rule in alert_rules.values():
                result[alert_rule]["latestIncident"] = incident_map.get(alert_rule.id, None)
        return result

<<<<<<< HEAD
    def serialize(self, obj, attrs, user, **kwargs) -> AlertRuleSerializerResponse:
=======
    def serialize(
        self, obj: AlertRule, attrs: Mapping[Any, Any], user: User | RpcUser, **kwargs: Any
    ) -> dict[str, Any]:
>>>>>>> 19b9d64f
        from sentry.incidents.endpoints.utils import translate_threshold
        from sentry.incidents.logic import translate_aggregate_field

        env = obj.snuba_query.environment
        # Temporary: Translate aggregate back here from `tags[sentry:user]` to `user` for the frontend.
        aggregate = translate_aggregate_field(obj.snuba_query.aggregate, reverse=True)
        data = {
            "id": str(obj.id),
            "name": obj.name,
            "organizationId": str(obj.organization_id),
            "status": obj.status,
            "queryType": obj.snuba_query.type,
            "dataset": obj.snuba_query.dataset,
            "query": obj.snuba_query.query,
            "aggregate": aggregate,
            "thresholdType": obj.threshold_type,
            "resolveThreshold": translate_threshold(obj, obj.resolve_threshold),
            # TODO: Start having the frontend expect seconds
            "timeWindow": obj.snuba_query.time_window / 60,
            "environment": env.name if env else None,
            # TODO: Start having the frontend expect seconds
            "resolution": obj.snuba_query.resolution / 60,
            "thresholdPeriod": obj.threshold_period,
            "triggers": attrs.get("triggers", []),
            "projects": sorted(attrs.get("projects", [])),
            "includeAllProjects": obj.include_all_projects,
            "owner": attrs.get("owner", None),
            "originalAlertRuleId": attrs.get("originalAlertRuleId", None),
            "comparisonDelta": obj.comparison_delta / 60 if obj.comparison_delta else None,
            "dateModified": obj.date_modified,
            "dateCreated": obj.date_added,
            "createdBy": attrs.get("created_by", None),
        }
        rule_snooze = RuleSnooze.objects.filter(
            Q(user_id=user.id) | Q(user_id=None), alert_rule=obj
        )
        if rule_snooze.exists():
            data["snooze"] = True

        if "latestIncident" in self.expand:
            data["latestIncident"] = attrs.get("latestIncident", None)

        return data


class DetailedAlertRuleSerializer(AlertRuleSerializer):
    def get_attrs(
        self, item_list: Sequence[Any], user: User | RpcUser, **kwargs: Any
    ) -> defaultdict[AlertRule, Any]:
        result = super().get_attrs(item_list, user, **kwargs)
        alert_rules = {item.id: item for item in item_list}
        for alert_rule_id, project_slug in AlertRuleExcludedProjects.objects.filter(
            alert_rule__in=item_list
        ).values_list("alert_rule_id", "project__slug"):
            exclusions = result[alert_rules[alert_rule_id]].setdefault("excluded_projects", [])
            exclusions.append(project_slug)

        query_to_alert_rule = {ar.snuba_query_id: ar for ar in item_list}

        for event_type in SnubaQueryEventType.objects.filter(
            snuba_query_id__in=[item.snuba_query_id for item in item_list]
        ):
            event_types = result[query_to_alert_rule[event_type.snuba_query_id]].setdefault(
                "event_types", []
            )
            event_types.append(SnubaQueryEventType.EventType(event_type.type).name.lower())

        return result

    def serialize(
        self, obj: AlertRule, attrs: Mapping[Any, Any], user: User | RpcUser, **kwargs
    ) -> dict[str, Any]:
        data = super().serialize(obj, attrs, user)
        data["excludedProjects"] = sorted(attrs.get("excluded_projects", []))
        data["eventTypes"] = sorted(attrs.get("event_types", []))
        data["snooze"] = False
        return data


class CombinedRuleSerializer(Serializer):
    def __init__(self, expand: list[str] | None = None):
        self.expand = expand or []

    def get_attrs(
        self, item_list: Sequence[Any], user: User | RpcUser, **kwargs: Any
    ) -> MutableMapping[Any, Any]:
        results = super().get_attrs(item_list, user)

        alert_rules = [x for x in item_list if isinstance(x, AlertRule)]
        incident_map = {}
        if "latestIncident" in self.expand:
            for incident in Incident.objects.filter(id__in=[x.incident_id for x in alert_rules]):  # type: ignore
                incident_map[incident.id] = serialize(incident, user=user)

        serialized_alert_rules = serialize(alert_rules, user=user)
        rules = serialize(
            [x for x in item_list if isinstance(x, Rule)],
            user=user,
            serializer=RuleSerializer(expand=self.expand),
        )

        for item in item_list:
            if isinstance(item, AlertRule):
                alert_rule = serialized_alert_rules.pop(0)
                if "latestIncident" in self.expand:
                    alert_rule["latestIncident"] = incident_map.get(item.incident_id)  # type: ignore
                results[item] = alert_rule
            elif isinstance(item, Rule):
                results[item] = rules.pop(0)

        return results

    def serialize(
        self,
        obj: Rule | AlertRule,
        attrs: Mapping[Any, Any],
        user: User | RpcUser,
        **kwargs: Any,
    ) -> MutableMapping[Any, Any]:
        if isinstance(obj, AlertRule):
            alert_rule_attrs: MutableMapping[Any, Any] = {**attrs}
            alert_rule_attrs["type"] = "alert_rule"
            return alert_rule_attrs
        elif isinstance(obj, Rule):
            rule_attrs: MutableMapping[Any, Any] = {**attrs}
            rule_attrs["type"] = "rule"
            return rule_attrs
        else:
            raise AssertionError(f"Invalid rule to serialize: {type(obj)}")<|MERGE_RESOLUTION|>--- conflicted
+++ resolved
@@ -1,11 +1,7 @@
 from __future__ import annotations
 
 from collections import defaultdict
-<<<<<<< HEAD
-from typing import List, MutableMapping, Optional
-=======
-from typing import Any, Mapping, MutableMapping, Sequence
->>>>>>> 19b9d64f
+from typing import Any, List, Mapping, MutableMapping, Optional, Sequence
 
 from django.db.models import Max, Q, prefetch_related_objects
 from drf_spectacular.utils import extend_schema_serializer
@@ -194,13 +190,9 @@
                 result[alert_rule]["latestIncident"] = incident_map.get(alert_rule.id, None)
         return result
 
-<<<<<<< HEAD
-    def serialize(self, obj, attrs, user, **kwargs) -> AlertRuleSerializerResponse:
-=======
     def serialize(
         self, obj: AlertRule, attrs: Mapping[Any, Any], user: User | RpcUser, **kwargs: Any
-    ) -> dict[str, Any]:
->>>>>>> 19b9d64f
+    ) -> AlertRuleSerializerResponse:
         from sentry.incidents.endpoints.utils import translate_threshold
         from sentry.incidents.logic import translate_aggregate_field
 
