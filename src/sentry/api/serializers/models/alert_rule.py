--- conflicted
+++ resolved
@@ -9,16 +9,12 @@
 )
 from sentry.incidents.logic import translate_aggregate_field
 from sentry.snuba.models import SnubaQueryEventType
-<<<<<<< HEAD
-from sentry.models import Actor, Rule
-=======
 from sentry.models import (
     ACTOR_TYPES,
     actor_type_to_class,
     actor_type_to_string,
     Rule,
 )
->>>>>>> 746acfbf
 from sentry.utils.compat import zip
 from sentry.utils.db import attach_foreignkey
 
@@ -59,13 +55,6 @@
 
             result[alert_rules[rule_activity.alert_rule.id]].update({"created_by": user})
 
-<<<<<<< HEAD
-        owned_items = {item.owner_id: item for item in item_list if item.owner_id is not None}
-        alert_rule_actors = Actor.objects.filter(id__in=[k for k in owned_items.keys()])
-        for actor in alert_rule_actors:
-            actor_tuple = actor.get_actor_tuple()
-            result[owned_items[actor.id]]["owner"] = actor_tuple.get_actor_identifier()
-=======
         resolved_actors = {}
         owners_by_type = defaultdict(list)
         for item in item_list:
@@ -82,7 +71,6 @@
             if alert_rule.owner_id:
                 type = actor_type_to_string(alert_rule.owner.type)
                 result[alert_rule]["owner"] = f"{type}:{resolved_actors[type][alert_rule.owner_id]}"
->>>>>>> 746acfbf
 
         return result
 
