from collections import defaultdict

from django.db.models import prefetch_related_objects

from sentry.api.serializers import Serializer, register, serialize
from sentry.incidents.endpoints.utils import translate_threshold
from sentry.incidents.logic import translate_aggregate_field
from sentry.incidents.models import (
    AlertRule,
    AlertRuleActivity,
    AlertRuleActivityType,
    AlertRuleExcludedProjects,
    AlertRuleTrigger,
    AlertRuleTriggerAction,
    Incident,
)
from sentry.models import (
    ACTOR_TYPES,
    Rule,
    SentryAppInstallation,
    actor_type_to_class,
    actor_type_to_string,
)
from sentry.snuba.models import SnubaQueryEventType
from sentry.utils.compat import zip


@register(AlertRule)
class AlertRuleSerializer(Serializer):
    def __init__(self, expand=None):
        self.expand = expand or []

    def get_attrs(self, item_list, user, **kwargs):
        alert_rules = {item.id: item for item in item_list}
        prefetch_related_objects(item_list, "snuba_query__environment")

        result = defaultdict(dict)
        triggers = AlertRuleTrigger.objects.filter(alert_rule__in=item_list).order_by("label")
        serialized_triggers = serialize(list(triggers), **kwargs)

        trigger_actions = AlertRuleTriggerAction.objects.filter(
            alert_rule_trigger__alert_rule_id__in=alert_rules.keys()
        ).exclude(sentry_app_config__isnull=True, sentry_app_id__isnull=True)

        sentry_app_installations_by_sentry_app_id = (
            SentryAppInstallation.objects.get_related_sentry_app_components(
                organization_ids={
                    alert_rule.organization_id for alert_rule in alert_rules.values()
                },
                sentry_app_ids=trigger_actions.values_list("sentry_app_id", flat=True),
                type="alert-rule-action",
            )
        )

        for trigger, serialized in zip(triggers, serialized_triggers):
            alert_rule_triggers = result[alert_rules[trigger.alert_rule_id]].setdefault(
                "triggers", []
            )
            for action in serialized.get("actions", []):
                install = sentry_app_installations_by_sentry_app_id.get(action.get("sentryAppId"))
                if install:
                    action["_sentry_app_component"] = install.get("sentry_app_component")
                    action["_sentry_app_installation"] = install.get("sentry_app_installation")
<<<<<<< HEAD

=======
                    action["sentryAppInstallationUuid"] = install.get(
                        "sentry_app_installation"
                    ).get("uuid")
>>>>>>> 783116a0
            alert_rule_triggers.append(serialized)

        alert_rule_projects = AlertRule.objects.filter(
            id__in=[item.id for item in item_list]
        ).values_list("id", "snuba_query__subscriptions__project__slug")
        for alert_rule_id, project_slug in alert_rule_projects:
            rule_result = result[alert_rules[alert_rule_id]].setdefault("projects", [])
            rule_result.append(project_slug)

        for rule_activity in AlertRuleActivity.objects.filter(
            alert_rule__in=item_list, type=AlertRuleActivityType.CREATED.value
        ).select_related("alert_rule", "user"):
            if rule_activity.user:
                user = {
                    "id": rule_activity.user.id,
                    "name": rule_activity.user.get_display_name(),
                    "email": rule_activity.user.email,
                }
            else:
                user = None

            result[alert_rules[rule_activity.alert_rule.id]].update({"created_by": user})

        resolved_actors = {}
        owners_by_type = defaultdict(list)
        for item in item_list:
            if item.owner_id is not None:
                owners_by_type[actor_type_to_string(item.owner.type)].append(item.owner_id)

        for k, v in ACTOR_TYPES.items():
            resolved_actors[k] = {
                a.actor_id: a.id
                for a in actor_type_to_class(v).objects.filter(actor_id__in=owners_by_type[k])
            }

        for alert_rule in alert_rules.values():
            if alert_rule.owner_id:
                type = actor_type_to_string(alert_rule.owner.type)
                if alert_rule.owner_id in resolved_actors[type]:
                    result[alert_rule][
                        "owner"
                    ] = f"{type}:{resolved_actors[type][alert_rule.owner_id]}"

        if "original_alert_rule" in self.expand:
            snapshot_activities = AlertRuleActivity.objects.filter(
                alert_rule__in=item_list,
                type=AlertRuleActivityType.SNAPSHOT.value,
            )
            for activity in snapshot_activities:
                result[alert_rules[activity.alert_rule_id]][
                    "originalAlertRuleId"
                ] = activity.previous_alert_rule_id

        return result

    def serialize(self, obj, attrs, user, **kwargs):
        env = obj.snuba_query.environment
        # Temporary: Translate aggregate back here from `tags[sentry:user]` to `user` for the frontend.
        aggregate = translate_aggregate_field(obj.snuba_query.aggregate, reverse=True)
        return {
            "id": str(obj.id),
            "name": obj.name,
            "organizationId": str(obj.organization_id),
            "status": obj.status,
            "dataset": obj.snuba_query.dataset,
            "query": obj.snuba_query.query,
            "aggregate": aggregate,
            "thresholdType": obj.threshold_type,
            "resolveThreshold": translate_threshold(obj, obj.resolve_threshold),
            # TODO: Start having the frontend expect seconds
            "timeWindow": obj.snuba_query.time_window / 60,
            "environment": env.name if env else None,
            # TODO: Start having the frontend expect seconds
            "resolution": obj.snuba_query.resolution / 60,
            "thresholdPeriod": obj.threshold_period,
            "triggers": attrs.get("triggers", []),
            "projects": sorted(attrs.get("projects", [])),
            "includeAllProjects": obj.include_all_projects,
            "owner": attrs.get("owner", None),
            "originalAlertRuleId": attrs.get("originalAlertRuleId", None),
            "comparisonDelta": obj.comparison_delta / 60 if obj.comparison_delta else None,
            "dateModified": obj.date_modified,
            "dateCreated": obj.date_added,
            "createdBy": attrs.get("created_by", None),
        }


class DetailedAlertRuleSerializer(AlertRuleSerializer):
    def get_attrs(self, item_list, user, **kwargs):
        result = super().get_attrs(item_list, user, **kwargs)
        alert_rules = {item.id: item for item in item_list}
        for alert_rule_id, project_slug in AlertRuleExcludedProjects.objects.filter(
            alert_rule__in=item_list
        ).values_list("alert_rule_id", "project__slug"):
            exclusions = result[alert_rules[alert_rule_id]].setdefault("excluded_projects", [])
            exclusions.append(project_slug)

        query_to_alert_rule = {ar.snuba_query_id: ar for ar in item_list}

        for event_type in SnubaQueryEventType.objects.filter(
            snuba_query_id__in=[item.snuba_query_id for item in item_list]
        ):
            event_types = result[query_to_alert_rule[event_type.snuba_query_id]].setdefault(
                "event_types", []
            )
            event_types.append(SnubaQueryEventType.EventType(event_type.type).name.lower())

        return result

    def serialize(self, obj, attrs, user, **kwargs):
        data = super().serialize(obj, attrs, user)
        data["excludedProjects"] = sorted(attrs.get("excluded_projects", []))
        data["eventTypes"] = sorted(attrs.get("event_types", []))
        return data


class CombinedRuleSerializer(Serializer):
    def __init__(self, expand=None):
        self.expand = expand or []

    def get_attrs(self, item_list, user, **kwargs):
        results = super().get_attrs(item_list, user)

        alert_rules = [x for x in item_list if isinstance(x, AlertRule)]
        incident_map = {}
        if "latestIncident" in self.expand:
            for incident in Incident.objects.filter(id__in=[x.incident_id for x in alert_rules]):
                incident_map[incident.id] = serialize(incident, user=user)

        serialized_alert_rules = serialize(alert_rules, user=user)
        rules = serialize([x for x in item_list if isinstance(x, Rule)], user=user)

        for item in item_list:
            if isinstance(item, AlertRule):
                alert_rule = serialized_alert_rules.pop(0)
                if "latestIncident" in self.expand:
                    alert_rule["latestIncident"] = incident_map.get(item.incident_id)
                results[item] = alert_rule
            elif isinstance(item, Rule):
                results[item] = rules.pop(0)

        return results

    def serialize(self, obj, attrs, user, **kwargs):
        if isinstance(obj, AlertRule):
            attrs["type"] = "alert_rule"
            return attrs
        elif isinstance(obj, Rule):
            attrs["type"] = "rule"
            return attrs
        else:
            raise AssertionError(f"Invalid rule to serialize: {type(obj)}")<|MERGE_RESOLUTION|>--- conflicted
+++ resolved
@@ -61,13 +61,9 @@
                 if install:
                     action["_sentry_app_component"] = install.get("sentry_app_component")
                     action["_sentry_app_installation"] = install.get("sentry_app_installation")
-<<<<<<< HEAD
-
-=======
                     action["sentryAppInstallationUuid"] = install.get(
                         "sentry_app_installation"
                     ).get("uuid")
->>>>>>> 783116a0
             alert_rule_triggers.append(serialized)
 
         alert_rule_projects = AlertRule.objects.filter(
