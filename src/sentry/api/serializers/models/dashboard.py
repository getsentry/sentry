--- conflicted
+++ resolved
@@ -7,11 +7,7 @@
 from sentry.api.serializers import Serializer, register, serialize
 from sentry.api.serializers.models.user import UserSerializerResponse
 from sentry.constants import ALL_ACCESS_PROJECTS
-<<<<<<< HEAD
-from sentry.hybridcloud.rpc.filter_query import OpaqueSerializedResponse
-=======
 from sentry.discover.models import DatasetSourcesTypes
->>>>>>> 84e405e4
 from sentry.models.dashboard import Dashboard
 from sentry.models.dashboard_widget import (
     DashboardWidget,
@@ -72,21 +68,6 @@
     unit: str
 
 
-class DashboardWidgetResponse(TypedDict):
-    id: str
-    title: str
-    description: str
-    displayType: str
-    thresholds: ThresholdType
-    interval: str
-    dateCreated: str
-    dashboardId: str
-    queries: list[str]
-    limit: int
-    widgetType: str
-    layout: dict[str, int]
-
-
 @register(DashboardWidget)
 class DashboardWidgetSerializer(Serializer):
     def get_attrs(self, item_list, user, **kwargs):
@@ -106,8 +87,6 @@
         return result
 
     def serialize(self, obj, attrs, user, **kwargs) -> DashboardWidgetResponse:
-<<<<<<< HEAD
-=======
         widget_type = (
             DashboardWidgetTypes.get_type_name(obj.widget_type)
             or DashboardWidgetTypes.TYPE_NAMES[0]
@@ -123,7 +102,6 @@
         ):
             widget_type = DashboardWidgetTypes.get_type_name(obj.discover_widget_split)
 
->>>>>>> 84e405e4
         return {
             "id": str(obj.id),
             "title": obj.title,
@@ -198,7 +176,7 @@
     id: str
     title: str
     dateCreated: str
-    createdBy: list[OpaqueSerializedResponse]
+    createdBy: UserSerializerResponse
     widgetDisplay: list[str]
     widgetPreview: list[dict[str, str]]
 
@@ -263,26 +241,11 @@
         return data
 
 
-<<<<<<< HEAD
-class DashboardFilters(TypedDict):
-    release: list[str]
-
-
-class DashboardDetailsResponse(TypedDict):
-    id: str
-    title: str
-    dateCreated: str
-    createdBy: OpaqueSerializedResponse
-    widgets: list[DashboardWidgetResponse]
-    projects: list[int]
-    filters: DashboardFilters
-=======
 class DashboardFilters(TypedDict, total=False):
     release: list[str]
 
 
 class DashboardDetailsResponseOptional(TypedDict, total=False):
->>>>>>> 84e405e4
     environment: list[str]
     period: str
     utc: str
@@ -291,11 +254,6 @@
     end: str
 
 
-<<<<<<< HEAD
-@register(Dashboard)
-class DashboardDetailsModelSerializer(Serializer):
-    def get_attrs(self, item_list, user):
-=======
 class DashboardDetailsResponse(DashboardDetailsResponseOptional):
     id: str
     title: str
@@ -309,7 +267,6 @@
 @register(Dashboard)
 class DashboardDetailsModelSerializer(Serializer):
     def get_attrs(self, item_list, user, **kwargs):
->>>>>>> 84e405e4
         result = {}
 
         widgets = serialize(
