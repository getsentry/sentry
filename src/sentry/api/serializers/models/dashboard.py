--- conflicted
+++ resolved
@@ -8,7 +8,6 @@
 from sentry.api.serializers.models.user import UserSerializerResponse
 from sentry.constants import ALL_ACCESS_PROJECTS
 from sentry.discover.models import DatasetSourcesTypes
-from sentry.hybridcloud.rpc.filter_query import OpaqueSerializedResponse
 from sentry.models.dashboard import Dashboard
 from sentry.models.dashboard_widget import (
     DashboardWidget,
@@ -172,11 +171,7 @@
     id: str
     title: str
     dateCreated: str
-<<<<<<< HEAD
-    createdBy: list[OpaqueSerializedResponse]
-=======
     createdBy: UserSerializerResponse
->>>>>>> 383a9c31
     widgetDisplay: list[str]
     widgetPreview: list[dict[str, str]]
 
