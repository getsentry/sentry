--- conflicted
+++ resolved
@@ -64,23 +64,14 @@
         if obj.description:
             d["description"] = six.text_type(obj.description)
 
-<<<<<<< HEAD
-
-        d["features"] = list(set(f.featureGate.value for f in obj.features))
-=======
         d["features"] = list(set(f.featureGate.value for f in obj.feature_descriptions))
->>>>>>> 46f4273b
 
         d["featureDescriptions"] = [
             {
                 "description": f.description.strip(),
                 "featureGate": obj.feature_flag_name(f.featureGate.value),
             }
-<<<<<<< HEAD
-            for f in obj.features
-=======
             for f in obj.feature_descriptions
->>>>>>> 46f4273b
         ]
 
         if obj.resource_links:
