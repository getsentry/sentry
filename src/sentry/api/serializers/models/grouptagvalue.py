from __future__ import absolute_import

import six

<<<<<<< HEAD
from django.db.models import Q
from six.moves import reduce

from sentry import tagstore
from sentry.api.serializers import Serializer, register
from sentry.models import GroupTagValue, TagValue


def parse_user_tag(value):
    lookup, value = value.split(':', 1)
    if lookup == 'id':
        lookup = 'ident'
    elif lookup == 'ip':
        lookup = 'ip_address'
    elif lookup not in ('email', 'ip_address', 'username'):
        raise ValueError('{} is not a valid user attribute'.format(lookup))
    return {lookup: value}
=======
from sentry.api.serializers import Serializer, register
from sentry.models import GroupTagValue, Release, TagKey
>>>>>>> f485905a


@register(GroupTagValue)
class GroupTagValueSerializer(Serializer):
    def get_attrs(self, item_list, user):
        result = {}
        for item in item_list:
            label = item.value
            if item.key == 'sentry:user':
                if item.value.startswith('id:'):
                    label = item.value[len('id:'):]
                elif item.value.startswith('email:'):
                    label = item.value[len('email:'):]
                elif item.value.startswith('username:'):
                    label = item.value[len('username:'):]
                elif item.value.startswith('ip:'):
                    label = item.value[len('ip:'):]
            elif item.key == 'sentry:release':
                label = Release.get_display_version(item.value)

            result[item] = {
                'name': label,
            }

        return result

    def serialize(self, obj, attrs, user):
        return {
            'id': six.text_type(obj.id),
            'name': attrs['name'],
            'key': tagstore.get_standardized_key(obj.key),
            'value': obj.value,
            'count': obj.times_seen,
            'lastSeen': obj.last_seen,
            'firstSeen': obj.first_seen,
        }<|MERGE_RESOLUTION|>--- conflicted
+++ resolved
@@ -2,28 +2,9 @@
 
 import six
 
-<<<<<<< HEAD
-from django.db.models import Q
-from six.moves import reduce
-
 from sentry import tagstore
 from sentry.api.serializers import Serializer, register
-from sentry.models import GroupTagValue, TagValue
-
-
-def parse_user_tag(value):
-    lookup, value = value.split(':', 1)
-    if lookup == 'id':
-        lookup = 'ident'
-    elif lookup == 'ip':
-        lookup = 'ip_address'
-    elif lookup not in ('email', 'ip_address', 'username'):
-        raise ValueError('{} is not a valid user attribute'.format(lookup))
-    return {lookup: value}
-=======
-from sentry.api.serializers import Serializer, register
-from sentry.models import GroupTagValue, Release, TagKey
->>>>>>> f485905a
+from sentry.models import GroupTagValue, Release
 
 
 @register(GroupTagValue)
