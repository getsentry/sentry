from __future__ import absolute_import, print_function

import functools
import itertools
from collections import defaultdict
from datetime import datetime, timedelta

import six
import pytz
import logging

from django.conf import settings
from django.db.models import Min, Q
from django.utils import timezone

import sentry_sdk

from sentry import tagstore, tsdb, features
from sentry.app import env
from sentry.api.event_search import convert_search_filter_to_snuba_query
from sentry.api.serializers import Serializer, register, serialize
from sentry.api.serializers.models.actor import ActorSerializer
from sentry.api.fields.actor import Actor
from sentry.auth.superuser import is_active_superuser
from sentry.constants import LOG_LEVELS, StatsPeriod
from sentry.models import (
    ApiToken,
    Commit,
    Environment,
    Group,
    GroupAssignee,
    GroupBookmark,
    GroupEnvironment,
    GroupInbox,
    GroupLink,
    GroupMeta,
    GroupResolution,
    GroupSeen,
    GroupSnooze,
    GroupShare,
    GroupStatus,
    GroupSubscription,
    GroupSubscriptionReason,
    Integration,
    SentryAppInstallationToken,
    User,
    UserOption,
    UserOptionValue,
    Organization,
)
from sentry.tagstore.snuba.backend import fix_tag_value_data
from sentry.tsdb.snuba import SnubaTSDB
from sentry.utils import snuba
from sentry.utils.db import attach_foreignkey
from sentry.utils.safe import safe_execute
from sentry.utils.compat import map, zip
from sentry.utils.snuba import Dataset, raw_query

SUBSCRIPTION_REASON_MAP = {
    GroupSubscriptionReason.comment: "commented",
    GroupSubscriptionReason.assigned: "assigned",
    GroupSubscriptionReason.bookmark: "bookmarked",
    GroupSubscriptionReason.status_change: "changed_status",
    GroupSubscriptionReason.mentioned: "mentioned",
}


disabled = object()


# TODO(jess): remove when snuba is primary backend
snuba_tsdb = SnubaTSDB(**settings.SENTRY_TSDB_OPTIONS)


logger = logging.getLogger(__name__)


def merge_list_dictionaries(dict1, dict2):
    for key, val in six.iteritems(dict2):
        dict1.setdefault(key, []).extend(val)


class GroupSerializerBase(Serializer):
    def _get_seen_stats(self, item_list, user):
        """
        Returns a dictionary keyed by item that includes:
            - times_seen
            - first_seen
            - last_seen
            - user_count
        """
        raise NotImplementedError

    @staticmethod
    def _get_start_from_seen_stats(seen_stats):
        # Try to figure out what is a reasonable time frame to look into stats,
        # based on a given "seen stats".  We try to pick a day prior to the earliest last seen,
        # but it has to be at least 14 days, and not more than 90 days ago.
        # Fallback to the 30 days ago if we are not able to calculate the value.
        last_seen = None
        for item in seen_stats.values():
            if last_seen is None or (item["last_seen"] and last_seen > item["last_seen"]):
                last_seen = item["last_seen"]

        if last_seen is None:
            return datetime.now(pytz.utc) - timedelta(days=30)

        return max(
            min(last_seen - timedelta(days=1), datetime.now(pytz.utc) - timedelta(days=14)),
            datetime.now(pytz.utc) - timedelta(days=90),
        )

    def _get_group_snuba_stats(self, item_list, seen_stats):
        start = self._get_start_from_seen_stats(seen_stats)

        filter_keys = {}
        for item in item_list:
            filter_keys.setdefault("project_id", []).append(item.project_id)
            filter_keys.setdefault("group_id", []).append(item.id)

        rv = raw_query(
            dataset=Dataset.Events,
            selected_columns=[
                "group_id",
                [
                    "argMax",
                    [["has", ["exception_stacks.mechanism_handled", 0]], "timestamp"],
                    "unhandled",
                ],
            ],
            groupby=["group_id"],
            filter_keys=filter_keys,
            start=start,
            referrer="group.unhandled-flag",
        )

        return dict((x["group_id"], {"unhandled": x["unhandled"]}) for x in rv["data"])

    def _get_subscriptions(self, item_list, user):
        """
        Returns a mapping of group IDs to a two-tuple of (subscribed: bool,
        subscription: GroupSubscription or None) for the provided user and
        groups.
        """
        if not item_list:
            return {}

        # Collect all of the projects to look up, and keep a set of groups that
        # are part of that project. (Note that the common -- but not only --
        # case here is that all groups are part of the same project.)
        projects = defaultdict(set)
        for group in item_list:
            projects[group.project].add(group)

        # Fetch the options for each project -- we'll need this to identify if
        # a user has totally disabled workflow notifications for a project.
        # NOTE: This doesn't use `values_list` because that bypasses field
        # value decoding, so the `value` field would not be unpickled.
        options = {
            option.project_id: option.value
            for option in UserOption.objects.filter(
                Q(project__in=projects.keys()) | Q(project__isnull=True),
                user=user,
                key="workflow:notifications",
            )
        }

        # If there is a subscription record associated with the group, we can
        # just use that to know if a user is subscribed or not, as long as
        # notifications aren't disabled for the project.
        subscriptions = {
            subscription.group_id: subscription
            for subscription in GroupSubscription.objects.filter(
                group__in=list(
                    itertools.chain.from_iterable(
                        map(
                            lambda project__groups: project__groups[1]
                            if not options.get(project__groups[0].id, options.get(None))
                            == UserOptionValue.no_conversations
                            else [],
                            projects.items(),
                        )
                    )
                ),
                user=user,
            )
        }

        # This is the user's default value for any projects that don't have
        # the option value specifically recorded. (The default
        # "participating_only" value is convention.)
        global_default_workflow_option = options.get(None, UserOptionValue.participating_only)

        results = {}
        for project, groups in projects.items():
            project_default_workflow_option = options.get(
                project.id, global_default_workflow_option
            )
            for group in groups:
                subscription = subscriptions.get(group.id)
                if subscription is not None:
                    results[group.id] = (subscription.is_active, subscription)
                else:
                    results[group.id] = (
                        (project_default_workflow_option == UserOptionValue.all_conversations, None)
                        if project_default_workflow_option != UserOptionValue.no_conversations
                        else disabled
                    )

        return results

    def get_attrs(self, item_list, user):
        from sentry.plugins.base import plugins
        from sentry.integrations import IntegrationFeatures
        from sentry.models import PlatformExternalIssue

        GroupMeta.objects.populate_cache(item_list)

        attach_foreignkey(item_list, Group.project)

        if user.is_authenticated() and item_list:
            bookmarks = set(
                GroupBookmark.objects.filter(user=user, group__in=item_list).values_list(
                    "group_id", flat=True
                )
            )
            seen_groups = dict(
                GroupSeen.objects.filter(user=user, group__in=item_list).values_list(
                    "group_id", "last_seen"
                )
            )
            subscriptions = self._get_subscriptions(item_list, user)
        else:
            bookmarks = set()
            seen_groups = {}
            subscriptions = defaultdict(lambda: (False, None))

        assignees = {
            a.group_id: a.assigned_actor()
            for a in GroupAssignee.objects.filter(group__in=item_list)
        }
        resolved_assignees = Actor.resolve_dict(assignees)

        ignore_items = {g.group_id: g for g in GroupSnooze.objects.filter(group__in=item_list)}

        resolved_item_list = [i for i in item_list if i.status == GroupStatus.RESOLVED]
        if resolved_item_list:
            release_resolutions = {
                i[0]: i[1:]
                for i in GroupResolution.objects.filter(group__in=resolved_item_list).values_list(
                    "group", "type", "release__version", "actor_id"
                )
            }

            # due to our laziness, and django's inability to do a reasonable join here
            # we end up with two queries
            commit_results = list(
                Commit.objects.extra(
                    select={"group_id": "sentry_grouplink.group_id"},
                    tables=["sentry_grouplink"],
                    where=[
                        "sentry_grouplink.linked_id = sentry_commit.id",
                        "sentry_grouplink.group_id IN ({})".format(
                            ", ".join(six.text_type(i.id) for i in resolved_item_list)
                        ),
                        "sentry_grouplink.linked_type = %s",
                        "sentry_grouplink.relationship = %s",
                    ],
                    params=[int(GroupLink.LinkedType.commit), int(GroupLink.Relationship.resolves)],
                )
            )
            commit_resolutions = {
                i.group_id: d for i, d in zip(commit_results, serialize(commit_results, user))
            }
        else:
            release_resolutions = {}
            commit_resolutions = {}

        actor_ids = set(r[-1] for r in six.itervalues(release_resolutions))
        actor_ids.update(r.actor_id for r in six.itervalues(ignore_items))
        if actor_ids:
            users = list(User.objects.filter(id__in=actor_ids, is_active=True))
            actors = {u.id: d for u, d in zip(users, serialize(users, user))}
        else:
            actors = {}

        share_ids = dict(
            GroupShare.objects.filter(group__in=item_list).values_list("group_id", "uuid")
        )

        result = {}

        seen_stats = self._get_seen_stats(item_list, user)

        annotations_by_group_id = defaultdict(list)

        organization_id_list = list(set(item.project.organization_id for item in item_list))
        # if no groups, then we can't proceed but this seems to be a valid use case
        if not item_list:
            return {}
        if len(organization_id_list) > 1:
            # this should never happen but if it does we should know about it
            logger.warn(
                u"Found multiple organizations for groups: %s, with orgs: %s"
                % ([item.id for item in item_list], organization_id_list)
            )

        # should only have 1 org at this point
        organization_id = organization_id_list[0]
        organization = Organization.objects.get_from_cache(id=organization_id)

        has_unhandled_flag = features.has(
            "organizations:unhandled-issue-flag", organization, actor=user
        )

        # find all the integration installs that have issue tracking
        for integration in Integration.objects.filter(organizations=organization_id):
            if not (
                integration.has_feature(IntegrationFeatures.ISSUE_BASIC)
                or integration.has_feature(IntegrationFeatures.ISSUE_SYNC)
            ):
                continue

            install = integration.get_installation(organization_id)
            local_annotations_by_group_id = (
                safe_execute(
                    install.get_annotations_for_group_list,
                    group_list=item_list,
                    _with_transaction=False,
                )
                or {}
            )
            merge_list_dictionaries(annotations_by_group_id, local_annotations_by_group_id)

        # find the external issues for sentry apps and add them in
        local_annotations_by_group_id = (
            safe_execute(
                PlatformExternalIssue.get_annotations_for_group_list,
                group_list=item_list,
                _with_transaction=False,
            )
            or {}
        )
        merge_list_dictionaries(annotations_by_group_id, local_annotations_by_group_id)

        snuba_stats = {}
        if has_unhandled_flag:
            snuba_stats = self._get_group_snuba_stats(item_list, seen_stats)

        for item in item_list:
            active_date = item.active_at or item.first_seen

            annotations = []
            annotations.extend(annotations_by_group_id[item.id])

            # add the annotations for plugins
            # note that the model GroupMeta where all the information is stored is already cached at the top of this function
            # so these for loops doesn't make a bunch of queries
            for plugin in plugins.for_project(project=item.project, version=1):
                safe_execute(plugin.tags, None, item, annotations, _with_transaction=False)
            for plugin in plugins.for_project(project=item.project, version=2):
                annotations.extend(
                    safe_execute(plugin.get_annotations, group=item, _with_transaction=False) or ()
                )

            resolution_actor = None
            resolution_type = None
            resolution = release_resolutions.get(item.id)
            if resolution:
                resolution_type = "release"
                resolution_actor = actors.get(resolution[-1])
            if not resolution:
                resolution = commit_resolutions.get(item.id)
                if resolution:
                    resolution_type = "commit"

            ignore_item = ignore_items.get(item.id)
            if ignore_item:
                ignore_actor = actors.get(ignore_item.actor_id)
            else:
                ignore_actor = None

            result[item] = {
                "assigned_to": resolved_assignees.get(item.id),
                "is_bookmarked": item.id in bookmarks,
                "subscription": subscriptions[item.id],
                "has_seen": seen_groups.get(item.id, active_date) > active_date,
                "annotations": annotations,
                "ignore_until": ignore_item,
                "ignore_actor": ignore_actor,
                "resolution": resolution,
                "resolution_type": resolution_type,
                "resolution_actor": resolution_actor,
                "share_id": share_ids.get(item.id),
            }

            if has_unhandled_flag:
                result[item]["is_unhandled"] = bool(snuba_stats.get(item.id, {}).get("unhandled"))

            result[item].update(seen_stats.get(item, {}))
        return result

    def _get_status(self, attrs, obj):
        status = obj.status
        status_details = {}
        if attrs["ignore_until"]:
            snooze = attrs["ignore_until"]
            if snooze.is_valid(group=obj):
                # counts return the delta remaining when window is not set
                status_details.update(
                    {
                        "ignoreCount": (
                            snooze.count - (obj.times_seen - snooze.state["times_seen"])
                            if snooze.count and not snooze.window
                            else snooze.count
                        ),
                        "ignoreUntil": snooze.until,
                        "ignoreUserCount": (
                            snooze.user_count - (attrs["user_count"] - snooze.state["users_seen"])
                            if snooze.user_count and not snooze.user_window
                            else snooze.user_count
                        ),
                        "ignoreUserWindow": snooze.user_window,
                        "ignoreWindow": snooze.window,
                        "actor": attrs["ignore_actor"],
                    }
                )
            else:
                status = GroupStatus.UNRESOLVED
        if status == GroupStatus.UNRESOLVED and obj.is_over_resolve_age():
            status = GroupStatus.RESOLVED
            status_details["autoResolved"] = True
        if status == GroupStatus.RESOLVED:
            status_label = "resolved"
            if attrs["resolution_type"] == "release":
                res_type, res_version, _ = attrs["resolution"]
                if res_type in (GroupResolution.Type.in_next_release, None):
                    status_details["inNextRelease"] = True
                elif res_type == GroupResolution.Type.in_release:
                    status_details["inRelease"] = res_version
                status_details["actor"] = attrs["resolution_actor"]
            elif attrs["resolution_type"] == "commit":
                status_details["inCommit"] = attrs["resolution"]
        elif status == GroupStatus.IGNORED:
            status_label = "ignored"
        elif status in [GroupStatus.PENDING_DELETION, GroupStatus.DELETION_IN_PROGRESS]:
            status_label = "pending_deletion"
        elif status == GroupStatus.PENDING_MERGE:
            status_label = "pending_merge"
        else:
            status_label = "unresolved"
        return status_details, status_label

    def _get_permalink(self, obj, user):
        # If user is not logged in and member of the organization,
        # do not return the permalink which contains private information i.e. org name.
        request = env.request
        is_superuser = request and is_active_superuser(request) and request.user == user

        # If user is a sentry_app then it's a proxy user meaning we can't do a org lookup via `get_orgs()`
        # because the user isn't an org member. Instead we can use the auth token and the installation
        # it's associated with to find out what organization the token has access to.
        is_valid_sentryapp = False
        if (
            request
            and getattr(request.user, "is_sentry_app", False)
            and isinstance(request.auth, ApiToken)
        ):
            is_valid_sentryapp = SentryAppInstallationToken.has_organization_access(
                request.auth, obj.organization
            )

        if (
            is_superuser
            or is_valid_sentryapp
            or (user.is_authenticated() and user.get_orgs().filter(id=obj.organization.id).exists())
        ):
            with sentry_sdk.start_span(op="GroupSerializerBase.serialize.permalink.build"):
                return obj.get_absolute_url()
        else:
            return None

    def _get_subscription(self, attrs):
        subscription_details = None
        if attrs["subscription"] is not disabled:
            is_subscribed, subscription = attrs["subscription"]
            if subscription is not None and subscription.is_active:
                subscription_details = {
                    "reason": SUBSCRIPTION_REASON_MAP.get(subscription.reason, "unknown")
                }
        else:
            is_subscribed = False
            subscription_details = {"disabled": True}
        return is_subscribed, subscription_details

    def serialize(self, obj, attrs, user):
        status_details, status_label = self._get_status(attrs, obj)
        permalink = self._get_permalink(obj, user)
        is_subscribed, subscription_details = self._get_subscription(attrs)
        share_id = attrs["share_id"]
        group_dict = {
            "id": six.text_type(obj.id),
            "shareId": share_id,
            "shortId": obj.qualified_short_id,
            "title": obj.title,
            "culprit": obj.culprit,
            "permalink": permalink,
            "logger": obj.logger or None,
            "level": LOG_LEVELS.get(obj.level, "unknown"),
            "status": status_label,
            "statusDetails": status_details,
            "isPublic": share_id is not None,
            "platform": obj.platform,
            "project": {
                "id": six.text_type(obj.project.id),
                "name": obj.project.name,
                "slug": obj.project.slug,
                "platform": obj.project.platform,
            },
            "type": obj.get_event_type(),
            "metadata": obj.get_event_metadata(),
            "numComments": obj.num_comments,
            "assignedTo": serialize(attrs["assigned_to"], user, ActorSerializer()),
            "isBookmarked": attrs["is_bookmarked"],
            "isSubscribed": is_subscribed,
            "subscriptionDetails": subscription_details,
            "hasSeen": attrs["has_seen"],
            "annotations": attrs["annotations"],
        }

        # This attribute is currently feature gated
        if "is_unhandled" in attrs:
            group_dict["isUnhandled"] = attrs["is_unhandled"]

        group_dict.update(self._convert_seen_stats(attrs))
        return group_dict

    def _convert_seen_stats(self, stats):
        return {
            "count": six.text_type(stats["times_seen"]),
            "userCount": stats["user_count"],
            "firstSeen": stats["first_seen"],
            "lastSeen": stats["last_seen"],
        }


@register(Group)
class GroupSerializer(GroupSerializerBase):
    def __init__(self, environment_func=None):
        self.environment_func = environment_func if environment_func is not None else lambda: None

    def _get_seen_stats(self, item_list, user):
        try:
            environment = self.environment_func()
        except Environment.DoesNotExist:
            user_counts = {}
            first_seen = {}
            last_seen = {}
            times_seen = {}
        else:
            project_id = item_list[0].project_id
            item_ids = [g.id for g in item_list]
            user_counts = tagstore.get_groups_user_counts(
                [project_id], item_ids, environment_ids=environment and [environment.id]
            )
            first_seen = {}
            last_seen = {}
            times_seen = {}
            if environment is not None:
                environment_tagvalues = tagstore.get_group_list_tag_value(
                    [project_id], item_ids, [environment.id], "environment", environment.name
                )
                for item_id, value in environment_tagvalues.items():
                    first_seen[item_id] = value.first_seen
                    last_seen[item_id] = value.last_seen
                    times_seen[item_id] = value.times_seen
            else:
                for item in item_list:
                    first_seen[item.id] = item.first_seen
                    last_seen[item.id] = item.last_seen
                    times_seen[item.id] = item.times_seen

        attrs = {}
        for item in item_list:
            attrs[item] = {
                "times_seen": times_seen.get(item.id, 0),
                "first_seen": first_seen.get(item.id),  # TODO: missing?
                "last_seen": last_seen.get(item.id),
                "user_count": user_counts.get(item.id, 0),
            }

        return attrs


class GroupStatsMixin(object):
    STATS_PERIOD_CHOICES = {
        "14d": StatsPeriod(14, timedelta(hours=24)),
        "24h": StatsPeriod(24, timedelta(hours=1)),
    }

    CUSTOM_ROLLUP_CHOICES = {
        "1h": timedelta(hours=1).total_seconds(),
        "2h": timedelta(hours=2).total_seconds(),
        "3h": timedelta(hours=3).total_seconds(),
        "6h": timedelta(hours=6).total_seconds(),
        "12h": timedelta(hours=12).total_seconds(),
        "24h": timedelta(hours=24).total_seconds(),
    }

    CUSTOM_SEGMENTS = 29  # for 30 segments use 1/29th intervals
    CUSTOM_SEGMENTS_12H = 35  # for 12h 36 segments, otherwise 15-16-17 bars is too few
    CUSTOM_ROLLUP_6H = timedelta(hours=6).total_seconds()  # rollups should be increments of 6hs

    def query_tsdb(self, group_ids, query_params):
        raise NotImplementedError

    def get_stats(self, item_list, user, **kwargs):
        if self.stats_period:
            # we need to compute stats at 1d (1h resolution), and 14d or a custom given period
            group_ids = [g.id for g in item_list]

            if self.stats_period == "auto":
                total_period = (self.stats_period_end - self.stats_period_start).total_seconds()
                if total_period < timedelta(hours=24).total_seconds():
                    rollup = total_period / self.CUSTOM_SEGMENTS
                elif total_period < self.CUSTOM_SEGMENTS * self.CUSTOM_ROLLUP_CHOICES["1h"]:
                    rollup = self.CUSTOM_ROLLUP_CHOICES["1h"]
                elif total_period < self.CUSTOM_SEGMENTS * self.CUSTOM_ROLLUP_CHOICES["2h"]:
                    rollup = self.CUSTOM_ROLLUP_CHOICES["2h"]
                elif total_period < self.CUSTOM_SEGMENTS * self.CUSTOM_ROLLUP_CHOICES["3h"]:
                    rollup = self.CUSTOM_ROLLUP_CHOICES["3h"]
                elif total_period < self.CUSTOM_SEGMENTS * self.CUSTOM_ROLLUP_CHOICES["6h"]:
                    rollup = self.CUSTOM_ROLLUP_CHOICES["6h"]
                elif (
                    total_period < self.CUSTOM_SEGMENTS_12H * self.CUSTOM_ROLLUP_CHOICES["12h"]
                ):  # 36 segments is ok
                    rollup = self.CUSTOM_ROLLUP_CHOICES["12h"]
                elif total_period < self.CUSTOM_SEGMENTS * self.CUSTOM_ROLLUP_CHOICES["24h"]:
                    rollup = self.CUSTOM_ROLLUP_CHOICES["24h"]
                else:
                    delta_day = self.CUSTOM_ROLLUP_CHOICES["24h"]
                    rollup = round(total_period / (self.CUSTOM_SEGMENTS * delta_day)) * delta_day

                query_params = {
                    "start": self.stats_period_start,
                    "end": self.stats_period_end,
                    "rollup": int(rollup),
                }
            else:
                segments, interval = self.STATS_PERIOD_CHOICES[self.stats_period]
                now = timezone.now()
                query_params = {
                    "start": now - ((segments - 1) * interval),
                    "end": now,
                    "rollup": int(interval.total_seconds()),
                }

            return self.query_tsdb(group_ids, query_params, **kwargs)


class StreamGroupSerializer(GroupSerializer, GroupStatsMixin):
    def __init__(
        self,
        environment_func=None,
        stats_period=None,
        stats_period_start=None,
        stats_period_end=None,
        matching_event_id=None,
        matching_event_environment=None,
    ):
        super(StreamGroupSerializer, self).__init__(environment_func)

        if stats_period is not None:
            assert stats_period in self.STATS_PERIOD_CHOICES or stats_period == "auto"

        self.stats_period = stats_period
        self.stats_period_start = stats_period_start
        self.stats_period_end = stats_period_end
        self.matching_event_id = matching_event_id
        self.matching_event_environment = matching_event_environment

    def query_tsdb(self, group_ids, query_params, **kwargs):
        try:
            environment = self.environment_func()
        except Environment.DoesNotExist:
            stats = {key: tsdb.make_series(0, **query_params) for key in group_ids}
        else:
            stats = tsdb.get_range(
                model=tsdb.models.group,
                keys=group_ids,
                environment_ids=environment and [environment.id],
                **query_params
            )

        return stats

    def get_attrs(self, item_list, user):
        attrs = super(StreamGroupSerializer, self).get_attrs(item_list, user)

        if self.stats_period:
            stats = self.get_stats(item_list, user)
            for item in item_list:
                attrs[item].update({"stats": stats[item.id]})

        return attrs

    def serialize(self, obj, attrs, user):
        result = super(StreamGroupSerializer, self).serialize(obj, attrs, user)

        if self.stats_period:
            result["stats"] = {self.stats_period: attrs["stats"]}

        if self.matching_event_id:
            result["matchingEventId"] = self.matching_event_id

        if self.matching_event_environment:
            result["matchingEventEnvironment"] = self.matching_event_environment

        return result


class TagBasedStreamGroupSerializer(StreamGroupSerializer):
    def __init__(self, tags, **kwargs):
        super(TagBasedStreamGroupSerializer, self).__init__(**kwargs)
        self.tags = tags

    def serialize(self, obj, attrs, user):
        result = super(TagBasedStreamGroupSerializer, self).serialize(obj, attrs, user)
        result["tagLastSeen"] = self.tags[obj.id].last_seen
        result["tagFirstSeen"] = self.tags[obj.id].first_seen
        return result


class SharedGroupSerializer(GroupSerializer):
    def serialize(self, obj, attrs, user):
        result = super(SharedGroupSerializer, self).serialize(obj, attrs, user)
        del result["annotations"]
        return result


class GroupSerializerSnuba(GroupSerializerBase):
    skip_snuba_fields = {
        "query",
        "status",
        "bookmarked_by",
        "assigned_to",
        "unassigned",
        "subscribed_by",
        "active_at",
        "first_release",
        "first_seen",
        "last_seen",
        "times_seen",
        "date",  # We merge this with start/end, so don't want to include it as its own
        # condition
    }

    def __init__(self, environment_ids=None, start=None, end=None, search_filters=None):
        from sentry.search.snuba.executors import get_search_filter

        self.environment_ids = environment_ids

        # XXX: We copy this logic from `PostgresSnubaQueryExecutor.query`. Ideally we
        # should try and encapsulate this logic, but if you're changing this, change it
        # there as well.
        self.start = None
        start_params = [_f for _f in [start, get_search_filter(search_filters, "date", ">")] if _f]
        if start_params:
            self.start = max([_f for _f in start_params if _f])

        self.end = None
        end_params = [_f for _f in [end, get_search_filter(search_filters, "date", "<")] if _f]
        if end_params:
            self.end = min(end_params)

        self.conditions = (
            [
                convert_search_filter_to_snuba_query(search_filter)
                for search_filter in search_filters
                if search_filter.key.name not in self.skip_snuba_fields
            ]
            if search_filters is not None
            else []
        )

    def _execute_seen_stats_query(
        self, item_list, start=None, end=None, conditions=None, environment_ids=None
    ):
        project_ids = list(set([item.project_id for item in item_list]))
        group_ids = [item.id for item in item_list]
        aggregations = [
            ["count()", "", "times_seen"],
            ["min", "timestamp", "first_seen"],
            ["max", "timestamp", "last_seen"],
            ["uniq", "tags[sentry:user]", "count"],
        ]
        filters = {"project_id": project_ids, "group_id": group_ids}
        if self.environment_ids:
            filters["environment"] = self.environment_ids
        result = snuba.aliased_query(
            dataset=snuba.Dataset.Events,
            start=start,
            end=end,
            groupby=["group_id"],
            conditions=conditions,
            filter_keys=filters,
            aggregations=aggregations,
            referrer="serializers.GroupSerializerSnuba._execute_seen_stats_query",
        )
        seen_data = {
            issue["group_id"]: fix_tag_value_data(
                dict(filter(lambda key: key[0] != "group_id", six.iteritems(issue)))
            )
            for issue in result["data"]
        }
        user_counts = {item_id: value["count"] for item_id, value in seen_data.items()}
        last_seen = {item_id: value["last_seen"] for item_id, value in seen_data.items()}
        if start or end or conditions:
            first_seen = {item_id: value["first_seen"] for item_id, value in seen_data.items()}
            times_seen = {item_id: value["times_seen"] for item_id, value in seen_data.items()}
        else:
            if environment_ids:
                first_seen = {
                    ge["group_id"]: ge["first_seen__min"]
                    for ge in GroupEnvironment.objects.filter(
                        group_id__in=[item.id for item in item_list],
                        environment_id__in=environment_ids,
                    )
                    .values("group_id")
                    .annotate(Min("first_seen"))
                }
            else:
                first_seen = {item.id: item.first_seen for item in item_list}
            times_seen = {item.id: item.times_seen for item in item_list}

        attrs = {}
        for item in item_list:
            attrs[item] = {
                "times_seen": times_seen.get(item.id, 0),
                "first_seen": first_seen.get(item.id),
                "last_seen": last_seen.get(item.id),
                "user_count": user_counts.get(item.id, 0),
            }
        return attrs

    def _get_seen_stats(self, item_list, user):
        return self._execute_seen_stats_query(
            item_list=item_list,
            start=self.start,
            end=self.end,
            conditions=self.conditions,
            environment_ids=self.environment_ids,
        )


class StreamGroupSerializerSnuba(GroupSerializerSnuba, GroupStatsMixin):
    def __init__(
        self,
        environment_ids=None,
        stats_period=None,
        stats_period_start=None,
        stats_period_end=None,
        matching_event_id=None,
        start=None,
        end=None,
        search_filters=None,
        has_dynamic_issue_counts=False,
<<<<<<< HEAD
        has_inbox=False,
=======
        include_inbox=False,
>>>>>>> 58f91765
    ):
        super(StreamGroupSerializerSnuba, self).__init__(
            environment_ids, start, end, search_filters
        )

        if stats_period is not None:
            assert stats_period in self.STATS_PERIOD_CHOICES or (
                stats_period == "auto" and stats_period_start and stats_period_end
            )

        self.stats_period = stats_period
        self.stats_period_start = stats_period_start
        self.stats_period_end = stats_period_end
        self.matching_event_id = matching_event_id
        self.has_dynamic_issue_counts = has_dynamic_issue_counts
<<<<<<< HEAD
        self.has_inbox = has_inbox
=======
        self.include_inbox = include_inbox
>>>>>>> 58f91765

    def _get_seen_stats(self, item_list, user):
        partial_execute_seen_stats_query = functools.partial(
            self._execute_seen_stats_query,
            item_list=item_list,
            environment_ids=self.environment_ids,
            start=self.start,
            end=self.end,
        )
        time_range_result = partial_execute_seen_stats_query()
        if self.has_dynamic_issue_counts:
            filtered_result = (
                partial_execute_seen_stats_query(conditions=self.conditions)
                if self.conditions
                else None
            )
            lifetime_result = (
                partial_execute_seen_stats_query(start=None, end=None)
                if self.start or self.end
                else time_range_result
            )
            for item in item_list:
                time_range_result[item].update(
                    {
                        "filtered": filtered_result.get(item) if self.conditions else None,
                        "lifetime": lifetime_result.get(item),
                    }
                )
        return time_range_result

<<<<<<< HEAD
    def _get_inbox_stats(self, item_list):
        group_ids = [g.id for g in item_list]
        group_inboxes = GroupInbox.objects.filter(group__in=group_ids)
        inbox_stats = {
            gi.group.id: {
=======
    def _get_inbox_details(self, item_list):
        group_ids = [g.id for g in item_list]
        group_inboxes = GroupInbox.objects.filter(group__in=group_ids)
        inbox_stats = {
            gi.group_id: {
>>>>>>> 58f91765
                "reason": gi.reason,
                "reason_details": gi.reason_details,
                "date_added": gi.date_added,
            }
            for gi in group_inboxes
        }

        return inbox_stats

    def query_tsdb(self, group_ids, query_params, conditions=None, environment_ids=None, **kwargs):
        return snuba_tsdb.get_range(
            model=snuba_tsdb.models.group,
            keys=group_ids,
            environment_ids=environment_ids,
            conditions=conditions,
            **query_params
        )

    def get_attrs(self, item_list, user):
        attrs = super(StreamGroupSerializerSnuba, self).get_attrs(item_list, user)
        if self.stats_period:
            partial_get_stats = functools.partial(
                self.get_stats, item_list=item_list, user=user, environment_ids=self.environment_ids
            )
            stats = partial_get_stats()
            if self.has_dynamic_issue_counts:
                filtered_stats = (
                    partial_get_stats(conditions=self.conditions) if self.conditions else None
                )
            if self.include_inbox:
                inbox_stats = self._get_inbox_details(item_list)

            for item in item_list:
                if self.has_dynamic_issue_counts and self.conditions:
                    attrs[item].update({"filtered_stats": filtered_stats[item.id]})
<<<<<<< HEAD
                if self.has_inbox:
                    # Add inbox dict - either False, or label + reason, etc. "comments", "integration"
                    inbox_stats = self._get_inbox_stats(item_list)
                    if item.id in inbox_stats:
                        attrs[item].update({"inbox": inbox_stats[item.id]})
                    else:
                        attrs[item].update({"inbox": None})
=======
                if self.include_inbox:
                    attrs[item].update({"inbox": inbox_stats.get(item.id)})
>>>>>>> 58f91765

                attrs[item].update({"stats": stats[item.id]})

        return attrs

    def serialize(self, obj, attrs, user):
        result = super(StreamGroupSerializerSnuba, self).serialize(obj, attrs, user)

        if self.stats_period:
            result["stats"] = {self.stats_period: attrs["stats"]}

        if self.matching_event_id:
            result["matchingEventId"] = self.matching_event_id

        if self.has_dynamic_issue_counts:
            result["lifetime"] = self._convert_seen_stats(attrs["lifetime"])
            if self.stats_period:
                result["lifetime"].update({"stats": None})  # Not needed in current implementation

            if self.conditions:
                result["filtered"] = self._convert_seen_stats(attrs["filtered"])
                if self.stats_period:
                    result["filtered"].update(
                        {"stats": {self.stats_period: attrs["filtered_stats"]}}
                    )
            else:
                result["filtered"] = None

<<<<<<< HEAD
        if self.has_inbox:
=======
        if self.include_inbox:
>>>>>>> 58f91765
            result["inbox"] = attrs["inbox"]

        return result<|MERGE_RESOLUTION|>--- conflicted
+++ resolved
@@ -865,11 +865,7 @@
         end=None,
         search_filters=None,
         has_dynamic_issue_counts=False,
-<<<<<<< HEAD
-        has_inbox=False,
-=======
         include_inbox=False,
->>>>>>> 58f91765
     ):
         super(StreamGroupSerializerSnuba, self).__init__(
             environment_ids, start, end, search_filters
@@ -885,11 +881,7 @@
         self.stats_period_end = stats_period_end
         self.matching_event_id = matching_event_id
         self.has_dynamic_issue_counts = has_dynamic_issue_counts
-<<<<<<< HEAD
-        self.has_inbox = has_inbox
-=======
         self.include_inbox = include_inbox
->>>>>>> 58f91765
 
     def _get_seen_stats(self, item_list, user):
         partial_execute_seen_stats_query = functools.partial(
@@ -920,19 +912,11 @@
                 )
         return time_range_result
 
-<<<<<<< HEAD
-    def _get_inbox_stats(self, item_list):
-        group_ids = [g.id for g in item_list]
-        group_inboxes = GroupInbox.objects.filter(group__in=group_ids)
-        inbox_stats = {
-            gi.group.id: {
-=======
     def _get_inbox_details(self, item_list):
         group_ids = [g.id for g in item_list]
         group_inboxes = GroupInbox.objects.filter(group__in=group_ids)
         inbox_stats = {
             gi.group_id: {
->>>>>>> 58f91765
                 "reason": gi.reason,
                 "reason_details": gi.reason_details,
                 "date_added": gi.date_added,
@@ -968,18 +952,8 @@
             for item in item_list:
                 if self.has_dynamic_issue_counts and self.conditions:
                     attrs[item].update({"filtered_stats": filtered_stats[item.id]})
-<<<<<<< HEAD
-                if self.has_inbox:
-                    # Add inbox dict - either False, or label + reason, etc. "comments", "integration"
-                    inbox_stats = self._get_inbox_stats(item_list)
-                    if item.id in inbox_stats:
-                        attrs[item].update({"inbox": inbox_stats[item.id]})
-                    else:
-                        attrs[item].update({"inbox": None})
-=======
                 if self.include_inbox:
                     attrs[item].update({"inbox": inbox_stats.get(item.id)})
->>>>>>> 58f91765
 
                 attrs[item].update({"stats": stats[item.id]})
 
@@ -1008,11 +982,7 @@
             else:
                 result["filtered"] = None
 
-<<<<<<< HEAD
-        if self.has_inbox:
-=======
         if self.include_inbox:
->>>>>>> 58f91765
             result["inbox"] = attrs["inbox"]
 
         return result