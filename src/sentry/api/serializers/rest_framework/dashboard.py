--- conflicted
+++ resolved
@@ -199,11 +199,7 @@
                 dataset=Dataset.Discover,
                 params=params,
                 equation_config={
-<<<<<<< HEAD
-                    "auto_add": not is_table or is_equation(orderby.lstrip("-")),
-=======
                     "auto_add": not is_table or injected_orderby_equation,
->>>>>>> e07694b7
                     "aggregates_only": not is_table,
                 },
             )
