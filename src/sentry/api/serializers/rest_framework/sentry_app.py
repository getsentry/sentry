--- conflicted
+++ resolved
@@ -51,12 +51,8 @@
         try:
             validate_ui_element_schema(data)
         except SchemaValidationError as e:
-<<<<<<< HEAD
-            raise ValidationError(f"{e}")
-=======
             raise ValidationError(e.message)  # noqa: B306
 
->>>>>>> d9467206
         return data
 
 
