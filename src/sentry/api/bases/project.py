--- conflicted
+++ resolved
@@ -46,11 +46,8 @@
 
 
 class ProjectAndStaffPermission(StaffPermissionMixin, ProjectPermission):
-<<<<<<< HEAD
-    """Allows staff to access project endpoints"""
+    """Allows staff to access project endpoints."""
 
-=======
->>>>>>> cf322cab
     pass
 
 
