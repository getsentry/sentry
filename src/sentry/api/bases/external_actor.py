from typing import Any, Mapping, MutableMapping, Optional

from django.db import IntegrityError
from django.http import Http404
from rest_framework import serializers
from rest_framework.exceptions import PermissionDenied
from rest_framework.request import Request

from sentry import features
from sentry.api.serializers.rest_framework.base import CamelSnakeModelSerializer
from sentry.api.validators.external_actor import (
    is_valid_provider,
    validate_external_id_option,
    validate_external_name,
    validate_integration_id,
)
from sentry.api.validators.integrations import validate_provider
<<<<<<< HEAD
from sentry.models import ExternalActor, Organization, Team
=======
from sentry.models import Actor, ExternalActor, Organization, Team, get_actor_for_user
>>>>>>> 11b71618
from sentry.services.hybrid_cloud.organization import organization_service
from sentry.services.hybrid_cloud.user import RpcUser
from sentry.services.hybrid_cloud.user.service import user_service
from sentry.types.integrations import ExternalProviders, get_provider_choices

AVAILABLE_PROVIDERS = {
    ExternalProviders.GITHUB,
    ExternalProviders.GITLAB,
    ExternalProviders.SLACK,
    ExternalProviders.MSTEAMS,
    ExternalProviders.CUSTOM,
}

STRICT_NAME_PROVIDERS = {
    ExternalProviders.GITHUB,
    ExternalProviders.GITLAB,
}


class ExternalActorSerializerBase(CamelSnakeModelSerializer):
    external_id = serializers.CharField(required=False, allow_null=True)
    external_name = serializers.CharField(required=True)
    provider = serializers.ChoiceField(choices=get_provider_choices(AVAILABLE_PROVIDERS))
    integration_id = serializers.IntegerField(required=True)

    @property
    def organization(self) -> Organization:
        return self.context["organization"]

    def validate_integration_id(self, integration_id: str) -> str:
        return validate_integration_id(integration_id, self.organization)

    def validate_external_id(self, external_id: str) -> Optional[str]:
        return validate_external_id_option(external_id)

    def validate_external_name(self, external_name: str) -> str:
        provider = self.initial_data.get("provider")
        # Ensure the provider is strict, otherwise do not validate
        if is_valid_provider(provider, STRICT_NAME_PROVIDERS):
            return validate_external_name(external_name)
        return external_name

    def validate_provider(self, provider_name_option: str) -> int:
        provider = validate_provider(provider_name_option, available_providers=AVAILABLE_PROVIDERS)
        return int(provider.value)

    def get_actor_params(self, validated_data: MutableMapping[str, Any]) -> Mapping[str, int]:
        actor_model = validated_data.pop(self._actor_key)
        if isinstance(actor_model, Team):
<<<<<<< HEAD
            return dict(team_id=actor_model.id)
        else:
            return dict(user_id=actor_model.id)

    def create(self, validated_data: MutableMapping[str, Any]) -> ExternalActor:
        actor_params = self.get_actor_params(validated_data)
=======
            actor = Actor.objects.get(**{"team_id": actor_model.id})
            return dict(team_id=actor_model.id, actor_id=actor.id)
        else:
            actor = get_actor_for_user(actor_model)
            return dict(user_id=actor_model.id, actor_id=actor.id)

    def create(self, validated_data: MutableMapping[str, Any]) -> ExternalActor:
        actor_params = self.get_actor_params(validated_data)
        actor_id = actor_params.pop("actor_id")
>>>>>>> 11b71618
        return ExternalActor.objects.get_or_create(
            **validated_data,
            **actor_params,
            organization=self.organization,
            defaults=actor_params,
        )

    def update(
        self, instance: ExternalActor, validated_data: MutableMapping[str, Any]
    ) -> ExternalActor:
        # Discard the object ID passed by the API.
        if "id" in validated_data:
            validated_data.pop("id")

        if self._actor_key in validated_data:
            validated_data.update(self.get_actor_params({**validated_data}))

        for key, value in validated_data.items():
            setattr(self.instance, key, value)
        try:
            self.instance.save()
            return self.instance
        except IntegrityError:
            raise serializers.ValidationError(
                "There already exists an external association with this external_name and provider."
            )


class ExternalUserSerializer(ExternalActorSerializerBase):
    _actor_key = "user_id"

    user_id = serializers.IntegerField(required=True)

    def validate_user_id(self, user_id: int) -> RpcUser:
        """Ensure that this user exists and that they belong to the organization."""
        if (
            organization_service.check_membership_by_id(
                user_id=user_id, organization_id=self.organization.id
            )
            is None
            or (user := user_service.get_user(user_id=user_id)) is None
        ):
            raise serializers.ValidationError("This member does not exist.")
        return user

    class Meta:
        model = ExternalActor
        fields = ["user_id", "external_id", "external_name", "provider", "integration_id"]


class ExternalTeamSerializer(ExternalActorSerializerBase):
    _actor_key = "team_id"

    team_id = serializers.IntegerField(required=True)

    def validate_team_id(self, team_id: int) -> Team:
        """Ensure that this team exists and that they belong to the organization."""
        try:
            return Team.objects.get(id=team_id, organization=self.organization)
        except Team.DoesNotExist:
            raise serializers.ValidationError("This team does not exist.")

    class Meta:
        model = ExternalActor
        fields = ["team_id", "external_id", "external_name", "provider", "integration_id"]


class ExternalActorEndpointMixin:
    @staticmethod
    def has_feature(request: Request, organization: Organization) -> bool:
        return bool(
            features.has("organizations:integrations-codeowners", organization, actor=request.user)
        )

    def assert_has_feature(self, request: Request, organization: Organization) -> None:
        if not self.has_feature(request, organization):
            raise PermissionDenied

    @staticmethod
    def get_external_actor_or_404(
        external_actor_id: int, organization: Organization
    ) -> ExternalActor:
        try:
            return ExternalActor.objects.get(id=external_actor_id, organization=organization)
        except ExternalActor.DoesNotExist:
            raise Http404<|MERGE_RESOLUTION|>--- conflicted
+++ resolved
@@ -15,11 +15,7 @@
     validate_integration_id,
 )
 from sentry.api.validators.integrations import validate_provider
-<<<<<<< HEAD
-from sentry.models import ExternalActor, Organization, Team
-=======
 from sentry.models import Actor, ExternalActor, Organization, Team, get_actor_for_user
->>>>>>> 11b71618
 from sentry.services.hybrid_cloud.organization import organization_service
 from sentry.services.hybrid_cloud.user import RpcUser
 from sentry.services.hybrid_cloud.user.service import user_service
@@ -69,14 +65,6 @@
     def get_actor_params(self, validated_data: MutableMapping[str, Any]) -> Mapping[str, int]:
         actor_model = validated_data.pop(self._actor_key)
         if isinstance(actor_model, Team):
-<<<<<<< HEAD
-            return dict(team_id=actor_model.id)
-        else:
-            return dict(user_id=actor_model.id)
-
-    def create(self, validated_data: MutableMapping[str, Any]) -> ExternalActor:
-        actor_params = self.get_actor_params(validated_data)
-=======
             actor = Actor.objects.get(**{"team_id": actor_model.id})
             return dict(team_id=actor_model.id, actor_id=actor.id)
         else:
@@ -86,10 +74,9 @@
     def create(self, validated_data: MutableMapping[str, Any]) -> ExternalActor:
         actor_params = self.get_actor_params(validated_data)
         actor_id = actor_params.pop("actor_id")
->>>>>>> 11b71618
         return ExternalActor.objects.get_or_create(
             **validated_data,
-            **actor_params,
+            actor_id=actor_id,
             organization=self.organization,
             defaults=actor_params,
         )
