--- conflicted
+++ resolved
@@ -353,17 +353,8 @@
         ):
             return []
 
-<<<<<<< HEAD
         return super(OrganizationReleasesBaseEndpoint, self).get_projects(
             request, organization, force_global_perms=has_valid_api_key, project_ids=project_ids,
-=======
-        return super().get_projects(
-            request,
-            organization,
-            force_global_perms=has_valid_api_key,
-            include_all_accessible=True,
-            project_ids=project_ids,
->>>>>>> 6119389d
         )
 
     def has_release_permission(self, request, organization, release):
