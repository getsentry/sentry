from __future__ import annotations

from typing import Any, Optional, Set, cast

import sentry_sdk
from django.core.cache import cache
from django.http.request import HttpRequest
from rest_framework.exceptions import ParseError, PermissionDenied
from rest_framework.request import Request

from sentry.api.base import Endpoint, resolve_region
from sentry.api.exceptions import ResourceDoesNotExist
from sentry.api.helpers.environments import get_environments
from sentry.api.permissions import SentryPermission
from sentry.api.utils import (
    InvalidParams,
    get_date_range_from_params,
    is_member_disabled_from_limit,
)
from sentry.auth.superuser import is_active_superuser
from sentry.constants import ALL_ACCESS_PROJECTS, ALL_ACCESS_PROJECTS_SLUG, ObjectStatus
from sentry.models import Organization, Project, ReleaseProject
from sentry.models.apikey import is_api_key_auth
from sentry.models.environment import Environment
from sentry.models.orgauthtoken import is_org_auth_token_auth
from sentry.models.release import Release
from sentry.services.hybrid_cloud.organization import (
    RpcOrganization,
    RpcUserOrganizationContext,
    organization_service,
)
from sentry.utils import auth
from sentry.utils.hashlib import hash_values
from sentry.utils.numbers import format_grouped_length
from sentry.utils.sdk import bind_organization_context, set_measurement


class NoProjects(Exception):
    pass


class OrganizationPermission(SentryPermission):
    scope_map = {
        "GET": ["org:read", "org:write", "org:admin"],
        "POST": ["org:write", "org:admin"],
        "PUT": ["org:write", "org:admin"],
        "DELETE": ["org:admin"],
    }

    def is_not_2fa_compliant(
        self, request: Request, organization: RpcOrganization | Organization
    ) -> bool:
        if not organization.flags.require_2fa:  # type: ignore
            return False

        if request.user.has_2fa():  # type: ignore
            return False

        if is_active_superuser(request):
            return False

        return True

    def needs_sso(self, request: Request, organization: Organization | RpcOrganization) -> bool:
        # XXX(dcramer): this is very similar to the server-rendered views
        # logic for checking valid SSO
        if not request.access.requires_sso:
            return False
        if not auth.has_completed_sso(request, cast(int, organization.id)):
            return True
        if not request.access.sso_is_valid:
            return True
        return False

    def has_object_permission(
        self,
        request: Request,
        view: object,
        organization: Organization | RpcOrganization | RpcUserOrganizationContext,
    ) -> bool:
        self.determine_access(request, organization)
        allowed_scopes = set(self.scope_map.get(request.method or "", []))
        return any(request.access.has_scope(s) for s in allowed_scopes)

    def is_member_disabled_from_limit(
        self,
        request: Request,
        organization: Organization | RpcOrganization | RpcUserOrganizationContext,
    ) -> bool:
        return is_member_disabled_from_limit(request, organization)


class OrganizationAuditPermission(OrganizationPermission):
    scope_map = {"GET": ["org:write"]}


class OrganizationEventPermission(OrganizationPermission):
    scope_map = {
        "GET": ["event:read", "event:write", "event:admin"],
        "POST": ["event:write", "event:admin"],
        "PUT": ["event:write", "event:admin"],
        "DELETE": ["event:admin"],
    }


# These are based on ProjectReleasePermission
# additional checks to limit actions to releases
# associated with projects people have access to
class OrganizationReleasePermission(OrganizationPermission):
    scope_map = {
        "GET": ["project:read", "project:write", "project:admin", "project:releases", "org:ci"],
        "POST": ["project:write", "project:admin", "project:releases", "org:ci"],
        "PUT": ["project:write", "project:admin", "project:releases", "org:ci"],
        "DELETE": ["project:admin", "project:releases"],
    }


class OrganizationIntegrationsPermission(OrganizationPermission):
    scope_map = {
        "GET": ["org:read", "org:write", "org:admin", "org:integrations"],
        "POST": ["org:write", "org:admin", "org:integrations"],
        "PUT": ["org:write", "org:admin", "org:integrations"],
        "DELETE": ["org:admin", "org:integrations"],
    }


class OrganizationIntegrationsLoosePermission(OrganizationPermission):
    scope_map = {
        "GET": ["org:read", "org:write", "org:admin", "org:integrations"],
        "POST": ["org:read", "org:write", "org:admin", "org:integrations"],
        "PUT": ["org:read", "org:write", "org:admin", "org:integrations"],
        "DELETE": ["org:admin", "org:integrations"],
    }


class OrganizationAdminPermission(OrganizationPermission):
    scope_map = {
        "GET": ["org:admin"],
        "POST": ["org:admin"],
        "PUT": ["org:admin"],
        "DELETE": ["org:admin"],
    }


class OrganizationAuthProviderPermission(OrganizationPermission):
    scope_map = {
        "GET": ["org:read"],
        "POST": ["org:admin"],
        "PUT": ["org:admin"],
        "DELETE": ["org:admin"],
    }


class OrganizationUserReportsPermission(OrganizationPermission):
    scope_map = {"GET": ["project:read", "project:write", "project:admin"]}


class OrganizationPinnedSearchPermission(OrganizationPermission):
    scope_map = {
        "PUT": ["org:read", "org:write", "org:admin"],
        "DELETE": ["org:read", "org:write", "org:admin"],
    }


class OrganizationSearchPermission(OrganizationPermission):
    scope_map = {
        "GET": ["org:read", "org:write", "org:admin"],
        "POST": ["org:read", "org:write", "org:admin"],
        "PUT": ["org:read", "org:write", "org:admin"],
        "DELETE": ["org:read", "org:write", "org:admin"],
    }


class OrganizationDataExportPermission(OrganizationPermission):
    scope_map = {
        "GET": ["event:read", "event:write", "event:admin"],
        "POST": ["event:read", "event:write", "event:admin"],
    }


class OrganizationAlertRulePermission(OrganizationPermission):
    scope_map = {
        "GET": ["org:read", "org:write", "org:admin", "alert_rule:read"],
        "POST": ["org:write", "org:admin", "alert_rule:write"],
        "PUT": ["org:write", "org:admin", "alert_rule:write"],
        "DELETE": ["org:write", "org:admin", "alert_rule:write"],
    }


class OrgAuthTokenPermission(OrganizationPermission):
    scope_map = {
        "GET": ["org:read", "org:write", "org:admin"],
        "POST": ["org:read", "org:write", "org:admin"],
        "PUT": ["org:read", "org:write", "org:admin"],
        "DELETE": ["org:write", "org:admin"],
    }


class ControlSiloOrganizationEndpoint(Endpoint):
    """
    A base class for endpoints that use an organization scoping but lives in the control silo
    """

    permission_classes = (OrganizationPermission,)

    def convert_args(
        self, request: Request, organization_slug: str | None = None, *args: Any, **kwargs: Any
    ) -> tuple[tuple[Any, ...], dict[str, Any]]:
        if resolve_region(request) is None:
            subdomain = getattr(request, "subdomain", None)
            if subdomain is not None and subdomain != organization_slug:
                raise ResourceDoesNotExist

        if not organization_slug:
            raise ResourceDoesNotExist

        organization_context = organization_service.get_organization_by_slug(
            slug=organization_slug, only_visible=False, user_id=request.user.id  # type: ignore
        )
        if organization_context is None:
            raise ResourceDoesNotExist

        with sentry_sdk.start_span(op="check_object_permissions_on_organization"):
            self.check_object_permissions(request, organization_context)

        bind_organization_context(organization_context.organization)

        # Track the 'active' organization when the request came from
        # a cookie based agent (react app)
        # Never track any org (regardless of whether the user does or doesn't have
        # membership in that org) when the user is in active superuser mode
        if request.auth is None and request.user and not is_active_superuser(request):
            auth.set_active_org(request, organization_context.organization.slug)

        kwargs["organization_context"] = organization_context
        kwargs["organization"] = organization_context.organization
        return (args, kwargs)


class OrganizationEndpoint(Endpoint):
    permission_classes = (OrganizationPermission,)

    def get_projects(
        self,
        request: HttpRequest,
        organization: Organization,
        force_global_perms: bool = False,
        include_all_accessible: bool = False,
        project_ids: set[int] | None = None,
        project_slugs: set[str] | None = None,
    ) -> list[Project]:
        """
        Determines which project ids to filter the endpoint by. If a list of
        project ids is passed in via the `project` querystring argument then
        validate that these projects can be accessed. If not passed, then
        return all project ids that the user can access within this
        organization.

        :param request:
        :param organization: Organization to fetch projects for
        :param force_global_perms: Permission override. Allows subclasses to
        perform their own validation and allow the user to access any project
        in the organization. This is a hack to support the old
        `request.auth.has_scope` way of checking permissions, don't use it
        for anything else, we plan to remove this once we remove uses of
        `auth.has_scope`.
        :param include_all_accessible: Whether to factor the organization
        allow_joinleave flag into permission checks. We should ideally
        standardize how this is used and remove this parameter.
        :param project_ids: Projects if they were passed via request
        data instead of get params
        :return: A list of Project objects, or raises PermissionDenied.
        """
        if project_ids is None:
            slugs = project_slugs or set(filter(None, request.GET.getlist("projectSlug")))
            if ALL_ACCESS_PROJECTS_SLUG in slugs:
                project_ids = ALL_ACCESS_PROJECTS
            elif slugs:
                projects = Project.objects.filter(
                    organization=organization, slug__in=slugs
                ).values_list("id", flat=True)
                project_ids = set(projects)

                # return early to prevent passing empty set of project_ids to _get_projects_by_id
                # which would return all projects in the organization
                if not project_ids:
                    return []
            else:
                project_ids = self.get_requested_project_ids_unchecked(request)  # type: ignore

        return self._get_projects_by_id(
            project_ids,
            request,
            organization,
            force_global_perms,
            include_all_accessible,
        )

    def _get_projects_by_id(
        self,
        project_ids: set[int],
        request: HttpRequest,
        organization: Organization,
        force_global_perms: bool = False,
        include_all_accessible: bool = False,
    ) -> list[Project]:
        qs = Project.objects.filter(organization=organization, status=ObjectStatus.ACTIVE)
        user = getattr(request, "user", None)
        # A project_id of -1 means 'all projects I have access to'
        # While no project_ids means 'all projects I am a member of'.
        if project_ids == ALL_ACCESS_PROJECTS:
            include_all_accessible = True
            project_ids = set()

        requested_projects = project_ids.copy()
        if project_ids:
            qs = qs.filter(id__in=project_ids)

        with sentry_sdk.start_span(op="fetch_organization_projects") as span:
            projects = list(qs)
            span.set_data("Project Count", len(projects))
        with sentry_sdk.start_span(op="apply_project_permissions") as span:
            span.set_data("Project Count", len(projects))
            if force_global_perms:
                span.set_tag("mode", "force_global_perms")
            else:
                if (
                    user
                    and is_active_superuser(request)
                    or requested_projects
                    or include_all_accessible
                ):
                    span.set_tag("mode", "has_project_access")
                    func = request.access.has_project_access  # type: ignore
                else:
                    span.set_tag("mode", "has_project_membership")
                    func = request.access.has_project_membership  # type: ignore
                projects = [p for p in qs if func(p)]

        project_ids = {p.id for p in projects}

        if requested_projects and project_ids != requested_projects:
            raise PermissionDenied

        return projects

    def get_requested_project_ids_unchecked(self, request: Request) -> set[int]:
        """
        Returns the project ids that were requested by the request.

        To determine the projects to filter this endpoint by with full
        permission checking, use ``get_projects``, instead.
        """
        try:
            return set(map(int, request.GET.getlist("project")))
        except ValueError:
            raise ParseError(detail="Invalid project parameter. Values must be numbers.")

    def get_environments(self, request: Request, organization: Organization) -> list[Environment]:
        return get_environments(request, organization)

    def get_filter_params(
        self,
        request: Request,
        organization: Organization,
        date_filter_optional: bool = False,
        project_ids: list[int] | set[int] | None = None,
    ) -> dict[str, Any]:
        """
        Extracts common filter parameters from the request and returns them
        in a standard format.
        :param request:
        :param organization: Organization to get params for
        :param date_filter_optional: Defines what happens if no date filter
        :param project_ids: Project ids if they were already grabbed but not
        validated yet
        parameters are passed. If False, no date filtering occurs. If True, we
        provide default values.
        :return: A dict with keys:
         - start: start date of the filter
         - end: end date of the filter
         - project_id: A list of project ids to filter on
         - environment(optional): If environments were passed in, a list of
         environment names
        """
        # get the top level params -- projects, time range, and environment
        # from the request
        try:
            data = (
                request.data if len(request.GET) == 0 and hasattr(request, "data") else request.GET
            )
            # For some reason we use range in saved queries
            if "range" in data and "statsPeriod" not in data:
                data["statsPeriod"] = data["range"]
            start, end = get_date_range_from_params(data, optional=date_filter_optional)
            if start and end:
                total_seconds = (end - start).total_seconds()
                sentry_sdk.set_tag("query.period", total_seconds)
                one_day = 86400
                grouped_period = ">30d"
                if total_seconds <= one_day:
                    grouped_period = "<=1d"
                elif total_seconds <= one_day * 7:
                    grouped_period = "<=7d"
                elif total_seconds <= one_day * 14:
                    grouped_period = "<=14d"
                elif total_seconds <= one_day * 30:
                    grouped_period = "<=30d"
                sentry_sdk.set_tag("query.period.grouped", grouped_period)
        except InvalidParams as e:
            raise ParseError(detail=f"Invalid date range: {e}")

        try:
            if isinstance(project_ids, list):
                project_ids = set(project_ids)
            projects = self.get_projects(request, organization, project_ids=project_ids)
        except ValueError:
            raise ParseError(detail="Invalid project ids")

        if not projects:
            raise NoProjects

        len_projects = len(projects)
        sentry_sdk.set_tag("query.num_projects", len_projects)
        sentry_sdk.set_tag("query.num_projects.grouped", format_grouped_length(len_projects))
        set_measurement("query.num_projects", len_projects)

        params = {
            "start": start,
            "end": end,
            "project_id": [p.id for p in projects],
            "project_objects": projects,
            "organization_id": organization.id,
        }

        environments = self.get_environments(request, organization)
        if environments:
            params["environment"] = [env.name for env in environments]
            params["environment_objects"] = environments

        return params

    def convert_args(
        self, request: Request, organization_slug: str | None = None, *args: Any, **kwargs: Any
    ) -> tuple[tuple[Any, ...], dict[str, Any]]:
        if resolve_region(request) is None:
            subdomain = getattr(request, "subdomain", None)
            if subdomain is not None and subdomain != organization_slug:
                raise ResourceDoesNotExist

        if not organization_slug:
            raise ResourceDoesNotExist

        try:
            organization = Organization.objects.get_from_cache(slug=organization_slug)
        except Organization.DoesNotExist:
            raise ResourceDoesNotExist

        with sentry_sdk.start_span(op="check_object_permissions_on_organization"):
            self.check_object_permissions(request, organization)

        bind_organization_context(organization)

        request._request.organization = organization  # type: ignore

        # Track the 'active' organization when the request came from
        # a cookie based agent (react app)
        # Never track any org (regardless of whether the user does or doesn't have
        # membership in that org) when the user is in active superuser mode
        if request.auth is None and request.user and not is_active_superuser(request):
            auth.set_active_org(request, organization.slug)

        kwargs["organization"] = organization
        return (args, kwargs)


class OrganizationReleasesBaseEndpoint(OrganizationEndpoint):
    permission_classes = (OrganizationReleasePermission,)

    def get_projects(  # type: ignore[override]
        self,
        request: Request,
        organization: Organization,
        project_ids: set[int] | None = None,
        include_all_accessible: bool = True,
    ) -> list[Project]:
        """
        Get all projects the current user or API token has access to. More
        detail in the parent class's method of the same name.
        """
        has_valid_api_key = False
        if is_api_key_auth(request.auth):
            if request.auth.organization_id != organization.id:
                return []
            has_valid_api_key = request.auth.has_scope(
                "project:releases"
            ) or request.auth.has_scope("project:write")

        if is_org_auth_token_auth(request.auth):
            if request.auth.organization_id != organization.id:
                return []
            has_valid_api_key = request.auth.has_scope("org:ci")

        if not (
            has_valid_api_key or (getattr(request, "user", None) and request.user.is_authenticated)
        ):
            return []

        return super().get_projects(
            request,
            organization,
            force_global_perms=has_valid_api_key,
            include_all_accessible=include_all_accessible,
            project_ids=project_ids,
        )

    def has_release_permission(
        self,
        request: Request,
        organization: Organization,
        release: Optional[Release] = None,
        project_ids: Optional[Set[int]] = None,
    ) -> bool:
        """
        Does the given request have permission to access this release, based
        on the projects to which the release is attached?

        If the given request has an actor (user or ApiKey), cache the results
        for a minute on the unique combination of actor,org,release, and project
        ids.
        """
        actor_id = None
        has_perms = None
        key = None
        if getattr(request, "user", None) and request.user.id:
            actor_id = "user:%s" % request.user.id
<<<<<<< HEAD
        if getattr(request, "auth", None) and request.auth.id:  # type: ignore
            actor_id = "apikey:%s" % request.auth.id  # type: ignore
=======
        if getattr(request, "auth", None) and getattr(request.auth, "id", None):
            actor_id = "apikey:%s" % request.auth.id
        elif getattr(request, "auth", None) and getattr(request.auth, "entity_id", None):
            actor_id = "apikey:%s" % request.auth.entity_id
>>>>>>> b13f9057
        if actor_id is not None:
            requested_project_ids = project_ids
            if requested_project_ids is None:
                requested_project_ids = self.get_requested_project_ids_unchecked(request)
            key = "release_perms:1:%s" % hash_values(
                [actor_id, organization.id, release.id if release is not None else 0]
                + sorted(requested_project_ids)
            )
            has_perms = cache.get(key)
        if has_perms is None:
            projects = self.get_projects(request, organization, project_ids=project_ids)
            # XXX(iambriccardo): The logic here is that you have access to this release if any of your projects
            # associated with this release you have release permissions to.  This is a bit of
            # a problem because anyone can add projects to a release, so this check is easy
            # to defeat.
            if release is not None:
                has_perms = ReleaseProject.objects.filter(
                    release=release, project__in=projects
                ).exists()
            else:
                has_perms = len(projects) > 0

            if key is not None and actor_id is not None:
                cache.set(key, has_perms, 60)

        return has_perms<|MERGE_RESOLUTION|>--- conflicted
+++ resolved
@@ -534,15 +534,10 @@
         key = None
         if getattr(request, "user", None) and request.user.id:
             actor_id = "user:%s" % request.user.id
-<<<<<<< HEAD
-        if getattr(request, "auth", None) and request.auth.id:  # type: ignore
+        if getattr(request, "auth", None) and getattr(request.auth, "id", None):  # type: ignore
             actor_id = "apikey:%s" % request.auth.id  # type: ignore
-=======
-        if getattr(request, "auth", None) and getattr(request.auth, "id", None):
-            actor_id = "apikey:%s" % request.auth.id
-        elif getattr(request, "auth", None) and getattr(request.auth, "entity_id", None):
-            actor_id = "apikey:%s" % request.auth.entity_id
->>>>>>> b13f9057
+        elif getattr(request, "auth", None) and getattr(request.auth, "entity_id", None):  # type: ignore
+            actor_id = "apikey:%s" % request.auth.entity_id  # type: ignore
         if actor_id is not None:
             requested_project_ids = project_ids
             if requested_project_ids is None:
