from __future__ import absolute_import

import six
from rest_framework.exceptions import PermissionDenied
from enum import Enum

from sentry.api.bases import OrganizationEndpoint, OrganizationEventsError
<<<<<<< HEAD
from sentry.api.event_search import get_snuba_filter, InvalidSearchQuery
=======
from sentry.api.event_search import (
    get_snuba_query_args,
    resolve_field_list,
    InvalidSearchQuery
)
>>>>>>> f21520b3
from sentry.models.project import Project
from sentry.utils import snuba


class Direction(Enum):
    NEXT = 0
    PREV = 1


class OrganizationEventsEndpointBase(OrganizationEndpoint):
    def get_snuba_query_args(self, request, organization, params):
        query = request.GET.get('query')

        group_ids = request.GET.getlist('group')
        if group_ids:
            # TODO(mark) This parameter should be removed in the long term.
            # Instead of using this parameter clients should use `issue.id`
            # in their query string.
            try:
                group_ids = set(map(int, filter(None, group_ids)))
            except ValueError:
                raise OrganizationEventsError('Invalid group parameter. Values must be numbers')

            projects = Project.objects.filter(
                organization=organization,
                group__id__in=group_ids,
            ).distinct()
            if any(p for p in projects if not request.access.has_project_access(p)):
                raise PermissionDenied
            params['issue.id'] = list(group_ids)
            params['project_id'] = list(set([p.id for p in projects] + params['project_id']))

        try:
            snuba_args = get_snuba_filter(query=query, params=params).to_snuba_args()
        except InvalidSearchQuery as exc:
            raise OrganizationEventsError(exc.message)

        sort = request.GET.getlist('sort')
        if sort:
            snuba_args['orderby'] = sort

        # Deprecated. `sort` should be used as it is supported by
        # more endpoints.
        orderby = request.GET.getlist('orderby')
        if orderby and 'orderby' not in snuba_args:
            snuba_args['orderby'] = orderby

<<<<<<< HEAD
=======
        if request.GET.get('rollup'):
            try:
                snuba_args['rollup'] = int(request.GET.get('rollup'))
            except ValueError:
                raise OrganizationEventsError('rollup must be an integer.')

        fields = request.GET.getlist('field')[:]
        if fields:
            try:
                snuba_args.update(resolve_field_list(fields, snuba_args))
            except InvalidSearchQuery as exc:
                raise OrganizationEventsError(exc.message)

        # TODO(lb): remove once boolean search is fully functional
        has_boolean_op_flag = features.has(
            'organizations:boolean-search',
            organization,
            actor=request.user
        )
        if snuba_args.pop('has_boolean_terms', False) and not has_boolean_op_flag:
            raise OrganizationEventsError(
                'Boolean search operator OR and AND not allowed in this search.')
>>>>>>> f21520b3
        return snuba_args

    def get_snuba_query_args_legacy(self, request, organization):
        params = self.get_filter_params(request, organization)

        group_ids = request.GET.getlist('group')
        if group_ids:
            # TODO(mark) This parameter should be removed in the long term.
            # Instead of using this parameter clients should use `issue.id`
            # in their query string.
            try:
                group_ids = set(map(int, filter(None, group_ids)))
            except ValueError:
                raise OrganizationEventsError('Invalid group parameter. Values must be numbers')

            projects = Project.objects.filter(
                organization=organization,
                group__id__in=group_ids,
            ).distinct()
            if any(p for p in projects if not request.access.has_project_access(p)):
                raise PermissionDenied
            params['issue.id'] = list(group_ids)
            params['project_id'] = list(set([p.id for p in projects] + params['project_id']))

        query = request.GET.get('query')
        try:
            snuba_args = get_snuba_filter(query=query, params=params).to_snuba_args()
        except InvalidSearchQuery as exc:
            raise OrganizationEventsError(exc.message)

<<<<<<< HEAD
        # Filter out special aggregates.
        self._filter_unspecified_special_fields_in_conditions(snuba_args, set())

=======
        # TODO(lb): remove once boolean search is fully functional
        has_boolean_op_flag = features.has(
            'organizations:boolean-search',
            organization,
            actor=request.user
        )
        if snuba_args.pop('has_boolean_terms', False) and not has_boolean_op_flag:
            raise OrganizationEventsError(
                'Boolean search operator OR and AND not allowed in this search.')
>>>>>>> f21520b3
        return snuba_args

    def next_event_id(self, *args):
        """
        Returns the next event ID if there is a subsequent event matching the
        conditions provided
        """
        return self._get_next_or_prev_id(Direction.NEXT, *args)

    def prev_event_id(self, *args):
        """
        Returns the previous event ID if there is a previous event matching the
        conditions provided
        """
        return self._get_next_or_prev_id(Direction.PREV, *args)

    def _get_next_or_prev_id(self, direction, request, organization, snuba_args, event):
        if (direction == Direction.NEXT):
            time_condition = [
                ['timestamp', '>=', event.timestamp],
                [['timestamp', '>', event.timestamp], ['event_id', '>', event.event_id]]
            ]
            orderby = ['timestamp', 'event_id']
            start = max(event.datetime, snuba_args['start'])
            end = snuba_args['end']

        else:
            time_condition = [
                ['timestamp', '<=', event.timestamp],
                [['timestamp', '<', event.timestamp], ['event_id', '<', event.event_id]]
            ]
            orderby = ['-timestamp', '-event_id']
            start = snuba_args['start']
            end = min(event.datetime, snuba_args['end'])

        conditions = snuba_args['conditions'][:]
        conditions.extend(time_condition)

        result = snuba.raw_query(
            start=start,
            end=end,
            selected_columns=['event_id'],
            conditions=conditions,
            filter_keys=snuba_args['filter_keys'],
            orderby=orderby,
            limit=1,
            referrer='api.organization-events.next-or-prev-id',
        )

        if 'error' in result or len(result['data']) == 0:
            return None

        return six.text_type(result['data'][0]['event_id'])<|MERGE_RESOLUTION|>--- conflicted
+++ resolved
@@ -5,15 +5,11 @@
 from enum import Enum
 
 from sentry.api.bases import OrganizationEndpoint, OrganizationEventsError
-<<<<<<< HEAD
-from sentry.api.event_search import get_snuba_filter, InvalidSearchQuery
-=======
 from sentry.api.event_search import (
-    get_snuba_query_args,
+    get_snuba_filter,
+    InvalidSearchQuery,
     resolve_field_list,
-    InvalidSearchQuery
 )
->>>>>>> f21520b3
 from sentry.models.project import Project
 from sentry.utils import snuba
 
@@ -61,8 +57,6 @@
         if orderby and 'orderby' not in snuba_args:
             snuba_args['orderby'] = orderby
 
-<<<<<<< HEAD
-=======
         if request.GET.get('rollup'):
             try:
                 snuba_args['rollup'] = int(request.GET.get('rollup'))
@@ -75,18 +69,6 @@
                 snuba_args.update(resolve_field_list(fields, snuba_args))
             except InvalidSearchQuery as exc:
                 raise OrganizationEventsError(exc.message)
-
-        # TODO(lb): remove once boolean search is fully functional
-        has_boolean_op_flag = features.has(
-            'organizations:boolean-search',
-            organization,
-            actor=request.user
-        )
-        if snuba_args.pop('has_boolean_terms', False) and not has_boolean_op_flag:
-            raise OrganizationEventsError(
-                'Boolean search operator OR and AND not allowed in this search.')
->>>>>>> f21520b3
-        return snuba_args
 
     def get_snuba_query_args_legacy(self, request, organization):
         params = self.get_filter_params(request, organization)
@@ -116,21 +98,6 @@
         except InvalidSearchQuery as exc:
             raise OrganizationEventsError(exc.message)
 
-<<<<<<< HEAD
-        # Filter out special aggregates.
-        self._filter_unspecified_special_fields_in_conditions(snuba_args, set())
-
-=======
-        # TODO(lb): remove once boolean search is fully functional
-        has_boolean_op_flag = features.has(
-            'organizations:boolean-search',
-            organization,
-            actor=request.user
-        )
-        if snuba_args.pop('has_boolean_terms', False) and not has_boolean_op_flag:
-            raise OrganizationEventsError(
-                'Boolean search operator OR and AND not allowed in this search.')
->>>>>>> f21520b3
         return snuba_args
 
     def next_event_id(self, *args):
