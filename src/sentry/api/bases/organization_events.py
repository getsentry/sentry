--- conflicted
+++ resolved
@@ -89,22 +89,12 @@
         except InvalidSearchQuery as exc:
             raise OrganizationEventsError(exc.message)
 
-<<<<<<< HEAD
-        return {
+        snuba_args = {
             "start": _filter.start,
             "end": _filter.end,
             "conditions": _filter.conditions,
             "filter_keys": _filter.filter_keys,
         }
-=======
-        # TODO(lb): remove once boolean search is fully functional
-        has_boolean_op_flag = features.has(
-            "organizations:boolean-search", organization, actor=request.user
-        )
-        if snuba_args.pop("has_boolean_terms", False) and not has_boolean_op_flag:
-            raise OrganizationEventsError(
-                "Boolean search operator OR and AND not allowed in this search."
-            )
 
         # 'legacy' endpoints cannot access transactions dataset.
         # as they often have assumptions about which columns are returned.
@@ -113,8 +103,8 @@
             raise OrganizationEventsError(
                 "Invalid query. You cannot reference non-events data in this endpoint."
             )
+
         return snuba_args
->>>>>>> 8b5de121
 
     def next_event_id(self, snuba_args, event):
         """
@@ -173,22 +163,9 @@
         filter.conditions = filter.conditions[:]
         filter.conditions.extend(time_condition)
 
-<<<<<<< HEAD
         result = eventstore.get_events(filter=filter, orderby=orderby, limit=1)
+
         if not result:
-=======
-        result = snuba.dataset_query(
-            selected_columns=["event_id"],
-            start=snuba_args.get("start", None),
-            end=snuba_args.get("end", None),
-            conditions=conditions,
-            dataset=snuba.detect_dataset(snuba_args, aliased_conditions=True),
-            filter_keys=snuba_args["filter_keys"],
-            orderby=orderby,
-            limit=1,
-        )
-        if not result or "data" not in result or len(result["data"]) == 0:
->>>>>>> 8b5de121
             return None
 
         return result["data"][0]["event_id"]