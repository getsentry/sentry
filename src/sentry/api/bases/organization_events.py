--- conflicted
+++ resolved
@@ -214,15 +214,10 @@
             has_results="true" if bool(cursor) else "false",
         )
 
-<<<<<<< HEAD
-    def handle_unit_meta(self, meta: Dict[str, str]) -> Tuple[Dict[str, str], Dict[str, str]]:
-        units = {}
-=======
     def handle_unit_meta(
         self, meta: Dict[str, str]
     ) -> Tuple[Dict[str, str], Dict[str, Optional[str]]]:
         units: Dict[str, Optional[str]] = {}
->>>>>>> c33760dd
         for key, value in meta.items():
             if value in SIZE_UNITS:
                 units[key] = value
