from __future__ import annotations

from functools import partial
from typing import Callable, Iterable, List, Mapping, Optional, Sequence, Set, Union

from sentry import features
from sentry.api.event_search import (
    AggregateFilter,
    SearchConfig,
    SearchFilter,
    SearchKey,
    SearchValue,
    default_config,
)
from sentry.api.event_search import parse_search_query as base_parse_query
from sentry.exceptions import InvalidSearchQuery
from sentry.issues.grouptype import (
    GroupCategory,
    get_group_type_by_slug,
    get_group_types_by_category,
)
from sentry.models import Environment, Organization, Project, Team, User
from sentry.models.group import GROUP_SUBSTATUS_TO_STATUS_MAP, STATUS_QUERY_CHOICES, GroupStatus
from sentry.search.events.constants import EQUALITY_OPERATORS, INEQUALITY_OPERATORS
from sentry.search.events.filter import to_list
from sentry.search.utils import (
    DEVICE_CLASS,
    get_teams_for_users,
    parse_actor_or_none_value,
    parse_release,
    parse_status_value,
    parse_substatus_value,
    parse_user_value,
)
from sentry.types.group import SUBSTATUS_UPDATE_CHOICES, GroupSubStatus

is_filter_translation = {
    "assigned": ("unassigned", False),
    "unassigned": ("unassigned", True),
    "for_review": ("for_review", True),
    "linked": ("linked", True),
    "unlinked": ("linked", False),
}
for status_key, status_value in STATUS_QUERY_CHOICES.items():
    is_filter_translation[status_key] = ("status", status_value)

for substatus_key, substatus_value in SUBSTATUS_UPDATE_CHOICES.items():
    is_filter_translation[substatus_key] = ("substatus", substatus_value)

issue_search_config = SearchConfig.create_from(
    default_config,
    allow_boolean=False,
    is_filter_translation=is_filter_translation,
    numeric_keys=default_config.numeric_keys | {"times_seen"},
    date_keys=default_config.date_keys | {"date", "first_seen", "last_seen"},
    key_mappings={
        "assigned_to": ["assigned"],
        "bookmarked_by": ["bookmarks"],
        "subscribed_by": ["subscribed"],
        "assigned_or_suggested": ["assigned_or_suggested"],
        "first_release": ["first-release", "firstRelease"],
        "first_seen": ["age", "firstSeen"],
        "last_seen": ["lastSeen"],
        # TODO: Special case this in the backends, since they currently rely
        # on date_from and date_to explicitly
        "date": ["event.timestamp"],
        "times_seen": ["timesSeen"],
        "sentry:dist": ["dist"],
    },
)
parse_search_query = partial(base_parse_query, config=issue_search_config)

ValueConverter = Callable[
    [
        Iterable[Union[User, Team, str, GroupStatus, GroupSubStatus]],
        Sequence[Project],
        User,
        Optional[Sequence[Environment]],
    ],
    Union[str, List[str], List[Optional[Union[User, Team]]], List[User], List[int]],
]


def convert_actor_or_none_value(
    value: Iterable[str],
    projects: Sequence[Project],
    user: User,
    environments: Optional[Sequence[Environment]],
) -> List[Optional[Union[User, Team]]]:
    # TODO: This will make N queries. This should be ok, we don't typically have large
    # lists of actors here, but we can look into batching it if needed.
    actors_or_none = []
    for actor in value:
        if actor == "my_teams":
<<<<<<< HEAD
            actors_or_none.extend(get_teams_for_users(projects, user))
=======
            actors_or_none.extend(get_teams_for_users(projects, [user]))
>>>>>>> c4cb73dc
        else:
            actors_or_none.append(parse_actor_or_none_value(projects, actor, user))
    return actors_or_none


def convert_user_value(
    value: Iterable[str],
    projects: Sequence[Project],
    user: User,
    environments: Optional[Sequence[Environment]],
) -> List[User]:
    # TODO: This will make N queries. This should be ok, we don't typically have large
    # lists of usernames here, but we can look into batching it if needed.
    return [parse_user_value(username, user) for username in value]


def convert_release_value(
    value: Iterable[str],
    projects: Sequence[Project],
    user: User,
    environments: Optional[Sequence[Environment]],
) -> Union[str, List[str]]:
    # TODO: This will make N queries. This should be ok, we don't typically have large
    # lists of versions here, but we can look into batching it if needed.
    releases: Set[str] = set()
    for version in value:
        releases.update(parse_release(version, projects, environments))
    results = list(releases)
    if len(results) == 1:
        return results[0]
    return results


def convert_first_release_value(
    value: Iterable[str],
    projects: Sequence[Project],
    user: User,
    environments: Optional[Sequence[Environment]],
) -> List[str]:
    # TODO: This will make N queries. This should be ok, we don't typically have large
    # lists of versions here, but we can look into batching it if needed.
    releases: Set[str] = set()
    for version in value:
        releases.update(parse_release(version, projects, environments))
    return list(releases)


def convert_substatus_value(
    value: Iterable[str | int],
    projects: Sequence[Project],
    user: User,
    environments: Sequence[Environment] | None,
) -> list[int]:
    parsed = []
    for substatus in value:
        try:
            parsed.append(parse_substatus_value(substatus))
        except ValueError:
            raise InvalidSearchQuery(f"invalid substatus value of '{substatus}'")
    return parsed


def convert_status_value(
    value: Iterable[Union[str, int]],
    projects: Sequence[Project],
    user: User,
    environments: Optional[Sequence[Environment]],
) -> List[int]:
    parsed = []
    for status in value:
        try:
            parsed.append(parse_status_value(status))
        except ValueError:
            raise InvalidSearchQuery(f"invalid status value of '{status}'")
    return parsed


def convert_category_value(
    value: Iterable[str],
    projects: Sequence[Project],
    user: User,
    environments: Optional[Sequence[Environment]],
) -> List[int]:
    """Convert a value like 'error' or 'performance' to the GroupType value for issue lookup"""
    results: List[int] = []
    for category in value:
        group_category = getattr(GroupCategory, category.upper(), None)
        if not group_category:
            raise InvalidSearchQuery(f"Invalid category value of '{category}'")
        results.extend(get_group_types_by_category(group_category.value))
    return results


def convert_type_value(
    value: Iterable[str],
    projects: Sequence[Project],
    user: User,
    environments: Optional[Sequence[Environment]],
) -> List[int]:
    """Convert a value like 'error' or 'performance_n_plus_one_db_queries' to the GroupType value for issue lookup"""
    results = []
    for type in value:
        group_type = get_group_type_by_slug(type)
        if not group_type:
            raise InvalidSearchQuery(f"Invalid type value of '{type}'")
        results.append(group_type.type_id)
    return results


def convert_device_class_value(
    value: Iterable[str],
    projects: Sequence[Project],
    user: User,
    environments: Optional[Sequence[Environment]],
) -> List[str]:
    """Convert high, medium, and low to the underlying device class values"""
    results = set()
    for device_class in value:
        device_class_values = DEVICE_CLASS.get(device_class)
        if not device_class_values:
            raise InvalidSearchQuery(f"Invalid type value of '{type}'")
        results.update(device_class_values)
    return list(results)


value_converters: Mapping[str, ValueConverter] = {
    "assigned_or_suggested": convert_actor_or_none_value,
    "assigned_to": convert_actor_or_none_value,
    "bookmarked_by": convert_user_value,
    "subscribed_by": convert_user_value,
    "first_release": convert_first_release_value,
    "release": convert_release_value,
    "status": convert_status_value,
    "regressed_in_release": convert_first_release_value,
    "issue.category": convert_category_value,
    "issue.type": convert_type_value,
    "device.class": convert_device_class_value,
    "substatus": convert_substatus_value,
}


def convert_query_values(
    search_filters: list[SearchFilter],
    projects: Sequence[Project],
    user: User,
    environments: Optional[Sequence[Environment]],
) -> List[SearchFilter]:
    """
    Accepts a collection of SearchFilter objects and converts their values into
    a specific format, based on converters specified in `value_converters`.
    :param search_filters: Collection of `SearchFilter` objects.
    :param projects: List of projects being searched across
    :param user: The user making the search
    :param environments: The environments to consider when making the search
    :return: New collection of `SearchFilters`, which may have converted values.
    """

    def convert_search_filter(
        search_filter: SearchFilter, organization: Organization
    ) -> SearchFilter:
        if search_filter.key.name == "empty_stacktrace.js_console":
            if not features.has(
                "organizations:javascript-console-error-tag", organization, actor=None
            ):
                raise InvalidSearchQuery(
                    "The empty_stacktrace.js_console filter is not supported for this organization"
                )

        if search_filter.key.name in value_converters:
            converter = value_converters[search_filter.key.name]
            new_value = converter(
                to_list(search_filter.value.raw_value), projects, user, environments
            )
            if isinstance(new_value, list):
                operator = "IN" if search_filter.operator in EQUALITY_OPERATORS else "NOT IN"
            else:
                operator = "=" if search_filter.operator in EQUALITY_OPERATORS else "!="

            search_filter = search_filter._replace(
                value=SearchValue(new_value),
                operator=operator,
            )
        elif isinstance(search_filter, AggregateFilter):
            raise InvalidSearchQuery(
                f"Aggregate filters ({search_filter.key.name}) are not supported in issue searches."
            )

        return search_filter

    def expand_substatus_query_values(
        search_filters: list[SearchFilter], org: Organization
    ) -> list[SearchFilter]:
        first_status_incl = None
        first_status_excl = None
        includes_status_filter = False
        includes_substatus_filter = False
        for search_filter in search_filters:
            if search_filter.key.name == "substatus":
                if not features.has("organizations:escalating-issues", org):
                    raise InvalidSearchQuery(
                        "The substatus filter is not supported for this organization"
                    )

                converted = convert_search_filter(search_filter, org)
                new_value = converted.value.raw_value
                status = GROUP_SUBSTATUS_TO_STATUS_MAP.get(
                    new_value[0] if isinstance(new_value, list) else new_value
                )
                if first_status_incl is None and converted.operator in EQUALITY_OPERATORS:
                    first_status_incl = SearchFilter(
                        key=SearchKey(name="status"), operator="IN", value=SearchValue([status])
                    )

                if first_status_excl is None and converted.operator in INEQUALITY_OPERATORS:
                    first_status_excl = SearchFilter(
                        key=SearchKey(name="status"), operator="NOT IN", value=SearchValue([status])
                    )

                includes_substatus_filter = True

            if search_filter.key.name == "status":
                includes_status_filter = True

        if includes_status_filter:
            return search_filters

        if includes_substatus_filter:
            assert first_status_incl is not None or first_status_excl is not None
            return search_filters + [first_status_incl or first_status_excl]

        return search_filters

    organization = projects[0].organization

    expanded_filters = expand_substatus_query_values(search_filters, organization)

    return [convert_search_filter(filter, organization) for filter in expanded_filters]<|MERGE_RESOLUTION|>--- conflicted
+++ resolved
@@ -92,11 +92,7 @@
     actors_or_none = []
     for actor in value:
         if actor == "my_teams":
-<<<<<<< HEAD
-            actors_or_none.extend(get_teams_for_users(projects, user))
-=======
             actors_or_none.extend(get_teams_for_users(projects, [user]))
->>>>>>> c4cb73dc
         else:
             actors_or_none.append(parse_actor_or_none_value(projects, actor, user))
     return actors_or_none
