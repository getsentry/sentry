from __future__ import absolute_import

import re
from collections import namedtuple
from copy import deepcopy
from datetime import datetime

import six
from django.utils.functional import cached_property
from parsimonious.expressions import Optional
from parsimonious.exceptions import IncompleteParseError, ParseError
from parsimonious.nodes import Node
from parsimonious.grammar import Grammar, NodeVisitor

from sentry import eventstore
from sentry.models import Project
from sentry.search.utils import (
    parse_datetime_range,
    parse_datetime_string,
    parse_datetime_value,
    InvalidQuery,
)
from sentry.snuba.dataset import Dataset
from sentry.utils.dates import to_timestamp
from sentry.utils.snuba import DATASETS, get_json_type

WILDCARD_CHARS = re.compile(r"[\*]")


def translate(pat):
    """Translate a shell PATTERN to a regular expression.
    modified from: https://github.com/python/cpython/blob/2.7/Lib/fnmatch.py#L85
    """

    i, n = 0, len(pat)
    res = ""
    while i < n:
        c = pat[i]
        i = i + 1
        # fnmatch.translate has no way to handle escaping metacharacters.
        # Applied this basic patch to handle it:
        # https://bugs.python.org/file27570/issue8402.1.patch
        if c == "\\":
            res += re.escape(pat[i])
            i += 1
        elif c == "*":
            res = res + ".*"
        # TODO: We're disabling everything except for wildcard matching for the
        # moment. Just commenting this code out for the moment, since there's a
        # reasonable chance we'll add this back in in the future.
        # elif c == '?':
        #     res = res + '.'
        # elif c == '[':
        #     j = i
        #     if j < n and pat[j] == '!':
        #         j = j + 1
        #     if j < n and pat[j] == ']':
        #         j = j + 1
        #     while j < n and pat[j] != ']':
        #         j = j + 1
        #     if j >= n:
        #         res = res + '\\['
        #     else:
        #         stuff = pat[i:j].replace('\\', '\\\\')
        #         i = j + 1
        #         if stuff[0] == '!':
        #             stuff = '^' + stuff[1:]
        #         elif stuff[0] == '^':
        #             stuff = '\\' + stuff
        #         res = '%s[%s]' % (res, stuff)
        else:
            res = res + re.escape(c)
    return "^" + res + "$"


# Explanation of quoted string regex, courtesy of Matt
# "              // literal quote
# (              // begin capture group
#   (?:          // begin uncaptured group
#     [^"]       // any character that's not quote
#     |          // or
#     (?<=\\)["] // A quote, preceded by a \ (for escaping)
#   )            // end uncaptured group
#   *            // repeat the uncaptured group
# )              // end captured group
# ?              // allow to be empty (allow empty quotes)
# "              // quote literal

event_search_grammar = Grammar(
    r"""
search               = (boolean_term / paren_term / search_term)*
boolean_term         = (paren_term / search_term) space? (boolean_operator space? (paren_term / search_term) space?)+
paren_term           = space? open_paren space? (paren_term / boolean_term)+ space? closed_paren space?
search_term          = key_val_term / quoted_raw_search / raw_search
key_val_term         = space? (tag_filter / time_filter / rel_time_filter / specific_time_filter
                       / numeric_filter / has_filter / is_filter / basic_filter)
                       space?
raw_search           = (!key_val_term ~r"\ *([^\ ^\n ()]+)\ *" )*
quoted_raw_search    = spaces quoted_value spaces

# standard key:val filter
basic_filter         = negation? search_key sep search_value
# filter for dates
time_filter          = search_key sep? operator date_format
# filter for relative dates
rel_time_filter      = search_key sep rel_date_format
# exact time filter for dates
specific_time_filter = search_key sep date_format
# Numeric comparison filter
numeric_filter       = search_key sep operator? ~r"[0-9]+(?=\s|$)"

# has filter for not null type checks
has_filter           = negation? "has" sep (search_key / search_value)
is_filter            = negation? "is" sep search_value
tag_filter            = negation? "tags[" search_key "]" sep search_value

search_key           = key / quoted_key
search_value         = quoted_value / value
value                = ~r"[^()\s]*"
quoted_value         = ~r"\"((?:[^\"]|(?<=\\)[\"])*)?\""s
key                  = ~r"[a-zA-Z0-9_\.-]+"
# only allow colons in quoted keys
quoted_key           = ~r"\"([a-zA-Z0-9_\.:-]+)\""

date_format          = ~r"\d{4}-\d{2}-\d{2}(T\d{2}:\d{2}:\d{2}(\.\d{1,6})?)?Z?(?=\s|$)"
rel_date_format      = ~r"[\+\-][0-9]+[wdhm](?=\s|$)"

# NOTE: the order in which these operators are listed matters
# because for example, if < comes before <= it will match that
# even if the operator is <=
boolean_operator     = "OR" / "AND"
operator             = ">=" / "<=" / ">" / "<" / "=" / "!="
open_paren           = "("
closed_paren         = ")"
sep                  = ":"
space                = " "
negation             = "!"
spaces               = ~r"\ *"
"""
)


# Create the known set of fields from the issue properties
# and the transactions and events dataset mapping definitions.
SEARCH_MAP = {
    "start": "start",
    "end": "end",
    "project_id": "project_id",
    "first_seen": "first_seen",
    "last_seen": "last_seen",
    "times_seen": "times_seen",
    # TODO(mark) figure out how to safelist aggregate functions/field aliases
    # so they can be used in conditions
}
SEARCH_MAP.update(**DATASETS[Dataset.Transactions])
SEARCH_MAP.update(**DATASETS[Dataset.Events])

no_conversion = set(["start", "end"])

PROJECT_KEY = "project.name"


class InvalidSearchQuery(Exception):
    pass


class SearchBoolean(namedtuple("SearchBoolean", "left_term operator right_term")):
    BOOLEAN_AND = "AND"
    BOOLEAN_OR = "OR"


class SearchFilter(namedtuple("SearchFilter", "key operator value")):
    def __str__(self):
        return "".join(map(six.text_type, (self.key.name, self.operator, self.value.raw_value)))

    @cached_property
    def is_negation(self):
        # Negations are mostly just using != operators. But we also have
        # negations on has: filters, which translate to = '', so handle that
        # case as well.
        return (
            self.operator == "!="
            and self.value.raw_value != ""
            or self.operator == "="
            and self.value.raw_value == ""
        )


class SearchKey(namedtuple("SearchKey", "name")):
    @cached_property
    def is_tag(self):
        return TAG_KEY_RE.match(self.name) or self.name not in SEARCH_MAP


class SearchValue(namedtuple("SearchValue", "raw_value")):
    @property
    def value(self):
        if self.is_wildcard():
            return translate(self.raw_value)
        return self.raw_value

    def is_wildcard(self):
        if not isinstance(self.raw_value, six.string_types):
            return False
        return bool(WILDCARD_CHARS.search(self.raw_value))


class SearchVisitor(NodeVisitor):
    # A list of mappers that map source keys to a target name. Format is
    # <target_name>: [<list of source names>],
    key_mappings = {}
    numeric_keys = set(
        [
            "project_id",
            "project.id",
            "issue.id",
            "device.battery_level",
            "device.charging",
            "device.online",
            "device.simulator",
            "error.handled",
            "stack.colno",
            "stack.in_app",
            "stack.lineno",
            "stack.stack_level",
            "transaction.duration",
            # TODO(mark) figure out how to safelist aggregate functions/field aliases
            # so they can be used in conditions
        ]
    )
    date_keys = set(
        [
            "start",
            "end",
            "first_seen",
            "last_seen",
            "time",
            "timestamp",
            "transaction.start_time",
            "transaction.end_time",
        ]
    )

    unwrapped_exceptions = (InvalidSearchQuery,)

    @cached_property
    def key_mappings_lookup(self):
        lookup = {}
        for target_field, source_fields in self.key_mappings.items():
            for source_field in source_fields:
                lookup[source_field] = target_field
        return lookup

    def flatten(self, children):
        def _flatten(seq):
            # there is a list from search_term and one from raw_search, so flatten them.
            # Flatten each group in the list, since nodes can return multiple items
            for item in seq:
                if isinstance(item, list):
                    for sub in _flatten(item):
                        yield sub
                else:
                    yield item

        if not (children and isinstance(children, list) and isinstance(children[0], list)):
            return children

        children = [child for group in children for child in _flatten(group)]
        children = filter(None, _flatten(children))

        return children

    def remove_optional_nodes(self, children):
        def is_not_optional(child):
            return not (isinstance(child, Node) and isinstance(child.expr, Optional))

        return filter(is_not_optional, children)

    def remove_space(self, children):
        def is_not_space(child):
            return not (isinstance(child, Node) and child.text == " ")

        return filter(is_not_space, children)

    def visit_search(self, node, children):
        return self.flatten(children)

    def visit_key_val_term(self, node, children):
        _, key_val_term, _ = children
        # key_val_term is a list because of group
        return key_val_term[0]

    def visit_raw_search(self, node, children):
        value = node.text.strip(" ")

        if not value:
            return None

        return SearchFilter(SearchKey("message"), "=", SearchValue(value))

    def visit_quoted_raw_search(self, node, children):
        value = children[1]
        if not value:
            return None
        return SearchFilter(SearchKey("message"), "=", SearchValue(value))

    def visit_boolean_term(self, node, children):
        def find_next_operator(children, start, end, operator):
            for index in range(start, end):
                if children[index] == operator:
                    return index
            return None

        def build_boolean_tree_branch(children, start, end, operator):
            index = find_next_operator(children, start, end, operator)
            if index is None:
                return None
            left = build_boolean_tree(children, start, index)
            right = build_boolean_tree(children, index + 1, end)
            return SearchBoolean(left, children[index], right)

        def build_boolean_tree(children, start, end):
            if end - start == 1:
                return children[start]

            result = build_boolean_tree_branch(children, start, end, SearchBoolean.BOOLEAN_OR)
            if result is None:
                result = build_boolean_tree_branch(children, start, end, SearchBoolean.BOOLEAN_AND)

            return result

        children = self.flatten(children)
        children = self.remove_optional_nodes(children)
        children = self.remove_space(children)

        return [build_boolean_tree(children, 0, len(children))]

    def visit_paren_term(self, node, children):
        children = self.flatten(children)
        children = self.remove_optional_nodes(children)
        children = self.remove_space(children)

        return self.flatten(children[1])

    def visit_numeric_filter(self, node, children):
        (search_key, _, operator, search_value) = children
        operator = operator[0] if not isinstance(operator, Node) else "="

        if search_key.name in self.numeric_keys:
            try:
                search_value = SearchValue(int(search_value.text))
            except ValueError:
                raise InvalidSearchQuery("Invalid numeric query: %s" % (search_key,))
            return SearchFilter(search_key, operator, search_value)
        else:
            search_value = SearchValue(
                operator + search_value.text if operator != "=" else search_value.text
            )
            return self._handle_basic_filter(search_key, "=", search_value)

    def visit_time_filter(self, node, children):
        (search_key, _, operator, search_value) = children
        if search_key.name in self.date_keys:
            try:
                search_value = parse_datetime_string(search_value)
            except InvalidQuery as exc:
                raise InvalidSearchQuery(six.text_type(exc))
            return SearchFilter(search_key, operator, SearchValue(search_value))
        else:
            search_value = operator + search_value if operator != "=" else search_value
            return self._handle_basic_filter(search_key, "=", SearchValue(search_value))

    def visit_rel_time_filter(self, node, children):
        (search_key, _, value) = children
        if search_key.name in self.date_keys:
            try:
                from_val, to_val = parse_datetime_range(value.text)
            except InvalidQuery as exc:
                raise InvalidSearchQuery(six.text_type(exc))

            # TODO: Handle negations
            if from_val is not None:
                operator = ">="
                search_value = from_val[0]
            else:
                operator = "<="
                search_value = to_val[0]
            return SearchFilter(search_key, operator, SearchValue(search_value))
        else:
            return self._handle_basic_filter(search_key, "=", SearchValue(value.text))

    def visit_specific_time_filter(self, node, children):
        # If we specify a specific date, it means any event on that day, and if
        # we specify a specific datetime then it means a few minutes interval
        # on either side of that datetime
        (search_key, _, date_value) = children
        if search_key.name not in self.date_keys:
            return self._handle_basic_filter(search_key, "=", SearchValue(date_value))

        try:
            from_val, to_val = parse_datetime_value(date_value)
        except InvalidQuery as exc:
            raise InvalidSearchQuery(six.text_type(exc))

        # TODO: Handle negations here. This is tricky because these will be
        # separate filters, and to negate this range we need (< val or >= val).
        # We currently AND all filters together, so we'll need extra logic to
        # handle. Maybe not necessary to allow negations for this.
        return [
            SearchFilter(search_key, ">=", SearchValue(from_val[0])),
            SearchFilter(search_key, "<", SearchValue(to_val[0])),
        ]

    def visit_operator(self, node, children):
        return node.text

    def visit_date_format(self, node, children):
        return node.text

    def is_negated(self, node):
        # Because negations are always optional, parsimonious returns a list of nodes
        # containing one node when a negation exists, and a single node when it doesn't.
        if isinstance(node, list):
            node = node[0]

        return node.text == "!"

    def visit_basic_filter(self, node, children):
        (negation, search_key, _, search_value) = children
        operator = "!=" if self.is_negated(negation) else "="
        return self._handle_basic_filter(search_key, operator, search_value)

    def _handle_basic_filter(self, search_key, operator, search_value):
        # If a date or numeric key gets down to the basic filter, then it means
        # that the value wasn't in a valid format, so raise here.
        if search_key.name in self.date_keys:
            raise InvalidSearchQuery("Invalid format for date search")
        if search_key.name in self.numeric_keys:
            raise InvalidSearchQuery("Invalid format for numeric search")

        return SearchFilter(search_key, operator, search_value)

    def visit_has_filter(self, node, children):
        # the key is has here, which we don't need
        negation, _, _, (search_key,) = children

        # if it matched search value instead, it's not a valid key
        if isinstance(search_key, SearchValue):
            raise InvalidSearchQuery(
                'Invalid format for "has" search: %s' % (search_key.raw_value,)
            )

        operator = "=" if self.is_negated(negation) else "!="
        return SearchFilter(search_key, operator, SearchValue(""))

    def visit_tag_filter(self, node, children):
        (negation, _, search_key, _, sep, search_value) = children
        operator = "!=" if self.is_negated(negation) else "="
        return SearchFilter(SearchKey(u"tags[%s]" % (search_key.name)), operator, search_value)

    def visit_is_filter(self, node, children):
        raise InvalidSearchQuery('"is" queries are not supported on this search')

    def visit_search_key(self, node, children):
        key = children[0]
        return SearchKey(self.key_mappings_lookup.get(key, key))

    def visit_search_value(self, node, children):
        return SearchValue(children[0])

    def visit_closed_paren(self, node, children):
        return node.text

    def visit_open_paren(self, node, children):
        return node.text

    def visit_boolean_operator(self, node, children):
        return node.text

    def visit_value(self, node, children):
        return node.text

    def visit_key(self, node, children):
        return node.text

    def visit_quoted_value(self, node, children):
        return node.match.groups()[0].replace('\\"', '"')

    def visit_quoted_key(self, node, children):
        return node.match.groups()[0]

    def generic_visit(self, node, children):
        return children or node


def parse_search_query(query):
    try:
        tree = event_search_grammar.parse(query)
    except IncompleteParseError as e:
        raise InvalidSearchQuery(
            "%s %s"
            % (
                u"Parse error: %r (column %d)." % (e.expr.name, e.column()),
                "This is commonly caused by unmatched-parentheses. Enclose any text in double quotes.",
            )
        )
    return SearchVisitor().visit(tree)


def convert_search_boolean_to_snuba_query(search_boolean):
    def convert_term(term):
        if isinstance(term, SearchFilter):
            return convert_search_filter_to_snuba_query(term)
        elif isinstance(term, SearchBoolean):
            return convert_search_boolean_to_snuba_query(term)
        else:
            raise InvalidSearchQuery(
                "Attempted to convert term of unrecognized type %s into a snuba expression"
                % term.__class__.__name__
            )

    if not search_boolean:
        return search_boolean

    left = convert_term(search_boolean.left_term)
    right = convert_term(search_boolean.right_term)
    operator = search_boolean.operator.lower()

    return [operator, [left, right]]


def convert_search_filter_to_snuba_query(search_filter):
    name = search_filter.key.name
    value = search_filter.value.value

    if name in no_conversion:
        return
    elif name == "environment":
        # conditions added to env_conditions are OR'd
        env_conditions = []

        _envs = set(value if isinstance(value, (list, tuple)) else [value])
        # the "no environment" environment is null in snuba
        if "" in _envs:
            _envs.remove("")
            operator = "IS NULL" if search_filter.operator == "=" else "IS NOT NULL"
            env_conditions.append(["environment", operator, None])

        if _envs:
            env_conditions.append(["environment", "IN", _envs])

        return env_conditions

    elif name == "message":
        if search_filter.value.is_wildcard():
            # XXX: We don't want the '^$' values at the beginning and end of
            # the regex since we want to find the pattern anywhere in the
            # message. Strip off here
            value = search_filter.value.value[1:-1]
            return [["match", ["message", "'(?i)%s'" % (value,)]], search_filter.operator, 1]
        else:
            # https://clickhouse.yandex/docs/en/query_language/functions/string_search_functions/#position-haystack-needle
            # positionCaseInsensitive returns 0 if not found and an index of 1 or more if found
            # so we should flip the operator here
            operator = "=" if search_filter.operator == "!=" else "!="
            # make message search case insensitive
            return [["positionCaseInsensitive", ["message", "'%s'" % (value,)]], operator, 0]
    elif (
        name.startswith("stack.") or name.startswith("error.")
    ) and search_filter.value.is_wildcard():
        # Escape and convert meta characters for LIKE expressions.
        raw_value = search_filter.value.raw_value
        like_value = raw_value.replace("%", "\\%").replace("_", "\\_").replace("*", "%")
        operator = "LIKE" if search_filter.operator == "=" else "NOT LIKE"
        return [name, operator, like_value]
    else:
        value = (
            int(to_timestamp(value)) * 1000
            if isinstance(value, datetime) and name != "timestamp"
            else value
        )

        # Tags are never null, but promoted tags are columns and so can be null.
        # To handle both cases, use `ifNull` to convert to an empty string and
        # compare so we need to check for empty values.
        if search_filter.key.is_tag:
            name = ["ifNull", [name, "''"]]

        # Handle checks for existence
        if search_filter.operator in ("=", "!=") and search_filter.value.value == "":
            if search_filter.key.is_tag:
                return [name, search_filter.operator, value]
            else:
                # If not a tag, we can just check that the column is null.
                return [["isNull", [name]], search_filter.operator, 1]

        is_null_condition = None
        if search_filter.operator == "!=" and not search_filter.key.is_tag:
            # Handle null columns on inequality comparisons. Any comparison
            # between a value and a null will result to null, so we need to
            # explicitly check for whether the condition is null, and OR it
            # together with the inequality check.
            # We don't need to apply this for tags, since if they don't exist
            # they'll always be an empty string.
            is_null_condition = [["isNull", [name]], "=", 1]

        if search_filter.value.is_wildcard():
            condition = [["match", [name, "'(?i)%s'" % (value,)]], search_filter.operator, 1]
        else:
            condition = [name, search_filter.operator, value]

        # We only want to return as a list if we have the check for null
        # present. Returning as a list causes these conditions to be ORed
        # together. Otherwise just return the raw condition, so that it can be
        # used correctly in aggregates.
        if is_null_condition:
            return [is_null_condition, condition]
        else:
            return condition


def get_filter(query=None, params=None):
    """
    Returns an eventstore filter given the search text provided by the user and
    URL params
    """
    # NOTE: this function assumes project permissions check already happened
    parsed_terms = []
    if query is not None:
        try:
            parsed_terms = parse_search_query(query)
        except ParseError as e:
            raise InvalidSearchQuery(u"Parse error: %r (column %d)" % (e.expr.name, e.column()))

    kwargs = {"start": None, "end": None, "conditions": [], "project_ids": [], "group_ids": []}

    projects = {}
    has_project_term = any(
        isinstance(term, SearchFilter) and term.key.name == PROJECT_KEY for term in parsed_terms
    )
    if has_project_term:
        projects = {
            p["slug"]: p["id"]
            for p in Project.objects.filter(id__in=params["project_id"]).values("id", "slug")
        }

    def to_list(value):
        if isinstance(value, list):
            return value
        return [value]

    for term in parsed_terms:
        if isinstance(term, SearchFilter):
            name = term.key.name
            if name == PROJECT_KEY:
                condition = ["project_id", "=", projects.get(term.value.value)]
                kwargs["conditions"].append(condition)
            elif name == "issue.id":
                kwargs["group_ids"].extend(to_list(term.value.value))
            else:
                converted_filter = convert_search_filter_to_snuba_query(term)
                if converted_filter:
                    kwargs["conditions"].append(converted_filter)

    # Keys included as url params take precedent if same key is included in search
    # They are also considered safe and to have had access rules applied unlike conditions
    # from the query string.
    if params:
        for key in ("start", "end"):
            kwargs[key] = params.get(key, None)
        # OrganizationEndpoint.get_filter() uses project_id, but eventstore.Filter uses project_ids
        if "project_id" in params:
            kwargs["project_ids"] = params["project_id"]
        if "environment" in params:
            term = SearchFilter(SearchKey("environment"), "=", SearchValue(params["environment"]))
            kwargs["conditions"].append(convert_search_filter_to_snuba_query(term))
        if "group_ids" in params:
            kwargs["group_ids"] = to_list(params["group_ids"])
        # Deprecated alias, use `group_ids` instead
        if "issue.id" in params:
            kwargs["group_ids"] = to_list(params["issue.id"])

    return eventstore.Filter(**kwargs)


FIELD_ALIASES = {
    "last_seen": {"aggregations": [["max", "timestamp", "last_seen"]]},
    "latest_event": {"aggregations": [["argMax", ["id", "timestamp"], "latest_event"]]},
    "project": {"fields": ["project.id"]},
    "user": {"fields": ["user.id", "user.username", "user.email", "user.ip"]},
    # Long term these will become more complex functions but these are
    # field aliases.
    "apdex": {"result_type": "number", "aggregations": [["apdex(duration, 300)", "", "apdex"]]},
    "impact": {
        "result_type": "number",
        "aggregations": [
            [
                "(1 - ((countIf(duration < 300) + (countIf((duration > 300) AND (duration < 1200)) / 2)) / count())) + ((1 - 1 / sqrt(uniq(user))) * 3)",
                "",
                "impact",
            ]
        ],
    },
    "p75": {"result_type": "duration", "aggregations": [["quantile(0.75)(duration)", None, "p75"]]},
    "p95": {"result_type": "duration", "aggregations": [["quantile(0.95)(duration)", None, "p95"]]},
    "p99": {"result_type": "duration", "aggregations": [["quantile(0.99)(duration)", None, "p99"]]},
}

VALID_AGGREGATES = {
    "count_unique": {"snuba_name": "uniq", "fields": "*"},
    "count": {"snuba_name": "count", "fields": "*"},
    "min": {"snuba_name": "min", "fields": ["time", "timestamp", "transaction.duration"]},
    "max": {"snuba_name": "max", "fields": ["time", "timestamp", "transaction.duration"]},
    "avg": {"snuba_name": "avg", "fields": ["transaction.duration"]},
}

AGGREGATE_PATTERN = re.compile(r"^(?P<function>[^\(]+)\((?P<column>[a-z\._]*)\)$")


def get_json_meta_type(field, snuba_type):
    alias_definition = FIELD_ALIASES.get(field)
    if alias_definition and alias_definition.get("result_type"):
        return alias_definition.get("result_type")
    if "duration" in field:
        return "duration"
    return get_json_type(snuba_type)


def validate_aggregate(field, match):
    function_name = match.group("function")
    if function_name not in VALID_AGGREGATES:
        raise InvalidSearchQuery("Unknown aggregate function '%s'" % field)

    function_data = VALID_AGGREGATES[function_name]
    column = match.group("column")
    if column not in function_data["fields"] and function_data["fields"] != "*":
        raise InvalidSearchQuery(
            "Invalid column '%s' in aggregate function '%s'" % (column, function_name)
        )


def resolve_orderby(orderby, fields, aggregations):
    """
    We accept column names, aggregate functions, and aliases as order by
    values. Aggregates and field aliases need to be resolve/validated.

    TODO(mark) Once we're no longer using the dataset selection function
    should allow all non-tag fields to be used as sort clauses, instead of only
    those that are currently selected.
    """
    orderby = orderby if isinstance(orderby, (list, tuple)) else [orderby]
    validated = []
    for column in orderby:
        bare_column = column.lstrip("-")
        if bare_column in fields:
            validated.append(column)
            continue

        match = AGGREGATE_PATTERN.search(bare_column)
        if match:
            bare_column = get_aggregate_alias(match)
        found = [agg[2] for agg in aggregations if agg[2] == bare_column]
        if found:
            prefix = "-" if column.startswith("-") else ""
            validated.append(prefix + bare_column)

    if len(validated) == len(orderby):
        return validated

    raise InvalidSearchQuery("Cannot order by a field that is not selected.")


def get_aggregate_alias(match):
    column = match.group("column").replace(".", "_")
    return u"{}_{}".format(match.group("function"), column).rstrip("_")


def resolve_field_list(fields, snuba_args, auto_fields=True):
    """
    Expand a list of fields based on aliases and aggregate functions.

    Returns a dist of aggregations, selected_columns, and
    groupby that can be merged into the result of get_snuba_query_args()
    to build a more complete snuba query based on event search conventions.
    """
    # If project.name is requested, get the project.id from Snuba so we
    # can use this to look up the name in Sentry
    if "project.name" in fields:
        fields.remove("project.name")
        if "project.id" not in fields:
            fields.append("project.id")

    aggregations = []
    groupby = []
    columns = []
    for field in fields:
        if not isinstance(field, six.string_types):
            raise InvalidSearchQuery("Field names must be strings")

        if field in FIELD_ALIASES:
            special_field = deepcopy(FIELD_ALIASES[field])
            columns.extend(special_field.get("fields", []))
            aggregations.extend(special_field.get("aggregations", []))
            continue

        # Basic fields don't require additional validation. They could be tag
        # names which we have no way of validating at this point.
        match = AGGREGATE_PATTERN.search(field)
        if not match:
            columns.append(field)
            continue

        validate_aggregate(field, match)

        if match.group("function") == "count":
            # count() is a special function that ignores its column arguments.
            aggregations.append(["count", None, get_aggregate_alias(match)])
        else:
            aggregations.append(
                [
                    VALID_AGGREGATES[match.group("function")]["snuba_name"],
                    match.group("column"),
                    get_aggregate_alias(match),
                ]
            )

    rollup = snuba_args.get("rollup")
    if not rollup and auto_fields:
        # Ensure fields we require to build a functioning interface
        # are present. We don't add fields when using a rollup as the additional fields
        # would be aggregated away. When there are aggregations
        # we use argMax to get the latest event/projectid so we can create links.
        # The `projectid` output name is not a typo, using `project_id` triggers
        # generates invalid queries.
        if not aggregations and "id" not in columns:
            columns.append("id")
        if not aggregations and "project.id" not in columns:
            columns.append("project.id")
        if aggregations and "latest_event" not in fields:
            aggregations.extend(deepcopy(FIELD_ALIASES["latest_event"]["aggregations"]))
        if aggregations and "project.id" not in columns:
            aggregations.append(["argMax", ["project.id", "timestamp"], "projectid"])

    if rollup and columns and not aggregations:
        raise InvalidSearchQuery("You cannot use rollup without an aggregate field.")

    orderby = snuba_args.get("orderby")
    if orderby:
        orderby = resolve_orderby(orderby, columns, aggregations)

    # If aggregations are present all columns
    # need to be added to the group by so that the query is valid.
    if aggregations:
        groupby.extend(columns)

    return {
        "selected_columns": columns,
        "aggregations": aggregations,
        "groupby": groupby,
        "orderby": orderby,
    }


<<<<<<< HEAD
def find_reference_event(organization, snuba_args, reference_event_slug, fields):
    try:
        project_slug, event_id = reference_event_slug.split(":")
    except ValueError:
        raise InvalidSearchQuery("Invalid reference event")
    try:
        project = Project.objects.get(
            slug=project_slug, organization=organization, status=ProjectStatus.VISIBLE
        )
    except Project.DoesNotExist:
        raise InvalidSearchQuery("Invalid reference event")
    reference_event = eventstore.get_event_by_id(project.id, event_id, fields)
    if not reference_event:
        raise InvalidSearchQuery("Invalid reference event")

    return reference_event.snuba_data


TAG_KEY_RE = re.compile(r"^tags\[(.*)\]$")


def get_reference_event_conditions(organization, snuba_args, event_slug):
    """
    Returns a list of additional conditions/filter_keys to
    scope a query by the groupby fields using values from the reference event

    This is a key part of pagination in the event details modal and
    summary graph navigation.
    """
    groupby = snuba_args.get("groupby", [])
    columns = get_columns_from_aliases(groupby)
    field_names = [get_snuba_column_name(field) for field in groupby]

    # Fetch the reference event ensuring the fields in the groupby
    # clause are present.
    event_data = find_reference_event(organization, snuba_args, event_slug, columns)

    conditions = []
    for (i, field) in enumerate(groupby):
        value = event_data.get(field_names[i], None)
        # If the value is a sequence use the first element as snuba
        # doesn't support `=` or `IN` operations on fields like exception_frames.filename
        if isinstance(value, (list, set)) and value:
            value = value.pop()
        if value:
            conditions.append([field, "=", value])

    return conditions
=======
TAG_KEY_RE = re.compile(r"^tags\[(.*)\]$")
>>>>>>> b66d1f8d
<|MERGE_RESOLUTION|>--- conflicted
+++ resolved
@@ -861,55 +861,4 @@
     }
 
 
-<<<<<<< HEAD
-def find_reference_event(organization, snuba_args, reference_event_slug, fields):
-    try:
-        project_slug, event_id = reference_event_slug.split(":")
-    except ValueError:
-        raise InvalidSearchQuery("Invalid reference event")
-    try:
-        project = Project.objects.get(
-            slug=project_slug, organization=organization, status=ProjectStatus.VISIBLE
-        )
-    except Project.DoesNotExist:
-        raise InvalidSearchQuery("Invalid reference event")
-    reference_event = eventstore.get_event_by_id(project.id, event_id, fields)
-    if not reference_event:
-        raise InvalidSearchQuery("Invalid reference event")
-
-    return reference_event.snuba_data
-
-
-TAG_KEY_RE = re.compile(r"^tags\[(.*)\]$")
-
-
-def get_reference_event_conditions(organization, snuba_args, event_slug):
-    """
-    Returns a list of additional conditions/filter_keys to
-    scope a query by the groupby fields using values from the reference event
-
-    This is a key part of pagination in the event details modal and
-    summary graph navigation.
-    """
-    groupby = snuba_args.get("groupby", [])
-    columns = get_columns_from_aliases(groupby)
-    field_names = [get_snuba_column_name(field) for field in groupby]
-
-    # Fetch the reference event ensuring the fields in the groupby
-    # clause are present.
-    event_data = find_reference_event(organization, snuba_args, event_slug, columns)
-
-    conditions = []
-    for (i, field) in enumerate(groupby):
-        value = event_data.get(field_names[i], None)
-        # If the value is a sequence use the first element as snuba
-        # doesn't support `=` or `IN` operations on fields like exception_frames.filename
-        if isinstance(value, (list, set)) and value:
-            value = value.pop()
-        if value:
-            conditions.append([field, "=", value])
-
-    return conditions
-=======
-TAG_KEY_RE = re.compile(r"^tags\[(.*)\]$")
->>>>>>> b66d1f8d
+TAG_KEY_RE = re.compile(r"^tags\[(.*)\]$")