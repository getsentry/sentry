--- conflicted
+++ resolved
@@ -1417,12 +1417,9 @@
     return snuba_json
 
 
-<<<<<<< HEAD
 # Based on general/src/protocol/tags.rs in relay
 VALID_FIELD_PATTERN = re.compile(r"^[a-zA-Z0-9_.:-]*$")
-FUNCTION_PATTERN = re.compile(r"^(?P<function>[^\(]+)\((?P<columns>.*)\)$")
-ALIAS_PATTERN = re.compile(r"(\w+)?(?!\d+)\w+$")
-=======
+
 # The regex for alias here is to match any word, but exclude anything that is only digits
 # eg. 123 doesn't match, but test_123 will match
 ALIAS_REGEX = "(\w+)?(?!\d+)\w+"
@@ -1431,7 +1428,6 @@
 FUNCTION_PATTERN = re.compile(
     r"^(?P<function>[^\(]+)\((?P<columns>.*)\)( (as|AS) (?P<alias>{}))?$".format(ALIAS_REGEX)
 )
->>>>>>> 6341bf96
 
 
 class InvalidFunctionArgument(Exception):
